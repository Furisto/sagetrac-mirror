#!/usr/bin/env python

import os
import sys
import time
# Import setuptools before importing distutils, so that setuptools
# can replace distutils by its own vendored copy.
import setuptools
from distutils import log
from setuptools import setup

# Work around a Cython problem in Python 3.8.x on macOS
# https://github.com/cython/cython/issues/3262
if os.uname().sysname == 'Darwin':
    import multiprocessing
    multiprocessing.set_start_method('fork', force=True)

#########################################################
### Set source directory
#########################################################

# PEP 517 builds do not have . in sys.path
sys.path.insert(0, os.path.dirname(__file__))

import sage.env
sage.env.SAGE_SRC = os.getcwd()
from sage.env import *

#########################################################
### Configuration
#########################################################

if len(sys.argv) > 1 and (sys.argv[1] == "sdist" or sys.argv[1] == "egg_info"):
    sdist = True
else:
    sdist = False

if sdist:
    cmdclass = {}
else:
    from sage_setup.excepthook import excepthook
    sys.excepthook = excepthook

    from sage_setup.setenv import setenv
    setenv()

    from sage_setup.command.sage_build import sage_build
    from sage_setup.command.sage_build_cython import sage_build_cython
    from sage_setup.command.sage_build_ext import sage_build_ext
    from sage_setup.command.sage_install import sage_install_and_clean

    cmdclass = dict(build=sage_build,
                    build_cython=sage_build_cython,
                    build_ext=sage_build_ext,
                    install=sage_install_and_clean)

#########################################################
### Testing related stuff
#########################################################

# Remove (potentially invalid) star import caches
import sage.misc.lazy_import_cache
if os.path.exists(sage.misc.lazy_import_cache.get_cache_file()):
    os.unlink(sage.misc.lazy_import_cache.get_cache_file())

#########################################################
### Discovering Sources
#########################################################

if sdist:
    # No need to compute distributions.  This avoids a dependency on Cython
    # just to make an sdist.
    distributions = None
    python_packages = []
    python_modules = []
    cython_modules = []
else:
    # TODO: This should be quiet by default
    print("Discovering Python/Cython source code....")
    t = time.time()
    from sage_setup.optional_extension import is_package_installed_and_updated
    distributions = ['']
    optional_packages_with_extensions = ['mcqd', 'bliss', 'tdlib',
                                         'coxeter3', 'fes', 'sirocco', 'meataxe']
    distributions += ['sagemath-{}'.format(pkg)
                      for pkg in optional_packages_with_extensions
                      if is_package_installed_and_updated(pkg)]
    log.warn('distributions = {0}'.format(distributions))
    from sage_setup.find import find_python_sources
    python_packages, python_modules, cython_modules = find_python_sources(
        SAGE_SRC, ['sage'], distributions=distributions)

<<<<<<< HEAD
from sage_setup.find import find_python_sources
python_packages, python_modules, cython_modules = find_python_sources(
    SAGE_SRC, ['sage'], distributions=distributions)

log.debug('python_packages = {0}'.format(python_packages))

print("Discovered Python/Cython sources, time: %.2f seconds." % (time.time() - t))

from sage_setup.command.sage_install import sage_install_and_clean
from sage_setup.command.sage_egg_info import sage_egg_info
=======
    log.debug('python_packages = {0}'.format(python_packages))
    print("Discovered Python/Cython sources, time: %.2f seconds." % (time.time() - t))

>>>>>>> 2e0b91d1

#########################################################
### Distutils
#########################################################

code = setup(
      packages = python_packages,
<<<<<<< HEAD
      package_data = {
          'sage.libs.gap': ['sage.gaprc'],
          'sage.interfaces': ['sage-maxima.lisp'],
          'sage.doctest':  ['tests/*'],
          'sage': ['ext_data/*',
                   'ext_data/kenzo/*',
                   'ext_data/singular/*',
                   'ext_data/singular/function_field/*',
                   'ext_data/images/*',
                   'ext_data/doctest/*',
                   'ext_data/doctest/invalid/*',
                   'ext_data/doctest/rich_output/*',
                   'ext_data/doctest/rich_output/example_wavefront/*',
                   'ext_data/gap/*',
                   'ext_data/gap/joyner/*',
                   'ext_data/mwrank/*',
                   'ext_data/notebook-ipython/*',
                   'ext_data/nbconvert/*',
                   'ext_data/graphs/*',
                   'ext_data/pari/*',
                   'ext_data/pari/dokchitser/*',
                   'ext_data/pari/buzzard/*',
                   'ext_data/pari/simon/*',
                   'ext_data/magma/*',
                   'ext_data/magma/latex/*',
                   'ext_data/magma/sage/*',
                   'ext_data/valgrind/*',
                   'ext_data/threejs/*']
      },
      scripts = [## The sage script
                 'bin/sage',
                 ## Other scripts that should be in the path also for OS packaging of sage:
                 'bin/sage-eval',
                 'bin/sage-runtests',          # because it is useful for doctesting user scripts too
                 'bin/sage-fixdoctests',       # likewise
                 'bin/sage-coverage',          # because it is useful for coverage-testing user scripts too
                 'bin/sage-cython',            # deprecated, might be used in user package install scripts
                 ## Helper scripts invoked by sage script
                 ## (they would actually belong to something like libexec)
                 'bin/sage-cachegrind',
                 'bin/sage-callgrind',
                 'bin/sage-massif',
                 'bin/sage-omega',
                 'bin/sage-valgrind',
                 'bin/sage-venv-config',
                 'bin/sage-version.sh',
                 'bin/sage-cleaner',
                 ## Only makes sense in sage-the-distribution. TODO: Move to another installation script.
                 'bin/sage-list-packages',
                 'bin/sage-location',
                 ## Uncategorized scripts in alphabetical order
                 'bin/math-readline',
                 'bin/sage-env',
                 # sage-env-config -- installed by sage_conf
                 # sage-env-config.in -- not to be installed',
                 'bin/sage-gdb-commands',
                 'bin/sage-grep',
                 'bin/sage-grepdoc',
                 'bin/sage-inline-fortran',
                 'bin/sage-ipynb2rst',
                 'bin/sage-ipython',
                 'bin/sage-native-execute',
                 'bin/sage-notebook',
                 'bin/sage-num-threads.py',
                 'bin/sage-open',
                 'bin/sage-preparse',
                 'bin/sage-python',
                 'bin/sage-rebase.bat',
                 'bin/sage-rebase.sh',
                 'bin/sage-rebaseall.bat',
                 'bin/sage-rebaseall.sh',
                 'bin/sage-run',
                 'bin/sage-run-cython',
                 'bin/sage-startuptime.py',
                 'bin/sage-update-src',
                 'bin/sage-update-version',
                 ],
      cmdclass = dict(build=sage_build,
                      build_cython=sage_build_cython,
                      build_ext=sage_build_ext,
                      install=sage_install_and_clean,
                      egg_info=sage_egg_info),
=======
      cmdclass = cmdclass,
>>>>>>> 2e0b91d1
      ext_modules = cython_modules)<|MERGE_RESOLUTION|>--- conflicted
+++ resolved
@@ -48,10 +48,12 @@
     from sage_setup.command.sage_build_cython import sage_build_cython
     from sage_setup.command.sage_build_ext import sage_build_ext
     from sage_setup.command.sage_install import sage_install_and_clean
+    from sage_setup.command.sage_egg_info import sage_egg_info
 
     cmdclass = dict(build=sage_build,
                     build_cython=sage_build_cython,
                     build_ext=sage_build_ext,
+                    egg_info=sage_egg_info,
                     install=sage_install_and_clean)
 
 #########################################################
@@ -90,22 +92,9 @@
     python_packages, python_modules, cython_modules = find_python_sources(
         SAGE_SRC, ['sage'], distributions=distributions)
 
-<<<<<<< HEAD
-from sage_setup.find import find_python_sources
-python_packages, python_modules, cython_modules = find_python_sources(
-    SAGE_SRC, ['sage'], distributions=distributions)
-
-log.debug('python_packages = {0}'.format(python_packages))
-
-print("Discovered Python/Cython sources, time: %.2f seconds." % (time.time() - t))
-
-from sage_setup.command.sage_install import sage_install_and_clean
-from sage_setup.command.sage_egg_info import sage_egg_info
-=======
     log.debug('python_packages = {0}'.format(python_packages))
     print("Discovered Python/Cython sources, time: %.2f seconds." % (time.time() - t))
 
->>>>>>> 2e0b91d1
 
 #########################################################
 ### Distutils
@@ -113,90 +102,5 @@
 
 code = setup(
       packages = python_packages,
-<<<<<<< HEAD
-      package_data = {
-          'sage.libs.gap': ['sage.gaprc'],
-          'sage.interfaces': ['sage-maxima.lisp'],
-          'sage.doctest':  ['tests/*'],
-          'sage': ['ext_data/*',
-                   'ext_data/kenzo/*',
-                   'ext_data/singular/*',
-                   'ext_data/singular/function_field/*',
-                   'ext_data/images/*',
-                   'ext_data/doctest/*',
-                   'ext_data/doctest/invalid/*',
-                   'ext_data/doctest/rich_output/*',
-                   'ext_data/doctest/rich_output/example_wavefront/*',
-                   'ext_data/gap/*',
-                   'ext_data/gap/joyner/*',
-                   'ext_data/mwrank/*',
-                   'ext_data/notebook-ipython/*',
-                   'ext_data/nbconvert/*',
-                   'ext_data/graphs/*',
-                   'ext_data/pari/*',
-                   'ext_data/pari/dokchitser/*',
-                   'ext_data/pari/buzzard/*',
-                   'ext_data/pari/simon/*',
-                   'ext_data/magma/*',
-                   'ext_data/magma/latex/*',
-                   'ext_data/magma/sage/*',
-                   'ext_data/valgrind/*',
-                   'ext_data/threejs/*']
-      },
-      scripts = [## The sage script
-                 'bin/sage',
-                 ## Other scripts that should be in the path also for OS packaging of sage:
-                 'bin/sage-eval',
-                 'bin/sage-runtests',          # because it is useful for doctesting user scripts too
-                 'bin/sage-fixdoctests',       # likewise
-                 'bin/sage-coverage',          # because it is useful for coverage-testing user scripts too
-                 'bin/sage-cython',            # deprecated, might be used in user package install scripts
-                 ## Helper scripts invoked by sage script
-                 ## (they would actually belong to something like libexec)
-                 'bin/sage-cachegrind',
-                 'bin/sage-callgrind',
-                 'bin/sage-massif',
-                 'bin/sage-omega',
-                 'bin/sage-valgrind',
-                 'bin/sage-venv-config',
-                 'bin/sage-version.sh',
-                 'bin/sage-cleaner',
-                 ## Only makes sense in sage-the-distribution. TODO: Move to another installation script.
-                 'bin/sage-list-packages',
-                 'bin/sage-location',
-                 ## Uncategorized scripts in alphabetical order
-                 'bin/math-readline',
-                 'bin/sage-env',
-                 # sage-env-config -- installed by sage_conf
-                 # sage-env-config.in -- not to be installed',
-                 'bin/sage-gdb-commands',
-                 'bin/sage-grep',
-                 'bin/sage-grepdoc',
-                 'bin/sage-inline-fortran',
-                 'bin/sage-ipynb2rst',
-                 'bin/sage-ipython',
-                 'bin/sage-native-execute',
-                 'bin/sage-notebook',
-                 'bin/sage-num-threads.py',
-                 'bin/sage-open',
-                 'bin/sage-preparse',
-                 'bin/sage-python',
-                 'bin/sage-rebase.bat',
-                 'bin/sage-rebase.sh',
-                 'bin/sage-rebaseall.bat',
-                 'bin/sage-rebaseall.sh',
-                 'bin/sage-run',
-                 'bin/sage-run-cython',
-                 'bin/sage-startuptime.py',
-                 'bin/sage-update-src',
-                 'bin/sage-update-version',
-                 ],
-      cmdclass = dict(build=sage_build,
-                      build_cython=sage_build_cython,
-                      build_ext=sage_build_ext,
-                      install=sage_install_and_clean,
-                      egg_info=sage_egg_info),
-=======
       cmdclass = cmdclass,
->>>>>>> 2e0b91d1
       ext_modules = cython_modules)