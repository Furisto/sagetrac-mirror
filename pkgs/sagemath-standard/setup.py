#!/usr/bin/env python

import os
import sys
import time
# Import setuptools before importing distutils, so that setuptools
# can replace distutils by its own vendored copy.
import setuptools
from distutils import log
from setuptools import setup

# Work around a Cython problem in Python 3.8.x on macOS
# https://github.com/cython/cython/issues/3262
if os.uname().sysname == 'Darwin':
    import multiprocessing
    multiprocessing.set_start_method('fork', force=True)

#########################################################
### Set source directory
#########################################################

# PEP 517 builds do not have . in sys.path
sys.path.insert(0, os.path.dirname(__file__))

import sage.env
sage.env.SAGE_SRC = os.getcwd()
from sage.env import *

#########################################################
### Configuration
#########################################################

if len(sys.argv) > 1 and (sys.argv[1] == "sdist" or sys.argv[1] == "egg_info"):
    sdist = True
else:
    sdist = False

if sdist:
    cmdclass = {}
else:
    from sage_setup.excepthook import excepthook
    sys.excepthook = excepthook

    from sage_setup.setenv import setenv
    setenv()

    from sage_setup.command.sage_build import sage_build
    from sage_setup.command.sage_build_cython import sage_build_cython
    from sage_setup.command.sage_build_ext import sage_build_ext
    from sage_setup.command.sage_install import sage_install_and_clean

    cmdclass = dict(build=sage_build,
                    build_cython=sage_build_cython,
                    build_ext=sage_build_ext,
                    install=sage_install_and_clean)

#########################################################
### Testing related stuff
#########################################################

# Remove (potentially invalid) star import caches
import sage.misc.lazy_import_cache
if os.path.exists(sage.misc.lazy_import_cache.get_cache_file()):
    os.unlink(sage.misc.lazy_import_cache.get_cache_file())

#########################################################
### Discovering Sources
#########################################################

if sdist:
    # No need to compute distributions.  This avoids a dependency on Cython
    # just to make an sdist.
    distributions = None
    python_packages = []
    python_modules = []
    cython_modules = []
else:
    # TODO: This should be quiet by default
    print("Discovering Python/Cython source code....")
    t = time.time()
    from sage_setup.optional_extension import is_package_installed_and_updated
    distributions = ['']
    optional_packages_with_extensions = ['mcqd', 'bliss', 'tdlib', 'primecount',
                                         'coxeter3', 'fes', 'sirocco', 'meataxe']
    distributions += ['sagemath-{}'.format(pkg)
                      for pkg in optional_packages_with_extensions
                      if is_package_installed_and_updated(pkg)]
    log.warn('distributions = {0}'.format(distributions))
    from sage_setup.find import find_python_sources
    python_packages, python_modules, cython_modules = find_python_sources(
        SAGE_SRC, ['sage'], distributions=distributions)

    log.debug('python_packages = {0}'.format(python_packages))
    print("Discovered Python/Cython sources, time: %.2f seconds." % (time.time() - t))


#########################################################
### Distutils
#########################################################

code = setup(
      packages = python_packages,
<<<<<<< HEAD
      cmdclass = dict(build=sage_build,
                      build_cython=sage_build_cython,
                      build_ext=sage_build_ext,
                      install=sage_install_and_clean),
=======
      cmdclass = cmdclass,
>>>>>>> 81e9c9a2
      ext_modules = cython_modules)<|MERGE_RESOLUTION|>--- conflicted
+++ resolved
@@ -100,12 +100,5 @@
 
 code = setup(
       packages = python_packages,
-<<<<<<< HEAD
-      cmdclass = dict(build=sage_build,
-                      build_cython=sage_build_cython,
-                      build_ext=sage_build_ext,
-                      install=sage_install_and_clean),
-=======
       cmdclass = cmdclass,
->>>>>>> 81e9c9a2
       ext_modules = cython_modules)