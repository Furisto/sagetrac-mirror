#*****************************************************************************
#       Copyright (C) 2005-2007 William Stein
#       Copyright (C) 2009-2011 David Kirkby
#       Copyright (C) 2012-2016 Jeroen Demeyer
#
# This program is free software: you can redistribute it and/or modify
# it under the terms of the GNU General Public License as published by
# the Free Software Foundation, either version 2 of the License, or
# (at your option) any later version.
#                  http://www.gnu.org/licenses/
#*****************************************************************************

dnl If you are going to update this, please stick the recommended layout
dnl in the autoconf manual - i.e.

dnl First check for programs
dnl Next check for libraries
dnl Next check for header files
dnl Next check for types
dnl Next check for structures
dnl Next check compiler characteristics
dnl Next check for library functions
dnl Next check for system services

dnl Older versions do not support $GFC
AC_PREREQ([2.69])

AC_DEFUN([SAGE_VERSION], m4_esyscmd_s([. src/bin/sage-version.sh && echo $SAGE_VERSION]))
AC_INIT([Sage], SAGE_VERSION, [sage-devel@googlegroups.com])


AC_COPYRIGHT([GPL version 3])
AC_CONFIG_SRCDIR([configure.ac])
AC_CONFIG_AUX_DIR([config])

dnl This is the hierarchy where everything gets installed (SAGE_LOCAL).
dnl By default, it is the subdirectory local, but the user
dnl can override it by supplying --prefix=....
AC_PREFIX_DEFAULT(`pwd -P`/local)

dnl We don't really use automake, but configure needs aclocal and the
dnl automake library files (like config.guess).
AM_INIT_AUTOMAKE([1.9.6 foreign])

# Allow "configure --disable-maintainer-mode" to disable timestamp checking
AM_MAINTAINER_MODE([enable])

dnl Make sure the path to our own m4 macros is always properly set
dnl and doesn't depend on how autoconf is called.
AC_CONFIG_MACRO_DIR([m4])

#---------------------------------------------------------
#
# This is essentially the configure part of the old "install" file.
# Over time, this should be changed to proper autoconf style with
# configure options.
#

########################################################################
# Set various environment variables (needed at configure time)
########################################################################

# Assume current directory is SAGE_ROOT.
SAGE_ROOT=`pwd -P`
AC_SUBST(SAGE_ROOT)

SAGE_LOCAL="$prefix"
# The following line is necessary because the code below
# inspects stuff in the installation prefix at configure time.
# This is nonstandard.
if test "$SAGE_LOCAL" = NONE; then
    SAGE_LOCAL=local
    if test -x "$SAGE_LOCAL"/bin/python3; then
        # Incremental build with an existing installation of python3 spkg
        # in SAGE_LOCAL or venv in SAGE_LOCAL.  Keep old behavior.
        SAGE_VENV_AUTO=no
    else
        SAGE_VENV_AUTO=yes
    fi
else
    SAGE_VENV_AUTO=no
fi
SAGE_SRC="$SAGE_ROOT/src"
SAGE_SPKG_INST="$SAGE_LOCAL/var/lib/sage/installed"

AC_ARG_WITH([sage-venv],
            [AS_HELP_STRING([--with-sage-venv={auto,yes,no,SAGE_VENV}],
                            [put Python packages into an installation hierarchy separate from prefix])],
            [SAGE_VENV="$withval"],
            [SAGE_VENV="auto"])
AC_SUBST([SAGE_VENV])

#---------------------------------------------------------

AC_ARG_ENABLE([build-as-root],
              [AS_HELP_STRING([--enable-build-as-root],
                              [allow building Sage as root (for use in containers)])],
              [enable_build_as_root=$enableval],
              [enable_build_as_root=no])
if test "$enable_build_as_root" != yes; then
   AX_CHECK_ROOT([AC_MSG_ERROR([You cannot build Sage as root, switch to an unprivileged user.  (If building in a container, use --enable-build-as-root.)])], [])
fi

AC_ARG_ENABLE([fat-binary],
              [AS_HELP_STRING([--enable-fat-binary],
                              [build binaries that will run on the widest range of target CPUs (but not relocatable)])],
              [AC_SUBST(SAGE_FAT_BINARY, "yes")],
              [])

AC_ARG_VAR(SAGE_FAT_BINARY, set to "yes" to build binaries that will run on the widest range of target CPUs (but not relocatable))

AC_ARG_ENABLE([debug],
              [AS_HELP_STRING([--enable-debug={no|symbols|yes}],
                              [controls debugging support: "no" debugging; debugging "symbols" (default); build debug version ("yes")])],
              [AC_SUBST(SAGE_DEBUG, $enableval)],
              [])

AC_ARG_VAR(SAGE_DEBUG, controls debugging support: "no" debugging; debugging "symbols" (default); build debug version ("yes"))

AC_ARG_ENABLE([editable],
              [AS_HELP_STRING([--enable-editable],
                              [use an editable install of the Sage library])],
              [AC_SUBST([SAGE_EDITABLE], [yes])])

# Check whether we are on a supported platform
AC_CANONICAL_BUILD()
AC_CANONICAL_HOST()

case $host in
*-*-sunos*|*-*-solaris2.[1-9])
AC_MSG_ERROR([[
Sage is not supported on any version of Solaris earlier than 10.
Sage has been tested on the first release of Solaris 10
(03/2005) and works on that. Sage may or may not work with
your version of Solaris.

More information can be found about Sage on Solaris
on the Wiki at http://wiki.sagemath.org/solaris]]);;

*-*-darwin[1-7].*)
AC_MSG_ERROR([[
Sage has never been built on OS X 10.3 (Panther)
or earlier. The oldest version of OS X successfully used
is OS X version 10.4 (Tiger). You might consider updating
your version of OS X if your hardware permits this, but
Apple charges for upgrades of OS X]]);;

*-*-hpux*)
AC_MSG_ERROR([[
You are attempting to build Sage on HP's HP-UX operating system,
which is not a supported platform for Sage yet though
some work has been done on HP-UX. A port does not look to
be particularly difficult. Some information can be
found on the Sage Wiki at http://wiki.sagemath.org/HP-UX

If you would like to help port Sage to HP-UX,
please join the sage-devel discussion list - see
http://groups.google.com/group/sage-devel
The Sage community would also appreciate any patches you submit]]);;

*-*-aix*)
AC_MSG_ERROR([[
You are attempting to build Sage on IBM's AIX operating system,
which is not a supported platform for Sage yet. Things may or
may not work. If you would like to help port Sage to AIX,
please join the sage-devel discussion list - see
http://groups.google.com/group/sage-devel
The Sage community would also appreciate any patches you submit]]);;

*-*-irix*)
AC_MSG_ERROR([[
You are attempting to build Sage on SGI's IRIX operating system,
which is not a supported platform for Sage yet. Things may or
may not work. If you would like to help port Sage to IRIX,
please join the sage-devel discussion list - see
http://groups.google.com/group/sage-devel
The Sage community would also appreciate any patches you submit]]);;

*-*-osf*)
AC_MSG_ERROR([[
You are attempting to build Sage on HP's Tru64 operating system,
which is not a supported platform for Sage yet. Things may or
may not work. If you would like to help port Sage to Tru64,
please join the sage-devel discussion list - see
http://groups.google.com/group/sage-devel
The Sage community would also appreciate any patches you submit]]);;

# The following are all supported platforms.
*-*-freebsd*);;
*-*-linux*);;
*-*-darwin*);;
*-*-solaris*);;
*-*-cygwin*);;

# Wildcard for other unsupported platforms
*)
AC_MSG_ERROR([[
You are attempting to build Sage on $host,
which is not a supported platform for Sage yet. Things may or
may not work. If you would like to help port Sage to $host,
please join the sage-devel discussion list - see
http://groups.google.com/group/sage-devel
The Sage community would also appreciate any patches you submit]]);;
esac


###############################################################################
# Check general programs
###############################################################################

AC_PROG_SED

AC_CHECK_PROG(found_ar, ar, yes, no)
if test x$found_ar != xyes
then
    AC_MSG_NOTICE([Sorry, the 'ar' command must be in the path to build AC_PACKAGE_NAME])
    AC_MSG_NOTICE([On some systems it can be found in /usr/ccs/bin ])
    AC_MSG_NOTICE(['ar' is also part of the GNU 'binutils' package.])
    AC_MSG_ERROR([Exiting, as the archiver 'ar' can not be found.])
fi

AC_CHECK_PROG(found_m4, m4, yes, no)
if test x$found_m4 != xyes
then
    AC_MSG_NOTICE([Sorry, the 'm4' command must be in the path to build AC_PACKAGE_NAME])
    AC_MSG_NOTICE([On some systems it can be found in /usr/ccs/bin])
    AC_MSG_NOTICE([See also http://www.gnu.org/software/m4/])
    AC_MSG_ERROR([Exiting, as the macro processor 'm4' can not be found.])
fi

m4_ifndef([PKG_PROG_PKG_CONFIG], [m4_errprint(
[Error: could not locate the pkg-config autoconf macros. These are
usually located in /usr/share/aclocal/pkg.m4. If your macros are
in a different location, try setting the environment variable
ACLOCAL="aclocal -I/other/macro/dir" before running ./bootstrap
])
dnl Exit autoconf with exit code 16 in this case. This will be
dnl caught by the bootstrap script.
m4_exit(16)])

PKG_PROG_PKG_CONFIG([0.29])

AC_CHECK_PROG(found_ranlib, ranlib, yes, no)
if test x$found_ranlib != xyes
then
    AC_MSG_NOTICE([Sorry, the 'ranlib' command must be in the path to build AC_PACKAGE_NAME])
    AC_MSG_NOTICE([On some systems it can be found in /usr/ccs/bin ])
    AC_MSG_NOTICE(['ranlib' is also part of the GNU 'binutils' package.])
    AC_MSG_ERROR([Exiting, as 'ranlib' can not be found.])
fi

AC_CHECK_PROG(found_strip, strip, yes, no)
if test x$found_strip != xyes
then
    AC_MSG_NOTICE([Sorry, the 'strip' command must be in the path to build AC_PACKAGE_NAME])
    AC_MSG_NOTICE([On some systems 'strip' can be found in /usr/ccs/bin ])
    AC_MSG_NOTICE(['strip' is also part of the GNU 'binutils' package.])
    AC_MSG_ERROR([Exiting, as 'strip' can not be found.])
fi

# Check tar
AC_CACHE_CHECK([for GNU or BSD tar], [ac_cv_path_TAR], [
AC_PATH_PROGS_FEATURE_CHECK(TAR, [tar gtar], [[
ac_version_TAR=`$ac_path_TAR --version 2>&1`
if echo "$ac_version_TAR" | grep >/dev/null GNU; then
    ac_cv_path_TAR=$ac_path_TAR
    if test $ac_prog = tar; then
        ac_path_TAR_found=:
    fi
fi
if echo "$ac_version_TAR" | grep >/dev/null bsdtar; then
    ac_cv_path_TAR=$ac_path_TAR
    if test $ac_prog = tar; then
        ac_path_TAR_found=:
    fi
fi
]],
[AC_MSG_ERROR([could not find either a GNU or BSD version of tar])],
[$PATH:/usr/sfw/bin])
])

command_TAR=`command -v tar 2>/dev/null`
AS_IF([test x$command_TAR != x$ac_cv_path_TAR],
      [AC_MSG_ERROR([[found a good version of tar in $ac_cv_path_TAR, but it's not the first "tar" program in your PATH]])]
)

# Check make (unless MAKE is set)
if test -z "$MAKE"; then
    AC_CACHE_CHECK([for GNU make], [ac_cv_path_MAKE], [
    AC_PATH_PROGS_FEATURE_CHECK(MAKE, [make gmake], [[
    ac_version_MAKE=`$ac_path_MAKE --version 2>&1`
    if echo "$ac_version_MAKE" | grep >/dev/null GNU; then
        ac_cv_path_MAKE=$ac_path_MAKE
        if test $ac_prog = make; then
            ac_path_MAKE_found=:
        fi
    fi
    ]],
    [AC_MSG_ERROR([could not find a GNU version of make])],
    [$PATH:/usr/sfw/bin])
    ])

    command_MAKE=`command -v make 2>/dev/null`
    AS_IF([test x$command_MAKE != x$ac_cv_path_MAKE],
          [AC_MSG_ERROR([[found GNU make in $ac_cv_path_MAKE, but it's not the first "make" program in your PATH]])])
fi

# Check for system python
AC_MSG_CHECKING([for Python])
if SAGE_BOOTSTRAP_PYTHON=$(build/bin/sage-bootstrap-python -c "import sys; print(sys.executable)"); then
    AC_MSG_RESULT([$SAGE_BOOTSTRAP_PYTHON])
else
    AC_MSG_ERROR([You do not have a suitable version of Python installed])
fi

# Check for Latex, the use of which is less important in Sage than
# it used to be, as it was at one time required to build any documentation
# but this is no longer so.
AC_CHECK_PROG(found_latex, latex, yes, no)
if test x$found_latex != xyes
then
    AC_MSG_NOTICE([You do not have 'latex', which is recommended, but not])
    AC_MSG_NOTICE([required. Latex is only really used for building pdf])
    AC_MSG_NOTICE([documents and for %latex mode in the AC_PACKAGE_NAME notebook.])
fi

# Check that perl is available, with version 5.8.0 or later.
# Some packages need perl, however it is not clear whether Sage really
# requires version >= 5.8.0.  The R package *used* to require it, but
# not anymore. -- Jeroen Demeyer
AC_PATH_PROG([PERL],[perl])
AX_PROG_PERL_VERSION([5.8.0],[],[
    AC_MSG_ERROR([Exiting, since AC_PACKAGE_NAME requires perl-5.8.0 or later])
])

###############################################################################
# Check C/C++/Fortran compilers
###############################################################################

# Save compiler flags as configured by the user.
# We have to redo this, because otherwise `AC_PROG_CC` will just overwrite them.
AC_SUBST(CFLAGS, "$CFLAGS")
AC_SUBST(CXXFLAGS, "$CXXFLAGS")
AC_SUBST(FCFLAGS, "$FCFLAGS")
AC_SUBST(F77FLAGS, "$F77FLAGS")
AC_ARG_VAR(CFLAGS, C compiler flags)
AC_ARG_VAR(CXXFLAGS, C compiler flags)
AC_ARG_VAR(FCFLAGS, Fortran compiler flags)
AC_ARG_VAR(F77CFLAGS, Fortran 77 compiler flags)

SAGE_CHECK_CONDA_COMPILERS

AC_PROG_CC()
AC_PROG_CPP()
AC_PROG_CXX()
AC_PROG_FC()

AC_SUBST(CC)
AC_SUBST(FC)

# On darwin, also set the objective C/C++ compilers
# Checking on all platforms doesn't hurt and stops
# configure from sending an error when run on non-darwin.
AC_PROG_OBJC()
AC_PROG_OBJCXX()
AC_SUBST(OBJC)
AC_SUBST(OBJCXX)

AS_IF([test "x$CXX" = x], [AC_MSG_ERROR([a C++ compiler is missing])])


###############################################################################
# Check header files
###############################################################################


# complex.h is one that might not exist on older systems.
AC_LANG(C++)
AC_CHECK_HEADER([complex.h],[],[
    AC_MSG_ERROR([Exiting, since you do not have the 'complex.h' header file.])
])


###############################################################################
# Check libraries
###############################################################################

# First check for something that should be in any maths library (sqrt).
AC_LANG(C++)
AC_CHECK_LIB(m,sqrt,[],[
                       AC_MSG_NOTICE([This system has no maths library installed.])
                       # On AIX this is not installed by default - strange as that might seem.
                       # but is in a fileset bos.adt.libm. However, the fileset bos.adt
                       # includes other things that are probably useful.
                       if test "x`uname`" = 'xAIX'
                       then
                          AC_MSG_NOTICE([On AIX, libm is contained in the bos.adt.libm fileset.])
                          AC_MSG_NOTICE([Actually, we recommend to install the complete bos.adt fileset.])
                          AC_MSG_NOTICE([This needs to be performed by a system administrator.])
                       fi
                       AC_MSG_ERROR([Exiting, since a maths library was not found.])
                       ])

# Check for system services

# Check that we are not building in a directory containing spaces
AS_IF([echo "$ac_pwd" |grep " " >/dev/null],
      AC_MSG_ERROR([the path to the Sage root directory ($ac_pwd) contains a space. Sage will not build correctly in this case])
)

SAGE_CHECK_OSX_SUPPORTED()

###############################################################################
# Collect substitutions for build/make/Makefile.in
###############################################################################

# $(TOOLCHAIN) variable containing prerequisites for the build
SAGE_TOOLCHAIN=gcc
if test "$SAGE_INSTALL_CCACHE" = yes ; then
    SAGE_TOOLCHAIN="$SAGE_TOOLCHAIN ccache"
fi
AC_SUBST([SAGE_TOOLCHAIN])

AC_ARG_ENABLE([experimental-packages],
  [AS_HELP_STRING([--enable-experimental-packages],
    [allow installing experimental packages (default: no = ask for user confirmation for each package)])])
AC_ARG_ENABLE([download-from-upstream-url],
  [AS_HELP_STRING([--enable-download-from-upstream-url],
    [allow downloading packages from their upstream URL if they cannot be found on the Sage mirrors])])

SAGE_SPKG_OPTIONS=""
AS_IF([test "x$enable_experimental_packages" = "xyes"], [
  AS_VAR_APPEND([SAGE_SPKG_OPTIONS], [" -y"])
])
AS_IF([test "x$enable_download_from_upstream_url" = "xyes"], [
  AS_VAR_APPEND([SAGE_SPKG_OPTIONS], [" -o"])
])
AC_SUBST([SAGE_SPKG_OPTIONS])

AC_ARG_ENABLE([cvxopt],
  AS_HELP_STRING([--disable-cvxopt],
                 [disable build of the cvxopt package and its prerequisite suitesparse]), [
    for pkg in cvxopt suitesparse; do
      AS_VAR_SET([SAGE_ENABLE_$pkg], [$enableval])
    done
  ])

AC_ARG_ENABLE([notebook],
  AS_HELP_STRING([--disable-notebook],
                 [disable build of the Jupyter notebook and related packages]), [
    for pkg in notebook nbconvert sagenb_export nbformat terminado send2trash prometheus_client mistune pandocfilters bleach defusedxml jsonschema jupyter_jsmol; do
      AS_VAR_SET([SAGE_ENABLE_$pkg], [$enableval])
    done
  ])

AC_ARG_ENABLE([r],
  AS_HELP_STRING([--disable-r],
                 [disable build of the R package and related packages]), [
    for pkg in r rpy2 r_jupyter; do
      AS_VAR_SET([SAGE_ENABLE_$pkg], [$enableval])
    done
  ])

dnl Packages that require a special override to use the SPKG
dnl when the system package is not usable.
AS_VAR_SET([sage_use_system_gcc], [force])

SAGE_SPKG_COLLECT()

dnl AC_CONFIG_HEADERS([config.h])
AC_CONFIG_FILES([build/make/Makefile-auto build/make/Makefile])
AC_CONFIG_FILES([src/bin/sage-env-config src/bin/sage-src-env-config build/bin/sage-build-env-config])

AC_CONFIG_FILES([pkgs/sage-conf/sage_conf.py pkgs/sage-conf/setup.cfg])

dnl Create basic directories needed for Sage
AC_CONFIG_COMMANDS(mkdirs,
    [
        for d in "$SAGE_LOGS" "$SAGE_LOCAL" \
            "$SAGE_LOCAL/bin" "$SAGE_LOCAL/etc" \
            "$SAGE_LOCAL/include" "$SAGE_LOCAL/lib" \
            "$SAGE_LOCAL/lib/pkgconfig" \
            "$SAGE_SHARE" "$SAGE_INST"; do
                AC_MSG_NOTICE([creating directory $d])
                mkdir -p "$d" || AC_MSG_ERROR(could not create $d)
        done

        if test -d "$SAGE_LOCAL/lib64"; then
            if test ! -L "$SAGE_LOCAL/lib64"; then
                AC_MSG_NOTICE([[$SAGE_LOCAL/lib64 is not a symlink, see Trac #19782]])
                AC_MSG_ERROR([[Cannot perform incremental update, run "make distclean && make"]])
            fi
        else
            AC_MSG_NOTICE([[creating symbolic link lib64 -> lib]])
            ln -s lib "$SAGE_LOCAL/lib64"
        fi
    ],
    [
        SAGE_LOGS="$SAGE_ROOT/logs/pkgs"
        SAGE_LOCAL="$SAGE_LOCAL"
        SAGE_SHARE="$SAGE_LOCAL/share"
        SAGE_INST="$SAGE_SPKG_INST"
    ])

AC_CONFIG_COMMANDS(links, [
    dnl Create links for the convenience of users
    SYMLINK="${ac_top_build_prefix}prefix"
    AS_IF([test -L "$SYMLINK" -o ! -e "$SYMLINK"], [
        AC_MSG_NOTICE([creating convenience symlink $SYMLINK -> $SAGE_LOCAL])
<<<<<<< HEAD
=======
        rm -f "$SYMLINK"
>>>>>>> fc4b641f
        ln -sf "$SAGE_LOCAL" "$SYMLINK"
    ], [
        AC_MSG_NOTICE([cannot create convenience symlink $SYMLINK -> $SAGE_LOCAL because the file exists and is not a symlink; this is harmless])
    ])
    SYMLINK="${ac_top_build_prefix}venv"
    AS_IF([test -L "$SYMLINK" -o ! -e "$SYMLINK"], [
        AC_MSG_NOTICE([creating convenience symlink $SYMLINK -> $SAGE_VENV])
<<<<<<< HEAD
=======
        rm -f "$SYMLINK"
>>>>>>> fc4b641f
        ln -sf "$SAGE_VENV" "$SYMLINK"
    ], [
        AC_MSG_NOTICE([cannot create convenience symlink $SYMLINK -> $SAGE_VENV because the file exists and is not a symlink; this is harmless])
    ])
], [
    SAGE_LOCAL="$SAGE_LOCAL"
    eval SAGE_VENV="$SAGE_VENV"dnl eval so as to evaluate the embedded ${SAGE_LOCAL}
])

AC_OUTPUT()

SAGE_SYSTEM_PACKAGE_NOTICE()

dnl vim:syntax=m4<|MERGE_RESOLUTION|>--- conflicted
+++ resolved
@@ -507,10 +507,7 @@
     SYMLINK="${ac_top_build_prefix}prefix"
     AS_IF([test -L "$SYMLINK" -o ! -e "$SYMLINK"], [
         AC_MSG_NOTICE([creating convenience symlink $SYMLINK -> $SAGE_LOCAL])
-<<<<<<< HEAD
-=======
         rm -f "$SYMLINK"
->>>>>>> fc4b641f
         ln -sf "$SAGE_LOCAL" "$SYMLINK"
     ], [
         AC_MSG_NOTICE([cannot create convenience symlink $SYMLINK -> $SAGE_LOCAL because the file exists and is not a symlink; this is harmless])
@@ -518,10 +515,7 @@
     SYMLINK="${ac_top_build_prefix}venv"
     AS_IF([test -L "$SYMLINK" -o ! -e "$SYMLINK"], [
         AC_MSG_NOTICE([creating convenience symlink $SYMLINK -> $SAGE_VENV])
-<<<<<<< HEAD
-=======
         rm -f "$SYMLINK"
->>>>>>> fc4b641f
         ln -sf "$SAGE_VENV" "$SYMLINK"
     ], [
         AC_MSG_NOTICE([cannot create convenience symlink $SYMLINK -> $SAGE_VENV because the file exists and is not a symlink; this is harmless])
