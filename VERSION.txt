<<<<<<< HEAD
Sage version 6.1.beta2, released 2013-12-23
=======
Sage version 6.2.beta3, released 2014-03-03
>>>>>>> 8029bc64
<|MERGE_RESOLUTION|>--- conflicted
+++ resolved
@@ -1,5 +1 @@
-<<<<<<< HEAD
-Sage version 6.1.beta2, released 2013-12-23
-=======
-Sage version 6.2.beta3, released 2014-03-03
->>>>>>> 8029bc64
+Sage version 6.2.beta3, released 2014-03-03