--- conflicted
+++ resolved
@@ -1,5 +1 @@
-<<<<<<< HEAD
-Sage version 7.1.beta0, released 2016-01-24
-=======
-Sage version 7.1.beta1, released 2016-01-28
->>>>>>> 2505dbca
+Sage version 7.1.beta1, released 2016-01-28