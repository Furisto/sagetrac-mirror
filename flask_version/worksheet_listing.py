"""
"""
import os
import urllib, urlparse
from flask import Module, url_for, render_template, request, session, redirect, g, current_app
from decorators import login_required, guest_or_login_required, with_lock
from flaskext.babel import Babel, gettext, ngettext, lazy_gettext
_ = gettext

worksheet_listing = Module('flask_version.worksheet_listing')

def render_worksheet_list(args, pub, username):
    """
    Returns a rendered worksheet listing.

    INPUT:

    -  ``args`` - ctx.args where ctx is the dict passed
       into a resource's render method

    -  ``pub`` - boolean, True if this is a listing of
       public worksheets

    -  ``username`` - the user whose worksheets we are
       listing

    OUTPUT:

    a string
    """
    
    from sagenb.notebook.notebook import sort_worksheet_list
    from sagenb.misc.misc import unicode_str, SAGE_VERSION
    from sagenb.notebook.pagination import Paginator

    typ = args['typ'] if 'typ' in args else 'active'
    search = unicode_str(args['search']) if 'search' in args else None
    sort = args['sort'] if 'sort' in args else 'last_edited'
    reverse = (args['reverse'] == 'True') if 'reverse' in args else False
    page = 1
    if 'page' in args:
        try:
            page = int(args['page'])
        except ValueError as E:
            print "Error improper page input", E

    try:
        if not pub:
            worksheets = g.notebook.worksheet_list_for_user(username, typ=typ, sort=sort,
                                                              search=search, reverse=reverse)
        else:
            worksheets = g.notebook.worksheet_list_for_public(username, sort=sort,
                                                                search=search, reverse=reverse)
    except ValueError as E:
        # for example, the sort key was not valid
        print "Error displaying worksheet listing: ", E
        return current_app.message(_("Error displaying worksheet listing."))

    paginator = Paginator(worksheets, 25) #25 is number of items per page, change this value to change the number of objects per page.

    try:
        pages = paginator.page(page)
    except PageNotAnInteger:
        # If page is not an integer, deliver first page.
        pages = paginator.page(1)
    except EmptyPage:
        # If page is out of range (e.g. 9999), deliver last page of results.
        pages = paginator.page(paginator.num_pages)

    worksheets = pages.object_list

    worksheet_filenames = [x.filename() for x in worksheets]

    if pub and (not username or username == tuple([])):
        username = 'pub'

    accounts = g.notebook.user_manager().get_accounts()
    sage_version = SAGE_VERSION
    return render_template('html/worksheet_listing.html', **locals())

@worksheet_listing.route('/home/<username>/')
@login_required
def home(username):
    if not g.notebook.user_manager().user_is_admin(g.username) and username != g.username:
        #XXX: i18n
        return current_app.message("User '%s' does not have permission to view the home page of '%s'."%(g.username, username))
    else:
        return render_worksheet_list(request.args, pub=False, username=username)

@worksheet_listing.route('/home/')
@login_required
def bare_home():
    return redirect(url_for('home', username=g.username))

###########
# Folders #
###########

def get_worksheets_from_request():
    U = g.notebook.user_manager().user(g.username)
    
    if 'filename' in request.form:
        filenames = [request.form['filename']]
    elif 'filenames' in request.form:
        import json
        filenames = json.loads(request.form['filenames'])
    else:
        filenames = []
    worksheets = []
    for filename in filenames:
        W = g.notebook.get_worksheet_with_filename(filename)
        if W.owner() != g.username:
            # TODO BUG: if trying to stop a shared worksheet, this check means that 
            # only the owner can stop from the worksheet listing (using /send_to_stop), but any 
            # shared person can stop the worksheet by quitting it.
            continue
        worksheets.append(W)

    return worksheets

@worksheet_listing.route('/send_to_trash', methods=['POST'])
@login_required
def send_worksheet_to_trash():
    for W in get_worksheets_from_request():
        W.move_to_trash(g.username)
    return ''

@worksheet_listing.route('/send_to_archive', methods=['POST'])
@login_required
def send_worksheet_to_archive():
    for W in get_worksheets_from_request():
        W.move_to_archive(g.username)
    return ''

@worksheet_listing.route('/send_to_active', methods=['POST'])
@login_required
def send_worksheet_to_active():
    for W in get_worksheets_from_request():
        W.set_active(g.username)
    return ''

@worksheet_listing.route('/send_to_stop', methods=['POST'])
@login_required
def send_worksheet_to_stop():
    for W in get_worksheets_from_request():
        W.quit()
    return ''

@worksheet_listing.route('/emptytrash', methods=['POST'])
@login_required
def empty_trash():
    g.notebook.empty_trash(g.username)
    if 'referer' in request.headers:
        return redirect(request.headers['referer'])
    else:
        return redirect(url_for('home', typ='trash'))
                       

#####################
# Public Worksheets #
#####################
@worksheet_listing.route('/pub/')
@guest_or_login_required
def pub():
    return render_worksheet_list(request.args, pub=True, username=g.username)

@worksheet_listing.route('/home/pub/<id>/')
@guest_or_login_required
def public_worksheet(id):
    from worksheet import pub_worksheet
    filename = 'pub/%s'%id
    if g.notebook.conf()['pub_interact']:
        try:
            original_worksheet = g.notebook.get_worksheet_with_filename(filename)
        except KeyError:
            return _("Requested public worksheet does not exist"), 404
        worksheet = pub_worksheet(original_worksheet)
        
        owner = worksheet.owner()
        worksheet.set_owner('pub')
        s = g.notebook.html(worksheet_filename=worksheet.filename(),
                            username=g.username)
        worksheet.set_owner(owner)
    else:
        s = g.notebook.html(worksheet_filename=filename, username = g.username)
    return s

@worksheet_listing.route('/home/pub/<id>/download/<path:title>')
def public_worksheet_download(id, title):
    from worksheet import unconditional_download
    worksheet_filename =  "pub" + "/" + id
    try:
        worksheet = g.notebook.get_worksheet_with_filename(worksheet_filename)
    except KeyError:
        return current_app.message(_("You do not have permission to access this worksheet"))
    return unconditional_download(worksheet, title)

@worksheet_listing.route('/home/pub/<id>/cells/<path:filename>')
def public_worksheet_cells(id, filename):
    worksheet_filename =  "pub" + "/" + id
    try:
        worksheet = g.notebook.get_worksheet_with_filename(worksheet_filename)
    except KeyError:
        return current_app.message("You do not have permission to access this worksheet") #XXX: i18n
    from flask.helpers import send_from_directory
    return send_from_directory(worksheet.cells_directory(), filename)

#######################
# Download Worksheets #
#######################
@worksheet_listing.route('/download_worksheets.zip')
@login_required
def download_worksheets():
    from sagenb.misc.misc import walltime, tmp_filename
    
    t = walltime()
    print "Starting zipping a group of worksheets in a separate thread..."
    zip_filename = tmp_filename() + ".zip"

    # child
    worksheet_names = set()
    if 'filenames' in request.values:
        import json
        filenames = json.loads(request.values['filenames'])
        worksheets = [g.notebook.get_worksheet_with_filename(x.strip())
                      for x in filenames if len(x.strip()) > 0]
    else:
        worksheets = g.notebook.worksheet_list_for_user(g.username)

    import zipfile
    zip = zipfile.ZipFile(zip_filename, 'w', zipfile.ZIP_STORED)
    for worksheet in worksheets:
        sws_filename = tmp_filename() + '.sws'
        g.notebook.export_worksheet(worksheet.filename(), sws_filename)
        entry_name = worksheet.name()
        if entry_name in worksheet_names:
            i = 2
            while ("%s_%s" % (entry_name, i)) in worksheet_names:
                i += 1
            entry_name = "%s_%s" % (entry_name, i)
        zip.write(sws_filename, entry_name + ".sws")
        os.unlink(sws_filename)
    zip.close()
    r = open(zip_filename, 'rb').read()
    os.unlink(zip_filename)
    print "Finished zipping %s worksheets (%s seconds)"%(len(worksheets), walltime(t))

    response = current_app.make_response(r)
    response.headers['Content-Type'] = 'application/zip'
    return response


#############
# Uploading #
#############
@worksheet_listing.route('/upload')
@login_required
def upload():
    return render_template(os.path.join('html', 'upload.html'),
                           username=g.username)

class RetrieveError(Exception):
    """
    Use this in my_urlretrieve below, and when calling that function, do:

    try:
        my_urlretrive(...)
    except RetrieveError as err:
        return current_app.message(str(err))

    This allows us to factor out all the error message handling into
    my_urlretrieve.
    """
    pass

def my_urlretrieve(url, *args, **kwargs):
    """
    Call urllib.urlretrieve and give friendly error messages depending
    on the result. If successful, return exactly what urllib.urlretrieve
    would. Arguments are exactly the same as urlretrieve, except that
    you can also specify a ``backlinks`` keyword used in the error
    message.

    Raises RetrieveError when an error occurs for which we can figure
    out a sensible error message.
    """
    try:
        backlinks = kwargs.pop('backlinks')
    except KeyError:
        backlinks = ''
    try:
        return urllib.urlretrieve(url, *args, **kwargs)
    except IOError as err:
        if err.strerror == 'unknown url type' and err.filename == 'https':
            raise RetrieveError(_("This Sage notebook is not configured to load worksheets from 'https' URLs. Try a different URL or download the worksheet and upload it directly from your computer.\n%(backlinks)s",backlinks=backlinks))
        else:
            raise

def parse_link_rel(url, fn):
    """
    Read through html file ``fn`` downloaded from ``url``, looking for a
    link tag of the form:

    <link rel="alternate"
          type="application/sage"
          title="currently ignored"
          href=".../example.sws" />

    This function reads ``fn`` looking for such tags and returns a list
    of dictionaries of the form

    {'title': from title field in link, 'url': absolute URL to .sws file}

    for the corresponding ``.sws`` files. Naturally if there are no
    appropriate link tags found, the returned list is empty. If the HTML
    parser raises an HTMLParseError, we simply return an empty list.
    """
    from HTMLParser import HTMLParser
    class GetLinkRelWorksheets(HTMLParser):
        def __init__(self):
            HTMLParser.__init__(self)
            self.worksheets = []

        def handle_starttag(self, tag, attrs):
            if (tag == 'link' and
                ('rel', 'alternate') in attrs and
                ('type', 'application/sage') in attrs):
                self.worksheets.append({'title': [_ for _ in attrs if _[0] == 'title'][0][1],
                                          'url': [_ for _ in attrs if _[0] == 'href'][0][1]})

    parser = GetLinkRelWorksheets()
    with open(fn) as f:
        try:
            parser.feed(f.read())
        except HTMLParseError:
            return []

    ret = []
    for d in parser.worksheets:
        sws = d['url']
        # is that link a relative URL?
        if not urlparse.urlparse(sws).netloc:
            # unquote-then-quote to avoid turning %20 into %2520, etc
            ret.append({'url': urlparse.urljoin(url, urllib.quote(urllib.unquote(sws))),
                        'title': d['title']})
        else:
            ret.append({'url': sws, 'title': d['title']})
    return ret

@worksheet_listing.route('/upload_worksheet', methods=['GET', 'POST'])
@login_required
def upload_worksheet():
    from sage.misc.misc import tmp_filename, tmp_dir
    from werkzeug.utils import secure_filename
    import zipfile

    backlinks = _("""Return to <a href="/upload" title="Upload a worksheet"><strong>Upload File</strong></a>.""")

    url = request.values['url'].strip()
    dir = ''
    if url != '':
        #Downloading a file from the internet
        # The file will be downloaded from the internet and saved
        # to a temporary file with the same extension
        path = urlparse.urlparse(url).path
        extension = os.path.splitext(path)[1].lower()
        if extension not in ["", ".txt", ".sws", ".zip", ".html", ".rst"]:
            # Or shall we try to import the document as an sws when in doubt?
            return current_app.message("Unknown worksheet extension: %s. %s" % (extension, backlinks))
        filename = tmp_filename()+extension
        try:
<<<<<<< HEAD
            import re
            matches = re.match("file://(?:localhost)?(/.+)", url)
            if matches:
                if g.notebook.interface != 'localhost':
                    return current_app.message(_("Unable to load file URL's when not running on localhost.\n%(backlinks)s",backlinks=backlinks))

                import shutil
                shutil.copy(matches.group(1),filename)
            else:
                urllib.urlretrieve(url, filename)

        except IOError as err:
            if err.strerror == 'unknown url type' and err.filename == 'https':
                return current_app.message(_("This Sage notebook is not configured to load worksheets from 'https' URLs. Try a different URL or download the worksheet and upload it directly from your computer.\n%(backlinks)s",backlinks=backlinks))
            else:
                raise

=======
            my_urlretrieve(url, filename, backlinks=backlinks)
        except RetrieveError as err:
            return current_app.message(str(err))
>>>>>>> 1f1d0c2c
    else:
        #Uploading a file from the user's computer
        dir = tmp_dir()
        file = request.files['file']
        if file.filename is None:
            return current_app.message(_("Please specify a worksheet to load.\n%(backlinks)s",backlinks=backlinks))

        filename = secure_filename(file.filename)
        if len(filename)==0:
            return current_app.message(_("Invalid filename.\n%(backlinks)s",backlinks=backlinks))

        filename = os.path.join(dir, filename)
        file.save(filename)

    new_name = request.values.get('name', None)

    try:
        try:
            if filename.endswith('.zip'):
                # Extract all the .sws files from a zip file.
                zip_file = zipfile.ZipFile(filename)
                for subfilename in zip_file.namelist():
                    prefix, extension = os.path.splitext(subfilename)
                    if extension in ['.sws', '.html', '.txt', '.rst'] :
                        tmpfilename = os.path.join(dir, "tmp" + extension)
                        try:
                            tmpfilename = zip_file.extract(subfilename, tmpfilename)
                        except AttributeError:
                            open(tmpfilename, 'w').write(zip_file.read(subfilename))
                        W = g.notebook.import_worksheet(tmpfilename, g.username)
                        if new_name:
                            W.set_name("%s - %s" % (new_name, W.name()))
                    else:
                        print "Unknown extension, file %s is ignored" % subfilename
                return redirect(url_for('home', username=g.username))

            else:
                if url and extension in ['', '.html']:
                    linked_sws = parse_link_rel(url, filename)
                    if linked_sws:
                        # just grab 1st URL; perhaps later add interface for
                        # downloading multiple linked .sws
                        try:
                            filename = my_urlretrieve(linked_sws[0]['url'], backlinks=backlinks)[0]
                            print 'Importing {0}, linked to from {1}'.format(linked_sws[0]['url'], url)
                        except RetrieveError as err:
                            return current_app.message(str(err))
                W = g.notebook.import_worksheet(filename, g.username)
        except Exception, msg:
            print 'error uploading worksheet', msg
            s = _('There was an error uploading the worksheet.  It could be an old unsupported format or worse.  If you desperately need its contents contact the <a href="http://groups.google.com/group/sage-support">sage-support group</a> and post a link to your worksheet.  Alternatively, an sws file is just a bzip2 tarball; take a look inside!\n%(backlinks)s', backlinks=backlinks)
            return current_app.message(s, url_for('home', username=g.username))
        finally:
            # Clean up the temporarily uploaded filename.
            os.unlink(filename)
            # if a temp directory was created, we delete it now.
            if dir:
                import shutil
                shutil.rmtree(dir)

    except ValueError, msg:
        s = _("Error uploading worksheet '%(msg)s'.%(backlinks)s", msg=msg, backlinks=backlinks)
        return current_app.message(s, url_for('home', username=g.username))

    if new_name:
        W.set_name(new_name)

    from worksheet import url_for_worksheet
    return redirect(url_for_worksheet(W))<|MERGE_RESOLUTION|>--- conflicted
+++ resolved
@@ -369,7 +369,6 @@
             return current_app.message("Unknown worksheet extension: %s. %s" % (extension, backlinks))
         filename = tmp_filename()+extension
         try:
-<<<<<<< HEAD
             import re
             matches = re.match("file://(?:localhost)?(/.+)", url)
             if matches:
@@ -379,19 +378,11 @@
                 import shutil
                 shutil.copy(matches.group(1),filename)
             else:
-                urllib.urlretrieve(url, filename)
-
-        except IOError as err:
-            if err.strerror == 'unknown url type' and err.filename == 'https':
-                return current_app.message(_("This Sage notebook is not configured to load worksheets from 'https' URLs. Try a different URL or download the worksheet and upload it directly from your computer.\n%(backlinks)s",backlinks=backlinks))
-            else:
-                raise
-
-=======
-            my_urlretrieve(url, filename, backlinks=backlinks)
+                my_urlretrieve(url, filename, backlinks=backlinks)
+
         except RetrieveError as err:
             return current_app.message(str(err))
->>>>>>> 1f1d0c2c
+
     else:
         #Uploading a file from the user's computer
         dir = tmp_dir()
