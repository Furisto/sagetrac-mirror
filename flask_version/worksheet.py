--- conflicted
+++ resolved
@@ -20,13 +20,8 @@
         if owner != '_sage_' and g.username != owner:
             if not worksheet.is_published():
                 if (not username in worksheet.collaborators() and
-<<<<<<< HEAD
-                    not app.notebook.user_manager().user_is_admin(g.username)):
-                    return app.message("You do not have permission to access this worksheet") #XXX: i18n
-=======
-                    not g.notebook.user_is_admin(g.username)):
+                    not g.notebook.user_manager().user_is_admin(g.username)):
                     return current_app.message("You do not have permission to access this worksheet") #XXX: i18n
->>>>>>> c6e9260d
 
         if not worksheet.is_published():
             worksheet.set_active(g.username)
