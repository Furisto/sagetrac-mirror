--- conflicted
+++ resolved
@@ -401,18 +401,12 @@
     # Must manually download and install from https://www.python.org/ftp/python/3.7.7/python-3.7.7-macosx10.9.pkg
     macos-python3_pythonorg:  CONFIG_CONFIGURE_ARGS_1=--with-system-python3=force --with-python=/Library/Frameworks/Python.framework/Versions/3.7/bin/python3
     # Homebrew keg installs
-<<<<<<< HEAD
-    homebrew-python3.7:       CONFIG_CONFIGURE_ARGS_1=--with-python={env:HOMEBREW}/opt/python@3.7/bin/python3
-    homebrew-python3.8:       CONFIG_CONFIGURE_ARGS_1=--with-python={env:HOMEBREW}/opt/python@3.8/bin/python3
-    homebrew-python3.9:       CONFIG_CONFIGURE_ARGS_1=--with-python={env:HOMEBREW}/opt/python@3.9/bin/python3
+    homebrew-python3.7:       CONFIG_CONFIGURE_ARGS_1=--with-system-python3=force --with-python={env:HOMEBREW}/opt/python@3.7/bin/python3
+    homebrew-python3.8:       CONFIG_CONFIGURE_ARGS_1=--with-system-python3=force --with-python={env:HOMEBREW}/opt/python@3.8/bin/python3
+    homebrew-python3.9:       CONFIG_CONFIGURE_ARGS_1=--with-system-python3=force --with-python={env:HOMEBREW}/opt/python@3.9/bin/python3
     # MacPorts
     macports-python3.8:       CONFIG_CONFIGURE_ARGS_1=--with-system-python3=force --with-python={env:MP_PREFIX}/bin/python3.8
     macports-python3.9:       CONFIG_CONFIGURE_ARGS_1=--with-system-python3=force --with-python={env:MP_PREFIX}/bin/python3.9
-=======
-    homebrew-python3.7:       CONFIG_CONFIGURE_ARGS_1=--with-system-python3=force --with-python={env:HOMEBREW}/opt/python@3.7/bin/python3
-    homebrew-python3.8:       CONFIG_CONFIGURE_ARGS_1=--with-system-python3=force --with-python={env:HOMEBREW}/opt/python@3.8/bin/python3
-    homebrew-python3.9:       CONFIG_CONFIGURE_ARGS_1=--with-system-python3=force --with-python={env:HOMEBREW}/opt/python@3.9/bin/python3
->>>>>>> 2c25f07c
     # https://github.com/pypa/manylinux
     manylinux-standard:       CONFIG_CONFIGURE_ARGS_1=--with-system-python3=force --with-python=/opt/python/cp38-cp38/bin/python3
     manylinux-python3.6:      CONFIG_CONFIGURE_ARGS_1=--with-system-python3=force --with-python=/opt/python/cp36-cp36m/bin/python3
