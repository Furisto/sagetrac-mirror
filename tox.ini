# Run a specific environment:
#   tox -e docker-fedora-31
# Run all in parallel:
#   tox -p auto
# with local squid:
#   EXTRA_DOCKER_BUILD_ARGS="--build-arg http_proxy=http://host.docker.internal:3128 --build-arg https_proxy=http://host.docker.internal:3128" tox -p auto
[tox]
### Test that the system packages listed in debian.txt/fedora.txt files of standard spkg exist
### and satisfy the requirements tested by spkg-configure.m4, then compile a few packages.
###
envlist =
    ##### Delegation to src/tox.ini #####
    doctest, coverage, startuptime, pycodestyle-minimal, relint, codespell,
    ##### Sage-the-distribution tests #####
    check_configure,
    ##### Sage-the-distribution portability tests #####
    {
    {
    ### "docker" toxenvs copy sources from the source tree subject to the exclusions in
    ### the file ".dockerignore".  This should work out of non-clean source trees, and all
    ### "docker" toxenvs can be run in parallel.
    docker-{ubuntu-{trusty,xenial,bionic,latest,rolling,focal,devel},
            debian-{jessie,stretch,buster,bullseye,sid},
            linuxmint-{17,18,19,19.1,19.2,19.3},
            fedora-{26,27,28,29,30,31,32},
            centos-{7,8},
            arch-latest,
            conda-forge,conda-anaconda3
            }
           -{# https://github.com/docker-library/official-images#architectures-other-than-amd64
             # architectures officially supported by Docker, Inc. for running Docker
             amd64,arm32v6,arm32v7,arm64v8,
             # windows-amd64  #  https://hub.docker.com/u/winamd64/
             # Other architectures built by official images:
             # (but not officially supported by Docker, Inc.)
             arm32v5,ppc64le,s390x,i386},
    ### "local" targets should be run from a source tree that is freshly checked out
    ### (for example, by 'git worktree add ...') or has been cleaned by 'make bdist-clean' --
    ### because they build within the source tree (because we have no VPATH support).
    ### Only one "local" target can be run at a time.
    ### However, "local" targets install in a separate prefix (SAGE_LOCAL=.tox/TOXENV/local)
    ### rather than "local/" and also place log files into .tox/TOXENV/log, where TOXENV
    ### is the name of the environment.  (The prefix can be configured by passing the
    ### environment variable PREFIX.)
    #
    # The "local-homebrew" toxenvs create an "isolated" homebrew installation (not in /usr/local).
    # (However, many configure scripts still look for stuff in /usr/local.)
    #
    # By default, it runs "make build" (after bootstrapping and configuring)
    # with SAGE_CHECK=yes and SAGE_CHECK_PACKAGES set to a good default,
    # and V=0 so that screen output is limited.
    #
    #   $ tox -e local-homebrew-macos-standard
    #
    # The value of MAKE is picked up from the environment, so you can do:
    #
    #   $ MAKE="make -j8" tox -e local-homebrew-macos-standard
    #
    # Build targets can be passed as positional arguments (separated from tox options by "--"):
    #
    #   $ tox -e local-homebrew-macos-standard -- ppl
    #   $ tox -e local-homebrew-macos-standard -- build ptest
    #
    # Also make variables can be passed as positional arguments; for example, to run the
    # test suite:
    #
    #   $ tox -e local-homebrew-macos-standard -- SAGE_CHECK=no build ptest SAGE_NUM_THREADS=4
    #
    # Or to rebuild a package with verbose output:
    #
    #   $ tox -e local-homebrew-macos-standard -- ppl-clean ppl V=1
    #
    # The variant "local-homebrew-macos-usrlocal" uses the global installation in /usr/local
    # instead.  It may install packages or update packages.  It will not remove packages.
    # Use at your own risk.
    #
    local-homebrew-macos
   }
   -{###
     ### Package factors:
     ###
     minimal,      # Install a minimal set of system packages that supports bootstrapping and compiling Sage.
     standard,     # Install all known system packages equivalent to standard packages that have spkg-configure.m4
     maximal       # Install all known system packages equivalent to standard/optional packages that have spkg-configure.m4
    },
   ###
   ### The "local-direct" toxenv passes the whole environment on to the sage build.
   ### Whatever is in PATH etc. will be used.
   ###
   local-direct
   }
   -{###
     ### Configuration factors:
     ###
     python3_spkg
    }

skipsdist = true

[testenv]
passenv =
                  EXTRA_CONFIGURE_ARGS
                  TARGETS_PRE
                  TARGETS_OPTIONAL
    docker:       EXTRA_DOCKER_BUILD_ARGS
                  # Use DOCKER_BUILDKIT=1 for new version - for which unfortunately we cannot save failed builds as an image
    docker:       DOCKER_BUILDKIT
                  # Set for example to "with-system-packages configured with-targets-pre with-targets"
                  # to tag intermediate images.
    docker:       DOCKER_TARGETS
                  # If set, we use this prefix and push to it
    docker:       DOCKER_PUSH_REPOSITORY
    local:        MAKE
    local:        PREFIX
    local:        SAGE_NUM_THREADS
                  # Set to 1 to skip preliminary install phases before make is invoked
    local:        SKIP_SYSTEM_PKG_INSTALL
    local:        SKIP_BOOTSTRAP
    local:        SKIP_CONFIGURE
    local-direct: *

setenv =
    # By default, we bootstrap using autotools and do not allow downloads of the configure tarball.
    BOOTSTRAP=./bootstrap
    # For https downloads from upstream_url listed in checksums.ini, do not
    # check certificates, to avoid problems on Docker images with outdated
    # certificates and with system python3 on macOS (#29418)
    SAGE_DOWNLOAD_FILE_OPTIONS=--no-check-certificate
    # Set this to 'force' instead of 'yes' to make it an error if an spkg with spkg-configure and system package
    # is not recognized.
    WITH_SYSTEM_SPKG=yes
    # Set this to 'yes' instead of 'no' to ignore missing system packages - by installing them one by one
    # and ignoring errors.  We use that to take care of old versions of distributions.
    # For -maximal environments, the default is 'yes' but later we override it for rolling distributions
    # (but not for unstable distributions that often have intermittent issues).
                                               IGNORE_MISSING_SYSTEM_PACKAGES=no
    maximal:                                   IGNORE_MISSING_SYSTEM_PACKAGES=yes
    # What system packages should be installed. Default: All standard packages with spkg-configure.
                           SAGE_PACKAGE_LIST_ARGS=--has-file=spkg-configure.m4 :standard:
    minimal:               SAGE_PACKAGE_LIST_ARGS=_prereq
    maximal:               SAGE_PACKAGE_LIST_ARGS=:standard: :optional:
    conda-environment:     SAGE_PACKAGE_LIST_ARGS=_prereq
    # Whether to add the system packages needed for bootstrapping
                           EXTRA_SAGE_PACKAGES=_bootstrap
    nobootstrap:           EXTRA_SAGE_PACKAGES=
    # local envs need HOME set, also Docker 19.03 needs HOME
    {local,docker}: HOME={envdir}
    # for local envs we can guess the package system if it is not provided as a factor
    local:          SYSTEM=$(build/bin/sage-guess-package-system)
    #
    # default tag is "latest"
    #
    docker:           BASE_TAG=latest
    #
    # https://hub.docker.com/_/ubuntu?tab=description
    # as of 2020-11, latest=focal=20.04, rolling=groovy=20.10, devel=hirsute=21.04
    #
    ubuntu:         SYSTEM=debian
    ubuntu:         BASE_IMAGE=ubuntu
    ubuntu-trusty:    BASE_TAG=trusty
    ubuntu-trusty:                             IGNORE_MISSING_SYSTEM_PACKAGES=yes
    ubuntu-xenial:    BASE_TAG=xenial
    ubuntu-xenial:                             IGNORE_MISSING_SYSTEM_PACKAGES=yes
    ubuntu-bionic:    BASE_TAG=bionic
    ubuntu-bionic:                             IGNORE_MISSING_SYSTEM_PACKAGES=yes
    ubuntu-focal:     BASE_TAG=focal
    ubuntu-groovy:    BASE_TAG=groovy
    ubuntu-groovy:                             IGNORE_MISSING_SYSTEM_PACKAGES=no
    ubuntu-hirsute:   BASE_TAG=hirsute
    #
    # https://hub.docker.com/_/debian
    # debian-bullseye does not have libgiac-dev
    #
    debian:         SYSTEM=debian
    debian:         BASE_IMAGE=debian
    debian-jessie:    BASE_TAG=jessie
    debian-jessie:                             IGNORE_MISSING_SYSTEM_PACKAGES=yes
    debian-stretch:   BASE_TAG=stretch
    debian-stretch:                            IGNORE_MISSING_SYSTEM_PACKAGES=yes
    debian-buster:    BASE_TAG=buster
    debian-bullseye:  BASE_TAG=bullseye
    debian-bullseye:                           IGNORE_MISSING_SYSTEM_PACKAGES=yes
    debian-sid:       BASE_TAG=sid
    #
    # https://hub.docker.com/u/linuxmintd
    #
    linuxmint:      SYSTEM=debian
    linuxmint:                                 IGNORE_MISSING_SYSTEM_PACKAGES=yes
    linuxmint-17:   BASE_IMAGE=linuxmintd/mint17
    linuxmint-18:   BASE_IMAGE=linuxmintd/mint18
    linuxmint-19:   BASE_IMAGE=linuxmintd/mint19
    linuxmint-19.1: BASE_IMAGE=linuxmintd/mint19.1
    linuxmint-19.2: BASE_IMAGE=linuxmintd/mint19.2
    linuxmint-19.3: BASE_IMAGE=linuxmintd/mint19.3
    linuxmint-20:   BASE_IMAGE=linuxmintd/mint20
    linuxmint-20.1: BASE_IMAGE=linuxmintd/mint20.1
    #
    # https://hub.docker.com/_/fedora
    # as of 2020-11, latest=33, rawhide=34
    fedora:         SYSTEM=fedora
    fedora:         BASE_IMAGE=fedora
    fedora-26:        BASE_TAG=26
    fedora-26:                                 IGNORE_MISSING_SYSTEM_PACKAGES=yes
    fedora-27:        BASE_TAG=27
    fedora-27:                                 IGNORE_MISSING_SYSTEM_PACKAGES=yes
    fedora-28:        BASE_TAG=28
    fedora-28:                                 IGNORE_MISSING_SYSTEM_PACKAGES=yes
    fedora-29:        BASE_TAG=29
    fedora-29:                                 IGNORE_MISSING_SYSTEM_PACKAGES=yes
    fedora-30:        BASE_TAG=30
    fedora-31:        BASE_TAG=31
    fedora-32:        BASE_TAG=32
    fedora-33:        BASE_TAG=33
    fedora-33:                                 IGNORE_MISSING_SYSTEM_PACKAGES=no
    fedora-34:        BASE_TAG=34
    #
    # https://hub.docker.com/r/scientificlinux/sl
    #
    scientificlinux:        SYSTEM=fedora
    scientificlinux:        BASE_IMAGE=scientificlinux/sl
    scientificlinux:                           IGNORE_MISSING_SYSTEM_PACKAGES=yes
    scientificlinux-6:        BASE_TAG=6
    scientificlinux-7:        BASE_TAG=7
    #
    # https://hub.docker.com/_/centos
    # centos-6 only has autoconf 2.63 -- too old for bootstrap; download configure tarball instead.
    #
    centos:         SYSTEM=fedora
    centos:         BASE_IMAGE=centos
    centos:                                    IGNORE_MISSING_SYSTEM_PACKAGES=yes
    centos-6:         BASE_TAG=centos6
    centos-6:           BOOTSTRAP=./bootstrap -D
    centos-7:         BASE_TAG=centos7
    centos-8:         BASE_TAG=centos8
    #
    # https://hub.docker.com/r/sheerluck/sage-on-gentoo-stage4/tags
    #
    gentoo:      SYSTEM=gentoo
    gentoo:      BASE_IMAGE=sheerluck/sage-on-gentoo-stage4
    gentoo-python3.7: BASE_TAG=latest-py37
    gentoo-python3.9: BASE_TAG=latest-py39
    gentoo:                                    IGNORE_MISSING_SYSTEM_PACKAGES=no
    #
    # https://hub.docker.com/_/archlinux/
    #
    archlinux:      SYSTEM=arch
    archlinux:      BASE_IMAGE=archlinux
    archlinux:                                 IGNORE_MISSING_SYSTEM_PACKAGES=no
    #
    # https://hub.docker.com/r/vbatts/slackware
    #
    slackware:      SYSTEM=slackware
    slackware:      BASE_IMAGE=vbatts/slackware
    slackware-14.2:  BASE_TAG=14.2
    slackware:                                 IGNORE_MISSING_SYSTEM_PACKAGES=no
    #
    # https://hub.docker.com/r/voidlinux/
    #
    voidlinux:      SYSTEM=void
    voidlinux:      BASE_IMAGE=voidlinux/masterdir-x86_64-musl
    voidlinux:        BASE_TAG=20200104
    voidlinux:                                 IGNORE_MISSING_SYSTEM_PACKAGES=no
    #
    # https://hub.docker.com/r/continuumio
    #
    conda:            SYSTEM=conda
    conda:                                                      CONDARC=/dev/null
    conda-forge:        BASE_IMAGE=continuumio/miniconda3
    conda-forge:                                                CONDARC=condarc.yml
    conda-forge:                               IGNORE_MISSING_SYSTEM_PACKAGES=no
    conda-anaconda3:    BASE_IMAGE=continuumio/anaconda3
    conda-anaconda3:                           IGNORE_MISSING_SYSTEM_PACKAGES=yes
    #
    # https://hub.docker.com/r/nixos/nix/
    #
    nixos:            SYSTEM=nix
    nixos:            BASE_IMAGE=nixos/nix
    #
    # https://hub.docker.com/r/opensuse/leap
    # - OpenSUSE Leap 42 was superseded by the Leap 15 series.
    # - OpenSUSE Leap 15.2 released July 2, 2020.
    # - As of 2021-05-06, latest = 15 = 15.2
    # - OpenSUSE Leap 15.3 planned to be released July 7, 2021
    # https://hub.docker.com/r/opensuse/tumbleweed
    # - Rolling distribution
    #
    opensuse:         SYSTEM=opensuse
    opensuse:            BASE_IMAGE=opensuse/leap
    opensuse:                                  IGNORE_MISSING_SYSTEM_PACKAGES=yes
    opensuse-42:           BASE_TAG=42
    opensuse-15.0:         BASE_TAG=15.0
    opensuse-15.1:         BASE_TAG=15.1
    opensuse-15.2:         BASE_TAG=15.2
    opensuse-15.3:         BASE_TAG=15.3
    opensuse-15:           BASE_TAG=15
    opensuse-tumbleweed: BASE_IMAGE=opensuse/tumbleweed
    opensuse-tumbleweed:                       IGNORE_MISSING_SYSTEM_PACKAGES=no
    #
    # Other architectures:
    #
    # Many docker images for another architecture are named the same, in the arch prefix.
    # All work for Docker on Mac; but only i386 works for Linux Docker.
    #
    arm32v5:          ARCH_IMAGE_PREFIX=arm32v5/
    arm32v6:          ARCH_IMAGE_PREFIX=arm32v6/
    arm32v7:          ARCH_IMAGE_PREFIX=arm32v7/
    arm64v8:          ARCH_IMAGE_PREFIX=arm64v8/
    i386:             ARCH_IMAGE_PREFIX=i386/
    ppc64le:          ARCH_IMAGE_PREFIX=ppc64le/
    s390x:            ARCH_IMAGE_PREFIX=s390x/
    #
    # For Linux Docker, we need to work with known multiarch images.
    # https://www.ecliptik.com/Cross-Building-and-Running-Multi-Arch-Docker-Images/
    # (or we would need to change our tests from "docker build" to "docker run")
    #
    # https://hub.docker.com/r/multiarch/ubuntu-core:
    # multiarch/ubuntu-core:arm64-bionic, multiarch/ubuntu-core:armhf-bionic
    ubuntu-arm64:     BASE_IMAGE=ubuntu-core
    ubuntu-arm64:     ARCH_IMAGE_PREFIX=multiarch/
    ubuntu-arm64:       ARCH_TAG_PREFIX=arm64-
    ubuntu-armhf:     BASE_IMAGE=ubuntu-core
    ubuntu-armhf:     ARCH_IMAGE_PREFIX=multiarch/
    ubuntu-armhf:       ARCH_TAG_PREFIX=armhf-
    #
    # https://hub.docker.com/u/raspbian
    #
    raspbian:         SYSTEM=debian
    raspbian:         ARCH_IMAGE_PREFIX=
    raspbian:                                  IGNORE_MISSING_SYSTEM_PACKAGES=yes
    raspbian-jessie:  BASE_IMAGE=raspbian/jessie
    raspbian-stretch: BASE_IMAGE=raspbian/stretch
    # As of 2020-06, there is no raspbian/buster image, so we dist-upgrade from stretch.
    # https://www.raspberrypi.org/blog/buster-the-new-version-of-raspbian/
    raspbian-buster:  BASE_IMAGE=raspbian/stretch
    raspbian-buster:      DIST_UPGRADE=s/stretch/buster/g
    #
    # https://hub.docker.com/u/linuxmintd
    #
    linuxmint:        ARCH_IMAGE_PREFIX=
    linuxmint:        ARCH_IMAGE_SUFFIX=-amd64
    linuxmint-i386:   ARCH_IMAGE_SUFFIX=-i386
    #
    # manylinux.
    # https://github.com/pypa/manylinux
    #
    # There are manylinux-1, manylinux-2010, manylinux-2014, and manylinux_2_24.
    # manylinux-1 is too old - it only has python2.4, which is not supported by
    # sage_bootstrap; it will reach its EOL on Jan 1, 2022.
    # Our default is manylinux-2014.
    #
    # Default arch is x86_64.  Use -i686 (or our alias -i386) for 32-bit build.
    # manylinux-2014 and newer support more archs.
    #
    manylinux:        SYSTEM=fedora
    manylinux:        IGNORE_MISSING_SYSTEM_PACKAGES=yes
    manylinux:          BASE_IMAGE=quay.io/pypa/manylinux2014
    manylinux-1:        BASE_IMAGE=quay.io/pypa/manylinux1
    manylinux-1:              BOOTSTRAP=./bootstrap -D
    manylinux-2010:     BASE_IMAGE=quay.io/pypa/manylinux2010
    manylinux-2014:     BASE_IMAGE=quay.io/pypa/manylinux2014
    manylinux-2_24:   SYSTEM=debian
    manylinux-2_24:     BASE_IMAGE=quay.io/pypa/manylinux_2_24
    manylinux-2_24:           BOOTSTRAP=ACLOCAL_PATH=/usr/share/aclocal ./bootstrap
    manylinux:            ARCH_IMAGE_PREFIX=
    manylinux:              ARCH_IMAGE_SUFFIX=_x86_64
    manylinux-i686:         ARCH_IMAGE_SUFFIX=_i686
    manylinux-i386:         ARCH_IMAGE_SUFFIX=_i686
    manylinux-aarch64:      ARCH_IMAGE_SUFFIX=_aarch64
    manylinux-ppc64le:      ARCH_IMAGE_SUFFIX=_ppc64le
    manylinux-s390x:        ARCH_IMAGE_SUFFIX=_s390x
    #
    # Resulting full image:tag name
    #
    docker:           FULL_BASE_IMAGE_AND_TAG={env:ARCH_IMAGE_PREFIX:}{env:BASE_IMAGE}{env:ARCH_IMAGE_SUFFIX:}:{env:ARCH_TAG_PREFIX:}{env:BASE_TAG}{env:ARCH_TAG_SUFFIX:}
    #
    docker-nobootstrap: BOOTSTRAP=./bootstrap -D
    ###
    ### "local" envs
    ###
    local:            SHARED_CACHE_DIR={toxworkdir}/Caches
    local:            SETENV=:
    local:            SETENV_CONFIGURE=:
    local-nobootstrap: BOOTSTRAP=:
    local-!direct:    PATH=/usr/bin:/bin:/usr/sbin:/sbin
    local-sudo:       __SUDO=--sudo
    local-root:       CONFIG_CONFIGURE_ARGS_ROOT=--enable-build-as-root
    # brew caches downloaded files in ${HOME}/Library/Caches. We share it between different toxenvs.
<<<<<<< HEAD
    homebrew:         SYSTEM=homebrew
=======
>>>>>>> afc7266a
    local-homebrew:                        HOMEBREW={envdir}/homebrew
    local-{homebrew-usrlocal,nohomebrew}:  HOMEBREW=/usr/local
    # local-macos-nohomebrew: "best effort" isolation to avoid using a homebrew installation in /usr/local
    # We use liblzma from the macOS system - which is available but its headers are not (neither is the xz executable).
    # So we use /usr/local/opt/xz/{bin,include} (but not lib!).
    # This ensures that /usr/bin/python3 is accepted by configure - this is needed until #30948 is done.
    local-macos-nohomebrew: PATH={env:HOMEBREW}/opt/xz/bin:{env:HOMEBREW}/opt/gpatch/bin:/usr/bin:/bin:/usr/sbin:/sbin
    local-macos-nohomebrew: CPATH={env:HOMEBREW}/opt/xz/include
    local-homebrew:   PATH={env:HOMEBREW}/bin:/usr/bin:/bin:/usr/sbin:/sbin
    local-{homebrew-nokegonly,nohomebrew}: BOOTSTRAP=ACLOCAL_PATH="$HOMEBREW/opt/gettext/share/aclocal:$ACLOCAL_PATH" PATH="$HOMEBREW/opt/gettext/bin/:$HOMEBREW/bin:$PATH" ./bootstrap
    local-homebrew-!nokegonly:   SETENV=. .homebrew-build-env
<<<<<<< HEAD
    # macports
    macports:         SYSTEM=macports
    local-macports:           MP_PREFIX={envdir}/macports
    local-macports-optlocal:  MP_PREFIX=/opt/local
    local-macports-optlocal:    SUDO=sudo
    local-macports-optlocal:  __SUDO=--sudo
    local-macports:   PATH={env:MP_PREFIX}/bin:/usr/bin:/bin:/usr/sbin:/sbin
    local-macports:   SETENV=eval $(build/bin/sage-print-system-package-command {env:SYSTEM} setup-build-env)
=======
    local-homebrew:                            IGNORE_MISSING_SYSTEM_PACKAGES=no
>>>>>>> afc7266a
    # conda
    local-conda:      CONDA_PREFIX={envdir}/conda
    local-conda:      PATH={env:CONDA_PREFIX}/bin:/usr/bin:/bin:/usr/sbin:/sbin
    local-conda:      CONDA_PKGS_DIRS={env:SHARED_CACHE_DIR}/conda_pkgs
    local-conda:      CONDA_OS=$(uname | sed 's/^Darwin/MacOSX/;')
    local-conda-forge:     CONDA_INSTALLER_URL_BASE=https://github.com/conda-forge/miniforge/releases/latest/download/
    local-conda-forge:         CONDA_INSTALLER_FILE=Miniforge3-{env:CONDA_OS}-x86_64.sh
    local-conda-miniconda: CONDA_INSTALLER_URL_BASE=https://repo.anaconda.com/miniconda/
    local-conda-miniconda:     CONDA_INSTALLER_FILE=Miniconda3-latest-{env:CONDA_OS}-x86_64.sh
    local-conda:                  SETENV=. {env:CONDA_PREFIX}/bin/activate base
    local-conda-environment:          CONDA_SAGE_ENVIRONMENT=sage-build
    local-conda-environment:            CONDA_SAGE_ENVIRONMENT_FILE=environment.yml
    local-conda-environment-optional:   CONDA_SAGE_ENVIRONMENT_FILE=environment-optional.yml
    local-conda-environment:      SETENV_CONFIGURE=( {env:CONDA_PREFIX}/bin/conda env create -n {env:CONDA_SAGE_ENVIRONMENT} --file {env:CONDA_SAGE_ENVIRONMENT_FILE} || {env:CONDA_PREFIX}/bin/conda env update -n {env:CONDA_SAGE_ENVIRONMENT} --file {env:CONDA_SAGE_ENVIRONMENT_FILE} ) && . {env:CONDA_PREFIX}/bin/activate {env:CONDA_SAGE_ENVIRONMENT}
    #
    # Configuration factors
    #
    #  - python
    #
    python3:                  CONFIG_CONFIGURE_ARGS_1=
    python3_spkg:             CONFIG_CONFIGURE_ARGS_1=--without-system-python3
    macos-python3_xcode:      CONFIG_CONFIGURE_ARGS_1=--with-system-python3=force --with-python=/usr/bin/python3
    macos-{python3_xcode,nohomebrew}-python3.7: CONFIG_CONFIGURE_ARGS_1=--with-system-python3=force --with-python=/Library/Developer/CommandLineTools/Library/Frameworks/Python3.framework/Versions/3.7/bin/python3
    macos-{python3_xcode,nohomebrew}-python3.8: CONFIG_CONFIGURE_ARGS_1=--with-system-python3=force --with-python=/Library/Developer/CommandLineTools/Library/Frameworks/Python3.framework/Versions/3.8/bin/python3
    # Must manually download and install from https://www.python.org/ftp/python/3.7.7/python-3.7.7-macosx10.9.pkg
    macos-python3_pythonorg:  CONFIG_CONFIGURE_ARGS_1=--with-system-python3=force --with-python=/Library/Frameworks/Python.framework/Versions/3.7/bin/python3
    # Homebrew keg installs
    homebrew-python3.7:       CONFIG_CONFIGURE_ARGS_1=--with-system-python3=force --with-python={env:HOMEBREW}/opt/python@3.7/bin/python3
    homebrew-python3.8:       CONFIG_CONFIGURE_ARGS_1=--with-system-python3=force --with-python={env:HOMEBREW}/opt/python@3.8/bin/python3
    homebrew-python3.9:       CONFIG_CONFIGURE_ARGS_1=--with-system-python3=force --with-python={env:HOMEBREW}/opt/python@3.9/bin/python3
    # MacPorts
    macports-python3.8:       CONFIG_CONFIGURE_ARGS_1=--with-system-python3=force --with-python={env:MP_PREFIX}/bin/python3.8
    macports-python3.9:       CONFIG_CONFIGURE_ARGS_1=--with-system-python3=force --with-python={env:MP_PREFIX}/bin/python3.9
    # https://github.com/pypa/manylinux
    manylinux-standard:       CONFIG_CONFIGURE_ARGS_1=--with-system-python3=force --with-python=/opt/python/cp38-cp38/bin/python3
    manylinux-python3.7:      CONFIG_CONFIGURE_ARGS_1=--with-system-python3=force --with-python=/opt/python/cp37-cp37m/bin/python3
    manylinux-python3.8:      CONFIG_CONFIGURE_ARGS_1=--with-system-python3=force --with-python=/opt/python/cp38-cp38/bin/python3
    manylinux-python3.9:      CONFIG_CONFIGURE_ARGS_1=--with-system-python3=force --with-python=/opt/python/cp39-cp39/bin/python3
    #
    #  - toolchain
    #
    gcc_spkg:                 CONFIG_CONFIGURE_ARGS_2=--without-system-gcc
    gcc_9:                    CONFIG_CONFIGURE_ARGS_2=--with-system-gcc=force CC=gcc-9 CXX=g++-9 FC=gfortran-9
    gcc_10:                   CONFIG_CONFIGURE_ARGS_2=--with-system-gcc=force CC=gcc-10 CXX=g++-10 FC=gfortran-10
    gcc_11:                   CONFIG_CONFIGURE_ARGS_2=--with-system-gcc=force CC=gcc-11 CXX=g++-11 FC=gfortran-11
    macos-nohomebrew:         CONFIG_CONFIGURE_ARGS_2=--with-system-gcc=force CC="$CONFIGURED_CC" CXX="$CONFIGURED_CXX" --with-mp=gmp --without-system-mpfr --without-system-readline --without-system-boost --without-system-boost_cropped
    macos-nohomebrew:           CONFIGURED_CXX=g++ -isysroot {env:MACOS_SDK}
    macos-nohomebrew:           CONFIGURED_CC=gcc -isysroot {env:MACOS_SDK}
    # Prevent /usr/local to leak in:
    # - We use libgd only used in a very limited way, in {matrix,vector}_mod_2_dense.  Disable search for other packages.
    macos-nohomebrew:             LIBGD_CONFIGURE=--without-freetype --without-raqm --without-fontconfig --without-jpeg --without-liq --without-xpm --without-tiff --without-webp --without-heif --without-avif
    macos-nohomebrew:             FREETYPE_CONFIGURE=--without-harfbuzz
    macos-nohomebrew:             PILLOW_BUILD_EXT=--disable-platform-guessing --disable-jpeg2000 --disable-imagequant --disable-tiff --disable-lcms --disable-webp --disable-webpmux --disable-xcb
    macos-nohomebrew:             ZLIB_ROOT={env:MACOS_SDK}/usr
<<<<<<< HEAD
    macports:                 CONFIG_CONFIGURE_ARGS_2=FC=gfortran-mp-10
    macports-gcc_spkg:        CONFIG_CONFIGURE_ARGS_2=--without-system-gcc
    macports-gcc_9:           CONFIG_CONFIGURE_ARGS_2=--with-system-gcc=force CC=gcc-mp-9  CXX=g++-mp-9  --with-system-gfortran=force FC=gfortran-mp-9
    macports-gcc_10:          CONFIG_CONFIGURE_ARGS_2=--with-system-gcc=force CC=gcc-mp-10 CXX=g++-mp-10 --with-system-gfortran=force FC=gfortran-mp-10
    macports-gcc_11:          CONFIG_CONFIGURE_ARGS_2=--with-system-gcc=force CC=gcc-mp-11 CXX=g++-mp-11 --with-system-gfortran=force FC=gfortran-mp-11
    #
    # macOS SDK/deployment target settings
    #
=======
>>>>>>> afc7266a
    macos:                        MACOS_SDK=/Library/Developer/CommandLineTools/SDKs/MacOSX.sdk
    # python3 from XCode 12 has MACOSX_DEPLOYMENT_TARGET=10.14.6.  Selecting a lower target would cause /usr/bin/python3 to be rejected by configure.
    macos-10.14:                  MACOS_SDK=/Library/Developer/CommandLineTools/SDKs/MacOSX10.14.sdk
    macos-10.14:                    MACOSX_DEPLOYMENT_TARGET=10.14.6
    macos-10.15:                  MACOS_SDK=/Library/Developer/CommandLineTools/SDKs/MacOSX10.15.sdk
    macos-10.15:                    MACOSX_DEPLOYMENT_TARGET=10.15
    macos-11.1:                   MACOS_SDK=/Library/Developer/CommandLineTools/SDKs/MacOSX11.1.sdk
    macos-11.1:                     MACOSX_DEPLOYMENT_TARGET=11.1
    #
    # Resulting full configuration args, including EXTRA_CONFIGURE_ARGS from the user environment
    #
                      CONFIGURE_ARGS=--enable-experimental-packages --enable-download-from-upstream-url {env:CONFIG_CONFIGURE_ARGS_ROOT:} {env:CONFIG_CONFIGURE_ARGS_1:} {env:CONFIG_CONFIGURE_ARGS_2:} {env:EXTRA_CONFIGURE_ARGS:}

# environment will be skipped if regular expression does not match against the sys.platform string
platform =
    local-macos:   darwin

whitelist_externals =
                   bash
    docker:        docker
    homebrew:      brew

#commands_pre =
commands =

    #
    # All "local" environments
    #
    local:         bash -c 'if [ ! -d {env:HOME}/Library/Caches ]; then mkdir -p {env:SHARED_CACHE_DIR} && mkdir -p {env:HOME}/Library && ln -sf {toxworkdir}/Caches {env:HOME}/Library/; fi'
    #
    # local-homebrew
    #
    # https://docs.brew.sh/Installation
    homebrew:      bash -c 'if [ ! -x {env:HOMEBREW}/bin/brew ]; then mkdir -p {env:HOMEBREW} && cd {env:HOMEBREW} && curl -L https://github.com/Homebrew/brew/tarball/master | tar xz --strip 1 ; fi'
    homebrew:      bash -c 'case "{env:SKIP_SYSTEM_PKG_INSTALL:}" in 1|y*|Y*);; *) PACKAGES=$(build/bin/sage-get-system-packages homebrew $(PATH=build/bin:$PATH build/bin/sage-package list {env:SAGE_PACKAGE_LIST_ARGS}) {env:EXTRA_SAGE_PACKAGES}); {env:HOMEBREW}/bin/brew install $PACKAGES; {env:HOMEBREW}/bin/brew upgrade $PACKAGES;; esac'
    #
    # local-macports
    #
    # https://guide.macports.org/#installing.macports.source.multiple
    local-macports:       bash -c 'if [ ! -x "{env:MP_PREFIX}/bin/port" ]; then (mkdir -p {envdir}/macports-src && cd {envdir}/macports-src && curl -L https://distfiles.macports.org/MacPorts/MacPorts-2.6.4.tar.gz | tar xz --strip 1 && ./configure --prefix="{env:MP_PREFIX}" --with-applications-dir=$MP_PREFIX/Applications --with-no-root-privileges --without-startupitems && make && {env:SUDO:} make install); fi'
    local-macports:       bash -c 'case "{env:SKIP_SYSTEM_PKG_INSTALL:}" in 1|y*|Y*);; *) {env:SUDO:} port selfupdate && {env:SUDO:} port upgrade outdated && PACKAGES=$(build/bin/sage-get-system-packages {env:SYSTEM} $(PATH=build/bin:$PATH build/bin/sage-package list {env:SAGE_PACKAGE_LIST_ARGS}) {env:EXTRA_SAGE_PACKAGES}); eval $(build/bin/sage-print-system-package-command {env:SYSTEM} {env:__SUDO:} --yes --no-install-recommends install $PACKAGES) || [ "$IGNORE_MISSING_SYSTEM_PACKAGES" = yes ] && echo "(ignoring errors)" ;; esac'
    #
    # local-conda
    #
    # https://docs.anaconda.com/anaconda/install/silent-mode/
    # https://docs.anaconda.com/anaconda/user-guide/tasks/shared-pkg-cache/
    # https://www.anaconda.com/conda-configuration-engine-power-users/
    local-conda:   bash -c 'mkdir -p {env:SHARED_CACHE_DIR}/conda_pkgs {env:CONDA_PREFIX}'
    local-conda:   bash -c 'echo >  {env:CONDA_PREFIX}/.condarc "pkgs_dirs:"'
    local-conda:   bash -c 'echo >> {env:CONDA_PREFIX}/.condarc "  - {env:SHARED_CACHE_DIR}/conda_pkgs"'
    local-conda:   bash -c 'cat {env:CONDARC} >> {env:CONDA_PREFIX}/.condarc'
    local-conda:   bash -c 'if [ ! -x {env:CONDA_PREFIX}/bin/conda ]; then curl -L {env:CONDA_INSTALLER_URL_BASE}{env:CONDA_INSTALLER_FILE} -C - -o {env:SHARED_CACHE_DIR}/{env:CONDA_INSTALLER_FILE} && bash {env:SHARED_CACHE_DIR}/{env:CONDA_INSTALLER_FILE} -b -f -p {env:CONDA_PREFIX}; fi'
    local-conda:   bash -c 'case "{env:SKIP_SYSTEM_PKG_INSTALL:}" in 1|y*|Y*);; *) {env:SETENV} && {env:CONDA_PREFIX}/bin/conda update -n base --yes conda;; esac'
    local-conda:   bash -c 'PACKAGES=$(build/bin/sage-get-system-packages conda $(PATH=build/bin:$PATH build/bin/sage-package list {env:SAGE_PACKAGE_LIST_ARGS}) {env:EXTRA_SAGE_PACKAGES}); {env:SETENV} && {env:CONDA_PREFIX}/bin/conda install --yes --quiet $PACKAGES'
    #
    # local-cygwin-choco: Use choco to install cygwin packages
    #
    local-cygwin-choco:   bash -c 'PACKAGES=$(build/bin/sage-get-system-packages {env:SYSTEM} $(PATH=build/bin:$PATH build/bin/sage-package list {env:SAGE_PACKAGE_LIST_ARGS}) _bootstrap); /cygdrive/c/ProgramData/Chocolatey/bin/choco install $PACKAGES --source cygwin'
    #
    # local-root:  Assume we are root, run the system package commands
    # local-sudo:  Use sudo to run the system package commands as root
    #
    local-{root,sudo}:    bash -c 'case "{env:SKIP_SYSTEM_PKG_INSTALL:}" in 1|y*|Y*);; *) eval $(build/bin/sage-print-system-package-command {env:SYSTEM} {env:__SUDO:} update) ;; esac'
    local-{root,sudo}:    bash -c 'case "{env:SKIP_SYSTEM_PKG_INSTALL:}" in 1|y*|Y*);; *) PACKAGES=$(build/bin/sage-get-system-packages {env:SYSTEM} $(PATH=build/bin:$PATH build/bin/sage-package list {env:SAGE_PACKAGE_LIST_ARGS}) {env:EXTRA_SAGE_PACKAGES}); eval $(build/bin/sage-print-system-package-command {env:SYSTEM} {env:__SUDO:} --yes --no-install-recommends install $PACKAGES) || [ "$IGNORE_MISSING_SYSTEM_PACKAGES" = yes ] && echo "(ignoring errors)" ;; esac'
    #
    # All "local" environments
    #
    # Install symbolic links "config.log" and "logs" in SAGE_ROOT so that log files are written into the tox log directory.
    local:         bash -c 'touch {envlogdir}/config.log; ln -sf {envlogdir}/config.log .; if [ ! -d logs -o -L logs ]; then rm -f logs; ln -sf {envlogdir} logs; fi'
    # Install a symbolic link "prefix" in SAGE_ROOT for convenient inspection; it is not used in the build.
    local:         bash -c 'if [ ! -d prefix -o -L prefix ]; then rm -f prefix; ln -sf {env:PREFIX:{envdir}/local} prefix; fi'

##commands =
    docker:        bash -c 'build/bin/write-dockerfile.sh {env:SYSTEM} "{env:SAGE_PACKAGE_LIST_ARGS:}" {env:WITH_SYSTEM_SPKG} {env:IGNORE_MISSING_SYSTEM_PACKAGES} > {envdir}/Dockerfile'
    # From https://hub.docker.com/r/multiarch/ubuntu-core/
    # configure binfmt-support on the Docker host (works locally or remotely, i.e: using boot2docker)
    docker-{arm64,armhf}:  docker run --rm --privileged multiarch/qemu-user-static:register --reset
    docker:        bash -c 'for docker_target in {env:DOCKER_TARGETS:with-targets}; do \
    docker:            BUILD_TAG={env:DOCKER_PUSH_REPOSITORY:}sage-{envname}-$docker_target:$(git describe --dirty --always); \
    docker:            DOCKER_BUILDKIT={env:DOCKER_BUILDKIT:0} \
    docker:            docker build . -f {envdir}/Dockerfile \
    docker:              --target $docker_target \
    docker:              --tag $BUILD_TAG \
    docker:              --build-arg EXTRA_CONFIGURE_ARGS="{env:CONFIGURE_ARGS}" \
    docker:              --build-arg BASE_IMAGE={env:FULL_BASE_IMAGE_AND_TAG} \
    docker-conda:        --build-arg USE_CONDARC="{env:CONDARC}" \
    docker:              --build-arg BOOTSTRAP="{env:BOOTSTRAP}" \
    docker:              --build-arg TARGETS_PRE="$(if test -n "$TARGETS_PRE"; then echo $TARGETS_PRE; else echo {posargs:sagelib-build-deps}; fi)" \
    docker:              --build-arg TARGETS="{posargs:build}" \
    docker:              --build-arg TARGETS_OPTIONAL="{env:TARGETS_OPTIONAL:ptest}" \
    docker:              {env:EXTRA_DOCKER_BUILD_ARGS:}; status=$?; \
    docker:            if [ $status != 0 ]; then BUILD_TAG="$BUILD_TAG-failed"; docker commit $(docker ps -l -q) $BUILD_TAG; fi; \
    docker:            echo $BUILD_TAG >> {envdir}/Dockertags; \
    docker:            if [ x"{env:DOCKER_PUSH_REPOSITORY:}" != x ]; then echo Pushing $BUILD_TAG; docker push $BUILD_TAG || echo "(ignoring errors)"; fi; \
    docker:            if [ $status != 0 ]; then exit $status; fi; \
    docker:        done'
    # #28728: gap fails its test suite.
    # linbox/cysignals testsuites fail.  ppl takes very long.
    local:         bash -c 'export PATH={env:PATH} && {env:SETENV} && \
    local:             case "{env:SKIP_BOOTSTRAP:}" in 1|y*|Y*);; *) {env:BOOTSTRAP} ;; esac && \
    local:             {env:SETENV_CONFIGURE} && \
    local:             case "{env:SKIP_CONFIGURE:}" in 1|y*|Y*);; *) ./configure --prefix={env:PREFIX:{envdir}/local} {env:CONFIGURE_ARGS} ;; esac && \
    local:             case "{posargs:}" in \
    local:                 bash)    bash -i; exit ;; \
    local:                 config*) ;; \
    local:                 *)       make -k V=0 base-toolchain ;; \
    local:             esac && \
    local:             make -k V=0 SAGE_CHECK=warn SAGE_CHECK_PACKAGES="!cython,!r,!python3,!nose,!gap,!cysignals,!linbox,!git,!ppl,!cmake,!networkx,!rpy2,!symengine_py,!sage_sws2rst" {env:TARGETS_PRE:} {posargs:build} && \
    local:             ( [ -z "{env:TARGETS_OPTIONAL:}" ] || make -k V=0 SAGE_CHECK=warn SAGE_CHECK_PACKAGES="!cython,!r,!python3,!nose,!gap,!cysignals,!linbox,!git,!ppl,!cmake,!networkx,!rpy2,!symengine_py,!sage_sws2rst" {env:TARGETS_OPTIONAL:} || echo "(error ignored)" ) '

[testenv:check_configure]
## Test that configure behaves properly
whitelist_externals =
    bash
commands =
    ./bootstrap
    bash -c 'test -z "$(./configure --quiet 2>&1)" || (echo >&2 Error: "configure --quiet" is not quiet; exit 1)'

###### Delegation to src/tox.ini ######
[sage_src]
passenv =
    HOME
envdir   = {toxworkdir}/src
whitelist_externals = tox
commands = tox -c {toxinidir}/src/tox.ini -e {envname} -- {posargs}

[testenv:doctest]
description =
    run the Sage doctester (same as "sage -t")
passenv  = {[sage_src]passenv}
envdir   = {[sage_src]envdir}
commands = {[sage_src]commands}
whitelist_externals = {[sage_src]whitelist_externals}

[testenv:coverage]
description =
    give information about doctest coverage of files (same as "sage --coverage[all]")
passenv  = {[sage_src]passenv}
envdir   = {[sage_src]envdir}
commands = {[sage_src]commands}
whitelist_externals = {[sage_src]whitelist_externals}

[testenv:startuptime]
description =
    display how long each component of Sage takes to start up (same as "sage --startuptime")
passenv  = {[sage_src]passenv}
envdir   = {[sage_src]envdir}
commands = {[sage_src]commands}
whitelist_externals = {[sage_src]whitelist_externals}

[testenv:pycodestyle]
description =
    check against the Python style conventions of PEP8
passenv  = {[sage_src]passenv}
envdir   = {[sage_src]envdir}
commands = {[sage_src]commands}
whitelist_externals = {[sage_src]whitelist_externals}

[testenv:pycodestyle-minimal]
description =
    check against Sage's minimal style conventions
passenv  = {[sage_src]passenv}
envdir   = {[sage_src]envdir}
commands = {[sage_src]commands}
whitelist_externals = {[sage_src]whitelist_externals}

[testenv:relint]
description =
    check whether some forbidden patterns appear - similar to patchbot plugins
passenv  = {[sage_src]passenv}
envdir   = {[sage_src]envdir}
commands = {[sage_src]commands}
whitelist_externals = {[sage_src]whitelist_externals}

[testenv:codespell]
description =
    check for misspelled words in source code (use -w -i to fix)
passenv  = {[sage_src]passenv}
envdir   = {[sage_src]envdir}
whitelist_externals = {[sage_src]whitelist_externals}
# Run on the whole project, not just src/ by default, if invoked directly at top level
commands = tox -c {toxinidir}/src/tox.ini -e {envname} -- {posargs:{toxinidir}}<|MERGE_RESOLUTION|>--- conflicted
+++ resolved
@@ -385,10 +385,7 @@
     local-sudo:       __SUDO=--sudo
     local-root:       CONFIG_CONFIGURE_ARGS_ROOT=--enable-build-as-root
     # brew caches downloaded files in ${HOME}/Library/Caches. We share it between different toxenvs.
-<<<<<<< HEAD
     homebrew:         SYSTEM=homebrew
-=======
->>>>>>> afc7266a
     local-homebrew:                        HOMEBREW={envdir}/homebrew
     local-{homebrew-usrlocal,nohomebrew}:  HOMEBREW=/usr/local
     # local-macos-nohomebrew: "best effort" isolation to avoid using a homebrew installation in /usr/local
@@ -400,7 +397,7 @@
     local-homebrew:   PATH={env:HOMEBREW}/bin:/usr/bin:/bin:/usr/sbin:/sbin
     local-{homebrew-nokegonly,nohomebrew}: BOOTSTRAP=ACLOCAL_PATH="$HOMEBREW/opt/gettext/share/aclocal:$ACLOCAL_PATH" PATH="$HOMEBREW/opt/gettext/bin/:$HOMEBREW/bin:$PATH" ./bootstrap
     local-homebrew-!nokegonly:   SETENV=. .homebrew-build-env
-<<<<<<< HEAD
+    local-homebrew:                            IGNORE_MISSING_SYSTEM_PACKAGES=no
     # macports
     macports:         SYSTEM=macports
     local-macports:           MP_PREFIX={envdir}/macports
@@ -409,9 +406,6 @@
     local-macports-optlocal:  __SUDO=--sudo
     local-macports:   PATH={env:MP_PREFIX}/bin:/usr/bin:/bin:/usr/sbin:/sbin
     local-macports:   SETENV=eval $(build/bin/sage-print-system-package-command {env:SYSTEM} setup-build-env)
-=======
-    local-homebrew:                            IGNORE_MISSING_SYSTEM_PACKAGES=no
->>>>>>> afc7266a
     # conda
     local-conda:      CONDA_PREFIX={envdir}/conda
     local-conda:      PATH={env:CONDA_PREFIX}/bin:/usr/bin:/bin:/usr/sbin:/sbin
@@ -466,7 +460,6 @@
     macos-nohomebrew:             FREETYPE_CONFIGURE=--without-harfbuzz
     macos-nohomebrew:             PILLOW_BUILD_EXT=--disable-platform-guessing --disable-jpeg2000 --disable-imagequant --disable-tiff --disable-lcms --disable-webp --disable-webpmux --disable-xcb
     macos-nohomebrew:             ZLIB_ROOT={env:MACOS_SDK}/usr
-<<<<<<< HEAD
     macports:                 CONFIG_CONFIGURE_ARGS_2=FC=gfortran-mp-10
     macports-gcc_spkg:        CONFIG_CONFIGURE_ARGS_2=--without-system-gcc
     macports-gcc_9:           CONFIG_CONFIGURE_ARGS_2=--with-system-gcc=force CC=gcc-mp-9  CXX=g++-mp-9  --with-system-gfortran=force FC=gfortran-mp-9
@@ -475,8 +468,6 @@
     #
     # macOS SDK/deployment target settings
     #
-=======
->>>>>>> afc7266a
     macos:                        MACOS_SDK=/Library/Developer/CommandLineTools/SDKs/MacOSX.sdk
     # python3 from XCode 12 has MACOSX_DEPLOYMENT_TARGET=10.14.6.  Selecting a lower target would cause /usr/bin/python3 to be rejected by configure.
     macos-10.14:                  MACOS_SDK=/Library/Developer/CommandLineTools/SDKs/MacOSX10.14.sdk
