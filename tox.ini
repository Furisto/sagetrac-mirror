# Run a specific environment:
#   tox -e docker-fedora-31
# Run all in parallel:
#   tox -p auto
# with local squid:
#   EXTRA_DOCKER_BUILD_ARGS="--build-arg http_proxy=http://host.docker.internal:3128 --build-arg https_proxy=http://host.docker.internal:3128" tox -p auto
[tox]
### Test that the system packages listed in debian.txt/fedora.txt files of standard spkg exist
### and satisfy the requirements tested by spkg-configure.m4, then compile a few packages.
###
envlist =
    ##### Delegation to src/tox.ini #####
    doctest, coverage, startuptime, pycodestyle-minimal, relint, codespell,
    ##### Sage-the-distribution tests #####
    check_configure,
    ##### Sage-the-distribution portability tests #####
    {
    {
    ### "docker" toxenvs copy sources from the source tree subject to the exclusions in
    ### the file ".dockerignore".  This should work out of non-clean source trees, and all
    ### "docker" toxenvs can be run in parallel.
    docker-{ubuntu-{trusty,xenial,bionic,latest,rolling,focal,devel},
            debian-{jessie,stretch,buster,bullseye,sid},
            linuxmint-{17,18,19,19.1,19.2,19.3},
            fedora-{26,27,28,29,30,31,32},
            centos-{7,8},
            arch-latest,
            conda-forge,conda-anaconda3
            }
           -{# https://github.com/docker-library/official-images#architectures-other-than-amd64
             # architectures officially supported by Docker, Inc. for running Docker
             amd64,arm32v6,arm32v7,arm64v8,
             # windows-amd64  #  https://hub.docker.com/u/winamd64/
             # Other architectures built by official images:
             # (but not officially supported by Docker, Inc.)
             arm32v5,ppc64le,s390x,i386},
    ### "local" targets should be run from a source tree that is freshly checked out
    ### (for example, by 'git worktree add ...') or has been cleaned by 'make bdist-clean' --
    ### because they build within the source tree (because we have no VPATH support).
    ### Only one "local" target can be run at a time.
    ### However, "local" targets install in a separate prefix (SAGE_LOCAL=.tox/TOXENV/local)
    ### rather than "local/" and also place log files into .tox/TOXENV/log, where TOXENV
    ### is the name of the environment.  (The prefix can be configured by passing the
    ### environment variable PREFIX.)
    #
    # The "local-homebrew" toxenvs create an "isolated" homebrew installation (not in /usr/local).
    # (However, many configure scripts still look for stuff in /usr/local.)
    #
    # By default, it runs "make build" (after bootstrapping and configuring)
    # with SAGE_CHECK=yes and SAGE_CHECK_PACKAGES set to a good default,
    # and V=0 so that screen output is limited.
    #
    #   $ tox -e local-homebrew-macos-standard
    #
    # The value of MAKE is picked up from the environment, so you can do:
    #
    #   $ MAKE="make -j8" tox -e local-homebrew-macos-standard
    #
    # Build targets can be passed as positional arguments (separated from tox options by "--"):
    #
    #   $ tox -e local-homebrew-macos-standard -- ppl
    #   $ tox -e local-homebrew-macos-standard -- build ptest
    #
    # Also make variables can be passed as positional arguments; for example, to run the
    # test suite:
    #
    #   $ tox -e local-homebrew-macos-standard -- SAGE_CHECK=no build ptest SAGE_NUM_THREADS=4
    #
    # Or to rebuild a package with verbose output:
    #
    #   $ tox -e local-homebrew-macos-standard -- ppl-clean ppl V=1
    #
    # The variant "local-homebrew-macos-usrlocal" uses the global installation in /usr/local
    # instead.  It may install packages or update packages.  It will not remove packages.
    # Use at your own risk.
    #
    local-homebrew-macos
   }
   -{###
     ### Package factors:
     ###
     minimal,      # Install a minimal set of system packages that supports bootstrapping and compiling Sage.
     standard,     # Install all known system packages equivalent to standard packages that have spkg-configure.m4
     maximal       # Install all known system packages equivalent to standard/optional packages that have spkg-configure.m4
    },
   ###
   ### The "local-direct" toxenv passes the whole environment on to the sage build.
   ### Whatever is in PATH etc. will be used.
   ###
   local-direct
   }
   -{###
     ### Configuration factors:
     ###
     python3_spkg
    }

skipsdist = true

[testenv]
passenv =
                  EXTRA_CONFIGURE_ARGS
                  TARGETS_PRE
                  TARGETS_OPTIONAL
    docker:       EXTRA_DOCKER_BUILD_ARGS
                  # Use DOCKER_BUILDKIT=1 for new version
    docker:       DOCKER_BUILDKIT
                  # Set for example to "with-system-packages configured with-targets-pre with-targets"
                  # to tag intermediate images.
    docker:       DOCKER_TARGETS
                  # If set, we use this prefix and push to it
    docker:       DOCKER_PUSH_REPOSITORY
    local:        MAKE
    local:        PREFIX
    local:        SAGE_NUM_THREADS
                  # Set to 1 to skip preliminary install phases before make is invoked
    local:        SKIP_SYSTEM_PKG_INSTALL
    local:        SKIP_BOOTSTRAP
    local:        SKIP_CONFIGURE
    local-direct: *

setenv =
    # By default, we bootstrap using autotools and do not allow downloads of the configure tarball.
    BOOTSTRAP=./bootstrap
    # For https downloads from upstream_url listed in checksums.ini, do not
    # check certificates, to avoid problems on Docker images with outdated
    # certificates and with system python3 on macOS (#29418)
    SAGE_DOWNLOAD_FILE_OPTIONS=--no-check-certificate
    # Set this to 'force' instead of 'yes' to make it an error if an spkg with spkg-configure and system package
    # is not recognized.
    WITH_SYSTEM_SPKG=yes
    # Set this to 'yes' instead of 'no' to ignore missing system packages - by installing them one by one
    # and ignoring errors.  We use that to take care of old versions of distributions.
    IGNORE_MISSING_SYSTEM_PACKAGES=no
    # What system packages should be installed. Default: All standard packages with spkg-configure.
                           SAGE_PACKAGE_LIST_ARGS=--has-file=spkg-configure.m4 :standard:
    minimal:               SAGE_PACKAGE_LIST_ARGS=_prereq
    maximal:               SAGE_PACKAGE_LIST_ARGS=:standard: :optional:
    conda-environment:     SAGE_PACKAGE_LIST_ARGS=_prereq
    # Whether to add the system packages needed for bootstrapping
                           EXTRA_SAGE_PACKAGES=_bootstrap
    nobootstrap:           EXTRA_SAGE_PACKAGES=
    # local envs need HOME set, also Docker 19.03 needs HOME
    {local,docker}: HOME={envdir}
    # for local envs we can guess the package system if it is not provided as a factor
    local:          SYSTEM=$(build/bin/sage-guess-package-system)
    #
    # default tag is "latest"
    #
    docker:           BASE_TAG=latest
    #
    # https://hub.docker.com/_/ubuntu?tab=description
    # as of 2020-11, latest=focal=20.04, rolling=groovy=20.10, devel=hirsute=21.04
    #
    ubuntu:         SYSTEM=debian
    ubuntu:         BASE_IMAGE=ubuntu
    ubuntu-trusty:    BASE_TAG=trusty
    ubuntu-trusty:                             IGNORE_MISSING_SYSTEM_PACKAGES=yes
    ubuntu-xenial:    BASE_TAG=xenial
    ubuntu-xenial:                             IGNORE_MISSING_SYSTEM_PACKAGES=yes
    ubuntu-bionic:    BASE_TAG=bionic
    ubuntu-bionic:                             IGNORE_MISSING_SYSTEM_PACKAGES=yes
    ubuntu-focal:     BASE_TAG=focal
    ubuntu-groovy:    BASE_TAG=groovy
    ubuntu-hirsute:   BASE_TAG=hirsute
    #
    # https://hub.docker.com/_/debian
    # debian-bullseye does not have libgiac-dev
    #
    debian:         SYSTEM=debian
    debian:         BASE_IMAGE=debian
    debian-jessie:    BASE_TAG=jessie
    debian-jessie:                             IGNORE_MISSING_SYSTEM_PACKAGES=yes
    debian-stretch:   BASE_TAG=stretch
    debian-stretch:                            IGNORE_MISSING_SYSTEM_PACKAGES=yes
    debian-buster:    BASE_TAG=buster
    debian-bullseye:  BASE_TAG=bullseye
    debian-bullseye:                           IGNORE_MISSING_SYSTEM_PACKAGES=yes
    debian-sid:       BASE_TAG=sid
    #
    # https://hub.docker.com/u/linuxmintd
    #
    linuxmint:      SYSTEM=debian
    linuxmint:                                 IGNORE_MISSING_SYSTEM_PACKAGES=yes
    linuxmint-17:   BASE_IMAGE=linuxmintd/mint17
    linuxmint-18:   BASE_IMAGE=linuxmintd/mint18
    linuxmint-19:   BASE_IMAGE=linuxmintd/mint19
    linuxmint-19.1: BASE_IMAGE=linuxmintd/mint19.1
    linuxmint-19.2: BASE_IMAGE=linuxmintd/mint19.2
    linuxmint-19.3: BASE_IMAGE=linuxmintd/mint19.3
    linuxmint-20:   BASE_IMAGE=linuxmintd/mint20
    linuxmint-20.1: BASE_IMAGE=linuxmintd/mint20.1
    #
    # https://hub.docker.com/_/fedora
    # as of 2020-11, latest=33, rawhide=34
    fedora:         SYSTEM=fedora
    fedora:         BASE_IMAGE=fedora
    fedora-26:        BASE_TAG=26
    fedora-26:                                 IGNORE_MISSING_SYSTEM_PACKAGES=yes
    fedora-27:        BASE_TAG=27
    fedora-27:                                 IGNORE_MISSING_SYSTEM_PACKAGES=yes
    fedora-28:        BASE_TAG=28
    fedora-28:                                 IGNORE_MISSING_SYSTEM_PACKAGES=yes
    fedora-29:        BASE_TAG=29
    fedora-29:                                 IGNORE_MISSING_SYSTEM_PACKAGES=yes
    fedora-30:        BASE_TAG=30
    fedora-31:        BASE_TAG=31
    fedora-32:        BASE_TAG=32
    fedora-33:        BASE_TAG=33
    fedora-34:        BASE_TAG=34
    #
    # https://hub.docker.com/_/centos
    # centos-6 only has autoconf 2.63 -- too old for bootstrap; download configure tarball instead.
    #
    centos:         SYSTEM=fedora
    centos:         BASE_IMAGE=centos
    centos:                                    IGNORE_MISSING_SYSTEM_PACKAGES=yes
    centos-6:         BASE_TAG=centos6
    centos-6:           BOOTSTRAP=./bootstrap -D
    centos-7:         BASE_TAG=centos7
    centos-8:         BASE_TAG=centos8
    #
    # https://hub.docker.com/r/sheerluck/sage-on-gentoo-stage4/tags
    #
    gentoo:      SYSTEM=gentoo
    gentoo:      BASE_IMAGE=sheerluck/sage-on-gentoo-stage4
    gentoo-python3.7: BASE_TAG=latest-py37
    gentoo-python3.9: BASE_TAG=latest-py39
    #
    # https://hub.docker.com/_/archlinux/
    #
    archlinux:      SYSTEM=arch
    archlinux:      BASE_IMAGE=archlinux
    #
    # https://hub.docker.com/r/vbatts/slackware
    #
    slackware:      SYSTEM=slackware
    slackware:      BASE_IMAGE=vbatts/slackware
    slackware-14.2:  BASE_TAG=14.2
    #
    # https://hub.docker.com/r/voidlinux/
    #
    voidlinux:      SYSTEM=void
    voidlinux:      BASE_IMAGE=voidlinux/masterdir-x86_64-musl
    voidlinux:        BASE_TAG=20200104
    #
    # https://hub.docker.com/r/continuumio
    #
    conda:            SYSTEM=conda
    conda:                                                      CONDARC=/dev/null
    conda-forge:        BASE_IMAGE=continuumio/miniconda3
    conda-forge:                                                CONDARC=condarc.yml
    conda-anaconda3:    BASE_IMAGE=continuumio/anaconda3
    conda-anaconda3:                                                                  IGNORE_MISSING_SYSTEM_PACKAGES=yes
    #
    # https://hub.docker.com/r/nixos/nix/
    #
    nixos:            SYSTEM=nix
    nixos:            BASE_IMAGE=nixos/nix
    #
    # https://hub.docker.com/r/opensuse/leap
    # - OpenSUSE Leap 42 was superseded by the Leap 15 series.
    # - OpenSUSE Leap 15.2 released July 2, 2020.
    # - As of 2020-11-16, latest = 15 = 15.2
    # - OpenSUSE Leap 15.3 planned to be released July 7, 2021
    # https://hub.docker.com/r/opensuse/tumbleweed
    # - Rolling distribution
    #
    opensuse:         SYSTEM=opensuse
    opensuse:            BASE_IMAGE=opensuse/leap
    opensuse-42:           BASE_TAG=42
    opensuse-15.0:         BASE_TAG=15.0
    opensuse-15.1:         BASE_TAG=15.1
    opensuse-15.2:         BASE_TAG=15.2
    opensuse-15:           BASE_TAG=15
    opensuse-tumbleweed: BASE_IMAGE=opensuse/tumbleweed
    #
    # Other architectures:
    #
    # Many docker images for another architecture are named the same, in the arch prefix.
    # All work for Docker on Mac; but only i386 works for Linux Docker.
    #
    arm32v5:          ARCH_IMAGE_PREFIX=arm32v5/
    arm32v6:          ARCH_IMAGE_PREFIX=arm32v6/
    arm32v7:          ARCH_IMAGE_PREFIX=arm32v7/
    arm64v8:          ARCH_IMAGE_PREFIX=arm64v8/
    i386:             ARCH_IMAGE_PREFIX=i386/
    ppc64le:          ARCH_IMAGE_PREFIX=ppc64le/
    s390x:            ARCH_IMAGE_PREFIX=s390x/
    #
    # For Linux Docker, we need to work with known multiarch images.
    # https://www.ecliptik.com/Cross-Building-and-Running-Multi-Arch-Docker-Images/
    # (or we would need to change our tests from "docker build" to "docker run")
    #
    # https://hub.docker.com/r/multiarch/ubuntu-core:
    # multiarch/ubuntu-core:arm64-bionic, multiarch/ubuntu-core:armhf-bionic
    ubuntu-arm64:     BASE_IMAGE=ubuntu-core
    ubuntu-arm64:     ARCH_IMAGE_PREFIX=multiarch/
    ubuntu-arm64:       ARCH_TAG_PREFIX=arm64-
    ubuntu-armhf:     BASE_IMAGE=ubuntu-core
    ubuntu-armhf:     ARCH_IMAGE_PREFIX=multiarch/
    ubuntu-armhf:       ARCH_TAG_PREFIX=armhf-
    #
    # https://hub.docker.com/u/raspbian
    #
    raspbian:         SYSTEM=debian
    raspbian:         ARCH_IMAGE_PREFIX=
    raspbian:                                  IGNORE_MISSING_SYSTEM_PACKAGES=yes
    raspbian-jessie:  BASE_IMAGE=raspbian/jessie
    raspbian-stretch: BASE_IMAGE=raspbian/stretch
    # As of 2020-06, there is no raspbian/buster image, so we dist-upgrade from stretch.
    # https://www.raspberrypi.org/blog/buster-the-new-version-of-raspbian/
    raspbian-buster:  BASE_IMAGE=raspbian/stretch
    raspbian-buster:      DIST_UPGRADE=s/stretch/buster/g
    #
    # https://hub.docker.com/u/linuxmintd
    #
    linuxmint:        ARCH_IMAGE_PREFIX=
    linuxmint:        ARCH_IMAGE_SUFFIX=-amd64
    linuxmint-i386:   ARCH_IMAGE_SUFFIX=-i386
    #
    # manylinux.
    # https://github.com/pypa/manylinux
    #
    # There are manylinux-1, manylinux-2010, and manylinux-2014.
    # manylinux-1 is too old - it only has python2.4, which is not supported by
    # sage_bootstrap.
    # Our default is manylinux-2014.
    #
    # Default arch is x86_64.  Use -i686 for 32-bit build.  manylinux-2014 supports more archs.
    #
    manylinux:        SYSTEM=fedora
    manylinux:        IGNORE_MISSING_SYSTEM_PACKAGES=yes
    # temporarily because we do not have autotools, we have to patch the downloaded
    # configure tarball.  The sed command can be removed once the relaxed version check
    # in build/pkgs/xz/spkg-configure.m4 has been included in a release.
    manylinux:        BOOTSTRAP=./bootstrap -D && sed -i.bak s/5[.]0[.]0/4.999.0/ configure
    manylinux:          BASE_IMAGE=quay.io/pypa/manylinux2014
    manylinux-1:        BASE_IMAGE=quay.io/pypa/manylinux1
    manylinux-2010:     BASE_IMAGE=quay.io/pypa/manylinux2010
    manylinux-2014:     BASE_IMAGE=quay.io/pypa/manylinux2014
    manylinux:            ARCH_IMAGE_PREFIX=
    manylinux:              ARCH_IMAGE_SUFFIX=_x86_64
    manylinux-i686:         ARCH_IMAGE_SUFFIX=_i686
    manylinux-2014-aarch64: ARCH_IMAGE_SUFFIX=_aarch64
    manylinux-2014-ppc64le: ARCH_IMAGE_SUFFIX=_ppc64le
    manylinux-2014-s390x:   ARCH_IMAGE_SUFFIX=_s390x
    #
    # Resulting full image:tag name
    #
    docker:           FULL_BASE_IMAGE_AND_TAG={env:ARCH_IMAGE_PREFIX:}{env:BASE_IMAGE}{env:ARCH_IMAGE_SUFFIX:}:{env:ARCH_TAG_PREFIX:}{env:BASE_TAG}{env:ARCH_TAG_SUFFIX:}
    #
    docker-nobootstrap: BOOTSTRAP=./bootstrap -D
    ###
    ### "local" envs
    ###
    local:            SHARED_CACHE_DIR={toxworkdir}/Caches
    local:            SETENV=:
    local:            SETENV_CONFIGURE=:
    local-nobootstrap: BOOTSTRAP=:
    local-!direct:    PATH=/usr/bin:/bin:/usr/sbin:/sbin
    local-sudo:       __SUDO=--sudo
    local-root:       CONFIG_CONFIGURE_ARGS_ROOT=--enable-build-as-root
    # brew caches downloaded files in ${HOME}/Library/Caches. We share it between different toxenvs.
<<<<<<< HEAD
    homebrew:         SYSTEM=homebrew
    local-homebrew:   HOMEBREW={envdir}/homebrew
    local-homebrew-usrlocal:  HOMEBREW=/usr/local
=======
    local-homebrew:                        HOMEBREW={envdir}/homebrew
    local-{homebrew-usrlocal,nohomebrew}:  HOMEBREW=/usr/local
    # local-macos-nohomebrew: "best effort" isolation to avoid using a homebrew installation in /usr/local
    # We use liblzma from the macOS system - which is available but its headers are not (neither is the xz executable).
    # So we use /usr/local/opt/xz/{bin,include} (but not lib!).
    # This ensures that /usr/bin/python3 is accepted by configure - this is needed until #30948 is done.
    local-macos-nohomebrew: PATH={env:HOMEBREW}/opt/xz/bin:{env:HOMEBREW}/opt/gpatch/bin:/usr/bin:/bin:/usr/sbin:/sbin
    local-macos-nohomebrew: CPATH={env:HOMEBREW}/opt/xz/include
>>>>>>> 7966b662
    local-homebrew:   PATH={env:HOMEBREW}/bin:/usr/bin:/bin:/usr/sbin:/sbin
    local-{homebrew-nokegonly,nohomebrew}: BOOTSTRAP=ACLOCAL_PATH="$HOMEBREW/opt/gettext/share/aclocal:$ACLOCAL_PATH" PATH="$HOMEBREW/opt/gettext/bin/:$HOMEBREW/bin:$PATH" ./bootstrap
    local-homebrew-!nokegonly:   SETENV=. .homebrew-build-env
    # macports
    macports:         SYSTEM=macports
    local-macports:           MP_PREFIX={envdir}/macports
    local-macports-optlocal:  MP_PREFIX=/opt/local
    local-macports-optlocal:    SUDO=sudo
    local-macports-optlocal:  __SUDO=--sudo
    local-macports:   PATH={env:MP_PREFIX}/bin:/usr/bin:/bin:/usr/sbin:/sbin
    local-macports:   SETENV=eval $(build/bin/sage-print-system-package-command {env:SYSTEM} setup-build-env)
    # conda
    local-conda:      CONDA_PREFIX={envdir}/conda
    local-conda:      PATH={env:CONDA_PREFIX}/bin:/usr/bin:/bin:/usr/sbin:/sbin
    local-conda:      CONDA_PKGS_DIRS={env:SHARED_CACHE_DIR}/conda_pkgs
    local-conda:      CONDA_OS=$(uname | sed 's/^Darwin/MacOSX/;')
    local-conda-forge:     CONDA_INSTALLER_URL_BASE=https://github.com/conda-forge/miniforge/releases/latest/download/
    local-conda-forge:         CONDA_INSTALLER_FILE=Miniforge3-{env:CONDA_OS}-x86_64.sh
    local-conda-miniconda: CONDA_INSTALLER_URL_BASE=https://repo.anaconda.com/miniconda/
    local-conda-miniconda:     CONDA_INSTALLER_FILE=Miniconda3-latest-{env:CONDA_OS}-x86_64.sh
    local-conda:                  SETENV=. {env:CONDA_PREFIX}/bin/activate base
    local-conda-environment:          CONDA_SAGE_ENVIRONMENT=sage-build
    local-conda-environment:            CONDA_SAGE_ENVIRONMENT_FILE=environment.yml
    local-conda-environment-optional:   CONDA_SAGE_ENVIRONMENT_FILE=environment-optional.yml
    local-conda-environment:      SETENV_CONFIGURE=( {env:CONDA_PREFIX}/bin/conda env create -n {env:CONDA_SAGE_ENVIRONMENT} --file {env:CONDA_SAGE_ENVIRONMENT_FILE} || {env:CONDA_PREFIX}/bin/conda env update -n {env:CONDA_SAGE_ENVIRONMENT} --file {env:CONDA_SAGE_ENVIRONMENT_FILE} ) && . {env:CONDA_PREFIX}/bin/activate {env:CONDA_SAGE_ENVIRONMENT}
    #
    # Configuration factors
    #
    #  - python
    #
    python3:                  CONFIG_CONFIGURE_ARGS_1=
    python3_spkg:             CONFIG_CONFIGURE_ARGS_1=--without-system-python3
    macos-python3_xcode:      CONFIG_CONFIGURE_ARGS_1=--with-system-python3=force --with-python=/usr/bin/python3
    macos-{python3_xcode,nohomebrew}-python3.7: CONFIG_CONFIGURE_ARGS_1=--with-system-python3=force --with-python=/Library/Developer/CommandLineTools/Library/Frameworks/Python3.framework/Versions/3.7/bin/python3
    macos-{python3_xcode,nohomebrew}-python3.8: CONFIG_CONFIGURE_ARGS_1=--with-system-python3=force --with-python=/Library/Developer/CommandLineTools/Library/Frameworks/Python3.framework/Versions/3.8/bin/python3
    # Must manually download and install from https://www.python.org/ftp/python/3.7.7/python-3.7.7-macosx10.9.pkg
    macos-python3_pythonorg:  CONFIG_CONFIGURE_ARGS_1=--with-system-python3=force --with-python=/Library/Frameworks/Python.framework/Versions/3.7/bin/python3
    # Homebrew keg installs
    homebrew-python3.7:       CONFIG_CONFIGURE_ARGS_1=--with-system-python3=force --with-python={env:HOMEBREW}/opt/python@3.7/bin/python3
    homebrew-python3.8:       CONFIG_CONFIGURE_ARGS_1=--with-system-python3=force --with-python={env:HOMEBREW}/opt/python@3.8/bin/python3
    homebrew-python3.9:       CONFIG_CONFIGURE_ARGS_1=--with-system-python3=force --with-python={env:HOMEBREW}/opt/python@3.9/bin/python3
    # MacPorts
    macports-python3.8:       CONFIG_CONFIGURE_ARGS_1=--with-system-python3=force --with-python={env:MP_PREFIX}/bin/python3.8
    macports-python3.9:       CONFIG_CONFIGURE_ARGS_1=--with-system-python3=force --with-python={env:MP_PREFIX}/bin/python3.9
    # https://github.com/pypa/manylinux
    manylinux-standard:       CONFIG_CONFIGURE_ARGS_1=--with-system-python3=force --with-python=/opt/python/cp38-cp38/bin/python3
    manylinux-python3.6:      CONFIG_CONFIGURE_ARGS_1=--with-system-python3=force --with-python=/opt/python/cp36-cp36m/bin/python3
    manylinux-python3.7:      CONFIG_CONFIGURE_ARGS_1=--with-system-python3=force --with-python=/opt/python/cp37-cp37m/bin/python3
    manylinux-python3.8:      CONFIG_CONFIGURE_ARGS_1=--with-system-python3=force --with-python=/opt/python/cp38-cp38/bin/python3
    manylinux-python3.9:      CONFIG_CONFIGURE_ARGS_1=--with-system-python3=force --with-python=/opt/python/cp39-cp39/bin/python3
    #
    #  - toolchain
    #
    gcc_spkg:                 CONFIG_CONFIGURE_ARGS_2=--without-system-gcc
    gcc_9:                    CONFIG_CONFIGURE_ARGS_2=--with-system-gcc=force CC=gcc-9 CXX=g++-9 FC=gfortran-9
    gcc_10:                   CONFIG_CONFIGURE_ARGS_2=--with-system-gcc=force CC=gcc-10 CXX=g++-10 FC=gfortran-10
    gcc_11:                   CONFIG_CONFIGURE_ARGS_2=--with-system-gcc=force CC=gcc-11 CXX=g++-11 FC=gfortran-11
    macos-nohomebrew:         CONFIG_CONFIGURE_ARGS_2=--with-system-gcc=force CC="$CONFIGURED_CC" CXX="$CONFIGURED_CXX" --with-mp=gmp --without-system-mpfr --without-system-readline --without-system-boost --without-system-boost_cropped
    macos-nohomebrew:           CONFIGURED_CXX=g++ -isysroot {env:MACOS_SDK}
    macos-nohomebrew:           CONFIGURED_CC=gcc -isysroot {env:MACOS_SDK}
    # Prevent /usr/local to leak in:
    # - We use libgd only used in a very limited way, in {matrix,vector}_mod_2_dense.  Disable search for other packages.
    macos-nohomebrew:             LIBGD_CONFIGURE=--without-freetype --without-raqm --without-fontconfig --without-jpeg --without-liq --without-xpm --without-tiff --without-webp --without-heif --without-avif
    macos-nohomebrew:             FREETYPE_CONFIGURE=--without-harfbuzz
    macos-nohomebrew:             PILLOW_BUILDEXT=--disable-platform-guessing
    macos:                        MACOS_SDK=/Library/Developer/CommandLineTools/SDKs/MacOSX.sdk
    # python3 from XCode 12 has MACOSX_DEPLOYMENT_TARGET=10.14.6.  Selecting a lower target would cause /usr/bin/python3 to be rejected by configure.
    macos-10.14:                  MACOS_SDK=/Library/Developer/CommandLineTools/SDKs/MacOSX10.14.sdk
    macos-10.14:                    MACOSX_DEPLOYMENT_TARGET=10.14.6
    macos-10.15:                  MACOS_SDK=/Library/Developer/CommandLineTools/SDKs/MacOSX10.15.sdk
    macos-10.15:                    MACOSX_DEPLOYMENT_TARGET=10.15
    macos-11.1:                   MACOS_SDK=/Library/Developer/CommandLineTools/SDKs/MacOSX11.1.sdk
    macos-11.1:                     MACOSX_DEPLOYMENT_TARGET=11.1
    #
    # Resulting full configuration args, including EXTRA_CONFIGURE_ARGS from the user environment
    #
                      CONFIGURE_ARGS=--enable-experimental-packages --enable-download-from-upstream-url {env:CONFIG_CONFIGURE_ARGS_ROOT:} {env:CONFIG_CONFIGURE_ARGS_1:} {env:CONFIG_CONFIGURE_ARGS_2:} {env:EXTRA_CONFIGURE_ARGS:}

# environment will be skipped if regular expression does not match against the sys.platform string
platform =
    local-macos:   darwin

whitelist_externals =
                   bash
    docker:        docker
    homebrew:      brew

#commands_pre =
commands =

    #
    # All "local" environments
    #
    local:         bash -c 'if [ ! -d {env:HOME}/Library/Caches ]; then mkdir -p {env:SHARED_CACHE_DIR} && mkdir -p {env:HOME}/Library && ln -sf {toxworkdir}/Caches {env:HOME}/Library/; fi'
    #
    # local-homebrew
    #
    # https://docs.brew.sh/Installation
    homebrew:      bash -c 'if [ ! -x {env:HOMEBREW}/bin/brew ]; then mkdir -p {env:HOMEBREW} && cd {env:HOMEBREW} && curl -L https://github.com/Homebrew/brew/tarball/master | tar xz --strip 1 ; fi'
    homebrew:      bash -c 'case "{env:SKIP_SYSTEM_PKG_INSTALL:}" in 1|y*|Y*);; *) PACKAGES=$(build/bin/sage-get-system-packages homebrew $(PATH=build/bin:$PATH build/bin/sage-package list {env:SAGE_PACKAGE_LIST_ARGS}) {env:EXTRA_SAGE_PACKAGES}); {env:HOMEBREW}/bin/brew install $PACKAGES; {env:HOMEBREW}/bin/brew upgrade $PACKAGES;; esac'
    #
    # local-macports
    #
    # https://guide.macports.org/#installing.macports.source.multiple
    local-macports:       bash -c 'if [ ! -x "{env:MP_PREFIX}/bin/port" ]; then (mkdir -p {envdir}/macports-src && cd {envdir}/macports-src && curl -L https://distfiles.macports.org/MacPorts/MacPorts-2.6.4.tar.gz | tar xz --strip 1 && ./configure --prefix="{env:MP_PREFIX}" --with-applications-dir=$MP_PREFIX/Applications --with-no-root-privileges --without-startupitems && make && {env:SUDO:} make install); fi'
    local-macports:       bash -c 'case "{env:SKIP_SYSTEM_PKG_INSTALL:}" in 1|y*|Y*);; *) {env:SUDO:} port selfupdate && {env:SUDO:} port upgrade outdated && PACKAGES=$(build/bin/sage-get-system-packages {env:SYSTEM} $(PATH=build/bin:$PATH build/bin/sage-package list {env:SAGE_PACKAGE_LIST_ARGS}) {env:EXTRA_SAGE_PACKAGES}); eval $(build/bin/sage-print-system-package-command {env:SYSTEM} {env:__SUDO:} --yes --no-install-recommends install $PACKAGES) || [ "$IGNORE_MISSING_SYSTEM_PACKAGES" = yes ] && echo "(ignoring errors)" ;; esac'
    #
    # local-conda
    #
    # https://docs.anaconda.com/anaconda/install/silent-mode/
    # https://docs.anaconda.com/anaconda/user-guide/tasks/shared-pkg-cache/
    # https://www.anaconda.com/conda-configuration-engine-power-users/
    local-conda:   bash -c 'mkdir -p {env:SHARED_CACHE_DIR}/conda_pkgs {env:CONDA_PREFIX}'
    local-conda:   bash -c 'echo >  {env:CONDA_PREFIX}/.condarc "pkgs_dirs:"'
    local-conda:   bash -c 'echo >> {env:CONDA_PREFIX}/.condarc "  - {env:SHARED_CACHE_DIR}/conda_pkgs"'
    local-conda:   bash -c 'cat {env:CONDARC} >> {env:CONDA_PREFIX}/.condarc'
    local-conda:   bash -c 'if [ ! -x {env:CONDA_PREFIX}/bin/conda ]; then curl -L {env:CONDA_INSTALLER_URL_BASE}{env:CONDA_INSTALLER_FILE} -C - -o {env:SHARED_CACHE_DIR}/{env:CONDA_INSTALLER_FILE} && bash {env:SHARED_CACHE_DIR}/{env:CONDA_INSTALLER_FILE} -b -f -p {env:CONDA_PREFIX}; fi'
    local-conda:   bash -c 'case "{env:SKIP_SYSTEM_PKG_INSTALL:}" in 1|y*|Y*);; *) {env:SETENV} && {env:CONDA_PREFIX}/bin/conda update -n base --yes conda;; esac'
    local-conda:   bash -c 'PACKAGES=$(build/bin/sage-get-system-packages conda $(PATH=build/bin:$PATH build/bin/sage-package list {env:SAGE_PACKAGE_LIST_ARGS}) {env:EXTRA_SAGE_PACKAGES}); {env:SETENV} && {env:CONDA_PREFIX}/bin/conda install --yes --quiet $PACKAGES'
    #
    # local-cygwin-choco: Use choco to install cygwin packages
    #
    local-cygwin-choco:   bash -c 'PACKAGES=$(build/bin/sage-get-system-packages {env:SYSTEM} $(PATH=build/bin:$PATH build/bin/sage-package list {env:SAGE_PACKAGE_LIST_ARGS}) _bootstrap); /cygdrive/c/ProgramData/Chocolatey/bin/choco install $PACKAGES --source cygwin'
    #
    # local-root:  Assume we are root, run the system package commands
    # local-sudo:  Use sudo to run the system package commands as root
    #
    local-{root,sudo}:    bash -c 'case "{env:SKIP_SYSTEM_PKG_INSTALL:}" in 1|y*|Y*);; *) eval $(build/bin/sage-print-system-package-command {env:SYSTEM} {env:__SUDO:} update) ;; esac'
    local-{root,sudo}:    bash -c 'case "{env:SKIP_SYSTEM_PKG_INSTALL:}" in 1|y*|Y*);; *) PACKAGES=$(build/bin/sage-get-system-packages {env:SYSTEM} $(PATH=build/bin:$PATH build/bin/sage-package list {env:SAGE_PACKAGE_LIST_ARGS}) {env:EXTRA_SAGE_PACKAGES}); eval $(build/bin/sage-print-system-package-command {env:SYSTEM} {env:__SUDO:} --yes --no-install-recommends install $PACKAGES) || [ "$IGNORE_MISSING_SYSTEM_PACKAGES" = yes ] && echo "(ignoring errors)" ;; esac'
    #
    # All "local" environments
    #
    # Install symbolic links "config.log" and "logs" in SAGE_ROOT so that log files are written into the tox log directory.
    local:         bash -c 'touch {envlogdir}/config.log; ln -sf {envlogdir}/config.log .; if [ ! -d logs -o -L logs ]; then rm -f logs; ln -sf {envlogdir} logs; fi'
    # Install a symbolic link "prefix" in SAGE_ROOT for convenient inspection; it is not used in the build.
    local:         bash -c 'if [ ! -d prefix -o -L prefix ]; then rm -f prefix; ln -sf {env:PREFIX:{envdir}/local} prefix; fi'

##commands =
    docker:        bash -c 'build/bin/write-dockerfile.sh {env:SYSTEM} "{env:SAGE_PACKAGE_LIST_ARGS:}" {env:WITH_SYSTEM_SPKG} {env:IGNORE_MISSING_SYSTEM_PACKAGES} > {envdir}/Dockerfile'
    # From https://hub.docker.com/r/multiarch/ubuntu-core/
    # configure binfmt-support on the Docker host (works locally or remotely, i.e: using boot2docker)
    docker-{arm64,armhf}:  docker run --rm --privileged multiarch/qemu-user-static:register --reset
    docker:        bash -c 'for docker_target in {env:DOCKER_TARGETS:with-targets}; do \
    docker:            BUILD_TAG={env:DOCKER_PUSH_REPOSITORY:}sage-{envname}-$docker_target:$(git describe --dirty --always); \
    docker:            docker build . -f {envdir}/Dockerfile \
    docker:              --target $docker_target \
    docker:              --tag $BUILD_TAG \
    docker:              --build-arg EXTRA_CONFIGURE_ARGS="{env:CONFIGURE_ARGS}" \
    docker:              --build-arg BASE_IMAGE={env:FULL_BASE_IMAGE_AND_TAG} \
    docker-conda:        --build-arg USE_CONDARC="{env:CONDARC}" \
    docker:              --build-arg BOOTSTRAP="{env:BOOTSTRAP}" \
    docker:              --build-arg TARGETS_PRE="$(if test -n "$TARGETS_PRE"; then echo $TARGETS_PRE; else echo {posargs:sagelib-build-deps}; fi)" \
    docker:              --build-arg TARGETS="{posargs:build}" \
    docker:              --build-arg TARGETS_OPTIONAL="{env:TARGETS_OPTIONAL:ptest}" \
    docker:              {env:EXTRA_DOCKER_BUILD_ARGS:}; status=$?; \
    docker:            if [ $status != 0 ]; then BUILD_TAG="$BUILD_TAG-failed"; docker commit $(docker ps -l -q) $BUILD_TAG; fi; \
    docker:            echo $BUILD_TAG >> {envdir}/Dockertags; \
    docker:            if [ x"{env:DOCKER_PUSH_REPOSITORY:}" != x ]; then echo Pushing $BUILD_TAG; docker push $BUILD_TAG || echo "(ignoring errors)"; fi; \
    docker:            if [ $status != 0 ]; then exit $status; fi; \
    docker:        done'
    # #28728: gap fails its test suite.
    # linbox/cysignals testsuites fail.  ppl takes very long.
    local:         bash -c 'export PATH={env:PATH} && {env:SETENV} && \
    local:             case "{env:SKIP_BOOTSTRAP:}" in 1|y*|Y*);; *) {env:BOOTSTRAP} ;; esac && \
    local:             {env:SETENV_CONFIGURE} && \
    local:             case "{env:SKIP_CONFIGURE:}" in 1|y*|Y*);; *) ./configure --prefix={env:PREFIX:{envdir}/local} {env:CONFIGURE_ARGS} ;; esac && \
    local:             case "{posargs:}" in \
    local:                 bash)    bash -i; exit ;; \
    local:                 config*) ;; \
    local:                 *)       make -k V=0 base-toolchain ;; \
    local:             esac && \
    local:             make -k V=0 SAGE_CHECK=warn SAGE_CHECK_PACKAGES="!cython,!r,!python3,!nose,!gap,!cysignals,!linbox,!git,!ppl,!cmake,!networkx,!rpy2,!symengine_py,!sage_sws2rst" {env:TARGETS_PRE:} {posargs:build} && \
    local:             ( [ -z "{env:TARGETS_OPTIONAL:}" ] || make -k V=0 SAGE_CHECK=warn SAGE_CHECK_PACKAGES="!cython,!r,!python3,!nose,!gap,!cysignals,!linbox,!git,!ppl,!cmake,!networkx,!rpy2,!symengine_py,!sage_sws2rst" {env:TARGETS_OPTIONAL:} || echo "(error ignored)" ) '

[testenv:check_configure]
## Test that configure behaves properly
whitelist_externals =
    bash
commands =
    ./bootstrap
    bash -c 'test -z "$(./configure --quiet 2>&1)" || (echo >&2 Error: "configure --quiet" is not quiet; exit 1)'

###### Delegation to src/tox.ini ######
[sage_src]
passenv =
    HOME
envdir   = {toxworkdir}/src
whitelist_externals = tox
commands = tox -c {toxinidir}/src/tox.ini -e {envname} -- {posargs}

[testenv:doctest]
description =
    run the Sage doctester (same as "sage -t")
passenv  = {[sage_src]passenv}
envdir   = {[sage_src]envdir}
commands = {[sage_src]commands}
whitelist_externals = {[sage_src]whitelist_externals}

[testenv:coverage]
description =
    give information about doctest coverage of files (same as "sage --coverage[all]")
passenv  = {[sage_src]passenv}
envdir   = {[sage_src]envdir}
commands = {[sage_src]commands}
whitelist_externals = {[sage_src]whitelist_externals}

[testenv:startuptime]
description =
    display how long each component of Sage takes to start up (same as "sage --startuptime")
passenv  = {[sage_src]passenv}
envdir   = {[sage_src]envdir}
commands = {[sage_src]commands}
whitelist_externals = {[sage_src]whitelist_externals}

[testenv:pycodestyle]
description =
    check against the Python style conventions of PEP8
passenv  = {[sage_src]passenv}
envdir   = {[sage_src]envdir}
commands = {[sage_src]commands}
whitelist_externals = {[sage_src]whitelist_externals}

[testenv:pycodestyle-minimal]
description =
    check against Sage's minimal style conventions
passenv  = {[sage_src]passenv}
envdir   = {[sage_src]envdir}
commands = {[sage_src]commands}
whitelist_externals = {[sage_src]whitelist_externals}

[testenv:relint]
description =
    check whether some forbidden patterns appear - similar to patchbot plugins
passenv  = {[sage_src]passenv}
envdir   = {[sage_src]envdir}
commands = {[sage_src]commands}
whitelist_externals = {[sage_src]whitelist_externals}

[testenv:codespell]
description =
    check for misspelled words in source code (use -w -i to fix)
passenv  = {[sage_src]passenv}
envdir   = {[sage_src]envdir}
whitelist_externals = {[sage_src]whitelist_externals}
# Run on the whole project, not just src/ by default, if invoked directly at top level
commands = tox -c {toxinidir}/src/tox.ini -e {envname} -- {posargs:{toxinidir}}<|MERGE_RESOLUTION|>--- conflicted
+++ resolved
@@ -362,11 +362,7 @@
     local-sudo:       __SUDO=--sudo
     local-root:       CONFIG_CONFIGURE_ARGS_ROOT=--enable-build-as-root
     # brew caches downloaded files in ${HOME}/Library/Caches. We share it between different toxenvs.
-<<<<<<< HEAD
     homebrew:         SYSTEM=homebrew
-    local-homebrew:   HOMEBREW={envdir}/homebrew
-    local-homebrew-usrlocal:  HOMEBREW=/usr/local
-=======
     local-homebrew:                        HOMEBREW={envdir}/homebrew
     local-{homebrew-usrlocal,nohomebrew}:  HOMEBREW=/usr/local
     # local-macos-nohomebrew: "best effort" isolation to avoid using a homebrew installation in /usr/local
@@ -375,7 +371,6 @@
     # This ensures that /usr/bin/python3 is accepted by configure - this is needed until #30948 is done.
     local-macos-nohomebrew: PATH={env:HOMEBREW}/opt/xz/bin:{env:HOMEBREW}/opt/gpatch/bin:/usr/bin:/bin:/usr/sbin:/sbin
     local-macos-nohomebrew: CPATH={env:HOMEBREW}/opt/xz/include
->>>>>>> 7966b662
     local-homebrew:   PATH={env:HOMEBREW}/bin:/usr/bin:/bin:/usr/sbin:/sbin
     local-{homebrew-nokegonly,nohomebrew}: BOOTSTRAP=ACLOCAL_PATH="$HOMEBREW/opt/gettext/share/aclocal:$ACLOCAL_PATH" PATH="$HOMEBREW/opt/gettext/bin/:$HOMEBREW/bin:$PATH" ./bootstrap
     local-homebrew-!nokegonly:   SETENV=. .homebrew-build-env
