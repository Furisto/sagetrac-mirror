The references for Sage, sorted alphabetically by citation key.

REFERENCES:

:ref:`A <ref-A>`
:ref:`B <ref-B>`
:ref:`C <ref-C>`
:ref:`D <ref-D>`
:ref:`E <ref-E>`
:ref:`F <ref-F>`
:ref:`G <ref-G>`
:ref:`H <ref-H>`
:ref:`I <ref-I>`
:ref:`J <ref-J>`
:ref:`K <ref-K>`
:ref:`L <ref-L>`
:ref:`M <ref-M>`
:ref:`N <ref-N>`
:ref:`O <ref-O>`
:ref:`P <ref-P>`
:ref:`Q <ref-Q>`
:ref:`R <ref-R>`
:ref:`S <ref-S>`
:ref:`T <ref-T>`
:ref:`U <ref-U>`
:ref:`V <ref-V>`
:ref:`W <ref-W>`
:ref:`X <ref-X>`
:ref:`Y <ref-Y>`
:ref:`Z <ref-Z>`

.. _ref-A:

**A**

.. [AAGMRZ2019] \M. Aagaard, R. AlTawy, G. Gong, K. Mandal, R. Rohit, N. Zidaric
                "WAGE: An Authenticated CipherSubmission to the NIST LWC Competition"
                https://csrc.nist.gov/CSRC/media/Projects/Lightweight-Cryptography/documents/round-1/spec-doc/wage-spec.pdf

.. [Ab1995] Julian R. Abel,
            On the Existence of Balanced Incomplete Block Designs and Transversal Designs,
            PhD Thesis,
            University of New South Wales,
            1995

.. [AB2007] \M. Aschenbrenner, C. Hillar,
            *Finite generation of symmetric ideals*.
            Trans. Amer. Math. Soc. 359 (2007), no. 11, 5171--5192.

.. [AB2008] \M. Aschenbrenner, C. Hillar,
            *An Algorithm for Finding Symmetric Groebner Bases in Infinite
            Dimensional Rings*. :arxiv:`0801.4439`.

.. [ABBDHR2019] \R. Avanzi, S. Banik, A. Bogdanvo, O. Dunkelman, S. Huang, F. Regazzoni
                "Qameleonv. 1.0"
                https://csrc.nist.gov/CSRC/media/Projects/Lightweight-Cryptography/documents/round-1/spec-doc/qameleon-spec.pdf

.. [ABBR2011] \A. Abad, R. Barrio, F. Blesa, M. Rodriguez.
              "TIDES tutorial: Integrating ODEs by using the Taylor Series Method."
              http://www.unizar.es/acz/05Publicaciones/Monografias/MonografiasPublicadas/Monografia36/IndMonogr36.htm

.. [ABBR2012] \A. Abad, R. Barrio, F. Blesa, M. Rodriguez. Algorithm 924.
              *ACM Transactions on Mathematical Software*, **39** no. 1 (2012), 1-28.

.. [ABCFHLLMRT2019] \A. Abdomnicai, T. P. Berger, C. Clavier, J. Francq, P. Huynh, V. Lallemand, K. Le
                    Gouguec, M. Minier, L. Reynaud, G. Thomas.
                    "Lilliput-AE: a New Lightweight Tweakable BlockCipher for Authenticated Encryption with AssociatedData"
                    https://csrc.nist.gov/CSRC/media/Projects/Lightweight-Cryptography/documents/round-1/spec-doc/LILLIPUT-AE-spec.pdf

.. [ABCMT2019] \V. Arul, A. J. Best, E. Costa, R. Magner, and N. Triantafillou, *Computing zeta functions of cyclic covers in large characteristic,* The Open Book Series, vol. 2, no. 1, pp. 37–53, Jan. 2019.

.. [ABZ2007] \R. Aharoni and E. Berger and R. Ziv.
             *Independent systems of representatives in weighted graphs*.
             Combinatorica vol 27, num 3, p253--267, 2007.
             :doi:`10.1007/s00493-007-2086-y`.

.. [AC1994] \R.J.R. Abel and Y.W. Cheng,
            Some new MOLS of order 2np for p a prime power,
            The Australasian Journal of Combinatorics, vol 10 (1994)

.. [ACFLSS04] \F. N. Abu-Khzam, R. L. Collins, M. R. Fellows, M. A.  Langston,
              W. H. Suters, and C. T. Symons: Kernelization Algorithm for the
              Vertex Cover Problem: Theory and Experiments. *SIAM
              ALENEX/ANALCO* 2004: 62-69.

.. [Ack2016] Lennart Ackermans, Oplosbaarheid van Kegelsneden.
             http://www.math.leidenuniv.nl/nl/theses/Bachelor/.

.. [ACHRS2008] \L. Addario-Berry, M. Chudnovsky, F. Havet, B. Reed, P. Seymour,
               *Bisimplicial vertices in even-hole-free graphs*.
               Journal of Combinatorial Theory, Series B, vol 98, n.6,
               pp 1119-1164, 2008. :doi:`10.1016/j.jctb.2007.12.006`.

.. [ADKF1970] \V. Arlazarov, E. Dinic, M. Kronrod,
              and I. Faradzev. 'On Economical Construction of the
              Transitive Closure of a Directed Graph.'
              Dokl. Akad. Nauk. SSSR No. 194 (in Russian), English
              Translation in Soviet Math Dokl. No. 11, 1970.

.. [ADKLPY2014] \M. R. Albrecht, B. Driessen, E. B. Kavun, G. Leander, C. Paar,
                and T. Yalcin, *Block ciphers - focus on the linear layer
                (feat. PRIDE)*; in CRYPTO, (2014), pp. 57-76.

.. [ABBS2013] \J.-C Aval, A. Boussicault, M. Bouvel, M. Silimbani,
              *Combinatorics of non-ambiguous trees*,
              :arxiv:`1305.3716`

.. [AD2010] Arett, Danielle and Doree, Suzanne,
            *Coloring and counting on the Hanoi graphs*.
            Mathematics Magazine, Volume 83, Number 3, June 2010, pages 200-9.
            :doi:`10.4169/002557010X494841`.

.. [AE1993] \A. Apostolico, A. Ehrenfeucht, Efficient detection of
            quasiperiodicities in strings,
            Theoret. Comput. Sci. 119 (1993) 247--265.

.. [AG1988] George E. Andrews, F. G. Garvan,
            *Dyson's crank of a partition*.
            Bull. Amer. Math. Soc. (N.S.) Volume 18, Number 2 (1988),
            167-171.
            http://projecteuclid.org/euclid.bams/1183554533

.. [AGHJLPR2017] Benjamin Assarf, Ewgenij Gawrilow, Katrin Herr, Michael Joswig,
                 Benjamin Lorenz, Andreas Paffenholz, and Thomas Rehn,
                 Computing convex hulls and counting integer points with
                 polymake, Math. Program. Comput. 9 (2017), no. 1, 1–38,
                 :doi:`10.1007/s12532-016-0104-z`

.. [AguSot05] Marcelo Aguiar and Frank Sottile,
              *Structure of the Malvenuto-Reutenauer Hopf algebra of
              permutations*,
              Advances in Mathematics, Volume 191, Issue 2, 1 March 2005,
              pp. 225--275,
              :arxiv:`math/0203282v2`.

.. [AH2002] \R. J. Aumann and S. Hart, Elsevier, eds. *Computing
            equilibria for two-person
            games*. http://www.maths.lse.ac.uk/personal/stengel/TEXTE/nashsurvey.pdf (2002)

.. [AHK2015] Karim Adiprasito, June Huh, and Eric Katz. *Hodge theory
             for combinatorial geometries*. :arxiv:`1511.02888`.

.. [AHMP2008] \J.-P. Aumasson, L. Henzen, W. Meier, and R. C-W Phan,
              *Sha-3 proposal blake*; in Submission to NIST, (2008).

.. [AHU1974] \A. Aho, J. Hopcroft, and J. Ullman. 'Chapter 6: Matrix
             Multiplication and Related Operations.' The Design and
             Analysis of Computer Algorithms. Addison-Wesley, 1974.

.. [AIKMMNT2001] \K. Aoki, T. Ichikawa, M. Kanda, M. Matsui, S. Moriai,
                 \J. Nakajima, and T. Tokita,
                 *Camellia: A 128-bit block cipher suitable for multiple
                 platforms - Design and analysis*; in SAC, (2000), pp. 39-56.

.. [Aj1996] \M. Ajtai. Generating hard instances of lattice problems
            (extended abstract). STOC, pp. 99--108, ACM, 1996.

.. [AK1994] \S. Ariki and K. Koike.
            *A Hecke algebra of* `(\mathbb{Z}/r\mathbb{Z})\wr\mathfrak{S}_n`
            *and construction of its irreducible representations.*
            Adv. Math. **106** (1994), 216–243,
            :mathscinet:`MR1279219`

.. [AKMMMP2002] Sang Yook An, Seog Young Kim, David C. Marshall,
                Susan H. Marshall, William G. McCallum,
                Alexander R. Perlis,
                *Jacobians of Genus One Curves*,
                Journal of Number Theory 90 (2002), pp.304--315,
                http://www.math.arizona.edu/~wmc/Research/JacobianFinal.pdf

.. [AJL2011] \S. Ariki, N. Jacon, and C. Lecouvey.
             *The modular branching rule for affine Hecke algebras of type A*.
             Adv. Math. 228:481-526, 2011.

.. [Aki1980] \J. Akiyama. and G. Exoo and F. Harary. Covering and packing in
             graphs. III: Cyclic and acyclic invariants. Mathematical Institute
             of the Slovak Academy of Sciences. Mathematica Slovaca vol 30, n 4,
             pages 405--417, 1980

.. [Al1947] \A. A. Albert, *A Structure Theory for Jordan
            Algebras*. Annals of Mathematics, Second Series, Vol. 48,
            No. 3 (Jul., 1947), pp. 546--567.

.. [AL1978] \A. O. L. Atkin and Wen-Ch'ing Winnie Li, Twists of
            newforms and pseudo-eigenvalues of `W`-operators.
            Inventiones math. 48 (1978), 221-243.

.. [AL2015] \M. Aguiar and A. Lauve, *The characteristic polynomial of
            the Adams operators on graded connected Hopf
            algebras*. Algebra Number Theory, v.9, 2015, n.3, 2015.

.. [Ald1990] \D. Aldous, *The random walk construction of
             uniform spanning trees*, SIAM J Discrete Math 3 (1990),
             450-465. :doi:`10.1137/0403039`.

.. [ALPRRV2019] \E. Andreeva, V. Lallemand, A. Purnal, R. Reyhanitabar, A. Roy, D. Vizar
                "ForkAE v.1"
                https://csrc.nist.gov/CSRC/media/Projects/Lightweight-Cryptography/documents/round-1/spec-doc/forkae-spec.pdf

.. [AM1969] \M. F. Atiyah and I. G. Macdonald, "Introduction to commutative
            algebra", Addison-Wesley, 1969.

.. [AM1974] \J. F. Adams and H. R. Margolis, "Sub-Hopf-algebras of the
            Steenrod algebra," Proc. Cambridge Philos. Soc. 76 (1974),
            45-52.

.. [AM2000] \S. Ariki and A. Mathas.
            *The number of simple modules of the Hecke algebras of type G(r,1,n)*.
            Math. Z. 233 (2000), no. 3, 601–623.
            :mathscinet:`MR1750939`

.. [AMOZ2006] Asahiro, Y. and Miyano, E. and Ono, H. and Zenmyo, K.,
              *Graph orientation algorithms to minimize the maximum outdegree*.
              Proceedings of the 12th Computing: The Australasian Theory
              Symposium, Volume 51, page 20.
              Australian Computer Society, Inc. 2006.

.. [AP1986] \S. Arnborg, A. Proskurowski,
            *Characterization and Recognition of Partial 3-Trees*,
            SIAM Journal of Alg. and Discrete Methods,
            Vol. 7, pp. 305-314, 1986.
            :doi:`10.1137/0607033`.

.. [Ap1997] \T. Apostol, Modular functions and Dirichlet series in
            number theory, Springer, 1997 (2nd ed), section 3.7--3.9.

.. [APR2001] George E. Andrews, Peter Paule, Axel Riese,
             *MacMahon's partition analysis: the Omega package*,
             European J. Combin. 22 (2001), no. 7, 887--904.

.. [Ar2006] \D. Armstrong. *Generalized noncrossing partitions and
            combinatorics of Coxeter groups*. Mem. Amer. Math. Soc., 2006.

.. [AR2012] \D. Armstrong and B. Rhoades. "The Shi arrangement and the
            Ish arrangement". Transactions of the American
            Mathematical Society 364 (2012),
            1509-1528. :arxiv:`1009.1655`

.. [Ariki1996] \S. Ariki. *On the decomposition numbers of the Hecke
               algebra of* `G(m,1,n)`. J. Math. Kyoto Univ. **36** (1996),
               no. 4, 789–808. :mathscinet:`MR1443748`

.. [Ariki2001] \S. Ariki. *On the classification of simple modules for
               cyclotomic Hecke algebras of type* `G(m,1,n)` *and Kleshchev
               multipartitions*. Osaka J. Math. **38** (2001), 827–837.
               :mathscinet:`MR1864465`

.. [Arn2002] \P. Arnoux, Sturmian sequences, in Substitutions in Dynamics,
             N. Pytheas Fogg (Ed.), Arithmetics, and Combinatorics (Lecture
             Notes in Mathematics, Vol. 1794), 2002.
.. [Ass1978] \J. Assion: *Einige endliche Faktorgruppen der Zopfgruppen*, Math. Z., 163
             (1978), 291-302.

.. [ARVT2005] Michael Artin, Fernando Rodriguez-Villegas, John Tate,
              On the Jacobians of plane cubics,
              Advances in Mathematics 198 (2005) 1, pp. 366--382
              :doi:`10.1016/j.aim.2005.06.004`
              http://www.math.utexas.edu/users/villegas/publications/jacobian-cubics.pdf

.. [AS-Bessel] \F. W. J. Olver: 9. Bessel Functions of Integer Order,
               in Abramowitz and Stegun: Handbook of Mathematical
               Functions. http://people.math.sfu.ca/~cbm/aands/page_355.htm

.. [AS-Spherical] \H. A. Antosiewicz: 10. Bessel Functions of
                  Fractional Order, in Abramowitz and Stegun: Handbook
                  of Mathematical Functions. http://people.math.sfu.ca/~cbm/aands/page_435.htm

.. [AS-Struve] \M. Abramowitz: 12. Struve Functions and Related
               Functions, in Abramowitz and Stegun: Handbook of
               Mathematical Functions. http://people.math.sfu.ca/~cbm/aands/page_495.htm

.. [AS1964] \M. Abramowitz and I. A. Stegun, *Handbook of Mathematical
            Functions*, National Bureau of Standards Applied
            Mathematics Series, 55. 1964. See also
            http://www.math.sfu.ca/~cbm/aands/.

.. [As2008] Sami Assaf. *A combinatorial realization of Schur-Weyl
            duality via crystal graphs and dual equivalence
            graphs*. FPSAC 2008, 141-152, Discrete
            Math. Theor. Comput. Sci. Proc., AJ, Assoc. Discrete
            Math. Theor. Comput. Sci., (2008). :arxiv:`0804.1587v1`

.. [AO2018] Sami Assaf and Ezgi Kantarci Oguz. *A local characterization
            of crystals for the quantum queer superalgebra*.
            Preprint (2018). :arxiv:`1803.06317`

.. [As2008b] Sami Assaf. *Dual equivalence graphs and a
             combinatorial proof of LLT and Macdonald positivity*.
             (2008). :arxiv:`1005.3759v5`.

.. [AS2011] \R.B.J.T Allenby and A. Slomson, "How to count", CRC Press (2011)

.. [ASD1971] \A. O. L. Atkin and H. P. F. Swinnerton-Dyer, "Modular
             forms on noncongruence subgroups", Proc. Symp. Pure
             Math., Combinatorics (T. S. Motzkin, ed.), vol. 19, AMS,
             Providence 1971

.. [At1992] \M. D. Atkinson. *Solomon's descent algebra revisited.*
            Bull. London Math. Soc. 24 (1992) 545-551.
            http://www.cs.otago.ac.nz/staffpriv/mike/Papers/Descent/DescAlgRevisited.pdf

.. [Atk1992] A. Oliver L. Atkin. 'Probabilistic primality testing'
             (Chapter 30, Section 4) In Ph. Flajolet
             and P. Zimmermann, editors, Algorithms Seminar,
             1991-1992. INRIA Research Report 1779, 1992,
             http://www.inria.fr/rrrt/rr-1779.html. Summary
             by F. Morain.
             http://citeseer.ist.psu.edu/atkin92probabilistic.html

.. [Ath1996] \C. A. Athanasiadis,
            *Characteristic polynomials of subspace arrangements and finite fields*.
            Advances in Mathematics, 122(2):193-233, 1996.

.. [Av2000] \D. Avis, *A revised implementation of the reverse search
            vertex enumeration algorithm.* Polytopes-combinatorics and
            computation. Birkhauser Basel, 2000.

.. [Ava2007] \J.-C. Aval. *Keys and alternating sign matrices*.
            Sem. Lothar. Combin. 59 (2007/10), Art. B59f, 13 pp.

.. [Ava2017] \R. Avanzi,
             *The QARMA block cipher family*; in ToSC, (2017.1), pp. 4-44.

.. [AW2006] Adams, M.D. and Wise, D.S.,
            *Fast additions on masked integers*,
            ACM SIGPLAN Notices, 2006,
            vol. 41, n.5, pages 39--45.
            :doi:`10.1145/1149982.1149987`.
            http://citeseerx.ist.psu.edu/viewdoc/download?doi=10.1.1.86.1801&rep=rep1&type=pdf

.. [AY1983] \I. A. Aizenberg and A. P. Yuzhakov.  *Integral
            representations and residues in multidimensional complex
            analysis*.  Translations of Mathematical Monographs,
            **58**. American Mathematical Society, Providence,
            RI. (1983). x+283 pp. ISBN: 0-8218-4511-X.

.. [AZZ2005] V. Anne, L.Q. Zamboni, I. Zorca, Palindromes and Pseudo-
             Palindromes in Episturmian and Pseudo-Palindromic
             Infinite Words, in : S. Brlek, C. Reutenauer (Eds.),
             Words 2005, Publications du LaCIM, Vol. 36 (2005)
             91--100.

.. _ref-B:

**B**

.. [Ba1994] Kaushik Basu. *The Traveler's Dilemma: Paradoxes of
            Rationality in Game Theory*. The American Economic Review
            (1994): 391-395.

.. [BaSt1990] Margaret M. Bayer and Bernd Sturmfels. *Lawrence polytopes*.
              Canadian J. Math.42 (1990), 62–79.

.. [BAK1998] \E. Biham, R. J. Anderson, and L. R. Knudsen,
             *Serpent: A new block cipher proposal*; in FSE, (1998), pp. 222-238.

.. [Bar1970] Barnette, "Diagrams and Schlegel diagrams", in
             Combinatorial Structures and Their Applications,
             Proc. Calgary Internat. Conference 1969, New York, 1970,
             Gordon and Breach.

.. [Bar2006] \G. Bard. 'Accelerating Cryptanalysis with the Method of
             Four Russians'. Cryptography E-Print Archive
             (http://eprint.iacr.org/2006/251.pdf), 2006.

.. [Bat1991] \V. V. Batyrev, *On the classification of smooth projective
             toric varieties*, Tohoku Math. J. **43** (1991), 569-585

.. [Bat1994] Victor V. Batyrev,
             "Dual polyhedra and mirror symmetry for Calabi-Yau
             hypersurfaces in toric varieties",
             J. Algebraic Geom. 3 (1994), no. 3, 493-535.
             :arxiv:`alg-geom/9310003v1`

.. [Baz2011] Ivan Bazhov,
             On orbits of the automorphism group on a complete toric
             variety.
             Beitr Algebra Geom (2013) 54: 471,
             :arxiv:`1110.4275`,
             :doi:`10.1007/s13366-011-0084-0`.

.. [BB1997] Mladen Bestvina and Noel Brady. *Morse theory and
            finiteness properties of groups*. Invent. Math. **129**
            (1997). No. 3,
            445-470. www.math.ou.edu/~nbrady/papers/morse.ps.

.. [BB2005] \A. Björner, F. Brenti. *Combinatorics of Coxeter
            groups*. New York: Springer, 2005.

.. [BB2005a] \V. Batagelj and U. Brandes. *Efficient generation of
             large random networks*. Phys. Rev. E, 71, 036113, 2005.
             :doi:`10.1103/PhysRevE.71.036113`.

.. [BB2009] Tomas J. Boothby and Robert W. Bradshaw. *Bitslicing and
            the Method of Four Russians Over Larger Finite
            Fields*. :arxiv:`0901.1413`, 2009.

.. [BB2013] Gavin Brown, Jaroslaw Buczynski:
            *Maps of toric varieties in Cox coordinates*,
            :arxiv:`1004.4924`

.. [BBBCDGLLLMPPSW2019] \D. Bellizia, F. Berti, O. Bronchain, G. Cassiers,
                        S. Duval, C. Guo, G. Leander, G. Leurent, I. Levi,
                        C. Momin, O. Pereira, T. Peters, F. Standeart, F. Wiemer.
                        "Spook:  Sponge-Based Leakage-Resilient AuthenticatedEncryption with a Masked Tweakable Block Cipher"
                        https://csrc.nist.gov/CSRC/media/Projects/Lightweight-Cryptography/documents/round-1/spec-doc/Spook-spec.pdf

.. [BCDM2019] \T. Beyne, Y. L. Chen, C. Dobraunig, B. Mennink. *Elephant v1* (2019)
              https://csrc.nist.gov/CSRC/media/Projects/Lightweight-Cryptography/documents/round-1/spec-doc/elephant-spec.pdf

.. [BeBo2009] Olivier Bernardi and Nicolas Bonichon, *Intervals in Catalan
              lattices and realizers of triangulations*, JCTA 116 (2009)

.. [BBGL2008] \A. Blondin Massé, S. Brlek, A. Garon, and S. Labbé,
              Combinatorial properties of f -palindromes in the
              Thue-Morse sequence. Pure Math. Appl.,
              19(2-3):39--52, 2008.

.. [BBHP2004] Anne Berry, Jean R. S. Blair, Pinar Heggernes,
              Barry W. Peyton. *Maximum Cardinality Search for Computing Minimal
              Triangulations of Graphs*. Algorithmica 39(4):287-298, 2004.
              :doi:`10.1007/s00453-004-1084-3`

.. [BBISHAR2015] \S. Banik, A. Bogdanov, T. Isobe, K. Shibutani, H. Hiwatari,
                 \T. Akishita, and F. Regazzoni,
                 *Midori: A block cipher for low energy*; in ASIACRYPT, (2015), pp. 411-436.

.. [BBKMW2013] \B. Bilgin, A. Bogdanov, M, Knezevic, F. Mendel, and Q. Wang,
               *Fides: Lightweight authenticated cipher with side-channel resistance
               for constrained hardware*; in CHES, (2013), pp. 142-158.

.. [BBLSW1999] Babson, Björner, Linusson, Shareshian, and Welker,
               *Complexes of not i-connected graphs*, Topology 38
               (1999), 271-299

.. [BBMF2008] \N. Bonichon, M. Bousquet-Mélou, E. Fusy.
              *Baxter permutations and plane bipolar orientations*.
              Séminaire Lotharingien de combinatoire 61A, article B61Ah, 2008.

.. [BCDGNPY2019] \Z. Bao, A. Chakraborti, N. Datta, J. Guo, M. Nandi, T. Peyrin, K. Yasuda.
                 "PHOTON-BeetleAuthenticated Encryption and Hash Family"
                 https://csrc.nist.gov/CSRC/media/Projects/Lightweight-Cryptography/documents/round-1/spec-doc/PHOTON-Beetle-spec.pdf

.. [BPPSST2017] Banik, Pandey, Peyrin, Sasaki, Sim, and Todo,
                GIFT : A Small Present Towards Reaching the Limit of Lightweight
                Encryption. *Cryptographic Hardware and Embedded Systems - CHES 2017*,
                2017.

.. [BPW2006] \J. Buchmann, A. Pychkine, R.-P. Weinmann *Block Ciphers
             Sensitive to Groebner Basis Attacks* in Topics in
             Cryptology -- CT RSA'06; LNCS 3860; pp. 313--331;
             Springer Verlag 2006; pre-print available at
             http://eprint.iacr.org/2005/200

.. [BBS1982] \L. Blum, M. Blum, and M. Shub. Comparison of Two
             Pseudo-Random Number Generators. *Advances in Cryptology:
             Proceedings of Crypto '82*, pp.61--78, 1982.

.. [BBS1986] \L. Blum, M. Blum, and M. Shub. A Simple Unpredictable
             Pseudo-Random Number Generator. *SIAM Journal on
             Computing*, 15(2):364--383, 1986.

.. [BIANCO] \L. Bianco, P. Dell‘Olmo, S. Giordani
            An Optimal Algorithm to Find the Jump Number of Partially Ordered Sets
            Computational Optimization and Applications,
            1997, Volume 8, Issue 2, pp 197--210,
            :doi:`10.1023/A:1008625405476`

.. [BC1977] \R. E. Bixby, W. H. Cunningham, Matroids, Graphs, and
            3-Connectivity. In Graph theory and related topics
            (Proc. Conf., Univ. Waterloo, Waterloo, ON, 1977), 91-103

.. [BC2003] \A. Biryukov and C. D. Canniere *Block Ciphers and Systems
            of Quadratic Equations*; in Proceedings of Fast Software
            Encryption 2003; LNCS 2887; pp. 274-289,
            Springer-Verlag 2003.

.. [BC2012] Mohamed Barakat and Michael Cuntz. "Coxeter and
            crystallographic arrangements are inductively free."
            Adv. in Math. **229** Issue 1
            (2012). pp. 691-709. :doi:`10.1016/j.aim.2011.09.011`,
            :arxiv:`1011.4228`.

.. [BC2018] Patrick Brosnan and Timothy Y. Chow.
            *Unit interval orders and the dot action on the cohomology
            of regular semisimple Hessenberg varieties*. Advances in
            Mathematics 329 (2018): 955-1001. :doi:`10.1016/j.aim.2018.02.020`,
            :arxiv:`1511.00773v1`.

.. [BCCCNSY2010] Charles Bouillaguet, Hsieh-Chung Chen, Chen-Mou
                 Cheng, Tung Chou, Ruben Niederhagen, Adi Shamir, and
                 Bo-Yin Yang.    *Fast exhaustive search for
                 polynomial systems in GF(2)*. In Stefan Mangard and
                 François-Xavier Standaert, editors, CHES, volume 6225
                 of Lecture Notes in Computer Science, pages
                 203–218. Springer, 2010. pre-print available at
                 http://eprint.iacr.org/2010/313.pdf

.. [BCCM2015] \M. Borassi, D. Coudert, P. Crescenzi, and A. Marino.
              On Computing the Hyperbolicity of Real-World Graphs. Proceedings
              of the 23rd European Symposium on Algorithms (ESA 2015),
              :doi:`10.1007/978-3-662-48350-3_19`.

.. [BCdlOG2000] Volker Braun, Philip Candelas, Xendia de la Ossa,
                Antonella Grassi, *Toric Calabi-Yau Fourfolds, Duality
                Between N=1 Theories and Divisors that Contribute to the
                Superpotential*, :arxiv:`hep-th/0001208`

.. [BCGKKKLNPRRTY2012] \J. Borghoff, A. Canteaut, T. Güneysu, E. B. Kavun, M. Knezevic,
                       \L. R. Knudsen, G. Leander, V. Nikov, C. Paar, C. Rechberger,
                       \P. Rombouts, S. S. Thomsen, and T. Yalcin,
                       *PRINCE - A low-latency block cipher for pervasive computing
                       applications*; in ASIACRYPT, (2012), pp. 208-225.

.. [BCH2002] \G. Brinkmann, G. Caporossi and P. Hansen,
             *A Constructive Enumeration of Fusenes and Benzenoids*,
             Journal of Algorithms, 45:155-166, 2002.
             :doi:`10.1016/S0196-6774(02)00215-8`.

.. [BCHOPSY2017] \G. Benkart, L. Colmenarejo, P. E. Harris, R. Orellana, G. Panova,
                 A. Schilling, M. Yip. *A minimaj-preserving crystal on ordered
                 multiset partitions*.
                 Advances in Applied Math. 95 (2018) 96-115,
                 :doi:`10.1016/j.aam.2017.11.006`. :arxiv:`1707.08709v2`.

.. [BCJ2007] Gregory V. Bard, and Nicolas T. Courtois, and Chris
             Jefferson.  *Efficient Methods for Conversion and
             Solution of Sparse Systems of Low-Degree Multivariate
             Polynomials over GF(2) via SAT-Solvers*.  Cryptology
             ePrint Archive: Report 2007/024. available at
             http://eprint.iacr.org/2007/024

.. [BCM15] Michele Borassi, Pierluigi Crescenzi, and Andrea Marino,
           Fast and Simple Computation of Top-k Closeness Centralities.
           :arxiv:`1507.01490`.

.. [BCN1989] Andries E. Brouwer, Arjeh M. Cohen, and Arnold Neumaier.
             *Distance-Regular Graphs*, Springer, 1989.

.. [BdJ2008] Besser, Amnon, and Rob de Jeu. "Li^(p)-Service? An Algorithm
             for Computing p-Adic Polylogarithms." Mathematics of Computation
             (2008): 1105-1134.

.. [BD1989] \R. J. Bradford and J. H. Davenport, Effective tests for
            cyclotomic polynomials, Symbolic and Algebraic
            Computation (1989), pp. 244--251,
            :doi:`10.1007/3-540-51084-2_22`

.. [BD2004] \M. Becker and A. Desoky.
            *A study of the DVD content scrambling system (CSS) algorithm*; in
            Proceedings of ISSPIT, (2004), pp. 353-356.

.. [BD2007] Michael Brickenstein, Alexander Dreyer; *PolyBoRi: A
            Groebner basis framework for Boolean polynomials*;
            pre-print available at
            http://www.itwm.fraunhofer.de/fileadmin/ITWM-Media/Zentral/Pdf/Berichte_ITWM/2007/bericht122.pdf

.. [BDHPR2019] Marthe Bonamy, Oscar Defrain, Marc Heinrich, Michał
               Pilipczuk, and Jean-Florent Raymond.
               *Enumerating minimal dominating sets in* `K_t`-*free graphs
               and variants*.
               :arxiv:`1810.00789`

.. [BDLV2006] \S. Brlek, S. Dulucq, A. Ladouceur, L. Vuillon, Combinatorial
              properties of smooth infinite words, Theoret. Comput. Sci. 352
              (2006) 306--317.

.. [BDP2013] Thomas Brüstle, Grégoire Dupont, Matthieu Pérotin
   *On Maximal Green Sequences*
   :arxiv:`1205.2050`

.. [BDMW2010] \K. A. Browning, J. F. Dillon, M. T. McQuistan, and A. J. Wolfe,
              *An APN permutation in dimension six*; in Finite Fields: Theory
              and Applications - FQ9, volume 518 of Contemporary Mathematics,
              pages 33–42. AMS, 2010.

.. [BdVO2012] Christopher Bowman, Maud De Visscher, Rosa Orellana.
              *The partition algebra and the Kronecker coefficients*.
              :arxiv:`1210.5579v6`.

.. [BE1992] \A. Brouwer and C. Van Eijl,
            *On the p-Rank of the Adjacency Matrices of Strongly Regular
            Graphs*,
            Journal of Algebraic Combinatorics (1992), vol.1, n.4, pp329-346,
            :doi:`10.1023/A%3A1022438616684`.

.. [Bec1992] Bernhard Beckermann. "A reliable method for computing M-Padé
             approximants on arbitrary staircases". J. Comput. Appl. Math.,
             40(1):19-42, 1992. https://doi.org/10.1016/0377-0427(92)90039-Z.

.. [BeCoMe] Frits Beukers, Henri Cohen, Anton Mellit,
   *Finite hypergeometric functions*,
   :arxiv:`1505.02900`

.. [Bee] Robert A. Beezer, *A First Course in Linear Algebra*,
         http://linear.ups.edu/. Accessed 15 July 2010.

.. [Bei1970] Lowell Beineke, *Characterizations of derived graphs*,
             Journal of Combinatorial Theory,
             Vol. 9(2), pages 129-135, 1970.
             :doi:`10.1016/S0021-9800(70)80019-9`.

.. [Bel2011] Belarusian State University,
             *Information technologies. Data protection. Cryptograpic algorithms for
             encryption and integrity control*; in STB 34.101.31-2011, (2011).

.. [Bel1927] E.T. Bell, "Partition Polynomials",
             Annals of Mathematics,
             Second Series, Vol. 29, No. 1/4 (1927 - 1928), pp. 38-46

.. [Benasque2009] Fernando Rodriguez Villegas, *The L-function of the quintic*,
   http://users.ictp.it/~villegas/hgm/benasque-2009-report.pdf

.. [Ber1987] \M. Berger, *Geometry I*, Springer (Berlin) (1987);
             :doi:`10.1007/978-3-540-93815-6`

.. [Ber1991] \C. Berger, "Une version effective du théorème de
             Hurewicz", https://tel.archives-ouvertes.fr/tel-00339314/en/.

.. [Ber2007] Jean Berstel. Sturmian and episturmian words (a survey of
             some recent results). In S. Bozapalidis and G. Rahonis,
             editors, CAI 2007,volume 4728 of Lecture Notes in
             Computer Science, pages 23-47. Springer-Verlag, 2007.

.. [Ber2008] \W. Bertram : *Differential Geometry, Lie Groups and
             Symmetric Spaces over General Base Fields and Rings*,
             Memoirs of the American Mathematical Society, vol. 192
             (2008); :doi:`10.1090/memo/0900`; :arxiv:`math/0502168`

.. [BerZab05] Nantel Bergeron, Mike Zabrocki,
              *The Hopf algebras of symmetric functions and quasisymmetric
              functions in non-commutative variables are free and cofree*,
              J. of Algebra and its Applications (8)(2009), No 4, pp. 581--600,
              :doi:`10.1142/S0219498809003485`,
              :arxiv:`math/0509265v3`.

.. [BeukersHeckman] \F. Beukers and \G. Heckman,
   *Monodromy for the hypergeometric function* `{}_n F_{n-1}`,
   Invent. Math. 95 (1989)

.. [BF1999] Thomas Britz, Sergey Fomin,
            *Finite posets and Ferrers shapes*,
            Advances in Mathematics 158, pp. 86-127 (2001),
            :arxiv:`math/9912126` (the arXiv version has fewer errors).

.. [BF2001] Boucheron, S. and Fernandez de la Vega, W.,
            *On the Independence Number of Random Interval Graphs*,
            Combinatorics, Probability and Computing v10, issue 05,
            Pages 385--396,
            Cambridge Univ Press, 2001.
            :doi:`10.1017/S0963548301004813`.

.. [BF2005] \R.L. Burden and J.D. Faires. *Numerical Analysis*.
            8th edition, Thomson Brooks/Cole, 2005.

.. [BFS2004] Magali Bardet, Jean-Charles Faugère, and Bruno Salvy, On
             the complexity of Groebner basis computation of
             semi-regular overdetermined algebraic equations.
             Proc. International Conference on Polynomial System
             Solving (ICPSS), pp. 71-75, 2004.

.. [BFSS2006] \A. Bostan, P. Flajolet, B. Salvy and E. Schost, *Fast
              Computation of special resultants*, Journal of Symbolic
              Computation 41 (2006), 1-29

.. [BFZ2005] \A. Berenstein, \S. Fomin, and \A. Zelevinsky, *Cluster
             algebras. III. Upper bounds and double Bruhat cells*,
             Duke Math. J. 126 (2005), no. 1, 1–52.

.. [BG1972] \A. Berman and P. Gaiha. A generalization of irreducible
            monotonicity. Linear Algebra and its Applications, 5:29-38,
            1972.

.. [BG1980] \R. L. Bishop and S. L. Goldberg, *Tensor analysis on
            Manifolds*, Dover (New York) (1980)

.. [BG1985] \M. Blum and S. Goldwasser. An Efficient Probabilistic
            Public-Key Encryption Scheme Which Hides All Partial
            Information. In *Proceedings of CRYPTO 84 on Advances in
            Cryptology*, pp. 289--299, Springer, 1985.

.. [BG1988] \M. Berger & B. Gostiaux : *Differential Geometry:
            Manifolds, Curves and Surfaces*, Springer (New York)
            (1988); :doi:`10.1007/978-1-4612-1033-7`

.. [BGM2012] \G. Brinkmann, J. Goedgebeur and B.D. McKay,
             *Generation of Fullerenes*, Journal of Chemical Information and
             Modeling, 52(11):2910-2918, 2012. :doi:`10.1021/ci3003107`.

.. [BI1984] Eiichi Bannai, Tatsuro Ito,
            *Algebraic Combinatorics I: Association Schemes*,
            Benjamin/Cummings, 1984

.. [Bil2011] \N. Billerey. *Critères d'irréductibilité pour les
             représentations des courbes elliptiques*. Int. J. Number
             Theory, 7 (2011);  :doi:`10.1142/S1793042111004538`

.. [BH1994] \S. Billey, M. Haiman. *Schubert polynomials for the
            classical groups*. J. Amer. Math. Soc., 1994.

.. [BH2017] Georgia Benkart and Tom Halverson. *Partition algebras*
            `\mathsf{P}_k(n)` *with* `2k > n` *and the fundamental theorems
            of invariant theory for the symmetric group* `\mathsf{S}_n`.
            Preprint (2017). :arxiv:`1707.1410`

.. [BHS2008] Robert Bradshaw, David Harvey and William
             Stein. strassen_window_multiply_c. strassen.pyx, Sage
             3.0, 2008. http://www.sagemath.org

.. [BHNR2004] \S. Brlek, S. Hamel, M. Nivat, C. Reutenauer, On the
              Palindromic Complexity of Infinite Words,
              in J. Berstel, J.  Karhumaki, D. Perrin, Eds,
              Combinatorics on Words with Applications, International
              Journal of Foundation of Computer Science, Vol. 15,
              No. 2 (2004) 293--306.

.. [BHZ2005] \N. Bergeron, C. Hohlweg, and M. Zabrocki, *Posets
             related to the Connectivity Set of Coxeter Groups*.
             :arxiv:`math/0509271v3`

.. [Big1993] Norman Linstead Biggs. *Algebraic Graph Theory*, 2nd ed.
             Cambridge University Press, 1993.
             :doi:`10.1017/CBO9780511608704`

.. [Big1999] Stephen J. Bigelow. The Burau representation is not
             faithful for `n = 5`. Geom. Topol., 3:397--404, 1999.

.. [Big2003] Stephen J. Bigelow, *The Lawrence-Krammer representation*,
             Geometric Topology, 2001 Georgia International Topology
             Conference, AMS/IP Studies in Advanced Mathematics 35
             (2003). :arxiv:`math/0204057v1`

.. [BIP] Rene Birkner, Nathan Owen Ilten, and Lars Petersen:
         Computations with equivariant toric vector bundles,
         The Journal of Software for Algebra and Geometry: Macaulay2.
         http://msp.org/jsag/2010/2-1/p03.xhtml
         http://www.math.uiuc.edu/Macaulay2/doc/Macaulay2-1.8.2/share/doc/Macaulay2/ToricVectorBundles/html/

.. [Bir1975] \J. Birman. *Braids, Links, and Mapping Class Groups*,
             Princeton University Press, 1975

.. [Bj1980] Anders Björner,
            *Shellable and Cohen-Macaulay partially ordered sets*,
            Trans. Amer. Math. Soc. 260 (1980), 159-183,
            :doi:`10.1090/S0002-9947-1980-0570784-2`

.. [BjWe2005] \A. Björner and V. Welker, *Segre and Rees products of posets,
              with ring-theoretic applications*, J. Pure Appl. Algebra
              198 (2005), 43-55

.. [BJKLMPSSS2016] \C. Beierle, J. Jean, S. Kölbl, G. Leander, A. Moradi,
                   \T. Peyrin, Y. Sasaki, P. Sasdrich, and S. M. Sim,
                   *The SKINNY family of block ciphers and its low-latency
                   variant MANTIS*; in CRYPTO, (2016), pp. 123-153.

.. [BK1973] Coen Bron and Joep Kerbosch. *Algorithm 457:
            Finding All Cliques of an Undirected Graph*. Commun. ACM. v
            16. n 9. 1973,  pages 575-577. ACM Press. [Online] Available:
            http://www.ram.org/computing/rambin/rambin.html

.. [BK1992] \U. Brehm and W. Kuhnel, *15-vertex triangulations of an
            8-manifold*, Math. Annalen 294 (1992), no. 1, 167-193.

.. [BK2001] \W. Bruns and R. Koch, *Computing the integral closure of an
            affine semigroup*. Uni. Iaggelonicae Acta Math. 39, (2001),
            59-70

.. [BK2008] \J. Brundan and A. Kleshchev.
            *Blocks of cyclotomic Hecke algebras and Khovanov-Lauda algebras*.
            Invent. Math. *178* (2009), no. 3, 451–484.
            :mathscinet:`MR2551762`

.. [BK2009] \J. Brundan and A. Kleshchev.
            *Graded decomposition numbers for cyclotomic Hecke algebras*.
            Adv. Math. **222** (2009), 1883–1942.
            :mathscinet:`MR2562768`

.. [BK2017] Pascal Baseilhac and Stefan Kolb. *Braid group action
            and root vectors for the* `q`-*Onsager algebra*.
            Preprint, (2017) :arxiv:`1706.08747`.

.. [BKK2000]  Georgia Benkart, Seok-Jin Kang, Masaki Kashiwara.
              *Crystal bases for the quantum superalgebra* `U_q(\mathfrak{gl}(m,n))`,
              J. Amer. Math. Soc. **13** (2000), no. 2, 295-331.

.. [BKLPPRSV2007]
            \A. Bogdanov, L. Knudsen, G. Leander, C. Paar, A. Poschmann,
            M. Robshaw, Y. Seurin, C. Vikkelsoe. *PRESENT: An Ultra-Lightweight
            Block Cipher*; in Proceedings of CHES 2007; LNCS 7427; pp. 450-466;
            Springer Verlag 2007; available at
            :doi:`10.1007/978-1-4419-5906-5_605`

.. [BKW2011] \J. Brundan, A. Kleshchev, and W. Wang,
             *Graded Specht modules*,
             J. Reine Angew. Math., **655** (2011), 61-87.
             :mathscinet:`MR2806105`

.. [BL1994] Bernhard Beckermann, George Labahn. "A Uniform Approach for the
            Fast Computation of Matrix-Type Padé Approximants". SIAM J. Matrix
            Anal. Appl. 15 (1994) 804-823.
            http://dx.doi.org/10.1137/S0895479892230031

.. [BMP2007] \S. Brlek, G. Melançon, G. Paquin, Properties of the
             extremal infinite smooth words, Discrete
             Math. Theor. Comput. Sci. 9 (2007) 33--49.

.. [BMPS2018] Jonah Blasiak, Jennifer Morse, Anna Pun, and Daniel Summers.
              *Catalan functions and k-schur positivity*
              :arxiv:`1804.03701`

.. [BL1977] Buckles, B.P. and Lybanon, M., *Algorithm 515: generation of a
            vector from the lexicographical index*,
            ACM Transactions on Mathematical Software (TOMS), 1977
            vol. 3, n. 2, pages 180--182.

.. [BL1984] \A. Brouwer, J. van Lint,
            *Strongly regular graphs and partial geometries*,
            Enumeration and design,
            (Waterloo, Ont., 1982) (1984): 85-122.
            http://oai.cwi.nl/oai/asset/1817/1817A.pdf

.. [BL2000] Anders Björner and Frank H. Lutz, "Simplicial manifolds,
            bistellar flips and a 16-vertex triangulation of the
            Poincaré homology 3-sphere", Experiment. Math. 9 (2000),
            no. 2, 275-289.

.. [BL2003] \S. Brlek, A. Ladouceur, A note on differentiable palindromes,
            Theoret. Comput. Sci. 302 (2003) 167--178.

.. [BL2008] Corentin Boissy and Erwan Lanneau, *Dynamics and geometry
            of the Rauzy-Veech induction for quadratic differentials*
            (:arxiv:`0710.5614`) to appear in Ergodic Theory and
            Dynamical Systems.

.. [BraLea2008] \C. Bracken and Gregor Leander: *New families of functions
             with differential uniformity of 4*, Proceedings of the Conference
             BFCA, Copenhagen, 2008.

.. [BLRS2009] \J. Berstel, A. Lauve, C. Reutenauer, F. Saliola,
              Combinatorics on words: Christoffel words and
              repetitions in words, CRM Monograph Series, 27. American
              Mathematical Society, Providence, RI, 2009.  xii+147
              pp. ISBN: 978-0-8218-4480-9

.. [BLS1999] \A. Brandstadt, VB Le and JP Spinrad.
             *Graph classes: a survey*.
             SIAM Monographs on Discrete Mathematics and Applications, 1999.

.. [BLV1999] Bernhard Beckermann, George Labahn, and Gilles Villard. "Shifted
             normal forms of polynomial matrices". In ISSAC'99, pages 189-196.
             ACM, 1999. https://doi.org/10.1145/309831.309929 .

.. [BLV2006] Bernhard Beckermann, George Labahn, and Gilles Villard. "Normal
             forms for general polynomial matrices". J. Symbolic Comput.,
             41(6):708-737, 2006. https://doi.org/10.1016/j.jsc.2006.02.001 .

.. [BM1940] Becker, M. F., and Saunders MacLane. The minimum number of
            generators for inseparable algebraic extensions. Bulletin of the
            American Mathematical Society 46, no. 2 (1940): 182-186.

.. [BM1977] \R. S. Boyer, J. S. Moore, A fast string searching
            algorithm, Communications of the ACM 20 (1977) 762--772.

.. [BM1983] Buer, B., and Mohring, R. H.  A fast algorithm for decomposition of
            graphs and posets, Math. Oper. Res., Vol 8 (1983): 170-184.

.. [BM1993] \M. Broué and G. Malle, *Zyklotomische Heckealgebren*,
            Asterisque, **212** (1993), 119-89.

.. [BM1997] \K. Bremke and G. Malle,
            *Reduced words and a length function for* `G(e,1,n)`.
            Indag. Mathem., N.S., **8** (1997), no. 4, 453-469.

.. [BM2008] John Adrian Bondy and U.S.R. Murty, "Graph theory", Volume
            244 of Graduate Texts in Mathematics, 2nd edition, Springer, 2008.

.. [BM2003] Bazzi and Mitter, {\it Some constructions of codes from
            group actions}, (preprint March 2003, available on
            Mitter's MIT website).

.. [BM2004] John M. Boyer and Wendy J. Myrvold, *On the Cutting Edge:
            *Simplified `O(n)` Planarity by Edge Addition*. Journal of Graph
            Algorithms and Applications, Vol. 8, No. 3, pp. 241-273,
            2004. :doi:`10.7155/jgaa.00091`.

.. [BM2007] \G. Brinkmann and B.D. McKay, *Fast generation of planar graphs*,
            MATCH-Communications in Mathematical and in Computer Chemistry,
            58(2):323-357, 2007.

.. [BM2012] \N. Bruin and A. Molnar, *Minimal models for rational
            functions in a dynamical setting*,
            LMS Journal of Computation and Mathematics, Volume 15
            (2012), pp 400-417.

.. [BM2016] Gunnar Brinkmann, Brendan McKay,
            *Guide to using plantri*, version 5.0, 2016.
            http://cs.anu.edu.au/~bdm/plantri/plantri-guide.txt

.. [BMBFLR2008] A. Blondin-Massé, S. Brlek, A. Frosini, S. Labbé,
                S. Rinaldi, *Reconstructing words from a fixed
                palindromic length sequence*, Proc. TCS 2008, 5th IFIP
                International Conference on Theoretical Computer
                Science (September 8-10 2008, Milano, Italia).

.. [BMBL2008] A. Blondin-Massé, S. Brlek, S. Labbé, *Palindromic
              lacunas of the Thue-Morse word*, Proc. GASCOM 2008 (June
              16-20 2008, Bibbiena, Arezzo-Italia), 53--67.

.. [BMS2006] Bugeaud, Mignotte, and Siksek. "Classical and modular
             approaches to exponential Diophantine
             equations: I. Fibonacci and Lucas perfect powers." Annals
             of Math, 2006.

.. [BMSS2006] Alin Bostan, Bruno Salvy, Francois Morain, Eric Schost. Fast
              algorithms for computing isogenies between elliptic
              curves. [Research Report] 2006, pp.28. <inria-00091441>

.. [BN2010] \D. Bump and M. Nakasuji.
            Integration on `p`-adic groups and crystal bases.
            Proc. Amer. Math. Soc. 138(5), pp. 1595--1605.

.. [BN2008] Victor V. Batyrev and Benjamin Nill. Combinatorial aspects
            of mirror symmetry. In *Integer points in polyhedra ---
            geometry, number theory, representation theory, algebra,
            optimization, statistics*, volume 452 of *Contemp. Math.*,
            pages 35--66. Amer. Math. Soc., Providence,
            RI, 2008. :arxiv:`math/0703456v2`.

.. [Bob2013] \J.W. Bober. Conditionally bounding analytic ranks of
             elliptic curves. ANTS
             10, 2013. http://msp.org/obs/2013/1-1/obs-v1-n1-p07-s.pdf

.. [Bod1993] \H. L. Bodlaender,
             *A Tourist Guide through Treewidth*, Acta Cybern. 1993.

.. [Bod1998] Hans L. Bodlaender, *A partial k-arboretum of graphs with bounded
             treewidth*, Theoretical Computer Science 209(1-2):1-45, 1998.
             :doi:`10.1016/S0304-3975(97)00228-4`.

.. [Bo2009] Bosch, S., Algebra, Springer 2009

.. [Bor1993] Lev A. Borisov,
             "Towards the mirror symmetry for Calabi-Yau complete
             intersections in Gorenstein Fano toric varieties", 1993.
             :arxiv:`alg-geom/9310001v1`

.. [Bor1995] Stephen P. Borgatti. *Centrality and AIDS*. (1995).
             Connections 18(1):112-115.
             [Online] Available:
             http://www.analytictech.com/networks/centaids.htm

.. [BOR2009] Emmanuel Briand, Rosa Orellana, Mercedes Rosas.
             *The stability of the Kronecker products of Schur
             functions*.
             :arxiv:`0907.4652v2`.

.. [Bou1989] \N. Bourbaki. *Lie Groups and Lie Algebras*. Chapters 1-3.
             Springer. 1989.

.. [BP1982] \H. Beker and F. Piper. *Cipher Systems: The Protection of
            Communications*. John Wiley and Sons, 1982.

.. [BP1993] Dominique Bernardi and Bernadette Perrin-Riou,
            Variante `p`-adique de la conjecture de Birch et
            Swinnerton-Dyer (le cas supersingulier),
            C. R. Acad. Sci. Paris, Sér I. Math., 317 (1993), no. 3,
            227-232.

.. [BP1994] \A. Berman and R. J. Plemmons. Nonnegative Matrices in the
            Mathematical Sciences. SIAM, Philadelphia, 1994.

.. [BP2000] \V. M. Bukhshtaber and T. E. Panov, "Moment-angle
            complexes and combinatorics of simplicial manifolds,"
            *Uspekhi Mat. Nauk* 55 (2000), 171--172.

.. [BP2015] \P. Butera and M. Pernici "Sums of permanental minors
            using Grassmann algebra", International Journal of Graph
            Theory and its Applications, 1 (2015),
            83–96. :arxiv:`1406.5337`

.. [BPRS2009] \J. Bastian, \T. Prellberg, \M. Rubey, \C. Stump, *Counting the
            number of elements in the mutation classes of* `\tilde{A}_n`-*quivers*;
            :arxiv:`0906.0487`

.. [BPS2008] Lubomira Balkova, Edita Pelantova, and Wolfgang Steiner.
             *Sequences with constant number of return
             words*. Monatsh. Math, 155 (2008) 251-263.

.. [BPS2010] Anne Berry, Romain Pogorelcnik and Genevieve Simonet.
             *An Introduction to Clique Minimal Separator Decomposition*.
             Algorithms 3(2):197-215, 2010.
             :doi:`10.3390/a3020197`

.. [BPU2016] Alex Biryukov, Léo Perrin, Aleksei Udovenko,
             *Reverse-Engineering the S-Box of Streebog, Kuznyechik and STRIBOBr1*; in
             EuroCrypt'16, pp. 372-402.

.. [Brandes01] Ulrik Brandes,
               A faster algorithm for betweenness centrality,
               Journal of Mathematical Sociology 25.2 (2001): 163-177,
               http://www.inf.uni-konstanz.de/algo/publications/b-fabc-01.pdf

.. [Bra2011] Volker Braun,
             Toric Elliptic Fibrations and F-Theory Compactifications,
             :arxiv:`1110.4883`

.. [Bre1993] Richard P. Brent.
             *On computing factors of cyclotomic polynomials*.
             Mathematics of Computation. **61** (1993). No. 203. pp 131--149.
             :arxiv:`1004.5466v1`. http://www.jstor.org/stable/2152941

.. [Bre1997] \T. Breuer "Integral bases for subfields of cyclotomic
             fields" AAECC 8, 279--289 (1997).

.. [Bre2000] Enno Brehm, *3-Orientations and Schnyder 3-Tree-Decompositions*,
             2000.
             https://page.math.tu-berlin.de/~felsner/Diplomarbeiten/brehm.ps.gz

.. [Bre2008] \A. Bretscher and D. G. Corneil and M. Habib and C. Paul (2008), "A
             simple Linear Time LexBFS Cograph Recognition Algorithm", SIAM
             Journal on Discrete Mathematics, 22 (4): 1277–1296,
             :doi:`10.1137/060664690`.

.. [Bro2011] Francis Brown, *Multiple zeta values and periods: From
             moduli spaces to Feynman integrals*, in Contemporary Mathematics
             vol 539, pages 27-52, 2011.

.. [Bro2016] \A.E. Brouwer,
             Personal communication, 2016.

.. [Br1910] Bruckner, "Uber die Ableitung der allgemeinen Polytope und
            die nach Isomorphismus verschiedenen Typen der allgemeinen
            Achtzelle (Oktatope)", Verhand. Konik. Akad. Wetenschap,
            Erste Sectie, 10 (1910)

.. [Br2000] Kenneth S. Brown, *Semigroups, rings, and Markov chains*,
            :arxiv:`math/0006145v1`.


.. [BR2000a] \P. Barreto and V. Rijmen,
             *The ANUBIS Block Cipher*; in
             First Open NESSIE Workshop, (2000).

.. [BR2000b] \P. Barreto and V. Rijmen,
             *The Khazad legacy-level Block Cipher*; in
             First Open NESSIE Workshop, (2000).

.. [BR2000c] \P. Barreto and V. Rijmen,
             *The Whirlpool hashing function*; in
             First Open NESSIE Workshop, (2000).

.. [Br2016] *Bresenham's Line Algorithm*, Python, 26 December 2016.
            http://www.roguebasin.com/index.php?title=Bresenham%27s_Line_Algorithm

.. [Bro1982] \A. Brouwer,
             *Polarities of G. Higman's symmetric design and a strongly regular
             graph on 176 vertices*,
             Aequationes mathematicae 25, no. 1 (1982): 77-82.
             :doi:`10.1007/BF02189599`.

.. [Bro1989] \A. Broder, *Generating random spanning trees*,
             Proceedings of the 30th IEEE Symposium on Foundations of
             Computer Science, 1989, pp. 442-447.
             :doi:`10.1109/SFCS.1989.63516`,
             <http://www.cs.cmu.edu/~15859n/RelatedWork/Broder-GenRanSpanningTrees.pdf>_

.. [Broder2000] Broder, A.Z., Kumar, R., Maghoul, F., Raghavan, P., Rajagopalan,
                S., Stata, R., Tomkins, A., Wiener, J.L.: Graph structure in
                the web. Computer Networks 33(1-6), 309–320 (2000)

.. [BRS2015] \A. Boussicault, S. Rinaldi et S. Socci.
             *The number of directed k-convex polyominoes*
             27th Annual International Conference on Formal Power Series and
             Algebraic Combinatorics (FPSAC 2015), 2015.
             :arxiv:`1501.00872`

.. [Bru1994] Richard A. Brualdi, Hyung Chan Jung, William T.Trotter Jr
             *On the poset of all posets on* `n` *elements*
             Volume 50, Issue 2, 6 May 1994, Pages 111-123
             Discrete Applied Mathematics
             http://www.sciencedirect.com/science/article/pii/0166218X9200169M

.. [Bru1998] \J. Brundan. *Modular branching rules and the Mullineux map
             for Hecke algebras of type* `A`.
             Proc. London Math. Soc. (3) **77** (1998), 551–581.
             :mathscinet:`MR1643413`

.. [Bruin-Molnar] \N. Bruin and A. Molnar, *Minimal models for rational
            functions in a dynamical setting*,
            LMS Journal of Computation and Mathematics, Volume 15 (2012),
            pp 400-417.

.. [BS1996] Eric Bach, Jeffrey Shallit. *Algorithmic Number Theory,
            Vol. 1: Efficient Algorithms*. MIT Press, 1996. ISBN
            978-0262024051.

.. [BS2003] \I. Bouyukliev and J. Simonis, Some new results on optimal
            codes over `F_5`, Designs, Codes and Cryptography 30,
            no. 1 (2003): 97-111,
            http://www.moi.math.bas.bg/moiuser/~iliya/pdf_site/gf5srev.pdf.

.. [BS2011] \E. Byrne and A. Sneyd, On the Parameters of Codes with
            Two Homogeneous Weights. WCC 2011-Workshop on coding and
            cryptography,
            pp. 81-90. 2011. https://hal.inria.fr/inria-00607341/document

.. [BS2012] Jonathan Bloom and Dan Saracino, *Modified growth
            diagrams, permutation pivots, and the BWX map* `Phi^*`,
            Journal of Combinatorial Theory, Series A Volume 119,
            Number 6 (2012), pp. 1280-1298.

.. [BSS2009] David Bremner, Mathieu Dutour Sikiric, Achill Schuermann:
             Polyhedral representation conversion up to symmetries,
             Proceedings of the 2006 CRM workshop on polyhedral
             computation, AMS/CRM Lecture Notes, 48 (2009),
             45-71. :arxiv:`math/0702239`

.. [BSV2010] \M. Bolt, S. Snoeyink, E. Van Andel. "Visual
             representation of the Riemann map and Ahlfors map via the
             Kerzman-Stein equation". Involve 3-4 (2010), 405-420.

.. [BDLGZ2009] \M. Bucci et al.  A. De Luca, A. Glen, L. Q. Zamboni,
               A connection between palindromic and factor complexity
               using return words," Advances in Applied Mathematics
               42 (2009) 60-74.

.. [BUVO2007] Johannes Buchmann, Ullrich Vollmer: Binary Quadratic Forms,
              An Algorithmic Approach, Algorithms and Computation in Mathematics,
              Volume 20, Springer (2007)

.. [BV2004] Jean-Luc Baril, Vincent Vajnovszki. *Gray code for derangements*.
            Discrete Applied Math. 140 (2004)
            :doi:`10.1016/j.dam.2003.06.002`
            http://jl.baril.u-bourgogne.fr/derange.pdf

.. [BV2009] Stephen Boyd and Lieven Vandenberghe.
            Convex Optimization.
            Cambridge University Press, Cambridge, 2009.
            ISBN 9780521833783.

.. [BvR1982] Andries Brouwer and John van Rees,
             More mutually orthogonal Latin squares,
             Discrete Mathematics,
             vol.39, num.3, pages 263-281,
             1982
             http://oai.cwi.nl/oai/asset/304/0304A.pdf

.. [BW1988] Anders Björner, Michelle L. Wachs,
            *Generalized quotients in Coxeter groups*.
            Transactions of the American Mathematical Society,
            vol. 308, no. 1, July 1988.
            http://www.ams.org/journals/tran/1988-308-01/S0002-9947-1988-0946427-X/S0002-9947-1988-0946427-X.pdf

.. [BW1993] Thomas Becker and Volker Weispfenning. *Groebner Bases - A
            Computational Approach To Commutative Algebra*. Springer,
            New York, 1993.

.. [BW1994] \M. Burrows, D.J. Wheeler, "A block-sorting lossless data
            compression algorithm", HP Lab Technical Report, 1994,
            available at
            http://www.hpl.hp.com/techreports/Compaq-DEC/SRC-RR-124.html

.. [BW1996] Anders Björner and Michelle L. Wachs. *Shellable nonpure
            complexes and posets. I*. Trans. of
            Amer. Math. Soc. **348** No. 4. (1996)

.. [BZ01] \A. Berenstein, A. Zelevinsky
          *Tensor product multiplicities, canonical bases
          and totally positive varieties*
          Invent. Math. **143** No. 1. (2002), 77-128.

.. [BZ2003] Vladimir Batagelj and Matjaz Zaversnik. *An `O(m)`
            Algorithm for Cores Decomposition of
            Networks*. 2003. :arxiv:`cs/0310049v1`.

.. _ref-C:

**C**

.. [dCa2007] \C. de Canniere: *Analysis and Design of Symmetric Encryption
             Algorithms*, PhD Thesis, 2007.

.. [Can1990] \J. Canny. Generalised characteristic polynomials.
             J. Symbolic Comput. Vol. 9, No. 3, 1990, 241--250.

.. [Car1972] \R. W. Carter. *Simple groups of Lie type*, volume 28 of
             Pure and Applied Mathematics. John Wiley and Sons, 1972.

.. [CS1996] \G. Call and J. Silverman. Computing the Canonical Height on
            K3 Surfaces. Mathematics of Comp. , 65 (1996), 259-290.

.. [CB2007] Nicolas Courtois, Gregory V. Bard: Algebraic Cryptanalysis
            of the Data Encryption Standard, In 11-th IMA Conference,
            Cirencester, UK, 18-20 December 2007, Springer
            LNCS 4887. See also http://eprint.iacr.org/2006/402/.

.. [CC1982] Chottin and R. Cori, *Une preuve combinatoire de la
            rationalité d'une série génératrice associée
            aux arbres*, RAIRO, Inf. Théor. 16, 113--128 (1982)

.. [CC2013] Mahir Bilen Can and Yonah Cherniavsky.
            *Omitting parentheses from the cyclic notation*. (2013).
            :arxiv:`1308.0936v2`.

.. [CCL2015] \N. Cohen, D. Coudert, and A. Lancin. *On computing the Gromov
             hyperbolicity*. ACM Journal of Experimental Algorithmics,
             20(1.6):1-18, 2015. :doi:`10.1145/2780652` or
             [`<https://hal.inria.fr/hal-01182890>`_].

.. [CCLSV2005] \M. Chudnovsky, G. Cornuejols, X. Liu, P. Seymour, K. Vuskovic.
               *Recognizing berge graphs*.
               Combinatorica vol 25 (2005), n 2, pages 143--186.
               :doi:`10.1007/s00493-005-0012-8`.

.. [CD1996] Charles Colbourn and Jeffrey Dinitz,
            Making the MOLS table,
            Computational and constructive design theory,
            vol 368, pages 67-134,
            1996

.. [CD2007] Adrian Clingher and Charles F. Doran,
            "Modular invariants for lattice polarized K3 surfaces",
            Michigan Math. J. 55 (2007), no. 2, 355-393.
            :arxiv:`math/0602146v1` [math.AG]

.. [CD2013] \I. Cardinali and B. De Bruyn,
            *Spin-embeddings, two-intersection sets and two-weight codes*,
            Ars Comb. 109 (2013): 309-319.
            https://biblio.ugent.be/publication/4241842/file/4241845.pdf

.. [CDJN2019] \A. Chakraborti, N. Datta, A. Jha, M. Nandi
              "HyENA"
              https://csrc.nist.gov/CSRC/media/Projects/Lightweight-Cryptography/documents/round-1/spec-doc/hyena-spec.pdf

.. [CDL2015] \A. Canteaut, Sebastien Duval, Gaetan Leurent
             *Construction of Lightweight S-Boxes using Feistel and
             MISTY Structures*; in Proceedings of SAC 2015; LNCS 9566;
             pp. 373-393; Springer-Verlag 2015; available at
             http://eprint.iacr.org/2015/711.pdf

.. [CDLNPPS2019] \A. Canteaut, S. Duval, G. Leurent, M. Naya-Plasencia, L. Perrin, T. Pornin, A. Schrottenloher.
                 "Saturnin: a suite of lightweight symmetricalgorithms for post-quantum security"
                 https://csrc.nist.gov/CSRC/media/Projects/Lightweight-Cryptography/documents/round-1/spec-doc/SATURNIN-spec.pdf

.. [CE2001] Raul Cordovil and Gwihen Etienne. *A note on the
            Orlik-Solomon algebra*. Europ. J. Combinatorics. **22**
            (2001). pp. 165-170. http://www.math.ist.utl.pt/~rcordov/Ce.pdf

.. [CE2003] Henry Cohn and Noam Elkies, New upper bounds on sphere
            packings I, Ann. Math. 157 (2003), 689--714.

.. [Cer1994] \D. P. Cervone, "Vertex-minimal simplicial immersions of
             the Klein bottle in three-space", Geom. Ded. 50 (1994)
             117-141,
             http://www.math.union.edu/~dpvc/papers/1993-03.kb/vmkb.pdf.

.. [CES2003] Brian Conrad, Bas Edixhoven, William Stein
             `J_1(p)` Has Connected Fibers
             Documenta Math.  8 (2003) 331--408

.. [CEW2011] Georgios Chalkiadakis, Edith Elkind, and Michael
             Wooldridge. *Computational Aspects of Cooperative Game
             Theory*. Morgan & Claypool Publishers, (2011). ISBN
             9781608456529, :doi:`10.2200/S00355ED1V01Y201107AIM016`.

.. [CF2005] Raul Cordovil and David Forge.
            *Gröbner and diagonal bases in Orlik-Solomon type algebras*
            Cubo **7** (2), (2005). pp. 1-20.

.. [CFHM2013] Wei Chen, Wenjie Fang, Guangda Hu, Michael W. Mahoney,
              *On the Hyperbolicity of Small-World and Treelike Random Graphs*,
              Internet Mathematics 9:4 (2013), 434-491.
              :doi:`10.1080/15427951.2013.828336`, :arxiv:`1201.1717`.

.. [CFI1992] Cai, JY., Fürer, M. & Immerman, N. Combinatorica (1992) 12: 389.
             :doi:`10.1007/BF01305232`

.. [CFL1958] \K.-T. Chen, R.H. Fox, R.C. Lyndon, Free differential calculus,
             IV. The quotient groups of the lower central series, Ann. of Math.
             68 (1958) 81--95.

.. [CFZ2000] \J. Cassaigne, S. Ferenczi, L.Q. Zamboni, Imbalances in
             Arnoux-Rauzy sequences, Ann. Inst. Fourier (Grenoble)
             50 (2000) 1265--1276.

.. [CFZ2002] Chapoton, Fomin, Zelevinsky - Polytopal realizations of
             generalized associahedra, :arxiv:`math/0202004`.

.. [CGHLM2013] \P. Crescenzi, R. Grossi, M. Habib, L. Lanzi, A. Marino.
               *On computing the diameter of real-world undirected graphs*.
               Theor. Comput. Sci. 514: 84-95 (2013).
               :doi:`10.1016/j.tcs.2012.09.018`.

.. [CGILM2010] \P. Crescenzi, R. Grossi, C. Imbrenda, L. Lanzi, and A. Marino.
               *Finding the Diameter in Real-World Graphs: Experimentally
               Turning a Lower Bound into an Upper Bound*. Proceedings of 18th
               Annual European Symposium on Algorithms. Lecture Notes in
               Computer Science, vol. 6346, 302-313. Springer (2010).
               :doi:`10.1007/978-3-642-15775-2_26`.

.. [CGW2013] Daniel Cabarcas, Florian Göpfert, and Patrick
             Weiden. Provably Secure LWE-Encryption with Uniform
             Secret. Cryptology ePrint Archive, Report 2013/164. 2013.
             2013/164. http://eprint.iacr.org/2013/164

.. [Conr] Keith Conrad, "Artin-Hasse-Type Series and Roots of Unity",
          http://www.math.uconn.edu/~kconrad/blurbs/gradnumthy/AHrootofunity.pdf

.. [CGMRV16] \A. Conte, R. Grossi, A. Marino, R. Rizzi, L. Versari,
             "Directing Road Networks by Listing Strong Orientations.",
             Combinatorial Algorithms, Proceedings of 27th International Workshop,
             IWOCA 2016, August 17-19, 2016, pages 83--95.

.. [Ch2012] Cho-Ho Chu. *Jordan Structures in Geometry and
            Analysis*. Cambridge University Press, New
            York. 2012. IBSN 978-1-107-01617-0.

.. [Cha92] Chameni-Nembua C. and Monjardet B.
           *Les Treillis Pseudocomplémentés Finis*
           Europ. J. Combinatorics (1992) 13, 89-107.

.. [Cha18] Frédéric Chapoton, *Some properties of a new partial
           order on Dyck paths*, 2018, :arxiv:`1809.10981`

.. [Cha22005] \B. Cha. Vanishing of some cohomology goups and bounds
              for the Shafarevich-Tate groups of elliptic
              curves. J. Number Theory, 111:154-178, 2005.

.. [Cha2008] Frédéric Chapoton.
             *Sur le nombre d'intervalles dans les treillis de Tamari*.
             Sém. Lothar. Combin. (2008).
             :arxiv:`math/0602368v1`.

.. [ChLi] \F. Chapoton and M. Livernet, *Pre-Lie algebras and the rooted trees
          operad*, International Math. Research Notices (2001) no 8, pages 395-408.
          Preprint: :arxiv:`math/0002069v2`.

.. [Cha2006] Ruth Charney. *An introduction to right-angled Artin
             groups*. http://people.brandeis.edu/~charney/papers/RAAGfinal.pdf,
             :arxiv:`math/0610668`.

.. [ChenDB] Eric Chen, Online database of two-weight codes,
            http://moodle.tec.hkr.se/~chen/research/2-weight-codes/search.php

.. [CHK2001] Keith D. Cooper, Timothy J. Harvey and Ken Kennedy. *A
             Simple, Fast Dominance Algorithm*, Software practice and
             Experience, 4:1-10 (2001).
             http://www.hipersoft.rice.edu/grads/publications/dom14.pdf

.. [CHPSS18] C. Cid, T. Huang, T. Peyrin, Y. Sasaki, L. Song.
             *Boomerang Connectivity Table: A New Cryptanalysis Tool* (2018)
             IACR Transactions on Symmetric Cryptology. Vol 2017, Issue 4.
             pre-print available at https://eprint.iacr.org/2018/161.pdf

.. [CIA] CIA Factbook 09
         https://www.cia.gov/library/publications/the-world-factbook/

.. [CK1986] \R. Calderbank, W.M. Kantor,
            *The geometry of two-weight codes*,
            Bull. London Math. Soc. 18(1986) 97-122.
            :doi:`10.1112/blms/18.2.97`.

.. [CK1999] David A. Cox and Sheldon Katz. *Mirror symmetry and
            algebraic geometry*, volume 68 of *Mathematical Surveys
            and Monographs*. American Mathematical Society,
            Providence, RI, 1999.

.. [CK2008] Derek G. Corneil and Richard M. Krueger, *A Unified View
            of Graph Searching*, SIAM Jounal on Discrete Mathematics,
            22(4), 1259–-1276, 2008.
            :doi:`10.1137/050623498`

.. [CK2001] \M. Casella and W. Kühnel, "A triangulated K3 surface with
            the minimum number of vertices", Topology 40 (2001),
            753--772.

.. [CKS1999] Felipe Cucker, Pascal Koiran, and Stephen Smale. *A polynomial-time
             algorithm for diophantine equations in one variable*, J. Symbolic
             Computation 27 (1), 21-29, 1999.

.. [CK2015] \J. Campbell and V. Knight. *On testing degeneracy of
            bi-matrix
            games*. http://vknight.org/unpeudemath/code/2015/06/25/on_testing_degeneracy_of_games/ (2015)

.. [CL1996] Chartrand, G. and Lesniak, L.: *Graphs and Digraphs*.
            Chapman and Hall/CRC, 1996.

.. [CL2002] Chung, Fan and Lu, L. *Connected components in random
            graphs with given expected degree sequences*.
            Ann. Combinatorics (6), 2002 pp. 125-145.
            :doi:`10.1007/PL00012580`.

.. [CL2013] Maria Chlouveraki and Sofia Lambropoulou. *The
            Yokonuma-Hecke algebras and the HOMFLYPT
            polynomial*. (2015) :arxiv:`1204.1871v4`.

.. [Cle1872] Alfred Clebsch, *Theorie der binären algebraischen Formen*,
             Teubner, 1872.

.. [CLG1997] Frank Celler and C. R. Leedham-Green,
             *Calculating the Order of an Invertible Matrix*, 1997

.. [CLRS2001] Thomas H. Cormen, Charles E. Leiserson, Ronald L. Rivest
              and Clifford Stein, *Section 22.4: Topological sort*,
              Introduction to Algorithms (2nd ed.), MIT Press and
              McGraw-Hill, 2001, 549-552, ISBN 0-262-03293-7.

.. [CLO2005] \D. Cox, J. Little, D. O'Shea. Using Algebraic Geometry.
             Springer, 2005.

.. [CLS2011] David A. Cox, John Little, and Hal Schenck. *Toric
             Varieties*. Volume 124 of *Graduate Studies in
             Mathematics*. American Mathematical Society, Providence,
             RI, 2011.

.. [CLS2014] \C. Ceballos, J.-P. Labbé, C. Stump, *Subword complexes,
             cluster complexes, and generalized multi-associahedra*,
             \J. Algebr. Comb. **39** (2014) pp. 17-51.
             :doi:`10.1007/s10801-013-0437-x`, :arxiv:`1108.1776`.

.. [CMN2014] David Coudert, Dorian Mazauric, and Nicolas Nisse, *Experimental
             Evaluation of a Branch and Bound Algorithm for computing
             Pathwidth*. In Symposium on Experimental Algorithms (SEA), volume
             8504 of LNCS, Copenhagen, Denmark, pages 46-58, June 2014,
             :doi:`10.1007/978-3-319-07959-2_5`,
             https://hal.inria.fr/hal-00943549/document

.. [CMO2011] \C. Chun, D. Mayhew, J. Oxley, A chain theorem for
             internally 4-connected binary matroids. J. Combin. Theory
             Ser. B 101 (2011), 141-189.

.. [CMO2012] \C. Chun, D. Mayhew, J. Oxley,  Towards a splitter
             theorem for internally 4-connected binary
             matroids. J. Combin. Theory Ser. B 102 (2012), 688-700.

.. [CMR2005] C\. Cid, S\. Murphy, M\. Robshaw, *Small Scale Variants of
             the AES*; in Proceedings of Fast Software Encryption
             2005; LNCS 3557; Springer Verlag 2005; available at
             http://www.isg.rhul.ac.uk/~sean/smallAES-fse05.pdf

.. [CMR2006] C\. Cid, S\. Murphy, and M\. Robshaw, *Algebraic Aspects
             of the Advanced Encryption Standard*; Springer Verlag
             2006

.. [CMT2003] \A. M. Cohen, S. H. Murray, D. E. Talyor.
             *Computing in groups of Lie type*.
             Mathematics of Computation. **73** (2003), no 247. pp. 1477--1498.
             https://www.win.tue.nl/~amc/pub/papers/cmt.pdf

.. [CN2019] \B. Chakraborty, M. Nandi
            "Orange"
            https://csrc.nist.gov/CSRC/media/Projects/Lightweight-Cryptography/documents/round-1/spec-doc/orange-spec.pdf

.. [Co1984] \J. Conway, Hexacode and tetracode - MINIMOG and
            MOG. *Computational group theory*, ed. M. Atkinson,
            Academic Press, 1984.

.. [Co1999] \J. H. Conway, N. J. A. Sloane. *Sphere Packings, Lattices and Groups*,
            Springer Verlag 1999.

.. [CO2010] Jonathan Comes, Viktor Ostrik.
            *On blocks of Deligne's category*
            `\underline{\mathrm{Rep}}(S_t)`.
            :arxiv:`0910.5695v2`,
            http://pages.uoregon.edu/jcomes/blocks.pdf

.. [Coh1981] \A. M. Cohen,
             *A synopsis of known distance-regular graphs with large diameters*,
             Stichting Mathematisch Centrum, 1981.
             http://persistent-identifier.org/?identifier=urn:nbn:nl:ui:18-6775

.. [Coh1993] Henri Cohen. A Course in Computational Algebraic Number
             Theory. Graduate Texts in Mathematics 138. Springer, 1993.

.. [Coh2000] Henri Cohen, Advanced topics in computational number
             theory, Graduate Texts in Mathematics, vol. 193,
             Springer-Verlag, New York, 2000.

.. [Coh2007I] Henri Cohen, *Number Theory, Vol. I: Tools and
              Diophantine Equations.*  GTM 239, Springer, 2007.

.. [Coh2007] Henri Cohen, Number Theory,
             Volume II.  Graduate Texts in Mathematics 240. Springer, 2007.

.. [Coh2019] Nathann Cohen,
             *Several Graph problems and their Linear Program formulations*,
             2019. https://hal.archives-ouvertes.fr/inria-00504914/en

.. [Coj2005] Alina Carmen Cojocaru,
             On the surjectivity of the Galois representations
             associated to non-CM elliptic curves.
             With an appendix by Ernst Kani.
             Canad. Math. Bull. 48 (2005), no. 1, 16--31.

.. [Col2004] Pierre Colmez, Invariant `\mathcal{L}` et derivees de
             valeurs propres de Frobenius, preprint, 2004.

.. [Col2013] Julia Collins. *An algorithm for computing the Seifert
             matrix of a link from a braid
             representation*. (2013). http://www.maths.ed.ac.uk/~jcollins/SeifertMatrix/SeifertMatrix.pdf

.. [Com2019] Camille Combe, *Réalisation cubique du poset des
             intervalles de Tamari*, preprint :arxiv:`1904.00658`

.. [Con] Keith Conrad, *Groups of order 12*,
         http://www.math.uconn.edu/~kconrad/blurbs/grouptheory/group12.pdf,
         accessed 21 October 2009.

.. [Con2013] Keith Conrad: *Exterior powers*,
             `http://www.math.uconn.edu/~kconrad/blurbs/ <http://www.math.uconn.edu/~kconrad/blurbs/>`_

.. [Con2015] Keith Conrad: *Tensor products*,
             `http://www.math.uconn.edu/~kconrad/blurbs/ <http://www.math.uconn.edu/~kconrad/blurbs/>`_

.. [Con2018] Anthony Conway, *Notes On The Levine-Tristram
             Signature Function*, July 2018
             http://www.unige.ch/math/folks/conway/Notes/LevineTristramSurvey.pdf

.. [Coo2006] \K. Coolsaet,
             *The uniqueness of the strongly regular graph srg(105,32,4,12)*,
             Bull. Belg. Math. Soc. 12(2006), 707-718.
             http://projecteuclid.org/euclid.bbms/1136902608

.. [Cox] David Cox, "What is a Toric Variety",
         https://dacox.people.amherst.edu/lectures/tutorial.ps

.. [Cox1957] \H. S. M. Coxeter: *Factor groups of the braid groups*, Proceedings of the Fourth Candian
             Mathematical Congress (Vancouver 1957), pp. 95-122.

.. [Cox1969] Harold S. M. Coxeter, *Introduction to Geometry*, 2nd ed. New York:Wiley, 1969.

.. [CP2001] John Crisp and Luis Paris. *The solution to a conjecture
            of Tits on the subgroup generated by the squares of the
            generators of an Artin group*. Invent. Math. **145**
            (2001). No 1, 19-36. :arxiv:`math/0003133`.

.. [CP2005] \A. Cossidente and T. Penttila,
            *Hemisystems on the Hermitian surface*,
            Journal of London Math. Soc. 72(2005), 731--741.
            :doi:`10.1112/S0024610705006964`.

.. [CP2012] Grégory Châtel, Viviane Pons.
            *Counting smaller trees in the Tamari order*,
            :arxiv:`1212.0751v1`.

.. [CP2015] Grégory Châtel and Viviane Pons.
            *Counting smaller elements in the tamari and m-tamari lattices*.
            Journal of Combinatorial Theory, Series A. (2015). :arxiv:`1311.3922`.

.. [CPdA2014] Maria Chlouveraki and Loïc Poulain
              d'Andecy. *Representation theory of the Yokonuma-Hecke
              algebra*. (2014) :arxiv:`1302.6225v2`.

.. [CPS2006] \J.E. Cremona, M. Prickett and S. Siksek, Height Difference
             Bounds For Elliptic Curves over Number Fields, Journal of Number
             Theory 116(1) (2006), pages 42-68.

.. [CR1962] Curtis, Charles W.; Reiner, Irving "Representation theory
            of finite groups and associative algebras." Pure and
            Applied Mathematics, Vol. XI Interscience Publishers, a
            division of John Wiley & Sons, New York-London 1962, pp
            545--547

.. [Cre1997] \J. E. Cremona, *Algorithms for Modular Elliptic
             Curves*. Cambridge University Press, 1997.

.. [Cre2003] Cressman, Ross. *Evolutionary dynamics and extensive form
            games*. MIT Press, 2003.

.. [Cro1983] \M. Crochemore, Recherche linéaire d'un carré dans un mot,
             C. R. Acad. Sci. Paris Sér. I Math. 296 (1983) 14
             781--784.

.. [CRS2016] Dean Crnković, Sanja Rukavina, and Andrea Švob. *Strongly regular
             graphs from orthogonal groups* `O^+(6,2)` *and* `O^-(6,2)`.
             :arxiv:`1609.07133`

.. [CRST2006] \M. Chudnovsky, N. Robertson, P. Seymour, R. Thomas.
              *The strong perfect graph theorem*.
              Annals of Mathematics, vol 164, number 1, pages 51--230, 2006.

.. [CRV2018] Xavier Caruso, David Roe and Tristan Vaccon.
            *ZpL: a p-adic precision package*, (2018) :arxiv:`1802.08532`.

.. [CRV2014] Xavier Caruso, David Roe and Tristan Vaccon.
            *Tracking p-adic precision*,
            LMS J. Comput. Math. **17** (2014), 274-294.

.. [CS1986] \J. Conway and N. Sloane. *Lexicographic codes:
            error-correcting codes from game theory*, IEEE
            Trans. Infor. Theory **32** (1986) 337-348.

.. [CS1999] \J.H. Conway and N.J.A. Sloane, Sphere packings, lattices
            and groups, 3rd. ed., Grundlehren der Mathematischen
            Wissenschaften, vol. 290, Springer-Verlag, New York, 1999.

.. [CS2003] \John E. Cremona and Michael Stoll. On The Reduction Theory of Binary Forms.
            Journal für die reine und angewandte Mathematik, 565 (2003), 79-99.

.. [CS2006] \J. E. Cremona, and S. Siksek, Computing a Lower Bound for the
            Canonical Height on Elliptic Curves over `\QQ`, ANTS VII
            Proceedings: F.Hess, S.Pauli and M.Pohst (eds.), ANTS VII, Lecture
            Notes in Computer Science 4076 (2006), pages 275-286.

.. [CST2010] Tullio Ceccherini-Silberstein, Fabio Scarabotti,
             Filippo Tolli.
             *Representation Theory of the Symmetric Groups: The
             Okounkov-Vershik Approach, Character Formulas, and Partition
             Algebras*. CUP 2010.

.. [CT2013] \J. E. Cremona and T. Thongjunthug, The Complex AGM, periods of
            elliptic curves over $\CC$ and complex elliptic logarithms.
            Journal of Number Theory Volume 133, Issue 8, August 2013, pages
            2813-2841.

.. [CTTL2014] \C. Carlet, Deng Tang, Xiaohu Tang, and Qunying Liao: *New
            Construction of Differentially 4-Uniform Bijections*, Inscrypt,
            pp. 22-38, 2013.

.. [Cu1984] \R. Curtis, The Steiner system `S(5,6,12)`, the Mathieu
            group `M_{12}`, and the kitten. *Computational group
            theory*, ed. M. Atkinson, Academic Press, 1984.

.. [Cun1986] \W. H. Cunningham, Improved Bounds for Matroid Partition
             and Intersection Algorithms. SIAM Journal on Computing
             1986 15:4, 948-957.

.. [CVV2019] Xavier Caruso, Tristan Vaccon and Thibaut Verron,
             *Gröbner bases over Tate algebras*, :arxiv:`1901.09574` (2019)

.. [CVV2020] Xavier Caruso, Tristan Vaccon and Thibaut Verron,
             *Signature-based algorithms for Gröbner bases over Tate algebras*,
             :arxiv:`2002.04491` (2020)

.. [CW2005] \J. E. Cremona and M. Watkins. Computing isogenies of elliptic
            curves. preprint, 2005.

.. _ref-D:

**D**

.. [Dat2007] Basudeb Datta, "Minimal triangulations of
             manifolds", J. Indian Inst. Sci. 87 (2007), no. 4,
             429-449.

.. [Dav1997] B.A. Davey, H.A. Priestley,
             *Introduction to Lattices and Order*,
             Cambridge University Press, 1997.

.. [DB1996] K. Duggal, A. Bejancu,
            *Lightlike Submanifolds of Semi-Riemannian Manifolds and Applications*,
            Mathematics and Its Applications, 1996.

.. [DCSW2008] \C. De Canniere, H. Sato, D. Watanabe,
              *Hash Function Luffa: Specification*; submitted to
              NIST SHA-3 Competition, 2008. Available at
              http://www.sdl.hitachi.co.jp/crypto/luffa/

.. [DCW2016] Dan-Cohen, Ishai, and Stefan Wewers. "Mixed Tate motives and the
             unit equation." International Mathematics Research Notices
             2016.17 (2016): 5291-5354.

.. [DD1991] \R. Dipper and S. Donkin. *Quantum* `GL_n`.
            Proc. London Math. Soc. (3) **63** (1991), no. 1, pp. 165-211.

.. [DD2010] Tim Dokchitser and Vladimir Dokchitser,
            *On the Birch-Swinnerton-Dyer quotients modulo squares*,
            Ann. Math. (2) 172 (2010), 567-596.

.. [DDLL2013] Léo Ducas, Alain Durmus, Tancrède Lepoint and Vadim
              Lyubashevsky. *Lattice Signatures and Bimodal
              Gaussians*; in Advances in Cryptology – CRYPTO 2013;
              Lecture Notes in Computer Science Volume 8042, 2013, pp
              40-56 http://www.di.ens.fr/~lyubash/papers/bimodal.pdf

.. [Dec1998] \W. Decker and T. de Jong. Groebner Bases and Invariant
             Theory in Groebner Bases and Applications. London
             Mathematical Society Lecture Note Series No. 251. (1998)
             61--89.

.. [DEMS2016] \C. Dobraunig, M. Eichlseder, F. Mendel, and M. Schläffer,
              *Ascon v1.2*; in CAESAR Competition, (2016).

.. [DEMMMPU2019] \C. Dobraunig, M. Eichseder, S. Mangard, F. Mendel, B. Mennink, R. Primas, T. Unterluggauer
                 "ISAP v2.0"
                 https://csrc.nist.gov/CSRC/media/Projects/Lightweight-Cryptography/documents/round-1/spec-doc/ISAP-spec.pdf

.. [De1973] \P. Delsarte, An algebraic approach to the association
            schemes of coding theory, Philips Res. Rep., Suppl.,
            vol. 10, 1973.

.. [De1970] \M. Demazure
            Sous-groupes algébriques de rang maximum du groupe de Cremona.
            Ann. Sci. Ecole Norm. Sup. 1970, 3, 507--588.

.. [De1974] \M. Demazure, *Désingularisation des variétés de Schubert*,
            Ann. E. N. S., Vol. 6, (1974), p. 163-172

.. [Deh2011] \P. Dehornoy, *Le problème d'isotopie des tresses*, in
             Leçons mathématiques de Bordeaux, vol. 4, pages 259-300,
             Cassini (2011).

.. [deG2000] Willem A. de Graaf. *Lie Algebras: Theory and Algorithms*.
             North-Holland Mathematical Library. (2000).
             Elsevier Science B.V.

.. [deG2005] Willem A. de Graaf.
             *Constructing homomorphisms between Verma modules*.
             Journal of Lie Theory. **15** (2005) pp. 415-428.

.. [Dej1972] \F. Dejean. Sur un théorème de Thue. J. Combinatorial Theory
             Ser. A 13:90--99, 1972.

.. [Del1972] Ph. Delsarte,
             *Weights of linear codes and strongly regular normed spaces*,
             Discrete Mathematics (1972), Volume 3, Issue 1, Pages 47-64,
             :doi:`10.1016/0012-365X(72)90024-6`

.. [Den2012] Tom Denton. Canonical Decompositions of Affine Permutations,
             Affine Codes, and Split `k`-Schur Functions.  Electronic Journal of
             Combinatorics, 2012.

.. [Deo1987a] \V. Deodhar, A splitting criterion for the Bruhat
              orderings on Coxeter groups. Comm. Algebra,
              15:1889-1894, 1987.

.. [Deo1987b] \V.V. Deodhar, On some geometric aspects of Bruhat
              orderings II. The parabolic analogue of Kazhdan-Lusztig
              polynomials, J. Alg. 111 (1987) 483-506.

.. [DerZak1980] Nachum Dershowitz and Schmuel Zaks,
                *Enumerations of ordered trees*,
                Discrete Mathematics (1980), 31: 9-28.

.. [Dev2005] Devaney, Robert L. *An Introduction to Chaotic Dynamical Systems.*
             Boulder: Westview, 2005, 331.

.. [DeVi1984] \M.-P. Delest, and G. Viennot, *Algebraic Languages and
              Polyominoes Enumeration.* Theoret. Comput. Sci. 34, 169-206, 1984.

.. [DFMS1996] Philipppe Di Francesco, Pierre Mathieu, and David Sénéchal.
              *Conformal Field Theory*. Graduate Texts in Contemporary
              Physics, Springer, 1996.

.. [DG1982] Louise Dolan and Michael Grady.
            *Conserved charges from self-duality*,
            Phys. Rev. D(3) **25** (1982), no. 6, 1587-1604.

.. [DG1994] \S. Dulucq and O. Guibert. Mots de piles, tableaux
            standards et permutations de Baxter, proceedings of
            Formal Power Series and Algebraic Combinatorics, 1994.

.. [DGH2020] \C. Donnot, A. Genitrini and Y. Herida. Unranking Combinations
            Lexicographically: an efficient new strategy compared with others, 2020,
            https://hal.archives-ouvertes.fr/hal-02462764v1

.. [DGMPPS2019] \N. Datta, A. Ghoshal, D. Mukhopadhyay, S. Patranabis,
                S. Picek, R. Sashukhan. "TRIFLE"
                https://csrc.nist.gov/CSRC/media/Projects/Lightweight-Cryptography/documents/round-1/spec-doc/trifle-spec.pdf

.. [DGRB2010] David Avis, Gabriel D. Rosenberg, Rahul Savani, Bernhard
              von Stengel. *Enumeration of Nash equilibria for
              two-player games.*
              http://www.maths.lse.ac.uk/personal/stengel/ETissue/ARSvS.pdf (2010)

.. [DHSW2003] Dumas, Heckenbach, Saunders, Welker, "Computing
              simplicial homology based on efficient Smith normal form
              algorithms," in "Algebra, geometry, and software
              systems" (2003), 177-206.

.. [DI1989]  Dan Gusfield and Robert W. Irving. *The stable marriage
             problem: structure and algorithms*. Vol. 54. Cambridge:
             MIT press, 1989.

.. [DI1995] \F. Diamond and J. Im, Modular forms and modular curves.
            In: V. Kumar Murty (ed.), Seminar on Fermat's Last Theorem
            (Toronto, 1993-1994), 39-133.  CMS Conference
            Proceedings 17.  American Mathematical Society, 1995.

.. [Dil1940] Lattice with Unique Irreducible Decompositions
             \R. P. Dilworth, 1940 (Annals of Mathematics 41, 771-777)
             With comments by B. Monjardet
             http://cams.ehess.fr/docannexe.php?id=1145

.. [Di2000] \L. Dissett, Combinatorial and computational aspects of
            finite geometries, 2000,
            https://tspace.library.utoronto.ca/bitstream/1807/14575/1/NQ49844.pdf

.. [DJM1998] \R. Dipper, G. James and A. Mathas
             *Cyclotomic q-Schur algebras*, Math. Z, **229** (1998), 385-416.
             :mathscinet:`MR1658581`

.. [DJP2001] \X. Droubay, J. Justin, G. Pirillo, *Episturmian words
             and some constructions of de Luca and Rauzy*,
             Theoret. Comput. Sci.  255 (2001) 539--553.

.. [DK2013] John R. Doyle and David Krumm, *Computing algebraic
            numbers of bounded height*, :arxiv:`1111.4963v4` (2013).

.. [DLHK2007] \J. A. De Loera, D. C. Haws, M. Köppe, Ehrhart
              polynomials of matroid polytopes and
              polymatroids. Discrete & Computational Geometry, Volume
              42, Issue 4. :arxiv:`0710.4346`,
              :doi:`10.1007/s00454-008-9120-8`

.. [DLMF-Bessel] \F. W. J. Olver and L. C. Maximon: *10. Bessel
                 Functions*, in NIST Digital Library of Mathematical
                 Functions. https://dlmf.nist.gov/10

.. [DLMF-Error] \N. M. Temme: *7. Error Functions, Dawson’s and Fresnel
                 Integrals*, in NIST Digital Library of Mathematical
                 Functions. https://dlmf.nist.gov/7

.. [DLMF-Struve] \R. B. Paris: *11. Struve and Related Functions*, in
                 NIST Digital Library of Mathematical
                 Functions. https://dlmf.nist.gov/11

.. [DLRS2010] De Loera, Rambau and Santos, "Triangulations: Structures
              for Algorithms and Applications", Algorithms and
              Computation in Mathematics, Volume 25, Springer, 2011.

.. [DN1990] Claude Danthony and Arnaldo Nogueira, *Measured foliations
            on nonorientable surfaces*, Annales scientifiques de
            l'École Normale Supérieure, Sér. 4, 23, no. 3 (1990) p
            469-494

.. [Do2009] \P. Dobcsanyi et
            al. DesignTheory.org. http://designtheory.org/database/

.. [Dob1999a] \H. Dobbertin: *Almost perfect nonlinear power functions
            on GF(2^n): the Niho case*. Information and Computation, 151 (1-2),
            pp. 57-72, 1999.

.. [Dob1999b] \H. Dobbertin: *Almost perfect nonlinear power functions
            on GF(2^n): the Welch case*. IEEE Transactions on Information
            Theory, 45 (4), pp. 1271-1275, 1999.

.. [Dol2009] Igor Dolgachev. *McKay Correspondence*. (2009).
             http://www.math.lsa.umich.edu/~idolga/McKaybook.pdf

.. [dotspec] http://www.graphviz.org/doc/info/lang.html

.. [DPS2017] Kevin Dilks, Oliver Pechenik, and Jessica Striker,
             *Resonance in orbits of plane partitions and increasing
             tableaux*, JCTA 148 (2017), 244-274,
             https://doi.org/10.1016/j.jcta.2016.12.007

.. [DPV2001] \J. Daemen, M. Peeters, and G. Van Assche,
             *Bitslice ciphers and power analysis attacks*; in FSE, (2000), pp. 134-149.

.. [DP2008] Jean-Guillaume Dumas and Clement Pernet. Memory efficient
            scheduling of Strassen-Winograd's matrix multiplication
            algorithm. :arxiv:`0707.2347v1`, 2008.

.. [DPVAR2000] \J. Daemen, M. Peeters, G. Van Assche, and V. Rijmen,
               *Nessie proposal: NOEKEON*; in First Open NESSIE Workshop, (2000).

.. [DR2002] Joan Daemen, Vincent Rijmen. *The Design of
            Rijndael*. Springer-Verlag Berlin Heidelberg, 2002.

.. [Dro1987] Carl Droms. *Isomorphisms of graph groups*. Proc. of the
             Amer. Math. Soc. **100**
             (1987). No 3. http://educ.jmu.edu/~dromscg/vita/preprints/Isomorphisms.pdf

.. [DS1994] J. Dalbec and B. Sturmfels. Invariant methods in discrete and computational geometry,
            chapter Introduction to Chow forms, pages 37-58. Springer Netherlands, 1994.

.. [DS2010] \K. Duggal, B. Sahin,
            *Differential Geometry of Lightlike Submanifolds*,
            Frontiers in Mathematics, 2010.

.. [DS2004] Dan Gusfield, Jens Stoye,
            Linear time algorithms for finding and representing all the tandem repeats in a string,
            Journal of Computer and System Sciences,
            Volume 69, Issue 4,
            2004,
            Pages 525-546,
            https://doi.org/10.1016/j.jcss.2004.03.004.

.. [Du2001] \I. Duursma, "From weight enumerators to zeta functions", in
            Discrete Applied Mathematics, vol. 111, no. 1-2,
            pp. 55-73, 2001.

.. [Du2003] \I. Duursma, "Extremal weight enumerators and
            ultraspherical polynomials", Discrete Mathematics 268
            (2003), 103–127.

.. [Du2004] \I. Duursma, "Combinatorics of the two-variable zeta function",
            Finite fields and applications, 109-136, Lecture Notes in
            Comput. Sci., 2948, Springer, Berlin, 2004.

.. [Du2009] Du Ye. *On the Complexity of Deciding Degeneracy in
            Games*. :arxiv:`0905.3012v1` (2009)

.. [Du2010] \J. J. Duistermaat,
            Discrete integrable systems. QRT maps and elliptic surfaces.
            Springer Monographs in Mathematics. Berlin: Springer. xxii, 627 p., 2010

.. [Du2018] \O. Dunkelman, *Efficient Construction of the Boomerang
            Connection Table* (preprint); in Cryptology ePrint Archive,
            (2018), 631.

.. [Dur1998] \F. Durand, *A characterization of substitutive sequences
            using return words*, Discrete Math. 179 (1998) 89-101.

.. [Duv1983] J.-P. Duval, Factorizing words over an ordered alphabet,
            J. Algorithms 4 (1983) 363--381.

.. [DW1995] Andreas W.M. Dress and Walter Wenzel, *A Simple Proof of
            an Identity Concerning Pfaffians of Skew Symmetric
            Matrices*, Advances in Mathematics, volume 112, Issue 1,
            April 1995,
            pp. 120-134. http://www.sciencedirect.com/science/article/pii/S0001870885710298

.. [DW2007] \I. Dynnikov and B. Wiest, On the complexity of
            braids, J. Europ. Math. Soc. 9 (2007)

.. [Dy1993] \M. J. Dyer. *Hecke algebras and shellings of Bruhat
            intervals*. Compositio Mathematica, 1993, 89(1): 91-115.

.. _ref-E:

**E**

.. [Early2017] Nick Early. *Canonical bases for permutohedral plates*.
               Preprint (2017). :arxiv:`1712.08520v3`.

.. [Eb1989] \W. Eberly, "Computations for algebras and group
            representations". Ph.D. Thesis, University of
            Toronto, 1989. http://www.cpsc.ucalgary.ca/~eberly/Research/Papers/phdthesis.pdf

.. [Ed1974] \A. R. Edmonds, 'Angular Momentum in Quantum Mechanics',
            Princeton University Press (1974)

.. [EDI2014] EDITH COHEN,DANIEL DELLING,THOMAS PAJOR and RENATO F. WERNECK
             Computing Classic Closeness Centrality, at Scale
             In Proceedings of the second ACM conference on Online social networks (COSN '14)
             :doi:`10.1145/2660460.2660465`

.. [Edix] Edixhoven, B., *Point counting after Kedlaya*, EIDMA-Stieltjes
          graduate course, Leiden
          (notes: https://www.math.leidenuniv.nl/~edix/oww/mathofcrypt/carls_edixhoven/kedlaya.pdf)

.. [Ega1981] Yoshimi Egawa, Characterization of H(n, q) by the parameters,
             Journal of Combinatorial Theory, Series A, Volume 31, Issue 2,
             1981, Pages 108-125, ISSN 0097-3165,:doi:`10.1016/0097-3165(81)90007-8`.
             (http://www.sciencedirect.com/science/article/pii/0097316581900078)

.. [EGHLSVY] Pavel Etingof, Oleg Golberg, Sebastian Hensel, Tiankai
             Liu, Alex Schwendner, Dmitry Vaintrob, Elena Yudovina,
             "Introduction to representation theory",
             :arxiv:`0901.0827v5`.

.. [EKLP1992] \N. Elkies, G. Kuperberg, M. Larsen, J. Propp,
              *Alternating-Sign Matrices and Domino Tilings*, Journal of Algebraic
              Combinatorics, volume 1 (1992), p. 111-132.

.. [Eh2013] Ehrhardt, Wolfgang. "The AMath and DAMath Special
            Functions: Reference Manual and Implementation Notes,
            Version
            1.3". 2013. http://www.wolfgang-ehrhardt.de/specialfunctions.pdf.

.. [EM2001] Pavel Etingof and Xiaoguang Ma.
            *Lecture notes on Cherednik algebras*.
            http://www-math.mit.edu/~etingof/73509.pdf :arxiv:`1001.0432`.

.. [EMMN1998] \P. Eaded, J. Marks, P.Mutzel, S. North.
              *Fifth Annual Graph Drawing Contest*;
              http://www.merl.com/papers/docs/TR98-16.pdf

.. [EP2013] David Einstein, James Propp. *Combinatorial,
            piecewise-linear, and birational homomesy for products of
            two chains*. :arxiv:`1310.5294v1`.

.. [EP2013b] David Einstein, James Propp. *Piecewise-linear and
             birational toggling*. Extended abstract for
             FPSAC 2014. http://faculty.uml.edu/jpropp/fpsac14.pdf

.. [Epp2008] David Eppstein, *Recognizing partial cubes in quadratic time*,
             J. Graph Algorithms and Applications 15 (2): 269-293, 2011.
             :doi:`10.7155/jgaa.00226`, :arxiv:`0705.1025`.

.. [Eri1995] \H. Erikson.  Computational and Combinatorial Aspects
             of Coxeter Groups.  Thesis, 1995.

.. [ER1959] Paul Erd\H{o}s and Alfr\'ed R\'enyi. "On Random Graphs",
            Publicationes Mathematicae. 6: 290–297, 1959.

.. [ERH2015] Jorge Espanoza and Steen Ryom-Hansen. *Cell structures
             for the Yokonuma-Hecke algebra and the algebra of braids
             and ties*. (2015) :arxiv:`1506.00715`.

.. [ERT1979] Erdos, P. and Rubin, A.L. and Taylor, H.
             *Choosability in graphs*.
             Proc. West Coast Conf. on Combinatorics,
             Graph Theory and Computing, Congressus Numerantium,
             vol 26, pages 125--157, 1979.

.. [ESSS2011] \D. Engels, M.-J. O. Saarinen, P. Schweitzer, and E. M. Smith,
              *The Hummingbird-2 lightweight authenticated encryption algorithm*; in
              RFIDSec, (2011), pp. 19-31.

.. [ETS2006a] ETSI/Sage,
              *Specification of the 3GPP Confidentiality and Integrity Algorithms
              UEA2 & UIA2*; in Document 5: Design and Evaluation Report, (2006).

.. [ETS2011] ETSI/Sage,
             *Specification of the 3GPP Confidentiality and Integrity Algorithms
             128-EEA3 & 128-EIA3*; in Document 4: Design and Evaluation Report, (2011).

.. [Ewa1996] Ewald, "Combinatorial Convexity and Algebraic Geometry",
             vol. 168 of Graduate Texts in Mathematics, Springer, 1996

.. [EZ1950] \S. Eilenberg and J. Zilber, "Semi-Simplicial Complexes
            and Singular Homology", Ann. Math. (2) 51 (1950), 499-513.

.. [EPW14] Ben Elias, Nicholas Proudfoot, and Max Wakefield.
           *The Kazhdan-Lusztig polynomial of a matroid*. 2014.
           :arxiv:`1412.7408`.

.. _ref-F:

**F**

.. [Fag1983] Fagin, Ronald. *Degrees of acyclicity for hypergraphs and
             relational database schemes.* Journal of the ACM (JACM) 30.3
             (1983): 514-550.

.. [Fayers2010] Matthew Fayers. *An LLT-type algorithm for computing
                higher-level canonical bases*. J. Pure Appl. Algebra
                **214** (2010), no. 12, 2186-2198. :arxiv:`0908.1749v3`.

.. [Fedorov2015] Roman Fedorov, *Variations of Hodge structures for hypergeometric
   differential operators and parabolic Higgs bundles*,
   :arxiv:`1505.01704`

.. [Fe1997] Stefan Felsner, "On the Number of Arrangements of
            Pseudolines", Proceedings SoCG 96, 30-37. Discrete &
            Computational Geometry 18 (1997),
            257-267. http://page.math.tu-berlin.de/~felsner/Paper/numarr.pdf

.. [FT00] Stefan Felsner, William T. Trotter,
          Dimension, Graph and Hypergraph Coloring,
          Order,
          2000, Volume 17, Issue 2, pp 167-177,
          http://link.springer.com/article/10.1023%2FA%3A1006429830221

.. [Feng2014] Gang Feng, *Finding k shortest simple paths in directed
            graphs: A node classification algorithm*. Networks, 64(1),
            6–17, 2014. :doi:`10.1002/net.21552`

.. [Fe2012] Hans L. Fetter, "A Polyhedron Full of Surprises",
            Mathematics Magazine 85 (2012), no. 5, 334-342.

.. [Fed2015] Federal Agency on Technical Regulation and Metrology (GOST),
             GOST R 34.12-2015, (2015)

.. [Feingold2004] Alex J. Feingold. *Fusion rules for affine Kac-Moody algebras*.
                  Contemp. Math., **343** (2004), pp. 53-96.
                  :arxiv:`math/0212387`

.. [Fel2001] Yves Felix, Stephen Halperin and J.-C. Thomas. *Rational homotopy
             theory*, Graduate texts in mathematics 201, Springer, 2001.


.. [Feu2009] \T. Feulner. The Automorphism Groups of Linear Codes and
             Canonical Representatives of Their Semilinear Isometry
             Classes. Advances in Mathematics of Communications 3 (4),
             pp. 363-383, Nov 2009

.. [Feu2013] Feulner, Thomas, "Eine kanonische Form zur Darstellung
             aequivalenter Codes -- Computergestuetzte Berechnung und
             ihre Anwendung in der Codierungstheorie, Kryptographie
             und Geometrie", Dissertation, University of
             Bayreuth, 2013.

.. [FG1965] Fulkerson, D.R. and Gross, OA,
            *Incidence matrices and interval graphs*.
            Pacific J. Math 1965,
            Vol. 15, number 3, pages 835--855.
            :doi:`10.2140/pjm.1965.15.835`.

.. [FH2015] \J. A. de Faria, B. Hutz. *Combinatorics of Cycle Lengths on
            Wehler K3 Surfaces over finite fields*. New Zealand Journal
            of Mathematics 45 (2015), 19–31.

.. [FIV2012] \H. Fournier, A. Ismail, and A. Vigneron. *Computing the Gromov
             hyperbolicity of a discrete metric space*. 2012.
             :arxiv:`1210.3323`.

.. [FK1991] \I. A. Faradjev and M. H. Klin,
            *Computer package for computations with coherent configurations*,
            Proc. ISSAC-91, ACM Press, Bonn, 1991, pages 219-223;
            code, by I.A.Faradjev (with contributions by A.E.Brouwer,
            D.V.Pasechnik). https://github.com/dimpase/coco

.. [FL2001] David Forge and Michel Las Vergnas.
            *Orlik-Solomon type algebras*. European J. Combin.
            **22** (5), (2001). pp. 699-704.

.. [FM2014] Cameron Franc and Marc Masdeu, *Computing fundamental
            domains for the Bruhat-Tits tree for GL_2(Qp), p-adic
            automorphic forms, and the canonical embedding of Shimura
            curves*. LMS Journal of Computation and Mathematics
            (2014), volume 17, issue 01, pp. 1-23.

.. [FMSS1995] Fulton, MacPherson, Sottile, Sturmfels:
              *Intersection theory on spherical varieties*,
              J. of Alg. Geometry 4 (1995), 181-193.
              http://www.math.tamu.edu/~frank.sottile/research/ps/spherical.ps.gz

.. [FMV2014] Xander Faber, Michelle Manes, and Bianca Viray. Computing
             Conjugating Sets and Automorphism Groups of Rational Functions.
             Journal of Algebra, 423 (2014), 1161-1190.

.. [FNO2019] Hans Fotsing Tetsing, Ferdinand Ngakeu and Benjamin Olea,
             *Rigging technique for 1-lightlike submanifolds and preferred
             rigged connections*, Mediterranean Journal of Mathematics, (2019).

.. [Fog2002] \N. Pytheas Fogg, *Substitutions in Dynamics, Arithmetics,
             and Combinatorics*, Lecture Notes in Mathematics 1794,
             Springer Verlag. V. Berthé, S. Ferenczi, C. Mauduit
             and A. Siegel, Eds.  (2002).

.. [Fom1994] Sergey V. Fomin, "Duality of graded graphs". Journal of
             Algebraic Combinatorics Volume 3, Number 4 (1994),
             pp. 357-404.

.. [Fom1995] Sergey V. Fomin, "Schensted algorithms for dual graded
             graphs". Journal of Algebraic Combinatorics Volume 4,
             Number 1 (1995), pp. 5-45.

.. [FoiMal14] Loic Foissy, Claudia Malvenuto,
              *The Hopf algebra of finite topologies and T-partitions*,
              Journal of Algebra, Volume 438, 15 September 2015, pp. 130--169,
              :doi:`10.1016/j.jalgebra.2015.04.024`,
              :arxiv:`1407.0476v2`.

.. [FoSta1994] \S. Fomin, R. Stanley. *Schubert polynomials and the nilCoxeter algebra*. Advances in Math., 1994.

.. [FOS2009] \G. Fourier, M. Okado, A. Schilling.
             *Kirillov-Reshetikhin crystals for nonexceptional types*.
             Advances in Mathematics. **222** (2009). Issue 3. 1080-1116.
             :arxiv:`0810.5067`.

.. [FOS2010] \G. Fourier, M. Okado, A. Schilling. *Perfectness of
             Kirillov-Reshetikhin crystals for nonexceptional types*.
             Contemp. Math. 506 (2010) 127-143 ( :arxiv:`0811.1604` )

.. [FP1996] Komei Fukuda, Alain Prodon: Double Description Method
            Revisited, Combinatorics and Computer Science, volume 1120
            of Lecture Notes in Computer Science, page
            91-111. Springer (1996)

.. [FPR2015] Wenjie Fang and Louis-François Préville-Ratelle,
             *From generalized Tamari intervals to non-separable planar maps*.
             :arxiv:`1511.05937`

.. [FR1985] Friedl, Katalin, and Lajos Rónyai. "Polynomial time
            solutions of some problems of computational
            algebra". Proceedings of the seventeenth annual ACM
            symposium on Theory of computing. ACM, 1985.

.. [Fra2011] Cameron Franc,
             "Nearly rigid analytic modular forms and their values at CM points",
             Ph.D. thesis, McGill University, 2011.

.. [FRT1990] Faddeev, Reshetikhin and Takhtajan.
             *Quantization of Lie Groups and Lie Algebras*.
             Leningrad Math. J. vol. **1** (1990), no. 1.

.. [FS1978] Dominique Foata, Marcel-Paul Schuetzenberger.
            *Major Index and Inversion Number of Permutations*.
            Mathematische Nachrichten, volume 83, Issue 1, pages 143-159, 1978.
            http://igm.univ-mlv.fr/~berstel/Mps/Travaux/A/1978-3MajorIndexMathNachr.pdf

.. [FS1994] William Fulton, Bernd Sturmfels, *Intersection Theory on
            Toric Varieties*, :arxiv:`alg-geom/9403002`

.. [FS2009] Philippe Flajolet and Robert Sedgewick,
            `Analytic combinatorics <http://algo.inria.fr/flajolet/Publications/AnaCombi/book.pdf>`_.
            Cambridge University Press, Cambridge, 2009.
            See also the `Errata list <http://ac.cs.princeton.edu/errata/>`_.

.. [FST2012] \A. Felikson, \M. Shapiro, and \P. Tumarkin, *Cluster Algebras of
            Finite Mutation Type Via Unfoldings*, Int Math Res Notices (2012)
            2012 (8): 1768-1804.

.. [Fuchs1994] \J. Fuchs. *Fusion Rules for Conformal Field Theory*.
               Fortsch. Phys. **42** (1994), no. 1, pp. 1-48.
               :doi:`10.1002/prop.2190420102`, :arxiv:`hep-th/9306162`.

.. [Ful1989] \W. Fulton. Algebraic curves: an introduction to algebraic geometry. Addison-Wesley,
             Redwood City CA (1989).

.. [Ful1993] Wiliam Fulton, *Introduction to Toric Varieties*,
            Princeton University Press, 1993.

.. [Ful1997] William Fulton,
             *Young Tableaux*.
             Cambridge University Press, 1997.

.. [FV2002] \I. Fagnot, L. Vuillon, Generalized balances in Sturmian
            words, Discrete Applied Mathematics 121 (2002), 83--101.

.. [FY2004] Eva Maria Feichtner and Sergey Yuzvinsky. *Chow rings of
            toric varieties defined by atomic lattices*. Inventiones
            Mathematicae. **155** (2004), no. 3, pp. 515-536.

.. [FZ2007] \S. Fomin and \A. Zelevinsky, *Cluster algebras IV. Coefficients*,
            Compos. Math. 143 (2007), no. 1, 112-164.

.. _ref-G:

**G**

.. [Ga02] Shuhong Gao, A new algorithm for decoding Reed-Solomon
          Codes, January 31, 2002

.. [Gallai] T. Gallai, Elementare Relationen bezueglich der
            Glieder und trennenden Punkte von Graphen, Magyar
            Tud. Akad. Mat. Kutato Int. Kozl. 9 (1964) 235-236

.. [Gambit] Richard D. McKelvey, Andrew M. McLennan, and
            Theodore L. Turocy, *Gambit: Software Tools for Game
            Theory, Version 13.1.2.*. http://www.gambit-project.org
            (2014).

.. [Gans1981] Emden R. Gansner,
             *The Hillman-Grassl Correspondence and the
             Enumeration of Reverse Plane Partitions*,
             Journal of Combinatorial Theory, Series A
             30 (1981), pp. 71--89.
             :doi:`10.1016/0097-3165(81)90041-8`

.. [Gar2015] \V. Garg *Introduction to Lattice Theory with Computer
             Science Applications* (2015), Wiley.

.. [GDR1999] \R. González-Díaz and P. Réal, *A combinatorial method
             for computing Steenrod squares* in J. Pure Appl. Algebra
             139 (1999), 89-108.

.. [GDR2003] \R. González-Díaz and P. Réal, *Computation of cohomology
             operations on finite simplicial complexes* in Homology,
             Homotopy and Applications 5 (2003), 83-93.

.. [GCL1992] Geddes, Czapor, Labahn, *Algorithms for computer algebra*.
             Springer (1992).  ISBN 0-7923-9259-0.

.. [Ge2005] Loukas Georgiadis, *Linear-Time Algorithms for Dominators
            and Related Problems*, PhD thesis, Princetown University,
            TR-737-05, (2005).
            ftp://ftp.cs.princeton.edu/reports/2005/737.pdf

.. [GG2012] Jim Geelen and Bert Gerards, Characterizing graphic
            matroids by a system of linear equations,
            submitted, 2012. Preprint:
            http://www.gerardsbase.nl/papers/geelen_gerards=testing-graphicness%5B2013%5D.pdf

.. [GGD2011] \E. Girondo, \G. Gonzalez-Diez, *Introduction to Compact
             Riemann surfaces and Dessins d'enfant*, (2011)
             London Mathematical Society, Student Text 79.

.. [GGNS2013] \B. Gerard, V. Grosso, M. Naya-Plasencia, and F.-X. Standaert,
              *Block ciphers that are easier to mask: How far can we go?*; in
              CHES, (2013), pp. 383-399.

.. [GGOR2003] \V. Ginzberg, N. Guay, E. Opdam, R. Rouquier.
              *On the category* `\mathcal{O}` *for rational Cherednik algebras*.
              Invent. Math. **154** (2003). :arxiv:`math/0212036`.

.. [GHJ2016] Ewgenij Gawrilow, Simon Hampe, and Michael Joswig, The polymake XML
             file format, Mathematical software – ICMS 2016. 5th international
             congress, Berlin, Germany, July 11–14, 2016. Proceedings, Berlin:
             Springer, 2016, pp. 403–410,
             https://doi.org/10.1007/978-3-319-42432-3_50, ISBN
             978-3-319-42431-6/pbk.

.. [GHJV1994] \E. Gamma, R. Helm, R. Johnson, J. Vlissides, *Design
              Patterns: Elements of Reusable Object-Oriented
              Software*. Addison-Wesley (1994). ISBN 0-201-63361-2.

.. [Gil1959] Edgar Nelson Gilbert. "Random Graphs", Annals of Mathematical
             Statistics. 30 (4): 1141–1144, 1959.

.. [Gir2012] Samuele Giraudo,
             *Algebraic and combinatorial structures on pairs of twin binary trees*,
             :arxiv:`1204.4776v1`.

.. [GJ1997] Ewgenij Gawrilow and Michael Joswig, polymake: a framework for
            analyzing convex polytopes, Polytopes—combinatorics and
            computation (Oberwolfach, 1997), DMV Sem., vol. 29, Birkhäuser,
            Basel, 2000, pp. 43–73.

.. [GJ2006] Ewgenij Gawrilow and Michael Joswig, Flexible object hierarchies in
            polymake (extended abstract), Mathematical software—ICMS 2006,
            Lecture Notes in Comput. Sci., vol. 4151, Springer, Berlin, 2006,
            pp. 219–221, https://doi.org/10.1007/11832225_20

.. [GJ2007] \A. Glen, J. Justin, Episturmian words: a survey, Preprint,
            2007, :arxiv:`0801.1655`.

.. [GJ2016] Muddappa Seetharama Gowda and Juyoung Jeong.
            Spectral cones in Euclidean Jordan algebras.
            Linear Algebra and its Applications, 509:286-305, 2016.
            :doi:`10.1016/j.laa.2016.08.004`.

.. [GJKPRSS2019] \D. Goudarzi, J. Jean, S. Koelbl, T. Peyrin, M. Rivain, Y. Sasaki, S. M. Sim.
                 "Pyjamask"
                 https://csrc.nist.gov/CSRC/media/Projects/Lightweight-Cryptography/documents/round-1/spec-doc/Pyjamask-spec.pdf

.. [GJK+2014] Dimitar Grantcharov, Ji Hye Jung, Seok-Jin Kang, Masaki Kashiwara,
              Myungho Kim. *Crystal bases for the quantum queer superalgebra and
              semistandard decomposition tableaux.*; Trans. Amer. Math. Soc.,
              366(1): 457-489, 2014. :arxiv:`1103.1456v2`.

.. [GJPST2009] \G. Grigorov, A. Jorza, S. Patrikis, W. Stein, C. Tarniţǎ. Computational
               verification of the Birch and Swinnerton-Dyer
               conjecture for individual elliptic curves.
               Math. Comp. 78 (2009), no. 268, 2397--2425.

.. [GJRW2010] Ewgenij Gawrilow, Michael Joswig, Thilo Rörig, and Nikolaus Witte,
              Drawing polytopal graphs with polymake, Comput. Vis. Sci. 13
              (2010), no. 2, 99–110, https://doi.org/10.1007/s00791-009-0127-3

.. [GK1982] Daniel H. Greene and Donald E. Knuth (1982), "2.1.1 Constant
            coefficients - A) Homogeneous equations", Mathematics for the Analysis
            of Algorithms (2nd ed.), Birkhauser, p. 17.

.. [GK2013] Roland Grinis and Alexander Kasprzyk, Normal forms of
            convex lattice polytopes, :arxiv:`1301.6641`

.. [GKZ1994] Gelfand, I. M.; Kapranov, M. M.; and
             Zelevinsky, A. V. "Discriminants, Resultants and
             Multidimensional Determinants" Birkhauser 1994

.. [GL1996] \G. Golub and C. van Loan. *Matrix Computations*. 3rd
            edition, Johns Hopkins Univ. Press, 1996.

.. [GrLe1996] \J. Graham and G.I. Lehrer
              *Cellular algebras*. Invent. Math. 123 (1996), 1–34.
              :mathscinet:`MR1376244`

.. [GLR2008] \A. Glen, F. Levé, G. Richomme, Quasiperiodic and Lyndon
             episturmian words, Preprint, 2008, :arxiv:`0805.0730`.

.. [GLSV2014] \V. Grosso, G. Leurent, F.-X. Standaert, and K. Varici:
              *LS-Designs: Bitslice Encryption for Efficient Masked
              Software Implementations*, in FSE, 2014.

.. [GLSVJGK2014] \V. Grosso, G. Leurent, F.-X. Standaert, K. Varici,
                 \F. D. A. Journault, L. Gaspar, and S. Kerckhof,
                 *SCREAM & iSCREAM Side-Channel Resistant Authenticated Encryption
                 with Masking*; in CAESAR Competition, (2014).

.. [GM1987] Peter B. Gibbons and Rudolf Mathon.
            *Construction methods for Bhaskar Rao and related designs*.
            J. Austral. Math. Soc. Ser. A 42 (1987), no. 1, 5--30.
            http://journals.cambridge.org/article_S1446788700033929

.. [GM2002] Daniel Goldstein and Andrew Mayer. On the equidistribution
            of Hecke points. Forum Mathematicum, 15:2, pp. 165--189,
            De Gruyter, 2003.

.. [GMN2008] Jordi Guardia, Jesus Montes, Enric Nart. *Newton polygons of higher
             order in algebraic number theory* (2008). :arxiv:`0807.2620`

.. [GNL2011] \Z. Gong, S. Nikova, and Y. W. Law,
             *KLEIN: A new family of lightweight block ciphers*; in
             RFIDSec, (2011), p. 1-18.

.. [GN2018] Pascal Giorgi and Vincent Neiger. Certification of Minimal
            Approximant Bases. In ISSAC 2018, pages 167-174.
            https://doi.org/10.1145/3208976.3208991

.. [Go1967] Solomon Golomb, Shift register sequences, Aegean Park
            Press, Laguna Hills, Ca, 1967

.. [God1968] \R. Godement: *Algebra*, Hermann (Paris) / Houghton Mifflin
             (Boston) (1968)

.. [God1993] Chris Godsil (1993): *Algebraic Combinatorics*.

.. [Gol1968] \R. Gold: *Maximal recursive sequences with 3-valued recursive
             crosscorrelation functions*. IEEE Transactions on Information
             Theory, 14, pp. 154-156, 1968.

.. [Gor1980] Daniel Gorenstein, Finite Groups (New York: Chelsea
             Publishing, 1980)

.. [Gor2009] Alexey G. Gorinov, "Combinatorics of double cosets and
             fundamental domains for the subgroups of the modular
             group", preprint :arxiv:`0901.1340`

.. [GP2012] Eddy Godelle and Luis Paris.
            *Basic questions on Artin-Tits groups*. A. Björner et al. (eds)
            Configuration spaces, CRM series. (2012) pp. 299--311.
            Edizioni della Normale, Pisa.
            :doi:`10.1007/978-88-7642-431-1_13`

.. [GPV2008] Craig Gentry, Chris Peikert, Vinod Vaikuntanathan. *How
             to Use a Short Basis: Trapdoors for Hard Lattices and New
             Cryptographic
             Constructions*. STOC 2008. http://www.cc.gatech.edu/~cpeikert/pubs/trap_lattice.pdf

.. [GR2001] Chris Godsil and Gordon Royle, *Algebraic Graph Theory*. Graduate
            Texts in Mathematics, Springer, 2001.

.. [Gr2006] Matthew Greenberg,
            "Heegner points and rigid analytic modular forms",
            Ph.D. Thesis, McGill University, 2006.

.. [Gr2007] \J. Green, Polynomial representations of `GL_n`, Springer
            Verlag, 2007.

.. [GriRei18] Darij Grinberg, Victor Reiner,
              *Hopf Algebras in Combinatorics*,
              :arxiv:`1409.8356v5`.

.. [GR1989] \A. M. Garsia, C. Reutenauer. *A decomposition of Solomon's
            descent algebra.* Adv. Math. **77** (1989).
            http://www.lacim.uqam.ca/~christo/Publi%C3%A9s/1989/Decomposition%20Solomon.pdf

.. [GR2013] Darij Grinberg, Tom Roby. *Iterative properties of
            birational rowmotion*.
            http://www.cip.ifi.lmu.de/~grinberg/algebra/skeletal.pdf

.. [Gri2005] \G. Grigorov, Kato's Euler System and the Main Conjecture,
             Harvard Ph.D. Thesis (2005).

.. [GroLar1] \R. Grossman and R. G. Larson, *Hopf-algebraic structure of
             families of trees*, J. Algebra 126 (1) (1989), 184-210.
             Preprint: :arxiv:`0711.3877v1`

.. [Grinb2016a] Darij Grinberg,
                *Double posets and the antipode of QSym*,
                :arxiv:`1509.08355v3`.

.. [Gro1987] \M. Gromov. *Hyperbolic groups*. Essays in Group Theory, 8:75--263,
             1987. :doi:`10.1007/978-1-4613-9586-7_3`.

.. [GrS1967] Grunbaum and Sreedharan, "An enumeration of simplicial
             4-polytopes with 8 vertices", J. Comb. Th. 2,
             437-465 (1967)

.. [GS1984] \A. M. Garsia, Dennis Stanton.
            *Group actions on Stanley-Reisner rings and invariants of
            permutation groups*. Adv. in Math. **51** (1984), 107-201.
            http://www.sciencedirect.com/science/article/pii/0001870884900057

.. [GS1999] Venkatesan Guruswami and Madhu Sudan, Improved Decoding of
            Reed-Solomon Codes and Algebraic-Geometric Codes, 1999

.. [GS2010] Daniel Gourion and Alberto Seeger.
            Critical angles in polyhedral convex cones: numerical and
            statistical considerations.
            Mathematical Programming, 123:173-198, 2010.
            :doi:`10.1007/s10107-009-0317-2`.

.. [Go1993] David M. Goldschmidt.
            *Group characters, symmetric functions, and the Hecke algebras*.
            AMS 1993.

.. [GS1970] \J.-M. Goethals and J. J. Seidel,
            *Strongly regular graphs derived from combinatorial designs*,
            Can. J. Math. 22 (1970) 597-614.
            :doi:`10.4153/CJM-1970-067-9`

.. [GS1975] \J.M. Goethals, and J. J. Seidel,
            *The regular two-graph on 276 vertices*,
            Discrete Mathematics 12, no. 2 (1975): 143-158.
            :doi:`10.1016/0012-365X(75)90029-1`

.. [GSL] GNU Scientific Library.
         https://www.gnu.org/software/gsl/doc/html/

.. [GT1996] \P. Gianni and B. Trager. "Square-free algorithms in
            positive characteristic". Applicable Algebra in Engineering,
            Communication and Computing, 7(1), 1-14 (1996)

.. [GT2001] Michael T. Goodrich and Roberto Tamassia.
            *Data Structures and Algorithms in Java*.
            2nd edition, John Wiley & Sons, 2001.

.. [GT2014] \M.S. Gowda and J. Tao. On the bilinearity rank of a
            proper cone and Lyapunov-like
            transformations. Mathematical Programming, 147 (2014)
            155-170.

.. [Gu] GUAVA manual, http://www.gap-system.org/Packages/guava.html

.. [Gut2001] Carsten Gutwenger and Petra Mutzel. *A Linear Time Implementation
             of SPQR-Trees*, International Symposium on Graph Drawing,
             (2001) 77-90

.. [GW1999] Frederick M. Goodman and Hans Wenzl. *Crystal bases of quantum
            affine algebras and affine Kazhdan-Lusztig polyonmials*.
            Int. Math. Res. Notices **5** (1999), 251-275.
            :arxiv:`math/9807014v1`.

.. [GW2014] \G. Gratzer and F. Wehrung,
            Lattice Theory: Special Topics and Applications Vol. 1,
            Springer, 2014.

.. [GYLL1993] \I. Gutman, Y.-N. Yeh, S.-L. Lee, and Y.-L. Luo. *Some recent
              results in the theory of the Wiener number*. Indian Journal of
              Chemistry, 32A:651--661, 1993.

.. [GZ1983] Greene; Zaslavsky, "On the Interpretation of Whitney
            Numbers Through Arrangements of Hyperplanes, Zonotopes,
            Non-Radon Partitions, and Orientations of
            Graphs". Transactions of the American Mathematical
            Society, Vol. 280, No. 1. (Nov., 1983), pp. 97-126.

.. [GZ1986] \B. Gross and D. Zagier, *Heegner points and
            derivatives of L-series.* Invent. Math. 84 (1986), no. 2, 225-320.

.. _ref-H:

**H**

.. [Ha2005] Gerhard Haring. [Online] Available:
            http://osdir.com/ml/python.db.pysqlite.user/2005-11/msg00047.html

.. [Hac2016] \M. Hachimori. http://infoshako.sk.tsukuba.ac.jp/~hachi/math/library/dunce_hat_eng.html

.. [Haf2004] Paul R. Hafner. *On the Graphs of Hoffman-Singleton and Higman-Sims*.
             The Electronic Journal of Combinatorics 11 (2004), #R77.
             http://www.combinatorics.org/Volume_11/PDF/v11i1r77.pdf

.. [Hai1989] M.D. Haiman, *On mixed insertion, symmetry, and shifted
             Young tableaux*. Journal of Combinatorial Theory, Series
             A Volume 50, Number 2 (1989), pp. 196-225.

.. [Hai1992] Mark D. Haiman,
             *Dual equivalence with applications, including a conjecture of Proctor*,
             Discrete Mathematics 99 (1992), 79-113,
             http://www.sciencedirect.com/science/article/pii/0012365X9290368P

.. [Haj2000] \M. Hajiaghayi, *Consecutive Ones Property*, 2000.
             http://www-math.mit.edu/~hajiagha/pp11.ps

.. [Han1960] Haim Hanani,
             On quadruple systems,
             pages 145--157, vol. 12,
             Canadian Journal of Mathematics,
             1960
             http://cms.math.ca/cjm/v12/cjm1960v12.0145-0157.pdf

.. [Har1962] Frank Harary. *The determinant of the adjacency matrix of a graph*.
             SIAM Review 4 (1962), pp. 202-210.
             :doi:`10.1137/1004057`

.. [Har1969] Frank Harary, *Graph Theory*,
             Addison-Wesley, 1969.

.. [Har1977] \R. Hartshorne. Algebraic Geometry. Springer-Verlag, New York, 1977.

.. [Har1994] Frank Harary. *Graph Theory*. Reading, MA: Addison-Wesley, 1994.

.. [HarPri] F. Harary and G. Prins. The block-cutpoint-tree of
            a graph. Publ. Math. Debrecen 13 1966 103-107.

.. [Hat2002] Allen Hatcher, "Algebraic Topology", Cambridge University
             Press (2002).

.. [HC2006] Mark van Hoeij and John Cremona, Solving Conics over
            function fields. J. Théor. Nombres Bordeaux, 2006.

.. [He2006] Pinar Heggernes. *Minimal triangulations of graphs: A survey*.
            Discrete Mathematics, 306(3):297-317, 2006.
            :doi:`10.1016/j.disc.2005.12.003`

.. [He2002] \H. Heys *A Tutorial on Linear and Differential
            Cryptanalysis* ; 2002' available at
            http://www.engr.mun.ca/~howard/PAPERS/ldc_tutorial.pdf

.. [Hes2002] Florian Hess, "Computing Riemann-Roch spaces in algebraic
             function fields and related topics," J. Symbolic
             Comput. 33 (2002), no. 4, 425--445.

.. [Hes2002b] Florian Hess, "An algorithm for computing Weierstrass points,"
              International Algorithmic Number Theory Symposium (pp. 357-371).
              Springer Berlin Heidelberg, 2002.

.. [HH2012] Victoria Horan and Glenn Hurlbert,
            *Overlap Cycles for Steiner Quadruple Systems*,
            2012, :arxiv:`1204.3215`

.. [HHL2009] \T. Huang, L. Huang, M.I. Lin,
             *On a class of strongly regular designs and quasi-semisymmetric
             designs*.
             In: Recent Developments in Algebra and Related Areas, ALM vol. 8,
             pp. 129--153. International Press, Somerville (2009).

.. [Hig2008] \N. J. Higham, "Functions of matrices: theory and computation",
             Society for Industrial and Applied Mathematics (2008).

.. [HIK2011] R. Hammack, W. Imrich, S. Klavzar,
             *Handbook of Product Graphs*,
             CRC press, 2011

.. [HJ2004] Tom Hoeholdt and Joern Justesen, A Course In
            Error-Correcting Codes, EMS, 2004

.. [HK2002a] Holme, P. and Kim, B.J. *Growing scale-free networks
             with tunable clustering*, Phys. Rev. E (2002). vol 65, no 2, 026107.
             :doi:`10.1103/PhysRevE.65.026107`.

.. [HKOTY1999] \G. Hatayama, A. Kuniba, M. Okado, T. Tagaki, and Y. Yamada,
               *Remarks on fermionic formula*. Contemp. Math., **248** (1999).

.. [HKP2010] \T. J. Haines, R. E. Kottwitz, A. Prasad, Iwahori-Hecke
             Algebras, J. Ramanujan Math. Soc., 25 (2010),
             113--145. :arxiv:`0309168v3` :mathscinet:`MR2642451`

.. [HL1999] \L. Heath and N. Loehr (1999).  New algorithms for
            generating Conway polynomials over finite fields.
            Proceedings of the tenth annual ACM-SIAM symposium on
            discrete algorithms, pp. 429-437.

.. [HL2008] \J. Hong and H. Lee.
            Young tableaux and crystal `B(\infty)` for finite simple Lie algebras.
            J. Algebra 320, pp. 3680--3693, 2008.

.. [HL2014] Thomas Hamilton and David Loeffler, "Congruence testing
            for odd modular subgroups", LMS J. Comput. Math. 17
            (2014), no. 1, 206-208, :doi:`10.1112/S1461157013000338`.

.. [Hli2006] Petr Hlineny, "Equivalence-free exhaustive generation of
             matroid representations", Discrete Applied Mathematics
             154 (2006), pp. 1210-1222.

.. [HLT1993] \F. Harary, E. Loukakis, C. Tsouros,
             *The geodetic number of a graph*.
             Mathematical and computer modelling,
             vol. 17 n11 pp.89--95, 1993.
             :doi:`10.1016/0895-7177(93)90259-2`.

.. [HLY2002] Yi Hu, Chien-Hao Liu, and Shing-Tung Yau. Toric morphisms
             and fibrations of toric Calabi-Yau
             hypersurfaces. *Adv. Theor. Math. Phys.*,
             6(3):457-506, 2002. :arxiv:`math/0010082v2` [math.AG].

.. [HM2011] Florent Hivert and Olivier Mallet. `Combinatorics of k-shapes
            and Genocchi numbers <https://www.lri.fr/~hivert/PAPER/kshapes.pdf>`_,
            in FPSAC 2011, Reykjav´k, Iceland DMTCS proc. AO, 2011, 493-504.

.. [HoDaCG17] Toth, Csaba D., Joseph O'Rourke, and Jacob E. Goodman.
              Handbook of Discrete and Computational Geometry (3rd Edition).
              Chapman and Hall/CRC, 2017.

.. [Hoc] Winfried Hochstaettler, "About the Tic-Tac-Toe Matroid",
         preprint.

.. [Hopcroft1973] J. E. Hopcroft and R. E. Tarjan. *Dividing a Graph into
                  Triconnected Components*, SIAM J. Comput., 2(3), 135–158

.. [Hopkins2017] Sam Hopkins,
                 *RSK via local transformations*,
                 http://web.mit.edu/~shopkins/docs/rsk.pdf

.. [HilGra1976] \A. P. Hillman, R. M. Grassl,
                *Reverse plane partitions and tableau hook numbers*,
                Journal of Combinatorial Theory, Series A 21 (1976),
                pp. 216--221.
                :doi:`10.1016/0097-3165(76)90065-0`

.. [HM1979]  M. Habib, and M.C. Maurer
          On the X-join decomposition for undirected graphs
          Discrete Applied Mathematics
          vol 1, issue 3, pages 201-207

.. [HK2002] *Introduction to Quantum Groups and Crystal Bases.*
            Jin Hong and Seok-Jin Kang. 2002. Volume 42.
            Graduate Studies in Mathematics. American Mathematical Society.


.. [HN2006] Florent Hivert and Janvier Nzeutchap. *Dual Graded Graphs
            in Combinatorial Hopf Algebras*.
            https://www.lri.fr/~hivert/PAPER/commCombHopfAlg.pdf

.. [HNT2005] Florent Hivert, Jean-Christophe Novelli, and Jean-Yves Thibon.
             *The algebra of binary search trees*,
             :arxiv:`math/0401089v2`.

.. [HP2003] \W. C. Huffman, V. Pless, Fundamentals of Error-Correcting
            Codes, Cambridge Univ. Press, 2003.

.. [HP2010] Michel Habib and Christophe Paul,
            *A survey of the algorithmic aspects of modular decomposition*.
            Computer Science Review
            vol 4, number 1, pages 41--59, 2010,
            http://www.lirmm.fr/~paul/md-survey.pdf,
            :doi:`10.1016/j.cosrev.2010.01.001`.

.. [HP2016] \S. Hopkins, D. Perkinson. "Bigraphical
            Arrangements". Transactions of the American Mathematical
            Society 368 (2016), 709-725. :arxiv:`1212.4398`

.. [HPR2010] Gary Haggard, David J. Pearce and Gordon Royle.
             *Computing Tutte Polynomials*. In ACM Transactions on Mathematical
             Software, Volume 37(3), article 24, 2010. Preprint:
             http://homepages.ecs.vuw.ac.nz/~djp/files/TOMS10.pdf

.. [HPS2008] \J. Hoffstein, J. Pipher, and J.H. Silverman. *An
             Introduction to Mathematical
             Cryptography*. Springer, 2008.

.. [HPS2017] Graham Hawkes, Kirill Paramonov, and Anne Schilling.
             *Crystal analysis of type* `C` *Stanley symmetric functions*.
             Electronic J. Comb. 24(3) (2017) #P3.51. :arxiv:`1704.00889`.

.. [HOLM2016] Tristan Holmes and \J. \B. Nation,
              *Inflation of finite lattices along all-or-nothing sets*.
              http://www.math.hawaii.edu/~jb/inflation.pdf

.. [Hor1972] \E. Horowitz, "Algorithms for Rational Function Arithmetic
             Operations", Annual ACM Symposium on Theory of Computing, Proceedings of
             the Fourth Annual ACM Symposium on Theory of Computing, pp. 108--118, 1972

.. [HR2016]  Clemens Heuberger and Roswitha Rissner, "Computing
             `J`-Ideals of a Matrix Over a Principal Ideal Domain",
             :arxiv:`1611.10308`, 2016.

.. [HRS1993] \C. D. Hodgson, I. Rivin and W. D. Smith.
             *A characterization of convex hyperbolic polyhedra
             and of convex polyhedra inscribed in the sphere.*
             Bulletin of the American Mathematical Society
             27.2 (1992): 246-251.

.. [HRS2016] \J. Haglund, B. Rhoades, M. Shimozono. *Ordered set partitions,
             generalized coinvariant algebras, and the Delta Conjecture*.
             Preprint, :arxiv:`1609.07575`.

.. [HRT2000] \R.B. Howlett, L.J. Rylands, and D.E. Taylor.
             *Matrix generators for exceptional groups of Lie type*.
             J. Symbolic Computation. **11** (2000).
             http://www.maths.usyd.edu.au/u/bobh/hrt.pdf

.. [HRW2015] \J. Haglund, J. B. Remmel, A. T. Wilson. *The Delta Conjecture*.
             Preprint, :arxiv:`1509.07058`.

.. [HS1968] Donald G. Higman and Charles C. Sims.
            *A simple group of order 44,352,000*.
            Mathematische Zeitschrift 105(2): 110-113, 1968.
            :doi:`10.1007/BF01110435`.

.. [HS2010] Rene Henrion and Alberto Seeger.
            Inradius and Circumradius of Various Convex Cones Arising in
            Applications.
            Set-Valued and Variational Analysis, 18(3-4):483-511, 2010.
            :doi:`10.1007/s11228-010-0150-z`.

.. [HS2018] \B. Hutz, M. Stoll. "Smallest representatives of
            `SL(2,\ZZ)`-orbits of binary forms and endomorphisms of P1",
            :arxiv:`1805.08579`, 2018.

.. [HSS] Aric Hagberg, Dan Schult and Pieter Swart. *NetworkX
         documentation*. [Online] Available:
         http://networkx.github.io/documentation/latest/reference/index.html

.. [Hsu1996] Tim Hsu, "Identifying congruence subgroups of the modular
             group", Proc. AMS 124, no. 5, 1351-1359 (1996)

.. [Hsu1997] Tim Hsu, "Permutation techniques for coset
             representations of modular subgroups", in L. Schneps
             (ed.), Geometric Galois Actions II: Dessins d'Enfants,
             Mapping Class Groups and Moduli, volume 243 of LMS
             Lect. Notes, 67-77, Cambridge Univ. Press (1997)

.. [HST2001] Matthew D. Horton, H. M. Stark, and Audrey A. Terras,
             *What are zeta functions of graphs and what are they good for?*,
             in Quantum graphs and their applications, 173-189,
             Contemp. Math., Vol. 415.

.. [HSV2006] Hess, Smart, Vercauteren, "The Eta Pairing Revisited",
             IEEE Trans. Information Theory, 52(10): 4595-4602, 2006.

.. [HT1972] Samuel Huang and Dov Tamari.
            *Problems of associativity: A simple proof for the lattice property
            of systems ordered by a semi-associative law*.
            J. Combinatorial Theory Ser. A. (1972).
            http://www.sciencedirect.com/science/article/pii/0097316572900039 .

.. [Hub1975] \X. L. Hubaut.
             *Strongly regular graphs*.
             Disc. Math. 13(1975), pp 357--381.
             :doi:`10.1016/0012-365X(75)90057-6`.

.. [HT1996] \W. H. Haemers and V. D. Tonchev,
            *Spreads in strongly regular graphs*,
            Designs, Codes and Cryptography 8 (1996) 145-157.
            :doi:`10.1023/A:1018037025910`.

.. [Hutz2007] \B. Hutz. Arithmetic Dynamics on Varieties of dimension greater
              than one. PhD Thesis, Brown University 2007

.. [Hutz2009] \B. Hutz. Good reduction of periodic points, Illinois Journal of
              Mathematics 53 (Winter 2009), no. 4, 1109-1126.

.. [Hutz2015] \B. Hutz. Determination of all rational preperiodic points
              for morphisms of PN. Mathematics of Computation, 84:291 (2015), 289-308.

.. [Huy2005] \D. Huybrechts : *Complex Geometry*, Springer (Berlin)
             (2005).

.. [HZ1999] \C. Holton, L. Q. Zamboni, *Descendants of primitive
            substitutions*, Theory Comput. Syst. 32 (1999) 133-157.

.. _ref-I:

**I**

.. [IEEEP1363] IEEE P1363 / D13 (Draft Version 13). Standard
               Specifications for Public Key Cryptography Annex A
               (Informative).  Number-Theoretic Background. Section
               A.2.4

.. [IJ1960] Igusa, Jun-ichi. *Arithmetic variety of moduli for genus two*.
            Ann. of Math. (2) 72 1960 612--649.

.. [II1983] \M. Imase and M. Itoh. "A design for directed graphs with minimum
            diameter", *IEEE Trans. Comput.*, vol. C-32, pp. 782-784, 1983.

.. [IK2010] Kenji Iohara and Yoshiyuki Koga.
            *Representation Theory of the Virasoro Algebra*.
            Springer, (2010).

.. [IK2003] Yury Ionin and Hadi Kharaghani.
            *New families of strongly regular graphs*.
            Journal of Combinatorial Designs, 11(3):208--217, 2003.
            :doi:`10.1002/jcd.10038`

.. [IKMP2019A] \T. Iwata, M. Khairallah, K. Minematsu, T. Peyrin
               "Remus v1.0"
               https://csrc.nist.gov/CSRC/media/Projects/Lightweight-Cryptography/documents/round-1/spec-doc/Remus-spec.pdf

.. [IKMP2019B] \T. Iwata, M. Khairallah, K. Minematsu, T. Peyrin
               "Romulus v1.0"
               https://csrc.nist.gov/CSRC/media/Projects/Lightweight-Cryptography/documents/round-1/spec-doc/Romulus-spec.pdf

.. [IKMPSSS2019] \T. Iwata, M. Khairallah, K. Minematsu, T. Peyrin, Y. Sasaki, S. M. Sim, L. Sun
                 "Thank Goodness It’s Friday(TGIF)"
                 https://csrc.nist.gov/CSRC/media/Projects/Lightweight-Cryptography/documents/round-1/spec-doc/TGIF-spec.pdf

.. [ILS2012] Giuseppe F. Italiano, Luigi Laura, and Federico
             Santaroni. *Finding strong bridges and strong
             articulation points in linear time*. Theoretical Computer
             Science, 447, 74–84 (2012).
             :doi:`10.1016/j.tcs.2011.11.011`

.. [IR1990] \K. Ireland and M. Rosen, *A Classical Introduction to
            Modern Number Theory*, Springer-Verlag, GTM volume
            84, 1990.

.. [IS2005] Alfredo Iusem and Alberto Seeger.
            On pairs of vectors achieving the maximal angle of a convex cone.
            Mathematical Programming, 104(2-3):501-523, 2005.
            :doi:`10.1007/s10107-005-0626-z`.

.. [ISSK2009] \M. Izadi, B. Sadeghiyan, S. S. Sadeghian, H. A. Khanooki,
              *MIBS: A new lightweight block cipher*; in
              CANS, (2009), pp. 334-348.

.. [Ive2012] \S. Iveson,
             *Tableaux on `k + 1`-cores, reduced words for affine
             permutations, and `k`-Schur expansions*,
             Operators on `k`-tableaux and the `k`-Littlewood-Richardson
             rule for a special case,
             UC Berkeley: Mathematics,  Ph.D. Thesis,
             https://escholarship.org/uc/item/7pd1v1b5

.. [Iwa1964] \N. Iwahori, On the structure of a Hecke ring of a
             Chevalley group over a finite
             field,  J. Fac. Sci. Univ. Tokyo Sect. I, 10 (1964),
             215--236 (1964). :mathscinet:`MR0165016`

.. [Iwa1972] \K. Iwasawa, *Lectures on p-adic L-functions*, Princeton
             University Press, 1972.

.. _ref-J:

**J**

.. [Ja1971] \N. Jacobson. *Exceptional Lie Algebras*. Marcel Dekker,
            Inc. New York. 1971. IBSN No. 0-8247-1326-5.

.. [Jet2008] \D. Jetchev. Global divisibility of Heegner points and
             Tamagawa numbers. Compos. Math. 144 (2008), no. 4, 811--826.

.. [Jeong2017] Juyoung Jeong.
               Spectral sets and functions on Euclidean Jordan algebras.
               University of Maryland, Baltimore County, Ph.D. thesis, 2017.

.. [JK1981] Gordon James, Adalbert Kerber,
            *The Representation Theory of the Symmetric Group*,
            Encyclopedia of Mathematics and its Applications, vol. 16,
            Addison-Wesley 1981.

.. [JK2002] Zvonimir Jankoa and Hadi Kharaghani. *A Block Negacyclic Bush-Type
            Hadamard Matrix and Two Strongly Regular Graphs*.
            J. Combin. Theory Ser. A 98 (2002), no. 1, 118--126.
            :doi:`10.1006/jcta.2001.3231`

.. [JK2003] \L. K. Jørgensen, M. Klin, M.,
            *Switching of edges in strongly regular graphs.
            I. A family of partial difference sets on 100 vertices*,
            Electronic Journal of Combinatorics 10(1), 2003.

.. [JKT2001] Zvonimir Janko, Hadi Kharaghani, and Vladimir D. Tonchev.
             *The existence of a Bush-type Hadamard matrix of order 324
             and two new infinite classes of symmetric designs*.
             Des. Codes Cryptogr. 24(2):225--232, 2001.
             :doi:`10.1023/A:1011212922844`

.. [JL2009] Nicolas Jacon and Cedric Lecouvey.
            *Kashiwara and Zelevinsky involutions in affine type A*.
            Pac. J. Math. 243(2):287-311 (2009).

.. [JL2016] \M. Jones and L. Lapointe. *Pieri rules for Schur
            functions in superspace*. Preprint, :arxiv:`1608.08577`

.. [JMP2009] Michael Joswig, Benjamin Müller, and Andreas Paffenholz, polymake
             and lattice polytopes, 21st International Conference on Formal
             Power Series and Algebraic Combinatorics (FPSAC 2009), Discrete
             Math. Theor. Comput. Sci. Proc., AK, Assoc. Discrete
             Math. Theor. Comput. Sci., Nancy, 2009, pp. 491–502

.. [JNC2010] David Joyner, Minh Van Nguyen, and Nathann Cohen.
             *Algorithmic Graph Theory*. 2010,
             http://code.google.com/p/graph-theory-algorithms-book/

.. [JNSV2016] Claude-Pierre Jeannerod, Vincent Neiger, Eric Schost, and Gilles
             Villard. Fast Computation of Minimal Interpolation Bases in Popov
             Form for Arbitrary Shifts. In Proceedings ISSAC 2016 (pages
             295-302). https://doi.org/10.1145/2930889.2930928

.. [Joh1980] \D. Johnson, "Spin structures and quadratic forms on surfaces",
             J. London Math. Soc (2), 22, 1980, 365-373

.. [Joh1990] \D.L. Johnson. *Presentations of Groups*. Cambridge
             University Press. (1990).

.. [Jon1987] \V. Jones, Hecke algebra representations of braid groups
             and link polynomials.  Ann. of Math. (2) 126 (1987),
             no. 2, 335--388. :doi:`10.2307/1971403`
             :mathscinet:`MR0908150`

.. [Jon2005] \V. Jones, The Jones
             Polynomial, 2005. https://math.berkeley.edu/~vfr/jones.pdf

.. [JRJ94] Jourdan, Guy-Vincent; Rampon, Jean-Xavier; Jard, Claude
           (1994), "Computing on-line the lattice of maximal antichains
           of posets", Order 11 (3) p. 197-210, :doi:`10.1007/BF02115811`

.. [Joy2004] \D. Joyner, Toric codes over finite fields, Applicable
             Algebra in Engineering, Communication and Computing, 15,
             (2004), p. 63-79.

.. [Joy2006] \D. Joyner, *On quadratic residue codes and hyperelliptic
             curves*, (preprint 2006)

.. [JP2002] \J. Justin, G. Pirillo, Episturmian words and episturmian
            morphisms, Theoret. Comput. Sci. 276 (2002) 281--313.

.. [JPdA15] \N. Jacon and L. Poulain d'Andecy. *An isomorphism theorem
            for Yokonuma-Hecke algebras and applications to link
            invariants*. (2015) :arxiv:`1501.06389v3`.

.. [IS2006] \Y.J. Ionin, S. Shrikhande,
            *Combinatorics of symmetric designs*.
            Cambridge University Press, 2006.

.. [JS2010] \B. Jones, A. Schilling.
            "Affine structures and a tableau model for `E_6` crystals",
            J. Algebra. **324** (2010). 2512-2542.
            :doi:`10.1016/j.bbr.2011.03.031`, :arxiv:`0909.2442`.

.. [JV2000] \J. Justin, L. Vuillon, *Return words in Sturmian and
            episturmian words*, Theor. Inform. Appl. 34 (2000)
            343--356.

.. _ref-K:

**K**

.. [Ka1990] Victor G. Kac. *Infinite-dimensional Lie Algebras*. Third
            edition. Cambridge University Press, Cambridge, 1990.

.. [Kal1992] \B. Kaliski,
             *The MD2 message-digest algorithm*; in
             RFS 1319, (1992).

.. [Ka1993] Masaki Kashiwara, The crystal base and Littelmann's
            refined Demazure character formula, Duke Math. J. 71
            (1993), no. 3, 839--858.

.. [Ka2003] \M. Kashiwara.
            Realizations of Crystals.
            Combinatorial and geometric representation theory (Seoul, 2001),
            Contemp. Math. **325**, Amer. Math. Soc., pp. 133--139, 2003.

.. [Kai1980] Thomas Kailath. "Linear Systems", Prentice-Hall, 1980.

.. [Kai2012] Thomas Kaiser,
             *A short proof of the tree-packing theorem*,
             J. Discrete Math. 312(10): 1689-1691, 2012.
             :doi:`10.1016/j.disc.2012.01.020`, :arxiv:`0911.2809`.

.. [Kal1980] \T. Kaliath, "Linear Systems", Prentice-Hall, 1980,
             383--386.

.. [Kam2007] Joel Kamnitzer,
             *The crystal structure on the set of Mirković-Vilonen polytopes*,
             Adv. Math. **215** (2007), 66-93.

.. [Kam2010] Joel Kamnitzer, *Mirković-Vilonen cycles and polytopes*,
             Ann. Math. (2) **171** (2010), 731-777.

.. [Kan1958] \D. M. Kan, *A combinatorial definition of homotopy
             groups*, Ann. Math. (2) 67 (1958), 282-312.

<<<<<<< HEAD
.. [Kar1993] Vahid Karimipour.
             *Representations of the coordinate ring of* `GL_q(n)`.
             (1993). :arxiv:`hep-th/9306058`.

.. [Kas1971] \T. Kasami: *The weight enumerators for several classes of
             subcodes of the second order binary Reed-Muller codes*.
             Information and Control, 18, pp. 369-394, 1971.
=======
.. [Kas2018] András Kaszanyitzky. *The GraftalLace Cellular Automata*.
             Preprint, :arxiv:`1805.11532`.
>>>>>>> 82946c17

.. [Kat1991] Nicholas M. Katz, *Exponential sums and differential equations*,
             Princeton University Press, Princeton NJ, 1991.

.. [Kat2004] Kayuza Kato, `p`-adic Hodge theory and values of zeta
             functions of modular forms, Cohomologies `p`-adiques et
             applications arithmétiques III, Astérisque vol 295, SMF,
             Paris, 2004.

.. [Kau1968] \W. H. Kautz. "Bounds on directed (d, k) graphs". Theory of
             cellular logic networks and machines, AFCRL-68-0668, SRI Project
             7258, Final Rep., pp. 20-28, 1968.

.. [Kaw2009] Kawahira, Tomoki. *An algorithm to draw external rays of the
             Mandelbrot set*, Nagoya University, 23 Apr. 2009.
             math.titech.ac.jp/~kawahira/programs/mandel-exray.pdf

.. [Kir2016] \M. Kirschmer, *Definite quadratic and hermitian forms with small
             class number*, Habilitationsschrift, RWTH Aachen University, 2016.
             http://www.math.rwth-aachen.de/~Markus.Kirschmer/papers/herm.pdf

.. [KB1983] \W. Kühnel and T. F. Banchoff, "The 9-vertex complex
            projective plane", Math. Intelligencer 5 (1983), no. 3,
            11-22.

.. [KB1995] \A. N. Kirillov, A. D. Berenstein,
            *Groups generated by involutions, Gelfand--Tsetlin patterns,
            and combinatorics of Young tableaux*,
            Algebra i Analiz, 1995, Volume 7, Issue 1, pp. 92--152.
            http://math.uoregon.edu/~arkadiy/bk1.pdf

.. [Ke1991] \A. Kerber. Algebraic combinatorics via finite group
            actions, 2.2 p. 70. BI-Wissenschaftsverlag,
            Mannheim, 1991.

.. [Ke2008] \B. Keller, *Cluster algebras, quiver representations
            and triangulated categories*, :arxiv:`0807.1960`.

.. [Ked2001] Kedlaya, K., *Counting points on hyperelliptic curves using
             Monsky-Washnitzer cohomology*, J. Ramanujan Math. Soc. 16 (2001) no
             4, 323-338

.. [KeSm1998] \S. Keller and M. Smid, *Modes of Operation Validation System
              (MOVS): Requirements and Procedures* NIST Special Publication
              800-17, 1998 :doi:`10.6028/NIST.SP.800-17`

.. [KG2016] \P. Karpmann and Benjamin Gregoire, *The LITTLUN S-box and the FLY
            block cipher*, Lightweight Cryptography Workshop, 2016.
            https://www.nist.gov/sites/default/files/documents/2016/10/18/karpman-paper-lwc2016.pdf

.. [Kin1992] Nancy G. Kinnersley, *The vertex separation number of a graph
             equals its path-width*, Information Processing Letters
             42(6):345-350, 1992. :doi:`10.1016/0020-0190(92)90234-M`.

.. [KK1995] Victor Klee and Peter Kleinschmidt,
            *Convex polytopes and related complexes.*, in \R. L. Graham,
            \M. Grötschel, \L Lovász, *Handbook of combinatorics*,
            Vol. 1, Chapter 18, 1995

.. [KKMMNN1992] S-J. Kang, M. Kashiwara, K. C. Misra, T. Miwa, T. Nakashima,
                and A. Nakayashiki. *Affine crystals and vertex models*.
                Int. J. Mod. Phys. A, **7** (suppl. 1A), (1992) pp. 449-484.

.. [KKPSSSYYLLCHH2004] \D. Kwon, J. Kim, S. Park, S. H. Sung, Y. Sohn,
                       \J. H. Song, Y. Yeom, E-J. Yoon, S. Lee, J. Lee,
                       \S. Chee, D. Han, and J. Hong,
                       *New block cipher: ARIA*; in ICISC, (2004), pp. 432-445.

.. [KKS2007] \S.-J. Kang, J.-A. Kim, and D.-U. Shin.
             Modified Nakajima Monomials and the Crystal `B(\infty)`.
             J. Algebra **308**, pp. 524--535, 2007.

.. [KL1979] \D. Kazhdan and G. Lusztig. *Representations of Coxeter
            groups and Hecke algebras*. Invent. Math. **53** (1979).
            no. 2, 165--184. :doi:`10.1007/BF01390031` :mathscinet:`MR0560412`

.. [KL1990] \P. Kleidman and M. Liebeck. *The subgroup structure of
            the finite classical groups*. Cambridge University Press, 1990.

.. [KL2008] Chris Kurth and Ling Long, "Computations with finite index
            subgroups of `{\rm PSL}_2(\ZZ)` using Farey symbols",
            Advances in algebra and combinatorics, 225--242, World
            Sci. Publ., Hackensack, NJ, 2008. Preprint version:
            :arxiv:`0710.1835`

.. [Kle1995] \A. Kleshchev. *Branching rules for modular representations of
             symmetric groups. I*. J. Algebra **178** (1995), 493–511.

.. [Kle1996] \A. Kleshchev, *Branching rules for modular representations of symmetric groups III:
              Some corollaries and a problem of Mullineux*, J. London Math. Soc. 54 (1996) 25–38.
              :mathscinet:`MR1395065`

.. [Kle2009] \A. Kleshchev.
             *Representation theory of symmetric groups and related Hecke algebras*.
             Bull. Amer. Math. Soc. **47** (2010), 419–481. :arxiv:`0909.4844`.

.. [KLLRSY2014] \E. B. Kavun, M. M. Lauridsen, G. Leander, C. Rechberger,
                \P. Schwabe, and T. Yalcin, *Prost v1*; CAESAR Competition, (2014).

.. [KLPR2010] \L. R. Knudsen, G. Leander, A. Poschmann, and M. J. B. Robshaw,
              *PRINTcipher: A block cipher for IC-printing*; in
              CHES, (2010), pp. 16-32.

.. [KLRS2016] \S.-J. Kang, K.-H. Lee, H. Ryu, and B. Salisbury.
              *A combinatorial description of the affine Gindikin-Karpelevich
              formula of type* `A_n^{(1)}`. Lie Algebras, Lie Superalgebras,
              Vertex Algebras and Related Topics, Proc. Sympos. Pure Math.,
              vol. 92, Amer. Math. Soc., Providence, RI, 2016, pp. 145–165.

.. [KLS2013] Allen Knutson, Thomas Lam, and David Speyer.
             *Positroid Varieties: Juggling and Geometry*
             Compositio Mathematica, **149** (2013), no. 10.
             :arxiv:`1111.3660`.

.. [Kly1990] Klyachko, Aleksandr Anatolevich.
             Equivariant Bundles on Toral Varieties,
             Math USSR Izv. 35 (1990), 337-375.
             http://iopscience.iop.org/0025-5726/35/2/A04/pdf/0025-5726_35_2_A04.pdf

.. [KM1994] \S.-J. Kang and K. C. Misra.
            Crystal bases and tensor product decompositions of `U_q(G_2)`-modules.
            J. Algebra 163, pp. 675--691, 1994.

.. [KMAUTOM2000] Masayuki Kanda, Shiho Moriai, Kazumaro Aoki, Hiroki Ueda,
                 Youichi Takashima, Kazuo Ohta, and Tsutomu Matsumoto,
                 *E2 - a new 128-bit block cipher*; in IEICE Transactions on
                 Fundamentals of Electronics, Communications and Computer Sciences,
                 E83-A(1):48–59, 12 2000.

.. [KMM2004] Tomasz Kaczynski, Konstantin Mischaikow, and Marian
             Mrozek, "Computational Homology", Springer-Verlag (2004).

.. [KMN2012] On the trace of the antipode and higher
             indicators. Yevgenia Kashina and Susan Montgomery and
             Richard Ng. Israel J. Math., v.188, 2012.

.. [KMOY2007] \M. Kashiwara, K. C. Misra, M. Okado, D. Yamada.
              *Perfect crystals for* `U_q(D_4^{(3)})`, J. Algebra. **317** (2007).

.. [KMR2012] \A. Kleshchev, A. Mathas, and A. Ram, *Universal Specht
             modules for cyclotomic Hecke algebras*,
             Proc. London Math. Soc. (2012) 105 (6): 1245-1289.
             :arxiv:`1102.3519v1`

.. [KN1963] \S. Kobayashi & K. Nomizu : *Foundations of Differential
            Geometry*, vol. 1, Interscience Publishers (New York)
            (1963).

.. [KN1994] \M. Kashiwara and T. Nakashima.
            Crystal graphs for representations of the `q`-analogue of
            classical Lie algebras.
            J. Algebra **165**, no. 2, pp. 295--345, 1994.

.. [KNS2011] Atsuo Kuniba and Tomoki Nakanishi and Junji Suzuki,
             `T`-*systems and* `Y`-*systems in integrable systems*.
             \J. Phys. A, **44** (2011), no. 10.

.. [KnotAtlas] The Knot atlas. http://katlas.org/wiki/Main_Page

.. [Knu1995] Donald E. Knuth, *Overlapping Pfaffians*,
             :arxiv:`math/9503234v1`.

.. [Knu2005] Lars R. Knudsen, *SMASH - A Cryptographic Hash Function*; in
             FSE'05, (2005), pp. 228-242.

.. [Kob1993] Neal Koblitz, *Introduction to Elliptic Curves and
             Modular Forms*.  Springer GTM 97, 1993.

.. [Koe1999] Wolfram Koepf: Effcient Computation of Chebyshev
             Polynomials in Computer Algebra Systems: A Practical
             Guide. John Wiley, Chichester (1999): 79-99.

.. [Koh1996] Kohel, "Endomorphism Rings of Elliptic Curves over Finite
             Fields", UC Berkeley PhD thesis 1996.

.. [Koh2000] David Kohel, *Hecke Module Structure of Quaternions*, in
             Class Field Theory — Its Centenary and Prospect (Tokyo,
             1998), Advanced Studies in Pure Mathematics, 30,
             177-196, 2000.

.. [Koh2004] \E. Kohler. *Recognizing graphs without asteroidal triples*.
             Journal of Discrete Algorithms 2(4):439-452, Dec. 2004,
             :doi:`10.1016/j.jda.2004.04.005`.

.. [KohECHIDNA] Kohel, David.  ECHIDNA: Databases for Elliptic Curves and Higher
                Dimensional Analogues.  Available at
                http://echidna.maths.usyd.edu.au/~kohel/dbs/

.. [Koh2007] \A. Kohnert, *Constructing two-weight codes with prescribed
             groups of automorphisms*, Discrete applied mathematics 155,
             no. 11 (2007):
             1451-1457. http://linearcodes.uni-bayreuth.de/twoweight/

.. [Kol1991] \V. A. Kolyvagin. On the structure of Shafarevich-Tate
             groups. Algebraic geometry, 94--121, Lecture Notes in Math., 1479,
             Springer, Berlin, 1991.

.. [Kos1985] \J.-L. Koszul, *Crochet de Schouten-Nijenhuis et
             cohomologie*, in *Élie Cartan et les mathématiques
             d'aujourd'hui*, Astérisque hors série (1985), p. 257

.. [KP2002] Volker Kaibel and Marc E. Pfetsch, "Computing the Face
            Lattice of a Polytope from its Vertex-Facet Incidences",
            Computational Geometry: Theory and Applications, Volume
            23, Issue 3 (November 2002), 281-290.  Available at
            http://portal.acm.org/citation.cfm?id=763203 and free of
            charge at :arxiv:`math/0106043`

.. [KP2011] Manuel Kauers and Peter Paule. The Concrete Tetrahedron.
            Springer-Verlag, 2011.

.. [KP2002b] James Kuzmanovich; Andrey Pavlichenkov, *Finite
             Groups of Matrices Whose Entries Are Integers*, The American
             Mathematical Monthly, Vol. 109, No. 2. (2002) pp. 173-186

.. [KPRWZ2010] \M. H. Klin, C. Pech, S. Reichard, A. Woldar, M. Zvi-Av,
               *Examples of computer experimentation in algebraic
               combinatorics*, ARS MATHEMATICA CONTEMPORANEA 3 (2010) 237–258.
               :doi:`10.26493/1855-3974.119.60b`.
               http://amc-journal.eu/index.php/amc/article/viewFile/119/118

.. [Kra1999] \C. Krattenthaler,
           *Another Involution Principle-Free Bijective Proof of Stanley's Hook Content Formula*,
           Journal of Combinatorial Theory, Series A, **88** (1999), 66-92,
           http://www.sciencedirect.com/science/article/pii/0012365X9290368P

.. [Kra2006] Christian Krattenthaler.  *Growth diagrams, and
             increasing and decreasing chains in fillings of Ferrers
             shapes*.  Advances in Applied Mathematics Volume 37,
             Number 3 (2006), pp. 404-431.

.. [Kr1971] \D. Kraines, "On excess in the Milnor basis," Bull. London
            Math. Soc. 3 (1971), 363-365.

.. [Kr2016] Stefan Kranich, An epsilon-delta bound for plane algebraic curves
            and its use for certified homotopy continuation of systems of plane
            algebraic curves, :arxiv:`1505.03432`

.. [KR2001] \J. Kahane and A. Ryba. *The hexad game*, Electronic
            Journal of Combinatorics, **8**
            (2001). http://www.combinatorics.org/Volume_8/Abstracts/v8i2r11.html

.. [KR2001b] \P.L. Krapivsky and S. Redner. "Organization of Growing Random
             Networks", Phys. Rev. E vol. 63 (2001), p. 066123.

.. [KR2005] \P.L. Krapivsky and S. Redner. "Network Growth by Copying",
             Phys. Rev. E vol. 71 (2005), p. 036118.

.. [Kra1989] Kraus, Alain, Quelques remarques à propos des invariants
             \(c_4\), \(c_6\) et \(\Delta\) d'une courbe elliptique, Acta
             Arith. 54 (1989), 75-80.

.. [Kre2002] \V. Kreps. *Social Network Analysis* (2002).
             [Online] Available: http://www.orgnet.com/sna.html

.. [KRG1996] \S. Klavzar, A. Rajapakse, and I. Gutman. *The Szeged and the
             Wiener index of graphs*. Applied Mathematics Letters, 9(5):45--49,
             1996. :doi:`10.1016/0893-9659(96)00071-7`.

.. [KS] Sheldon Katz and Stein Arild Stromme, "Schubert",
        A Maple package for intersection theory and enumerative geometry.

.. [KS1998] Maximilian Kreuzer and Harald Skarke, *Classification of
            Reflexive Polyhedra in Three Dimensions*,
            :arxiv:`hep-th/9805190`

.. [KS2002] \A. Khare and U. Sukhatme. "Cyclic Identities Involving
            Jacobi Elliptic Functions",
            preprint 2002. :arxiv:`math-ph/0201004`

.. [KS2006] Atsuo Kuniba and Reiho Sakamoto,
            *The Bethe ansatz in a periodic box-ball system and the
            ultradiscrete Riemann theta function*, J. Stat. Mech.,
            P09005 (2006).

.. [KS2010] \J.-A. Kim and D.-U. Shin.
            *Generalized Young walls and crystal bases for quantum affine
            algebra of type* `A`. Proc. Amer. Math. Soc. **138** (2010), no. 11,
            3877--3889.

.. [KS2019] \J. Kliem and C. Stump.
            *A face iterator for polyhedra and more general finite locally
            branched lattices*.
            Preprint (2019): :arxiv:`1905.01945`.

.. [KSV2011] Ian Kiming, Matthias Schuett and Helena Verrill, "Lifts
             of projective congruence groups", J. London
             Math. Soc. (2011) 83 (1): 96-120,
             :doi:`10.1112/jlms/jdq062`, :arxiv:`0905.4798`.

.. [KT1986] \N. Kerzman and M. R. Trummer. "Numerical Conformal
            Mapping via the Szego kernel". Journal of Computational
            and Applied Mathematics, 14(1-2): 111--123, 1986.

.. [KT2013] \K. Tsukazaki, Explicit Isogenies of Elliptic Curves,
            PhD thesis, University of Warwick, 2013.

.. [KTT2006] \A. Kuniba, T. Takagi, and A. Takenouchi,
             *Bethe ansatz and inverse scattering transform in a periodic
             box-ball system*, Nuclear Phys. B **747**, no. 3 (2006), 354--397.

.. [Kuh1987] \W. Kühnel, "Minimal triangulations of Kummer varieties",
             Abh. Math. Sem. Univ. Hamburg 57 (1987), 7-20.

.. [Kuh1995] Kuhnel, "Tight Polyhedral Submanifolds and Tight
             Triangulations" Lecture Notes in Mathematics Volume 1612,
             1995

.. [Kul1991] Ravi Kulkarni, "An arithmetic geometric method in the
             study of the subgroups of the modular group", American
             Journal of Mathematics 113 (1991), no 6, 1053-1133

.. [Kur2008] Chris Kurth, "K Farey package for Sage",
             http://wayback.archive-it.org/855/20100510123900/http://www.public.iastate.edu/~kurthc/research/index.html

.. [KV2003] Kim, Jeong Han and Vu, Van H. *Generating random regular
            graphs*. Proc. 35th ACM Symp. on Thy. of Comp. 2003, pp
            213-222. ACM Press, San Diego, CA, USA.
            :doi:`10.1145/780542.780576`.

.. [Kwon2012] Jae-Hoon Kwon. *Crystal bases of* `q`-*deformed Kac Modules
              over the Quantum Superalgebra* `U_q(\mathfrak{gl}(m|n))`.
              International Mathematics Research Notices. Vol. 2014, No. 2,
              pp. 512-550 (2012)

.. [KX1998] \S. König and C. Xi.
            *On the structure of cellular algebras*.
            Algebras and modules, II (Geiranger, 1996), 365–386,
            CMS Conf. Proc., **24**, Amer. Math. Soc., Providence, RI, 1998.
            :mathscinet:`MR1648638`

.. [KZ2003] \M. Kontsevich, A. Zorich "Connected components of the
            moduli space of Abelian differentials with prescripebd
            singularities" Invent. math. 153, 631-678 (2003)

.. _ref-L:

**L**

.. [Lab2008] \S. Labbé, *Propriétés combinatoires des* `f`-*palindromes*,
             Mémoire de maîtrise en Mathématiques, Montréal, UQAM,
             2008, 109 pages.

.. [Lam1996] \T. K. Lam. *B and D analogues of stable Schubert polynomials and
             related insertion algorithms*. PhD Thesis, MIT, 1996.

.. [Lam2004] Thomas Lam, *Growth diagrams, domino insertion and
             sign-imbalance*.  Journal of Combinatorial Theory,
             Series A Volume 107, Number 1 (2004), pp. 87-115.

.. [Lam2005] \T. Lam, *Affine Stanley symmetric functions*,
             Amer. J. Math.  128 (2006), no. 6, 1553--1586.

.. [Lam2008] \T. Lam. *Schubert polynomials for the affine
             Grassmannian*. J. Amer. Math. Soc., 2008.

.. [Lan2002] \S. Lang : *Algebra*, 3rd ed., Springer (New York) (2002);
             :doi:`10.1007/978-1-4613-0041-0`

.. [Lan2008] \E. Lanneau, *Connected components of the strata of the
             moduli spaces of quadratic differentials*, Annales
             sci. de l'ENS, serie 4, fascicule 1, 41, 1-56 (2008)

.. [Lasc] \A. Lascoux. *Chern and Yang through ice*.
          Preprint.

.. [Lau2011] Alan G.B. Lauder, *Computations with classical and p-adic
             modular forms*, LMS J. of Comput. Math. 14 (2011),
             214-231.

.. [Laz1992] Daniel Lazard, *Solving Zero-dimensional Algebraic
             Systems*, in Journal of Symbolic Computation (1992)
             vol\. 13, pp\. 117-131

.. [Laz2004] Robert Lazarsfeld:
             Positivity in algebraic geometry II;
             Positivity for Vector Bundles, and Multiplier Ideals,
             Modern Surveys in Mathematics volume 49 (2004).

.. [LB1962] \C. G. Lekkerkerker, \J. Ch. Boland. *Representation of a finite
            graph by a set of intervals on the real line*. Fundamenta
            Mathematicae, 51:45-64, 1962; :doi:`10.4064/fm-51-1-45-64`.

.. [LB1988] Lee, P.J., Brickell, E.F. An observation on the security of
            McEliece's public-key cryptosystem. EuroCrypt 1988. LNCS, vol. 330, pp.
            275–280.

.. [LdB1982] \A. Liberato de Brito, 'FORTRAN program for the integral
             of three spherical harmonics', Comput. Phys. Commun.,
             Volume 25, pp. 81-85 (1982)

.. [Lee1996] Marc van Leeuwen.  *The Robinson-Schensted and
             Sch\"utzenberger algorithms, an elementary approach*.
             Electronic Journal of Combinatorics 3, no. 2 (1996):
             Research Paper 15, approx. 32 pp. (electronic)

.. [Lee1997] \J. M. Lee, *Riemannian Manifolds*, Springer (New York) (1997);
             :doi:`10.1007/b98852`

.. [Lee2011] \J. M. Lee, *Introduction to Topological Manifolds*, 2nd ed.,
             Springer (New York) (2011); :doi:`10.1007/978-1-4419-7940-7`

.. [Lee2013] \J. M. Lee, *Introduction to Smooth Manifolds*, 2nd ed.,
             Springer (New York) (2013); :doi:`10.1007/978-1-4419-9982-5`

.. [Lei2013] Tom Leinster, *The magnitude of metric spaces*.
             Doc. Math. 18 (2013), 857-905.

.. [Lev2014] Lionel Levine. *Threshold state and a conjecture of
             Poghosyan, Poghosyan, Priezzhev and Ruelle*,
             Communications in Mathematical Physics.

.. [Lew2000] Robert Edward Lewand. *Cryptological Mathematics*. The
             Mathematical Association of America, 2000.

.. [Li1995] Peter Littelmann, Crystal graphs and Young
            tableaux, J. Algebra 175 (1995), no. 1, 65--87.

.. [Li1995b] \P. Littelmann, Paths and root operators in representation
             theory. Ann. of Math. (2) 142 (1995), no. 3, 499-525.

.. [Lic1977] \A. Lichnerowicz, *Les variétés de Poisson et leurs
             algèbres de Lie associées*, Journal of Differential
             Geometry **12**, 253 (1977); :doi:`10.4310/jdg/1214433987`

.. [Lic1997] William B. Raymond Lickorish. An Introduction to Knot
             Theory, volume 175 of Graduate Texts in
             Mathematics. Springer-Verlag, New York, 1997. ISBN
             0-387-98254-X

.. [Lim] \C. H. Lim,
         *CRYPTON: A New 128-bit Block Cipher*; available at
         http://next.sejong.ac.kr/~chlim/pub/cryptonv05.ps

.. [Lim2001] \C. H. Lim,
             *A Revised Version of CRYPTON: CRYPTON V1.0*; in FSE'01, pp. 31--45.

.. [Lin1999] \J. van Lint, Introduction to coding theory, 3rd ed.,
             Springer-Verlag GTM, 86, 1999.

.. [Liv1993] Charles Livingston, *Knot Theory*, Carus Mathematical
             Monographs, number 24.

.. [Liv2006] \M. Livernet, *A rigidity theorem for pre-Lie algebras*, J. Pure Appl.
             Algebra 207 (2006), no 1, pages 1-18.
             Preprint: :arxiv:`math/0504296v2`.

.. [LLM2003] \A. Lascoux, L. Lapointe, and J. Morse.  *Tableau atoms and a new
             Macdonald positivity conjecture.* Duke Math Journal, **116 (1)**,
             2003.  :arxiv:`math/0008073`

.. [LLM2014] Lee, Li, Mills, A combinatorial formula for certain
             elements in the upper cluster algebra, :arxiv:`1409.8177`

.. [LLMS2006] \T. Lam, L. Lapointe, J. Morse, M. Shimozono,
              Affine insertion and Pieri rules for the affine Grassmannian,
              Memoirs of the AMS, 208 (2010), no. 977, :arxiv:`math.CO/0609110`

.. [LLMS2013] Thomas Lam, Luc Lapointe, Jennifer Morse, and Mark Shimozono (2013).
              *The poset of k-shapes and branching rules for k-Schur functions*
              <http://breakfreerun.org/index.php/ebooks/the-poset-of-k-shapes-and-branching-rules-for-k-schur-functions>`_. Memoirs of the American Mathematical Society, 223(1050), 1-113. DOI: 10.1090/S0065-9266-2012-00655-1

.. [LLMSSZ2013] Thomas Lam, Luc Lapointe, Jennifer Morse, Anne
                Schilling, Mark Shimozono and Mike Zabrocki.
                *k-Schur functions and affine Schubert calculus*, 2013.
                :arxiv:`1301.3569`.

.. [LLT1996] Alain Lascoux, Bernard Leclerc, and Jean-Yves Thibon.
             *Hecke algebras at roots of unity and crystal bases of
             quantum affine algebras*. Comm. Math. Phys.
             **181** (1996), pp 205-263.
             :mathscinet:`MR1410572`

.. [LLT] \A. Lascoux, B. Leclerc, and J.Y. Thibon.  *The Plactic Monoid*.
         Survey article available at
         [http://www-igm.univ-mlv.fr/~jyt/ARTICLES/plactic.ps]

.. [LLWC2011] Chien-Hung Lin, Jia-Jie Liu, Yue-Li Wang, William Chung-Kung Yen,
              *The Hub Number of Sierpinski-Like Graphs*, Theory Comput Syst
              (2011), vol 49, :doi:`10.1007/s00224-010-9286-3`

.. [LLYCL2005] \H. J. Lee, S. J. Lee, J. H. Yoon, D. H. Cheon, and J. I. Lee,
               *The SEED Encryption Algorithm*; in
               RFC 4269, (2005).

.. [LLZ2014] \K. Lee, \L. Li, and \A. Zelevinsky, *Greedy elements in rank 2
             cluster algebras*, Selecta Math. 20 (2014), 57-82.

.. [LM2004] Lapointe, L. and Morse, J. 'Order Ideals in Weak Subposets
            of Young's Lattice and Associated Unimodality Conjectures'. Ann.
            Combin. (2004)

.. [LM2006] Vadim Lyubashevsky and Daniele Micciancio. Generalized
            compact knapsacks are collision resistant. ICALP,
            pp. 144--155, Springer, 2006.

.. [LM2006b] L. Lapointe, J. Morse. Tableaux on `k+1`-cores, reduced
             words for affine permutations, and `k`-Schur expansions.
             J. Combin. Theory Ser. A 112 (2005), no. 1, 44--81.
             MR2167475 (2006j:05214)

.. [LM2011] \A. Lauve, M. Mastnak. *The primitives and antipode in
            the Hopf algebra of symmetric functions in noncommuting variables*.
            Advances in Applied Mathematics. **47** (2011). 536-544.
            :arxiv:`1006.0367v3` :doi:`10.1016/j.aam.2011.01.002`.

.. [LM2018] \A. Lauve, M. Mastnak. *Bialgebra coverings and transfer
            of structure*. Preprint, :arxiv:`1803.02691`.

.. [LMR2010] \N. Linial, R. Meshulam and M. Rosenthal, "Sum complexes
             -- a new family of hypertrees", Discrete & Computational
             Geometry, 2010, Volume 44, Number 3, Pages 622-636

.. [LNSSS2013] \C. Lenart, S. Naito, D. Sagaki, A. Schilling, M. Shimozono,
               *A uniform model for Kirillov-Reshetikhin crystals. Extended abstract.*
               DMTCS proc, to appear ( :arxiv:`1211.6019` )

.. [Lod1995] Jean-Louis Loday. *Cup-product for Leibniz cohomology and
             dual Leibniz algebras*. Math. Scand., pp. 189--196
             (1995). http://www.math.uiuc.edu/K-theory/0015/cup_product.pdf

.. [Loe2007] David Loeffler, *Spectral expansions of overconvergent
             modular functions*, Int. Math. Res. Not 2007 (050).
             :arxiv:`math/0701168`.

.. [LOS2012] \C. Lecouvey, M. Okado, M. Shimozono.
             "Affine crystals, one-dimensional sums and parabolic Lusztig
             `q`-analogues". Mathematische Zeitschrift. **271** (2012). Issue 3-4.
             819-865. :doi:`10.1007/s00209-011-0892-9`, :arxiv:`1002.3715`.

.. [Lot1983] \M. Lothaire, *Combinatorics on Words*, vol. 17 of
             Encyclopedia of Mathematics and its Applications,
             Addison-Wesley, Reading, Massachusetts (1983)

.. [Lot1997] \M. Lothaire, Combinatorics on Words, Cambridge University
             Press, (1997).

.. [Lot2002] \M. Lothaire, *Algebraic combinatorics on
             words*. Cambridge University Press (2002).

.. [Lot2005] \M. Lothaire, *Applied combinatorics on
             words*. Cambridge University Press (2005).

.. [Lov1979] László Lovász,
             *On the Shannon capacity of a graph*,
             IEEE Trans. Inf. Th. 25(1979), 1-7.
             :doi:`10.1109/TIT.1979.1055985`.

.. [LP2007] \G. Leander and A. Poschmann,
            *On the Classification of 4 Bit S-boxes*; in WAIFI, (2007), pp. 159-176.

.. [LP2008] \C. Lenart and A. Postnikov. *A combinatorial model for
            crystals of Kac-Moody algebras*. Trans. Amer. Math. Soc. 360 (2008),
            4349-4381.

.. [LP2011] Richard Lindner and Chris Peikert. Better key sizes (and
            attacks) for LWE-based encryption. in Proceeding of the
            11th international conference on Topics in cryptology:
            CT-RSA 2011. Springer 2011,
            :doi:`10.1007/978-3-642-19074-2_21`

.. [LPR2010] Vadim Lyubashevsky, Chris Peikert, and Oded Regev. On
             Ideal Lattices and Learning with Errors over Rings. in
             Advances in Cryptology --
             EUROCRYPT 2010. Springer 2010. :doi:`10.1007/978-3-642-13190-5_1`

.. [LR1998] Jean-Louis Loday and Maria O. Ronco.
            *Hopf algebra of the planar binary trees*,
            Advances in Mathematics, volume 139, issue 2,
            10 November 1998, pp. 293-309.
            http://www.sciencedirect.com/science/article/pii/S0001870898917595

.. [LR0102066] Jean-Louis Loday and Maria O. Ronco.
               Order structure on the algebra of permutations
               and of planar binary trees.
               :arxiv:`math/0102066v1`.

.. [LS] \A. Lum, W. Stein. Verification of the Birch and
        Swinnerton-Dyer Conjecture for Elliptic Curves with Complex
        Multiplication (unpublished)

.. [LS1981] \J. H. van Lint, and A. Schrijver,
            *Construction of strongly regular graphs, two-weight codes and
            partial geometries by finite fields*,
            Combinatorica, 1(1), 1981, 63-73.
            :doi:`10.1007/BF02579178`.

.. [LS1990] \A. Lascoux, M.-P. Schutzenberger.
            Keys and standard bases, invariant theory and tableaux.
            IMA Volumes in Math and its Applications (D. Stanton, ED.).
            Southend on Sea, UK, 19 (1990). 125-144.

.. [LS1994] Eike Lau and Dierk Schleicher.
            *Internal addresses in the Mandelbrot set and irreducibility of
            polynomials*. Stony Brook Preprint #19 (1994).
            https://www.math.stonybrook.edu/theses/thesis94-2/part1.pdf

.. [LS2007] Thomas Lam and Mark Shimozono.  *Dual graded graphs for
            Kac-Moody algebras*.  Algebra & Number Theory 1.4 (2007)
            pp. 451-488.

.. [LSS2009] \T. Lam, A. Schilling, M. Shimozono. *Schubert
             polynomials for the affine Grassmannian of the symplectic
             group*. Mathematische Zeitschrift 264(4) (2010) 765-811
             (:arxiv:`0710.2720`)

.. [LS2012] \K.-H. Lee and B. Salisbury.
            Young tableaux, canonical bases, and the Gindikin-Karpelevich formula.
            :arxiv:`1205.6006`.

.. [LS2017] Xuan Liu and Travis Scrimshaw. *A uniform approach to soliton
            cellular automata using rigged configurations*.
            Preprint (2017) :arxiv:`1706.02443`

.. [LSW2012] Svante Linusson, John Shareshian and Michelle L. Wachs,
             *Rees products and lexicographic shellability*,
             J. Comb. 3 (2012), no. 3, 243-276.

.. [LT1998] \B. Leclerc, J.-Y. Thibon, Littlewood-Richardson
            coefficients and Kazhdan-Lusztig polynomials,
            http://front.math.ucdavis.edu/9809.5122

.. [LT2009] \G. I. Lehrer and D. E. Taylor. *Unitary reflection
            groups*. Australian Mathematical Society Lecture
            Series, 2009.

.. [DeLuca2006] \A. De Luca, *Pseudopalindrome closure operators in free
              monoids*, Theoret. Comput. Sci. 362 (2006) 282--300.

.. [LT2018] Zhiqiang Li, Shaobin Tan.
            *Verma modules for rank two Heisenberg-Virasoro algebra*.
            Preprint, (2018). :arxiv:`1807.07735`.

.. [Lut2002] Frank H. Lutz, Császár's Torus, Electronic Geometry Model
             No. 2001.02.069
             (2002). http://www.eg-models.de/models/Classical_Models/2001.02.069/_direct_link.html

.. [Lut2005] Frank H. Lutz, "Triangulated Manifolds with Few Vertices:
             Combinatorial Manifolds", preprint (2005),
             :arxiv:`math/0506372`

.. [LV2012] Jean-Louis Loday and Bruno Vallette. *Algebraic
            Operads*. Springer-Verlag Berlin Heidelberg
            (2012). :doi:`10.1007/978-3-642-30362-3`.

.. [Ltd06] Beijing Data Security Technology Co. Ltd,
           *Specification of SMS4, Block Cipher for WLAN Products - SMS4* (in Chinese);
           Available at http://www.oscca.gov.cn/UpFile/200621016423197990.pdf, (2006).

.. [LTV1999] Bernard Leclerc, Jean-Yves Thibon, and Eric Vasserot.
             *Zelevinsky's involution at roots of unity*.
             J. Reine Angew. Math. 513:33-51 (1999).

.. [LW2012] David Loeffler and Jared Weinstein, *On the computation of
            local components of a newform*, Mathematics of Computation
            **81** (2012) 1179-1200. :doi:`10.1090/S0025-5718-2011-02530-5`

.. [LW2015] \T. Lawson and C. Wuthrich, Vanishing of some Galois
            cohomology groups for elliptic curves, :arxiv:`1505.02940`

.. [LY2001] \K. Lauter and T. Yang, "Computing genus 2 curves from
            invariants on the Hilbert moduli space", Journal of Number Theory 131
            (2011), pages 936 - 958

.. [Lyo2003] \R. Lyons, *Determinantal probability
             measures*. Publications Mathématiques de l'Institut des
             Hautes Études Scientifiques 98(1)  (2003), pp. 167-212.

.. [LZ2004] S. Lando and A. Zvonkine, "Graphs on surfaces and their
            applications", Springer-Verlag, 2004.

.. [LZ2011] Bin Li and Hechun Zhang.
            *Path realization of crystal* `B(\infty)`.
            Front. Math. China, **6** (4), (2011) pp. 689--706.
            :doi:`10.1007/s11464-010-0073-x`

.. _ref-M:

**M**

.. [Mac1916] \F.S. Macaulay. The algebraic theory of modular systems
             Cambridge university press, 1916.

.. [Mac1995] \I. G. Macdonald, Symmetric functions and Hall
             polynomials, second ed., The Clarendon Press, Oxford
             University Press, New York, 1995, With contributions
             by A. Zelevinsky, Oxford Science Publications.

.. [MagmaHGM] *Hypergeometric motives* in Magma,
   http://magma.maths.usyd.edu.au/~watkins/papers/HGM-chapter.pdf

.. [Mar1980] Jacques Martinet, Petits discriminants des corps de
             nombres, Journ. Arithm. 1980, Cambridge Univ. Press,
             1982, 151--193.

.. [Mar2004] \S. Marcus, Quasiperiodic infinite words,
             Bull. Eur. Assoc.  Theor. Comput. Sci. 82 (2004) 170-174.

.. [Mas1994] James L. Massey,
           *SAFER K-64: A byte-oriented block-ciphering algorithm*; in
           FSE’93, Volume 809 of LNCS, pages 1-17.
           Springer, Heidelberg, December 1994.

.. [Mat1992] \O. Mathieu. *Classification of Harish-Chandra
             modules over the Virasoro Lie algebra*.
             Invent. Math. **107(2)** (1992), pp. 225-234.

.. [Mat1999] \A. Mathas.
             *Iwahori-Hecke algebras and Schur algebras of the symmetric group*.
             University Lecture Series, **15**. American Mathematical Society,
             Providence, RI, 1999. xiv+188 pp. ISBN: 0-8218-1926-7
             :mathscinet:`MR1711316`

.. [Mat2002] Jiří Matousek, "Lectures on Discrete Geometry", Springer,
             2002

.. [Ma2009] Sarah Mason, An Explicit Construction of Type A Demazure
            Atoms, Journal of Algebraic Combinatorics, Vol. 29,
            (2009), No. 3, p.295-313. :arxiv:`0707.4267`

.. [Mac1936I] Saunders MacLane, *A construction for prime ideals as absolute
             values of an algebraic field*. Duke Mathematical Journal, 2(3)
             (1936), 492-510.

.. [Mac1936II] Saunders MacLane, *A construction for absolute values in
              polynomial rings*. Transactions of the American Mathematical
              Society, 40(3)(1936), 363-395.

.. [Mac1915] Percy A. MacMahon, *Combinatory Analysis*,
             Cambridge University Press (1915--1916).
             (Reprinted: Chelsea, New York, 1960).

.. [Man2019] V. Manero and M. Marco, *Effective computation of
             degree bounded minimal models of GCDA's*, :arxiv:`1909.07761`

.. [MAR2009] \H. Molina-Abril and P. Réal, *Homology computation using
             spanning trees* in Progress in Pattern Recognition, Image
             Analysis, Computer Vision, and Applications, Lecture
             Notes in Computer Science, volume 5856, pp 272-278,
             Springer, Berlin (2009).

.. [Mar1997] \C.-M. Marle, *The Schouten-Nijenhuis bracket and interior
             products*, Journal of Geometry and Physics **23**, 350
             (1997); :doi:`10.1016/S0393-0440(97)80009-5`

.. [Mark1992] George Markowsky, *Primes, irreducibles and
              extremal lattices*, Order 9 (1992), no. **3**, 265-290.
              :doi:`10.1007%2FBF00383950`

.. [Mar1994] George Markowsky.
             *Permutation lattices revisited*.
             Mathematical Social Sciences, 27 (1994), 59--72.

.. [Mar2009a] Matilde Marcolli, Feynman Motives, Chapter 3,
              Feynman integrals and algebraic varieties,
              http://www.its.caltech.edu/~matilde/LectureN3.pdf

.. [Mas1969] James L. Massey, "Shift-Register Synthesis and BCH
             Decoding." IEEE Trans. on Information Theory, vol. 15(1),
             pp. 122-127, Jan 1969.

.. [Mat1978] \R. A. Mathon, *Symmetric conference matrices of order `pq^2 + 1`*,
             Canad. J. Math. 30 (1978) 321-331, :doi:`10.4153/CJM-1978-029-1`.

.. [Mat2015]  \A. Mathas. *Cyclotomic quiver Hecke algebras of type A*,
              in "Modular representation theory of finite and p-adic groups",
              165–266, Lect. Notes Ser. Inst. Math. Sci. Natl. Univ. Singap.,
              **30**, World Sci. Publ., Hackensack, NJ, 2015.
              :mathscinet:`MR3495747`

.. [MatroidDatabase] `Database of Matroids <http://www-imai.is.s.u-tokyo.ac.jp/~ymatsu/matroid/index.html>`_

.. [May1964] \J. P. May, "The cohomology of restricted Lie algebras
             and of Hopf algebras; application to the Steenrod
             algebra." Thesis, Princeton Univ., 1964.

.. [May1967] \J. P. May, Simplicial Objects in Algebraic Topology,
             University of Chicago Press (1967)

.. [Maz1978] \B. Mazur. Modular curves and the Eisenstein ideal. Inst.
             Hautes Études Sci. Publ. Math. No. 47 (1977), 33--186 (1978).

.. [Maz1978b] \B. Mazur.  Rational Isogenies of Prime Degree.
              *Inventiones mathematicae* 44, 129-162 (1978).

.. [MBRe2011] Patricia Muldoon Brown and Margaret A. Readdy,
              *The Rees product of posets*, J. Comb. 2 (2011), no. 2, 165-191

.. [McC1978] \K. McCrimmon. *Jordan algebras and their
             applications*. Bull. Amer. Math. Soc. **84** 1978.

.. [McE1987] Robert J. McEliece. Finite Fields for Computer
             Scientists and Engineers. Kluwer Academic Publishers, 1987.

.. [McK1998] Brendan D. McKay, "Isomorph-Free Exhaustive generation".
             Journal of Algorithms, 26(2): 306-324, February 1998.

.. [McK2015] McKay, Brendan. *Description of graph6 and sparse6 encodings.*,
             updated Jun 2015.
             http://cs.anu.edu.au/~bdm/data/formats.txt (2019-08-25)

.. [McM1992] John McMillan. *Games, strategies, and managers*. Oxford
             University Press.

.. [Me1997] \G. Melançon, *Factorizing infinite words using Maple*,
            MapleTech journal, vol. 4, no. 1, 1997, pp. 34-42.

.. [MeNoTh11] Frédéric Menous, Jean-Christophe Novelli, Jean-Yves Thibon,
              *Mould calculus, polyhedral cones, and characters of
              combinatorial Hopf algebras*,
              Advances in Applied Mathematics, Volume 51, Issue 2, July 2013,
              Pages 177--227,
              :doi:`10.1016/j.aam.2013.02.003`,
              :arxiv:`1109.1634v2`.

.. [MF1999] \J.H. Mathews and K.D. Fink. *Numerical Methods Using
            MATLAB*.  3rd edition, Prentice-Hall, 1999.

.. [Mes1991] Mestre, Jean-François. *Construction de courbes de genre 2 à partir de
             leurs modules*. Effective methods in algebraic geometry (Castiglioncello,
             1990), 313--334, Progr. Math., 94, Birkhauser Boston, Boston, MA, 1991.

.. [Mil1958] \J. W. Milnor, *The Steenrod algebra and its dual*,
             Ann. of Math. (2) 67 (1958), 150-171.

.. [Mil1974] \J. W. Milnor and J. D. Stasheff, *Characteristic Classes*,
             University Press, Princeton and Tokyo, 1974.

.. [Mil1978] \S. Milne, *A q-analog of restricted growth functions,
             Dobinsky’s equality and Charlier
             polynomials*. Trans. Amer. Math. Soc., 245 (1978),
             89-118.

.. [Mil2004] Victor S. Miller, "The Weil pairing, and its
             efficient calculation", J. Cryptol., 17(4):235-261, 2004

.. [Mil2017] Arthur Milchior, *(Quasi-)linear time algorithm to compute
             LexDFS, LexUP and LexDown orderings*. (2017)
             :arxiv:`1701.00305`

.. [MirMor2009] \R. Miranda, D.R. Morrison, "Embeddings of Integral Quadratic Forms"
                http://www.math.ucsb.edu/~drm/manuscripts/eiqf.pdf .

.. [MKO1998] Hans Munthe--Kaas and Brynjulf Owren.
             *Computations in a free Lie algebra*. (1998).
             `Downloadable from Munthe-Kaas's website
             <http://hans.munthe-kaas.no/work/Blog/Entries/1999/1/1_Article__Computations_in_a_Free_Lie-algebra.html>`_

.. [MLH2008] \C. Magnien, M. Latapy, and M. Habib. *Fast computation of
             empirically tight bounds for the diameter of massive graphs*.
             ACM Journal of Experimental Algorithms 13 (2008).
             :doi:`10.1145/1412228.1455266`.

.. [MMIB2012] \Y. Matsumoto, S. Moriyama, H. Imai, D. Bremner:
              Matroid Enumeration for Incidence Geometry,
              Discrete and Computational Geometry,
              vol. 47, issue 1, pp. 17-43, 2012.

.. [MMY2003] Jean-Christophe Yoccoz, Stefano Marmi and Pierre Moussa
             "On the cohomological equation for interval exchange
             maps", C. R. Acad. Sci. Paris, projet de Note, 2003
             Systèmes dynamiques/Dynamical
             Systems. :arxiv:`math/0304469v1`

.. [MM1998] Gunter Malle and Andrew Mathas.
            *Symmetric cyclotomic Hecke algebras* J. Algebra.
            **205** (1998) pp. 275-293.

.. [MM2015] \J. Matherne and \G. Muller, *Computing upper cluster algebras*,
            Int. Math. Res. Not. IMRN, 2015, 3121-3149.

.. [MNO1994] Alexander Molev, Maxim Nazarov, and Grigori Olshanski.
             *Yangians and classical Lie algebras*. (1994)
             :arxiv:`hep-th/9409025`

.. [Mol2007] Alexander Ivanovich Molev.
             *Yangians and Classical Lie Algebras*.
             Mathematical Surveys and Monographs.
             Providence, RI: American Mathematical Society. (2007)

.. [Mol2015] \A. Molnar, Fractional Linear Minimal Models of Rational Functions,
             M.Sc. Thesis.

.. [Mon1998] \K. G. Monks, "Change of basis, monomial relations, and
             `P^s_t` bases for the Steenrod algebra," J. Pure
             Appl. Algebra 125 (1998), no. 1-3, 235-260.

.. [Mon2010] \T. Monteil, The asymptotic language of smooth curves, talk
             at LaCIM2010.

.. [Mo2009] \D. Moody, Des. Codes Cryptogr. (2009)
            52: 381. :doi:`10.1007/s10623-009-9287-x`

.. [MoPa1994] \P. Morton and P. Patel. The Galois theory of periodic points
              of polynomial maps. Proc. London Math. Soc., 68 (1994), 225-263.

.. [MP2019] \M. Montes, D. Penazzi
            "Yarara and Coral v1"
            https://csrc.nist.gov/CSRC/media/Projects/Lightweight-Cryptography/documents/round-1/spec-doc/yarara_and_coral-spec.pdf

.. [MPP2008] Conrado Martinez, Alois Panholzer and Helmut Prodinger,
             *Generating random derangements*
             :doi:`10.1137/1.9781611972986.7`
             http://www.siam.org/proceedings/analco/2008/anl08_022martinezc.pdf

.. [MR1985] \R. Mathon and A. Rosa,
            *A new strongly regular graph*,
            Journal of Combinatorial Theory, Series A 38, no. 1 (1985): 84-86.
            :doi:`10.1016/0097-3165(85)90025-1`

.. [MR1989] \G. Melançon and C. Reutenauer.
            *Lyndon words, free algebras and shuffles*,
            Can. J. Math., Vol. XLI, No. 4, 1989, pp. 577-591.

.. [MR1995] \C. Malvenuto, C. Reutenauer, *Duality between
            quasi-symmetric functions and the Solomon descent algebra*,
            Journal of Algebra 177 (1995), no. 3, 967-982.
            http://www.lacim.uqam.ca/~christo/Publi%C3%A9s/1995/Duality.pdf

.. [MR2002] \S. Murphy, M. Robshaw *Essential Algebraic Structure
            Within the AES*; in Advances in Cryptology \- CRYPTO
            2002; LNCS 2442; Springer Verlag 2002

.. [MRR1983] \W. H. Mills, David P Robbins, Howard Rumsey Jr.,
             *Alternating sign matrices and descending plane partitions*,
             Journal of Combinatorial Theory, Series A,
             Volume 34, Issue 3, May 1983, Pages 340--359.
             http://www.sciencedirect.com/science/article/pii/0097316583900687

.. [MR2016] \B. Malmskog, C. Rasmussen, "Picard curves over \mathbb{Q}
            with good reduction away from 3". LMS Journal of Computation and
            Mathematics 19 (2016), no. 2, 382-408.
            :doi:`10.1112/S1461157016000413`.

.. [MS1977] \F. J. MacWilliams, N. J. A. Sloane, *The Theory of Error-Correcting
            Codes*, North-Holland, Amsterdam, 1977

.. [MS2003] \T. Mulders, A. Storjohann, "On lattice reduction for
            polynomial matrices", J. Symbolic Comput. 35 (2003),
            no. 4, 377--401

.. [MS2011] \G. Musiker and \C. Stump, *A compendium on the cluster algebra
            and quiver package in sage*, :arxiv:`1102.4844`.

.. [MS2015] Jennifer Morse and Anne Schilling.
            *Crystal approach to affine Schubert calculus*.
            Int. Math. Res. Not. (2015).
            :doi:`10.1093/imrn/rnv194`, :arxiv:`1408.0320`.

.. [MSSY2001] Mateescu, A., Salomaa, A., Salomaa, K. and Yu, S., *A
              sharpening of the Parikh mapping*. Theoret. Informatics Appl. 35
              (2001) 551-564.

.. [MSZ2013] Michael Maschler, Solan Eilon, and Zamir Shmuel. *Game
             Theory*. Cambridge: Cambridge University Press,
             (2013). ISBN 9781107005488.

.. [MT1991] Mazur, B., & Tate, J. (1991). The `p`-adic sigma
            function. Duke Mathematical Journal, 62(3), 663-688.

.. [MTT1986] \B. Mazur, J. Tate, and J. Teitelbaum, On `p`-adic
             analogues of the conjectures of Birch and
             Swinnerton-Dyer, Inventiones mathematicae 84, (1986),
             1-48.

.. [Mu1997] Murty, M. Ram. *Congruences between modular forms*. In "Analytic
            Number Theory" (ed. Y. Motohashi), London Math. Soc. Lecture Notes
            247 (1997), 313-320, Cambridge Univ. Press.

.. [Mul2004] Siguna Muller, "On the Computation of Square Roots in
             Finite Fields", in Designs, Codes and Cryptography,
             Volume 31, Issue 3 (March 2004)

.. [Mur1983] \G. E. Murphy. *The idempotents of the symmetric group
             and Nakayama's conjecture*. J. Algebra **81** (1983). 258-265.

.. [Muth2019] Robert Muth. *Super RSK correspondence with symmetry*.
              Electron. J. Combin. **26** (2019), no. 2, Paper 2.27, 29 pp.
              https://www.combinatorics.org/ojs/index.php/eljc/article/view/v26i2p27,
              :arxiv:`1711.00420`.

.. [Muz2007] \M. Muzychuk.
             *A generalization of Wallis-Fon-Der-Flaass construction of strongly
             regular graphs*.
             J. Algebraic Combin., 25(2):169–187, 2007.
             :doi:`10.1007/s10801-006-0030-7`.

.. [MV2010] \D. Micciancio, P. Voulgaris. *A Deterministic Single
            Exponential Time Algorithm for Most Lattice Problems based
            on Voronoi Cell Computations*. Proceedings of the 42nd ACM
            Symposium Theory of Computation, 2010.

.. [MvOV1996] \A. J. Menezes, P. C. van Oorschot,
              and S. A. Vanstone. *Handbook of Applied
              Cryptography*. CRC Press, 1996.

.. [MW1990] Brendan D. McKay and Nicholas C. Worland. "Uniform Generation of
            Random Regular Graphs of Moderate Degree". Journal of Algorithms,
            11(1):52-67, 1990.
            :doi:`10.1016/0196-6774(90)90029-E`.

.. [MW1994] Yiu-Kwong Man and Francis J. Wright.  *Fast Polynomial
            Dispersion Computation and its Application to Indefinite
            Summation*. ISSAC 1994.

.. [MW2009] Meshulam and Wallach, "Homological connectivity of random
            `k`-dimensional complexes", preprint, math.CO/0609773.

.. _ref-N:

**N**

.. [Nas1950] John Nash. *Equilibrium points in n-person games.*
             Proceedings of the National Academy of Sciences 36.1
             (1950): 48-49.

.. [New2003] Newman, M.E.J. *The Structure and function of complex
             networks*, SIAM Review vol. 45, no. 2 (2003), pp. 167-256.
             :doi:`10.1137/S003614450342480`.

.. [Nie2013] Johan S. R. Nielsen, List Decoding of Algebraic Codes,
             Ph.D. Thesis, Technical University of Denmark, 2013

.. [Nie] Johan S. R. Nielsen, Codinglib,
         https://bitbucket.org/jsrn/codinglib/.

.. [NW1978] \A. Nijenhuis and H. Wilf, Combinatorial Algorithms,
            Academic Press (1978).

.. [Nij1955] \A. Nijenhuis, *Jacobi-type identities for bilinear
             differential concomitants of certain tensor fields. I*,
             Indagationes Mathematicae (Proceedings) **58**, 390 (1955).

.. [Nik1977] V. V. Nikulin, "Integral symmetric bilinear forms and some of their applications"
             Izv. Akad. Nauk SSSR Ser. Mat., 1979, Volume 43, Issue 1, Pages 111–177.

.. [Nil2005] Benjamin Nill,
             "Gorenstein toric Fano varieties",
             Manuscripta Math. 116 (2005), no. 2, 183-210.
             :arxiv:`math/0405448v1` [math.AG]

.. [NN2007] Nisan, Noam, et al., eds. *Algorithmic game theory.*
            Cambridge University Press, 2007.

.. [NO2003] Sampo Niskanen and Patric R. J. Ostergard,
            *Cliquer User's  Guide, Version 1.0*,
            Communications Laboratory, Helsinki University of Technology,
            Espoo, Finland, Tech. Rep. T48, 2003.

.. [Nog1985] Arnaldo Nogueira, "Almost all Interval Exchange
             Transformations with Flips are Nonergodic" (Ergod. Th. &
             Dyn. Systems, Vol 5., (1985), 257-271

.. [Normaliz] Winfried Bruns, Bogdan Ichim, and Christof Soeger,
              Normaliz,
              http://www.mathematik.uni-osnabrueck.de/normaliz/

.. [NormalizMan]  Winfried Bruns, Max Horn, *Normaliz 3.8.5*,
                  2020, https://github.com/Normaliz/Normaliz/blob/master/doc/Normaliz.pdf.

.. [NoThWi08] J.-C. Novelli, J.-Y. Thibon, L. K. Williams,
              *Combinatorial Hopf algebras, noncommutative Hall-Littlewood
              functions, and permutation tableaux*.
              Advances in Mathematics, Volume 224, Issue 4, 10 July 2010,
              pp. 1311--1348,
              :doi:`10.1016/j.aim.2010.01.006`,
              :arxiv:`0804.0995v3`.

.. [NovThi06] Jean-Christophe Novelli, Jean-Yves Thibon,
              *Polynomial realizations of some trialgebras*, FPSAC 2006.
              :arxiv:`math/0605061v1`.

.. [NP2007] Nikolopoulos, S.D. and Palios, L.,
            *Detecting holes and antiholes in graphs*,
            Algorithmica, 2007,
            Vol. 47, number 2, pages 119--138,
            :doi:`10.1007/s00453-006-1225-y`,
            http://www.cs.uoi.gr/~stavros/C-Papers/C-2004-SODA.pdf

.. [NWS2002] Newman, M.E.J., Watts, D.J. and Strogatz, S.H.  *Random
             graph models of social networks*. Proc. Nat. Acad. Sci. USA
             99:1 (2002), 2566-2572. :doi:`10.1073/pnas.012582999`

.. [NX2019] \E. M. d. Nascimento, J. A. M. Xexeo
            "Name of Submission:FlexAEAD -A Lightweight Cipher withIntegrated Authentication"
            https://csrc.nist.gov/CSRC/media/Projects/Lightweight-Cryptography/documents/round-1/spec-doc/FlexAEAD-spec.pdf

.. [NZ1997] \T. Nakashima and A. Zelevinsky.
            Polyhedral Realizations of Crystal Bases for Quantized Kac-Moody Algebras.
            Adv. Math. **131**, pp. 253--278, 1997.

.. [NZ2012] \T. Nakanishi and \A. Zelevinsky, *On tropical dualities in
            cluster algebras*, Algebraic groups and quantum groups,
            Contemp. Math., vol. 565, Amer. Math. Soc.,
            Providence, RI, 2012, pp.  217-226.

.. [Nze2007] Janvier Nzeutchap.  *Binary Search Tree insertion, the
             Hypoplactic insertion, and Dual Graded Graphs*.
             :arxiv:`0705.2689` (2007).

.. _ref-O:

**O**

.. [OGKRKGBDDP2015] \R. Oliynykov, I. Gorbenko, O. Kazymyrov, V. Ruzhentsev,
                    \O. Kuznetsov, Y. Gorbenko, A. Boiko, O. Dyrda, V. Dolgov,
                    and A. Pushkaryov,
                    *A new standard of ukraine: The kupyna hash function*; in
                    Cryptology ePrint Archive, (2015), 885.

.. [Oha2011] \R.A. Ohana. On Prime Counting in Abelian Number
             Fields. http://wstein.org/home/ohanar/papers/abelian_prime_counting/main.pdf.

.. [OLJ2014] Paul W. Olsen, Alan G. Labouseur, Jeong-Hyon Hwang.
             *Efficient Top-k Closeness Centrality Search*,
             Proceedings of the IEEE 30th International Conference on Data
             Engineering (ICDE), 2014. :doi:`10.1109/ICDE.2014.6816651`.

.. [ONe1983] \B. O'Neill : *Semi-Riemannian Geometry*, Academic Press
             (San Diego) (1983)

.. [Onsager1944] Lars Onsager. *Crystal statistics. I. A two-dimensional
                 model with an order-disorder transition*, Phys. Rev.
                 (2) **65** (1944), pp. 117-149.

.. [Ore1933] Oystein Ore.
             *Theory of Non-Commutative Polynomials*
             Annals of Mathematics, Second Series, Volume 34,
             Issue 3 (Jul., 1933), 480-508.

.. [Or2017] \M. Orlitzky. The Lyapunov rank of an improper cone.
            Optimization Methods and Software, 32(1):109-125, 2017,
            :doi:`10.1080/10556788.2016.1202246`.

.. [Or2018a] \M. Orlitzky. Lyapunov rank of polyhedral positive operators.
             Linear and Multilinear Algebra, 66(5):992-1000, 2018,
             :doi:`10.1080/03081087.2017.1331998`.

.. [Or2018b] \M. Orlitzky. Positive and Z-operators on closed convex cones.
             Electronic Journal of Linear Algebra, 34:444-458, 2018,
             :doi:`10.13001/1081-3810.3782`.

.. [ORV] Grigori Olshanski, Amitai Regev, Anatoly Vershik,
         *Frobenius-Schur functions*,
         :arxiv:`math/0110077v1`.
         Possibly newer version at
         http://www.wisdom.weizmann.ac.il/~regev/papers/FrobeniusSchurFunctions.ps

.. [OT1994] Peter Orlik and Hiroaki Terao.
            *Commutative algebras for arrangements*. Nagoya Math. J. **134**
            (1994), 65-73.

.. [OS2018] Se-jin Oh and Travis Scrimshaw. *Categorical relations between
            Langlands dual quantum affine algebras: Exceptional cases*.
            Preprint: :arxiv:`1802.09253` (2018).

.. [OSS2009] Vitaly Osipov, Peter Sanders, Johannes Singler:
             *The Filter-Kruskal Minimum Spanning Tree Algorithm*.
             SIAM ALENEX, 2009: 52-61
             :doi:`10.1137/1.9781611972894.5`

.. [Oum2009] Sang-il Oum,
             *Computing rank-width exactly*,
             Information Processing Letters, 2009,
             vol. 109, n. 13, p. 745--748, Elsevier.
             :doi:`10.1016/j.ipl.2009.03.018`.
             http://mathsci.kaist.ac.kr/~sangil/pdf/2008exp.pdf

.. [Oxl1992] James Oxley, *Matroid theory*, Oxford University
             Press, 1992.

.. [Oxl2011] James Oxley, *Matroid Theory, Second Edition*. Oxford
             University Press, 2011.

.. _ref-P:

**P**

.. [Pak2002] Igor Pak,
             *Hook length formula and geometric combinatorics*,
             Seminaire Lotharingien de Combinatoire, 46 (2001),
             B46f,
             https://eudml.org/doc/121696

.. [PALP] Maximilian Kreuzer, Harald Skarke: "PALP: A Package for
          Analyzing Lattice Polytopes with Applications to Toric
          Geometry" omput.Phys.Commun. 157 (2004) 87-106
          :arxiv:`math/0204356`

.. [Pana2002] \F. Panaite, *Relating the Connes-Kreimer and
              Grossman-Larson Hopf algebras built on rooted trees*,
              Lett. Math. Phys. 51 (2000), no. 3, pages 211-219.
              Preprint: :arxiv:`math/0003074v1`

.. [Pas1992] \D. V. Pasechnik,
             *Skew-symmetric association schemes with two classes and strongly
             regular graphs of type `L_{2n-1}(4n- 1)`*,
             Acta Applicandaie Math. 29(1992), 129-138.
             :doi:`10.1007/BF00053382`.

.. [Pau2006] Sebastian Pauli, "Constructing Class Fields over Local
             Fields", Journal de Théorie des Nombres de Bordeaux,
             Vol. 18, No. 3 (2006), pp. 627-652.

.. [PearsonTest] :wikipedia:`Goodness_of_fit`, accessed 13th
                 October 2009.

.. [Pec2014] Oliver Pechenik, *Cyclic sieving of increasing tableaux and
             small Schroeder paths*, JCTA 125 (2014), 357-378,
             :doi:`10.1016/j.jcta.2014.04.002`

.. [Pen2012] \R. Pendavingh, On the evaluation at `(-i, i)` of the
             Tutte polynomial of a binary matroid. Preprint:
             :arxiv:`1203.0910`

.. [Per2007] Markus Perling,
             Divisorial Cohomology Vanishing on Toric Varieties,
             :arxiv:`0711.4836v2`

.. [Pet2010] Christiane Peters, Information-set decoding for linear codes over
             `GF(q)`, Proc. of PQCrypto 2010, pp. 81-94.

.. [Pha2002] \R. C.-W. Phan. Mini advanced encryption standard
             (mini-AES): a testbed for cryptanalysis
             students. Cryptologia, 26(4):283--306, 2002.

.. [Piz1980] \A. Pizer. An Algorithm for Computing Modular Forms on
             `\Gamma_0(N)`, J. Algebra 64 (1980), 340-390.

.. [Platt1976] \C. R. Platt,
               *Planar lattices and planar graphs*,
               Journal of Combinatorial Theory Series B,
               Vol 21, no. 1 (1976): 30-39.

.. [PoiReu95] Stephane Poirier, Christophe Reutenauer,
              *Algèbres de Hopf de tableaux*,
              Ann. Sci. Math. Québec, 19 (1): 79--90.
              http://www.lacim.uqam.ca/~christo/Publi%C3%A9s/1995/Alg%C3%A8bres%20de%20Hopf%20de%20tableaux.pdf

.. [PM2019] \D. Penazzi, M. Montes. "Shamash (and Shamashash)"
            https://csrc.nist.gov/CSRC/media/Projects/Lightweight-Cryptography/documents/round-1/spec-doc/ShamashAndShamashash-spec.pdf

.. [Pol2003] Robert Pollack, *On the `p`-adic `L`-function of a modular form
            at a supersingular prime*, Duke Math. J. 118 (2003), no. 3, 523-558.

.. [Pol2009] \J. Polhill,
             *Negative Latin square type partial difference sets and
             amorphic association schemes with Galois rings*,
             Journal of Combinatorial Designs 17, no. 3 (2009): 266-282.
             :doi:`10.1002/jcd.20206`.
             http://onlinelibrary.wiley.com/doi/10.1002/jcd.20206/abstract

.. [Pon2010] \S. Pon. *Types B and D affine Stanley symmetric
             functions*, unpublished PhD Thesis, UC Davis, 2010.

.. [Pons2013] Viviane Pons,
              *Combinatoire algébrique liée aux ordres sur les permutations*.
              PhD Thesis. (2013). :arxiv:`1310.1805v1`.

.. [Pons2018] Viviane Pons,
              *The Rise-Contact involution on Tamari intervals*.
              :arxiv:`1802.08335`

.. [Pop1972] \V. M. Popov. "Invariant description of linear, time-invariant
             controllable systems". SIAM Journal on Control, 10(2):252-264,
             1972. :doi:`10.1137/0310020`

.. [Pos1988] \H. Postl. 'Fast evaluation of Dickson Polynomials' Contrib. to
             General Algebra, Vol. 6 (1988) pp. 223-225

.. [Pos2005] \A. Postnikov, Affine approach to quantum Schubert
             calculus, Duke Math. J. 128 (2005) 473-509

.. [PPW2013] \D. Perkinson, J. Perlman, and J. Wilmes.
             *Primer for the algebraic geometry of sandpiles*.
             Tropical and Non-Archimedean
             Geometry, Contemp. Math., 605, Amer. Math. Soc.,
             Providence, RI, 2013.
             :arxiv:`1112.6163`

.. [PR2003] Perrin-Riou, *Arithmétique des courbes elliptiques à
            réduction supersingulière en `p`*,
            Experiment. Math. 12 (2003), no. 2, 155-186.

.. [PR2015] \P. Pilarczyk and P. Réal, *Computation of cubical
            homology, cohomology, and (co)homological operations via
            chain contraction*, Adv. Comput. Math. 41 (2015), pp
            253--275.

.. [PRC2012] \G. Piret, T. Roche, and C. Carlet,
             *PICARO - a block cipher allowing efficient higher-order side-channel
             resistance*; in ACNS, (2012), pp. 311-328.

.. [Prototype_pattern] Prototype pattern,
                       :wikipedia:`Prototype_pattern`

.. [PeSt2011] E. Pelantová, Š. Starosta, Infinite words rich and
              almost rich in generalized palindromes, in: G. Mauri,
              A. Leporati (Eds.), Developments in Language Theory,
              volume 6795 of Lecture Notes in Computer Science,
              Springer-Verlag, Berlin, Heidelberg, 2011, pp. 406--416

.. [PS2002] Jim Pitman, Richard Stanley, *A polytope related to
            empirical distributions, plane trees, parking functions, and
            the associahedron*, J. Discrete Comput. Geom. (2002), 27:4, 603-634,
            :doi:`10.1007/s00454-002-2776-6`, :arxiv:`math/9908029`.

.. [PS2006] Dominique Poulalhon and Gilles Schaeffer,
            *Optimal coding and sampling of triangulations*,
            Algorithmica 46 (2006), no. 3-4, 505-527,
            :doi:`10.1007/s00453-006-0114-8`,
            http://www.lix.polytechnique.fr/~poulalho/Articles/PoSc_Algorithmica06.pdf

.. [PS2011] \R. Pollack, and G. Stevens.  *Overconvergent modular
            symbols and p-adic L-functions.* Annales scientifiques de
            l'École normale supérieure.
            Vol. 44. No. 1. Elsevier, 2011.

.. [PSW1996] Boris Pittel, Joel Spencer and Nicholas Wormald. *Sudden
             Emergence of a Giant k-Core in a Random
             Graph*. (1996). J. Combinatorial Theory. Ser B 67. pages
             111-151. :doi:`10.1006/jctb.1996.0036`. [Online] Available:
             http://cs.nyu.edu/cs/faculty/spencer/papers/k-core.pdf

.. [PT2009] \S. Payne, J. A. Thas.
            *Finite generalized quadrangles*.
            European Mathematical Society,
            2nd edition, 2009.

.. [PUNTOS] Jesus A. De Loera
            http://www.math.ucdavis.edu/~deloera/RECENT_WORK/puntos2000

.. [PvZ2010] \R. A. Pendavingh, S. H. M. van Zwam, Lifts of matroid
             representations over partial fields, Journal of
             Combinatorial Theory, Series B, Volume 100, Issue 1,
             January 2010, Pages 36-67

.. [PZ2008] \J. H. Palmieri and J. J. Zhang, "Commutators in the
            Steenrod algebra," New York J. Math. 19 (2013), 23-37.

.. [Pro2001] James Propp.
             *The Many Faces of Alternating Sign Matrices*,
             Discrete Mathematics and Theoretical Computer Science 43 (2001): 58
             :arxiv:`math/0208125`

.. [Propp1997] James Propp,
               *Generating Random Elements of Finite Distributive Lattices*,
               Electron. J. Combin. 4 (1997), no. 2, The Wilf Festschrift volume,
               Research Paper 15.
               http://www.combinatorics.org/ojs/index.php/eljc/article/view/v4i2r15

.. [PW2013] Robin Pemantle and Mark C. Wilson.  *Analytic
            Combinatorics in Several Variables*.  Cambridge University
            Press, 2013.

.. [PWZ1997] Marko Petkovsek, Herbert S. Wilf, Doron Zeilberger, A = B,
             AK Peters, Ltd., Wellesley, MA, USA, 1997, pp. 73--100

.. [PZGH1999] Petho A., Zimmer H.G., Gebel J. and Herrmann E.,
              Computing all S-integral points on elliptic curves
              Math. Proc. Camb. Phil. Soc. (1999), 127, 383-402

.. _ref-Q:
.. _ref-R:

**R**

.. [Rai2012] Alexander Raichev.  *Leinartas's partial fraction
             decomposition*.  :arxiv:`1206.4740`.

.. [Raj1987] \A. Rajan, Algorithmic applications of connectivity and
             related topics in matroid theory. Ph.D. Thesis,
             Northwestern university, 1987.

.. [Ram1991] Arun Ram,
             *A Frobenius formula for the characters of the Hecke algebras*.
             Invent. Math. **106** (1991), pp. 461-488.

.. [Ram1997] Arun Ram. *Seminormal representations of Weyl groups
             and Iwahori-Hecke algebras*. Proc. London Math. Soc. (3)
             **75** (1997). 99-133. :arxiv:`math/9511223v1`.
             http://www.ms.unimelb.edu.au/~ram/Publications/1997PLMSv75p99.pdf

.. [Rau1979] Gerard Rauzy, *Échanges d'intervalles et transformations
             induites*, Acta Arith. 34, no. 3, 203-212, 1980

.. [Rea2004] Nathan Reading.
             *Cambrian Lattices*.
             :arxiv:`math/0402086v2`.

.. [Rea2009] Nathan Reading, *Noncrossing partitions and the shard
             intersection order*, DMTCS Proceedings of FPSAC 2009, 745--756

.. [Red2001] Maria Julia Redondo. *Hochschild cohomology: some methods
             for computations*. Resenhas IME-USP 5 (2), 113-137
             (2001). http://inmabb.criba.edu.ar/gente/mredondo/crasp.pdfc

.. [Reg09] Oded Regev. On Lattices, Learning with Errors, Random
           Linear Codes, and Cryptography. in Journal of the ACM
           56(6). ACM 2009, :doi:`10.1145/1060590.1060603`

.. [Reg1958] \T. Regge, 'Symmetry Properties of Clebsch-Gordan
             Coefficients', Nuovo Cimento, Volume 10, pp. 544 (1958)

.. [Reg1959] \T. Regge, 'Symmetry Properties of Racah Coefficients',
             Nuovo Cimento, Volume 11, pp. 116 (1959)

.. [Reg2005] Oded Regev. On lattices, learning with errors, random
             linear codes, and cryptography. STOC, pp. 84--93,
             ACM, 2005.

.. [Reu1993] \C. Reutenauer. *Free Lie Algebras*. Number 7 in London
             Math. Soc. Monogr. (N.S.). Oxford University
             Press. (1993).

.. [Reu2003] Christophe Reutenauer. *Free Lie algebras*.
             Preprint of a chapter in the Handbook of Algebra,
             2003.
             `Downloadable from Reutenauer's website
             <http://www.lacim.uqam.ca/~christo/Publi%C3%A9s/2003/free%20Lie%20algebras.pdf>`_

.. [Rho69] John Rhodes, *Characters and complexity of finite semigroups*
           \J. Combinatorial Theory, vol 6, 1969

.. [RH2003] \J. Rasch and A. C. H. Yu, 'Efficient Storage Scheme for
            Pre-calculated Wigner 3j, 6j and Gaunt Coefficients',
            SIAM J. Sci. Comput. Volume 25, Issue 4,
            pp. 1416-1428 (2003)

.. [RH2003b] \G. G. Rose and P. Hawkes,
            *Turing: A fast stream cipher*; in FSE, (2003), pp. 290-306.

.. [Rio1958] \J. Riordan, "An Introduction to Combinatorial Analysis",
             Dover Publ. (1958)

.. [Rio2019] \S. Riou, "DryGASCON: Lightweight Cryptography Standardization
             Process round 1 submission"
             https://csrc.nist.gov/CSRC/media/Projects/Lightweight-Cryptography/documents/round-1/spec-doc/drygascon-spec.pdf

.. [Ris2016] Roswitha Rissner, "Null ideals of matrices over residue
             class rings of principal ideal domains". Linear Algebra
             Appl., **494** (2016) 44–69. :doi:`10.1016/j.laa.2016.01.004`.

.. [RL1971] \J. Rokne, P. Lancaster. Complex interval arithmetic.
            Communications of the ACM 14. 1971.

.. [RMA2009] \P. Réal and H. Molina-Abril, *Cell AT-models for digital
             volumes* in Torsello, Escolano, Brun (eds.), Graph-Based
             Representations in Pattern Recognition, Lecture Notes in
             Computer Science, volume 5534, pp. 314-3232, Springer,
             Berlin (2009).

.. [RNPA2011] \G. Rudolf, N. Noyan, D. Papp, and F. Alizadeh. Bilinear
              optimality constraints for the cone of positive
              polynomials. Mathematical Programming, Series B,
              129 (2011) 5-31.

.. [RPK1980] \S. M. Reddy, D. K. Pradhan, and J. Kuhl. "Directed graphs with
           minimal diameter and maximal connectivity", School Eng., Oakland
           Univ., Rochester MI, Tech. Rep., July 1980.

.. [RPK1983] \S. Reddy, P. Raghavan, and J. Kuhl. "A Class of Graphs for
          Processor Interconnection". *IEEE International Conference on Parallel
          Processing*, pages 154-157, Los Alamitos, Ca., USA, August 1983.

.. [Rob1991] Tom Roby, "Applications and extensions of Fomin's
             generalization of the Robinson-Schensted correspondence
             to differential posets".  Ph.D. Thesis, M.I.T.,
             Cambridge, Massachusetts, 1991.

.. [Roberts2015] David P. Roberts, *Hypergeometric Motives I*, https://icerm.brown.edu/materials/Slides/sp-f15-offweeks/Hypergeomteric_Motives,_I_]_David_Roberts,_University_of_Minnesota_-_Morris.pdf

.. [Roberts2017] David P. Roberts, *Hypergeometric motives and an unusual
   application of the Guinand-Weil-Mestre explicit formula*,
   https://www.matrix-inst.org.au/wp_Matrix2016/wp-content/uploads/2016/04/Roberts-2.pdf

.. [Roc1970] \R.T. Rockafellar, *Convex Analysis*. Princeton
             University Press, Princeton, 1970.

.. [Roe1988] John Roe, *Elliptic operators, topology and asymptotic methods*.
             2nd edition. CRC Press, 1988.

.. [Rog2018] Baptiste Rognerud,
             *Exceptional and modern intervals of the Tamari lattice*.
             :arxiv:`1801.04097`

.. [Ros1999] \K. Rosen *Handbook of Discrete and Combinatorial
             Mathematics* (1999), Chapman and Hall.

.. [Ros2002] Rosenfeld, Vladimir Raphael, 2002: Enumerating De Bruijn
             Sequences. *Communications in Math. and in Computer Chem.*

.. [Rot2001] Gunter Rote, *Division-Free Algorithms for the
             Determinant and the Pfaffian: Algebraic and Combinatorial
             Approaches*, H. Alt (Ed.): Computational Discrete
             Mathematics, LNCS 2122,
             pp. 119–135, 2001. http://page.mi.fu-berlin.de/rote/Papers/pdf/Division-free+algorithms.pdf

.. [Rot2006] Ron Roth, Introduction to Coding Theory, Cambridge
             University Press, 2006


.. [RR1997] Arun Ram and Jeffrey Remmel. *Applications of the Frobenius
            formulas and the characters of the symmetric group and the
            Hecke algebras of type A*. J. Algebraic Combin.
            **6** (1997), 59-87.

.. [RSS] :wikipedia:`Residual_sum_of_squares`, accessed 13th
         October 2009.

.. [RSW2011] Victor Reiner, Franco Saliola, Volkmar Welker.
             *Spectra of Symmetrized Shuffling Operators*.
             :arxiv:`1102.2460v2`.

.. [RT1975a] Read, R. C. and Tarjan, R. E. *Bounds on Backtrack Algorithms for
             Listing Cycles, Paths, and Spanning Trees*.
             Networks, Volume 5 (1975), numer 3, pages 237-252.
             :doi:`10.1002/net.1975.5.3.237`.

.. [RT1975] Rose, D.J. and Tarjan, R.E.,
            *Algorithmic aspects of vertex elimination*,
            Proceedings of seventh annual ACM symposium on Theory of computing,
            Pages 245-254, ACM 1975. :doi:`10.1145/800116.803775`.

.. [RTL76] Donald J. Rose, Robert Endre Tarjan and George S. Lueker.
           *Algorithmic aspects of vertex elimination on graphs*.
           SIAM J. Comput., 5(2), 266–283 (1976).

.. [Rub1991] \K. Rubin. The "main conjectures" of Iwasawa theory for
             imaginary quadratic fields. Invent. Math. 103 (1991),
             no. 1, 25--68.

.. [Rud1958] \M. E. Rudin. *An unshellable triangulation of a
             tetrahedron*. Bull. Amer. Math. Soc. 64 (1958), 90-91.

.. [Rus2003] Frank Ruskey. *Combinatorial Generation*. (2003).
             http://www.1stworks.com/ref/ruskeycombgen.pdf

.. [Rüt2014] Julian Rüth, *Models of Curves and Valuations*. Open Access
             Repositorium der Universität Ulm. Dissertation (2014).
             :doi:`10.18725/OPARU-3275`

.. [RV2007] Fernando Rodriguez Villegas. Experimental Number Theory.
            Oxford Graduate Texts in Mathematics 13, 2007.

.. [RW2008] Alexander Raichev and Mark C. Wilson. *Asymptotics of
            coefficients of multivariate generating functions:
            improvements for smooth points*, Electronic Journal of
            Combinatorics, Vol. 15 (2008).  R89 :arxiv:`0803.2914`.

.. [RW2012] Alexander Raichev and Mark C. Wilson. *Asymptotics of
            coefficients of multivariate generating functions:
            improvements for smooth points*. Online Journal of
            Analytic Combinatorics.  Issue 6,
            (2011). :arxiv:`1009.5715`.

.. _ref-S:

**S**

.. [Saa2011] \M-J. O. Saarinen,
             *Cryptographic Analysis of All 4 x 4-Bit S-Boxes*; in
             SAC, (2011), pp. 118-133.

.. [Sag1987] Bruce E. Sagan.  *Shifted tableaux, Schur Q-functions,
             and a conjecture of R. Stanley*.  Journal of
             Combinatorial Theory, Series A Volume 45 (1987),
             pp. 62-103.

.. [Sag2001] Bruce E. Sagan.  *The Symmetric Group*,
             2nd edition, New York 2001.

.. [Sag2011] Bruce E. Sagan,
             *The cyclic sieving phenomenon: a survey*,
             :arXiv:`1008.0790v3`

.. [Sah2000] Sartaj Sahni. *Data Structures, Algorithms, and Applications
             in Java*. McGraw-Hill, 2000.

.. [Sal1954] \G. Salmon: "A Treatise on Conic Sections",
             Chelsea Publishing Co., New York, 1954.

.. [Sal1958] \G. Salmon: "A Treatise on the Analytic Geometry of Three
             Dimensions", Vol. I, Chelsea Publishing Company, New
             York, 1958.

.. [Sal1965] \G. Salmon: "A Treatise on the Analytic Geometry of Three
             Dimensions", Vol II, Chelsea Publishing Co., New
             York, 1965.

.. [Sal2014] \B. Salisbury.
             The flush statistic on semistandard Young tableaux.
             :arXiv:`1401.1185`

.. [Sch1990] Schnyder, Walter. *Embedding Planar Graphs on the Grid*.
             Proc. 1st Annual ACM-SIAM Symposium on Discrete Algorithms,
             San Francisco (1994), pp. 138-147.

.. [Sch1996] \E. Schaefer. A simplified data encryption
             algorithm. Cryptologia, 20(1):77--84, 1996.

.. [Sch1999] Gilles Schaeffer, *Random Sampling of Large Planar Maps and Convex
             Polyhedra*, Annual ACM Symposium on Theory of Computing
             (Atlanta, GA, 1999). :doi:`10.1145/301250.301448`.

.. [Sch2003] Alexander Schrijver,
             *Combinatorial optimization: polyhedra and efficiency*,
             2003.

.. [Sch2004] Manfred Schocker, *The descent algebra of the
             symmetric group*. Fields Inst. Comm. 40 (2004), pp. 145-161.
             http://www.mathematik.uni-bielefeld.de/~ringel/schocker-neu.ps

.. [Sch2006] Oliver Schiffmann. *Lectures on Hall algebras*,
             preprint, 2006. :arxiv:`0611617v2`.

.. [Sch2008] \A. Schilling. "Combinatorial structure of
             Kirillov-Reshetikhin crystals of type `D_n(1)`, `B_n(1)`, `A_{2n-1}(2)`".
             J. Algebra. **319** (2008). 2938-2962. :arxiv:`0704.2046`.

.. [Sch2013] Schmidt, Jens M
             "A Simple Test on 2-Vertex- and 2-Edge-Connectivity",
             Information Processing Letters, 113 (7): 241–244
             :doi:`10.2307/2303897`

.. [Sch2015] George Schaeffer. *Hecke stability and weight 1 modular forms*.
             Math. Z. 281:159–191, 2015. :doi:`10.1007/s00209-015-1477-9`

.. [Sco1985] \R. Scott,
             *Wide-open encryption design offers flexible implementations*; in
             Cryptologia, (1985), pp. 75-91.

.. [SE1962] \N. E. Steenrod and D. B. A. Epstein, Cohomology
            operations, Ann. of Math. Stud. 50 (Princeton University
            Press, 1962).

.. [Ser1972] Jean-Pierre Serre,
             Propriétés galoisiennes des points d'ordre fini
             des courbes elliptiques.
             Invent. Math.  15  (1972), no. 4, 259--331.

.. [Ser1987] Jean-Pierre Serre,
             Sur les représentations modulaires de degré
             2 de `\text{Gal}(\bar\QQ/\QQ)`.
             Duke Math. J. 54 (1987), no. 1, 179--230.

.. [Ser1985] \C. Series. The geometry of Markoff numbers. The
             Mathematical Intelligencer, 7(3):20--29, 1985.

.. [Ser1992] \J.-P. Serre : *Lie Algebras and Lie Groups*, 2nd ed.,
             Springer (Berlin) (1992);
             :doi:`10.1007/978-3-540-70634-2`

.. [Ser2010] \F. Sergeraert, *Triangulations of complex projective
             spaces* in Scientific contributions in honor of Mirian
             Andrés Gómez, pp 507-519, Univ. La Rioja Serv. Publ., Logroño (2010).

.. [Sey1981] \P. D. Seymour, Nowhere-zero 6-flows, J. Comb. Theory Ser B,
             30 (1981), 130-135. :doi:`10.1016/0095-8956(81)90058-7`

.. [SH1995] \C. P. Schnorr and H. H. Hörner. *Attacking the
            Chor-Rivest Cryptosystem by Improved Lattice
            Reduction*. Advances in Cryptology - EUROCRYPT '95. LNCS
            Volume 921, 1995, pp 1-12.

.. [SH1995b] Bernd Sturmfels, Serkan Hosten:
             GRIN: An implementation of Grobner bases for integer programming,
             in "Integer Programming and Combinatorial Optimization",
             [E. Balas and J. Clausen, eds.],
             Proceedings of the IV. IPCO Conference (Copenhagen, May 1995),
             Springer Lecture Notes in Computer Science 920 (1995) 267-276.

.. [Sha1997] Ron Shamir, *Advanced Topics in Graph Algorithms*,
             Course material, 1997,
             `<http://www.cs.tau.ac.il/~rshamir/atga/atga.html>`_

.. [SHET2018] \O. Seker, P. Heggernes, T. Ekim, and Z. Caner Taskin.
              *Generation of random chordal graphs using subtrees of a tree*,
              :arxiv:`1810.13326v1`.

.. [Shi2002] \M. Shimozono
             *Affine type A crystal structure on tensor products of rectangles,
             Demazure characters, and nilpotent varieties*,
             J. Algebraic Combin. **15** (2002). no. 2. 151-187.
             :arxiv:`math.QA/9804039`.

.. [Shim2016] Shimada, Ichiro, *Connected components of the moduli of
            elliptic K3 surfaces*, :arxiv:`1610.04706`.

.. [Shi1971] Goro Shimura, *Introduction to the arithmetic theory of
             automorphic functions*. Publications of the Mathematical
             Society of Japan and Princeton University Press, 1971.

.. [Shr2004] \S. Shreve, *Stochastic Calculus for Finance II:
             Continuous-Time Models*.  New York: Springer, 2004

.. [SIHMAS2011] \K. Shibutani, T. Isobe, H. Hiwatari, A. Mitsuda, T. Akishita,
                and T. Shirai, *Piccolo: An ultra-lightweight block-cipher*; in
                CHES, (2011), pp. 342-457.

.. [Sil1988] Joseph H. Silverman, Computing heights on
             elliptic curves. Mathematics of Computation, Vol. 51,
             No. 183 (Jul., 1988), pp. 339-358.

.. [Sil1994] Joseph H. Silverman, Advanced topics in the arithmetic of
             elliptic curves. GTM 151, Springer-Verlag, New York, 1994.

.. [Sil2007] Joseph H. Silverman. The Arithmetic of Dynamics Systems.
             GTM 241, Springer-Verlag, New York, 2007.

.. [Sil2009] Joseph H. Silverman, The Arithmetic of Elliptic
             Curves. Second edition. Graduate Texts in Mathematics, 106.
             Springer, 2009.

.. [Sim2004] Aron Simis, "Cremona transformations and some related algebras".
             Journal of Algebra 280.1 (2004), 162-179.

.. [SK2011] \J. Spreer and W. Kühnel, "Combinatorial properties of the
            K3 surface: Simplicial blowups and slicings", Experimental
            Mathematics, Volume 20, Issue 2, 2011.

.. [SKWWHF1998] \B. Schneier, J. Kelsey, D. Whiting, D. Wagner, C. Hall,
                and N. Ferguson, *Twofish: A 128-bit block cipher*; in
                AES Submission, (1998).

.. [Sky2003] Brian Skyrms. *The stag hunt and the evolution of social
             structure*. Cambridge University Press, 2003.

.. [SLB2008] Shoham, Yoav, and Kevin Leyton-Brown. *Multiagent
             systems: Algorithmic, game-theoretic, and logical
             foundations.* Cambridge University Press, 2008.

.. [SMMK2013] \T. Suzaki, K. Minematsu, S. Morioka, and E. Kobayashi,
              *TWINE: A lightweight block cipher for multiple platforms*; in
              SAC, (2012), pp. 338-354.

.. [SMS2019] \S. Sarkar, K. Mandal, D. Saha
             "Sycon v1.0 Submission to LightweightCryptographic Standards"
             https://csrc.nist.gov/CSRC/media/Projects/Lightweight-Cryptography/documents/round-1/spec-doc/sycon-spec.pdf

.. [Sor1984] \A. Sorkin, *LUCIFER: a cryptographic algorithm*;
             in Cryptologia, 8(1), pp. 22–35, 1984.

.. [Sma1995] \N.P. Smart, "The Solution of Triangularly Connected
             Decomposable Form Equations". Math. Comp. 64 (1995), 819-840.
             :doi:`10.1090/S0025-5718-1995-1277771-4`.

.. [Sma1998] \N.P. Smart, *The algorithmic resolution of Diophantine equations*,
             Number 41 in Student Texts. London Mathematical Society, 1998.

.. [SP2010] Fernando Solano and Michal Pioro, *Lightpath Reconfiguration in WDM
            networks*, IEEE/OSA Journal of Optical Communication and Networking
            2(12):1010-1021, 2010. :doi:`10.1364/JOCN.2.001010`.

.. [Sot2011] \M. A. Soto Gomez. 2011. *Quelques propriétés topologiques des
             graphes et applications à internet et aux réseaux*.
             Ph.D. Dissertation. Univ. Paris Diderot (Paris 7).
             https://tel.archives-ouvertes.fr/tel-01259904/document

.. [Spa1966] Edwin H. Spanier, *Algebraic Topology*,
             Springer-Verlag New York, 1966.
             :doi:`10.1007/978-1-4684-9322-1`,
             ISBN 978-1-4684-9322-1.

.. [Spe2013] \D. Speyer, *An infinitely generated upper cluster algebra*,
             :arxiv:`1305.6867`.

.. [SPGQ2006] \F.-X. Standaert, G. Piret, N. Gershenfeld, and J.-J. Quisquater,
              *Sea: A scalable encryption algorithm for small embedded applications*; in
              CARDIS, (2006), pp. 222-236.

.. [SPRQL2004] \F.-X. Standaert, G. Piret, G. Rouvroy, J.-J. Quisquarter,
               and J.-D. Legat, *ICEBERG: An involutional cipher efficient for block
               encryption in reconfigurable hardware*; in FSE, (2004), pp. 279-299.

.. [Squ1984] \C. C. Squier. *The Burau representation is unitary*.
             Proceedings of the American Mathematical Society,
             Volume 90. Number 2, February 1984, pp. 199-202.

.. [SS1983] Shorey and Stewart. "On the Diophantine equation a
            x^{2t} + b x^t y + c y^2 = d and pure powers in recurrence
            sequences." Mathematica Scandinavica, 1983.

.. [SS1990] Bruce E. Sagan and Richard P. Stanley.
            *Robinson-Schensted algorithms for skew tableaux*.
            Journal of Combinatorial Theory, Series A 55.2 (1990) pp. 161-193.

.. [SS1992] \M. A. Shtan'ko and M. I. Shtogrin, "Embedding cubic
            manifolds and complexes into a cubic lattice", *Uspekhi
            Mat. Nauk* 47 (1992), 219-220.

.. [SS2008] Geoffrey Scott and Christopher Storm, *The coefficients
            of the Ihara zeta function*, Involve, Vol. 1 (2008), No. 2, 217-233,
            :doi:`10.2140/involve.2008.1.217`
            (http://msp.org/involve/2008/1-2/involve-v1-n2-p08-p.pdf)

.. [SS2015] Anne Schilling and Travis Scrimshaw.
            *Crystal structure on rigged configurations and the filling map*.
            Electron. J. Combin., **22(1)** (2015) #P1.73. :arxiv:`1409.2920`.

.. [SS2015II] Ben Salisbury and Travis Scrimshaw.
              *A rigged configuration model for* `B(\infty)`.
              J. Combin. Theory Ser. A, **133** (2015) pp. 29-75.
              :arxiv:`1404.6539`.

.. [SS2016] Alberto Seeger and David Sossa.
            Critical angles between two convex cones I. General theory.
            TOP, 24(1):44-65, 2016.
            :doi:`10.1007/s11750-015-0375-y`.

.. [SS2017] Ben Salisbury and Travis Scrimshaw.
            *Rigged configurations for all symmetrizable types*.
            Electron. J. Combin., **24(1)** (2017) #P1.30. :arxiv:`1509.07833`.

.. [SS2018] Ben Salisbury and Travis Scrimshaw.
            *Description of crystals for generalized Kac–Moody algebras using
            rigged configurations*.
            Sém. Lothar. Combin. **80B** (2018), Art. #20, 12 pp.

.. [SSAMI2007] \T. Shirai, K. Shibutani, T. Akishita, S. Moriai, and T. Iwata,
               *The 128-bit blockcipher CLEFIA (extended abstract)*; in
               FSE, (2007), pp. 181-195.

.. [ST1993] \P. D. Seymour and Robin Thomas,
            *Graph searching and a min-max theorem for tree-width*,
            J. Comb. Theory Ser. B 58, 1 (May 1993), 22-33.
            :doi:`10.1006/jctb.1993.1027`.

.. [ST1994] Simon, K. and Trunz, P., *A cleanup on transitive orientation*,
            Orders, Algorithms, and Applications, 1994,
            :doi:`10.1007/BFb0019427`,
            `<ftp://ftp.inf.ethz.ch/doc/papers/ti/ga/ST94.ps.gz>`_

.. [ST2010] Einar Steingrimmsson and Bridget Tenner.
            *The Moebius Function of the Permutation Pattern Poset*,
            Journal of Combinatorics 1 (2010), 39-52

.. [ST2011] \A. Schilling, P. Tingley. *Demazure crystals,
            Kirillov-Reshetikhin crystals, and the energy function*.
            Electronic Journal of Combinatorics. **19(2)**. 2012.
            :arxiv:`1104.2359`

.. [St1986] Richard Stanley. *Two poset polytopes*,
            Discrete Comput. Geom. (1986), :doi:`10.1007/BF02187680`

.. [Sta1973] \H. M. Stark, Class-Numbers of Complex Quadratic
             Fields. In: Kuijk W. (eds) Modular Functions of One
             Variable I. Lecture Notes in Mathematics,
             vol 320. (1973), Springer, Berlin, Heidelberg

.. [Sta1995] \R. P. Stanley, *A symmetric function generalization
             of the chromatic polynomial of a graph*, Adv. Math., ***111***
             no.1 (1995), 166-194. :doi:`10.1006/aima.1995.1020`.

.. [Sta2002] Richard P. Stanley,
             *The rank and minimal border strip decompositions of a
             skew partition*,
             J. Combin. Theory Ser. A 100 (2002), pp. 349-375.
             :arxiv:`math/0109092v1`.

.. [Sta2007] Stanley, Richard: *Hyperplane Arrangements*, Geometric
             Combinatorics (E. Miller, V. Reiner, and B. Sturmfels,
             eds.), IAS/Park City Mathematics Series, vol. 13,
             American Mathematical Society, Providence, RI, 2007,
             pp. 389-496.

.. [EnumComb1] Stanley, Richard P.
               *Enumerative Combinatorics, volume 1*,
               Second Edition,
               Cambridge University Press (2011).
               http://math.mit.edu/~rstan/ec/ec1/

.. [EnumComb2] Stanley, Richard P.
               *Enumerative Combinatorics, volume 2*.
               Cambridge University Press (1999).
               http://math.mit.edu/~rstan/ec/

.. [Star2011] Š. Starosta, *On Theta-palindromic Richness*,
              Theoret. Comp. Sci. 412 (2011) 1111--1121

.. [St2011b] \W. Stein, *Toward a Generalization of the Gross-Zagier
            Conjecture*, Int Math Res Notices (2011),
            :doi:`10.1093/imrn/rnq075`

.. [St2007] \W. Stein. *Modular Forms, a Computational Approach*.
            With an appendix by Paul E. Gunnells.
            AMS Graduate Studies in Mathematics, Volume 79, 2007.
            :doi:`10.1090/gsm/079`

.. [Sei2002] \T. R. Seifullin, *Computation of determinants, adjoint
             matrices, and characteristic polynomials without division*
             :doi:`10.1023/A:1021878507303`

.. [ST1981] \J. J. Seidel and D. E. Taylor,
            *Two-graphs, a second survey*.
            Algebraic methods in graph theory, Vol. I, II (Szeged, 1978),
            pp. 689--711, Colloq. Math. Soc. János Bolyai, 25,
            North-Holland, Amsterdam-New York, 1981.

.. [Stan2009] Richard Stanley,
              *Promotion and evacuation*,
              Electron. J. Combin. 16 (2009), no. 2, Special volume in honor of
              Anders Björner,
              Research Paper 9, 24 pp.

.. [Ste2003] John R. Stembridge, *A local characterization of
             simply-laced crystals*, Transactions of the American
             Mathematical Society, Vol. 355, No. 12 (Dec., 2003),
             pp. 4807--4823

.. [Stich2009] Stichtenoth, Henning. *Algebraic function fields and codes*.
               Vol. 254. Springer Science & Business Media, 2009.

.. [Sti2006] Douglas R. Stinson. *Cryptography: Theory and
             Practice*. 3rd edition, Chapman \& Hall/CRC, 2006.

.. [Sto1998] \A. Storjohann, An O(n^3) algorithm for Frobenius normal
             form. Proceedings of the International Symposium on
             Symbolic and Algebraic Computation (ISSAC'98), ACM Press,
             1998, pp. 101-104.

.. [Sto2000] \A. Storjohann, Algorithms for Matrix Canonical
             Forms. PhD Thesis. Department of Computer Science, Swiss
             Federal Institute of Technology -- ETH, 2000.

.. [Sto2011] \A. Storjohann, Email Communication. 30 May 2011.

.. [Str1969] Volker Strassen. Gaussian elimination is not
             optimal. Numerische Mathematik, 13:354-356, 1969.

.. [Striker2011] \J. Striker. *A unifying poset perspective on
                 alternating sign matrices, plane partitions, Catalan objects,
                 tournaments, and tableaux*, Advances in Applied Mathematics 46
                 (2011), no. 4, 583-609. :arxiv:`1408.5391`

.. [Str2015] Jessica Striker.
             *The toggle group, homomesy, and the Razumov-Stroganov correspondence*,
             Electron. J. Combin. 22 (2015) no. 2
             :arxiv:`1503.08898`

.. [Stu1987] \J. Sturm, On the congruence of modular forms, Number
             theory (New York, 1984-1985), Springer, Berlin, 1987,
             pp. 275-280.

.. [Stu1993] \B. Sturmfels, Algorithms in invariant theory, Springer-Verlag,
             1993.

.. [Stu1995] Bernd Sturmfels,
             Grobner Bases and Convex Polytopes
             AMS University Lecture Series Vol. 8 (01 December 1995)

.. [Stu1997] Bernd Sturmfels,
             Equations defining toric varieties,
             Algebraic Geometry - Santa Cruz 1995,
             Proc. Sympos. Pure Math., 62, Part 2,
             Amer. Math. Soc., Providence, RI, 1997,
             pp. 437-449.

.. [Stu2008] \C. Stump -- More bijective Catalan combinatorics on
             permutations and on colored permutations, Preprint.
             :arxiv:`0808.2822`.

.. [STW2013] \J. Schejbal, E. Tews, and J. Wälde,
             *Reverse engineering of chiasmus from gstool*; in
             30c3, (2013).

.. [STW2016] \C. Stump, H. Thomas, N. Williams. *Cataland II*, in
             preparation, 2016.

.. [STW2018] Christian Stump, Hugh Thomas and Nathan Williams,
             *Cataland: why the fuss?*, 2018. :arxiv:`1503.00710`

.. [SU2014] Christopher Skinner and Eric Urban,
            The Iwasawa main conjectures for GL2.
            Invent. Math. 195 (2014), no. 1, 1-277.

.. [sudoku:escargot]  "Al Escargot", due to Arto Inkala,
                      http://timemaker.blogspot.com/2006/12/ai-escargot-vwv.html

.. [sudoku:norvig] Perter Norvig, "Solving Every Sudoku Puzzle",
                   http://norvig.com/sudoku.html

.. [sudoku:royle]  Gordon Royle, "Minimum Sudoku",
                   http://people.csse.uwa.edu.au/gordon/sudokumin.php

.. [sudoku:top95]  "95 Hard Puzzles", http://magictour.free.fr/top95,
                   or http://norvig.com/top95.txt

.. [sudoku:wikipedia]  "Near worst case",
                       :wikipedia:`Algorithmics_of_sudoku`

.. [Sulzgr2017] Robin Sulzgruber,
                *Inserting rim-hooks into reverse plane partitions*,
                :arxiv:`1710.09695v1`.

.. [Sun2010] Yi Sun. *The McKay correspondence*.
             http://www.math.miami.edu/~armstrong/686sp13/McKay_Yi_Sun.pdf
             2010

.. [Sut2002] Ruedi Suter.
             *Young's Lattice and Dihedral Symmetries*.
             Europ. J. Combinatorics (2002) 23, 233--238.
             http://www.sciencedirect.com/science/article/pii/S0195669801905414

.. [Sut2012] Sutherland. A local-global principle for rational
             isogenies of prime degree. Journal de Théorie des Nombres de Bordeaux,
             2012.

.. [SV1970] \H. Schneider and M. Vidyasagar. Cross-positive matrices. SIAM
            Journal on Numerical Analysis, 7:508-519, 1970.

.. [SV2000] \J. Stern and S. Vaudenay,
            *CS-Cipher*; in
            First Open NESSIE Workshop, (2000).

.. [SV2013] Silliman and Vogt. "Powers in Lucas Sequences via Galois
            Representations." Proceedings of the American Mathematical
            Society, 2013. :arxiv:`1307.5078v2`

.. [SW1999] Steger, A. and Wormald, N. *Generating random
            regular graphs quickly*. Prob. and Comp. 8 (1999), pp 377-396.
            :doi:`10.1017/S0963548399003867`.

.. [SW2002] William Stein and Mark Watkins, *A database of elliptic
            curves---first report*. In *Algorithmic number theory
            (ANTS V), Sydney, 2002*, Lecture Notes in Computer Science
            2369, Springer, 2002,
            p267--275. http://modular.math.washington.edu/papers/stein-watkins/

.. [SW2012] John Shareshian and Michelle Wachs.
            *Chromatic quasisymmetric functions and Hessenberg varieties*.
            Configuration Spaces. CRM Series. Scuola Normale Superiore.
            (2012) pp. 433-460. :doi:`10.1007/978-88-7642-431-1_20`.
            http://www.math.miami.edu/~wachs/papers/chrom.pdf

.. [SW2013] \W. Stein and C. Wuthrich, Algorithms
            for the Arithmetic of Elliptic Curves using Iwasawa Theory
            Mathematics of Computation 82 (2013), 1757-1792.

.. [St1922] Ernst Steinitz, *Polyeder und Raumeinteilungen*.
            In *Encyclopädie der Mathematischen Wissenschaften*, Franz Meyer
            and Hand Mohrmann, eds., volume 3, *Geometrie, erster Teil, zweite Hälfte*,
            pp. 1--139, Teubner, Leipzig, 1922

.. [SU2009] \J. Smillie and C. Ulcigrai. Symbolic coding for linear
            trajectories in the regular octagon, :arxiv:`0905.0871`, 2009.

.. [Swe1969] Moss Sweedler. Hopf algebras. W.A. Benjamin, Math Lec
             Note Ser., 1969.

.. [SWJ2008] Fatima Shaheen, Michael Wooldridge, and Nicholas
             Jennings. *A linear approximation method for the Shapley
             value.* Artificial Intelligence 172.14 (2008): 1673-1699.

.. [Sys1987] Maciej M. SysŁo,
             *Minimizing the jump number for partially-ordered sets: a
             graph-theoretic approach, II*.
             Discrete Mathematics,
             Volume 63, Issues 2-3, 1987, Pages 279-295.

.. [SYYTIYTT2002] \T. Shimoyama, H. Yanami, K. Yokoyama, M. Takenaka, K. Itoh,
                  \J. Yajima, N. Torii, and H. Tanaka, *The block cipher SC2000*; in
                  FSE, (2001), pp. 312-327.

.. [SZ1994] Bruno Salvy and Paul Zimmermann. Gfun: a Maple package for
            the manipulation of generating and holonomic functions in
            one variable. ACM transactions on mathematical software,
            20.2:163-177, 1994.

.. [SZ2001] \M. Shimozono, M. Zabrocki,
            Hall-Littlewood vertex operators and generalized Kostka polynomials.
            Adv. Math. 158 (2001), no. 1, 66-85.

.. _ref-T:

**T**

.. [Tak1999] Kisao Takeuchi, Totally real algebraic number fields of
             degree 9 with small discriminant, Saitama Math. J.  17
             (1999), 63--85 (2000).

.. [Tam1962] Dov Tamari.
             *The algebra of bracketings and their enumeration*.
             Nieuw Arch. Wisk. (1962).

.. [Tar1976] Robert E. Tarjan, *Edge-disjoint spanning trees and
             depth-first search*, Acta Informatica 6 (2), 1976,
             171-185, :doi:`10.1007/BF00268499`.

.. [Tarjan72] R.E. Tarjan. Depth-First Search and Linear Graph
              Algorithms. SIAM J. Comput. 1(2): 146-160 (1972).

.. [Tate1975] John Tate, *Algorithm for determining the type of a
              singular fiber in an elliptic pencil.
              Modular functions of one variable*, IV, pp. 33--52.
              Lecture Notes in Math., Vol. 476, Springer, Berlin, 1975.

.. [Tate1966] John Tate, *On the conjectures of Birch and Swinnerton-Dyer and
              a geometric analog*. Seminaire Bourbaki, Vol. 9,
              Exp. No. 306, 1966.

.. [TB1997] Lloyd N. Trefethen and David Bau III, *Numerical Linear
            Algebra*, SIAM, Philadelphia, 1997.

.. [TCHP2008] Marc Tedder, Derek Corneil, Michel Habib and Christophe Paul,
              *Simple, linear-time modular decomposition*, 2008.
              :arxiv:`0710.3901`.

.. [Tee1997] Tee, Garry J. "Continuous branches of inverses of the 12
             Jacobi elliptic functions for real
             argument". 1997. https://researchspace.auckland.ac.nz/bitstream/handle/2292/5042/390.pdf.

.. [Ter2011] Audrey Terras, *Zeta functions of graphs: a stroll through
             the garden*, Cambridge Studies in Advanced Mathematics, Vol. 128,
             2011.

.. [Terwilliger2011] Paul Terwilliger. *The universal Askey-Wilson algebra*.
                     SIGMA **7** (2011), 069, 24 pages. :arxiv:`1104.2813`.

.. [Tho2010] \T. Thongjunthug, Computing a lower bound for the canonical
             height on elliptic curves over number fields, Math. Comp. 79
             (2010), pages 2431-2449.

.. [TIDES] \A. Abad, R. Barrio, F. Blesa, M. Rodriguez. TIDES tutorial:
           Integrating ODEs by using the Taylor Series Method
           (http://www.unizar.es/acz/05Publicaciones/Monografias/MonografiasPublicadas/Monografia36/IndMonogr36.htm)

.. [TingleyLN] Peter Tingley. *Explicit* `\widehat{\mathfrak{sl}}_n` *crystal
               maps between cylindric plane partitions, multi-partitions, and
               multi-segments*. Lecture notes.
               http://webpages.math.luc.edu/~ptingley/lecturenotes/explicit_bijections.pdf

.. [Tingley2007] Peter Tingley. *Three combinatorial models for*
                 `\widehat{\mathfrak{sl}}_n` *crystals, with applications
                 to cylindric plane partitions*.
                 International Mathematics Research Notices. (2007).
                 :arxiv:`0702062v3`.

.. [TK2013] \F. W. Takes and W. A. Kosters. *Computing the eccentricity
            distribution of large graphs*. Algorithms 6:100-118 (2013).
            :doi:`10.3390/a6010100`.

.. [TOPCOM] \J. Rambau, TOPCOM
            <http://www.rambau.wm.uni-bayreuth.de/TOPCOM/>.

.. [TW1980] \A.D. Thomas and G.V. Wood, Group Tables (Exeter: Shiva
            Publishing, 1980)

.. [TY1984] Robert Endre Tarjan, Mihalis Yannakakis. *Simple linear-time
            algorithms to test chordality of graphs, test acyclicity of
            hypergraphs, and selectively reduce acyclic hypergraphs*.
            SIAM Journal on Computing, 13:566-579, 1984.
            :doi:`10.1137/0213035`

.. [TY2009] Hugh Thomas and Alexander Yong, *A jeu de taquin theory for
            increasing tableaux, with applications to K-theoretic Schubert
            calculus*, Algebra and Number Theory 3 (2009), 121-148,
            https://projecteuclid.org/euclid.ant/1513797353

.. _ref-U:

**U**

.. [UDCIKMP2011] \M. Ullrich, C. De Canniere, S. Indesteege, Ö. Kücük, N. Mouha, and
                 \B. Preenel, *Finding Optimal Bitsliced Implementations of 4 x 4-bit
                 S-boxes*; in SKEW, (2011).

.. [Ukko1995] \E. Ukkonen, *On-line construction of suffix trees*,
              Algorithmica, 1995, volume **14**, number 3, pages 249--260.

.. [UNITTEST] unittest -- Unit testing framework --
              https://docs.python.org/library/unittest.html

.. [U.S1998] \U.S. Department Of Commerce/National Institute of Standards and Technology,
             *Skipjack and KEA algorithms specifications, v2.0*, (1998).

.. [U.S1999] \U.S. Department Of Commerce/National Institute of Standards and Technology,
             *Data Encryption Standard*, (1999).
             https://csrc.nist.gov/CSRC/media/Publications/fips/46/3/archive/1999-10-25/documents/fips46-3.pdf

.. _ref-V:

**V**

.. [Vai1994] \I. Vaisman, *Lectures on the Geometry of Poisson
             Manifolds*, Springer Basel AG (Basel) (1994);
             :doi:`10.1007/978-3-0348-8495-2`

.. [Var1984] \V. S. Varadarajan. *Lie groups, Lie algebras, and their
             representations*. Reprint of the 1974 edition. Graduate Texts in
             Mathematics, 102. Springer-Verlag, New York, 1984.

.. [Vat2008] \D. Vatne, *The mutation class of* `D_n` *quivers*, :arxiv:`0810.4789v1`.

.. [Vazirani2002] Monica Vazirani. *Parameterizing Hecek algebra modules:
                  Bernstein-Zelevinsky multisegments, Kleshchev
                  multipartitions, and crystal graphs*. Transform. Groups
                  **7** (2002). pp. 267-303. :arxiv:`0107052v1`,
                  :doi:`10.1007/s00031-002-0014-1`.

.. [VB1996] \E. Viterbo, E. Biglieri. *Computing the Voronoi Cell of a
            Lattice: The Diamond-Cutting Algorithm*. IEEE Transactions
            on Information Theory, 1996.

.. [VBB1992] Marc Van Barel and Adhemar Bultheel. "A general module theoretic
             framework for vector M-Padé and matrix rational interpolation."
             Numer. Algorithms, 3:451-462, 1992.
             :doi:`10.1007/BF02141952`

.. [Vee1978] William Veech, "Interval exchange
             transformations", J. Analyse Math. 33 (1978), 222-272

.. [Ver] Helena Verrill, "Fundamental domain drawer", Java program,
         http://www.math.lsu.edu/~verrill/

.. [Vie1979] Gérard Viennot. *Permutations ayant une forme
             donnée*.  Discrete Mathematics 26.3 (1979): 279-284.

.. [Vie1983] Xavier G. Viennot.  *Maximal chains of subwords and
             up-down sequences of permutations*.  Journal of
             Combinatorial Theory, Series A Volume 34, (1983),
             pp. 1-14.

.. [VJ2004] \S. Vaudenay and P. Junod,
            *Device and method for encrypting and decryptiong a block of data
            Fox, a New Family of Block Ciphers*, (2004).

.. [VO2005] \A. M. Vershik, A. Yu. Okounkov.
            *A New Approach to the Representation Theory of the Symmetric
            Groups. 2*, 2005. :arxiv:`math/0503040v3`.

.. [Voe2003] \V. Voevodsky, Reduced power operations in motivic
             cohomology, Publ. Math. Inst. Hautes Études Sci. No. 98
             (2003), 1-57.

.. [Voi2008] John Voight, Enumeration of totally real number fields of
            bounded root discriminant, Lect. Notes in Comp. Sci. 5011
            (2008).

.. [Voi2012] \J. Voight. Identifying the matrix ring: algorithms for
             quaternion algebras and quadratic forms, to appear.

.. [VW1994] Leonard Van Wyk. *Graph groups are biautomatic*. J. Pure
            Appl. Alg. **94** (1994). no. 3, 341-352.

.. _ref-W:

**W**

.. [Wac2003] Wachs, "Topology of Matching, Chessboard and General
             Bounded Degree Graph Complexes" (Algebra Universalis
             Special Issue in Memory of Gian-Carlo Rota, Algebra
             Universalis, 49 (2003) 345-385)

.. [Wal1960] \C. T. C. Wall, "Generators and relations for the
             Steenrod algebra," Ann. of Math. (2) **72** (1960),
             429-444.

.. [Wal1970] David W. Walkup, "The lower bound conjecture for 3- and
             4-manifolds", Acta Math. 125 (1970), 75-107.

.. [Wal2001] Timothy Walsh, *Gray codes for involutions*, J. Combin.
             Math. Combin. Comput. **36** (2001), 95-118.
             http://www.info2.uqam.ca/~walsh_t/papers/Involutions%20paper.pdf

.. [Walton1990] Mark A. Walton. *Fusion rules in Wess-Zumino-Witten models*.
                Nuclear Phys. B **340** (1990).

.. [Wam1999] van Wamelen, Paul. *Examples of genus two CM curves defined
             over the rationals*. Math. Comp. 68 (1999), no. 225, 307--320.

.. [Wam1999b] \P. van Wamelen, Pari-GP code, section "thecubic"
              https://www.math.lsu.edu/~wamelen/Genus2/FindCurve/igusa2curve.gp

.. [Wan1998] Daqing Wan, "Dimension variation of classical and p-adic
             modular forms", Invent. Math. 133, (1998) 449-463.

.. [Wan2010] Zhenghan Wang. Topological quantum
             computation. Providence, RI: American Mathematical
             Society (AMS), 2010. ISBN 978-0-8218-4930-9

.. [Was1997] \L. C. Washington, *Cyclotomic Fields*, Springer-Verlag,
             GTM volume 83, 1997.

.. [Watkins] Mark Watkins, *Hypergeometric motives over Q and their
             L-functions*, http://magma.maths.usyd.edu.au/~watkins/papers/known.pdf

.. [Wat2003] Joel Watson. *Strategy: an introduction to game
             theory*. WW Norton, 2002.

.. [Wat2010] Watkins, David S. Fundamentals of Matrix Computations,
             Third Edition.  Wiley, Hoboken, New Jersey, 2010.

.. [Web2007] James Webb. *Game theory: decisions, interaction and
             Evolution*. Springer Science & Business Media, 2007.

.. [Weh1998] \J. Wehler. Hypersurfaces of the Flag Variety: Deformation
             Theory and the Theorems of Kodaira-Spencer, Torelli,
             Lefschetz, M. Noether, and Serre. Math. Z. 198 (1988), 21-38.

.. [WELLS]   Elliot Wells. Computing the Canonical Height of a Point in Projective Space.
             :arxiv:`1602.04920v1` (2016).

.. [Wei1994] Charles A. Weibel, *An introduction to homological
             algebra*. Cambridge Studies in Advanced Math., vol. 38,
             Cambridge Univ. Press, 1994.

.. [Wel1988] Codes and Cryptography, Dominic Welsh, Oxford Sciences
             Publications, 1988

.. [Wer1998] Annette Werner, Local heights on abelian varieties and
             rigid analytic uniformization, Doc. Math. 3 (1998), 301-319.

.. [WFYTP2008] \D. Watanable, S. Furuya, H. Yoshida, K. Takaragi, and B. Preneel,
               *A new keystream generator MUGI*; in
               FSE, (2002), pp. 179-194.

.. [Whi1932] \H. Whitney, *Congruent graphs and the connectivity of graphs*,
             American Journal of Mathematics,
             pages 150--168, 1932,
             `available on JSTOR <http://www.jstor.org/stable/2371086>`_

.. [Wie2000] \B. Wieland. *A large dihedral symmetry of the set of
             alternating sign matrices*. Electron. J. Combin. 7 (2000).

.. [Wil2010] \M. Willis. A direct way to find the right key of
             a semistandard Young tableau. :arxiv:`1110.6184v1`.

.. [Wil2013] Harold Williams. *Q-systems, factorization dynamics, and the
             twist automorphism*. Int. Math. Res. Not. (2015) no. 22,
             12042--12069. :doi:`10.1093/imrn/rnv057`.

.. [Wol1974] W. A. Wolovich. "Linear Multivariable Systems", Applied
             Mathematical Sciences (volume 11). Springer-Verlag New-York, 1974.
             :doi:`10.1007/978-1-4612-6392-0`

.. [Woo1998] \R. M. W. Wood, "Problems in the Steenrod algebra,"
             Bull. London Math. Soc. 30 (1998), no. 5, 449-517.

.. [Wor1984] Worley, Dale Raymond, *A theory of shifted Young
             tableaux*. Dissertation, Massachusetts Institute of
             Technology, 1984.

.. [WP-Bessel] :wikipedia:`Bessel_function`

.. [WP-Error] :wikipedia:`Error_function`

.. [WP-Struve] :wikipedia:`Struve_function`

.. [WROM1986] Wright, Robert Alan; Richmond, Bruce; Odlyzko, Andrew;
              McKay, Brendan D.
              *Constant time generation of free trees*.
              SIAM J. Comput. 15 (1986), no. 2, 540--548.
              :doi:`10.1137/0215039`.

.. [WSK1997] \D. Wagner, B. Schneier, and J. Kelsey,
             *Cryptoanalysis of the cellular encryption algorithm*; in
             CRYPTO, (1997), pp. 526-537.

.. [Wu2009] Hongjun Wu, *The Hash Function JH*;
            submitted to NIST, (2008), available at
            http://www3.ntu.edu.sg/home/wuhj/research/jh/jh_round3.pdf

.. [Wu2004] Wuthrich, Christian. *On p-adic heights in families of
            elliptic curves*. Journal of the London Mathematical
            Society, 70(1), 23-40, (2004).

.. [Wu2018] Wuthrich, Christian.
            *Numerical modular symbols for elliptic curves*.
            Math. Comp. 87 (2018), no. 313, 2393–2423.

.. [WW1991] Michelle Wachs and Dennis White, *p, q-Stirling numbers
            and set partition statistics*, Journal of Combinatorial
            Theory, Series A 56.1 (1991): 27-46.

.. [WW2005] Ralf-Philipp Weinmann and Kai Wirt,
            *Analysis of the DVB Common Scrambling Algorithm*; in
            IFIP TC-6 TC-11, (2005).

.. [WZ2011] \W. Wu and L. Zhang, *The LBlock family of block ciphers*;
            in ACNS, (2011), pp. 327-344.

.. [WZY2015] Wenling Wu, Lei Zhang, and Xiaoli Yu, *The DBlock family of block ciphers*;
             in Science China Information Sciences, (2015), pp. 1-14.

.. _ref-X:

**X**

.. [XP1994] Deng Xiaotie, and Christos Papadimitriou. *On the
            complexity of cooperative solution concepts.* Mathematics
            of Operations Research 19.2 (1994): 257-266.

.. _ref-Y:

**Y**

.. [Yamada2007] Daisuke Yamada. *Scattering rule in soliton cellular automaton
                associated with crystal base of* `U_q(D_4^{(3)})`.
                \J. Math. Phys., **48** (4):043509, 28, (2007).

.. [Yen1970] Yen, Jin Y. (1970). *An algorithm for finding shortest routes from
             all source nodes to a given destination in general networks*.
             Quarterly of Applied Mathematics. 27 (4): 526–530.
             :doi:`10.1090/qam/253822`

.. [Yoc2005] Jean-Christophe Yoccoz "Echange d'Intervalles", Cours au
             collège de France

.. [Yip2018] Yip, Martha. "Rook placements and Jordan forms of
             upper-triangular nilpotent matrices."
             Electronic J. Comb. 25(1) (2018) #P1.68. :arxiv:`1703.00057`.

.. [Yun1976] Yun, David YY. On square-free decomposition
             algorithms. In Proceedings of the third ACM symposium on
             Symbolic and algebraic computation, pp. 26-35. ACM, 1976.

.. [Yuz1993] Sergey Yuzvinsky, "The first two obstructions to the
             freeness of arrangements", Transactions of the American
             Mathematical Society, Vol. 335, **1** (1993)
             pp. 231--244.

.. [YWHWXSW2014] \D. Ye, P. Wang, L. Hu, L. Wang, Y. Xie, S. Sun, and P. Wang,
                 *Panda v1*; in CAESAR Competition, (2014).

.. [YT2002] \F. Yura and T. Tokihiro,
            *On a periodic soliton cellular automaton*, J. Phys. A: Math. Gen.
            **35** (2002) 3787-3801.

.. [YYT2003] \D. Yoshihara, F. Yura, and T. Tokihiro,
             *Fundamental cycle of a periodic box-ball system*, J. Phys. A:
             Math. Gen. **36** (2003) 99-121.

.. _ref-Z:

**Z**

.. [ZBLRYV2015] \W. Zhang, Z. Bao, D. Lin, V. Rijmen, B. Yang, and I. Verbauwhede,
                *RECTANGLE: A bit-slice lightweight block cipher suitable for
                multiple platforms*; in
                SCience China Information Sciences, (2015), pp. 1-15.

.. [ZBN1997] \C. Zhu, R. H. Byrd and J. Nocedal. L-BFGS-B: Algorithm
             778: L-BFGS-B, FORTRAN routines for large scale bound
             constrained optimization. ACM Transactions on
             Mathematical Software, Vol 23, Num. 4, pp.550--560, 1997.

.. [ZDYBXJZ2019] \W. Zhang, T. Ding, B. Yang, Z. Bao, Z. Xiang, F. Ji, X. Zhao.
                 "KNOT: Algorithm Speci cationsand Supporting Document"
                 https://csrc.nist.gov/CSRC/media/Projects/Lightweight-Cryptography/documents/round-1/spec-doc/KNOT-spec.pdf

.. [Zei2011] Doron Zeilberger. "The C-finite ansatz." The Ramanujan Journal
             (2011): 1-10.

.. [Zha2019] Bin Zhang. "Fountain: A Lightweight Authenticated Cipher(v1)"
             https://csrc.nist.gov/CSRC/media/Projects/Lightweight-Cryptography/documents/round-1/spec-doc/fountain-spec.pdf

.. [Zhedanov1991] \A.S. Zhedanov.
                  *"Hidden symmetry" of the Askey–Wilson polynomials*,
                  Theoret. and Math. Phys. **89** (1991), 1146--1157.

.. [Zie1998] \G. M. Ziegler. *Shelling polyhedral 3-balls and
             4-polytopes*. Discrete Comput. Geom. 19 (1998), 159-174.

.. [Zie2007] \G. M. Ziegler. *Lectures on polytopes*, Volume
             152 of Graduate Texts in Mathematics, 7th printing of 1st edition, Springer, 2007.

.. [ZJRRS2019] \M. R. Z'aba, N. Jamil, M. S. Rohmad, H. A. Rani, S. Shamsuddin
           "TheCiliPadiFamily of LightweightAuthenticated Encryption"
           https://csrc.nist.gov/CSRC/media/Projects/Lightweight-Cryptography/documents/round-1/spec-doc/cilipadi-spec.pdf

.. [Zor2008] \A. Zorich "Explicit Jenkins-Strebel representatives of
             all strata of Abelian and quadratic differentials",
             Journal of Modern Dynamics, vol. 2, no 1, 139-185 (2008)
             (http://www.math.psu.edu/jmd)

.. [Zor] Anton Zorich, "Generalized Permutation software"
         (http://perso.univ-rennes1.fr/anton.zorich)

.. [ZZ2005] Hechun Zhang and R. B. Zhang.
            *Dual canonical bases for the quantum special linear group
            and invariant subalgebras*.
            Lett. Math. Phys. **73** (2005), pp. 165-181.
            :arxiv:`math/0509651`.

.. include:: ../footer.txt<|MERGE_RESOLUTION|>--- conflicted
+++ resolved
@@ -3021,7 +3021,6 @@
 .. [Kan1958] \D. M. Kan, *A combinatorial definition of homotopy
              groups*, Ann. Math. (2) 67 (1958), 282-312.
 
-<<<<<<< HEAD
 .. [Kar1993] Vahid Karimipour.
              *Representations of the coordinate ring of* `GL_q(n)`.
              (1993). :arxiv:`hep-th/9306058`.
@@ -3029,10 +3028,9 @@
 .. [Kas1971] \T. Kasami: *The weight enumerators for several classes of
              subcodes of the second order binary Reed-Muller codes*.
              Information and Control, 18, pp. 369-394, 1971.
-=======
+
 .. [Kas2018] András Kaszanyitzky. *The GraftalLace Cellular Automata*.
              Preprint, :arxiv:`1805.11532`.
->>>>>>> 82946c17
 
 .. [Kat1991] Nicholas M. Katz, *Exponential sums and differential equations*,
              Princeton University Press, Princeton NJ, 1991.
