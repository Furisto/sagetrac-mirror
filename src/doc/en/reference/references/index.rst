--- conflicted
+++ resolved
@@ -829,18 +829,13 @@
              function fields and related topics," J. Symbolic
              Comput. 33 (2002), no. 4, 425--445.
 
-<<<<<<< HEAD
-.. [Hig2008] \N. J. Higham, "Functions of matrices: theory and computation",
-             Society for Industrial and Applied Mathematics (2008).
-=======
 .. [HH92] \P. N. Hoffman and J. F. Humphreys,
           *Projective Representations of the Symmetric Groups*,
           Oxford Science Publications.
           The Clarendon Press, Oxford University Press, New York, 1992.
 
-.. [Hig2008] \N. J. Higham, "Functions of matrices: theory and computation", 
-             Society for Industrial and Applied Mathematics (2008). 
->>>>>>> 02db562f
+.. [Hig2008] \N. J. Higham, "Functions of matrices: theory and computation",
+             Society for Industrial and Applied Mathematics (2008).
 
 .. [HJ2004] Tom Hoeholdt and Joern Justesen, A Course In
             Error-Correcting Codes, EMS, 2004
