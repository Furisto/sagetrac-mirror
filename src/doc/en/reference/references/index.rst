--- conflicted
+++ resolved
@@ -3769,22 +3769,20 @@
 .. [Sey1981] \P. D. Seymour, Nowhere-zero 6-flows, J. Comb. Theory Ser B,
              30 (1981), 130-135. :doi:`10.1016/0095-8956(81)90058-7`
 
+.. [Sh1967] \T. Shioda. *On the graded ring of invariants of binary octavics* in
+            American J. of Math., 89(4):1022-1046, 1967.
+
 .. [SH1995] \C. P. Schnorr and H. H. Hörner. *Attacking the
             Chor-Rivest Cryptosystem by Improved Lattice
             Reduction*. Advances in Cryptology - EUROCRYPT '95. LNCS
             Volume 921, 1995, pp 1-12.
 
-<<<<<<< HEAD
-.. [Sh1967] \T. Shioda. *On the graded ring of invariants of binary octavics* in
-            American J. of Math., 89(4):1022-1046, 1967.
-=======
 .. [SH1995b] Bernd Sturmfels, Serkan Hosten:
              GRIN: An implementation of Grobner bases for integer programming,
              in "Integer Programming and Combinatorial Optimization",
              [E. Balas and J. Clausen, eds.],
              Proceedings of the IV. IPCO Conference (Copenhagen, May 1995),
              Springer Lecture Notes in Computer Science 920 (1995) 267-276.
->>>>>>> 716fb697
 
 .. [SHET2018] \O. Seker, P. Heggernes, T. Ekim, and Z. Caner Taskin.
               *Generation of random chordal graphs using subtrees of a tree*,
