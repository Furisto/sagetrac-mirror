The references for Sage, sorted alphabetically by citation key.

REFERENCES:

:ref:`A <ref-A>`
:ref:`B <ref-B>`
:ref:`C <ref-C>`
:ref:`D <ref-D>`
:ref:`E <ref-E>`
:ref:`F <ref-F>`
:ref:`G <ref-G>`
:ref:`H <ref-H>`
:ref:`I <ref-I>`
:ref:`J <ref-J>`
:ref:`K <ref-K>`
:ref:`L <ref-L>`
:ref:`M <ref-M>`
:ref:`N <ref-N>`
:ref:`O <ref-O>`
:ref:`P <ref-P>`
:ref:`Q <ref-Q>`
:ref:`R <ref-R>`
:ref:`S <ref-S>`
:ref:`T <ref-T>`
:ref:`U <ref-U>`
:ref:`V <ref-V>`
:ref:`W <ref-W>`
:ref:`X <ref-X>`
:ref:`Y <ref-Y>`
:ref:`Z <ref-Z>`

.. _ref-A:

**A**

.. [ABBR2012] \A. Abad, R. Barrio, F. Blesa, M. Rodriguez. Algorithm 924.
              *ACM Transactions on Mathematical Software*, **39** no. 1 (2012), 1-28.

.. [ACFLSS04] \F. N. Abu-Khzam, R. L. Collins, M. R. Fellows, M. A.  Langston,
              W. H. Suters, and C. T. Symons: Kernelization Algorithm for the
              Vertex Cover Problem: Theory and Experiments. *SIAM
              ALENEX/ANALCO* 2004: 62-69.

.. [ADKF1970] \V. Arlazarov, E. Dinic, M. Kronrod,
              and I. Faradzev. 'On Economical Construction of the
              Transitive Closure of a Directed Graph.'
              Dokl. Akad. Nauk. SSSR No. 194 (in Russian), English
              Translation in Soviet Math Dokl. No. 11, 1970.

.. [ADKLPY2014] \M. R. Albrecht, B. Driessen, E. B. Kavun, G. Leander, C. Paar,
                and T. Yalcin, *Block ciphers - focus on the linear layer
                (feat. PRIDE)*; in CRYPTO, (2014), pp. 57-76.

.. [AH2002] \R. J. Aumann and S. Hart, Elsevier, eds. *Computing
            equilibria for two-person
            games*. http://www.maths.lse.ac.uk/personal/stengel/TEXTE/nashsurvey.pdf (2002)

.. [AHK2015] Karim Adiprasito, June Huh, and Eric Katz. *Hodge theory
             for combinatorial geometries*. :arxiv:`1511.02888`.

.. [AHMP2008] \J.-P. Aumasson, L. Henzen, W. Meier, and R. C-W Phan,
              *Sha-3 proposal blake*; in Submission to NIST, (2008).

.. [AHU1974] \A. Aho, J. Hopcroft, and J. Ullman. 'Chapter 6: Matrix
             Multiplication and Related Operations.' The Design and
             Analysis of Computer Algorithms. Addison-Wesley, 1974.

.. [AIKMMNT2001] \K. Aoki, T. Ichikawa, M. Kanda, M. Matsui, S. Moriai,
                 \J. Nakajima, and T. Tokita,
                 *Camellia: A 128-bit block cipher suitable for multiple
                 platforms - Design and analysis*; in SAC, (2000), pp. 39-56.

.. [Aj1996] \M. Ajtai. Generating hard instances of lattice problems
            (extended abstract). STOC, pp. 99--108, ACM, 1996.

.. [AK1994] \S. Ariki and K. Koike.
            *A Hecke algebra of* `(\mathbb{Z}/r\mathbb{Z})\wr\mathfrak{S}_n`
            *and construction of its irreducible representations.*
            Adv. Math. **106** (1994), 216–243.
            mathscinet:`MR1279219`

.. [AJL2011] \S. Ariki, N. Jacon, and C. Lecouvey.
             *The modular branching rule for affine Hecke algebras of type A*.
             Adv. Math. 228:481-526, 2011.

.. [Aki1980] \J. Akiyama. and G. Exoo and F. Harary. Covering and packing in
             graphs. III: Cyclic and acyclic invariants. Mathematical Institute
             of the Slovak Academy of Sciences. Mathematica Slovaca vol 30, n 4,
             pages 405--417, 1980

.. [Al1947] \A. A. Albert, *A Structure Theory for Jordan
            Algebras*. Annals of Mathematics, Second Series, Vol. 48,
            No. 3 (Jul., 1947), pp. 546--567.

.. [AL1978] \A. O. L. Atkin and Wen-Ch'ing Winnie Li, Twists of
            newforms and pseudo-eigenvalues of `W`-operators.
            Inventiones math. 48 (1978), 221-243.

.. [AL2015] \M. Aguiar and A. Lauve, *The characteristic polynomial of
            the Adams operators on graded connected Hopf
            algebras*. Algebra Number Theory, v.9, 2015, n.3, 2015.

.. [AM1974] \J. F. Adams and H. R. Margolis, "Sub-Hopf-algebras of the
            Steenrod algebra," Proc. Cambridge Philos. Soc. 76 (1974),
            45-52.

.. [AM2000]  \S. Ariki and A. Mathas.
            *The number of simple modules of the Hecke algebras of type G(r,1,n)*.
            Math. Z. 233 (2000), no. 3, 601–623.
            :mathscinet:`MR1750939`

.. [Ap1997] \T. Apostol, Modular functions and Dirichlet series in
            number theory, Springer, 1997 (2nd ed), section 3.7--3.9.

.. [APR2001] George E. Andrews, Peter Paule, Axel Riese,
             *MacMahon's partition analysis: the Omega package*,
             European J. Combin. 22 (2001), no. 7, 887--904.

.. [Ar2006] \D. Armstrong. *Generalized noncrossing partitions and
            combinatorics of Coxeter groups*. Mem. Amer. Math. Soc., 2006.

.. [AR2012] \D. Armstrong and B. Rhoades. "The Shi arrangement and the
            Ish arrangement". Transactions of the American
            Mathematical Society 364 (2012),
            1509-1528. :arxiv:`1009.1655`

.. [Ariki1996] \S. Ariki. *On the decomposition numbers of the Hecke
               algebra of* `G(m,1,n)`. J. Math. Kyoto Univ. **36** (1996),
               no. 4, 789–808. :mathscinet:`MR1443748`

.. [Ariki2001] \S. Ariki. *On the classification of simple modules for
               cyclotomic Hecke algebras of type* `G(m,1,n)` *and Kleshchev
               multipartitions*. Osaka J. Math. **38** (2001), 827–837.
               :mathscinet:`MR1864465`

.. [AS-Bessel] \F. W. J. Olver: 9. Bessel Functions of Integer Order,
               in Abramowitz and Stegun: Handbook of Mathematical
               Functions. http://people.math.sfu.ca/~cbm/aands/page_355.htm

.. [AS-Spherical] \H. A. Antosiewicz: 10. Bessel Functions of
                  Fractional Order, in Abramowitz and Stegun: Handbook
                  of Mathematical Functions. http://people.math.sfu.ca/~cbm/aands/page_435.htm

.. [AS-Struve] \M. Abramowitz: 12. Struve Functions and Related
               Functions, in Abramowitz and Stegun: Handbook of
               Mathematical Functions. http://people.math.sfu.ca/~cbm/aands/page_495.htm

.. [AS1964] \M. Abramowitz and I. A. Stegun, *Handbook of Mathematical
            Functions*, National Bureau of Standards Applied
            Mathematics Series, 55. 1964. See also
            http://www.math.sfu.ca/~cbm/aands/.

.. [As2008] Sami Assaf. *A combinatorial realization of Schur-Weyl
            duality via crystal graphs and dual equivalence
            graphs*. FPSAC 2008, 141-152, Discrete
            Math. Theor. Comput. Sci. Proc., AJ, Assoc. Discrete
            Math. Theor. Comput. Sci., (2008). :arxiv:`0804.1587v1`

.. [AS2011] \R.B.J.T Allenby and A. Slomson, "How to count", CRC Press (2011)

.. [ASD1971] \A. O. L. Atkin and H. P. F. Swinnerton-Dyer, "Modular
             forms on noncongruence subgroups", Proc. Symp. Pure
             Math., Combinatorics (T. S. Motzkin, ed.), vol. 19, AMS,
             Providence 1971

.. [Av2000] \D. Avis, *A revised implementation of the reverse search
            vertex enumeration algorithm.* Polytopes-combinatorics and
            computation. Birkhauser Basel, 2000.

.. [Ava2017] \R. Avanzi,
             *The QARMA block cipher family*; in ToSC, (2017.1), pp. 4-44.

.. _ref-B:

**B**

.. [Ba1994] Kaushik Basu. *The Traveler's Dilemma: Paradoxes of
            Rationality in Game Theory*. The American Economic Review
            (1994): 391-395.

.. [BAK1998] \E. Biham, R. J. Anderson, and L. R. Knudsen,
             *Serpent: A new block cipher proposal*; in FSE, (1998), pp. 222-238.

.. [Bar1970] Barnette, "Diagrams and Schlegel diagrams", in
             Combinatorial Structures and Their Applications,
             Proc. Calgary Internat. Conference 1969, New York, 1970,
             Gordon and Breach.

.. [Bar2006] \G. Bard. 'Accelerating Cryptanalysis with the Method of
             Four Russians'. Cryptography E-Print Archive
             (http://eprint.iacr.org/2006/251.pdf), 2006.

.. [BB1997] Mladen Bestvina and Noel Brady. *Morse theory and
            finiteness properties of groups*. Invent. Math. **129**
            (1997). No. 3,
            445-470. www.math.ou.edu/~nbrady/papers/morse.ps.

.. [BB2009] Tomas J. Boothby and Robert W. Bradshaw. *Bitslicing and
            the Method of Four Russians Over Larger Finite
            Fields*. :arxiv:`0901.1413`, 2009.

.. [BBISHAR2015] \S. Banik, A. Bogdanov, T. Isobe, K. Shibutani, H. Hiwatari,
                 \T. Akishita, and F. Regazzoni,
                 *Midori: A block cipher for low energy*; in ASIACRYPT, (2015), pp. 411-436.

.. [BBKMW2013] \B. Bilgin, A. Bogdanov, M, Knezevic, F. Mendel, and Q. Wang,
               *Fides: Lightweight authenticated cipher with side-channel resistance
               for constrained hardware*; in CHES, (2013), pp. 142-158.

.. [BBLSW1999] Babson, Bjorner, Linusson, Shareshian, and Welker,
               "Complexes of not i-connected graphs," Topology 38
               (1999), 271-299

.. [BPPSST2017] Banik, Pandey, Peyrin, Sasaki, Sim, and Todo,
                GIFT : A Small Present Towards Reaching the Limit of Lightweight
                Encryption. *Cryptographic Hardware and Embedded Systems - CHES 2017*,
                2017.

.. [BBS1982] \L. Blum, M. Blum, and M. Shub. Comparison of Two
             Pseudo-Random Number Generators. *Advances in Cryptology:
             Proceedings of Crypto '82*, pp.61--78, 1982.

.. [BBS1986] \L. Blum, M. Blum, and M. Shub. A Simple Unpredictable
             Pseudo-Random Number Generator. *SIAM Journal on
             Computing*, 15(2):364--383, 1986.

.. [BIANCO] \L. Bianco, P. Dell‘Olmo, S. Giordani
            An Optimal Algorithm to Find the Jump Number of Partially Ordered Sets
            Computational Optimization and Applications,
            1997, Volume 8, Issue 2, pp 197--210,
            :doi:`10.1023/A:1008625405476`

.. [BC1977] \R. E. Bixby, W. H. Cunningham, Matroids, Graphs, and
            3-Connectivity. In Graph theory and related topics
            (Proc. Conf., Univ. Waterloo, Waterloo, ON, 1977), 91-103

.. [BC2003] \A. Biryukov and C. D. Canniere *Block Ciphers and Systems
            of Quadratic Equations*; in Proceedings of Fast Software
            Encryption 2003; LNCS 2887; pp. 274-289,
            Springer-Verlag 2003.

.. [BC2012] Mohamed Barakat and Michael Cuntz. "Coxeter and
            crystallographic arrangements are inductively free."
            Adv. in Math. **229** Issue 1
            (2012). pp. 691-709. :doi:`10.1016/j.aim.2011.09.011`,
            :arxiv:`1011.4228`.

.. [BCCCNSY2010] Charles Bouillaguet, Hsieh-Chung Chen, Chen-Mou
                 Cheng, Tung Chou, Ruben Niederhagen, Adi Shamir, and
                 Bo-Yin Yang.    *Fast exhaustive search for
                 polynomial systems in GF(2)*. In Stefan Mangard and
                 François-Xavier Standaert, editors, CHES, volume 6225
                 of Lecture Notes in Computer Science, pages
                 203–218. Springer, 2010. pre-print available at
                 http://eprint.iacr.org/2010/313.pdf

.. [BCGKKKLNPRRTY2012] \J. Borghoff, A. Canteaut, T. Güneysu, E. B. Kavun, M. Knezevic,
                       \L. R. Knudsen, G. Leander, V. Nikov, C. Paar, C. Rechberger,
                       \P. Rombouts, S. S. Thomsen, and T. Yalcin,
                       *PRINCE - A low-latency block cipher for pervasive computing
                       applications*; in ASIACRYPT, (2012), pp. 208-225.

.. [BdJ2008] Besser, Amnon, and Rob de Jeu. "Li^(p)-Service? An Algorithm
             for Computing p-Adic Polylogarithms." Mathematics of Computation
             (2008): 1105-1134.

.. [BD2004] \M. Becker and A. Desoky.
            *A study of the DVD content scrambling system (CSS) algorithm*; in
            Proceedings of ISSPIT, (2004), pp. 353-356.

.. [BDP2013] Thomas Brüstle, Grégoire Dupont, Matthieu Pérotin
   *On Maximal Green Sequences*
   :arxiv:`1205.2050`

.. [BDMW2010] \K. A. Browning, J. F. Dillon, M. T. McQuistan, and A. J. Wolfe,
              *An APN permutation in dimension six*; in Finite Fields: Theory
              and Applications - FQ9, volume 518 of Contemporary Mathematics,
              pages 33–42. AMS, 2010.

.. [BeCoMe] Frits Beukers, Henri Cohen, Anton Mellit,
   *Finite hypergeometric functions*,
   :arxiv:`1505.02900`

.. [Bee] Robert A. Beezer, *A First Course in Linear Algebra*,
         http://linear.ups.edu/. Accessed 15 July 2010.

.. [Bel2011] Belarusian State University,
             *Information technologies. Data protection. Cryptograpic algorithms for
             encryption and integrity control*; in STB 34.101.31-2011, (2011).

.. [Benasque2009] Fernando Rodriguez Villegas, *The L-function of the quintic*,
   http://users.ictp.it/~villegas/hgm/benasque-2009-report.pdf

.. [Ber1987] \M. Berger, *Geometry I*, Springer (Berlin) (1987);
             :doi:`10.1007/978-3-540-93815-6`

.. [Ber1991] \C. Berger, "Une version effective du théorème de
             Hurewicz", https://tel.archives-ouvertes.fr/tel-00339314/en/.

.. [Ber2008] \W. Bertram : *Differential Geometry, Lie Groups and
             Symmetric Spaces over General Base Fields and Rings*,
             Memoirs of the American Mathematical Society, vol. 192
             (2008); :doi:`10.1090/memo/0900`; :arxiv:`math/0502168`

.. [BeukersHeckman] \F. Beukers and \G. Heckman,
   *Monodromy for the hypergeometric function `{}_n F_{n-1}`*,
   Invent. Math. 95 (1989)

.. [BF1999] Thomas Britz, Sergey Fomin,
            *Finite posets and Ferrers shapes*,
            Advances in Mathematics 158, pp. 86-127 (2001),
            :arxiv:`math/9912126` (the arXiv version has fewer errors).

.. [BFZ2005] \A. Berenstein, \S. Fomin, and \A. Zelevinsky, *Cluster
             algebras. III. Upper bounds and double Bruhat cells*,
             Duke Math. J. 126 (2005), no. 1, 1–52.

.. [BG1980] \R. L. Bishop and S. L. Goldberg, *Tensor analysis on
            Manifolds*, Dover (New York) (1980)

.. [BG1985] \M. Blum and S. Goldwasser. An Efficient Probabilistic
            Public-Key Encryption Scheme Which Hides All Partial
            Information. In *Proceedings of CRYPTO 84 on Advances in
            Cryptology*, pp. 289--299, Springer, 1985.

.. [BG1988] \M. Berger & B. Gostiaux : *Differential Geometry:
            Manifolds, Curves and Surfaces*, Springer (New York)
            (1988); :doi:`10.1007/978-1-4612-1033-7`

.. [BH1994] \S. Billey, M. Haiman. *Schubert polynomials for the
            classical groups*. J. Amer. Math. Soc., 1994.

.. [BHS2008] Robert Bradshaw, David Harvey and William
             Stein. strassen_window_multiply_c. strassen.pyx, Sage
             3.0, 2008. http://www.sagemath.org

.. [Big1999] Stephen J. Bigelow. The Burau representation is not
             faithful for `n = 5`. Geom. Topol., 3:397--404, 1999.

.. [Big2003] Stephen J. Bigelow, The Lawrence-Krammer representation,
             Geometric Topology, 2001 Georgia International Topology
             Conference, AMS/IP Studies in Advanced Mathematics 35
             (2003). :arxiv:`math/0204057v1`

.. [Bir1975] \J. Birman. *Braids, Links, and Mapping Class Groups*,
             Princeton University Press, 1975

.. [Bj1980] Anders Björner,
            *Shellable and Cohen-Macaulay partially ordered sets*,
            Trans. Amer. Math. Soc. 260 (1980), 159-183,
            :doi:`10.1090/S0002-9947-1980-0570784-2`

.. [BJKLMPSSS2016] \C. Beierle, J. Jean, S. Kölbl, G. Leander, A. Moradi,
                   \T. Peyrin, Y. Sasaki, P. Sasdrich, and S. M. Sim,
                   *The SKINNY family of block ciphers and its low-latency
                   variant MANTIS*; in CRYPTO, (2016), pp. 123-153.

.. [BK1992] \U. Brehm and W. Kuhnel, "15-vertex triangulations of an
            8-manifold", Math. Annalen 294 (1992), no. 1, 167-193.

.. [BK2001] \W. Bruns and R. Koch, Computing the integral closure of an
            affine semigroup. Uni. Iaggelonicae Acta Math. 39, (2001),
            59-70

<<<<<<< HEAD
.. [BK2008] \J. Brundan and A. Kleshchev.
            *Blocks of cyclotomic Hecke algebras and Khovanov-Lauda algebras*.
            Invent. Math. *178* (2009), no. 3, 451–484.
            :mathscinet:`MR2551762`

.. [BK2009] \J. Brundan and A. Kleshchev.
            *Graded decomposition numbers for cyclotomic Hecke algebras*.
            Adv. Math. **222** (2009), 1883–1942.
            :mathscinet:`MR2562768`
=======
.. [BK2017] Pascal Baseilhac and Stefan Kolb. *Braid group action
            and root vectors for the* `q`-*Onsager algebra*.
            Preprint, (2017) :arxiv:`1706.08747`.
>>>>>>> 6498f586

.. [BKK2000]  Georgia Benkart, Seok-Jin Kang, Masaki Kashiwara.
              *Crystal bases for the quantum superalgebra* `U_q(\mathfrak{gl}(m,n))`,
              J. Amer. Math. Soc. **13** (2000), no. 2, 295-331.

.. [BKLPPRSV2007]
            \A. Bogdanov, L. Knudsen, G. Leander, C. Paar, A. Poschmann,
            M. Robshaw, Y. Seurin, C. Vikkelsoe. *PRESENT: An Ultra-Lightweight
            Block Cipher*; in Proceedings of CHES 2007; LNCS 7427; pp. 450-466;
            Springer Verlag 2007; available at
            http://www.crypto.rub.de/imperia/md/content/texte/publications/conferences/present_ches2007.pdf

.. [BKW2011] \J. Brundan, A. Kleshchev, and W. Wang,
             *Graded Specht modules*,
             J. Reine Angew. Math., **655** (2011), 61-87.
             :mathscinet:`MR2806105`

.. [BL2000] Anders Björner and Frank H. Lutz, "Simplicial manifolds,
            bistellar flips and a 16-vertex triangulation of the
            Poincaré homology 3-sphere", Experiment. Math. 9 (2000),
            no. 2, 275-289.

.. [BL2008] Corentin Boissy and Erwan Lanneau, *Dynamics and geometry
            of the Rauzy-Veech induction for quadratic differentials*
            (:arxiv:`0710.5614`) to appear in Ergodic Theory and
            Dynamical Systems.

.. [BM1940] Becker, M. F., and Saunders MacLane. The minimum number of
            generators for inseparable algebraic extensions. Bulletin of the
            American Mathematical Society 46, no. 2 (1940): 182-186.

.. [BM2008] John Adrian Bondy and U.S.R. Murty, "Graph theory", Volume
            244 of Graduate Texts in Mathematics, 2nd edition, Springer, 2008.

.. [BM2003] Bazzi and Mitter, {\it Some constructions of codes from
            group actions}, (preprint March 2003, available on
            Mitter's MIT website).

.. [BM2012] \N. Bruin and A. Molnar, *Minimal models for rational
            functions in a dynamical setting*,
            LMS Journal of Computation and Mathematics, Volume 15
            (2012), pp 400-417.

.. [BN2008] Victor V. Batyrev and Benjamin Nill. Combinatorial aspects
            of mirror symmetry. In *Integer points in polyhedra ---
            geometry, number theory, representation theory, algebra,
            optimization, statistics*, volume 452 of *Contemp. Math.*,
            pages 35--66. Amer. Math. Soc., Providence,
            RI, 2008. :arxiv:`math/0703456v2`.

.. [Bob2013] \J.W. Bober. Conditionally bounding analytic ranks of
             elliptic curves. ANTS
             10, 2013. http://msp.org/obs/2013/1-1/obs-v1-n1-p07-s.pdf

.. [Bo2009] Bosch, S., Algebra, Springer 2009

.. [Bou1989] \N. Bourbaki. *Lie Groups and Lie Algebras*. Chapters 1-3.
             Springer. 1989.

.. [BP1982] \H. Beker and F. Piper. *Cipher Systems: The Protection of
            Communications*. John Wiley and Sons, 1982.

.. [BP2000] \V. M. Bukhshtaber and T. E. Panov, "Moment-angle
            complexes and combinatorics of simplicial manifolds,"
            *Uspekhi Mat. Nauk* 55 (2000), 171--172.

.. [BP2015] \P. Butera and M. Pernici "Sums of permanental minors
            using Grassmann algebra", International Journal of Graph
            Theory and its Applications, 1 (2015),
            83–96. :arxiv:`1406.5337`

.. [BPRS2009] \J. Bastian, \T. Prellberg, \M. Rubey, \C. Stump, *Counting the
            number of elements in the mutation classes of `\tilde{A}_n`-quivers*;
            :arxiv:`0906.0487`

.. [BPU2016] Alex Biryukov, Léo Perrin, Aleksei Udovenko,
             *Reverse-Engineering the S-Box of Streebog, Kuznyechik and STRIBOBr1*; in
             EuroCrypt'16, pp. 372-402.

.. [Bre2008] \A. Bretscher and D. G. Corneil and M. Habib and C. Paul (2008), "A
             simple Linear Time LexBFS Cograph Recognition Algorithm", SIAM
             Journal on Discrete Mathematics, 22 (4): 1277–1296,
             :doi:`10.1137/060664690`.

.. [Br1910] Bruckner, "Uber die Ableitung der allgemeinen Polytope und
            die nach Isomorphismus verschiedenen Typen der allgemeinen
            Achtzelle (Oktatope)", Verhand. Konik. Akad. Wetenschap,
            Erste Sectie, 10 (1910)

.. [Br2000] Kenneth S. Brown, *Semigroups, rings, and Markov chains*,
            :arxiv:`math/0006145v1`.


.. [BR2000a] \P. Barreto and V. Rijmen,
             *The ANUBIS Block Cipher*; in
             First Open NESSIE Workshop, (2000).

.. [BR2000b] \P. Barreto and V. Rijmen,
             *The Khazad legacy-level Block Cipher*; in
             First Open NESSIE Workshop, (2000).

.. [BR2000c] \P. Barreto and V. Rijmen,
             *The Whirlpool hashing function*; in
             First Open NESSIE Workshop, (2000).

.. [Br2016] *Bresenham's Line Algorithm*, Python, 26 December 2016.
            http://www.roguebasin.com/index.php?title=Bresenham%27s_Line_Algorithm

.. [Bru1994] Richard A. Brualdi, Hyung Chan Jung, William T.Trotter Jr
             *On the poset of all posets on `n` elements*
             Volume 50, Issue 2, 6 May 1994, Pages 111-123
             Discrete Applied Mathematics
             http://www.sciencedirect.com/science/article/pii/0166218X9200169M

.. [Bru1998] \J. Brundan. *Modular branching rules and the Mullineux map
             for Hecke algebras of type* `A`.
             Proc. London Math. Soc. (3) **77** (1998), 551–581.
             :mathscinet:`MR1643413`

.. [Bruin-Molnar] \N. Bruin and A. Molnar, *Minimal models for rational
            functions in a dynamical setting*,
            LMS Journal of Computation and Mathematics, Volume 15 (2012),
            pp 400-417.

.. [BS1996] Eric Bach, Jeffrey Shallit. *Algorithmic Number Theory,
            Vol. 1: Efficient Algorithms*. MIT Press, 1996. ISBN
            978-0262024051.

.. [BS2003] \I. Bouyukliev and J. Simonis, Some new results on optimal
            codes over `F_5`, Designs, Codes and Cryptography 30,
            no. 1 (2003): 97-111,
            http://www.moi.math.bas.bg/moiuser/~iliya/pdf_site/gf5srev.pdf.

.. [BS2011] \E. Byrne and A. Sneyd, On the Parameters of Codes with
            Two Homogeneous Weights. WCC 2011-Workshop on coding and
            cryptography,
            pp. 81-90. 2011. https://hal.inria.fr/inria-00607341/document

.. [BS2012] Jonathan Bloom and Dan Saracino, *Modified growth
            diagrams, permutation pivots, and the BWX map `Phi^*`*,
            Journal of Combinatorial Theory, Series A Volume 119,
            Number 6 (2012), pp. 1280-1298.

.. [BSS2009] David Bremner, Mathieu Dutour Sikiric, Achill Schuermann:
             Polyhedral representation conversion up to symmetries,
             Proceedings of the 2006 CRM workshop on polyhedral
             computation, AMS/CRM Lecture Notes, 48 (2009),
             45-71. :arxiv:`math/0702239`

.. [BSV2010] \M. Bolt, S. Snoeyink, E. Van Andel. "Visual
             representation of the Riemann map and Ahlfors map via the
             Kerzman-Stein equation". Involve 3-4 (2010), 405-420.

.. [BW1996] Anders Bjorner and Michelle L. Wachs. *Shellable nonpure
            complexes and posets. I*. Trans. of
            Amer. Math. Soc. **348** No. 4. (1996)

.. [BZ01] \A. Berenstein, A. Zelevinsky
          *Tensor product multiplicities, canonical bases
          and totally positive varieties*
          Invent. Math. **143** No. 1. (2002), 77-128.

.. _ref-C:

**C**

.. [Car1972] \R. W. Carter. *Simple groups of Lie type*, volume 28 of
             Pure and Applied Mathematics. John Wiley and Sons, 1972.

.. [CS1996] \G. Call and J. Silverman. Computing the Canonical Height on
            K3 Surfaces. Mathematics of Comp. , 65 (1996), 259-290.

.. [CB2007] Nicolas Courtois, Gregory V. Bard: Algebraic Cryptanalysis
            of the Data Encryption Standard, In 11-th IMA Conference,
            Cirencester, UK, 18-20 December 2007, Springer
            LNCS 4887. See also http://eprint.iacr.org/2006/402/.

.. [CC1982] Chottin and R. Cori, *Une preuve combinatoire de la
            rationalité d'une série génératrice associée
            aux arbres*, RAIRO, Inf. Théor. 16, 113--128 (1982)

.. [CDL2015] \A. Canteaut, Sebastien Duval, Gaetan Leurent
             *Construction of Lightweight S-Boxes using Feistel and
             MISTY Structures*; in Proceedings of SAC 2015; LNCS 9566;
             pp. 373-393; Springer-Verlag 2015; available at
             http://eprint.iacr.org/2015/711.pdf

.. [CE2001] Raul Cordovil and Gwihen Etienne. *A note on the
            Orlik-Solomon algebra*. Europ. J. Combinatorics. **22**
            (2001). pp. 165-170. http://www.math.ist.utl.pt/~rcordov/Ce.pdf

.. [Cer1994] \D. P. Cervone, "Vertex-minimal simplicial immersions of
             the Klein bottle in three-space", Geom. Ded. 50 (1994)
             117-141,
             http://www.math.union.edu/~dpvc/papers/1993-03.kb/vmkb.pdf.

.. [CEW2011] Georgios Chalkiadakis, Edith Elkind, and Michael
             Wooldridge. *Computational Aspects of Cooperative Game
             Theory*. Morgan & Claypool Publishers, (2011). ISBN
             9781608456529, :doi:`10.2200/S00355ED1V01Y201107AIM016`.

.. [CGW2013] Daniel Cabarcas, Florian Göpfert, and Patrick
             Weiden. Provably Secure LWE-Encryption with Uniform
             Secret. Cryptology ePrint Archive, Report 2013/164. 2013.
             2013/164. http://eprint.iacr.org/2013/164

.. [CGMRV16] \A. Conte, R. Grossi, A. Marino, R. Rizzi, L. Versari,
             "Directing Road Networks by Listing Strong Orientations.",
             Combinatorial Algorithms, Proceedings of 27th International Workshop,
             IWOCA 2016, August 17-19, 2016, pages 83--95.

.. [Ch2012] Cho-Ho Chu. *Jordan Structures in Geometry and
            Analysis*. Cambridge University Press, New
            York. 2012. IBSN 978-1-107-01617-0.

.. [Cha92] Chameni-Nembua C. and Monjardet B.
           *Les Treillis Pseudocomplémentés Finis*
           Europ. J. Combinatorics (1992) 13, 89-107.

.. [ChLi] \F. Chapoton and M. Livernet, *Pre-Lie algebras and the rooted trees
          operad*, International Math. Research Notices (2001) no 8, pages 395-408.
          Preprint: :arxiv:`math/0002069v2`.

.. [Cha2006] Ruth Charney. *An introduction to right-angled Artin
             groups*. http://people.brandeis.edu/~charney/papers/RAAGfinal.pdf,
             :arxiv:`math/0610668`.

.. [ChenDB] Eric Chen, Online database of two-weight codes,
            http://moodle.tec.hkr.se/~chen/research/2-weight-codes/search.php

.. [CHK2001] Keith D. Cooper, Timothy J. Harvey and Ken Kennedy. *A
             Simple, Fast Dominance Algorithm*, Software practice and
             Experience, 4:1-10 (2001).
             http://www.hipersoft.rice.edu/grads/publications/dom14.pdf

.. [CHPSS18] C. Cid, T. Huang, T. Peyrin, Y. Sasaki, L. Song.
             *Boomerang Connectivity Table: A New Cryptanalysis Tool* (2018)
             IACR Transactions on Symmetric Cryptology. Vol 2017, Issue 4.
             pre-print available at https://eprint.iacr.org/2018/161.pdf

.. [CK1999] David A. Cox and Sheldon Katz. *Mirror symmetry and
            algebraic geometry*, volume 68 of *Mathematical Surveys
            and Monographs*. American Mathematical Society,
            Providence, RI, 1999.

.. [CK2001] \M. Casella and W. Kühnel, "A triangulated K3 surface with
            the minimum number of vertices", Topology 40 (2001),
            753--772.

.. [CKS1999] Felipe Cucker, Pascal Koiran, and Stephen Smale. *A polynomial-time
             algorithm for diophantine equations in one variable*, J. Symbolic
             Computation 27 (1), 21-29, 1999.

.. [CK2015] \J. Campbell and V. Knight. *On testing degeneracy of
            bi-matrix
            games*. http://vknight.org/unpeudemath/code/2015/06/25/on_testing_degeneracy_of_games/ (2015)

.. [CL2013] Maria Chlouveraki and Sofia Lambropoulou. *The
            Yokonuma-Hecke algebras and the HOMFLYPT
            polynomial*. (2015) :arxiv:`1204.1871v4`.

.. [CLRS2001] Thomas H. Cormen, Charles E. Leiserson, Ronald L. Rivest
              and Clifford Stein, *Section 22.4: Topological sort*,
              Introduction to Algorithms (2nd ed.), MIT Press and
              McGraw-Hill, 2001, 549-552, ISBN 0-262-03293-7.

.. [CLS2014] \C. Ceballos, J.-P. Labbé, C. Stump, *Subword complexes,
             cluster complexes, and generalized multi-associahedra*,
             \J. Algebr. Comb. **39** (2014) pp. 17-51.
             :doi:`10.1007/s10801-013-0437-x`, :arxiv:`1108.1776`.

.. [CLS2011] David A. Cox, John Little, and Hal Schenck. *Toric
             Varieties*. Volume 124 of *Graduate Studies in
             Mathematics*. American Mathematical Society, Providence,
             RI, 2011.

.. [CMO2011] \C. Chun, D. Mayhew, J. Oxley, A chain theorem for
             internally 4-connected binary matroids. J. Combin. Theory
             Ser. B 101 (2011), 141-189.

.. [CMO2012] \C. Chun, D. Mayhew, J. Oxley,  Towards a splitter
             theorem for internally 4-connected binary
             matroids. J. Combin. Theory Ser. B 102 (2012), 688-700.

.. [CMR2005] C\. Cid, S\. Murphy, M\. Robshaw *Small Scale Variants of
             the AES*\; in Proceedings of Fast Software Encryption
             2005\; LNCS 3557\; Springer Verlag 2005\; available at
             http://www.isg.rhul.ac.uk/~sean/smallAES-fse05.pdf

.. [CMR2006] C\. Cid, S\. Murphy, and M\. Robshaw *Algebraic Aspects
             of the Advanced Encryption Standard*\; Springer Verlag
             2006

.. [CMT2003] \A. M. Cohen, S. H. Murray, D. E. Talyor.
             *Computing in groups of Lie type*.
             Mathematics of Computation. **73** (2003), no 247. pp. 1477--1498.
             https://www.win.tue.nl/~amc/pub/papers/cmt.pdf

.. [Co1984] \J. Conway, Hexacode and tetracode - MINIMOG and
            MOG. *Computational group theory*, ed. M. Atkinson,
            Academic Press, 1984.

.. [Co1999] John Conway, Neil Sloan. *Sphere Packings, Lattices and Groups*,
            Springer Verlag 1999.

.. [Coh1993] Henri Cohen. A Course in Computational Algebraic Number
             Theory. Graduate Texts in Mathematics 138. Springer, 1993.

.. [Coh2007I] Henri Cohen, *Number Theory, Vol. I: Tools and
              Diophantine Equations.*  GTM 239, Springer, 2007.

.. [Coh2007] Henri Cohen, Number Theory,
             Volume II.  Graduate Texts in Mathematics 240. Springer, 2007.

.. [Col2013] Julia Collins. *An algorithm for computing the Seifert
             matrix of a link from a braid
             representation*. (2013). http://www.maths.ed.ac.uk/~jcollins/SeifertMatrix/SeifertMatrix.pdf

.. [Con] Keith Conrad, *Groups of order 12*,
         http://www.math.uconn.edu/~kconrad/blurbs/grouptheory/group12.pdf,
         accessed 21 October 2009.

.. [Con2013] Keith Conrad: *Exterior powers*,
             `http://www.math.uconn.edu/~kconrad/blurbs/ <http://www.math.uconn.edu/~kconrad/blurbs/>`_

.. [Con2015] Keith Conrad: *Tensor products*,
             `http://www.math.uconn.edu/~kconrad/blurbs/ <http://www.math.uconn.edu/~kconrad/blurbs/>`_

.. [CP2001] John Crisp and Luis Paris. *The solution to a conjecture
            of Tits on the subgroup generated by the squares of the
            generators of an Artin group*. Invent. Math. **145**
            (2001). No 1, 19-36. :arxiv:`math/0003133`.

.. [CPdA2014] Maria Chlouveraki and Loic Poulain
              d'Andecy. *Representation theory of the Yokonuma-Hecke
              algebra*. (2014) :arxiv:`1302.6225v2`.

.. [CR1962] Curtis, Charles W.; Reiner, Irving "Representation theory
            of finite groups and associative algebras." Pure and
            Applied Mathematics, Vol. XI Interscience Publishers, a
            division of John Wiley & Sons, New York-London 1962, pp
            545--547

.. [Cre1997] \J. E. Cremona, *Algorithms for Modular Elliptic
             Curves*. Cambridge University Press, 1997.

.. [Cre2003] Cressman, Ross. *Evolutionary dynamics and extensive form
            games*. MIT Press, 2003.

.. [Crossproduct] Algebraic Properties of the Cross Product
                  :wikipedia:`Cross_product`

.. [CRV2018] Xavier Caruso, David Roe and Tristan Vaccon.
            *ZpL: a p-adic precision package*, (2018) :arxiv:`1802.08532`.

.. [CRV2014] Xavier Caruso, David Roe and Tristan Vaccon.
            *Tracking p-adic precision*,
            LMS J. Comput. Math. **17** (2014), 274-294.

.. [CS1986] \J. Conway and N. Sloane. *Lexicographic codes:
            error-correcting codes from game theory*, IEEE
            Trans. Infor. Theory **32** (1986) 337-348.

.. [Cu1984] \R. Curtis, The Steiner system `S(5,6,12)`, the Mathieu
            group `M_{12}`, and the kitten. *Computational group
            theory*, ed. M. Atkinson, Academic Press, 1984.

.. [Cun1986] \W. H. Cunningham, Improved Bounds for Matroid Partition
             and Intersection Algorithms. SIAM Journal on Computing
             1986 15:4, 948-957

.. _ref-D:

**D**

.. [Dat2007] Basudeb Datta, "Minimal triangulations of
             manifolds", J. Indian Inst. Sci. 87 (2007), no. 4,
             429-449.

.. [Dav1997] B.A. Davey, H.A. Priestley,
             *Introduction to Lattices and Order*,
             Cambridge University Press, 1997.

.. [DCSW2008] \C. De Canniere, H. Sato, D. Watanabe,
              *Hash Function Luffa: Specification*; submitted to
              NIST SHA-3 Competition, 2008. Available at
              http://www.sdl.hitachi.co.jp/crypto/luffa/

.. [DCW2016] Dan-Cohen, Ishai, and Stefan Wewers. "Mixed Tate motives and the
             unit equation." International Mathematics Research Notices
             2016.17 (2016): 5291-5354.

.. [DD2010] Tim Dokchitser and Vladimir Dokchitser,
            *On the Birch-Swinnerton-Dyer quotients modulo squares*,
            Ann. Math. (2) 172 (2010), 567-596.

.. [DDLL2013] Léo Ducas, Alain Durmus, Tancrède Lepoint and Vadim
              Lyubashevsky. *Lattice Signatures and Bimodal
              Gaussians*; in Advances in Cryptology – CRYPTO 2013;
              Lecture Notes in Computer Science Volume 8042, 2013, pp
              40-56 http://www.di.ens.fr/~lyubash/papers/bimodal.pdf

.. [Dec1998] \W. Decker and T. de Jong. Groebner Bases and Invariant
             Theory in Groebner Bases and Applications. London
             Mathematical Society Lecture Note Series No. 251. (1998)
             61--89.

.. [DEMS2016] \C. Dobraunig, M. Eichlseder, F. Mendel, and M. Schläffer,
              *Ascon v1.2*; in CAESAR Competition, (2016).

.. [De1973] \P. Delsarte, An algebraic approach to the association
            schemes of coding theory, Philips Res. Rep., Suppl.,
            vol. 10, 1973.

.. [De1974] \M. Demazure, Desingularisation des varietes de Schubert,
            Ann. E. N. S., Vol. 6, (1974), p. 163-172

.. [Deh2011] \P. Dehornoy, Le probleme d'isotopie des tresses, in
             Leçons mathématiques de Bordeaux, vol. 4, pages 259-300,
             Cassini (2011).

.. [deG2000] Willem A. de Graaf. *Lie Algebras: Theory and Algorithms*.
             North-Holland Mathematical Library. (2000).
             Elsevier Science B.V.

.. [Deo1987a] \V. Deodhar, A splitting criterion for the Bruhat
              orderings on Coxeter groups. Comm. Algebra,
              15:1889-1894, 1987.

.. [Deo1987b] \V.V. Deodhar, On some geometric aspects of Bruhat
              orderings II. The parabolic analogue of Kazhdan-Lusztig
              polynomials, J. Alg. 111 (1987) 483-506.

.. [Dev2005] Devaney, Robert L. *An Introduction to Chaotic Dynamical Systems.*
             Boulder: Westview, 2005, 331.

.. [DG1982] Louise Dolan and Michael Grady.
            *Conversed charages from self-duality*,
            Phys. Rev. D(3) **25** (1982), no. 6, 1587-1604.

.. [DGRB2010] David Avis, Gabriel D. Rosenberg, Rahul Savani, Bernhard
              von Stengel. *Enumeration of Nash equilibria for
              two-player games.*
              http://www.maths.lse.ac.uk/personal/stengel/ETissue/ARSvS.pdf (2010)

.. [DHSW2003] Dumas, Heckenbach, Saunders, Welker, "Computing
              simplicial homology based on efficient Smith normal form
              algorithms," in "Algebra, geometry, and software
              systems" (2003), 177-206.

.. [DI1989]  Dan Gusfield and Robert W. Irving. *The stable marriage
             problem: structure and algorithms*. Vol. 54. Cambridge:
             MIT press, 1989.

.. [DI1995] \F. Diamond and J. Im, Modular forms and modular curves.
            In: V. Kumar Murty (ed.), Seminar on Fermat's Last Theorem
            (Toronto, 1993-1994), 39-133.  CMS Conference
            Proceedings 17.  American Mathematical Society, 1995.

.. [Dil1940] Lattice with Unique Irreducible Decompositions
             \R. P. Dilworth, 1940 (Annals of Mathematics 41, 771-777)
             With comments by B. Monjardet
             http://cams.ehess.fr/docannexe.php?id=1145

.. [Di2000] \L. Dissett, Combinatorial and computational aspects of
            finite geometries, 2000,
            https://tspace.library.utoronto.ca/bitstream/1807/14575/1/NQ49844.pdf

.. [DJM1998] \R. Dipper, G. James and A. Mathas
             *Cyclotomic q-Schur algebras*, Math. Z, **229** (1998), 385-416.
             :mathscinet:`MR1658581`

.. [DLHK2007] \J. A. De Loera, D. C. Haws, M. Köppe, Ehrhart
              polynomials of matroid polytopes and
              polymatroids. Discrete & Computational Geometry, Volume
              42, Issue 4. :arxiv:`0710.4346`,
              :doi:`10.1007/s00454-008-9120-8`

.. [DLMF-Bessel] \F. W. J. Olver and L. C. Maximon: 10. Bessel
                 Functions, in NIST Digital Library of Mathematical
                 Functions. http://dlmf.nist.gov/10

.. [DLMF-Error] \N. M. Temme: 7. Error Functions, Dawson’s and Fresnel
                 Integrals, in NIST Digital Library of Mathematical
                 Functions. http://dlmf.nist.gov/7

.. [DLMF-Struve] \R. B. Paris: 11. Struve and Related Functions, in
                 NIST Digital Library of Mathematical
                 Functions. http://dlmf.nist.gov/11

.. [DLRS2010] De Loera, Rambau and Santos, "Triangulations: Structures
              for Algorithms and Applications", Algorithms and
              Computation in Mathematics, Volume 25, Springer, 2011.

.. [DN1990] Claude Danthony and Arnaldo Nogueira "Measured foliations
            on nonorientable surfaces", Annales scientifiques de
            l'Ecole Normale Superieure, Ser. 4, 23, no. 3 (1990) p
            469-494

.. [Do2009] \P. Dobcsanyi et
            al. DesignTheory.org. http://designtheory.org/database/

.. [DPV2001] \J. Daemen, M. Peeters, and G. Van Assche,
             *Bitslice ciphers and power analysis attacks*; in FSE, (2000), pp. 134-149.

.. [DP2008] Jean-Guillaume Dumas and Clement Pernet. Memory efficient
            scheduling of Strassen-Winograd's matrix multiplication
            algorithm. :arxiv:`0707.2347v1`, 2008.

.. [DPVAR2000] \J. Daemen, M. Peeters, G. Van Assche, and V. Rijmen,
               *Nessie proposal: NOEKEON*; in First Open NESSIE Workshop, (2000).

.. [DR2002] Joan Daemen, Vincent Rijmen. *The Design of
            Rijndael*. Springer-Verlag Berlin Heidelberg, 2002.

.. [Dro1987] Carl Droms. *Isomorphisms of graph groups*. Proc. of the
             Amer. Math. Soc. **100**
             (1987). No 3. http://educ.jmu.edu/~dromscg/vita/preprints/Isomorphisms.pdf

.. [Du2003] \I. Duursma, "Extremal weight enumerators and
            ultraspherical polynomials", Discrete Mathematics 268
            (2003), 103–127.

.. [Du2009] Du Ye. *On the Complexity of Deciding Degeneracy in
            Games*. :arxiv:`0905.3012v1` (2009)

.. [DW1995] Andreas W.M. Dress and Walter Wenzel, *A Simple Proof of
            an Identity Concerning Pfaffians of Skew Symmetric
            Matrices*, Advances in Mathematics, volume 112, Issue 1,
            April 1995,
            pp. 120-134. http://www.sciencedirect.com/science/article/pii/S0001870885710298

.. [DW2007] \I. Dynnikov and B. Wiest, On the complexity of
            braids, J. Europ. Math. Soc. 9 (2007)

.. _ref-E:

**E**

.. [Early2017] Nick Early. *Canonical bases for permutohedral plates*.
               Preprint (2017). :arxiv:`1712.08520v3`.

.. [Eb1989] \W. Eberly, "Computations for algebras and group
            representations". Ph.D. Thesis, University of
            Toronto, 1989. http://www.cpsc.ucalgary.ca/~eberly/Research/Papers/phdthesis.pdf

.. [Ed1974] \A. R. Edmonds, 'Angular Momentum in Quantum Mechanics',
            Princeton University Press (1974)

.. [Eh2013] Ehrhardt, Wolfgang. "The AMath and DAMath Special
            Functions: Reference Manual and Implementation Notes,
            Version
            1.3". 2013. http://www.wolfgang-ehrhardt.de/specialfunctions.pdf.

.. [EM2001] Pavel Etingof and Xiaoguang Ma.
            *Lecture notes on Cherednik algebras*.
            http://www-math.mit.edu/~etingof/73509.pdf :arXiv:`1001.0432`.

.. [EP2013] David Einstein, James Propp. *Combinatorial,
            piecewise-linear, and birational homomesy for products of
            two chains*. :arxiv:`1310.5294v1`.

.. [EP2013b] David Einstein, James Propp. *Piecewise-linear and
             birational toggling*. Extended abstract for
             FPSAC 2014. http://faculty.uml.edu/jpropp/fpsac14.pdf

.. [ERH2015] Jorge Espanoza and Steen Ryom-Hansen. *Cell structures
             for the Yokonuma-Hecke algebra and the algebra of braids
             and ties*. (2015) :arxiv:`1506.00715`.

.. [ESSS2012] \D. Engels, M.-J. O. Saarinen, P. Schweitzer, and E. M. Smith,
              *The Hummingbird-2 lightweight authenticated encryption algorithm*; in
              RFIDSec, (2011), pp. 19-31.

.. [ETS2006a] ETSI/Sage,
              *Specification of the 3GPP Confidentiality and Integrity Algorithms
              UEA2 & UIA2*; in Document 5: Design and Evaluation Report, (2006).

.. [ETS2011] ETSI/Sage,
             *Specification of the 3GPP Confidentiality and Integrity Algorithms
             128-EEA3 & 128-EIA3*; in Document 4: Design and Evaluation Report, (2011).

.. [Ewa1996] Ewald, "Combinatorial Convexity and Algebraic Geometry",
             vol. 168 of Graduate Texts in Mathematics, Springer, 1996

.. [EZ1950] \S. Eilenberg and J. Zilber, "Semi-Simplicial Complexes
            and Singular Homology", Ann. Math. (2) 51 (1950), 499-513.

.. [EPW14] Ben Elias, Nicholas Proudfoot, and Max Wakefield.
           *The Kazhdan-Lusztig polynomial of a matroid*. 2014.
           :arxiv:`1412.7408`.

.. _ref-F:

**F**

.. [Fayers2010] Matthew Fayers. *An LLT-type algorithm for computing
                higher-level canonical bases*. J. Pure Appl. Algebra
                **214** (2010), no. 12, 2186-2198. :arxiv:`0908.1749v3`.

.. [Fedorov2015] Roman Fedorov, *Variations of Hodge structures for hypergeometric
   differential operators and parabolic Higgs bundles*,
   :arxiv:`1505.01704`

.. [Fe1997] Stefan Felsner, "On the Number of Arrangements of
            Pseudolines", Proceedings SoCG 96, 30-37. Discrete &
            Computational Geometry 18 (1997),
            257-267. http://page.math.tu-berlin.de/~felsner/Paper/numarr.pdf

.. [FT00] Stefan Felsner, William T. Trotter,
          Dimension, Graph and Hypergraph Coloring,
          Order,
          2000, Volume 17, Issue 2, pp 167-177,
          http://link.springer.com/article/10.1023%2FA%3A1006429830221

.. [Fe2012] Hans L. Fetter, "A Polyhedron Full of Surprises",
            Mathematics Magazine 85 (2012), no. 5, 334-342.

.. [Fed2015] Federal Agency on Technical Regulation and Metrology (GOST),
             GOST R 34.12-2015, (2015)

.. [Feu2009] \T. Feulner. The Automorphism Groups of Linear Codes and
             Canonical Representatives of Their Semilinear Isometry
             Classes. Advances in Mathematics of Communications 3 (4),
             pp. 363-383, Nov 2009

.. [Feu2013] Feulner, Thomas, "Eine kanonische Form zur Darstellung
             aequivalenter Codes -- Computergestuetzte Berechnung und
             ihre Anwendung in der Codierungstheorie, Kryptographie
             und Geometrie", Dissertation, University of
             Bayreuth, 2013.

.. [FH2015] \J. A. de Faria, B. Hutz. Combinatorics of Cycle Lengths on
            Wehler K3 Surfaces over finite fields. New Zealand Journal
            of Mathematics 45 (2015), 19–31.

.. [FM2014] Cameron Franc and Marc Masdeu, "Computing fundamental
            domains for the Bruhat-Tits tree for GL_2(Qp), p-adic
            automorphic forms, and the canonical embedding of Shimura
            curves". LMS Journal of Computation and Mathematics
            (2014), volume 17, issue 01, pp. 1-23.

.. [FMV2014] Xander Faber, Michelle Manes, and Bianca Viray. Computing
             Conjugating Sets and Automorphism Groups of Rational Functions.
             Journal of Algebra, 423 (2014), 1161-1190.

.. [Fom1994] Sergey V. Fomin, "Duality of graded graphs". Journal of
             Algebraic Combinatorics Volume 3, Number 4 (1994),
             pp. 357-404.

.. [Fom1995] Sergey V. Fomin, "Schensted algorithms for dual graded
             graphs". Journal of Algebraic Combinatorics Volume 4,
             Number 1 (1995), pp. 5-45.

.. [FoiMal14] Loic Foissy, Claudia Malvenuto,
              *The Hopf algebra of finite topologies and T-partitions*,
              Journal of Algebra, Volume 438, 15 September 2015, pp. 130--169,
              :doi:`10.1016/j.jalgebra.2015.04.024`,
              :arxiv:`1407.0476v2`.

.. [FOS2010] \G. Fourier, M. Okado, A. Schilling. *Perfectness of
             Kirillov-Reshetikhin crystals for nonexceptional types*.
             Contemp. Math. 506 (2010) 127-143 ( :arxiv:`0811.1604` )

.. [FP1996] Komei Fukuda, Alain Prodon: Double Description Method
            Revisited, Combinatorics and Computer Science, volume 1120
            of Lecture Notes in Computer Science, page
            91-111. Springer (1996)

.. [FR1985] Friedl, Katalin, and Lajos Rónyai. "Polynomial time
            solutions of some problems of computational
            algebra". Proceedings of the seventeenth annual ACM
            symposium on Theory of computing. ACM, 1985.

.. [FRT1990] Faddeev, Reshetikhin and Takhtajan.
             *Quantization of Lie Groups and Lie Algebras*.
             Leningrad Math. J. vol. **1** (1990), no. 1.

.. [FS2009] Philippe Flajolet and Robert Sedgewick,
            `Analytic combinatorics <http://algo.inria.fr/flajolet/Publications/AnaCombi/book.pdf>`_.
            Cambridge University Press, Cambridge, 2009.
            See also the `Errata list <http://ac.cs.princeton.edu/errata/>`_.

.. [FST2012] \A. Felikson, \M. Shapiro, and \P. Tumarkin, *Cluster Algebras of
            Finite Mutation Type Via Unfoldings*, Int Math Res Notices (2012)
            2012 (8): 1768-1804.

.. [Fu1993] Wiliam Fulton, *Introduction to Toric Varieties*,
            Princeton University Press, 1993.

.. [Ful1997] William Fulton,
             *Young Tableaux*.
             Cambridge University Press, 1997.

.. [FY2004] Eva Maria Feichtner and Sergey Yuzvinsky. *Chow rings of
            toric varieties defined by atomic lattices*. Inventiones
            Mathematicae. **155** (2004), no. 3, pp. 515-536.

.. [FZ2007] \S. Fomin and \A. Zelevinsky, *Cluster algebras IV. Coefficients*,
            Compos. Math. 143 (2007), no. 1, 112-164.

.. _ref-G:

**G**

.. [Ga02] Shuhong Gao, A new algorithm for decoding Reed-Solomon
          Codes, January 31, 2002

.. [Gambit] Richard D. McKelvey, Andrew M. McLennan, and
            Theodore L. Turocy, *Gambit: Software Tools for Game
            Theory, Version 13.1.2.*. http://www.gambit-project.org
            (2014).

.. [Gans1981] Emden R. Gansner,
             *The Hillman-Grassl Correspondence and the
             Enumeration of Reverse Plane Partitions*,
             Journal of Combinatorial Theory, Series A
             30 (1981), pp. 71--89.
             :doi:`10.1016/0097-3165(81)90041-8`

.. [Gar2015] \V. Garg *Introduction to Lattice Theory with Computer
             Science Applications* (2015), Wiley.

.. [GDR1999] \R. González-Díaz and P. Réal, *A combinatorial method
             for computing Steenrod squares* in J. Pure Appl. Algebra
             139 (1999), 89-108.

.. [GDR2003] \R. González-Díaz and P. Réal, *Computation of cohomology
             operations on finite simplicial complexes* in Homology,
             Homotopy and Applications 5 (2003), 83-93.

.. [Ge2005] Loukas Georgiadis, *Linear-Time Algorithms for Dominators
            and Related Problems*, PhD thesis, Princetown University,
            TR-737-05, (2005).
            ftp://ftp.cs.princeton.edu/reports/2005/737.pdf

.. [GG2012] Jim Geelen and Bert Gerards, Characterizing graphic
            matroids by a system of linear equations,
            submitted, 2012. Preprint:
            http://www.gerardsbase.nl/papers/geelen_gerards=testing-graphicness%5B2013%5D.pdf

.. [GGD2011] \E. Girondo, \G. Gonzalez-Diez, *Introduction to Compact
             Riemann surfaces and Dessins d'enfant*, (2011)
             London Mathematical Society, Student Text 79.

.. [GGNS2013] \B. Gerard, V. Grosso, M. Naya-Plasencia, and F.-X. Standaert,
              *Block ciphers that are easier to mask: How far can we go?*; in
              CHES, (2013), pp. 383-399.

.. [GGOR2003] \V. Ginzberg, N. Guay, E. Opdam, R. Rouquier.
              *On the category `\mathcal{O}` for rational Cherednik algebras*.
              Invent. Math. **154** (2003). :arxiv:`math/0212036`.

.. [GHJV1994] \E. Gamma, R. Helm, R. Johnson, J. Vlissides, *Design
              Patterns: Elements of Reusable Object-Oriented
              Software*. Addison-Wesley (1994). ISBN 0-201-63361-2.

.. [GK2013] Roland Grinis and Alexander Kasprzyk, Normal forms of
            convex lattice polytopes, :arxiv:`1301.6641`

.. [GKZ1994] Gelfand, I. M.; Kapranov, M. M.; and
             Zelevinsky, A. V. "Discriminants, Resultants and
             Multidimensional Determinants" Birkhauser 1994

.. [GL1996] \G. Golub and C. van Loan. *Matrix Computations*. 3rd
            edition, Johns Hopkins Univ. Press, 1996.

.. [GrLe1996] \J. Graham and G.I. Lehrer
              *Cellular algebras*. Invent. Math. 123 (1996), 1–34.
              :mathscinet:`MR1376244`

.. [GLSVJGK2014] \V. Grosso, G. Leurent, F.-X. Standaert, K. Varici,
                 \F. D. A. Journault, L. Gaspar, and S. Kerckhof,
                 *SCREAM & iSCREAM Side-Channel Resistant Authenticated Encryption
                 with Masking*; in CAESAR Competition, (2014).

.. [GM2002] Daniel Goldstein and Andrew Mayer. On the equidistribution
            of Hecke points. Forum Mathematicum, 15:2, pp. 165--189,
            De Gruyter, 2003.

.. [GMN2008] Jordi Guardia, Jesus Montes, Enric Nart. *Newton polygons of higher
             order in algebraic number theory* (2008). :arxiv:`0807.2620`

.. [GNL2011] \Z. Gong, S. Nikova, and Y. W. Law,
             *KLEIN: A new family of lightweight block ciphers*; in
             RFIDSec, (2011), p. 1-18.

.. [Go1967] Solomon Golomb, Shift register sequences, Aegean Park
            Press, Laguna Hills, Ca, 1967

.. [God1968] \R. Godement: *Algebra*, Hermann (Paris) / Houghton Mifflin
             (Boston) (1968)

.. [Gor1980] Daniel Gorenstein, Finite Groups (New York: Chelsea
             Publishing, 1980)

.. [Gor2009] Alexey G. Gorinov, "Combinatorics of double cosets and
             fundamental domains for the subgroups of the modular
             group", preprint :arxiv:`0901.1340`

.. [GP2012] Eddy Godelle and Luis Paris.
            *Basic questions on Artin-Tits groups*. A. Bjorner et al. (eds)
            Configuration spaces, CRM series. (2012) pp. 299--311.
            Edizioni della Normale, Pisa.
            :doi:`10.1007/978-88-7642-431-1_13`

.. [GPV2008] Craig Gentry, Chris Peikert, Vinod Vaikuntanathan. *How
             to Use a Short Basis: Trapdoors for Hard Lattices and New
             Cryptographic
             Constructions*. STOC 2008. http://www.cc.gatech.edu/~cpeikert/pubs/trap_lattice.pdf

.. [GR2001] \C.Godsil and G.Royle, *Algebraic Graph Theory*. Graduate
            Texts in Mathematics, Springer, 2001.

.. [Gr2007] \J. Green, Polynomial representations of `GL_n`, Springer
            Verlag, 2007.

.. [GriRei16] Darij Grinberg, Victor Reiner,
              *Hopf Algebras in Combinatorics*,
              :arxiv:`1409.8356v4`.

.. [GR2013] Darij Grinberg, Tom Roby. *Iterative properties of
            birational rowmotion*.
            http://www.cip.ifi.lmu.de/~grinberg/algebra/skeletal.pdf

.. [GroLar1] \R. Grossman and R. G. Larson, *Hopf-algebraic structure of
             families of trees*, J. Algebra 126 (1) (1989), 184-210.
             Preprint: :arxiv:`0711.3877v1`

.. [Grinb2016a] Darij Grinberg,
                *Double posets and the antipode of QSym*,
                :arxiv:`1509.08355v3`.

.. [GrS1967] Grunbaum and Sreedharan, "An enumeration of simplicial
             4-polytopes with 8 vertices", J. Comb. Th. 2,
             437-465 (1967)

.. [GS1999] Venkatesan Guruswami and Madhu Sudan, Improved Decoding of
            Reed-Solomon Codes and Algebraic-Geometric Codes, 1999

.. [GT1996] \P. Gianni and B. Trager. "Square-free algorithms in
            positive characteristic". Applicable Algebra in Engineering,
            Communication and Computing, 7(1), 1-14 (1996)

.. [GT2014] \M.S. Gowda and J. Tao. On the bilinearity rank of a
            proper cone and Lyapunov-like
            transformations. Mathematical Programming, 147 (2014)
            155-170.

.. [Gu] GUAVA manual, http://www.gap-system.org/Packages/guava.html

.. [GW1999] Frederick M. Goodman and Hans Wenzl. *Crystal bases of quantum
            affine algebras and affine Kazhdan-Lusztig polyonmials*.
            Int. Math. Res. Notices **5** (1999), 251-275.
            :arxiv:`math/9807014v1`.

.. [GW2014] \G. Gratzer and F. Wehrung,
            Lattice Theory: Special Topics and Applications Vol. 1,
            Springer, 2014.

.. [GZ1983] Greene; Zaslavsky, "On the Interpretation of Whitney
            Numbers Through Arrangements of Hyperplanes, Zonotopes,
            Non-Radon Partitions, and Orientations of
            Graphs". Transactions of the American Mathematical
            Society, Vol. 280, No. 1. (Nov., 1983), pp. 97-126.

.. _ref-H:

**H**

.. [Ha2005] Gerhard Haring. [Online] Available:
            http://osdir.com/ml/python.db.pysqlite.user/2005-11/msg00047.html

.. [Hac2016] \M. Hachimori. http://infoshako.sk.tsukuba.ac.jp/~hachi/math/library/dunce_hat_eng.html

.. [Hai1989] M.D. Haiman, *On mixed insertion, symmetry, and shifted
             Young tableaux*. Journal of Combinatorial Theory, Series
             A Volume 50, Number 2 (1989), pp. 196-225.

.. [Hat2002] Allen Hatcher, "Algebraic Topology", Cambridge University
             Press (2002).

.. [He2002] \H. Heys *A Tutorial on Linear and Differential
            Cryptanalysis* ; 2002' available at
            http://www.engr.mun.ca/~howard/PAPERS/ldc_tutorial.pdf

.. [Hes2002] Florian Hess, "Computing Riemann-Roch spaces in algebraic
             function fields and related topics," J. Symbolic
             Comput. 33 (2002), no. 4, 425--445.

.. [Hes2002b] Florian Hess, "An algorithm for computing Weierstrass points,"
              International Algorithmic Number Theory Symposium (pp. 357-371).
              Springer Berlin Heidelberg, 2002.

.. [Hig2008] \N. J. Higham, "Functions of matrices: theory and computation",
             Society for Industrial and Applied Mathematics (2008).

.. [HJ2004] Tom Hoeholdt and Joern Justesen, A Course In
            Error-Correcting Codes, EMS, 2004

.. [HKOTY1999] \G. Hatayama, A. Kuniba, M. Okado, T. Tagaki, and Y. Yamada,
               *Remarks on fermionic formula*. Contemp. Math., **248** (1999).

.. [HKP2010] \T. J. Haines, R. E. Kottwitz, A. Prasad, Iwahori-Hecke
             Algebras, J. Ramanujan Math. Soc., 25 (2010),
             113--145. :arxiv:`0309168v3` :mathscinet:`MR2642451`

.. [HL2014] Thomas Hamilton and David Loeffler, "Congruence testing
            for odd modular subgroups", LMS J. Comput. Math. 17
            (2014), no. 1, 206-208, :doi:`10.1112/S1461157013000338`.

.. [Hli2006] Petr Hlineny, "Equivalence-free exhaustive generation of
             matroid representations", Discrete Applied Mathematics
             154 (2006), pp. 1210-1222.

.. [HLY2002] Yi Hu, Chien-Hao Liu, and Shing-Tung Yau. Toric morphisms
             and fibrations of toric Calabi-Yau
             hypersurfaces. *Adv. Theor. Math. Phys.*,
             6(3):457-506, 2002. :arxiv:`math/0010082v2` [math.AG].

.. [Hoc] Winfried Hochstaettler, "About the Tic-Tac-Toe Matroid",
         preprint.

.. [Hopkins2017] Sam Hopkins,
                 *RSK via local transformations*,
                 http://web.mit.edu/~shopkins/docs/rsk.pdf

.. [HilGra1976] \A. P. Hillman, R. M. Grassl,
                *Reverse plane partitions and tableau hook numbers*,
                Journal of Combinatorial Theory, Series A 21 (1976),
                pp. 216--221.
                :doi:`10.1016/0097-3165(76)90065-0`

.. [HN2006] Florent Hivert and Janvier Nzeutchap. *Dual Graded Graphs
            in Combinatorial Hopf Algebras*.
            https://www.lri.fr/~hivert/PAPER/commCombHopfAlg.pdf

.. [HP2003] \W. C. Huffman, V. Pless, Fundamentals of Error-Correcting
            Codes, Cambridge Univ. Press, 2003.

.. [HP2016] \S. Hopkins, D. Perkinson. "Bigraphical
            Arrangements". Transactions of the American Mathematical
            Society 368 (2016), 709-725. :arxiv:`1212.4398`

.. [HPS2008] \J. Hoffstein, J. Pipher, and J.H. Silverman. *An
             Introduction to Mathematical
             Cryptography*. Springer, 2008.

.. [HPS2017] Graham Hawkes, Kirill Paramonov, and Anne Schilling.
             *Crystal analysis of type* `C` *Stanley symmetric functions*.
             Electronic J. Comb. 24(3) (2017) #P3.51. :arxiv:`1704.00889`.

.. [HOLM2016] Tristan Holmes and \J. \B. Nation,
              *Inflation of finite lattices along all-or-nothing sets*.
              http://www.math.hawaii.edu/~jb/inflation.pdf

.. [HR2016]  Clemens Heuberger and Roswitha Rissner, "Computing
             `J`-Ideals of a Matrix Over a Principal Ideal Domain",
             :arxiv:`1611.10308`, 2016.

.. [HRS1993] \C. D. Hodgson, I. Rivin and W. D. Smith.
             *A characterization of convex hyperbolic polyhedra
             and of convex polyhedra inscribed in the sphere.*
             Bulletin of the American Mathematical Society
             27.2 (1992): 246-251.

.. [HRT2000] \R.B. Howlett, L.J. Rylands, and D.E. Taylor.
             *Matrix generators for exceptional groups of Lie type*.
             J. Symbolic Computation. **11** (2000).
             http://www.maths.usyd.edu.au/u/bobh/hrt.pdf

.. [Hsu1996] Tim Hsu, "Identifying congruence subgroups of the modular
             group", Proc. AMS 124, no. 5, 1351-1359 (1996)

.. [Hsu1997] Tim Hsu, "Permutation techniques for coset
             representations of modular subgroups", in L. Schneps
             (ed.), Geometric Galois Actions II: Dessins d'Enfants,
             Mapping Class Groups and Moduli, volume 243 of LMS
             Lect. Notes, 67-77, Cambridge Univ. Press (1997)

.. [Hutz2007] \B. Hutz. Arithmetic Dynamics on Varieties of dimension greater
              than one. PhD Thesis, Brown University 2007

.. [Hutz2009] \B. Hutz. Good reduction of periodic points, Illinois Journal of
              Mathematics 53 (Winter 2009), no. 4, 1109-1126.

.. [Hutz2015] \B. Hutz. Determination of all rational preperiodic points
              for morphisms of PN. Mathematics of Computation, 84:291 (2015), 289-308.

.. [Huy2005] \D. Huybrechts : *Complex Geometry*, Springer (Berlin)
             (2005).

.. _ref-I:

**I**

.. [IK2010] Kenji Iohara and Yoshiyuki Koga.
            *Representation Theory of the Virasoro Algebra*.
            Springer, (2010).

.. [ILS2012] Giuseppe F. Italiano, Luigi Laura, and Federico
             Santaroni. *Finding strong bridges and strong
             articulation points in linear time*. Theoretical Computer
             Science, 447, 74–84 (2012).
             :doi:`10.1016/j.tcs.2011.11.011`

.. [IR1990] \K. Ireland and M. Rosen, *A Classical Introduction to
            Modern Number Theory*, Springer-Verlag, GTM volume
            84, 1990.

.. [ISSK2009] \M. Izadi, B. Sadeghiyan, S. S. Sadeghian, H. A. Khanooki,
              *MIBS: A new lightweight block cipher*; in
              CANS, (2009), pp. 334-348.

.. [Iwa1964] \N. Iwahori, On the structure of a Hecke ring of a
             Chevalley group over a finite
             field,  J. Fac. Sci. Univ. Tokyo Sect. I, 10 (1964),
             215--236 (1964). :mathscinet:`MR0165016`

.. [Iwa1972] \K. Iwasawa, *Lectures on p-adic L-functions*, Princeton
             University Press, 1972.

.. _ref-J:

**J**

.. [Ja1971] \N. Jacobson. *Exceptional Lie Algebras*. Marcel Dekker,
            Inc. New York. 1971. IBSN No. 0-8247-1326-5.

.. [JL2009] Nicolas Jacon and Cedric Lecouvey.
            *Kashiwara and Zelevinsky involutions in affine type A*.
            Pac. J. Math. 243(2):287-311 (2009).

.. [JL2016] \M. Jones and L. Lapointe. *Pieri rules for Schur
            functions in superspace*. Preprint, :arXiv:`1608.08577`

.. [Joh1990] \D.L. Johnson. *Presentations of Groups*. Cambridge
             University Press. (1990).

.. [Jon1987] \V. Jones, Hecke algebra representations of braid groups
             and link polynomials.  Ann. of Math. (2) 126 (1987),
             no. 2, 335--388. :doi:`10.2307/1971403`
             :mathscinet:`MR0908150`

.. [Jon2005] \V. Jones, The Jones
             Polynomial, 2005. https://math.berkeley.edu/~vfr/jones.pdf

.. [JRJ94] Jourdan, Guy-Vincent; Rampon, Jean-Xavier; Jard, Claude
           (1994), "Computing on-line the lattice of maximal antichains
           of posets", Order 11 (3) p. 197-210, :doi:`10.1007/BF02115811`

.. [Joy2004] \D. Joyner, Toric codes over finite fields, Applicable
             Algebra in Engineering, Communication and Computing, 15,
             (2004), p. 63-79.

.. [Joy2006] \D. Joyner, *On quadratic residue codes and hyperelliptic
             curves*, (preprint 2006)

.. [JPdA15] \N. Jacon and L. Poulain d'Andecy. *An isomorphism theorem
            for Yokonuma-Hecke algebras and applications to link
            invariants*. (2015) :arxiv:`1501.06389v3`.

.. _ref-K:

**K**

.. [Ka1990] Victor G. Kac. *Infinite-dimensional Lie Algebras*. Third
            edition. Cambridge University Press, Cambridge, 1990.

.. [Kal1992] \B. Kaliski,
             *The MD2 message-digest algorithm*; in
             RFS 1319, (1992).

.. [Ka1993] Masaki Kashiwara, The crystal base and Littelmann's
            refined Demazure character formula, Duke Math. J. 71
            (1993), no. 3, 839--858.

.. [Kal1980] \T. Kaliath, "Linear Systems", Prentice-Hall, 1980,
             383--386.

.. [Kam2007] Joel Kamnitzer,
             *The crystal structure on the set of Mirković-Vilonen polytopes*,
             Adv. Math. **215** (2007), 66-93.

.. [Kam2010] Joel Kamnitzer, *Mirković-Vilonen cycles and polytopes*,
             Ann. Math. (2) **171** (2010), 731-777.

.. [Kan1958] \D. M. Kan, *A combinatorial definition of homotopy
             groups*, Ann. Math. (2) 67 (1958), 282-312.

.. [Kat1991] Nicholas M. Katz, *Exponential sums and differential equations*,
             Princeton University Press, Princeton NJ, 1991.

.. [Kaw2009] Kawahira, Tomoki. *An algorithm to draw external rays of the
             Mandelbrot set*, Nagoya University, 23 Apr. 2009.
             math.titech.ac.jp/~kawahira/programs/mandel-exray.pdf

.. [Kir2016] \M. Kirschmer, *Definite quadratic and hermitian forms with small
             class number*, Habilitationsschrift, RWTH Aachen University, 2016.
             http://www.math.rwth-aachen.de/~Markus.Kirschmer/papers/herm.pdf

.. [KB1983] \W. Kühnel and T. F. Banchoff, "The 9-vertex complex
            projective plane", Math. Intelligencer 5 (1983), no. 3,
            11-22.

.. [Ke1991] \A. Kerber. Algebraic combinatorics via finite group
            actions, 2.2 p. 70. BI-Wissenschaftsverlag,
            Mannheim, 1991.

.. [Ke2008] \B. Keller, *Cluster algebras, quiver representations
            and triangulated categories*, :arXiv:`0807.1960`.

.. [KK1995] Victor Klee and Peter Kleinschmidt,
            *Convex polytopes and related complexes.*, in \R. L. Graham,
            \M. Grötschel, \L Lovász, *Handbook of combinatorics*,
            Vol. 1, Chapter 18, 1995

.. [KKMMNN1992] S-J. Kang, M. Kashiwara, K. C. Misra, T. Miwa, T. Nakashima,
                and A. Nakayashiki. *Affine crystals and vertex models*.
                Int. J. Mod. Phys. A, **7** (suppl. 1A), (1992) pp. 449-484.

.. [KKPSSSYYLLCHH2004] \D. Kwon, J. Kim, S. Park, S. H. Sung, Y. Sohn,
                       \J. H. Song, Y. Yeom, E-J. Yoon, S. Lee, J. Lee,
                       \S. Chee, D. Han, and J. Hong,
                       *New block cipher: ARIA*; in ICISC, (2004), pp. 432-445.

.. [KL1990] \P. Kleidman and M. Liebeck. *The subgroup structure of
            the finite classical groups*. Cambridge University Press, 1990.

.. [KL2008] Chris Kurth and Ling Long, "Computations with finite index
            subgroups of `{\rm PSL}_2(\ZZ)` using Farey symbols",
            Advances in algebra and combinatorics, 225--242, World
            Sci. Publ., Hackensack, NJ, 2008. Preprint version:
            :arxiv:`0710.1835`

.. [Kle1995] \A. Kleshchev. *Branching rules for modular representations of
             symmetric groups. I*. J. Algebra **178** (1995), 493–511.

.. [Kle1996] \A. Kleshchev, *Branching rules for modular representations of symmetric groups III:
              Some corollaries and a problem of Mullineux*, J. London Math. Soc. 54 (1996) 25–38.
              :mathscinet:`MR1395065`

.. [Kle2009] \A. Kleshchev.
             *Representation theory of symmetric groups and related Hecke algebras*.
             Bull. Amer. Math. Soc. **47** (2010), 419–481. :arxiv:`0909.4844`.

.. [KLLRSY2014] \E. B. Kavun, M. M. Lauridsen, G. Leander, C. Rechberger,
                \P. Schwabe, and T. Yalcin, *Prost v1*; CAESAR Competition, (2014).

.. [KLPR2010] \L. R. Knudsen, G. Leander, A. Poschmann, and M. J. B. Robshaw,
              *PRINTcipher: A block cipher for IC-printing*; in
              CHES, (2010), pp. 16-32.

.. [KLS2013] Allen Knutson, Thomas Lam, and David Speyer.
             *Positroid Varieties: Juggling and Geometry*
             Compositio Mathematica, **149** (2013), no. 10.
             :arXiv:`1111.3660`.

.. [KMAUTOM2000] Masayuki Kanda, Shiho Moriai, Kazumaro Aoki, Hiroki Ueda,
                 Youichi Takashima, Kazuo Ohta, and Tsutomu Matsumoto,
                 *E2 - a new 128-bit block cipher*; in IEICE Transactions on
                 Fundamentals of Electronics, Communications and Computer Sciences,
                 E83-A(1):48–59, 12 2000.

.. [KMM2004] Tomasz Kaczynski, Konstantin Mischaikow, and Marian
             Mrozek, "Computational Homology", Springer-Verlag (2004).

.. [KMN2012] On the trace of the antipode and higher
             indicators. Yevgenia Kashina and Susan Montgomery and
             Richard Ng. Israel J. Math., v.188, 2012.

.. [KN1963] \S. Kobayashi & K. Nomizu : *Foundations of Differential
            Geometry*, vol. 1, Interscience Publishers (New York)
            (1963).

.. [KNS2011] Atsuo Kuniba and Tomoki Nakanishi and Junji Suzuki,
             `T`-*systems and* `Y`-*systems in integrable systems*.
             \J. Phys. A, **44** (2011), no. 10.

.. [KnotAtlas] The Knot atlas. http://katlas.org/wiki/Main_Page

.. [Knu1995] Donald E. Knuth, *Overlapping Pfaffians*,
             :arxiv:`math/9503234v1`.

.. [Knu2005] Lars R. Knudsen, *SMASH - A Cryptographic Hash Function*; in
             FSE'05, (2005), pp. 228-242.

.. [Kob1993] Neal Koblitz, *Introduction to Elliptic Curves and
             Modular Forms*.  Springer GTM 97, 1993.

.. [Koe1999] Wolfram Koepf: Effcient Computation of Chebyshev
             Polynomials in Computer Algebra Systems: A Practical
             Guide. John Wiley, Chichester (1999): 79-99.

.. [Koh2000] David Kohel, *Hecke Module Structure of Quaternions*, in
             Class Field Theory — Its Centenary and Prospect (Tokyo,
             1998), Advanced Studies in Pure Mathematics, 30,
             177-196, 2000.

.. [Koh2007] \A. Kohnert, *Constructing two-weight codes with prescribed
             groups of automorphisms*, Discrete applied mathematics 155,
             no. 11 (2007):
             1451-1457. http://linearcodes.uni-bayreuth.de/twoweight/

.. [Kos1985] \J.-L. Koszul, *Crochet de Schouten-Nijenhuis et
             cohomologie*, in *Élie Cartan et les mathématiques
             d'aujourd'hui*, Astérisque hors série (1985), p. 257

.. [KP2002] Volker Kaibel and Marc E. Pfetsch, "Computing the Face
            Lattice of a Polytope from its Vertex-Facet Incidences",
            Computational Geometry: Theory and Applications, Volume
            23, Issue 3 (November 2002), 281-290.  Available at
            http://portal.acm.org/citation.cfm?id=763203 and free of
            charge at :arxiv:`math/0106043`

.. [Kra1999] \C. Krattenthaler,
           *Another Involution Principle-Free Bijective Proof of Stanley's Hook Content Formula*,
           Journal of Combinatorial Theory, Series A, **88** (1999), 66-92,
           http://www.sciencedirect.com/science/article/pii/0012365X9290368P

.. [Kra2006] Christian Krattenthaler.  *Growth diagrams, and
             increasing and decreasing chains in fillings of Ferrers
             shapes*.  Advances in Applied Mathematics Volume 37,
             Number 3 (2006), pp. 404-431.

.. [Kr1971] \D. Kraines, "On excess in the Milnor basis," Bull. London
            Math. Soc. 3 (1971), 363-365.

.. [Kr2016] Stefan Kranich, An epsilon-delta bound for plane algebraic curves
            and its use for certified homotopy continuation of systems of plane
            algebraic curves, :arxiv:`1505.03432`

.. [KR2001] \J. Kahane and A. Ryba. *The hexad game*, Electronic
            Journal of Combinatorics, **8**
            (2001). http://www.combinatorics.org/Volume_8/Abstracts/v8i2r11.html

.. [KS1998] Maximilian Kreuzer and Harald Skarke, *Classification of
            Reflexive Polyhedra in Three Dimensions*,
            :arXiv:`hep-th/9805190`

.. [KS2002] \A. Khare and U. Sukhatme. "Cyclic Identities Involving
            Jacobi Elliptic Functions",
            preprint 2002. :arxiv:`math-ph/0201004`

.. [KSV2011] Ian Kiming, Matthias Schuett and Helena Verrill, "Lifts
             of projective congruence groups", J. London
             Math. Soc. (2011) 83 (1): 96-120,
             :doi:`10.1112/jlms/jdq062`. Arxiv version:
             :arxiv:`0905.4798`.

.. [KT1986] \N. Kerzman and M. R. Trummer. "Numerical Conformal
            Mapping via the Szego kernel". Journal of Computational
            and Applied Mathematics, 14(1-2): 111--123, 1986.

.. [Kuh1987] \W. Kühnel, "Minimal triangulations of Kummer varieties",
             Abh. Math. Sem. Univ. Hamburg 57 (1987), 7-20.

.. [Kuh1995] Kuhnel, "Tight Polyhedral Submanifolds and Tight
             Triangulations" Lecture Notes in Mathematics Volume 1612,
             1995

.. [Kul1991] Ravi Kulkarni, "An arithmetic geometric method in the
             study of the subgroups of the modular group", American
             Journal of Mathematics 113 (1991), no 6, 1053-1133

.. [Kur2008] Chris Kurth, "K Farey package for Sage",
             http://wayback.archive-it.org/855/20100510123900/http://www.public.iastate.edu/~kurthc/research/index.html

.. [Kwon2012] Jae-Hoon Kwon. *Crystal bases of* `q`-*deformed Kac Modules
              over the Quantum Superalgebra* `U_q(\mathfrak{gl}(m|n))`.
              International Mathematics Research Notices. Vol. 2014, No. 2,
              pp. 512-550 (2012)

.. [KX1998] \S. König and C. Xi.
            *On the structure of cellular algebras*.
            Algebras and modules, II (Geiranger, 1996), 365–386,
            CMS Conf. Proc., **24**, Amer. Math. Soc., Providence, RI, 1998.
            :mathscinet:`MR1648638`

.. [KZ2003] \M. Kontsevich, A. Zorich "Connected components of the
            moduli space of Abelian differentials with prescripebd
            singularities" Invent. math. 153, 631-678 (2003)

.. _ref-L:

**L**

.. [Lam2004] Thomas Lam, *Growth diagrams, domino insertion and
             sign-imbalance*.  Journal of Combinatorial Theory,
             Series A Volume 107, Number 1 (2004), pp. 87-115.

.. [Lam2005] \T. Lam, Affine Stanley symmetric functions,
             Amer. J. Math.  128 (2006), no. 6, 1553--1586.

.. [Lam2008] \T. Lam. *Schubert polynomials for the affine
             Grassmannian*. J. Amer. Math. Soc., 2008.

.. [Lan2002] \S. Lang : *Algebra*, 3rd ed., Springer (New York) (2002);
             :doi:`10.1007/978-1-4613-0041-0`

.. [Lan2008] \E. Lanneau "Connected components of the strata of the
             moduli spaces of quadratic differentials", Annales
             sci. de l'ENS, serie 4, fascicule 1, 41, 1-56 (2008)

.. [Lau2011] Alan G.B. Lauder, "Computations with classical and p-adic
             modular forms", LMS J. of Comput. Math. 14 (2011),
             214-231.

.. [LB1988] Lee, P.J., Brickell, E.F. An observation on the security of
            McEliece's public-key cryptosystem. EuroCrypt 1988. LNCS, vol. 330, pp.
            275–280.

.. [LdB1982] \A. Liberato de Brito, 'FORTRAN program for the integral
             of three spherical harmonics', Comput. Phys. Commun.,
             Volume 25, pp. 81-85 (1982)

.. [Lee1996] Marc van Leeuwen.  *The Robinson-Schensted and
             Sch\"utzenberger algorithms, an elementary approach*.
             Electronic Journal of Combinatorics 3, no. 2 (1996):
             Research Paper 15, approx. 32 pp. (electronic)

.. [Lee1997] \J. M. Lee, *Riemannian Manifolds*, Springer (New York) (1997);
             :doi:`10.1007/b98852`

.. [Lee2011] \J. M. Lee, *Introduction to Topological Manifolds*, 2nd ed.,
             Springer (New York) (2011); :doi:`10.1007/978-1-4419-7940-7`

.. [Lee2013] \J. M. Lee, *Introduction to Smooth Manifolds*, 2nd ed.,
             Springer (New York) (2013); :doi:`10.1007/978-1-4419-9982-5`

.. [Lev2014] Lionel Levine. Threshold state and a conjecture of
             Poghosyan, Poghosyan, Priezzhev and Ruelle,
             Communications in Mathematical Physics.

.. [Lew2000] Robert Edward Lewand. *Cryptological Mathematics*. The
             Mathematical Association of America, 2000.

.. [Li1995] Peter Littelmann, Crystal graphs and Young
            tableaux, J. Algebra 175 (1995), no. 1, 65--87.

.. [Lic1977] \A. Lichnerowicz, *Les variétés de Poisson et leurs
             algèbres de Lie associées*, Journal of Differential
             Geometry **12**, 253 (1977); :doi:`10.4310/jdg/1214433987`

.. [Lic1997] William B. Raymond Lickorish. An Introduction to Knot
             Theory, volume 175 of Graduate Texts in
             Mathematics. Springer-Verlag, New York, 1997. ISBN
             0-387-98254-X

.. [Lim] \C. H. Lim,
         *CRYPTON: A New 128-bit Block Cipher*; available at
         http://next.sejong.ac.kr/~chlim/pub/cryptonv05.ps

.. [Lim2001] \C. H. Lim,
             *A Revised Version of CRYPTON: CRYPTON V1.0*; in FSE'01, pp. 31--45.

.. [Lin1999] \J. van Lint, Introduction to coding theory, 3rd ed.,
             Springer-Verlag GTM, 86, 1999.

.. [Liv2006] \M. Livernet, *A rigidity theorem for pre-Lie algebras*, J. Pure Appl.
             Algebra 207 (2006), no 1, pages 1-18.
             Preprint: :arxiv:`math/0504296v2`.

.. [LLT1996] Alain Lascoux, Bernard Leclerc, and Jean-Yves Thibon.
             *Hecke algebras at roots of unity and crystal bases of
             quantum affine algebras*. Comm. Math. Phys.
             **181** (1996), pp 205-263.
             :mathscinet:`MR1410572`

.. [LLYCL2005] \H. J. Lee, S. J. Lee, J. H. Yoon, D. H. Cheon, and J. I. Lee,
               *The SEED Encryption Algorithm*; in
               RFC 4269, (2005).

.. [LLZ2014] \K. Lee, \L. Li, and \A. Zelevinsky, *Greedy elements in rank 2
             cluster algebras*, Selecta Math. 20 (2014), 57-82.

.. [LLMSSZ2013] Thomas Lam, Luc Lapointe, Jennifer Morse, Anne
                Schilling, Mark Shimozono and Mike Zabrocki.
                *k-Schur functions and affine Schubert calculus*.
                :arxiv:`1301.3569`.

.. [LM2006] Vadim Lyubashevsky and Daniele Micciancio. Generalized
            compact knapsacks are collision resistant. ICALP,
            pp. 144--155, Springer, 2006.

.. [LMR2010] \N. Linial, R. Meshulam and M. Rosenthal, "Sum complexes
             -- a new family of hypertrees", Discrete & Computational
             Geometry, 2010, Volume 44, Number 3, Pages 622-636

.. [Lod1995] Jean-Louis Loday. *Cup-product for Leibniz cohomology and
             dual Leibniz algebras*. Math. Scand., pp. 189--196
             (1995). http://www.math.uiuc.edu/K-theory/0015/cup_product.pdf

.. [Loe2007] David Loeffler, *Spectral expansions of overconvergent
             modular functions*, Int. Math. Res. Not 2007 (050).
             :arxiv:`math/0701168`.

.. [Lot2005] \M. Lothaire, *Applied combinatorics on
             words*. Cambridge University Press (2005).

.. [LP2007] \G. Leander and A. Poschmann,
            *On the Classification of 4 Bit S-boxes*; in WAIFI, (2007), pp. 159-176.

.. [LP2011] Richard Lindner and Chris Peikert. Better key sizes (and
            attacks) for LWE-based encryption. in Proceeding of the
            11th international conference on Topics in cryptology:
            CT-RSA 2011. Springer 2011,
            :doi:`10.1007/978-3-642-19074-2_21`

.. [LPR2010] Vadim Lyubashevsky, Chris Peikert, and Oded Regev. On
             Ideal Lattices and Learning with Errors over Rings. in
             Advances in Cryptology --
             EUROCRYPT 2010. Springer 2010. :doi:`10.1007/978-3-642-13190-5_1`

.. [LS2007] Thomas Lam and Mark Shimozono.  *Dual graded graphs for
            Kac-Moody algebras*.  Algebra & Number Theory 1.4 (2007)
            pp. 451-488.

.. [LSS2009] \T. Lam, A. Schilling, M. Shimozono. *Schubert
             polynomials for the affine Grassmannian of the symplectic
             group*. Mathematische Zeitschrift 264(4) (2010) 765-811
             (:arxiv:`0710.2720`)

.. [LS2017] Xuan Liu and Travis Scrimshaw. *A uniform approach to soliton
            cellular automata using rigged configurations*.
            Preprint (2017) :arxiv:`1706.02443`

.. [LT1998] \B. Leclerc, J.-Y. Thibon, Littlewood-Richardson
            coefficients and Kazhdan-Lusztig polynomials,
            http://front.math.ucdavis.edu/9809.5122

.. [LT2009] \G. I. Lehrer and D. E. Taylor. *Unitary reflection
            groups*. Australian Mathematical Society Lecture
            Series, 2009.

.. [Lut2002] Frank H. Lutz, Császár's Torus, Electronic Geometry Model
             No. 2001.02.069
             (2002). http://www.eg-models.de/models/Classical_Models/2001.02.069/_direct_link.html

.. [Lut2005] Frank H. Lutz, "Triangulated Manifolds with Few Vertices:
             Combinatorial Manifolds", preprint (2005),
             :arXiv:`math/0506372`

.. [LV2012] Jean-Louis Loday and Bruno Vallette. *Algebraic
            Operads*. Springer-Verlag Berlin Heidelberg
            (2012). :doi:`10.1007/978-3-642-30362-3`.

.. [Ltd06] Beijing Data Security Technology Co. Ltd,
           *Specification of SMS4, Block Cipher for WLAN Products - SMS4* (in Chinese);
           Available at http://www.oscca.gov.cn/UpFile/200621016423197990.pdf, (2006).

.. [LTV1999] Bernard Leclerc, Jean-Yves Thibon, and Eric Vasserot.
             *Zelevinsky's involution at roots of unity*.
             J. Reine Angew. Math. 513:33-51 (1999).

.. [LW2012] David Loeffler and Jared Weinstein, *On the computation of
            local components of a newform*, Mathematics of Computation
            **81** (2012) 1179-1200. :doi:`10.1090/S0025-5718-2011-02530-5`

.. [Lyo2003] \R. Lyons, Determinantal probability
             measures. Publications Mathematiques de l'Institut des
             Hautes Etudes Scientifiques 98(1)  (2003), pp. 167-212.

.. _ref-M:

**M**

.. [Mac1987] Maciej M. SysŁo,
             *Minimizing the jump number for partially-ordered sets: a
             graph-theoretic approach, II*.
             Discrete Mathematics,
             Volume 63, Issues 2-3, 1987, Pages 279-295.

.. [MagmaHGM] *Hypergeometric motives* in Magma,
   http://magma.maths.usyd.edu.au/~watkins/papers/HGM-chapter.pdf

.. [Mas94] James L. Massey,
           *SAFER K-64: A byte-oriented block-ciphering algorithm*; in
           FSE’93, Volume 809 of LNCS, pages 1-17.
           Springer, Heidelberg, December 1994.

.. [Mat1992] \O. Mathieu. *Classification of Harish-Chandra
             modules over the Virasoro Lie algebra*.
             Invent. Math. **107(2)** (1992), pp. 225-234.

.. [Mat1999] \A. Mathas.
             *Iwahori-Hecke algebras and Schur algebras of the symmetric group*.
             University Lecture Series, **15**. American Mathematical Society,
             Providence, RI, 1999. xiv+188 pp. ISBN: 0-8218-1926-7
             :mathscinet:`MR1711316`

.. [Mat2002] Jiří Matousek, "Lectures on Discrete Geometry", Springer,
             2002

.. [Ma2009] Sarah Mason, An Explicit Construction of Type A Demazure
            Atoms, Journal of Algebraic Combinatorics, Vol. 29,
            (2009), No. 3, p.295-313. :arXiv:`0707.4267`

.. [Mac1936I] Saunders MacLane, *A construction for prime ideals as absolute
             values of an algebraic field*. Duke Mathematical Journal, 2(3)
             (1936), 492-510.

.. [Mac1936II] Saunders MacLane, *A construction for absolute values in
              polynomial rings*. Transactions of the American Mathematical
              Society, 40(3)(1936), 363-395.

.. [Mac1915] Percy A. MacMahon, *Combinatory Analysis*,
             Cambridge University Press (1915--1916).
             (Reprinted: Chelsea, New York, 1960).

.. [MAR2009] \H. Molina-Abril and P. Réal, *Homology computation using
             spanning trees* in Progress in Pattern Recognition, Image
             Analysis, Computer Vision, and Applications, Lecture
             Notes in Computer Science, volume 5856, pp 272-278,
             Springer, Berlin (2009).

.. [Mar1997] \C.-M. Marle, *The Schouten-Nijenhuis bracket and interior
             products*, Journal of Geometry and Physics **23**, 350
             (1997); :doi:`10.1016/S0393-0440(97)80009-5`

.. [Mas1969] James L. Massey, "Shift-Register Synthesis and BCH
             Decoding." IEEE Trans. on Information Theory, vol. 15(1),
             pp. 122-127, Jan 1969.

.. [Mat2015]  \A. Mathas. *Cyclotomic quiver Hecke algebras of type A*,
              in "Modular representation theory of finite and p-adic groups",
              165–266, Lect. Notes Ser. Inst. Math. Sci. Natl. Univ. Singap.,
              **30**, World Sci. Publ., Hackensack, NJ, 2015.
              :mathscinet:`MR3495747`

.. [MatroidDatabase] `Database of Matroids <http://www-imai.is.s.u-tokyo.ac.jp/~ymatsu/matroid/index.html>`_

.. [May1964] \J. P. May, "The cohomology of restricted Lie algebras
             and of Hopf algebras; application to the Steenrod
             algebra." Thesis, Princeton Univ., 1964.

.. [May1967] \J. P. May, Simplicial Objects in Algebraic Topology,
             University of Chicago Press (1967)

.. [McC1978] \K. McCrimmon. *Jordan algebras and their
             applications*. Bull. Amer. Math. Soc. **84** 1978.

.. [McM1992] John McMillan. *Games, strategies, and managers*. Oxford
             University Press.

.. [MeNoTh11] Frederic Menous, Jean-Christophe Novelli, Jean-Yves Thibon,
              *Mould calculus, polyhedral cones, and characters of
              combinatorial Hopf algebras*,
              Advances in Applied Mathematics, Volume 51, Issue 2, July 2013,
              Pages 177--227,
              :doi:`10.1016/j.aam.2013.02.003`,
              :arxiv:`1109.1634v2`.

.. [MKO1998] Hans Munthe--Kaas and Brynjulf Owren.
             *Computations in a free Lie algebra*. (1998).
             `Downloadable from Munthe-Kaas's website
             <http://hans.munthe-kaas.no/work/Blog/Entries/1999/1/1_Article__Computations_in_a_Free_Lie-algebra.html>`_

.. [Mil1958] \J. W. Milnor, "The Steenrod algebra and its dual,"
             Ann. of Math. (2) 67 (1958), 150-171.

.. [Mil1978] \S. Milne, *A q-analog of restricted growth functions,
             Dobinsky’s equality and Charlier
             polynomials*. Trans. Amer. Math. Soc., 245 (1978),
             89-118.

.. [MirMor2009] \R. Miranda, D.R. Morrison, "Embeddings of Integral Quadratic Forms"
                http://www.math.ucsb.edu/~drm/manuscripts/eiqf.pdf .

.. [MMIB2012] \Y. Matsumoto, S. Moriyama, H. Imai, D. Bremner:
              Matroid Enumeration for Incidence Geometry,
              Discrete and Computational Geometry,
              vol. 47, issue 1, pp. 17-43, 2012.

.. [MMY2003] Jean-Christophe Yoccoz, Stefano Marmi and Pierre Moussa
             "On the cohomological equation for interval exchange
             maps", C. R. Acad. Sci. Paris, projet de Note, 2003
             Systèmes dynamiques/Dynamical
             Systems. :arxiv:`math/0304469v1`

.. [MM2015] \J. Matherne and \G. Muller, *Computing upper cluster algebras*,
            Int. Math. Res. Not. IMRN, 2015, 3121-3149.

.. [MNO1994] Alexander Molev, Maxim Nazarov, and Grigori Olshanski.
             *Yangians and classical Lie algebras*. (1994)
             :arxiv:`hep-th/9409025`

.. [Mol2007] Alexander Ivanovich Molev.
             *Yangians and Classical Lie Algebras*.
             Mathematical Surveys and Monographs.
             Providence, RI: American Mathematical Society. (2007)

.. [Mol2015] \A. Molnar, Fractional Linear Minimal Models of Rational Functions,
             M.Sc. Thesis.

.. [Mon1998] \K. G. Monks, "Change of basis, monomial relations, and
             `P^s_t` bases for the Steenrod algebra," J. Pure
             Appl. Algebra 125 (1998), no. 1-3, 235-260.

.. [MoPa1994] \P. Morton and P. Patel. The Galois theory of periodic points
              of polynomial maps. Proc. London Math. Soc., 68 (1994), 225-263.

.. [MR1989] \G. Melançon and C. Reutenauer.
            *Lyndon words, free algebras and shuffles*,
            Can. J. Math., Vol. XLI, No. 4, 1989, pp. 577-591.

.. [MR2002] \S. Murphy, M. Robshaw *Essential Algebraic Structure
            Within the AES*\; in Advances in Cryptology \- CRYPTO
            2002\; LNCS 2442\; Springer Verlag 2002

.. [MS2003] \T. Mulders, A. Storjohann, "On lattice reduction for
            polynomial matrices", J. Symbolic Comput. 35 (2003),
            no. 4, 377--401

.. [MS2011] \G. Musiker and \C. Stump, *A compendium on the cluster algebra
            and quiver package in sage*, :arxiv:`1102.4844`.

.. [MSZ2013] Michael Maschler, Solan Eilon, and Zamir Shmuel. *Game
             Theory*. Cambridge: Cambridge University Press,
             (2013). ISBN 9781107005488.

.. [Mu1997] Murty, M. Ram. *Congruences between modular forms*. In "Analytic
            Number Theory" (ed. Y. Motohashi), London Math. Soc. Lecture Notes
            247 (1997), 313-320, Cambridge Univ. Press.

.. [MV2010] \D. Micciancio, P. Voulgaris. *A Deterministic Single
            Exponential Time Algorithm for Most Lattice Problems based
            on Voronoi Cell Computations*. Proceedings of the 42nd ACM
            Symposium Theory of Computation, 2010.

.. [MvOV1996] \A. J. Menezes, P. C. van Oorschot,
              and S. A. Vanstone. *Handbook of Applied
              Cryptography*. CRC Press, 1996.

.. [MW2009] Meshulam and Wallach, "Homological connectivity of random
            `k`-dimensional complexes", preprint, math.CO/0609773.

.. _ref-N:

**N**

.. [Nas1950] John Nash. *Equilibrium points in n-person games.*
             Proceedings of the National Academy of Sciences 36.1
             (1950): 48-49.

.. [Nie2013] Johan S. R. Nielsen, List Decoding of Algebraic Codes,
             Ph.D. Thesis, Technical University of Denmark, 2013

.. [Nie] Johan S. R. Nielsen, Codinglib,
         https://bitbucket.org/jsrn/codinglib/.

.. [Nij1955] \A. Nijenhuis, *Jacobi-type identities for bilinear
             differential concomitants of certain tensor fields. I*,
             Indagationes Mathematicae (Proceedings) **58**, 390 (1955).

.. [NN2007] Nisan, Noam, et al., eds. *Algorithmic game theory.*
            Cambridge University Press, 2007.

.. [Nog1985] Arnaldo Nogueira, "Almost all Interval Exchange
             Transformations with Flips are Nonergodic" (Ergod. Th. &
             Dyn. Systems, Vol 5., (1985), 257-271

.. [Normaliz] Winfried Bruns, Bogdan Ichim, and Christof Soeger,
              Normaliz,
              http://www.mathematik.uni-osnabrueck.de/normaliz/

.. [NoThWi08] J.-C. Novelli, J.-Y. Thibon, L. K. Williams,
              *Combinatorial Hopf algebras, noncommutative Hall-Littlewood
              functions, and permutation tableaux*.
              Advances in Mathematics, Volume 224, Issue 4, 10 July 2010,
              pp. 1311--1348,
              :doi:`10.1016/j.aim.2010.01.006`,
              :arxiv:`0804.0995v3`.

.. [NZ2012] \T. Nakanishi and \A. Zelevinsky, *On tropical dualities in
            cluster algebras*, Algebraic groups and quantum groups,
            Contemp. Math., vol. 565, Amer. Math. Soc.,
            Providence, RI, 2012, pp.  217-226.

.. [Nze2007] Janvier Nzeutchap.  *Binary Search Tree insertion, the
             Hypoplactic insertion, and Dual Graded Graphs*.
             :arXiv:`0705.2689` (2007).

.. _ref-O:

**O**

.. [OGKRKGBDDP2015] \R. Oliynykov, I. Gorbenko, O. Kazymyrov, V. Ruzhentsev,
                    \O. Kuznetsov, Y. Gorbenko, A. Boiko, O. Dyrda, V. Dolgov,
                    and A. Pushkaryov,
                    *A new standard of ukraine: The kupyna hash function*; in
                    Cryptology ePrint Archive, (2015), 885.

.. [Oha2011] \R.A. Ohana. On Prime Counting in Abelian Number
             Fields. http://wstein.org/home/ohanar/papers/abelian_prime_counting/main.pdf.

.. [ONe1983] \B. O'Neill : *Semi-Riemannian Geometry*, Academic Press
             (San Diego) (1983)

.. [Onsager1944] Lars Onsager. *Crystal statistics. I. A two-dimensional
                 model with an order-disorder transition*, Phys. Rev.
                 (2) **65** (1944), pp. 117-149.

.. [Or2016] \M. Orlitzky. The Lyapunov rank of an improper
            cone. Citation: Optimization Methods and Software
            (accepted
            2016-06-12). http://www.optimization-online.org/DB_HTML/2015/10/5135.html. :doi:`10.1080/10556788.2016.1202246`

.. [Oxl1992] James Oxley, *Matroid theory*, Oxford University
             Press, 1992.

.. [Oxl2011] James Oxley, *Matroid Theory, Second Edition*. Oxford
             University Press, 2011.

.. _ref-P:

**P**

.. [Pak2002] Igor Pak,
             *Hook length formula and geometric combinatorics*,
             Seminaire Lotharingien de Combinatoire, 46 (2001),
             B46f,
             https://eudml.org/doc/121696

.. [PALP] Maximilian Kreuzer, Harald Skarke: "PALP: A Package for
          Analyzing Lattice Polytopes with Applications to Toric
          Geometry" omput.Phys.Commun. 157 (2004) 87-106
          :arxiv:`math/0204356`

.. [Pana2002] \F. Panaite, *Relating the Connes-Kreimer and
              Grossman-Larson Hopf algebras built on rooted trees*,
              Lett. Math. Phys. 51 (2000), no. 3, pages 211-219.
              Preprint: :arxiv:`math/0003074v1`

.. [PearsonTest] :wikipedia:`Goodness_of_fit`, accessed 13th
                 October 2009.

.. [Pen2012] \R. Pendavingh, On the evaluation at `(-i, i)` of the
             Tutte polynomial of a binary matroid. Preprint:
             :arxiv:`1203.0910`

.. [Pet2010] Christiane Peters, Information-set decoding for linear codes over
             `GF(q)`, Proc. of PQCrypto 2010, pp. 81-94.

.. [Pha2002] \R. C.-W. Phan. Mini advanced encryption standard
             (mini-AES): a testbed for cryptanalysis
             students. Cryptologia, 26(4):283--306, 2002.

.. [Piz1980] \A. Pizer. An Algorithm for Computing Modular Forms on
             `\Gamma_0(N)`, J. Algebra 64 (1980), 340-390.

.. [Platt1976] \C. R. Platt,
               Planar lattices and planar graphs,
               Journal of Combinatorial Theory Series B,
               Vol 21, no. 1 (1976): 30-39.

.. [Pon2010] \S. Pon. *Types B and D affine Stanley symmetric
             functions*, unpublished PhD Thesis, UC Davis, 2010.

.. [Pos2005] \A. Postnikov, Affine approach to quantum Schubert
             calculus, Duke Math. J. 128 (2005) 473-509

.. [PPW2013] \D. Perkinson, J. Perlman, and J. Wilmes.
             *Primer for the algebraic geometry of sandpiles*.
             Tropical and Non-Archimedean
             Geometry, Contemp. Math., 605, Amer. Math. Soc.,
             Providence, RI, 2013.
             :arxiv:`1112.6163`

.. [PR2015] \P. Pilarczyk and P. Réal, *Computation of cubical
            homology, cohomology, and (co)homological operations via
            chain contraction*, Adv. Comput. Math. 41 (2015), pp
            253--275.

.. [PRC2012] \G. Piret, T. Roche, and C. Carlet,
             *PICARO - a block cipher allowing efficient higher-order side-channel
             resistance*; in ACNS, (2012), pp. 311-328.

.. [Prototype_pattern] Prototype pattern,
                       :wikipedia:`Prototype_pattern`

.. [PS2011] \R. Pollack, and G. Stevens.  *Overconvergent modular
            symbols and p-adic L-functions.* Annales scientifiques de
            l'Ecole normale superieure.
            Vol. 44. No. 1. Elsevier, 2011.

.. [PUNTOS] Jesus A. De Loera
            http://www.math.ucdavis.edu/~deloera/RECENT_WORK/puntos2000

.. [PvZ2010] \R. A. Pendavingh, S. H. M. van Zwam, Lifts of matroid
             representations over partial fields, Journal of
             Combinatorial Theory, Series B, Volume 100, Issue 1,
             January 2010, Pages 36-67

.. [PZ2008] \J. H. Palmieri and J. J. Zhang, "Commutators in the
            Steenrod algebra," New York J. Math. 19 (2013), 23-37.

.. [Propp1997] James Propp,
               *Generating Random Elements of Finite Distributive Lattices*,
               Electron. J. Combin. 4 (1997), no. 2, The Wilf Festschrift volume,
               Research Paper 15.
               http://www.combinatorics.org/ojs/index.php/eljc/article/view/v4i2r15

.. _ref-Q:
.. _ref-R:

**R**

.. [Raj1987] \A. Rajan, Algorithmic applications of connectivity and
             related topics in matroid theory. Ph.D. Thesis,
             Northwestern university, 1987.

.. [Ram1991] Arun Ram.
             *A Frobenius formula for the characters of the Hecke algebras*.
             Invent. Math. **106** (1991), pp. 461-488.

.. [Rau1979] Gerard Rauzy, "Echanges d'intervalles et transformations
             induites", Acta Arith. 34, no. 3, 203-212, 1980

.. [Red2001] Maria Julia Redondo. *Hochschild cohomology: some methods
             for computations*. Resenhas IME-USP 5 (2), 113-137
             (2001). http://inmabb.criba.edu.ar/gente/mredondo/crasp.pdfc

.. [Reg09] Oded Regev. On Lattices, Learning with Errors, Random
           Linear Codes, and Cryptography. in Journal of the ACM
           56(6). ACM 2009, :doi:`10.1145/1060590.1060603`

.. [Reg1958] \T. Regge, 'Symmetry Properties of Clebsch-Gordan
             Coefficients', Nuovo Cimento, Volume 10, pp. 544 (1958)

.. [Reg1959] \T. Regge, 'Symmetry Properties of Racah Coefficients',
             Nuovo Cimento, Volume 11, pp. 116 (1959)

.. [Reg2005] Oded Regev. On lattices, learning with errors, random
             linear codes, and cryptography. STOC, pp. 84--93,
             ACM, 2005.

.. [Reu1993] \C. Reutenauer. *Free Lie Algebras*. Number 7 in London
             Math. Soc. Monogr. (N.S.). Oxford University
             Press. (1993).

.. [Reu2003] Christophe Reutenauer. *Free Lie algebras*.
             Preprint of a chapter in the Handbook of Algebra,
             2003.
             `Downloadable from Reutenauer's website
             <http://www.lacim.uqam.ca/~christo/Publi%C3%A9s/2003/free%20Lie%20algebras.pdf>`_

.. [Rho69] John Rhodes, *Characters and complexity of finite semigroups*
           \J. Combinatorial Theory, vol 6, 1969

.. [RH2003] \J. Rasch and A. C. H. Yu, 'Efficient Storage Scheme for
            Pre-calculated Wigner 3j, 6j and Gaunt Coefficients',
            SIAM J. Sci. Comput. Volume 25, Issue 4,
            pp. 1416-1428 (2003)

.. [RH2003b] \G. G. Rose and P. Hawkes,
            *Turing: A fast stream cipher*; in FSE, (2003), pp. 290-306.

.. [Rio1958] \J. Riordan, "An Introduction to Combinatorial Analysis",
             Dover Publ. (1958)

.. [Ris2016] Roswitha Rissner, "Null ideals of matrices over residue
             class rings of principal ideal domains". Linear Algebra
             Appl., **494** (2016) 44–69. :doi:`10.1016/j.laa.2016.01.004`.

.. [RMA2009] \P. Réal and H. Molina-Abril, *Cell AT-models for digital
             volumes* in Torsello, Escolano, Brun (eds.), Graph-Based
             Representations in Pattern Recognition, Lecture Notes in
             Computer Science, volume 5534, pp. 314-3232, Springer,
             Berlin (2009).

.. [RNPA2011] \G. Rudolf, N. Noyan, D. Papp, and F. Alizadeh. Bilinear
              optimality constraints for the cone of positive
              polynomials. Mathematical Programming, Series B,
              129 (2011) 5-31.

.. [Rob1991] Tom Roby, "Applications and extensions of Fomin's
             generalization of the Robinson-Schensted correspondence
             to differential posets".  Ph.D. Thesis, M.I.T.,
             Cambridge, Massachusetts, 1991.

.. [Roberts2015] David P. Roberts, *Hypergeometric Motives I*, https://icerm.brown.edu/materials/Slides/sp-f15-offweeks/Hypergeomteric_Motives,_I_]_David_Roberts,_University_of_Minnesota_-_Morris.pdf

.. [Roberts2017] David P. Roberts, *Hypergeometric motives and an unusual
   application of the Guinand-Weil-Mestre explicit formula*,
   https://www.matrix-inst.org.au/wp_Matrix2016/wp-content/uploads/2016/04/Roberts-2.pdf

.. [Roc1970] \R.T. Rockafellar, *Convex Analysis*. Princeton
             University Press, Princeton, 1970.

.. [Ros1999] \K. Rosen *Handbook of Discrete and Combinatorial
             Mathematics* (1999), Chapman and Hall.

.. [Rot2001] Gunter Rote, *Division-Free Algorithms for the
             Determinant and the Pfaffian: Algebraic and Combinatorial
             Approaches*, H. Alt (Ed.): Computational Discrete
             Mathematics, LNCS 2122,
             pp. 119–135, 2001. http://page.mi.fu-berlin.de/rote/Papers/pdf/Division-free+algorithms.pdf

.. [Rot2006] Ron Roth, Introduction to Coding Theory, Cambridge
             University Press, 2006


.. [RR1997] Arun Ram and Jeffrey Remmel. *Applications of the Frobenius
            formulas and the characters of the symmetric group and the
            Hecke algebras of type A*. J. Algebraic Combin.
            **6** (1997), 59-87.

.. [RSS] :wikipedia:`Residual_sum_of_squares`, accessed 13th
         October 2009.

.. [Rud1958] \M. E. Rudin. *An unshellable triangulation of a
             tetrahedron*. Bull. Amer. Math. Soc. 64 (1958), 90-91.

.. [Rüt2014] Julian Rüth, *Models of Curves and Valuations*. Open Access
             Repositorium der Universität Ulm. Dissertation (2014).
             :doi:`10.18725/OPARU-3275`

.. _ref-S:

**S**

.. [Saa2011] \M-J. O. Saarinen,
             *Cryptographic Analysis of All 4 x 4-Bit S-Boxes*; in
             SAC, (2011), pp. 118-133.

.. [Sag1987] Bruce E. Sagan.  *Shifted tableaux, Schur Q-functions,
             and a conjecture of R. Stanley*.  Journal of
             Combinatorial Theory, Series A Volume 45 (1987),
             pp. 62-103.

.. [Sag2001] Bruce E. Sagan.  *The Symmetric Group*,
             2nd edition, New York 2001.

.. [Sch1996] \E. Schaefer. A simplified data encryption
             algorithm. Cryptologia, 20(1):77--84, 1996.

.. [Sch2006] Oliver Schiffmann. *Lectures on Hall algebras*,
             preprint, 2006. :arxiv:`0611617v2`.

.. [Sch2013] Schmidt, Jens M
             "A Simple Test on 2-Vertex- and 2-Edge-Connectivity",
             Information Processing Letters, 113 (7): 241–244
             :doi:`10.2307/2303897`              

.. [Sch2015] George Schaeffer. *Hecke stability and weight 1 modular forms*.
             Math. Z. 281:159–191, 2015. :doi:`10.1007/s00209-015-1477-9`

.. [Sco1985] \R. Scott,
             *Wide-open encryption design offers flexible implementations*; in
             Cryptologia, (1985), pp. 75-91.

.. [SE1962] \N. E. Steenrod and D. B. A. Epstein, Cohomology
            operations, Ann. of Math. Stud. 50 (Princeton University
            Press, 1962).

.. [Ser1992] \J.-P. Serre : *Lie Algebras and Lie Groups*, 2nd ed.,
             Springer (Berlin) (1992);
             :doi:`10.1007/978-3-540-70634-2`

.. [Ser2010] \F. Sergeraert, *Triangulations of complex projective
             spaces* in Scientific contributions in honor of Mirian
             Andrés Gómez, pp 507-519, Univ. La Rioja Serv. Publ., Logroño (2010).

.. [Sey1981] \P. D. Seymour, Nowhere-zero 6-flows, J. Comb. Theory Ser B,
             30 (1981), 130-135. :doi: `10.1016/0095-8956(81)90058-7`

.. [SH1995] \C. P. Schnorr and H. H. Hörner. *Attacking the
            Chor-Rivest Cryptosystem by Improved Lattice
            Reduction*. Advances in Cryptology - EUROCRYPT '95. LNCS
            Volume 921, 1995, pp 1-12.

.. [Shim2016] Shimada, Ichiro, Connected components of the moduli of
            elliptic K3 surfaces, https://arxiv.org/abs/1610.04706.

.. [Shi1971] Goro Shimura, *Introduction to the arithmetic theory of
             automorphic functions*. Publications of the Mathematical
             Society of Japan and Princeton University Press, 1971.

.. [Shr2004] \S. Shreve, *Stochastic Calculus for Finance II:
             Continuous-Time Models*.  New York: Springer, 2004

.. [SIHMAS2011] \K. Shibutani, T. Isobe, H. Hiwatari, A. Mitsuda, T. Akishita,
                and T. Shirai, *Piccolo: An ultra-lightweight block-cipher*; in
                CHES, (2011), pp. 342-457.

.. [Sil1994] Joseph H. Silverman, Advanced topics in the arithmetic of
             elliptic curves. GTM 151, Springer-Verlag, New York, 1994.

.. [Sil2007] Joseph H. Silverman. The Arithmetic of Dynamics Systems.
             GTM 241, Springer-Verlag, New York, 2007.

.. [SK2011] \J. Spreer and W. Kühnel, "Combinatorial properties of the
            K3 surface: Simplicial blowups and slicings", Experimental
            Mathematics, Volume 20, Issue 2, 2011.

.. [SKWWHF1998] \B. Schneier, J. Kelsey, D. Whiting, D. Wagner, C. Hall,
                and N. Ferguson, *Twofish: A 128-bit block cipher*; in
                AES Submission, (1998).

.. [Sky2003] Brian Skyrms. *The stag hunt and the evolution of social
             structure*. Cambridge University Press, 2003.

.. [SLB2008] Shoham, Yoav, and Kevin Leyton-Brown. *Multiagent
             systems: Algorithmic, game-theoretic, and logical
             foundations.* Cambridge University Press, 2008.

.. [SMMK2013] \T. Suzaki, K. Minematsu, S. Morioka, and E. Kobayashi,
              *TWINE: A lightweight block cipher for multiple platforms*; in
              SAC, (2012), pp. 338-354.

.. [Sor1984] \A. Sorkin, *LUCIFER: a cryptographic algorithm*;
             in Cryptologia, 8(1), pp. 22–35, 1984.

.. [Spa1966] Edwin H. Spanier, *Algebraic Topology*,
             Springer-Verlag New York, 1966.
             :doi:`10.1007/978-1-4684-9322-1`,
             ISBN 978-1-4684-9322-1.

.. [Spe2013] \D. Speyer, *An infinitely generated upper cluster algebra*,
             :arxiv:`1305.6867`.

.. [SPGQ2006] \F.-X. Standaert, G. Piret, N. Gershenfeld, and J.-J. Quisquater,
              *Sea: A scalable encryption algorithm for small embedded applications*; in
              CARDIS, (2006), pp. 222-236.

.. [SPRQL2004] \F.-X. Standaert, G. Piret, G. Rouvroy, J.-J. Quisquarter,
               and J.-D. Legat, *ICEBERG: An involutional cipher efficient for block
               encryption in reconfigurable hardware*; in FSE, (2004), pp. 279-299.

.. [SS1990] Bruce E. Sagan and Richard P. Stanley.
            *Robinson-Schensted algorithms for skew tableaux*.
            Journal of Combinatorial Theory, Series A 55.2 (1990) pp. 161-193.

.. [SS1992] \M. A. Shtan'ko and M. I. Shtogrin, "Embedding cubic
            manifolds and complexes into a cubic lattice", *Uspekhi
            Mat. Nauk* 47 (1992), 219-220.

.. [SS2015] Anne Schilling and Travis Scrimshaw.
            *Crystal structure on rigged configurations and the filling map*.
            Electron. J. Combin., **22(1)** (2015) #P1.73. :arxiv:`1409.2920`.

.. [SS2015II] Ben Salisbury and Travis Scrimshaw.
              *A rigged configuration model for* `B(\infty)`.
              J. Combin. Theory Ser. A, **133** (2015) pp. 29-75.
              :arxiv:`1404.6539`.

.. [SS2017] Ben Salisbury and Travis Scrimshaw.
            *Rigged configurations for all symmetrizable types*.
            Electron. J. Combin., **24(1)** (2017) #P1.30. :arxiv:`1509.07833`.

.. [SSAMI2007] \T. Shirai, K. Shibutani, T. Akishita, S. Moriai, and T. Iwata,
               *The 128-bit blockcipher CLEFIA (extended abstract)*; in
               FSE, (2007), pp. 181-195.

.. [ST2011] \A. Schilling, P. Tingley. *Demazure crystals,
            Kirillov-Reshetikhin crystals, and the energy function*.
            Electronic Journal of Combinatorics. **19(2)**. 2012.
            :arXiv:`1104.2359`

.. [St1986] Richard Stanley. *Two poset polytopes*,
            Discrete Comput. Geom. (1986), :doi:`10.1007/BF02187680`

.. [Sta2007] Stanley, Richard: *Hyperplane Arrangements*, Geometric
             Combinatorics (E. Miller, V. Reiner, and B. Sturmfels,
             eds.), IAS/Park City Mathematics Series, vol. 13,
             American Mathematical Society, Providence, RI, 2007,
             pp. 389-496.

.. [EnumComb1] Stanley, Richard P.
               *Enumerative Combinatorics, volume 1*,
               Second Edition,
               Cambridge University Press (2011).
               http://math.mit.edu/~rstan/ec/ec1/

.. [EnumComb2] Stanley, Richard P.
               *Enumerative Combinatorics, volume 2*.
               Cambridge University Press (1999).
               http://math.mit.edu/~rstan/ec/

.. [Stan2009] Richard Stanley,
              *Promotion and evacuation*,
              Electron. J. Combin. 16 (2009), no. 2, Special volume in honor of
              Anders Björner,
              Research Paper 9, 24 pp.

.. [Ste2003] John R. Stembridge, A local characterization of
             simply-laced crystals, Transactions of the American
             Mathematical Society, Vol. 355, No. 12 (Dec., 2003),
             pp. 4807--4823

.. [Sti2006] Douglas R. Stinson. *Cryptography: Theory and
             Practice*. 3rd edition, Chapman \& Hall/CRC, 2006.

.. [Sto1998] \A. Storjohann, An O(n^3) algorithm for Frobenius normal
             form. Proceedings of the International Symposium on
             Symbolic and Algebraic Computation (ISSAC'98), ACM Press,
             1998, pp. 101-104.

.. [Sto2000] \A. Storjohann, Algorithms for Matrix Canonical
             Forms. PhD Thesis. Department of Computer Science, Swiss
             Federal Institute of Technology -- ETH, 2000.

.. [Sto2011] \A. Storjohann, Email Communication. 30 May 2011.

.. [Str1969] Volker Strassen. Gaussian elimination is not
             optimal. Numerische Mathematik, 13:354-356, 1969.

.. [Striker2011] \J. Striker. *A unifying poset perspective on
                 alternating sign matrices, plane partitions, Catalan objects,
                 tournaments, and tableaux*, Advances in Applied Mathematics 46
                 (2011), no. 4, 583-609. :arXiv:`1408.5391`

.. [Stu1987] \J. Sturm, On the congruence of modular forms, Number
             theory (New York, 1984-1985), Springer, Berlin, 1987,
             pp. 275-280.

.. [Stu1993] \B. Sturmfels, Algorithms in invariant theory, Springer-Verlag,
             1993.

.. [STW2013] \J. Schejbal, E. Tews, and J. Wälde,
             *Reverse engineering of chiasmus from gstool*; in
             30c3, (2013).

.. [STW2016] \C. Stump, H. Thomas, N. Williams. *Cataland II*, in
             preparation, 2016.

.. [sudoku:escargot]  "Al Escargot", due to Arto Inkala,
                      http://timemaker.blogspot.com/2006/12/ai-escargot-vwv.html

.. [sudoku:norvig] Perter Norvig, "Solving Every Sudoku Puzzle",
                   http://norvig.com/sudoku.html

.. [sudoku:royle]  Gordon Royle, "Minimum Sudoku",
                   http://people.csse.uwa.edu.au/gordon/sudokumin.php

.. [sudoku:top95]  "95 Hard Puzzles", http://magictour.free.fr/top95,
                   or http://norvig.com/top95.txt

.. [sudoku:wikipedia]  "Near worst case",
                       :wikipedia:`Algorithmics_of_sudoku`

.. [Sulzgr2017] Robin Sulzgruber,
                *Inserting rim-hooks into reverse plane partitions*,
                :arxiv:`1710.09695v1`.

.. [SV2000] \J. Stern and S. Vaudenay,
            *CS-Cipher*; in
            First Open NESSIE Workshop, (2000).

.. [SW2002] William Stein and Mark Watkins, *A database of elliptic
            curves---first report*. In *Algorithmic number theory
            (ANTS V), Sydney, 2002*, Lecture Notes in Computer Science
            2369, Springer, 2002,
            p267--275. http://modular.math.washington.edu/papers/stein-watkins/

.. [St1922] Ernst Steinitz, *Polyeder und Raumeinteilungen*.
            In *Encyclopädie der Mathematischen Wissenschaften*, Franz Meyer
            and Hand Mohrmann, eds., volume 3, *Geometrie, erster Teil, zweite Hälfte*,
            pp. 1--139, Teubner, Leipzig, 1922

.. [Swe1969] Moss Sweedler. Hopf algebras. W.A. Benjamin, Math Lec
             Note Ser., 1969.

.. [SWJ2008] Fatima Shaheen, Michael Wooldridge, and Nicholas
             Jennings. *A linear approximation method for the Shapley
             value.* Artificial Intelligence 172.14 (2008): 1673-1699.

.. [SYYTIYTT2002] \T. Shimoyama, H. Yanami, K. Yokoyama, M. Takenaka, K. Itoh,
                  \J. Yajima, N. Torii, and H. Tanaka, *The block cipher SC2000*; in
                  FSE, (2001), pp. 312-327.

.. _ref-T:

**T**

.. [Tar1976] Robert E. Tarjan, *Edge-disjoint spanning trees and
             depth-first search*, Acta Informatica 6 (2), 1976,
             171-185, :doi:`10.1007/BF00268499`.

.. [Tate1975] John Tate, *Algorithm for determining the type of a
              singular fiber in an elliptic pencil.
              Modular functions of one variable*, IV, pp. 33--52.
              Lecture Notes in Math., Vol. 476, Springer, Berlin, 1975.

.. [Tate1966] John Tate, *On the conjectures of Birch and Swinnerton-Dyer and
              a geometric analog*. Seminaire Bourbaki, Vol. 9,
              Exp. No. 306, 1966.

.. [TB1997] Lloyd N. Trefethen and David Bau III, *Numerical Linear
            Algebra*, SIAM, Philadelphia, 1997.

.. [Tee1997] Tee, Garry J. "Continuous branches of inverses of the 12
             Jacobi elliptic functions for real
             argument". 1997. https://researchspace.auckland.ac.nz/bitstream/handle/2292/5042/390.pdf.

.. [TIDES] \A. Abad, R. Barrio, F. Blesa, M. Rodriguez. TIDES tutorial:
           Integrating ODEs by using the Taylor Series Method
           (http://www.unizar.es/acz/05Publicaciones/Monografias/MonografiasPublicadas/Monografia36/IndMonogr36.htm)

.. [TingleyLN] Peter Tingley. *Explicit* `\widehat{\mathfrak{sl}}_n` *crystal
               maps between cylindric plane partitions, multi-partitions, and
               multi-segments*. Lecture notes.
               http://webpages.math.luc.edu/~ptingley/lecturenotes/explicit_bijections.pdf

.. [Tingley2007] Peter Tingley. *Three combinatorial models for*
                 `\widehat{\mathfrak{sl}}_n` *crystals, with applications
                 to cylindric plane partitions*.
                 International Mathematics Research Notices. (2007).
                 :arxiv:`0702062v3`.

.. [TOPCOM] \J. Rambau, TOPCOM
            <http://www.rambau.wm.uni-bayreuth.de/TOPCOM/>.

.. [TW1980] \A.D. Thomas and G.V. Wood, Group Tables (Exeter: Shiva
            Publishing, 1980)

.. _ref-U:

**U**

.. [UDCIKMP2011] \M. Ullrich, C. De Canniere, S. Indesteege, Ö. Kücük, N. Mouha, and
                 \B. Preenel, *Finding Optimal Bitsliced Implementations of 4 x 4-bit
                 S-boxes*; in SKEW, (2011).

.. [UNITTEST] unittest -- Unit testing framework --
              http://docs.python.org/library/unittest.html

.. [U.S1998] \U.S. Department Of Commerce/National Institute of Standards and Technology,
             *Skipjack and KEA algorithms specifications, v2.0*, (1998).

.. [U.S1999] \U.S. Department Of Commerce/National Institute of Standards and Technology,
             *Data Encryption Standard*, (1999).

.. _ref-V:

**V**

.. [Vai1994] \I. Vaisman, *Lectures on the Geometry of Poisson
             Manifolds*, Springer Basel AG (Basel) (1994);
             :doi:`10.1007/978-3-0348-8495-2`

.. [Vat2008] \D. Vatne, *The mutation class of `D_n` quivers*, :arxiv:`0810.4789v1`.

.. [Vazirani2002] Monica Vazirani. *Parameterizing Hecek algebra modules:
                  Bernstein-Zelevinsky multisegments, Kleshchev
                  multipartitions, and crystal graphs*. Transform. Groups
                  **7** (2002). pp. 267-303. :arxiv:`0107052v1`,
                  :doi:`10.1007/s00031-002-0014-1`.

.. [VB1996] \E. Viterbo, E. Biglieri. *Computing the Voronoi Cell of a
            Lattice: The Diamond-Cutting Algorithm*. IEEE Transactions
            on Information Theory, 1996.

.. [Vee1978] William Veech, "Interval exchange
             transformations", J. Analyse Math. 33 (1978), 222-272

.. [Ver] Helena Verrill, "Fundamental domain drawer", Java program,
         http://www.math.lsu.edu/~verrill/

.. [Vie1983] Xavier G. Viennot.  *Maximal chains of subwords and
             up-down sequences of permutations*.  Journal of
             Combinatorial Theory, Series A Volume 34, (1983),
             pp. 1-14.

.. [VJ2004] \S. Vaudenay and P. Junod,
            *Device and method for encrypting and decryptiong a block of data
            Fox, a New Family of Block Ciphers*, (2004).

.. [Voe2003] \V. Voevodsky, Reduced power operations in motivic
             cohomology, Publ. Math. Inst. Hautes Études Sci. No. 98
             (2003), 1-57.

.. [Voi2012] \J. Voight. Identifying the matrix ring: algorithms for
             quaternion algebras and quadratic forms, to appear.

.. [VW1994] Leonard Van Wyk. *Graph groups are biautomatic*. J. Pure
            Appl. Alg. **94** (1994). no. 3, 341-352.

.. _ref-W:

**W**

.. [Wac2003] Wachs, "Topology of Matching, Chessboard and General
             Bounded Degree Graph Complexes" (Algebra Universalis
             Special Issue in Memory of Gian-Carlo Rota, Algebra
             Universalis, 49 (2003) 345-385)

.. [Wal1960] \C. T. C. Wall, "Generators and relations for the
             Steenrod algebra," Ann. of Math. (2) **72** (1960),
             429-444.

.. [Wal1970] David W. Walkup, "The lower bound conjecture for 3- and
             4-manifolds", Acta Math. 125 (1970), 75-107.

.. [Wan1998] Daqing Wan, "Dimension variation of classical and p-adic
             modular forms", Invent. Math. 133, (1998) 449-463.

.. [Wan2010] Zhenghan Wang. Topological quantum
             computation. Providence, RI: American Mathematical
             Society (AMS), 2010. ISBN 978-0-8218-4930-9

.. [Was1997] \L. C. Washington, *Cyclotomic Fields*, Springer-Verlag,
             GTM volume 83, 1997.

.. [Watkins] Mark Watkins,
   *Hypergeometric motives over Q and their L-functions*,
   http://magma.maths.usyd.edu.au/~watkins/papers/known.pdf

.. [Wat2003] Joel Watson. *Strategy: an introduction to game
             theory*. WW Norton, 2002.

.. [Wat2010] Watkins, David S. Fundamentals of Matrix Computations,
             Third Edition.  Wiley, Hoboken, New Jersey, 2010.

.. [Web2007] James Webb. *Game theory: decisions, interaction and
             Evolution*. Springer Science & Business Media, 2007.

.. [Weh1998] \J. Wehler. Hypersurfaces of the Flag Variety: Deformation
             Theory and the Theorems of Kodaira-Spencer, Torelli,
             Lefschetz, M. Noether, and Serre. Math. Z. 198 (1988), 21-38.

.. [WELLS]   Elliot Wells. Computing the Canonical Height of a Point in Projective Space.
             :arxiv:`1602.04920v1` (2016).

.. [Wei1994] Charles A. Weibel, *An introduction to homological
             algebra*. Cambridge Studies in Advanced Math., vol. 38,
             Cambridge Univ. Press, 1994.

.. [WFYTP2008] \D. Watanable, S. Furuya, H. Yoshida, K. Takaragi, and B. Preneel,
               *A new keystream generator MUGI*; in
               FSE, (2002), pp. 179-194.

.. [Wil2013] Harold Williams. *Q-systems, factorization dynamics, and the
             twist automorphism*. Int. Math. Res. Not. (2015) no. 22,
             12042--12069. :doi:`10.1093/imrn/rnv057`.

.. [Woo1998] \R. M. W. Wood, "Problems in the Steenrod algebra,"
             Bull. London Math. Soc. 30 (1998), no. 5, 449-517.

.. [Wor1984] Worley, Dale Raymond, *A theory of shifted Young
             tableaux*. Dissertation, Massachusetts Institute of
             Technology, 1984.

.. [WP-Bessel] :wikipedia:`Bessel_function`

.. [WP-Error] :wikipedia:`Error_function`

.. [WP-Struve] :wikipedia:`Struve_function`

.. [WSK1997] \D. Wagner, B. Schneier, and J. Kelsey,
             *Cryptoanalysis of the cellular encryption algorithm*; in
             CRYPTO, (1997), pp. 526-537.

.. [Wu2009] Hongjun Wu, *The Hash Function JH*;
            submitted to NIST, (2008), available at
            http://www3.ntu.edu.sg/home/wuhj/research/jh/jh_round3.pdf

.. [WW2005] Ralf-Philipp Weinmann and Kai Wirt,
            *Analysis of the DVB Common Scrambling Algorithm*; in
            IFIP TC-6 TC-11, (2005).

.. [WZY2015] WenLing Wu, Lei Zhang, and XiaoLi Yu, *The DBlock family of block ciphers*;
             in Science China Information Sciences, (2015), pp. 1-14.

.. _ref-X:

**X**

.. [XP1994] Deng Xiaotie, and Christos Papadimitriou. *On the
            complexity of cooperative solution concepts.* Mathematics
            of Operations Research 19.2 (1994): 257-266.

.. _ref-Y:

**Y**

.. [Yamada2007] Daisuke Yamada. *Scattering rule in soliton cellular automaton
                associated with crystal base of* `U_q(D_4^{(3)})`.
                \J. Math. Phys., **48** (4):043509, 28, (2007).

.. [Yoc2005] Jean-Christophe Yoccoz "Echange d'Intervalles", Cours au
             college de France

.. [Yun1976] Yun, David YY. On square-free decomposition
             algorithms. In Proceedings of the third ACM symposium on
             Symbolic and algebraic computation, pp. 26-35. ACM, 1976.

.. [Yuz1993] Sergey Yuzvinsky, "The first two obstructions to the
             freeness of arrangements", Transactions of the American
             Mathematical Society, Vol. 335, **1** (1993)
             pp. 231--244.

.. [YWHWXSW2014] \D. Ye, P. Wang, L. Hu, L. Wang, Y. Xie, S. Sun, and P. Wang,
                 *Panda v1*; in CAESAR Competition, (2014).

.. _ref-Z:

**Z**

.. [ZBLRYV2015] \W. Zhang, Z. Bao, D. Lin, V. Rijmen, B. Yang, and I. Verbauwhede,
                *RECTANGLE: A bit-slice lightweight block cipher suitable for
                multiple platforms*; in
                SCience China Information Sciences, (2015), pp. 1-15.

.. [ZBN1997] \C. Zhu, R. H. Byrd and J. Nocedal. L-BFGS-B: Algorithm
             778: L-BFGS-B, FORTRAN routines for large scale bound
             constrained optimization. ACM Transactions on
             Mathematical Software, Vol 23, Num. 4, pp.550--560, 1997.

.. [Zie1998] \G. M. Ziegler. *Shelling polyhedral 3-balls and
             4-polytopes*. Discrete Comput. Geom. 19 (1998), 159-174.

.. [Zie2007] \G. M. Ziegler. *Lectures on polytopes*, Volume
             152 of Graduate Texts in Mathematics, 7th printing of 1st edition, Springer, 2007.

.. [Zor2008] \A. Zorich "Explicit Jenkins-Strebel representatives of
             all strata of Abelian and quadratic differentials",
             Journal of Modern Dynamics, vol. 2, no 1, 139-185 (2008)
             (http://www.math.psu.edu/jmd)

.. [Zor] Anton Zorich, "Generalized Permutation software"
         (http://perso.univ-rennes1.fr/anton.zorich)

.. [ZZ2005] Hechun Zhang and R. B. Zhang.
            *Dual canonical bases for the quantum special linear group
            and invariant subalgebras*.
            Lett. Math. Phys. **73** (2005), pp. 165-181.
            :arxiv:`math/0509651`.

.. include:: ../footer.txt<|MERGE_RESOLUTION|>--- conflicted
+++ resolved
@@ -362,7 +362,6 @@
             affine semigroup. Uni. Iaggelonicae Acta Math. 39, (2001),
             59-70
 
-<<<<<<< HEAD
 .. [BK2008] \J. Brundan and A. Kleshchev.
             *Blocks of cyclotomic Hecke algebras and Khovanov-Lauda algebras*.
             Invent. Math. *178* (2009), no. 3, 451–484.
@@ -372,11 +371,10 @@
             *Graded decomposition numbers for cyclotomic Hecke algebras*.
             Adv. Math. **222** (2009), 1883–1942.
             :mathscinet:`MR2562768`
-=======
+
 .. [BK2017] Pascal Baseilhac and Stefan Kolb. *Braid group action
             and root vectors for the* `q`-*Onsager algebra*.
             Preprint, (2017) :arxiv:`1706.08747`.
->>>>>>> 6498f586
 
 .. [BKK2000]  Georgia Benkart, Seok-Jin Kang, Masaki Kashiwara.
               *Crystal bases for the quantum superalgebra* `U_q(\mathfrak{gl}(m,n))`,
