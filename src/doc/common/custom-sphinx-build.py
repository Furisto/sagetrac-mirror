"""
This is Sage's version of the sphinx-build script

Enhancements are:

* import the Sage library to access the docstrings, otherwise doc
  buliding doesn't work.

* redirect stdout to our own logger, and remove some unwanted chatter.
"""

# override the fancy multi-line formatting
def term_width_line(text):
    return text + '\n'

sphinx.util.console.term_width_line = term_width_line


# useless_chatter: regular expressions to be filtered from Sphinx
# output.

useless_chatter = (
    re.compile('^$'),
    re.compile('^Running Sphinx v'),
    re.compile('^loading intersphinx inventory from '),
    re.compile('^Compiling a sub-document'),
    re.compile('^updating environment: 0 added, 0 changed, 0 removed'),
    re.compile('^looking for now-outdated files... none found'),
    re.compile('^building \[.*\]: targets for 0 source files that are out of date'),
    re.compile('^loading pickled environment... done'),
    re.compile('^loading cross citations... done \([0-9]* citations\).'),
<<<<<<< HEAD
    re.compile('WARNING: favicon file \'favicon.ico\' does not exist')
=======
    re.compile('^WARNING: no Babel option known for language \'zh'),
>>>>>>> 64c476c5
    )

# replacements: pairs of regular expressions and their replacements,
# to be applied to Sphinx output.

replacements = ()

if 'inventory' in sys.argv:
    # When building the inventory, ignore warnings about missing
    # citations and the search index.
    useless_chatter += (
        re.compile('^None:[0-9]*: WARNING: citation not found: '),
        re.compile('WARNING: search index couldn\'t be loaded, but not all documents will be built: the index will be incomplete.')
        )
    replacements += ([re.compile('build succeeded, [0-9]+ warning[s]?.'),
                      'build succeeded.'], )

# warnings: regular expressions (or strings) indicating a problem with
# docbuilding. Raise an exception if any of these occur.
warnings = (re.compile('Segmentation fault'),
            re.compile('SEVERE'),
            re.compile('ERROR'),
            re.compile('^make.*Error'),
            re.compile('Exception occurred'),
            re.compile('Sphinx error'))

# We want all warnings to actually be errors.
# Exceptions:
# - warnings upon building the LaTeX documentation
# - undefined labels upon the first pass of the compilation: some
#   cross links may legitimately not yet be resolvable at this point.
if 'latex' not in sys.argv:
    if 'multidoc_first_pass=1' in sys.argv:
        # Catch all warnings except 'WARNING: undefined label'
        warnings += (re.compile('WARNING: (?!undefined label)'),)
    else:
        warnings += (re.compile('WARNING:'),)


# Do not error out at the first warning, sometimes there is more
# information. So we run until the end of the file and only then raise
# the error.
ERROR_MESSAGE = None


class SageSphinxLogger(object):
    """
    This implements the file object interface to serve as sys.stdout
    replacement.
    """
    ansi_color = re.compile(r'\x1b\[[0-9;]*m')
    ansi_reset = re.compile(r'\x1b\[39;49;00m')
    prefix_len = 9

    def __init__(self, stream, prefix):
        self._stream = stream
        self._color = stream.isatty()
        prefix = prefix[0:self.prefix_len]
        prefix = ('[{0:'+str(self.prefix_len)+'}]').format(prefix)
        self._is_stdout = (stream.fileno() == 1)
        self._is_stderr = (stream.fileno() == 2)
        if self._is_stdout:
            color = 'darkgreen'
        elif self._is_stderr:
            color = 'red'
        else:
            color = 'lightgray'
        self._prefix = sphinx.util.console.colorize(color, prefix)

    def _filter_out(self, line):
        if ERROR_MESSAGE and self._is_stdout:
            # swallow non-errors after an error occurred
            return True
        line = re.sub(self.ansi_color, '', line)
        global useless_chatter
        for regex in useless_chatter:
            if regex.match(line) is not None:
                return True
        return False

    def _check_warnings(self, line):
        global ERROR_MESSAGE
        if ERROR_MESSAGE:
            return  # we already have found an error
        global warnings
        for regex in warnings:
            if regex.search(line) is not None:
                ERROR_MESSAGE = line
                return

    def _log_line(self, line):
        if self._filter_out(line):
            return
        global replacements
        for (old, new) in replacements:
            line = old.sub(new, line)
        line = self._prefix + ' ' + line.strip() + '\n'
        if not self._color:
            line = self.ansi_color.sub('', line)
        self._stream.write(line)
        self._stream.flush()
        self._check_warnings(line)

    _line_buffer = ''

    def _break_long_lines(self):
        """
        Break text that has been formated with string.ljust() back
        into individual lines.  Return partial output. Do nothing if
        the filter rule matches, otherwise subsequent lines would be
        not filtered out.
        """
        if self._filter_out(self._line_buffer):
            return
        cols = sphinx.util.console._tw
        lines = []
        buf = self._line_buffer
        while len(buf) > cols:
            lines.append(buf[0:cols])
            buf = buf[cols:]
        lines.append(buf)
        self._line_buffer = '\n'.join(lines)

    def _write(self, string):
        self._line_buffer += string
        #self._break_long_lines()
        lines = self._line_buffer.splitlines()
        for i, line in enumerate(lines):
            last = (i == len(lines)-1)
            if last and not self._line_buffer.endswith('\n'):
                self._line_buffer = line
                return
            self._log_line(line)
        self._line_buffer = ''


    # file object interface follows

    closed = False
    encoding = None
    mode = 'w'
    name = '<log>'
    newlines = None
    softspace = 0

    def isatty(self):
        return True

    def close(self):
        if self._line_buffer != '':
            self._log_line(self._line_buffer)
            self._line_buffer = ''

    def flush(self):
        self._stream.flush()

    def write(self, str):
        try:
            self._write(str)
        except OSError:
            raise
        except StandardError:
            import traceback
            traceback.print_exc(file=self._stream)

    def writelines(self, sequence):
        for line in sequence:
            self.write(line)


output_dir = sys.argv[-1]

saved_stdout = sys.stdout
saved_stderr = sys.stderr

try:
    sys.stdout = SageSphinxLogger(sys.stdout, os.path.basename(output_dir))
    sys.stderr = SageSphinxLogger(sys.stderr, os.path.basename(output_dir))
    sphinx.cmdline.main(sys.argv)
finally:
    sys.stdout = saved_stdout
    sys.stderr = saved_stderr

if ERROR_MESSAGE and ABORT_ON_ERROR:
    sys.stdout.flush()
    sys.stderr.flush()
    raise OSError(ERROR_MESSAGE)<|MERGE_RESOLUTION|>--- conflicted
+++ resolved
@@ -29,11 +29,8 @@
     re.compile('^building \[.*\]: targets for 0 source files that are out of date'),
     re.compile('^loading pickled environment... done'),
     re.compile('^loading cross citations... done \([0-9]* citations\).'),
-<<<<<<< HEAD
-    re.compile('WARNING: favicon file \'favicon.ico\' does not exist')
-=======
-    re.compile('^WARNING: no Babel option known for language \'zh'),
->>>>>>> 64c476c5
+    re.compile('WARNING: favicon file \'favicon.ico\' does not exist'),
+    re.compile('^WARNING: no Babel option known for language \'zh')
     )
 
 # replacements: pairs of regular expressions and their replacements,
