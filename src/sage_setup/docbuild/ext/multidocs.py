--- conflicted
+++ resolved
@@ -149,13 +149,8 @@
                 titles[fixpath(res)] = title
             # merge the filenames
             filenames = app.builder.indexer._filenames
-<<<<<<< HEAD
-            for (res, filename) in six.iteritems(index._filenames):
+            for (res, filename) in iteritems(index._filenames):
                 filenames[fixpath(res)] = fixpath(filename)
-=======
-            for (res, filename) in iteritems(index._filenames):
-                filenames[fixpath(res)] = filename
->>>>>>> 53da6fd9
             # TODO: merge indexer._objtypes, indexer._objnames as well
 
             # Setup source symbolic links
