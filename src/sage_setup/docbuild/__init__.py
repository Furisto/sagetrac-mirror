# -*- coding: utf-8 -*-
"""
The documentation builder

It is the starting point for building documentation, and is
responsible to figure out what to build and with which options. The
actual documentation build for each individual document is then done
in a subprocess call to sphinx, see :func:`builder_helper`.

* The builder can be configured in build_options.py
* The sphinx subprocesses are configured in conf.py
"""
# ****************************************************************************
#       Copyright (C) 2008-2009 Mike Hansen <mhansen@gmail.com>
#                     2009-2010 Mitesh Patel <qed777@gmail.com>
#                     2009-2015 J. H. Palmieri <palmieri@math.washington.edu>
#                     2009 Carl Witty <cwitty@newtonlabs.com>
#                     2010-2017 Jeroen Demeyer <jdemeyer@cage.ugent.be>
#                     2012 William Stein <wstein@gmail.com>
#                     2012-2014 Nicolas M. Thiery <nthiery@users.sf.net>
#                     2012-2015 André Apitzsch <andre.apitzsch@etit.tu-chemnitz.de>
#                     2012 Florent Hivert <Florent.Hivert@univ-rouen.fr>
#                     2013-2014 Volker Braun <vbraun.name@gmail.com>
#                     2013 R. Andrew Ohana <andrew.ohana@gmail.com>
#                     2015 Thierry Monteil <sage@lma.metelu.net>
#                     2015 Marc Mezzarobba <marc@mezzarobba.net>
#                     2015 Travis Scrimshaw <tscrim at ucdavis.edu>
#                     2016-2017 Frédéric Chapoton <chapoton@math.univ-lyon1.fr>
#                     2016 Erik M. Bray <erik.bray@lri.fr>
#                     2017 Kwankyu Lee <ekwankyu@gmail.com>
#                     2017 François Bissey <frp.bissey@gmail.com>
#                     2018 Julian Rüth <julian.rueth@fsfe.org>
#
# This program is free software: you can redistribute it and/or modify
# it under the terms of the GNU General Public License as published by
# the Free Software Foundation, either version 2 of the License, or
# (at your option) any later version.
#                  http://www.gnu.org/licenses/
# ****************************************************************************

from __future__ import absolute_import
from __future__ import print_function
from six.moves import range

import optparse, os, shutil, subprocess, sys, re
import logging, warnings

logger = logging.getLogger(__name__)

import sphinx.cmdline
import sphinx.util.console
import sphinx.ext.intersphinx

import sage.all
from sage.misc.cachefunc import cached_method
from sage.misc.misc import sage_makedirs
from sage.env import SAGE_DOC_SRC, SAGE_DOC, SAGE_SRC

from .build_options import (LANGUAGES, SPHINXOPTS, PAPER, OMIT,
     PAPEROPTS, ALLSPHINXOPTS, NUM_THREADS, WEBSITESPHINXOPTS,
     INCREMENTAL_BUILD, ABORT_ON_ERROR)

<<<<<<< HEAD
def excepthook(*exc_info):
    """
    Print docbuild error and hint how to solve it
    """
    logger.error('Error building the documentation.', exc_info=exc_info)
    if INCREMENTAL_BUILD:
        logger.error('''
Note: incremental documentation builds sometimes cause spurious
error messages. To be certain that these are real errors, run
"make doc-clean" first and try again.''')


def delete_empty_directories(root_dir):
    """
    Delete all empty directories found under ``root_dir``

    INPUT:

    - ``root_dir`` -- string. A valid directory name.
    """
    for dirpath, dirnames, filenames in os.walk(root_dir, topdown=False):
        if not dirnames + filenames:
            logger.warning('Deleting empty directory {0}'.format(dirpath))
            os.rmdir(dirpath)


=======
>>>>>>> 8a808dbc
##########################################
#      Parallel Building Ref Manual      #
##########################################
def build_ref_doc(args):
    doc = args[0]
    lang = args[1]
    format = args[2]
    kwds = args[3]
    args = args[4:]
    if format == 'inventory':  # you must not use the inventory to build the inventory
        kwds['use_multidoc_inventory'] = False
    getattr(ReferenceSubBuilder(doc, lang), format)(*args, **kwds)

##########################################
#             Builders                   #
##########################################

def builder_helper(type):
    """
    Returns a function which builds the documentation for
    output type ``type``.

    TESTS:

    Check that :trac:`25161` has been resolved::

        sage: from sage_setup.docbuild import DocBuilder, setup_parser
        sage: DocBuilder._options = setup_parser().parse_args([])[0] # builder_helper needs _options to be set

        sage: import sage_setup.docbuild.sphinxbuild
        sage: def raiseBaseException():
        ....:     raise BaseException("abort pool operation")
        sage: original_runsphinx, sage_setup.docbuild.sphinxbuild.runsphinx = sage_setup.docbuild.sphinxbuild.runsphinx, raiseBaseException

        sage: from sage_setup.docbuild import builder_helper, build_many, build_ref_doc
        sage: helper = builder_helper("html")
        sage: build_many(build_ref_doc, [("docname", "en", "html", {})])
        Traceback (most recent call last):
        ...
        Exception: ('Non-exception during docbuild: abort pool operation', BaseException('abort pool operation',))

        sage: sage_setup.docbuild.sphinxbuild.runsphinx = original_runsphinx

    """
    def f(self, *args, **kwds):
        output_dir = self._output_dir(type)

        options = ALLSPHINXOPTS

        if self.name == 'website':
            # WEBSITESPHINXOPTS is either empty or " -A hide_pdf_links=1 "
            options += WEBSITESPHINXOPTS

        if kwds.get('use_multidoc_inventory', True):
            options += ' -D multidoc_first_pass=0'
        else:
            options += ' -D multidoc_first_pass=1'

        build_command = '-b %s -d %s %s %s %s'%(type, self._doctrees_dir(),
                                                  options, self.dir,
                                                  output_dir)
        logger.debug(build_command)

        # Run Sphinx with Sage's special logger
        sys.argv = ["sphinx-build"] + build_command.split()
        from .sphinxbuild import runsphinx
        try:
            runsphinx()
        except Exception:
            if ABORT_ON_ERROR:
                raise
        except BaseException as e:
            # We need to wrap a BaseException that is not an Exception in a
            # regular Exception. Otherwise multiprocessing.Pool.get hangs, see
            # #25161
            if ABORT_ON_ERROR:
                raise Exception("Non-exception during docbuild: %s"%(e,), e)

        if "/latex" in output_dir:
            logger.warning("LaTeX file written to {}".format(output_dir))
        else:
            logger.warning(
                "Build finished. The built documents can be found in {}".
                format(output_dir))

    f.is_output_format = True
    return f


class DocBuilder(object):
    def __init__(self, name, lang='en'):
        """
        INPUT:

        - ``name`` - the name of a subdirectory in SAGE_DOC_SRC, such as
          'tutorial' or 'bordeaux_2008'

        - ``lang`` - (default "en") the language of the document.
        """
        doc = name.split(os.path.sep)

        if doc[0] in LANGUAGES:
            lang = doc[0]
            doc.pop(0)

        self.name = os.path.join(*doc)
        self.lang = lang
        self.dir = os.path.join(SAGE_DOC_SRC, self.lang, self.name)

    def _output_dir(self, type):
        """
        Returns the directory where the output of type ``type`` is stored.
        If the directory does not exist, then it will automatically be
        created.

        EXAMPLES::

            sage: from sage_setup.docbuild import DocBuilder
            sage: b = DocBuilder('tutorial')
            sage: b._output_dir('html')
            '.../html/en/tutorial'
        """
        d = os.path.join(SAGE_DOC, type, self.lang, self.name)
        sage_makedirs(d)
        return d

    def _doctrees_dir(self):
        """
        Returns the directory where the doctrees are stored.  If the
        directory does not exist, then it will automatically be
        created.

        EXAMPLES::

            sage: from sage_setup.docbuild import DocBuilder
            sage: b = DocBuilder('tutorial')
            sage: b._doctrees_dir()
            '.../doctrees/en/tutorial'
        """
        d = os.path.join(SAGE_DOC, 'doctrees', self.lang, self.name)
        sage_makedirs(d)
        return d

    def _output_formats(self):
        """
        Returns a list of the possible output formats.

        EXAMPLES::

            sage: from sage_setup.docbuild import DocBuilder
            sage: b = DocBuilder('tutorial')
            sage: b._output_formats()
            ['changes', 'html', 'htmlhelp', 'inventory', 'json', 'latex', 'linkcheck', 'pickle', 'web']

        """
        #Go through all the attributes of self and check to
        #see which ones have an 'is_output_format' attribute.  These
        #are the ones created with builder_helper.
        output_formats = []
        for attr in dir(self):
            if hasattr(getattr(self, attr), 'is_output_format'):
                output_formats.append(attr)
        output_formats.sort()
        return output_formats

    def pdf(self):
        """
        Builds the PDF files for this document.  This is done by first
        (re)-building the LaTeX output, going into that LaTeX
        directory, and running 'make all-pdf' there.

        EXAMPLES::

            sage: from sage_setup.docbuild import DocBuilder
            sage: b = DocBuilder('tutorial')
            sage: b.pdf() #not tested
        """
        self.latex()
        tex_dir = self._output_dir('latex')
        pdf_dir = self._output_dir('pdf')
        make_target = "cd '%s' && $MAKE %s && mv -f *.pdf '%s'"
        error_message = "failed to run $MAKE %s in %s"
        command = 'all-pdf'

        if subprocess.call(make_target%(tex_dir, command, pdf_dir), shell=True):
            raise RuntimeError(error_message%(command, tex_dir))
        logger.warning("Build finished.  The built documents can be found in %s", pdf_dir)

    def info(self):
        """
        Builds the info files for this document.  This is done by first
        (re)-building the texinfo output, going into that texinfo
        directory, and running 'makeinfo -- all-pdf' (or for the special case of
        the ja docs, 'all-pdf-ja(ex,to run platex)' there.

        EXAMPLES::

            sage: from sage_setup.docbuild import DocBuilder
            sage: b = DocBuilder('tutorial')
            sage: b.info() #not tested
        """
        self.texinfo()
        texinfo_dir = self._output_dir('texinfo')
        info_dir = self._output_dir('info')
        make_target = "cd '%s' && $MAKE install-info MAKEINFO='makeinfo --no-split --footnote-style separate' infodir='%s'"
        error_message = "failed to run $MAKE install-info in %s"

        if subprocess.call(make_target%(texinfo_dir, info_dir), shell=True):
            raise RuntimeError(error_message%texinfo_dir)
        logger.warning("Build finished.  The built documents can be found in %s", info_dir)

    def clean(self, *args):
        shutil.rmtree(self._doctrees_dir())
        output_formats = list(args) if args else self._output_formats()
        for format in output_formats:
            shutil.rmtree(self._output_dir(format), ignore_errors=True)

    html = builder_helper('html')
    pickle = builder_helper('pickle')
    web = pickle
    json = builder_helper('json')
    htmlhelp = builder_helper('htmlhelp')
    latex = builder_helper('latex')
    changes = builder_helper('changes')
    linkcheck = builder_helper('linkcheck')
    # import the customized builder for object.inv files
    inventory = builder_helper('inventory')
    texinfo = builder_helper('texinfo')

def build_many(target, args):
    # Pool() uses an actual fork() to run each new instance. This is important
    # for performance reasons, i.e., don't use a forkserver when it becomes
    # available with Python 3: Here, sage is already initialized which is quite
    # costly, with a forkserver we would have to reinitialize it for every
    # document we build. At the same time, don't serialize this by taking the
    # pool (and thus the call to fork()) out completely: The call to Sphinx
    # leaks memory, so we need to build each document in its own process to
    # control the RAM usage.
    from multiprocessing import Pool
    pool = Pool(NUM_THREADS, maxtasksperchild=1)
    # map_async handles KeyboardInterrupt correctly. Plain map and
    # apply_async does not, so don't use it.
    x = pool.map_async(target, args, 1)
    try:
        ret = x.get(99999)
        pool.close()
        pool.join()
    except Exception:
        pool.terminate()
        if ABORT_ON_ERROR:
            raise
    return ret

##########################################
#      Parallel Building Ref Manual      #
##########################################
def build_other_doc(args):
    document = args[0]
    name = args[1]
    kwds = args[2]
    args = args[3:]
    logger.warning("\nBuilding %s.\n" % document)
    getattr(get_builder(document), name)(*args, **kwds)

class AllBuilder(object):
    """
    A class used to build all of the documentation.
    """
    def __getattr__(self, attr):
        """
        For any attributes not explicitly defined, we just go through
        all of the documents and call their attr.  For example,
        'AllBuilder().json()' will go through all of the documents
        and call the json() method on their builders.
        """
        from functools import partial
        return partial(self._wrapper, attr)

    def _wrapper(self, name, *args, **kwds):
        """
        This is the function which goes through all of the documents
        and does the actual building.
        """
        import time
        start = time.time()
        docs = self.get_all_documents()
        refs = [x for x in docs if x.endswith('reference')]
        others = [x for x in docs if not x.endswith('reference')]

        # Build the reference manual twice to resolve references.  That is,
        # build once with the inventory builder to construct the intersphinx
        # inventory files, and then build the second time for real.  So the
        # first build should be as fast as possible;
        logger.warning("\nBuilding reference manual, first pass.\n")
        for document in refs:
            getattr(get_builder(document), 'inventory')(*args, **kwds)

        logger.warning("Building reference manual, second pass.\n")
        for document in refs:
            getattr(get_builder(document), name)(*args, **kwds)

        # build the other documents in parallel
        L = [(doc, name, kwds) + args for doc in others]
        build_many(build_other_doc, L)
        logger.warning("Elapsed time: %.1f seconds."%(time.time()-start))
        logger.warning("Done building the documentation!")

    def get_all_documents(self):
        """
        Returns a list of all of the documents. A document is a directory within one of
        the language subdirectories of SAGE_DOC_SRC specified by the global LANGUAGES
        variable.

        EXAMPLES::

            sage: from sage_setup.docbuild import AllBuilder
            sage: documents = AllBuilder().get_all_documents()
            sage: 'en/tutorial' in documents
            True
            sage: documents[0] == 'en/reference'
            True
        """
        documents = []
        for lang in LANGUAGES:
            for document in os.listdir(os.path.join(SAGE_DOC_SRC, lang)):
                if (document not in OMIT
                    and os.path.isdir(os.path.join(SAGE_DOC_SRC, lang, document))):
                    documents.append(os.path.join(lang, document))

        # Ensure that the reference guide is compiled first so that links from
        # the other documents to it are correctly resolved.
        if 'en/reference' in documents:
            documents.remove('en/reference')
        documents.insert(0, 'en/reference')

        return documents


class WebsiteBuilder(DocBuilder):
    def html(self):
        """
        After we've finished building the website index page, we copy
        everything one directory up.  Then we call
        :meth:`create_html_redirects`.
        """
        DocBuilder.html(self)
        html_output_dir = self._output_dir('html')
        for f in os.listdir(html_output_dir):
            src = os.path.join(html_output_dir, f)
            dst = os.path.join(html_output_dir, '..', f)
            if os.path.isdir(src):
                shutil.rmtree(dst, ignore_errors=True)
                shutil.copytree(src, dst)
            else:
                shutil.copy2(src, dst)
        self.create_html_redirects()

    def create_html_redirects(self):
        """
        Writes a number of small HTML files; these are files which
        used to contain the main content of the reference manual
        before before splitting the manual into multiple
        documents. After the split, those files have moved, so in each
        old location, write a file which redirects to the new version.
        (This is so old URLs to pieces of the reference manual still
        open the correct files.)
        """
        # The simple html template which will cause a redirect to the
        # correct file
        html_template = """<html><head>
            <meta HTTP-EQUIV="REFRESH" content="0; url=%s">
            </head><body></body></html>"""

        reference_dir = os.path.abspath(os.path.join(self._output_dir('html'),
                                                     '..', 'reference'))
        reference_builder = ReferenceBuilder('reference')
        refdir = os.path.join(os.environ['SAGE_DOC_SRC'], 'en', 'reference')
        for document in reference_builder.get_all_documents(refdir):
            #path is the directory above reference dir
            path = os.path.abspath(os.path.join(reference_dir, '..'))

            # the name of the subdocument
            document_name = document.split('/')[1]

            # the sage directory within a subdocument, for example
            # local/share/doc/sage/html/en/reference/algebras/sage
            sage_directory = os.path.join(path, document, 'sage')

            # Walk through all of the files in the sage_directory
            for dirpath, dirnames, filenames in os.walk(sage_directory):
                # a string like reference/algebras/sage/algebras
                short_path = dirpath[len(path)+1:]

                # a string like sage/algebras
                shorter_path = os.path.join(*short_path.split(os.sep)[2:])

                #Make the shorter path directory
                try:
                    os.makedirs(os.path.join(reference_dir, shorter_path))
                except OSError:
                    pass

                for filename in filenames:
                    if not filename.endswith('html'):
                        continue

                    # the name of the html file we are going to create
                    redirect_filename = os.path.join(reference_dir, shorter_path, filename)

                    # the number of levels up we need to use in the relative url
                    levels_up = len(shorter_path.split(os.sep))

                    # the relative url that we will redirect to
                    redirect_url = "/".join(['..']*levels_up + [document_name, shorter_path, filename])

                    # write the html file which performs the redirect
                    with open(redirect_filename, 'w') as f:
                        f.write(html_template % redirect_url)


    def clean(self):
        """
        When we clean the output for the website index, we need to
        remove all of the HTML that were placed in the parent
        directory.
        """
        html_output_dir = self._output_dir('html')
        parent_dir = os.path.realpath(os.path.join(html_output_dir, '..'))
        for filename in os.listdir(html_output_dir):
            parent_filename = os.path.join(parent_dir, filename)
            if not os.path.exists(parent_filename):
                continue
            if os.path.isdir(parent_filename):
                shutil.rmtree(parent_filename, ignore_errors=True)
            else:
                os.unlink(parent_filename)

        DocBuilder.clean(self)


class ReferenceBuilder(AllBuilder):
    """
    This class builds the reference manual.  It uses DocBuilder to
    build the top-level page and ReferenceSubBuilder for each
    sub-component.
    """
    def __init__(self, name, lang='en'):
        """
        Records the reference manual's name, in case it's not
        identical to 'reference'.
        """
        AllBuilder.__init__(self)
        doc = name.split(os.path.sep)

        if doc[0] in LANGUAGES:
            lang = doc[0]
            doc.pop(0)

        self.name = doc[0]
        self.lang = lang

    def _output_dir(self, type, lang='en'):
        """
        Return the directory where the output of type ``type`` is stored.

        If the directory does not exist, then it will automatically be
        created.

        EXAMPLES::

            sage: from sage_setup.docbuild import ReferenceBuilder
            sage: b = ReferenceBuilder('reference')
            sage: b._output_dir('html')
            '.../html/en/reference'
        """
        d = os.path.join(SAGE_DOC, type, lang, self.name)
        sage_makedirs(d)
        return d

    def _wrapper(self, format, *args, **kwds):
        """
        Builds reference manuals.  For each language, it builds the
        top-level document and its components.
        """
        for lang in LANGUAGES:
            refdir = os.path.join(SAGE_DOC_SRC, lang, self.name)
            if not os.path.exists(refdir):
                continue
            output_dir = self._output_dir(format, lang)
            L = [(doc, lang, format, kwds) + args for doc in self.get_all_documents(refdir)]
            build_many(build_ref_doc, L)
            # The html refman must be build at the end to ensure correct
            # merging of indexes and inventories.
            # Sphinx is run here in the current process (not in a
            # subprocess) and the IntersphinxCache gets populated to be
            # used for the second pass of the reference manual and for
            # the other documents.
            getattr(DocBuilder(self.name, lang), format)(*args, **kwds)

            # PDF: we need to build master index file which lists all
            # of the PDF file.  So we create an html file, based on
            # the file index.html from the "website" target.
            if format == 'pdf':
                # First build the website page.  (This only takes a
                # few seconds.)
                getattr(get_builder('website'), 'html')()
                # Copy the relevant pieces of
                # SAGE_DOC/html/en/website/_static to output_dir.
                # (Don't copy all of _static to save some space: we
                # don't need all of the MathJax stuff, and in
                # particular we don't need the fonts.)
                website_dir = os.path.join(SAGE_DOC, 'html',
                                           'en', 'website')
                static_files = ['COPYING.txt', 'basic.css', 'blank.gif',
                         'default.css', 'doctools.js', 'favicon.ico',
                         'file.png', 'jquery.js', 'minus.png',
                         'pdf.png', 'plus.png', 'pygments.css',
                         'sage.css', 'sageicon.png',
                         'logo_sagemath.svg', 'logo_sagemath_black.svg',
                         'searchtools.js', 'sidebar.js', 'underscore.js']
                sage_makedirs(os.path.join(output_dir, '_static'))
                for f in static_files:
                    try:
                        shutil.copyfile(os.path.join(website_dir, '_static', f),
                                        os.path.join(output_dir, '_static', f))
                    except IOError: # original file does not exist
                        pass
                # Now modify website's index.html page and write it
                # to output_dir.
                f = open(os.path.join(website_dir, 'index.html'))
                html = f.read().replace('Documentation', 'Reference')
                f.close()
                html_output_dir = os.path.dirname(website_dir)
                html = html.replace('http://www.sagemath.org',
                                    os.path.join(html_output_dir, 'index.html'))
                # From index.html, we want the preamble and the tail.
                html_end_preamble = html.find('<h1>Sage Reference')
                html_bottom = html.rfind('</table>') + len('</table>')
                # For the content, we modify doc/en/reference/index.rst,
                # which has two parts: the body and the table of contents.
                f = open(os.path.join(SAGE_DOC_SRC, lang, 'reference', 'index.rst'))
                rst = f.read()
                f.close()
                # Replace rst links with html links.  There are two forms:
                #
                #   `blah`__    followed by __ LINK
                #
                #   :doc:`blah <module/index>`
                #
                # Change the first form to
                #
                #   <a href="LINK">blah</a>
                #
                # Change the second form to
                #
                #   <a href="module/module.pdf">blah <img src="_static/pdf.png" /></a>
                #
                rst = re.sub(r'`([^`]*)`__\.\n\n__ (.*)',
                                  r'<a href="\2">\1</a>.', rst)
                rst = re.sub(r':doc:`([^<]*?)\s+<(.*)/index>`',
                             r'<a href="\2/\2.pdf">\1 <img src="_static/pdf.png" /></a>',
                             rst)
                # Get rid of todolist and miscellaneous rst markup.
                rst = rst.replace('.. toctree::', '')
                rst = rst.replace(':maxdepth: 2', '')
                rst = rst.replace('todolist', '')
                start = rst.find('=\n') + 1
                end = rst.find('Table of Contents')
                # Body: add paragraph <p> markup.
                rst_body = rst[start:end]
                rst_body = rst_body.replace('\n\n', '</p>\n<p>')
                start = rst.find('Table of Contents') + 2*len('Table of Contents') + 1
                # Don't include the indices.
                end = rst.find('Indices and Tables')
                # TOC: change * to <li>, change rst headers to html headers.
                rst_toc = rst[start:end]
                rst_toc = rst_toc.replace('*', '<li>')
                rst_toc = re.sub('\n([A-Z][a-zA-Z, ]*)\n-*\n',
                             '</ul>\n\n\n<h2>\\1</h2>\n\n<ul>\n', rst_toc)
                # Now write the file.
                new_index = open(os.path.join(output_dir, 'index.html'), 'w')
                new_index.write(html[:html_end_preamble])
                new_index.write('<h1>' + rst[:rst.find('\n')] +
                                ' (PDF version)'+ '</h1>')
                new_index.write(rst_body)
                new_index.write('<h2>Table of Contents</h2>\n\n<ul>')
                new_index.write(rst_toc)
                new_index.write('</ul>\n\n')
                new_index.write(html[html_bottom:])
                new_index.close()
                logger.warning('''
PDF documents have been created in subdirectories of

  %s

Alternatively, you can open

  %s

for a webpage listing all of the documents.''' % (output_dir,
                                                 os.path.join(output_dir,
                                                              'index.html')))

    def get_all_documents(self, refdir):
        """
        Returns a list of all reference manual components to build.
        We add a component name if it's a subdirectory of the manual's
        directory and contains a file named 'index.rst'.

        We return the largest component (most subdirectory entries)
        first since they will take the longest to build.

        EXAMPLES::

            sage: from sage_setup.docbuild import ReferenceBuilder
            sage: b = ReferenceBuilder('reference')
            sage: refdir = os.path.join(os.environ['SAGE_DOC_SRC'], 'en', b.name)
            sage: sorted(b.get_all_documents(refdir))
            ['reference/algebras',
             'reference/arithgroup',
             ...,
             'reference/valuations']
        """
        documents = []

        for doc in os.listdir(refdir):
            directory = os.path.join(refdir, doc)
            if os.path.exists(os.path.join(directory, 'index.rst')):
                n = len(os.listdir(directory))
                documents.append((-n, os.path.join(self.name, doc)))

        return [ doc[1] for doc in sorted(documents) ]


class ReferenceSubBuilder(DocBuilder):
    """
    This class builds sub-components of the reference manual. It is
    responsible for making sure that the auto generated reST files for the
    Sage library are up to date.

    When building any output, we must first go through and check
    to see if we need to update any of the autogenerated reST
    files.  There are two cases where this would happen:

    1. A new module gets added to one of the toctrees.

    2. The actual module gets updated and possibly contains a new
       title.
    """
    def __init__(self, *args, **kwds):
        DocBuilder.__init__(self, *args, **kwds)
        self._wrap_builder_helpers()

    def _wrap_builder_helpers(self):
        from functools import partial, update_wrapper
        for attr in dir(self):
            if hasattr(getattr(self, attr), 'is_output_format'):
                f = partial(self._wrapper, attr)
                f.is_output_format = True
                update_wrapper(f, getattr(self, attr))
                setattr(self, attr, f)

    def _wrapper(self, build_type, *args, **kwds):
        """
        This is the wrapper around the builder_helper methods that
        goes through and makes sure things are up to date.
        """
        # Force regeneration of all modules if the inherited
        # and/or underscored members options have changed.
        cache = self.get_cache()
        force = False
        try:
            if (cache['option_inherited'] != self._options.inherited or
                cache['option_underscore'] != self._options.underscore):
                logger.info("Detected change(s) in inherited and/or underscored members option(s).")
                force = True
        except KeyError:
            force = True
        cache['option_inherited'] = self._options.inherited
        cache['option_underscore'] = self._options.underscore
        self.save_cache()

        # After "sage -clone", refresh the reST file mtimes in
        # environment.pickle.
        if self._options.update_mtimes:
            logger.info("Checking for reST file mtimes to update...")
            self.update_mtimes()

        if force:
            # Write reST files for all modules from scratch.
            self.clean_auto()
            for module_name in self.get_all_included_modules():
                self.write_auto_rest_file(module_name)
        else:
            # Write reST files for new and updated modules.
            for module_name in self.get_new_and_updated_modules():
                self.write_auto_rest_file(module_name)

        # Copy over the custom reST files from _sage
        _sage = os.path.join(self.dir, '_sage')
        if os.path.exists(_sage):
            logger.info("Copying over custom reST files from %s ...", _sage)
            shutil.copytree(_sage, os.path.join(self.dir, 'sage'))

        getattr(DocBuilder, build_type)(self, *args, **kwds)

    def cache_filename(self):
        """
        Return the filename where the pickle of the reference cache
        is stored.
        """
        return os.path.join(self._doctrees_dir(), 'reference.pickle')

    @cached_method
    def get_cache(self):
        """
        Retrieve the reference cache which contains the options previously used
        by the reference builder.

        If it doesn't exist, then we just return an empty dictionary.  If it
        is corrupted, return an empty dictionary.
        """
        filename = self.cache_filename()
        if not os.path.exists(filename):
            return {}
        from six.moves import cPickle
        file = open(self.cache_filename(), 'rb')
        try:
            cache = cPickle.load(file)
        except Exception:
            logger.debug("Cache file '%s' is corrupted; ignoring it..."% filename)
            cache = {}
        else:
            logger.debug("Loaded the reference cache: %s", filename)
        finally:
            file.close()
        return cache

    def save_cache(self):
        """
        Pickle the current reference cache for later retrieval.
        """
        cache = self.get_cache()
        from six.moves import cPickle
        file = open(self.cache_filename(), 'wb')
        cPickle.dump(cache, file)
        file.close()
        logger.debug("Saved the reference cache: %s", self.cache_filename())

    def get_sphinx_environment(self):
        """
        Returns the Sphinx environment for this project.
        """
        from sphinx.environment import BuildEnvironment
        class FakeConfig(object):
            values = tuple()
        class FakeApp(object):
            def __init__(self, dir):
                self.srcdir = dir
                self.config = FakeConfig()

        env_pickle = os.path.join(self._doctrees_dir(), 'environment.pickle')
        try:
            env = BuildEnvironment.frompickle(env_pickle, FakeApp(self.dir))
            logger.debug("Opened Sphinx environment: %s", env_pickle)
            return env
        except IOError as err:
            logger.debug("Failed to open Sphinx environment: %s", err)
            pass

    def update_mtimes(self):
        """
        Updates the modification times for reST files in the Sphinx
        environment for this project.
        """
        env = self.get_sphinx_environment()
        if env is not None:
            import time
            for doc in env.all_docs:
                env.all_docs[doc] = time.time()
            logger.info("Updated %d reST file mtimes", len(env.all_docs))
            # This is the only place we need to save (as opposed to
            # load) Sphinx's pickle, so we do it right here.
            env_pickle = os.path.join(self._doctrees_dir(),
                                      'environment.pickle')

            # When cloning a new branch (see
            # SAGE_LOCAL/bin/sage-clone), we hard link the doc output.
            # To avoid making unlinked, potentially inconsistent
            # copies of the environment, we *don't* use
            # env.topickle(env_pickle), which first writes a temporary
            # file.  We adapt sphinx.environment's
            # BuildEnvironment.topickle:
            from six.moves import cPickle
            import types

            # remove unpicklable attributes
            env.set_warnfunc(None)
            del env.config.values
            picklefile = open(env_pickle, 'wb')
            # remove potentially pickling-problematic values from config
            for key, val in vars(env.config).items():
                if key.startswith('_') or isinstance(val, (types.ModuleType,
                                                           types.FunctionType,
                                                           type)):
                    del env.config[key]
            try:
                cPickle.dump(env, picklefile, cPickle.HIGHEST_PROTOCOL)
            finally:
                picklefile.close()

            logger.debug("Saved Sphinx environment: %s", env_pickle)

    def get_modified_modules(self):
        """
        Returns an iterator for all the modules that have been modified
        since the documentation was last built.
        """
        env = self.get_sphinx_environment()
        if env is None:
            logger.debug("Stopped check for modified modules.")
            return
        try:
            added, changed, removed = env.get_outdated_files(False)
            logger.info("Sphinx found %d modified modules", len(changed))
        except OSError as err:
            logger.debug("Sphinx failed to determine modified modules: %s", err)
            return
        for name in changed:
            # Only pay attention to files in a directory sage/... In
            # particular, don't treat a file like 'sagetex.rst' in
            # doc/en/reference/misc as an autogenerated file: see
            # #14199.
            if name.startswith('sage' + os.sep):
                yield name

    def print_modified_modules(self):
        """
        Prints a list of all the modules that have been modified since
        the documentation was last built.
        """
        for module_name in self.get_modified_modules():
            print(module_name)

    def get_all_rst_files(self, exclude_sage=True):
        """
        Returns an iterator for all rst files which are not
        autogenerated.
        """
        for directory, subdirs, files in os.walk(self.dir):
            if exclude_sage and directory.startswith(os.path.join(self.dir, 'sage')):
                continue
            for filename in files:
                if not filename.endswith('.rst'):
                    continue
                yield os.path.join(directory, filename)

    def get_all_included_modules(self):
        """
        Returns an iterator for all modules which are included in the
        reference manual.
        """
        for filename in self.get_all_rst_files():
            for module in self.get_modules(filename):
                yield module

    def get_new_and_updated_modules(self):
        """
        Return an iterator for all new and updated modules that appear in
        the toctrees, and remove obsolete old modules.
        """
        env = self.get_sphinx_environment()
        if env is None:
            all_docs = {}
        else:
            all_docs = env.all_docs

        new_modules = []
        updated_modules = []
        old_modules = []
        for module_name in self.get_all_included_modules():
            docname = module_name.replace('.', os.path.sep)

            if docname not in all_docs:
                new_modules.append(module_name)
                yield module_name
                continue

            # get the modification timestamp of the reST doc for the module
            mtime = all_docs[docname]
            try:
                with warnings.catch_warnings():
                    # primarily intended to ignore deprecation warnings
                    warnings.simplefilter("ignore")
                    __import__(module_name)
            except ImportError as err:
                logger.error("Warning: Could not import %s %s", module_name, err)
                raise

            module_filename = sys.modules[module_name].__file__
            if (module_filename.endswith('.pyc') or module_filename.endswith('.pyo')):
                source_filename = module_filename[:-1]
                if (os.path.exists(source_filename)): module_filename = source_filename
            newtime = os.path.getmtime(module_filename)

            if newtime > mtime:
                updated_modules.append(module_name)
                yield module_name
            else: # keep good old module
                old_modules.append(module_name)

        removed_modules = []
        for docname in all_docs.keys():
            if docname.startswith('sage' + os.path.sep):
                module_name = docname.replace(os.path.sep, '.')
                if not (module_name in old_modules or module_name in updated_modules):
                    try:
                        os.remove(os.path.join(self.dir, docname) + '.rst')
                    except OSError: # already removed
                        pass
                    logger.debug("Deleted auto-generated reST file %s".format(docname))
                    removed_modules.append(module_name)

        logger.info("Found %d new modules", len(new_modules))
        logger.info("Found %d updated modules", len(updated_modules))
        logger.info("Removed %d obsolete modules", len(removed_modules))

    def print_new_and_updated_modules(self):
        """
        Print all the modules that appear in the toctrees that
        are newly included or updated.
        """
        for module_name in self.get_new_and_updated_modules():
            print(module_name)

    def get_modules(self, filename):
        """
        Given a filename for a reST file, return an iterator for
        all of the autogenerated reST files that it includes.
        """
        #Create the regular expression used to detect an autogenerated file
        auto_re = re.compile(r'^\s*(..\/)*(sage(nb)?\/[\w\/]*)\s*$')

        #Read the lines
        f = open(filename)
        lines = f.readlines()
        f.close()

        for line in lines:
            match = auto_re.match(line)
            if match:
                yield match.group(2).replace(os.path.sep, '.')

    def get_module_docstring_title(self, module_name):
        """
        Returns the title of the module from its docstring.
        """
        #Try to import the module
        try:
            __import__(module_name)
        except ImportError as err:
            logger.error("Warning: Could not import %s %s", module_name, err)
            return "UNABLE TO IMPORT MODULE"
        module = sys.modules[module_name]

        #Get the docstring
        doc = module.__doc__
        if doc is None:
            doc = module.doc if hasattr(module, 'doc') else ""

        #Extract the title
        i = doc.find('\n')
        if i != -1:
            return doc[i+1:].lstrip().splitlines()[0]
        else:
            return doc

    def auto_rest_filename(self, module_name):
        """
        Returns the name of the file associated to a given module

        EXAMPLES::

            sage: from sage_setup.docbuild import ReferenceSubBuilder
            sage: ReferenceSubBuilder("reference").auto_rest_filename("sage.combinat.partition")
            '.../doc/en/reference/sage/combinat/partition.rst'
        """
        return self.dir + os.path.sep + module_name.replace('.',os.path.sep) + '.rst'

    def write_auto_rest_file(self, module_name):
        """
        Writes the autogenerated reST file for module_name.
        """
        if not module_name.startswith('sage'):
            return
        filename = self.auto_rest_filename(module_name)
        sage_makedirs(os.path.dirname(filename))

        outfile = open(filename, 'w')

        title = self.get_module_docstring_title(module_name)

        if title == '':
            logger.error("Warning: Missing title for %s", module_name)
            title = "MISSING TITLE"

        # Don't doctest the autogenerated file.
        outfile.write(".. nodoctest\n\n")
        # Now write the actual content.
        outfile.write(".. _%s:\n\n"%(module_name.replace(".__init__","")))
        outfile.write(title + '\n')
        outfile.write('='*len(title) + "\n\n")
        outfile.write('.. This file has been autogenerated.\n\n')

        inherited = ':inherited-members:' if self._options.inherited else ''

        automodule = '''
.. automodule:: %s
   :members:
   :undoc-members:
   :show-inheritance:
   %s

'''
        outfile.write(automodule % (module_name, inherited))

        outfile.close()

    def clean_auto(self):
        """
        Remove all autogenerated reST files.
        """
        import shutil
        try:
            shutil.rmtree(os.path.join(self.dir, 'sage'))
            logger.debug("Deleted auto-generated reST files in: %s",
                         os.path.join(self.dir, 'sage'))
        except OSError:
            pass

    def get_unincluded_modules(self):
        """
        Returns an iterator for all the modules in the Sage library
        which are not included in the reference manual.
        """
        #Make a dictionary of the included modules
        included_modules = {}
        for module_name in self.get_all_included_modules():
            included_modules[module_name] = True

        base_path = os.path.join(SAGE_SRC, 'sage')
        for directory, subdirs, files in os.walk(base_path):
            for filename in files:
                if not (filename.endswith('.py') or
                        filename.endswith('.pyx')):
                    continue

                path = os.path.join(directory, filename)

                #Create the module name
                module_name = path[len(base_path):].replace(os.path.sep, '.')
                module_name = 'sage' + module_name
                module_name = module_name[:-4] if module_name.endswith('pyx') else module_name[:-3]

                #Exclude some ones  -- we don't want init the manual
                if module_name.endswith('__init__') or module_name.endswith('all'):
                    continue

                if module_name not in included_modules:
                    yield module_name

    def print_unincluded_modules(self):
        """
        Prints all of the modules which are not included in the Sage
        reference manual.
        """
        for module_name in self.get_unincluded_modules():
            print(module_name)

    def print_included_modules(self):
        """
        Prints all of the modules that are included in the Sage reference
        manual.
        """
        for module_name in self.get_all_included_modules():
            print(module_name)


class SingleFileBuilder(DocBuilder):
    """
    This is the class used to build the documentation for a single
    user-specified file. If the file is called 'foo.py', then the
    documentation is built in ``DIR/foo/`` if the user passes the
    command line option "-o DIR", or in ``DOT_SAGE/docbuild/foo/``
    otherwise.
    """
    def __init__(self, path):
        """
        INPUT:

        - ``path`` - the path to the file for which documentation
          should be built
        """
        self.lang = 'en'
        self.name = 'single_file'
        path = os.path.abspath(path)

        # Create docbuild and relevant subdirectories, e.g.,
        # the static and templates directories in the output directory.
        # By default, this is DOT_SAGE/docbuild/MODULE_NAME, but can
        # also be specified at the command line.
        module_name = os.path.splitext(os.path.basename(path))[0]
        latex_name = module_name.replace('_', r'\_')

        if self._options.output_dir:
            base_dir = os.path.join(self._options.output_dir, module_name)
            if os.path.exists(base_dir):
                logger.warning('Warning: Directory %s exists. It is safer to build in a new directory.' % base_dir)
        else:
            DOT_SAGE = os.environ['DOT_SAGE']
            base_dir = os.path.join(DOT_SAGE, 'docbuild', module_name)
            try:
                shutil.rmtree(base_dir)
            except OSError:
                pass
        self.dir = os.path.join(base_dir, 'source')

        sage_makedirs(os.path.join(self.dir, "static"))
        sage_makedirs(os.path.join(self.dir, "templates"))
        # Write self.dir/conf.py
        conf = """# -*- coding: utf-8 -*-
# This file is automatically generated by {}, do not edit!

import sys, os
sys.path.append(os.environ['SAGE_DOC_SRC'])
sys.path.append({!r})
from common.conf import *
project = u'Documentation for {}'
release = 'unknown'
name = {!r}
html_title = project
html_short_title = project
htmlhelp_basename = name

latex_domain_indices = False
latex_documents = [
  ('index', name + '.tex', u'Documentation for {}',
   u'unknown', 'manual'),
]
""".format(__file__, self.dir, module_name, module_name, latex_name)

        if 'SAGE_DOC_UNDERSCORE' in os.environ:
            conf +="""
def setup(app):
    app.connect('autodoc-skip-member', skip_member)
"""

        with open(os.path.join(self.dir, 'conf.py'), 'w') as conffile:
            conffile.write(conf)

        # Write self.dir/index.rst
        title = 'Docs for file %s' % path
        heading = title + "\n" + ("=" * len(title))
        index = """{}

.. This file is automatically generated by {}, do not edit!

.. automodule:: {}
   :members:
   :undoc-members:
   :show-inheritance:

""".format(heading, __file__, module_name)
        with open(os.path.join(self.dir, 'index.rst'), 'w') as indexfile:
            indexfile.write(index)

        # Create link from original file to self.dir. Note that we
        # append self.dir to sys.path in conf.py. This is reasonably
        # safe (but not perfect), since we just created self.dir.
        try:
            os.symlink(path, os.path.join(self.dir, os.path.basename(path)))
        except OSError:
            pass

    def _output_dir(self, type):
        """
        Return the directory where the output of type ``type`` is stored.

        If the directory does not exist, then it will automatically be
        created.
        """
        base_dir = os.path.split(self.dir)[0]
        d = os.path.join(base_dir, "output", type)
        sage_makedirs(d)
        return d

    def _doctrees_dir(self):
        """
        Returns the directory where the doctrees are stored.  If the
        directory does not exist, then it will automatically be
        created.
        """
        return self._output_dir('doctrees')


def get_builder(name):
    """
    Returns an appropriate *Builder object for the document ``name``.
    DocBuilder and its subclasses do all the real work in building the
    documentation.
    """
    if name == 'all':
        return AllBuilder()
    elif name.endswith('reference'):
        return ReferenceBuilder(name)
    elif 'reference' in name and os.path.exists(os.path.join(SAGE_DOC_SRC, 'en', name)):
        return ReferenceSubBuilder(name)
    elif name.endswith('website'):
        return WebsiteBuilder(name)
    elif name.startswith('file='):
        path = name[5:]
        if path.endswith('.sage') or path.endswith('.pyx'):
            raise NotImplementedError('Building documentation for a single file only works for Python files.')
        return SingleFileBuilder(path)
    elif name in get_documents() or name in AllBuilder().get_all_documents():
        return DocBuilder(name)
    else:
        print("'%s' is not a recognized document. Type 'sage --docbuild -D' for a list"%name)
        print("of documents, or 'sage --docbuild --help' for more help.")
        sys.exit(1)


def format_columns(lst, align=u'<', cols=None, indent=4, pad=3, width=80):
    """
    Utility function that formats a list as a simple table and returns
    a Unicode string representation.  The number of columns is
    computed from the other options, unless it's passed as a keyword
    argument.  For help on Python's string formatter, see

    http://docs.python.org/library/string.html#format-string-syntax
    """
    # Can we generalize this (efficiently) to other / multiple inputs
    # and generators?
    size = max(map(len, lst)) + pad
    if cols is None:
        import math
        cols = math.trunc((width - indent) / size)
    s = u" " * indent
    for i in range(len(lst)):
        if i != 0 and i % cols == 0:
            s += u"\n" + u" " * indent
        s += u"{0:{1}{2}}".format(lst[i], align, size)
    s += u"\n"
    return s


def help_usage(s=u"", compact=False):
    """
    Appends and returns a brief usage message for the Sage
    documentation builder.  If 'compact' is False, the function adds a
    final newline character.
    """
    s += "sage --docbuild [OPTIONS] DOCUMENT (FORMAT | COMMAND)"
    if not compact:
        s += "\n"
    return s

def help_description(s=u"", compact=False):
    """
    Appends and returns a brief description of the Sage documentation
    builder.  If 'compact' is False, the function adds a final newline
    character.
    """
    s += "Build or return information about Sage documentation.\n\n"
    s += "    DOCUMENT    name of the document to build\n"
    s += "    FORMAT      document output format\n"
    s += "    COMMAND     document-specific command\n\n"
    s += "Note that DOCUMENT may have the form 'file=/path/to/FILE',\n"
    s += "which builds the documentation for the specified file.\n\n"
    s += "A DOCUMENT and either a FORMAT or a COMMAND are required,\n"
    s += "unless a list of one or more of these is requested."
    if not compact:
        s += "\n"
    return s

def help_examples(s=u""):
    """
    Appends and returns some usage examples for the Sage documentation
    builder.
    """
    s += "Examples:\n"
    s += "    sage --docbuild -FDC all\n"
    s += "    sage --docbuild constructions pdf\n"
    s += "    sage --docbuild reference html -jv3\n"
    s += "    sage --docbuild --mathjax tutorial html\n"
    s += "    sage --docbuild reference print_unincluded_modules\n"
    s += "    sage --docbuild developer -j html --sphinx-opts -q,-aE --verbose 2"
    return s

def get_documents():
    """
    Returns a list of document names the Sage documentation builder
    will accept as command-line arguments.
    """
    all_b = AllBuilder()
    docs = all_b.get_all_documents()
    docs = [(d[3:] if d[0:3] == 'en/' else d) for d in docs]
    return docs

def help_documents(s=u""):
    """
    Appends and returns a tabular list of documents, including a
    shortcut 'all' for all documents, available to the Sage
    documentation builder.
    """
    docs = get_documents()
    s += "DOCUMENTs:\n"
    s += format_columns(docs + ['all  (!)'])
    s += "(!) Builds everything.\n\n"
    if 'reference' in docs:
        s+= "Other valid document names take the form 'reference/DIR', where\n"
        s+= "DIR is a subdirectory of SAGE_DOC_SRC/en/reference/.\n"
        s+= "This builds just the specified part of the reference manual.\n"
    s += "DOCUMENT may also have the form 'file=/path/to/FILE', which builds\n"
    s += "the documentation for the specified file.\n"
    return s

def get_formats():
    """
    Returns a list of output formats the Sage documentation builder
    will accept on the command-line.
    """
    tut_b = DocBuilder('en/tutorial')
    formats = tut_b._output_formats()
    formats.remove('html')
    return ['html', 'pdf'] + formats

def help_formats(s=u""):
    """
    Appends and returns a tabular list of output formats available to
    the Sage documentation builder.
    """
    s += "FORMATs:\n"
    s += format_columns(get_formats())
    return s

def help_commands(name='all', s=u""):
    """
    Appends and returns a tabular list of commands, if any, the Sage
    documentation builder can run on the indicated document.  The
    default is to list all commands for all documents.
    """
    # To do: Generate the lists dynamically, using class attributes,
    # as with the Builders above.
    command_dict = { 'reference' : [
        'print_included_modules',   'print_modified_modules        (*)',
        'print_unincluded_modules', 'print_new_and_updated_modules (*)',
        ] }
    for doc in command_dict:
        if name == 'all' or doc == name:
            s += "COMMANDs for the DOCUMENT '" + doc + "':\n"
            s += format_columns(command_dict[doc])
            s += "(*) Since the last build.\n"
    return s

def help_message_long(option, opt_str, value, parser):
    """
    Prints an extended help message for the Sage documentation builder
    and exits.
    """
    help_funcs = [ help_usage, help_description, help_documents,
                   help_formats, help_commands, parser.format_option_help,
                   help_examples ]
    for f in help_funcs:
        print(f())
    sys.exit(0)


def help_message_short(option=None, opt_str=None, value=None, parser=None,
                       error=False):
    """
    Prints a help message for the Sage documentation builder.  The
    message includes command-line usage and a list of options.  The
    message is printed only on the first call.  If error is True
    during this call, the message is printed only if the user hasn't
    requested a list (e.g., documents, formats, commands).
    """
    if not hasattr(parser.values, 'printed_help'):
        if error is True:
            if not hasattr(parser.values, 'printed_list'):
                parser.print_help()
        else:
            parser.print_help()
        setattr(parser.values, 'printed_help', 1)


def help_wrapper(option, opt_str, value, parser):
    """
    A helper wrapper for command-line options to the Sage
    documentation builder that print lists, such as document names,
    formats, and document-specific commands.
    """
    if option.dest == 'commands':
        print(help_commands(value), end="")
    if option.dest == 'documents':
        print(help_documents(), end="")
    if option.dest == 'formats':
        print(help_formats(), end="")
    setattr(parser.values, 'printed_list', 1)


class IndentedHelpFormatter2(optparse.IndentedHelpFormatter, object):
    """
    Custom help formatter class for optparse's OptionParser.
    """
    def format_description(self, description):
        """
        Returns a formatted description, preserving any original
        explicit new line characters.
        """
        if description:
            lines_in = description.split('\n')
            lines_out = [self._format_text(line) for line in lines_in]
            return "\n".join(lines_out) + "\n"
        else:
            return ""

    def format_heading(self, heading):
        """
        Returns a formatted heading using the superclass' formatter.
        If the heading is 'options', up to case, the function converts
        it to ALL CAPS.  This allows us to match the heading 'OPTIONS' with
        the same token in the builder's usage message.
        """
        if heading.lower() == 'options':
            heading = "OPTIONS"
        return super(IndentedHelpFormatter2, self).format_heading(heading)

def setup_parser():
    """
    Sets up and returns a command-line OptionParser instance for the
    Sage documentation builder.
    """
    # Documentation: http://docs.python.org/library/optparse.html
    parser = optparse.OptionParser(add_help_option=False,
                                   usage=help_usage(compact=True),
                                   formatter=IndentedHelpFormatter2(),
                                   description=help_description(compact=True))

    # Standard options. Note: We use explicit option.dest names
    # to avoid ambiguity.
    standard = optparse.OptionGroup(parser, "Standard")
    standard.add_option("-h", "--help",
                        action="callback", callback=help_message_short,
                        help="show a help message and exit")
    standard.add_option("-H", "--help-all",
                        action="callback", callback=help_message_long,
                        help="show an extended help message and exit")
    standard.add_option("-D", "--documents", dest="documents",
                        action="callback", callback=help_wrapper,
                        help="list all available DOCUMENTs")
    standard.add_option("-F", "--formats", dest="formats",
                        action="callback", callback=help_wrapper,
                        help="list all output FORMATs")
    standard.add_option("-C", "--commands", dest="commands",
                        type="string", metavar="DOC",
                        action="callback", callback=help_wrapper,
                        help="list all COMMANDs for DOCUMENT DOC; use 'all' to list all")

    standard.add_option("-i", "--inherited", dest="inherited",
                        default=False, action="store_true",
                        help="include inherited members in reference manual; may be slow, may fail for PDF output")
    standard.add_option("-u", "--underscore", dest="underscore",
                        default=False, action="store_true",
                        help="include variables prefixed with '_' in reference manual; may be slow, may fail for PDF output")

    standard.add_option("-j", "--mathjax", "--jsmath", dest="mathjax",
                        action="store_true",
                        help="render math using MathJax; FORMATs: html, json, pickle, web")
    standard.add_option("--no-plot", dest="no_plot",
                        action="store_true",
                        help="do not include graphics auto-generated using the '.. plot' markup")
    standard.add_option("--include-tests-blocks", dest="skip_tests", default=True,
                        action="store_false",
                        help="include TESTS blocks in the reference manual")
    standard.add_option("--no-pdf-links", dest="no_pdf_links",
                        action="store_true",
                        help="do not include PDF links in DOCUMENT 'website'; FORMATs: html, json, pickle, web")
    standard.add_option("--warn-links", dest="warn_links",
                        default=False, action="store_true",
                        help="issue a warning whenever a link is not properly resolved; equivalent to '--sphinx-opts -n' (sphinx option: nitpicky)")
    standard.add_option("--check-nested", dest="check_nested",
                        action="store_true",
                        help="check picklability of nested classes in DOCUMENT 'reference'")
    standard.add_option("-N", "--no-colors", dest="color", default=True,
                        action="store_false",
                        help="do not color output; does not affect children")
    standard.add_option("-q", "--quiet", dest="verbose",
                        action="store_const", const=0,
                        help="work quietly; same as --verbose=0")
    standard.add_option("-v", "--verbose", dest="verbose",
                        type="int", default=1, metavar="LEVEL",
                        action="store",
                        help="report progress at LEVEL=0 (quiet), 1 (normal), 2 (info), or 3 (debug); does not affect children")
    standard.add_option("-o", "--output", dest="output_dir", default=None,
                        metavar="DIR", action="store",
                        help="if DOCUMENT is a single file ('file=...'), write output to this directory")
    parser.add_option_group(standard)

    # Advanced options.
    advanced = optparse.OptionGroup(parser, "Advanced",
                                    "Use these options with care.")
    advanced.add_option("-S", "--sphinx-opts", dest="sphinx_opts",
                        type="string", metavar="OPTS",
                        action="store",
                        help="pass comma-separated OPTS to sphinx-build")
    advanced.add_option("-U", "--update-mtimes", dest="update_mtimes",
                        default=False, action="store_true",
                        help="before building reference manual, update modification times for auto-generated reST files")
    advanced.add_option("-k", "--keep-going", dest="keep_going",
                        default=False, action="store_true",
                        help="Do not abort on errors but continue as much as possible after an error")
    parser.add_option_group(advanced)

    return parser

def setup_logger(verbose=1, color=True):
    r"""
    Set up a Python Logger instance for the Sage documentation builder. The
    optional argument sets logger's level and message format.

    EXAMPLES::

        sage: from sage_setup.docbuild import setup_logger, logger
        sage: setup_logger()
        sage: logger
        <logging.Logger object at ...>

    """
    # Set up colors. Adapted from sphinx.cmdline.
    import sphinx.util.console as c
    if not color or not sys.stdout.isatty() or not c.color_terminal():
        c.nocolor()

    # Available colors: black, darkgray, (dark)red, dark(green),
    # brown, yellow, (dark)blue, purple, fuchsia, turquoise, teal,
    # lightgray, white.  Available styles: reset, bold, faint,
    # standout, underline, blink.

    # Set up log record formats.
    format_std = "%(message)s"
    formatter = logging.Formatter(format_std)

    # format_debug = "%(module)s #%(lineno)s %(funcName)s() %(message)s"
    fields = ['%(module)s', '#%(lineno)s', '%(funcName)s()', '%(message)s']
    colors = ['darkblue', 'darkred', 'brown', 'reset']
    styles = ['reset', 'reset', 'reset', 'reset']
    format_debug = ""
    for i in range(len(fields)):
        format_debug += c.colorize(styles[i], c.colorize(colors[i], fields[i]))
        if i != len(fields):
            format_debug += " "

    # Note: There's also Handler.setLevel().  The argument is the
    # lowest severity message that the respective logger or handler
    # will pass on.  The default levels are DEBUG, INFO, WARNING,
    # ERROR, and CRITICAL.  We use "WARNING" for normal verbosity and
    # "ERROR" for quiet operation.  It's possible to define custom
    # levels.  See the documentation for details.
    if verbose == 0:
        logger.setLevel(logging.ERROR)
    if verbose == 1:
        logger.setLevel(logging.WARNING)
    if verbose == 2:
        logger.setLevel(logging.INFO)
    if verbose == 3:
        logger.setLevel(logging.DEBUG)
        formatter = logging.Formatter(format_debug)

    handler = logging.StreamHandler()
    handler.setFormatter(formatter)
    logger.addHandler(handler)

class IntersphinxCache:
    """
    Replace sphinx.ext.intersphinx.fetch_inventory by an in-memory
    cached version.
    """
    def __init__(self):
        self.inventories = {}
        self.real_fetch_inventory = sphinx.ext.intersphinx.fetch_inventory
        sphinx.ext.intersphinx.fetch_inventory = self.fetch_inventory

    def fetch_inventory(self, app, uri, inv):
        """
        Return the result of ``sphinx.ext.intersphinx.fetch_inventory()``
        from a cache if possible. Otherwise, call
        ``sphinx.ext.intersphinx.fetch_inventory()`` and cache the result.
        """
        t = (uri, inv)
        try:
            return self.inventories[t]
        except KeyError:
            i = self.real_fetch_inventory(app, uri, inv)
            self.inventories[t] = i
            return i


def main():
    # Parse the command-line.
    parser = setup_parser()
    options, args = parser.parse_args()
    DocBuilder._options = options

    # Get the name and type (target format) of the document we are
    # trying to build.
    try:
        name, type = args
    except ValueError:
        help_message_short(parser=parser, error=True)
        sys.exit(1)

    # Set up module-wide logging.
    setup_logger(options.verbose, options.color)

    def excepthook(*exc_info):
        logger.error('Error building the documentation.', exc_info=exc_info)
        if INCREMENTAL_BUILD:
            logger.error('''
    Note: incremental documentation builds sometimes cause spurious
    error messages. To be certain that these are real errors, run
    "make doc-clean" first and try again.''')

    sys.excepthook = excepthook

    # Process selected options.
    #
    # MathJax: this check usually has no practical effect, since
    # SAGE_DOC_MATHJAX is set to "True" by the script sage-env.
    # To disable MathJax, set SAGE_DOC_MATHJAX to "no" or "False".
    if options.mathjax or (os.environ.get('SAGE_DOC_MATHJAX', 'no') != 'no'
                           and os.environ.get('SAGE_DOC_MATHJAX', 'no') != 'False'):
        os.environ['SAGE_DOC_MATHJAX'] = 'True'

    if options.check_nested:
        os.environ['SAGE_CHECK_NESTED'] = 'True'

    if options.underscore:
        os.environ['SAGE_DOC_UNDERSCORE'] = "True"

    global ALLSPHINXOPTS, WEBSITESPHINXOPTS, ABORT_ON_ERROR
    if options.sphinx_opts:
        ALLSPHINXOPTS += options.sphinx_opts.replace(',', ' ') + " "
    if options.no_pdf_links:
        WEBSITESPHINXOPTS = " -A hide_pdf_links=1 "
    if options.warn_links:
        ALLSPHINXOPTS += "-n "
    if options.no_plot:
        os.environ['SAGE_SKIP_PLOT_DIRECTIVE'] = 'yes'
    if options.skip_tests:
        os.environ['SAGE_SKIP_TESTS_BLOCKS'] = 'True'

    ABORT_ON_ERROR = not options.keep_going

    # Delete empty directories. This is needed in particular for empty
    # directories due to "git checkout" which never deletes empty
    # directories it leaves behind. See Trac #20010.
    for dirpath, dirnames, filenames in os.walk(SAGE_DOC_SRC, topdown=False):
        if not dirnames + filenames:
            logger.warning('Deleting empty directory {0}'.format(dirpath))
            os.rmdir(dirpath)

    # Set up Intersphinx cache
    C = IntersphinxCache()

    builder = getattr(get_builder(name), type)
    builder()<|MERGE_RESOLUTION|>--- conflicted
+++ resolved
@@ -60,35 +60,6 @@
      PAPEROPTS, ALLSPHINXOPTS, NUM_THREADS, WEBSITESPHINXOPTS,
      INCREMENTAL_BUILD, ABORT_ON_ERROR)
 
-<<<<<<< HEAD
-def excepthook(*exc_info):
-    """
-    Print docbuild error and hint how to solve it
-    """
-    logger.error('Error building the documentation.', exc_info=exc_info)
-    if INCREMENTAL_BUILD:
-        logger.error('''
-Note: incremental documentation builds sometimes cause spurious
-error messages. To be certain that these are real errors, run
-"make doc-clean" first and try again.''')
-
-
-def delete_empty_directories(root_dir):
-    """
-    Delete all empty directories found under ``root_dir``
-
-    INPUT:
-
-    - ``root_dir`` -- string. A valid directory name.
-    """
-    for dirpath, dirnames, filenames in os.walk(root_dir, topdown=False):
-        if not dirnames + filenames:
-            logger.warning('Deleting empty directory {0}'.format(dirpath))
-            os.rmdir(dirpath)
-
-
-=======
->>>>>>> 8a808dbc
 ##########################################
 #      Parallel Building Ref Manual      #
 ##########################################
