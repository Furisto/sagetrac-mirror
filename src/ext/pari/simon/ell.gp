--- conflicted
+++ resolved
@@ -920,10 +920,6 @@
     for( i = 1, nf.r1,
       if( nfrealsign(nf,c,i) > 0, next);
       if( nfrealsign(nf,Delta,i) < 0, next);
-<<<<<<< HEAD
-      \\ Sturm => 4 roots if s < 0 and t < 0, otherwise 0 roots
-=======
->>>>>>> bf435f8d
       if( nfrealsign(nf,s,i) < 0 && nfrealsign(nf,t,i) < 0, next);
 if( DEBUGLEVEL_ell >= 2, print("  not ELS at infinity"));
 if( DEBUGLEVEL_ell >= 4, print("    end of nflocallysoluble"));
