--- conflicted
+++ resolved
@@ -1069,15 +1069,13 @@
     Extension('sage.modular.modsym.p1list',
               sources = ['sage/modular/modsym/p1list.pyx']),
 
-<<<<<<< HEAD
     Extension('sage.modular.pollack_stevens.dist',
               sources = ['sage/modular/pollack_stevens/dist.pyx'],
               libraries = ['flint','gmp','zn_poly'],
               extra_compile_args=['-std=c99', '-D_XPG6']),
-=======
+
     Extension('sage.modular.siegel.fastmult',
               sources = ['sage/modular/siegel/fastmult.pyx']),
->>>>>>> 35c9ac94
 
     ################################
     ##
