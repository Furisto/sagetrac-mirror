import os
from glob import glob
from distutils.extension import Extension
from sage.env import SAGE_LOCAL

SAGE_INC = os.path.join(SAGE_LOCAL, 'include')

#########################################################
### BLAS setup
#########################################################

<<<<<<< HEAD
f = open(os.path.join(SAGE_LOCAL, 'share/cblas_config'), 'r')
blas_libs = f.readline().split()
f.close()
=======
## Choose cblas library -- note -- make sure to update sage/misc/cython.py
## if you change this!!
if 'SAGE_BLAS' in os.environ:
    BLAS=os.environ['SAGE_BLAS']
    BLAS2=os.environ['SAGE_BLAS']
elif os.path.exists('%s/lib/libatlas.so'%os.environ['SAGE_LOCAL']):
    BLAS='cblas'
    BLAS2='atlas'
elif os.path.exists('/usr/lib/libcblas.dylib') or \
     os.path.exists('/usr/lib/libcblas.so'):
    BLAS='cblas'
    BLAS2='cblas'
elif os.path.exists('/usr/lib/libblas.dll.a'):
    BLAS='gslcblas'
    BLAS2='gslcblas'
else:
    # This is very slow  (?), but *guaranteed* to be available.
    BLAS='gslcblas'
    BLAS2='gslcblas'

>>>>>>> c0e72178

#########################################################
### Commonly used definitions and aliases
#########################################################

flint_depends = [SAGE_INC + '/flint/flint.h']
singular_depends = [SAGE_INC + '/libsingular.h']
givaro_depends = [SAGE_INC + '/givaro/givconfig.h']

singular_incs = [SAGE_INC + '/singular', SAGE_INC + '/factory']

aliases = dict(
        GSL_LIBRARIES=['gsl', BLAS, BLAS2],
        INTERRUPT_DEPENDS=glob("sage/ext/interrupt/*.h"),
        )

#########################################################
### M4RI flags
#########################################################

import ast
m4ri_extra_compile_args = ["-std=c99"]
for line in open(SAGE_INC + "/m4ri/m4ri_config.h"):
    if not line.startswith("#define __M4RI_SIMD_CFLAGS"):
        continue
    m4ri_sse2_cflags = ast.literal_eval(line[len("#define __M4RI_SIMD_CFLAGS"):].strip())
    m4ri_extra_compile_args.extend( [flag.strip() for flag in m4ri_sse2_cflags.split(" ") if flag.strip()] )
    break

singular_libs = ['singular', 'flint', 'ntl', 'gmpxx', 'gmp', 'readline', 'm']

#########################################################
### Givaro flags
#########################################################

givaro_extra_compile_args =['-D__STDC_LIMIT_MACROS']

#########################################################
### PolyBoRi settings
#########################################################

polybori_extra_compile_args = []
polybori_major_version = '0.8'

#########################################################
### Library order
#########################################################

# This list defines the *order* of linking libraries. Cython allows
# defining libraries using "# distutils: libraries = LIB". However, if
# there are multiple libraries, the order is undefined so we need to
# manually reorder the libraries according to this list. The order is
# important in particular for Cygwin. Any libraries which are not
# listed here will be added at the end of the list (without changing
# their relative order). There is one exception: stdc++ is always put
# at the very end of the list.
library_order_list = [
    "singular", "ec", "ecm",
    "linboxsage", "ntl", "iml", "linbox", "givaro",
    "gsl", "pari", "flint", "ratpoints", "ecl", "glpk", "ppl",
    "arb", "mpfi", "mpfr", "mpc", "gmp", "gmpxx",
    "polybori-" + polybori_major_version,
    "polybori_groebner-" + polybori_major_version,
    "m4rie", "m4ri",
    "zn_poly", "gap",
    "gd", "png12",
    "m", "readline", "Lfunction",
    BLAS, BLAS2,
    "cryptominisat", "fplll", "z"]

# Make a dict with library:order pairs, where the order are negative
# integers sorted according to library_order_list. When sorting,
# unlisted libraries have order 0, so they appear after the libraries
# in library_order_list.
n = len(library_order_list)
library_order = {}
for i in range(n):
    lib = library_order_list[i]
    library_order[lib] = i-n

library_order["stdc++"] = 1000

#############################################################
### List of modules
###
### Note that the list of modules is sorted alphabetically
### by extension name. Please keep this list sorted when
### adding new modules!
###
#############################################################

from sage_setup.optional_extension import OptionalExtension
UNAME = os.uname()

def uname_specific(name, value, alternative):
    if name in UNAME[0]:
        return value
    else:
        return alternative


ext_modules = [

    ################################
    ##
    ## sage.algebras
    ##
    ################################

    Extension('sage.algebras.quatalg.quaternion_algebra_element',
               sources = ['sage/algebras/quatalg/quaternion_algebra_element.pyx'],
               language='c++',
               libraries = ["flint", "gmp", "gmpxx", "m", "ntl"],
               depends = flint_depends),

    Extension('sage.algebras.letterplace.free_algebra_letterplace',
              sources = ['sage/algebras/letterplace/free_algebra_letterplace.pyx'],
              libraries = singular_libs,
              language="c++",
              include_dirs = singular_incs,
              depends = singular_depends),

    Extension('sage.algebras.letterplace.free_algebra_element_letterplace',
              sources = ['sage/algebras/letterplace/free_algebra_element_letterplace.pyx'],
              libraries = singular_libs,
              language="c++",
              include_dirs = singular_incs,
              depends = singular_depends),

    Extension('sage.algebras.letterplace.letterplace_ideal',
              sources = ['sage/algebras/letterplace/letterplace_ideal.pyx'],
              libraries = singular_libs,
              language="c++",
              include_dirs = singular_incs,
              depends = singular_depends),

    Extension('sage.algebras.quatalg.quaternion_algebra_cython',
               sources = ['sage/algebras/quatalg/quaternion_algebra_cython.pyx'],
               language='c++',
               depends = flint_depends,
               libraries = ["flint", "gmp", "gmpxx", "m", "ntl"]),

    ################################
    ##
    ## sage.calculus
    ##
    ################################

    Extension('sage.calculus.var',
              sources = ['sage/calculus/var.pyx']),

    Extension('sage.calculus.riemann',
              sources = ['sage/calculus/riemann.pyx']),

    Extension('sage.calculus.interpolators',
              sources = ['sage/calculus/interpolators.pyx']),


    ################################
    ##
    ## sage.categories
    ##
    ################################

    Extension('*', ['sage/categories/**/*.pyx']),

    ################################
    ##
    ## sage.coding
    ##
    ################################

    Extension('sage.coding.codecan.codecan',
              sources = ['sage/coding/codecan/codecan.pyx'],
              libraries = ['flint'],
              include_dirs = ['sage/groups/perm_gps/partn_ref2/'],
              depends = flint_depends),

    Extension('*', ['sage/coding/**/*.pyx']),

    ################################
    ##
    ## sage.combinat
    ##
    ################################

    Extension('sage.combinat.expnums',
              sources = ['sage/combinat/expnums.pyx']),

    Extension('sage.combinat.matrices.dancing_links',
              sources = ['sage/combinat/matrices/dancing_links.pyx'],
              language='c++'),

    Extension('sage.sets.finite_set_map_cy',
              sources=['sage/sets/finite_set_map_cy.pyx']),

    Extension('sage.combinat.partitions',
              sources = ['sage/combinat/partitions.pyx']),

    Extension('sage.combinat.words.word_datatypes',
            sources=['sage/combinat/words/word_datatypes.pyx']),

    Extension('sage.combinat.words.word_char',
            sources=['sage/combinat/words/word_char.pyx']),

    Extension('sage.combinat.permutation_cython',
              sources=['sage/combinat/permutation_cython.pyx']),

    Extension('sage.combinat.dict_addition',
              sources=['sage/combinat/dict_addition.pyx']),

    Extension('sage.combinat.debruijn_sequence',
              sources=['sage/combinat/debruijn_sequence.pyx']),

    Extension('sage.combinat.degree_sequences',
              sources = ['sage/combinat/degree_sequences.pyx']),

    Extension('sage.combinat.combinat_cython',
              sources=['sage/combinat/combinat_cython.pyx']),

    Extension('sage.combinat.enumeration_mod_permgroup',
              sources=['sage/combinat/enumeration_mod_permgroup.pyx']),

    Extension('sage.combinat.q_bernoulli',
              sources = ['sage/combinat/q_bernoulli.pyx']),

    Extension('sage.combinat.crystals.letters',
              sources=['sage/combinat/crystals/letters.pyx']),

    Extension('sage.combinat.designs.subhypergraph_search',
              sources=['sage/combinat/designs/subhypergraph_search.pyx']),

    Extension('sage.combinat.designs.designs_pyx',
              sources=['sage/combinat/designs/designs_pyx.pyx']),

    Extension('sage.combinat.designs.orthogonal_arrays_find_recursive',
              sources=['sage/combinat/designs/orthogonal_arrays_find_recursive.pyx']),

    Extension('sage.combinat.designs.evenly_distributed_sets',
              sources=['sage/combinat/designs/evenly_distributed_sets.pyx']),

    ################################
    ##
    ## sage.crypto
    ##
    ################################

    Extension('sage.crypto.boolean_function',
              sources = ['sage/crypto/boolean_function.pyx']),


    ################################
    ##
    ## sage.data_structures
    ##
    ################################

    Extension('sage.data_structures.bounded_integer_sequences',
              sources = ['sage/data_structures/bounded_integer_sequences.pyx']),

    Extension('sage.data_structures.bitset',
              sources = ['sage/data_structures/bitset.pyx']),

    ################################
    ##
    ## sage.ext
    ##
    ################################

    Extension('*', ['sage/ext/**/*.pyx']),

    ################################
    ##
    ## sage.finance
    ##
    ################################

    Extension('sage.finance.fractal',
              sources = ['sage/finance/fractal.pyx']),

    Extension('sage.finance.markov_multifractal_cython',
              sources = ['sage/finance/markov_multifractal_cython.pyx']),

    Extension('sage.finance.option',
              sources = ['sage/finance/option.pyx']),

    Extension('sage.finance.time_series',
              sources = ['sage/finance/time_series.pyx']),


    ################################
    ##
    ## sage.functions
    ##
    ################################

    Extension('sage.functions.prime_pi',
        sources = ['sage/functions/prime_pi.pyx'],
        extra_compile_args = ['-std=c99']),

    ################################
    ##
    ## sage.games
    ##
    ################################

    Extension('sage.games.sudoku_backtrack',
              sources = ['sage/games/sudoku_backtrack.pyx']),

    ################################
    ##
    ## sage.geometry
    ##
    ################################

    Extension('sage.geometry.point_collection',
              sources = ['sage/geometry/point_collection.pyx']),

    Extension('sage.geometry.toric_lattice_element',
              sources = ['sage/geometry/toric_lattice_element.pyx']),

    Extension('sage.geometry.integral_points',
              sources = ['sage/geometry/integral_points.pyx']),

    Extension('sage.geometry.triangulation.base',
              sources = ['sage/geometry/triangulation/base.pyx',
                         'sage/geometry/triangulation/functions.cc',
                         'sage/geometry/triangulation/data.cc',
                         'sage/geometry/triangulation/triangulations.cc'],
              depends = ['sage/geometry/triangulation/functions.h',
                         'sage/geometry/triangulation/data.h',
                         'sage/geometry/triangulation/triangulations.h'],
              language="c++"),

    ################################
    ##
    ## sage.graphs
    ##
    ################################

    Extension('sage.graphs.asteroidal_triples',
              sources = ['sage/graphs/asteroidal_triples.pyx']),

    Extension('sage.graphs.chrompoly',
              sources = ['sage/graphs/chrompoly.pyx']),

    Extension('sage.graphs.cliquer',
              sources = ['sage/graphs/cliquer.pyx', 'sage/graphs/cliquer/cl.c'],
              libraries = ['cliquer']),

    Extension('sage.graphs.centrality',
              sources = ['sage/graphs/centrality.pyx']),

    Extension('sage.graphs.independent_sets',
              sources = ['sage/graphs/independent_sets.pyx']),

    Extension('sage.graphs.graph_decompositions.vertex_separation',
              sources = ['sage/graphs/graph_decompositions/vertex_separation.pyx']),

    Extension('sage.graphs.graph_decompositions.graph_products',
              sources = ['sage/graphs/graph_decompositions/graph_products.pyx']),

    Extension('sage.graphs.convexity_properties',
              sources = ['sage/graphs/convexity_properties.pyx']),

    Extension('sage.graphs.comparability',
              sources = ['sage/graphs/comparability.pyx']),

    Extension('sage.graphs.generic_graph_pyx',
              sources = ['sage/graphs/generic_graph_pyx.pyx']),

    Extension('sage.graphs.graph_generators_pyx',
              sources = ['sage/graphs/graph_generators_pyx.pyx']),

    Extension('sage.graphs.distances_all_pairs',
              sources = ['sage/graphs/distances_all_pairs.pyx']),

    Extension('sage.graphs.base.graph_backends',
              sources = ['sage/graphs/base/graph_backends.pyx']),

    Extension('sage.graphs.base.static_dense_graph',
              sources = ['sage/graphs/base/static_dense_graph.pyx']),

    Extension('sage.graphs.base.static_sparse_graph',
              sources = ['sage/graphs/base/static_sparse_graph.pyx']),

    Extension('sage.graphs.base.static_sparse_backend',
              sources = ['sage/graphs/base/static_sparse_backend.pyx']),

    Extension('sage.graphs.weakly_chordal',
              sources = ['sage/graphs/weakly_chordal.pyx']),

    Extension('sage.graphs.matchpoly',
              sources = ['sage/graphs/matchpoly.pyx'],
              libraries = ['flint'],
              extra_compile_args = ['-std=c99'],
              depends = flint_depends),

    OptionalExtension("sage.graphs.mcqd",
              ["sage/graphs/mcqd.pyx"],
              language = "c++",
              package = 'mcqd'),

    OptionalExtension("sage.graphs.bliss",
              ["sage/graphs/bliss.pyx"],
              language = "c++",
              libraries = ['bliss'],
              package = 'bliss'),

    OptionalExtension('sage.graphs.modular_decomposition',
              sources = ['sage/graphs/modular_decomposition.pyx'],
              libraries = ['modulardecomposition'],
              package = 'modular_decomposition'),

    Extension('sage.graphs.planarity',
              sources = ['sage/graphs/planarity.pyx'],
              libraries=['planarity']),

    Extension('sage.graphs.graph_decompositions.rankwidth',
              sources = ['sage/graphs/graph_decompositions/rankwidth.pyx'],
              libraries=['rw']),

    Extension('sage.graphs.graph_decompositions.bandwidth',
              sources = ['sage/graphs/graph_decompositions/bandwidth.pyx']),

    Extension('sage.graphs.spanning_tree',
              sources = ['sage/graphs/spanning_tree.pyx']),

    Extension('sage.graphs.trees',
              sources = ['sage/graphs/trees.pyx']),

    Extension('sage.graphs.genus',
              sources = ['sage/graphs/genus.pyx']),

    Extension('sage.graphs.hyperbolicity',
              sources = ['sage/graphs/hyperbolicity.pyx']),

    ################################
    ##
    ## sage.graphs.base
    ##
    ################################

    Extension('sage.graphs.base.c_graph',
              sources = ['sage/graphs/base/c_graph.pyx']),

    Extension('sage.graphs.base.sparse_graph',
              sources = ['sage/graphs/base/sparse_graph.pyx']),

    Extension('sage.graphs.base.dense_graph',
              sources = ['sage/graphs/base/dense_graph.pyx']),

    Extension('sage.graphs.base.boost_graph',
              sources = ['sage/graphs/base/boost_graph.pyx'],
              language = 'c++'),

    ################################
    ##
    ## sage.groups
    ##
    ################################

    Extension('sage.groups.group',
              sources = ['sage/groups/group.pyx']),

    Extension('sage.groups.old',
              sources = ['sage/groups/old.pyx']),

    Extension('sage.groups.libgap_wrapper',
              sources = ['sage/groups/libgap_wrapper.pyx']),

    Extension('sage.groups.perm_gps.permgroup_element',
              sources = ['sage/groups/perm_gps/permgroup_element.pyx']),

    Extension('sage.groups.semimonomial_transformations.semimonomial_transformation',
              sources = ['sage/groups/semimonomial_transformations/semimonomial_transformation.pyx']),

    ###################################
    ##
    ## sage.groups.perm_gps.partn_ref
    ##
    ###################################

    Extension('sage.groups.perm_gps.partn_ref.automorphism_group_canonical_label',
              sources = ['sage/groups/perm_gps/partn_ref/automorphism_group_canonical_label.pyx'],
              libraries = ['flint'],
              extra_compile_args = ['-std=c99'],
              depends = flint_depends),

    Extension('sage.groups.perm_gps.partn_ref.canonical_augmentation',
              sources = ['sage/groups/perm_gps/partn_ref/canonical_augmentation.pyx'],
              libraries = ['flint'],
              extra_compile_args = ['-std=c99'],
              depends = flint_depends),

    Extension('sage.groups.perm_gps.partn_ref.double_coset',
              sources = ['sage/groups/perm_gps/partn_ref/double_coset.pyx'],
              libraries = ['flint'],
              extra_compile_args = ['-std=c99'],
              depends = flint_depends),

    Extension('sage.groups.perm_gps.partn_ref.refinement_binary',
              sources = ['sage/groups/perm_gps/partn_ref/refinement_binary.pyx'],
              libraries = ['flint'],
              extra_compile_args = ['-std=c99'],
              depends = flint_depends),

    Extension('sage.groups.perm_gps.partn_ref.refinement_graphs',
              sources = ['sage/groups/perm_gps/partn_ref/refinement_graphs.pyx'],
              libraries = ['flint'],
              extra_compile_args = ['-std=c99'],
              depends = flint_depends),

    Extension('sage.groups.perm_gps.partn_ref.refinement_lists',
              sources = ['sage/groups/perm_gps/partn_ref/refinement_lists.pyx'],
              libraries = ['flint'],
              extra_compile_args = ['-std=c99'],
              depends = flint_depends),

    Extension('sage.groups.perm_gps.partn_ref.refinement_matrices',
              sources = ['sage/groups/perm_gps/partn_ref/refinement_matrices.pyx'],
              libraries = ['flint'],
              extra_compile_args = ['-std=c99'],
              depends = flint_depends),

    Extension('sage.groups.perm_gps.partn_ref.refinement_python',
              sources = ['sage/groups/perm_gps/partn_ref/refinement_python.pyx'],
              libraries = ['flint'],
              extra_compile_args = ['-std=c99'],
              depends = flint_depends),

    Extension('sage.groups.perm_gps.partn_ref.refinement_sets',
              sources = ['sage/groups/perm_gps/partn_ref/refinement_sets.pyx'],
              libraries = ['flint'],
              extra_compile_args = ['-std=c99'],
              depends = flint_depends),

    ###################################
    ##
    ## sage.groups.perm_gps.partn_ref2
    ##
    ###################################

    Extension('sage.groups.perm_gps.partn_ref2.refinement_generic',
              sources = ['sage/groups/perm_gps/partn_ref2/refinement_generic.pyx'],
              libraries = ["flint", "gmp", "gmpxx", "stdc++"],
              extra_compile_args=["-std=c99"],
              depends = flint_depends +
                  ['sage/groups/perm_gps/partn_ref2/refinement_generic.h']),

    ################################
    ##
    ## sage.gsl
    ##
    ################################

<<<<<<< HEAD
    Extension('sage.gsl.callback',
              sources = ['sage/gsl/callback.pyx'],
              libraries = ['gsl'] + blas_libs,
              define_macros=[('GSL_DISABLE_DEPRECATED','1')]),

    Extension('sage.gsl.dwt',
              sources = ['sage/gsl/dwt.pyx'],
              libraries=['gsl'] + blas_libs,
              define_macros=[('GSL_DISABLE_DEPRECATED','1')]),

    Extension('sage.gsl.fft',
              sources = ['sage/gsl/fft.pyx'],
              libraries = ['gsl'] + blas_libs,
              define_macros=[('GSL_DISABLE_DEPRECATED','1')]),

    Extension('sage.gsl.gsl_array',
              sources = ['sage/gsl/gsl_array.pyx'],
              libraries=['gsl'] + blas_libs,
              define_macros=[('GSL_DISABLE_DEPRECATED','1')]),

    Extension('sage.gsl.integration',
              sources = ['sage/gsl/integration.pyx'],
              define_macros=[('GSL_DISABLE_DEPRECATED','1')],
              libraries=['gsl'] + blas_libs),

    Extension('sage.gsl.interpolation',
              sources = ['sage/gsl/interpolation.pyx'],
              libraries = ['gsl'] + blas_libs,
              define_macros=[('GSL_DISABLE_DEPRECATED','1')]),

    Extension('sage.gsl.ode',
              sources = ['sage/gsl/ode.pyx'],
              libraries=['gsl'] + blas_libs,
              define_macros=[('GSL_DISABLE_DEPRECATED','1')]),

    Extension('sage.gsl.probability_distribution',
              sources = ['sage/gsl/probability_distribution.pyx'],
              libraries=['gsl'] + blas_libs,
              define_macros=[('GSL_DISABLE_DEPRECATED','1')]),
=======
    Extension('*', ['sage/gsl/*.pyx']),
>>>>>>> c0e72178

    ################################
    ##
    ## sage.interacts
    ##
    ################################

    Extension('sage.interacts.library_cython',
              sources = ['sage/interacts/library_cython.pyx'],
              libraries = []),

    ################################
    ##
    ## sage.interfaces
    ##
    ################################

    Extension('sage.interfaces.sagespawn',
              sources = ['sage/interfaces/sagespawn.pyx']),

    ################################
    ##
    ## sage.libs
    ##
    ################################

    OptionalExtension('sage.libs.coxeter3.coxeter',
              sources = ['sage/libs/coxeter3/coxeter.pyx'],
              include_dirs = [os.path.join(SAGE_INC, 'coxeter')],
              language="c++",
              libraries = ['coxeter3'],
              package = 'coxeter3'),

    Extension('sage.libs.ecl',
              sources = ["sage/libs/ecl.pyx"],
              libraries = ["ecl"],
              include_dirs = [SAGE_INC + '/ecl'],
              depends = [SAGE_INC + '/ecl/ecl.h']),

    OptionalExtension("sage.libs.fes",
             ["sage/libs/fes.pyx"],
             language = "c",
             libraries = ['fes'],
             package = 'fes'),

    Extension('sage.libs.flint.flint',
              sources = ["sage/libs/flint/flint.pyx"],
              libraries = ["flint", "gmp", "gmpxx", "m", "stdc++"],
              extra_compile_args = ["-std=c99", "-D_XPG6"],
              depends = flint_depends),

    Extension('sage.libs.flint.fmpz_poly',
              sources = ["sage/libs/flint/fmpz_poly.pyx"],
              libraries = ["flint", "gmp", "gmpxx", "m", "stdc++"],
              extra_compile_args = ["-std=c99", "-D_XPG6"],
              depends = flint_depends),

    Extension('sage.libs.flint.arith',
              sources = ["sage/libs/flint/arith.pyx"],
              libraries = ["flint", "gmp", "gmpxx", "m", "stdc++"],
              extra_compile_args = ["-std=c99", "-D_XPG6"],
              depends = flint_depends),

    Extension('sage.libs.fplll.fplll',
              sources = ['sage/libs/fplll/fplll.pyx'],
              libraries = ['gmp', 'mpfr', 'fplll'],
              language="c++",
              include_dirs = [SAGE_INC + '/fplll'],
              extra_compile_args=["-DFPLLL_V3_COMPAT"],
              depends = [SAGE_INC + "/fplll/fplll.h"] + flint_depends),

    Extension('sage.libs.gmp.pylong',
              sources = ['sage/libs/gmp/pylong.pyx']),

    Extension('sage.libs.gmp.rational_reconstruction',
              sources = ['sage/libs/gmp/rational_reconstruction.pyx']),

    Extension('sage.libs.linbox.linbox',
              sources = ['sage/libs/linbox/linbox.pyx'],
              libraries = ['linboxsage', 'ntl', 'iml', 'linbox',
<<<<<<< HEAD
                           'stdc++', 'givaro', 'mpfr', 'gmp', 'gmpxx', 'lapack'] + blas_libs,
=======
                           'givaro', 'mpfr', 'gmp', 'gmpxx', BLAS, BLAS2],
>>>>>>> c0e72178
              language = 'c++',
              extra_compile_args = givaro_extra_compile_args,
              depends = givaro_depends),

    Extension('sage.libs.lcalc.lcalc_Lfunction',
              sources = ['sage/libs/lcalc/lcalc_Lfunction.pyx'],
              libraries = ['m', 'ntl', 'mpfr', 'gmp', 'gmpxx',
                           'Lfunction'],
              include_dirs = [SAGE_INC + "/libLfunction"],
              extra_compile_args=["-O3", "-ffast-math"],
              language = 'c++'),

    Extension('sage.libs.libecm',
              sources = ['sage/libs/libecm.pyx'],
              libraries = ['ecm'],
              extra_link_args = uname_specific("Linux", ["-Wl,-z,noexecstack"],
                                                        []),
              depends = [SAGE_INC + "/ecm.h"]),

    Extension('sage.libs.lrcalc.lrcalc',
              sources = ["sage/libs/lrcalc/lrcalc.pyx"],
              include_dirs = [SAGE_INC + '/lrcalc/'],
              libraries = ["lrcalc"]),

    Extension('sage.libs.mwrank.mwrank',
              sources = ["sage/libs/mwrank/mwrank.pyx",
                         "sage/libs/mwrank/wrap.cc"],
              define_macros = [("NTL_ALL",None)],
              depends = ["sage/libs/mwrank/wrap.h"] +
                        [ SAGE_INC + "/eclib/" + h for h in
                          ["curve.h","egr.h","descent.h","points.h","isogs.h",
                            "marith.h","htconst.h","interface.h"]
                        ],
              libraries = ["ec", "pari",
                           "ntl", "gmp", "gmpxx", "stdc++", "m"]),

    Extension('sage.libs.pari.closure',
              sources = ["sage/libs/pari/closure.pyx"],
              libraries = ['pari', 'gmp']),

    Extension('sage.libs.pari.gen',
              sources = ["sage/libs/pari/gen.pyx"]),

    Extension('sage.libs.pari.handle_error',
              sources = ["sage/libs/pari/handle_error.pyx"]),

    Extension('sage.libs.pari.pari_instance',
              sources = ["sage/libs/pari/pari_instance.pyx"],
              extra_compile_args = ["-std=c99", "-D_XPG6"],
              libraries = ['flint'],
              depends = flint_depends),

    Extension('sage.libs.ppl',
              sources = ['sage/libs/ppl.pyx', 'sage/libs/ppl_shim.cc'],
              libraries = ['ppl', 'gmpxx', 'gmp', 'm'],
              language="c++",
              depends = [SAGE_INC + "/ppl.hh"]),

    Extension('sage.libs.ratpoints',
              sources = ["sage/libs/ratpoints.pyx"],
              depends = [SAGE_INC + '/ratpoints.h'],
              libraries = ["ratpoints"]),

    Extension('sage.libs.readline',
              sources = ['sage/libs/readline.pyx'],
              libraries = ['readline']),

    Extension('sage.libs.singular.singular',
              sources = ['sage/libs/singular/singular.pyx'],
              libraries = ['givaro'] + singular_libs,
              language="c++",
              include_dirs = singular_incs,
              depends = singular_depends + givaro_depends,
              extra_compile_args = givaro_extra_compile_args),

    Extension('sage.libs.singular.polynomial',
              sources = ['sage/libs/singular/polynomial.pyx'],
              libraries = singular_libs,
              language="c++",
              include_dirs = singular_incs,
              depends = singular_depends),

    Extension('sage.libs.singular.ring',
              sources = ['sage/libs/singular/ring.pyx'],
              libraries = singular_libs,
              language="c++",
              include_dirs = singular_incs,
              depends = singular_depends),

    Extension('sage.libs.singular.groebner_strategy',
              sources = ['sage/libs/singular/groebner_strategy.pyx'],
              libraries = singular_libs,
              language="c++",
              include_dirs = singular_incs,
              depends = singular_depends),

    Extension('sage.libs.singular.function',
              sources = ['sage/libs/singular/function.pyx'],
              libraries = singular_libs,
              language="c++",
              include_dirs = singular_incs,
              depends = singular_depends,
              extra_compile_args = givaro_extra_compile_args),

    Extension('sage.libs.singular.option',
              sources = ['sage/libs/singular/option.pyx'],
              libraries = singular_libs,
              language="c++",
              include_dirs = singular_incs,
              depends = singular_depends),

    Extension('sage.libs.symmetrica.symmetrica',
              sources = ["sage/libs/symmetrica/%s"%s for s in ["symmetrica.pyx"]],
              include_dirs = ['/usr/include/malloc/'],
              libraries = ["symmetrica"],
              depends = [SAGE_INC + "/symmetrica/def.h"]),

    Extension('sage.libs.mpmath.utils',
              sources = ["sage/libs/mpmath/utils.pyx"],
              libraries = ['mpfr']),

    Extension('sage.libs.mpmath.ext_impl',
              sources = ["sage/libs/mpmath/ext_impl.pyx"],
              libraries = ['mpfr']),

    Extension('sage.libs.mpmath.ext_main',
              sources = ["sage/libs/mpmath/ext_main.pyx"]),

    Extension('sage.libs.mpmath.ext_libmp',
              sources = ["sage/libs/mpmath/ext_libmp.pyx"]),

    ################################
    ##
    ## sage.libs.gap
    ##
    ################################

    Extension('sage.libs.gap.util',
              sources = ["sage/libs/gap/util.pyx"],
              libraries = ['gmp', 'gap', 'm']),

    Extension('sage.libs.gap.element',
              sources = ["sage/libs/gap/element.pyx"],
              libraries = ['gmp', 'gap', 'm']),

    Extension('sage.libs.gap.libgap',
              sources = ["sage/libs/gap/libgap.pyx"],
              libraries = ['gmp', 'gap', 'm']),

    ###################################
    ##
    ## sage.libs.cremona
    ##
    ###################################

    Extension('sage.libs.cremona.homspace',
              sources = ["sage/libs/cremona/homspace.pyx"],
              libraries = ['ec', 'ntl', 'pari',
                           'gmpxx', 'gmp', 'm'],
              language='c++',
              define_macros = [("NTL_ALL",None)],
              depends = [ SAGE_INC + "/eclib/" + h for h in
                          ["interface.h","bigrat.h","rat.h","curve.h",
                           "moddata.h","symb.h","cusp.h","homspace.h","mat.h"]
                        ]),

    Extension('sage.libs.cremona.mat',
              sources = ["sage/libs/cremona/mat.pyx"],
              libraries = ['ec', 'ntl', 'pari',
                           'gmpxx', 'gmp', 'm'],
              language='c++',
              define_macros = [("NTL_ALL",None)],
              depends = [ SAGE_INC + "/eclib/" + h for h in
                          ["interface.h","bigrat.h","rat.h","curve.h",
                           "moddata.h","symb.h","cusp.h","homspace.h","mat.h"]
                        ]),

    Extension('sage.libs.cremona.newforms',
              sources = ["sage/libs/cremona/newforms.pyx"],
              libraries = ['ec', 'ntl', 'pari',
                           'gmpxx', 'gmp', 'm'],
              language='c++',
              define_macros = [("NTL_ALL",None)],
              depends = [ SAGE_INC + "/eclib/" + h for h in
                          ["interface.h","bigrat.h","rat.h","curve.h",
                           "moddata.h","symb.h","cusp.h","xsplit.h","method.h",
                           "oldforms.h","homspace.h","cperiods.h","newforms.h"]
                        ]),

    ###################################
    ##
    ## sage.libs.ntl
    ##
    ###################################

    Extension('sage.libs.ntl.convert',
              sources = ["sage/libs/ntl/convert.pyx"],
              libraries = ["ntl", "gmp", "gmpxx"],
              language='c++'),

    Extension('sage.libs.ntl.error',
              sources = ["sage/libs/ntl/error.pyx"],
              libraries = ["ntl", "gmp", "gmpxx"],
              language='c++'),

    Extension('sage.libs.ntl.ntl_GF2',
              sources = ["sage/libs/ntl/ntl_GF2.pyx"],
              libraries = ["ntl", "gmp", "gmpxx"],
              language='c++'),

    Extension('sage.libs.ntl.ntl_GF2E',
              sources = ["sage/libs/ntl/ntl_GF2E.pyx"],
              libraries = ["ntl", "gmp", "gmpxx", "m"],
              language='c++'),

    Extension('sage.libs.ntl.ntl_GF2EContext',
              sources = ["sage/libs/ntl/ntl_GF2EContext.pyx"],
              libraries = ["ntl", "gmp", "gmpxx", "m"],
              language='c++'),

    Extension('sage.libs.ntl.ntl_GF2EX',
              sources = ["sage/libs/ntl/ntl_GF2EX.pyx"],
              libraries = ["ntl", "gmp", "gmpxx", "m"],
              language='c++'),

    Extension('sage.libs.ntl.ntl_GF2X',
              sources = ["sage/libs/ntl/ntl_GF2X.pyx"],
              libraries = ["ntl", "gmp", "gmpxx", "m"],
              language='c++'),

    Extension('sage.libs.ntl.ntl_lzz_p',
              sources = ["sage/libs/ntl/ntl_lzz_p.pyx"],
              libraries = ["ntl", "gmp", "gmpxx", "m"],
              language='c++'),

    Extension('sage.libs.ntl.ntl_lzz_pContext',
              sources = ["sage/libs/ntl/ntl_lzz_pContext.pyx"],
              libraries = ["ntl", "gmp", "gmpxx", "m"],
              language='c++'),

    Extension('sage.libs.ntl.ntl_lzz_pX',
              sources = ["sage/libs/ntl/ntl_lzz_pX.pyx"],
              libraries = ["ntl", "gmp", "gmpxx", "m"],
              language='c++'),

    Extension('sage.libs.ntl.ntl_mat_GF2',
              sources = ["sage/libs/ntl/ntl_mat_GF2.pyx"],
              libraries = ["ntl", "gmp", "gmpxx", "m"],
              language='c++'),

    Extension('sage.libs.ntl.ntl_mat_GF2E',
              sources = ["sage/libs/ntl/ntl_mat_GF2E.pyx"],
              libraries = ["ntl", "gmp", "gmpxx", "m"],
              language='c++'),

    Extension('sage.libs.ntl.ntl_mat_ZZ',
              sources = ["sage/libs/ntl/ntl_mat_ZZ.pyx"],
              libraries = ["ntl", "gmp", "gmpxx", "m"],
              language='c++'),

    Extension('sage.libs.ntl.ntl_ZZ',
              sources = ["sage/libs/ntl/ntl_ZZ.pyx"],
              libraries = ["ntl", "gmp", "gmpxx", "m"],
              language='c++'),

    Extension('sage.libs.ntl.ntl_ZZX',
              sources = ["sage/libs/ntl/ntl_ZZX.pyx"],
              libraries = ["ntl", "gmp", "gmpxx", "m"],
              language='c++'),

    Extension('sage.libs.ntl.ntl_ZZ_p',
              sources = ["sage/libs/ntl/ntl_ZZ_p.pyx"],
              libraries = ["ntl", "gmp", "gmpxx", "m"],
              language='c++'),

    Extension('sage.libs.ntl.ntl_ZZ_pContext',
              sources = ["sage/libs/ntl/ntl_ZZ_pContext.pyx"],
              libraries = ["ntl", "gmp", "gmpxx", "m"],
              language='c++'),

    Extension('sage.libs.ntl.ntl_ZZ_pE',
              sources = ["sage/libs/ntl/ntl_ZZ_pE.pyx"],
              libraries = ["ntl", "gmp", "gmpxx", "m"],
              language='c++'),

    Extension('sage.libs.ntl.ntl_ZZ_pEContext',
              sources = ["sage/libs/ntl/ntl_ZZ_pEContext.pyx"],
              libraries = ["ntl", "gmp", "gmpxx", "m"],
              language='c++'),

    Extension('sage.libs.ntl.ntl_ZZ_pEX',
              sources = ["sage/libs/ntl/ntl_ZZ_pEX.pyx"],
              libraries = ["ntl", "gmp", "gmpxx", "m"],
              language='c++'),

    Extension('sage.libs.ntl.ntl_ZZ_pX',
              sources = ["sage/libs/ntl/ntl_ZZ_pX.pyx"],
              libraries = ["ntl", "gmp", "gmpxx", "m"],
              language='c++'),

    ################################
    ##
    ## sage.matrix
    ##
    ################################

    Extension('sage.matrix.action',
              sources = ['sage/matrix/action.pyx']),

    Extension('sage.matrix.echelon_matrix',
              sources = ['sage/matrix/echelon_matrix.pyx']),

    Extension('sage.matrix.change_ring',
<<<<<<< HEAD
              sources = ['sage/matrix/change_ring.pyx'],
              libraries=['gmp'] + blas_libs),
=======
              sources = ['sage/matrix/change_ring.pyx']),
>>>>>>> c0e72178

    Extension('sage.matrix.matrix',
              sources = ['sage/matrix/matrix.pyx']),

    Extension('sage.matrix.matrix0',
              sources = ['sage/matrix/matrix0.pyx']),

    Extension('sage.matrix.matrix1',
              sources = ['sage/matrix/matrix1.pyx']),

    Extension('sage.matrix.matrix2',
              sources = ['sage/matrix/matrix2.pyx']),

    Extension('sage.matrix.matrix_complex_double_dense',
<<<<<<< HEAD
              sources = ['sage/matrix/matrix_complex_double_dense.pyx'],
              libraries = blas_libs),
=======
              sources = ['sage/matrix/matrix_complex_double_dense.pyx']),
>>>>>>> c0e72178

    Extension('sage.matrix.matrix_cyclo_dense',
              sources = ['sage/matrix/matrix_cyclo_dense.pyx'],
              language = "c++",
              libraries=['ntl']),

    Extension('sage.matrix.matrix_dense',
              sources = ['sage/matrix/matrix_dense.pyx']),

    Extension('sage.matrix.matrix_double_dense',
<<<<<<< HEAD
              sources = ['sage/matrix/matrix_double_dense.pyx'],
              libraries = blas_libs),
=======
              sources = ['sage/matrix/matrix_double_dense.pyx']),
>>>>>>> c0e72178

    Extension('sage.matrix.matrix_generic_dense',
              sources = ['sage/matrix/matrix_generic_dense.pyx']),

    Extension('sage.matrix.matrix_generic_sparse',
              sources = ['sage/matrix/matrix_generic_sparse.pyx']),

    Extension('sage.matrix.matrix_integer_dense',
              sources = ['sage/matrix/matrix_integer_dense.pyx'],
              extra_compile_args = ['-std=c99'] + m4ri_extra_compile_args,
<<<<<<< HEAD
              libraries = ['iml', 'pari', 'ntl', 'gmp', 'm', 'flint'] +blas_libs,
=======
              libraries = ['iml', 'ntl', 'gmp', 'm', 'flint', BLAS, BLAS2],
>>>>>>> c0e72178
              depends = [SAGE_INC + '/m4ri/m4ri.h'] + flint_depends),

    Extension('sage.matrix.matrix_integer_sparse',
              sources = ['sage/matrix/matrix_integer_sparse.pyx']),

    Extension('sage.matrix.matrix_mod2_dense',
              sources = ['sage/matrix/matrix_mod2_dense.pyx'],
              libraries = ['m4ri', 'gd', 'png12', 'z'],
              extra_compile_args = m4ri_extra_compile_args,
              depends = [SAGE_INC + "/png.h", SAGE_INC + "/m4ri/m4ri.h"]),

    Extension('sage.matrix.matrix_mod2e_dense',
              sources = ['sage/matrix/matrix_mod2e_dense.pyx'],
              libraries = ['m4rie', 'm4ri', 'm'],
              depends = [SAGE_INC + "/m4rie/m4rie.h"],
              include_dirs = [SAGE_INC + '/m4rie'],
              extra_compile_args = m4ri_extra_compile_args),

    Extension('sage.matrix.matrix_modn_dense_float',
              sources = ['sage/matrix/matrix_modn_dense_float.pyx'],
              language="c++",
<<<<<<< HEAD
              libraries = ['linbox', 'givaro', 'mpfr', 'gmpxx', 'gmp'] + blas_libs,
=======
              libraries = ['ntl', 'linbox', 'givaro', 'mpfr', 'gmpxx', 'gmp', BLAS, BLAS2],
>>>>>>> c0e72178
              extra_compile_args = ['-DDISABLE_COMMENTATOR'] + givaro_extra_compile_args),

    Extension('sage.matrix.matrix_modn_dense_double',
              sources = ['sage/matrix/matrix_modn_dense_double.pyx'],
              language="c++",
<<<<<<< HEAD
              libraries = ['linbox', 'givaro', 'mpfr', 'gmpxx', 'gmp'] + blas_libs,
=======
              libraries = ['ntl', 'linbox', 'givaro', 'mpfr', 'gmpxx', 'gmp', BLAS, BLAS2],
>>>>>>> c0e72178
              extra_compile_args = ["-D_XPG6", "-DDISABLE_COMMENTATOR"]
                    + m4ri_extra_compile_args + givaro_extra_compile_args),

    Extension('sage.matrix.matrix_modn_sparse',
              sources = ['sage/matrix/matrix_modn_sparse.pyx']),

    Extension('sage.matrix.matrix_mpolynomial_dense',
              sources = ['sage/matrix/matrix_mpolynomial_dense.pyx'],
              libraries = singular_libs,
              language="c++",
              include_dirs = singular_incs,
              depends = singular_depends),

    Extension('sage.matrix.matrix_rational_dense',
              sources = ['sage/matrix/matrix_rational_dense.pyx'],
              extra_compile_args = ["-std=c99", "-D_XPG6"] + m4ri_extra_compile_args,
<<<<<<< HEAD
              libraries = ['iml', 'pari', 'ntl', 'gmp', 'm', 'flint'] + blas_libs,
=======
              libraries = ['iml', 'ntl', 'm', 'flint', BLAS, BLAS2],
>>>>>>> c0e72178
              depends = [SAGE_INC + '/m4ri/m4ri.h'] + flint_depends),

    Extension('sage.matrix.matrix_rational_sparse',
              sources = ['sage/matrix/matrix_rational_sparse.pyx']),

    Extension('sage.matrix.matrix_real_double_dense',
<<<<<<< HEAD
              sources = ['sage/matrix/matrix_real_double_dense.pyx'],
              libraries = blas_libs),
=======
              sources = ['sage/matrix/matrix_real_double_dense.pyx']),
>>>>>>> c0e72178

    Extension('sage.matrix.matrix_sparse',
              sources = ['sage/matrix/matrix_sparse.pyx']),

    Extension('sage.matrix.matrix_symbolic_dense',
              sources = ['sage/matrix/matrix_symbolic_dense.pyx']),

    Extension('sage.matrix.matrix_window',
              sources = ['sage/matrix/matrix_window.pyx']),

    Extension('sage.matrix.misc',
              sources = ['sage/matrix/misc.pyx'],
              libraries=['mpfr']),

    Extension('sage.matrix.strassen',
              sources = ['sage/matrix/strassen.pyx']),

    ################################
    ##
    ## sage.matroids
    ##
    ################################

    Extension('sage.matroids.matroid',
            ['sage/matroids/matroid.pyx']),

    Extension('sage.matroids.extension',
            ['sage/matroids/extension.pyx']),

    Extension('sage.matroids.set_system',
            ['sage/matroids/set_system.pyx']),

    Extension('sage.matroids.lean_matrix',
            ['sage/matroids/lean_matrix.pyx']),

    Extension('sage.matroids.basis_exchange_matroid',
            ['sage/matroids/basis_exchange_matroid.pyx']),

    Extension('sage.matroids.basis_matroid',
            ['sage/matroids/basis_matroid.pyx']),

    Extension('sage.matroids.linear_matroid',
            ['sage/matroids/linear_matroid.pyx']),

    Extension('sage.matroids.circuit_closures_matroid',
            ['sage/matroids/circuit_closures_matroid.pyx']),

    Extension('sage.matroids.unpickling',
            ['sage/matroids/unpickling.pyx']),

    ################################
    ##
    ## sage.media
    ##
    ################################

    Extension('sage.media.channels',
              sources = ['sage/media/channels.pyx']),

    ################################
    ##
    ## sage.misc
    ##
    ################################

    Extension('*', ['sage/misc/*.pyx']),

    # Only include darwin_utilities on OS_X >= 10.5
    OptionalExtension('sage.misc.darwin_utilities',
        sources = ['sage/misc/darwin_memory_usage.c',
                   'sage/misc/darwin_utilities.pyx'],
        depends = ['sage/misc/darwin_memory_usage.h'],
        condition = (UNAME[0] == "Darwin" and not UNAME[2].startswith('8.'))),

    ################################
    ##
    ## sage.modular
    ##
    ################################

    Extension('sage.modular.arithgroup.congroup',
              sources = ['sage/modular/arithgroup/congroup.pyx']),

    Extension('sage.modular.arithgroup.farey_symbol',
              sources = ['sage/modular/arithgroup/farey_symbol.pyx',
                         'sage/modular/arithgroup/farey.cpp',
                         'sage/modular/arithgroup/sl2z.cpp'],
              libraries = ['gmpxx', 'gmp'],
              language = 'c++'),

    Extension('sage.modular.arithgroup.arithgroup_element',
              sources = ['sage/modular/arithgroup/arithgroup_element.pyx']),

    Extension('sage.modular.modform.eis_series_cython',
              sources = ['sage/modular/modform/eis_series_cython.pyx'],
              libraries = ["flint"],
              extra_compile_args = ['-std=c99'],
              depends = flint_depends),

    Extension('sage.modular.modsym.apply',
              sources = ['sage/modular/modsym/apply.pyx'],
              libraries = ["flint", "gmp", "gmpxx", "m", "stdc++"],
              extra_compile_args=["-std=c99", "-D_XPG6"],
              depends = flint_depends),

    Extension('sage.modular.modsym.manin_symbol',
              sources = ['sage/modular/modsym/manin_symbol.pyx']),

    Extension('sage.modular.modsym.relation_matrix_pyx',
              sources = ['sage/modular/modsym/relation_matrix_pyx.pyx']),

    Extension('sage.modular.modsym.heilbronn',
              sources = ['sage/modular/modsym/heilbronn.pyx'],
              libraries = ["flint", "gmp", "gmpxx", "m", "stdc++"],
              extra_compile_args=["-std=c99", "-D_XPG6"],
              depends = flint_depends),

    Extension('sage.modular.modsym.p1list',
              sources = ['sage/modular/modsym/p1list.pyx']),

    ################################
    ##
    ## sage.modules
    ##
    ################################

    Extension('sage.modules.finite_submodule_iter',
              sources = ['sage/modules/finite_submodule_iter.pyx']),

    Extension('sage.modules.free_module_element',
              sources = ['sage/modules/free_module_element.pyx']),

    Extension('sage.modules.module',
              sources = ['sage/modules/module.pyx']),

    Extension('sage.modules.vector_complex_double_dense',
<<<<<<< HEAD
              ['sage/modules/vector_complex_double_dense.pyx'],
              libraries = blas_libs),

    Extension('sage.modules.vector_double_dense',
              ['sage/modules/vector_double_dense.pyx'],
              libraries = blas_libs),
=======
              ['sage/modules/vector_complex_double_dense.pyx']),

    Extension('sage.modules.vector_double_dense',
              ['sage/modules/vector_double_dense.pyx']),
>>>>>>> c0e72178

    Extension('sage.modules.vector_integer_dense',
              sources = ['sage/modules/vector_integer_dense.pyx']),

    Extension('sage.modules.vector_modn_dense',
              extra_compile_args = ['-std=c99'],
              sources = ['sage/modules/vector_modn_dense.pyx']),

    Extension('sage.modules.vector_mod2_dense',
              sources = ['sage/modules/vector_mod2_dense.pyx'],
              libraries = ['m4ri', 'png12', 'gd'],
              extra_compile_args = m4ri_extra_compile_args,
              depends = [SAGE_INC + "/png.h", SAGE_INC + "/m4ri/m4ri.h"]),

    Extension('sage.modules.vector_rational_dense',
              sources = ['sage/modules/vector_rational_dense.pyx']),

    Extension('sage.modules.vector_real_double_dense',
<<<<<<< HEAD
              ['sage/modules/vector_real_double_dense.pyx'],
              libraries = blas_libs),

    # Extension('sage.modules.vector_rational_sparse',
    #           sources = ['sage/modules/vector_rational_sparse.pyx'],
    #           libraries = ['gmp']),
=======
              ['sage/modules/vector_real_double_dense.pyx']),
>>>>>>> c0e72178

    ################################
    ##
    ## sage.numerical
    ##
    ################################


    Extension("sage.numerical.mip",
              ["sage/numerical/mip.pyx"],
              libraries=["stdc++"]),

    Extension("sage.numerical.linear_functions",
              ["sage/numerical/linear_functions.pyx"],
              libraries=["stdc++"]),

    Extension("sage.numerical.linear_tensor_element",
              ["sage/numerical/linear_tensor_element.pyx"],
              include_dirs=[SAGE_INC],
              libraries=["stdc++"]),

    Extension("sage.numerical.backends.generic_backend",
              ["sage/numerical/backends/generic_backend.pyx"],
              libraries=["stdc++"]),

    Extension("sage.numerical.backends.glpk_backend",
              ["sage/numerical/backends/glpk_backend.pyx"],
              language = 'c++',
              libraries=["gmp", "glpk", "z"]),

    Extension("sage.numerical.backends.ppl_backend",
              ["sage/numerical/backends/ppl_backend.pyx"],
              libraries=["stdc++"]),

    Extension("sage.numerical.backends.cvxopt_backend",
              ["sage/numerical/backends/cvxopt_backend.pyx"],
              libraries=["stdc++"]),

    Extension("sage.numerical.backends.glpk_graph_backend",
              ["sage/numerical/backends/glpk_graph_backend.pyx"],
              language = 'c++',
              libraries=["gmp", "glpk", "z"]),

    OptionalExtension("sage.numerical.backends.gurobi_backend",
              ["sage/numerical/backends/gurobi_backend.pyx"],
              libraries = ["stdc++", "gurobi"],
              condition = os.path.isfile(SAGE_INC + "/gurobi_c.h") and
                  os.path.isfile(SAGE_LOCAL + "/lib/libgurobi.so")),

    OptionalExtension("sage.numerical.backends.cplex_backend",
              ["sage/numerical/backends/cplex_backend.pyx"],
              libraries = ["stdc++", "cplex"],
              condition = os.path.isfile(SAGE_INC + "/cplex.h") and
                  os.path.isfile(SAGE_LOCAL + "/lib/libcplex.a")),

    OptionalExtension("sage.numerical.backends.coin_backend",
              ["sage/numerical/backends/coin_backend.pyx"],
              language = 'c++',
              libraries = ["Cbc", "CbcSolver", "Cgl", "Clp", "CoinUtils", "OsiCbc", "OsiClp", "Osi", "lapack"],
              package = 'cbc'),

    ################################
    ##
    ## sage.parallel
    ##
    ################################

    Extension('*', ['sage/parallel/**/*.pyx']),

    ################################
    ##
    ## sage.plot
    ##
    ################################

    Extension('sage.plot.complex_plot',
              sources = ['sage/plot/complex_plot.pyx']),

    Extension('sage.plot.plot3d.base',
              sources = ['sage/plot/plot3d/base.pyx'],
              extra_compile_args=["-std=c99"]),

    Extension('sage.plot.plot3d.implicit_surface',
              sources = ['sage/plot/plot3d/implicit_surface.pyx']),

    Extension('sage.plot.plot3d.index_face_set',
              sources = ['sage/plot/plot3d/index_face_set.pyx'],
              extra_compile_args=["-std=c99"]),

    Extension('sage.plot.plot3d.parametric_surface',
              sources = ['sage/plot/plot3d/parametric_surface.pyx']),

    Extension('sage.plot.plot3d.shapes',
              sources = ['sage/plot/plot3d/shapes.pyx']),

    Extension('sage.plot.plot3d.transform',
              sources = ['sage/plot/plot3d/transform.pyx']),

    ################################
    ##
    ## sage.quadratic_forms
    ##
    ################################

    Extension('sage.quadratic_forms.count_local_2',
              sources = ['sage/quadratic_forms/count_local_2.pyx']),

    Extension('sage.quadratic_forms.quadratic_form__evaluate',
              sources = ['sage/quadratic_forms/quadratic_form__evaluate.pyx']),


    Extension('sage.quadratic_forms.ternary',
              sources = ['sage/quadratic_forms/ternary.pyx']),

    ###############################
    ##
    ## sage.quivers
    ##
    ###############################

    Extension('sage.quivers.paths',
              sources = ['sage/quivers/paths.pyx']),

    ################################
    ##
    ## sage.repl
    ##
    ################################

    Extension('sage.repl.inputhook',
              sources = ['sage/repl/inputhook.pyx']),

    Extension('sage.repl.readline_extra_commands',
              sources = ['sage/repl/readline_extra_commands.pyx'],
              libraries = ['readline']),

    ################################
    ##
    ## sage.rings
    ##
    ################################

    Extension('sage.rings.sum_of_squares',
              sources = ['sage/rings/sum_of_squares.pyx'],
              libraries = ['m']),

    Extension('sage.rings.bernmm',
              sources = ['sage/rings/bernmm.pyx',
                         'sage/rings/bernmm/bern_modp.cpp',
                         'sage/rings/bernmm/bern_modp_util.cpp',
                         'sage/rings/bernmm/bern_rat.cpp'],
              libraries = ['ntl', 'pthread'],
              depends = ['sage/rings/bernmm/bern_modp.h',
                         'sage/rings/bernmm/bern_modp_util.h',
                         'sage/rings/bernmm/bern_rat.h'],
              language = 'c++',
              define_macros=[('USE_THREADS', '1'),
                             ('THREAD_STACK_SIZE', '4096')]),

    Extension('sage.rings.bernoulli_mod_p',
              sources = ['sage/rings/bernoulli_mod_p.pyx'],
              libraries=['ntl'],
              language = 'c++',
              include_dirs = ['sage/libs/ntl/']),

    OptionalExtension("sage.rings.complex_ball_acb",
                      ["sage/rings/complex_ball_acb.pyx"],
                      libraries=['arb', 'mpfi', 'mpfr'],
                      include_dirs=[SAGE_INC + '/flint'],
                      depends=flint_depends,
                      package='arb'),

    Extension('sage.rings.complex_double',
              sources = ['sage/rings/complex_double.pyx'],
              extra_compile_args=["-std=c99", "-D_XPG6"],
<<<<<<< HEAD
              libraries = ['gsl', 'pari', 'gmp', 'm'] + blas_libs),
=======
              libraries = (['m'])),
>>>>>>> c0e72178

    Extension('sage.rings.complex_interval',
              sources = ['sage/rings/complex_interval.pyx'],
              libraries = ['gmp', 'mpfi', 'mpfr']),

    Extension('sage.rings.complex_number',
              sources = ['sage/rings/complex_number.pyx'],
              libraries = ['gmp', 'mpfr']),

    Extension('sage.rings.integer',
              sources = ['sage/rings/integer.pyx'],
              libraries=['ntl', 'flint'],
              depends = flint_depends),

    Extension('sage.rings.integer_ring',
              sources = ['sage/rings/integer_ring.pyx'],
              libraries=['ntl']),

    Extension('sage.rings.factorint',
              sources = ['sage/rings/factorint.pyx']),

    Extension('sage.rings.fast_arith',
              sources = ['sage/rings/fast_arith.pyx']),

    Extension('sage.rings.fraction_field_element',
              sources = ['sage/rings/fraction_field_element.pyx']),

    Extension('sage.rings.fraction_field_FpT',
              sources = ['sage/rings/fraction_field_FpT.pyx'],
              libraries = ["flint", "gmp", "gmpxx", "ntl", "zn_poly"],
              language = 'c++',
              depends = flint_depends),

    Extension('sage.rings.laurent_series_ring_element',
              sources = ['sage/rings/laurent_series_ring_element.pyx']),

    Extension('sage.rings.morphism',
              sources = ['sage/rings/morphism.pyx']),

    Extension('sage.rings.complex_mpc',
              sources = ['sage/rings/complex_mpc.pyx'],
              libraries = ['gmp', 'mpc', 'mpfr']),

    Extension('sage.rings.noncommutative_ideals',
              sources = ['sage/rings/noncommutative_ideals.pyx']),

    Extension('sage.rings.power_series_mpoly',
              sources = ['sage/rings/power_series_mpoly.pyx']),

    Extension('sage.rings.power_series_poly',
              sources = ['sage/rings/power_series_poly.pyx']),

    Extension('sage.rings.power_series_ring_element',
              sources = ['sage/rings/power_series_ring_element.pyx']),

    Extension('sage.rings.rational',
              sources = ['sage/rings/rational.pyx'],
              libraries=['ntl']),

    Extension('sage.rings.real_double',
<<<<<<< HEAD
              sources = ['sage/rings/real_double.pyx'],
              libraries = ['gsl', 'gmp'] + blas_libs,
              define_macros=[('GSL_DISABLE_DEPRECATED','1')]),
=======
              sources = ['sage/rings/real_double.pyx']),
>>>>>>> c0e72178

    Extension('sage.rings.real_interval_absolute',
              sources = ['sage/rings/real_interval_absolute.pyx']),

    OptionalExtension("sage.rings.real_arb",
                      ["sage/rings/real_arb.pyx"],
                      libraries = ['arb', 'mpfi', 'mpfr'],
                      include_dirs = [SAGE_INC + '/flint'],
                      depends = flint_depends,
                      package = 'arb'),

    Extension('sage.rings.real_lazy',
              sources = ['sage/rings/real_lazy.pyx']),

    Extension('sage.rings.real_mpfi',
              sources = ['sage/rings/real_mpfi.pyx'],
              libraries = ['mpfi', 'mpfr']),

    Extension('sage.rings.real_mpfr',
              sources = ['sage/rings/real_mpfr.pyx'],
              libraries = ['mpfr']),

    Extension('sage.rings.finite_rings.residue_field',
              sources = ['sage/rings/finite_rings/residue_field.pyx']),

    Extension('sage.rings.ring',
              sources = ['sage/rings/ring.pyx']),

    ################################
    ##
    ## sage.rings.finite_rings
    ##
    ################################

    Extension('sage.rings.finite_rings.finite_field_base',
              sources = ['sage/rings/finite_rings/finite_field_base.pyx']),

    Extension('sage.rings.finite_rings.element_base',
              sources = ['sage/rings/finite_rings/element_base.pyx']),

    Extension('sage.rings.finite_rings.integer_mod',
              sources = ['sage/rings/finite_rings/integer_mod.pyx']),

    Extension('sage.rings.finite_rings.element_givaro',
              sources = ["sage/rings/finite_rings/element_givaro.pyx"],
              libraries = ['givaro', 'ntl', 'gmpxx', 'gmp', 'm'],
              language='c++',
              extra_compile_args = givaro_extra_compile_args),

    Extension('sage.rings.finite_rings.element_ntl_gf2e',
              sources = ['sage/rings/finite_rings/element_ntl_gf2e.pyx'],
              libraries = ['ntl'],
              language = 'c++'),

    Extension('sage.rings.finite_rings.element_pari_ffelt',
              sources = ['sage/rings/finite_rings/element_pari_ffelt.pyx']),

    Extension('sage.rings.finite_rings.hom_finite_field',
              sources = ["sage/rings/finite_rings/hom_finite_field.pyx"]),

    Extension('sage.rings.finite_rings.hom_prime_finite_field',
              sources = ["sage/rings/finite_rings/hom_prime_finite_field.pyx"]),

    Extension('sage.rings.finite_rings.hom_finite_field_givaro',
              sources = ["sage/rings/finite_rings/hom_finite_field_givaro.pyx"],
              # this order is needed to compile under windows.
              libraries = ['givaro', 'ntl', 'gmpxx', 'gmp', 'm'],
              language='c++',
              extra_compile_args = givaro_extra_compile_args),

    ################################
    ##
    ## sage.rings.function_field
    ##
    ################################

    Extension('sage.rings.function_field.function_field_element',
              sources = ['sage/rings/function_field/function_field_element.pyx']),

    ################################
    ##
    ## sage.rings.number_field
    ##
    ################################

    Extension('sage.rings.number_field.number_field_base',
              sources = ['sage/rings/number_field/number_field_base.pyx']),

    Extension('sage.rings.number_field.number_field_element',
              sources = ['sage/rings/number_field/number_field_element.pyx'],
              libraries=['ntl'],
              language = 'c++'),

    Extension('sage.rings.number_field.number_field_element_quadratic',
              sources = ['sage/rings/number_field/number_field_element_quadratic.pyx'],
              libraries=['ntl'],
              language = 'c++'),

    Extension('sage.rings.number_field.number_field_morphisms',
              sources = ['sage/rings/number_field/number_field_morphisms.pyx']),

    Extension('sage.rings.number_field.totallyreal',
              sources = ['sage/rings/number_field/totallyreal.pyx']),

    Extension('sage.rings.number_field.totallyreal_data',
              sources = ['sage/rings/number_field/totallyreal_data.pyx'],
              libraries = ['gmp']),

    ################################
    ##
    ## sage.rings.padics
    ##
    ################################

    Extension('sage.rings.padics.morphism',
              sources = ['sage/rings/padics/morphism.pyx']),

    Extension('sage.rings.padics.common_conversion',
              sources = ['sage/rings/padics/common_conversion.pyx']),

    Extension('sage.rings.padics.local_generic_element',
              sources = ['sage/rings/padics/local_generic_element.pyx']),

    Extension('sage.rings.padics.padic_capped_absolute_element',
              sources = ['sage/rings/padics/padic_capped_absolute_element.pyx']),

    Extension('sage.rings.padics.padic_capped_relative_element',
              sources = ['sage/rings/padics/padic_capped_relative_element.pyx']),

    Extension('sage.rings.padics.padic_ext_element',
              sources = ['sage/rings/padics/padic_ext_element.pyx'],
              libraries=['ntl', 'gmp', 'gmpxx', 'm'],
              language='c++'),

    Extension('sage.rings.padics.padic_fixed_mod_element',
              sources = ['sage/rings/padics/padic_fixed_mod_element.pyx']),

    Extension('sage.rings.padics.padic_generic_element',
              sources = ['sage/rings/padics/padic_generic_element.pyx']),

    Extension('sage.rings.padics.padic_printing',
              sources = ['sage/rings/padics/padic_printing.pyx'],
              libraries=['gmp', 'ntl', 'gmpxx', 'm'],
              language='c++'),

    Extension('sage.rings.padics.padic_ZZ_pX_CA_element',
              sources = ['sage/rings/padics/padic_ZZ_pX_CA_element.pyx'],
              libraries = ['ntl', 'gmp', 'gmpxx','m'],
              language='c++'),

    Extension('sage.rings.padics.padic_ZZ_pX_CR_element',
              sources = ['sage/rings/padics/padic_ZZ_pX_CR_element.pyx'],
              libraries=['ntl', 'gmp', 'gmpxx','m'],
              language='c++'),

    Extension('sage.rings.padics.padic_ZZ_pX_element',
              sources = ['sage/rings/padics/padic_ZZ_pX_element.pyx'],
              libraries=['ntl', 'gmp', 'gmpxx', 'm'],
              language='c++'),

    Extension('sage.rings.padics.padic_ZZ_pX_FM_element',
              sources = ['sage/rings/padics/padic_ZZ_pX_FM_element.pyx'],
              libraries=['ntl', 'gmp', 'gmpxx', 'm'],
              language='c++'),

    Extension('sage.rings.padics.pow_computer',
              sources = ['sage/rings/padics/pow_computer.pyx'],
              libraries = ["ntl", "gmp", "gmpxx", "m"],
              language='c++'),

    Extension('sage.rings.padics.pow_computer_ext',
              sources = ['sage/rings/padics/pow_computer_ext.pyx'],
              libraries = ["ntl", "gmp", "gmpxx", "m"],
              language='c++'),

    ################################
    ##
    ## sage.rings.polynomial
    ##
    ################################

    Extension('sage.rings.polynomial.cyclotomic',
              sources = ['sage/rings/polynomial/cyclotomic.pyx']),

    Extension('sage.rings.polynomial.laurent_polynomial',
              sources = ['sage/rings/polynomial/laurent_polynomial.pyx']),

    Extension('sage.rings.polynomial.multi_polynomial',
              sources = ['sage/rings/polynomial/multi_polynomial.pyx']),

    Extension('sage.rings.polynomial.multi_polynomial_ideal_libsingular',
              sources = ['sage/rings/polynomial/multi_polynomial_ideal_libsingular.pyx'],
              libraries = singular_libs,
              language="c++",
              include_dirs = singular_incs,
              depends = singular_depends),

    Extension('sage.rings.polynomial.plural',
              sources = ['sage/rings/polynomial/plural.pyx'],
              libraries = ['m', 'readline', 'singular', 'givaro', 'gmpxx', 'gmp'],
              language="c++",
              include_dirs = singular_incs,
              depends = [SAGE_INC + "/libsingular.h"],
              extra_compile_args = givaro_extra_compile_args),

    Extension('sage.rings.polynomial.multi_polynomial_libsingular',
              sources = ['sage/rings/polynomial/multi_polynomial_libsingular.pyx'],
              libraries = singular_libs,
              language="c++",
              include_dirs = singular_incs,
              depends = singular_depends),

    Extension('sage.rings.polynomial.multi_polynomial_ring_generic',
              sources = ['sage/rings/polynomial/multi_polynomial_ring_generic.pyx']),

    Extension('sage.rings.polynomial.polynomial_number_field',
              sources = ['sage/rings/polynomial/polynomial_number_field.pyx']),

    Extension('sage.rings.polynomial.polydict',
              sources = ['sage/rings/polynomial/polydict.pyx']),

    Extension('sage.rings.polynomial.polynomial_compiled',
               sources = ['sage/rings/polynomial/polynomial_compiled.pyx']),

    Extension('sage.rings.polynomial.polynomial_element',
              sources = ['sage/rings/polynomial/polynomial_element.pyx']),

    Extension('sage.rings.polynomial.polynomial_gf2x',
              sources = ['sage/rings/polynomial/polynomial_gf2x.pyx'],
              libraries = ['gmp', 'ntl'],
              extra_compile_args = m4ri_extra_compile_args,
              language = 'c++',
              depends = [SAGE_INC + '/m4ri/m4ri.h'],
              include_dirs = ['sage/libs/ntl/']),

    Extension('sage.rings.polynomial.polynomial_zz_pex',
              sources = ['sage/rings/polynomial/polynomial_zz_pex.pyx'],
              libraries = ['ntl'],
              language = 'c++',
              include_dirs = ['sage/libs/ntl/']),

    Extension('sage.rings.polynomial.polynomial_zmod_flint',
              sources = ['sage/rings/polynomial/polynomial_zmod_flint.pyx'],
              libraries = ["flint", "gmp", "gmpxx", "ntl", "zn_poly"],
              language = 'c++',
              depends = flint_depends),

    Extension('sage.rings.polynomial.polynomial_integer_dense_flint',
              sources = ['sage/rings/polynomial/polynomial_integer_dense_flint.pyx'],
              language = 'c++',
              libraries = ["flint", "ntl", "gmpxx", "gmp"],
              depends = flint_depends),

    Extension('sage.rings.polynomial.polynomial_integer_dense_ntl',
              sources = ['sage/rings/polynomial/polynomial_integer_dense_ntl.pyx'],
              libraries = ['ntl'],
              language = 'c++',
              include_dirs = ['sage/libs/ntl/']),

    Extension('sage.rings.polynomial.polynomial_rational_flint',
              sources = ['sage/rings/polynomial/polynomial_rational_flint.pyx'],
              libraries = ["flint", "ntl", "gmpxx", "gmp"],
              language = 'c++',
              depends = flint_depends),

    Extension('sage.rings.polynomial.polynomial_modn_dense_ntl',
              sources = ['sage/rings/polynomial/polynomial_modn_dense_ntl.pyx'],
              libraries = ['ntl'],
              language = 'c++',
              include_dirs = ['sage/libs/ntl/']),

    Extension('sage.rings.polynomial.polynomial_ring_homomorphism',
              sources = ['sage/rings/polynomial/polynomial_ring_homomorphism.pyx']),

    Extension('sage.rings.polynomial.pbori',
              sources = ['sage/rings/polynomial/pbori.pyx'],
              libraries=['polybori-' + polybori_major_version,
                         'polybori_groebner-' + polybori_major_version, 'm4ri', 'gd', 'png12'],
              depends = [SAGE_INC + "/polybori/" + hd + ".h" for hd in ["polybori", "config"] ] + \
                        [SAGE_INC + '/m4ri/m4ri.h'],
              extra_compile_args = polybori_extra_compile_args + m4ri_extra_compile_args,
              language = 'c++'),

    Extension('sage.rings.polynomial.polynomial_real_mpfr_dense',
              sources = ['sage/rings/polynomial/polynomial_real_mpfr_dense.pyx'],
              libraries = ['gmp', 'mpfr']),

    Extension('sage.rings.polynomial.real_roots',
              sources = ['sage/rings/polynomial/real_roots.pyx'],
              libraries=['mpfr']),

    Extension('sage.rings.polynomial.symmetric_reduction',
              sources = ['sage/rings/polynomial/symmetric_reduction.pyx']),

    ################################
    ##
    ## sage.rings.semirings
    ##
    ################################

    Extension('sage.rings.semirings.tropical_semiring',
              sources = ['sage/rings/semirings/tropical_semiring.pyx']),

    ################################
    ##
    ## sage.schemes
    ##
    ################################

    Extension('sage.schemes.elliptic_curves.descent_two_isogeny',
              sources = ['sage/schemes/elliptic_curves/descent_two_isogeny.pyx'],
              extra_compile_args=["-std=c99"],
              depends = [SAGE_INC + '/ratpoints.h',
                         SAGE_INC + '/gmp.h'] +
                         flint_depends,
              libraries = ['flint', 'ratpoints']),

    Extension('sage.schemes.elliptic_curves.period_lattice_region',
              sources = ['sage/schemes/elliptic_curves/period_lattice_region.pyx']),

    Extension('sage.schemes.hyperelliptic_curves.hypellfrob',
              sources = ['sage/schemes/hyperelliptic_curves/hypellfrob.pyx',
                         'sage/schemes/hyperelliptic_curves/hypellfrob/hypellfrob.cpp',
                         'sage/schemes/hyperelliptic_curves/hypellfrob/recurrences_ntl.cpp',
                         'sage/schemes/hyperelliptic_curves/hypellfrob/recurrences_zn_poly.cpp'],
              libraries = ['gmp', 'ntl', 'zn_poly'],
              depends = ['sage/schemes/hyperelliptic_curves/hypellfrob/hypellfrob.h',
                         'sage/schemes/hyperelliptic_curves/hypellfrob/recurrences_ntl.h',
                         'sage/schemes/hyperelliptic_curves/hypellfrob/recurrences_zn_poly.h'],
              language = 'c++',
              include_dirs = ['sage/libs/ntl/',
                              'sage/schemes/hyperelliptic_curves/hypellfrob/']),

    Extension('sage.schemes.toric.divisor_class',
              sources = ['sage/schemes/toric/divisor_class.pyx']),

    ################################
    ##
    ## sage.sets
    ##
    ################################

    Extension('sage.sets.disjoint_set',
              sources = ['sage/sets/disjoint_set.pyx'],
              libraries = ['flint'],
              extra_compile_args = ['-std=c99'],
              depends = flint_depends),

    Extension('sage.sets.recursively_enumerated_set',
              sources = ['sage/sets/recursively_enumerated_set.pyx']),

    ################################
    ##
    ## sage.stats
    ##
    ################################

    Extension('sage.stats.hmm.util',
              sources = ['sage/stats/hmm/util.pyx']),

    Extension('sage.stats.hmm.distributions',
              sources = ['sage/stats/hmm/distributions.pyx']),

    Extension('sage.stats.hmm.hmm',
              sources = ['sage/stats/hmm/hmm.pyx']),

    Extension('sage.stats.hmm.chmm',
              sources = ['sage/stats/hmm/chmm.pyx'],
              extra_compile_args=["-std=c99"]),

    Extension('sage.stats.intlist',
              sources = ['sage/stats/intlist.pyx']),

    Extension('sage.stats.distributions.discrete_gaussian_integer',
              sources = ['sage/stats/distributions/discrete_gaussian_integer.pyx', 'sage/stats/distributions/dgs_gauss_mp.c', 'sage/stats/distributions/dgs_gauss_dp.c', 'sage/stats/distributions/dgs_bern.c'],
              depends = ['sage/stats/distributions/dgs_gauss.h', 'sage/stats/distributions/dgs_bern.h', 'sage/stats/distributions/dgs_misc.h'],
              libraries = ['mpfr'],
              extra_compile_args=["-std=c99", "-D_XOPEN_SOURCE=600"],
          ),

    ################################
    ##
    ## sage.structure
    ##
    ################################

    # Compile this with -Os because it works around a bug with
    # GCC-4.7.3 + Cython 0.19 on Itanium, see Trac #14452. Moreover, it
    # actually results in faster code than -O3.
    Extension('sage.structure.element',
              sources = ['sage/structure/element.pyx'],
              extra_compile_args=["-Os"]),

    Extension('*', ['sage/structure/*.pyx']),

    ################################
    ##
    ## sage.symbolic
    ##
    ################################

    Extension('sage.symbolic.function',
              sources = ['sage/symbolic/function.pyx']),

    Extension('sage.symbolic.ring',
              sources = ['sage/symbolic/ring.pyx']),

    Extension('*', ['sage/symbolic/*.pyx']),

    ################################
    ##
    ## sage.tests
    ##
    ################################

    Extension('sage.tests.stl_vector',
              sources = ['sage/tests/stl_vector.pyx'],
              language = 'c++'),

    Extension('sage.tests.cython',
              sources = ['sage/tests/cython.pyx']),

    ################################
    ##
    ## sage.sat
    ##
    ################################

    OptionalExtension("sage.sat.solvers.cryptominisat.cryptominisat",
              ["sage/sat/solvers/cryptominisat/cryptominisat.pyx"],
              include_dirs = [SAGE_INC, SAGE_INC+"/cmsat"],
              language = "c++",
              libraries = ['cryptominisat', 'z'],
              package = 'cryptominisat'),

    OptionalExtension("sage.sat.solvers.cryptominisat.solverconf",
              ["sage/sat/solvers/cryptominisat/solverconf.pyx", "sage/sat/solvers/cryptominisat/solverconf_helper.cpp"],
              include_dirs = [SAGE_INC, SAGE_INC+"/cmsat"],
              language = "c++",
              libraries = ['cryptominisat', 'z'],
              package = 'cryptominisat'),

    Extension('sage.sat.solvers.satsolver',
              sources = ['sage/sat/solvers/satsolver.pyx']),

    ################################
    ##
    ## sage.schemes
    ##
    ################################

    Extension('sage.schemes.projective.projective_morphism_helper',
              sources = ['sage/schemes/projective/projective_morphism_helper.pyx']),
]

# Add auto-generated modules
import sage_setup.autogen.interpreters
ext_modules += sage_setup.autogen.interpreters.modules<|MERGE_RESOLUTION|>--- conflicted
+++ resolved
@@ -9,32 +9,9 @@
 ### BLAS setup
 #########################################################
 
-<<<<<<< HEAD
 f = open(os.path.join(SAGE_LOCAL, 'share/cblas_config'), 'r')
 blas_libs = f.readline().split()
 f.close()
-=======
-## Choose cblas library -- note -- make sure to update sage/misc/cython.py
-## if you change this!!
-if 'SAGE_BLAS' in os.environ:
-    BLAS=os.environ['SAGE_BLAS']
-    BLAS2=os.environ['SAGE_BLAS']
-elif os.path.exists('%s/lib/libatlas.so'%os.environ['SAGE_LOCAL']):
-    BLAS='cblas'
-    BLAS2='atlas'
-elif os.path.exists('/usr/lib/libcblas.dylib') or \
-     os.path.exists('/usr/lib/libcblas.so'):
-    BLAS='cblas'
-    BLAS2='cblas'
-elif os.path.exists('/usr/lib/libblas.dll.a'):
-    BLAS='gslcblas'
-    BLAS2='gslcblas'
-else:
-    # This is very slow  (?), but *guaranteed* to be available.
-    BLAS='gslcblas'
-    BLAS2='gslcblas'
-
->>>>>>> c0e72178
 
 #########################################################
 ### Commonly used definitions and aliases
@@ -47,8 +24,9 @@
 singular_incs = [SAGE_INC + '/singular', SAGE_INC + '/factory']
 
 aliases = dict(
-        GSL_LIBRARIES=['gsl', BLAS, BLAS2],
-        INTERRUPT_DEPENDS=glob("sage/ext/interrupt/*.h"),
+        BLAS_LIBRARIES = blas_libs,
+        GSL_LIBRARIES = ['gsl'] + blas_libs,
+        INTERRUPT_DEPENDS = glob("sage/ext/interrupt/*.h"),
         )
 
 #########################################################
@@ -101,9 +79,9 @@
     "m4rie", "m4ri",
     "zn_poly", "gap",
     "gd", "png12",
-    "m", "readline", "Lfunction",
-    BLAS, BLAS2,
-    "cryptominisat", "fplll", "z"]
+    "m", "readline", "Lfunction"]
+    blas_libs +
+    ["cryptominisat", "fplll", "z"]
 
 # Make a dict with library:order pairs, where the order are negative
 # integers sorted according to library_order_list. When sorting,
@@ -591,49 +569,7 @@
     ##
     ################################
 
-<<<<<<< HEAD
-    Extension('sage.gsl.callback',
-              sources = ['sage/gsl/callback.pyx'],
-              libraries = ['gsl'] + blas_libs,
-              define_macros=[('GSL_DISABLE_DEPRECATED','1')]),
-
-    Extension('sage.gsl.dwt',
-              sources = ['sage/gsl/dwt.pyx'],
-              libraries=['gsl'] + blas_libs,
-              define_macros=[('GSL_DISABLE_DEPRECATED','1')]),
-
-    Extension('sage.gsl.fft',
-              sources = ['sage/gsl/fft.pyx'],
-              libraries = ['gsl'] + blas_libs,
-              define_macros=[('GSL_DISABLE_DEPRECATED','1')]),
-
-    Extension('sage.gsl.gsl_array',
-              sources = ['sage/gsl/gsl_array.pyx'],
-              libraries=['gsl'] + blas_libs,
-              define_macros=[('GSL_DISABLE_DEPRECATED','1')]),
-
-    Extension('sage.gsl.integration',
-              sources = ['sage/gsl/integration.pyx'],
-              define_macros=[('GSL_DISABLE_DEPRECATED','1')],
-              libraries=['gsl'] + blas_libs),
-
-    Extension('sage.gsl.interpolation',
-              sources = ['sage/gsl/interpolation.pyx'],
-              libraries = ['gsl'] + blas_libs,
-              define_macros=[('GSL_DISABLE_DEPRECATED','1')]),
-
-    Extension('sage.gsl.ode',
-              sources = ['sage/gsl/ode.pyx'],
-              libraries=['gsl'] + blas_libs,
-              define_macros=[('GSL_DISABLE_DEPRECATED','1')]),
-
-    Extension('sage.gsl.probability_distribution',
-              sources = ['sage/gsl/probability_distribution.pyx'],
-              libraries=['gsl'] + blas_libs,
-              define_macros=[('GSL_DISABLE_DEPRECATED','1')]),
-=======
     Extension('*', ['sage/gsl/*.pyx']),
->>>>>>> c0e72178
 
     ################################
     ##
@@ -713,12 +649,10 @@
 
     Extension('sage.libs.linbox.linbox',
               sources = ['sage/libs/linbox/linbox.pyx'],
+              # For this to work on cygwin, linboxsage *must* be
+              # before ntl.
               libraries = ['linboxsage', 'ntl', 'iml', 'linbox',
-<<<<<<< HEAD
-                           'stdc++', 'givaro', 'mpfr', 'gmp', 'gmpxx', 'lapack'] + blas_libs,
-=======
-                           'givaro', 'mpfr', 'gmp', 'gmpxx', BLAS, BLAS2],
->>>>>>> c0e72178
+                           'givaro', 'mpfr', 'gmp', 'gmpxx'] + blas_libs,
               language = 'c++',
               extra_compile_args = givaro_extra_compile_args,
               depends = givaro_depends),
@@ -1032,12 +966,7 @@
               sources = ['sage/matrix/echelon_matrix.pyx']),
 
     Extension('sage.matrix.change_ring',
-<<<<<<< HEAD
-              sources = ['sage/matrix/change_ring.pyx'],
-              libraries=['gmp'] + blas_libs),
-=======
               sources = ['sage/matrix/change_ring.pyx']),
->>>>>>> c0e72178
 
     Extension('sage.matrix.matrix',
               sources = ['sage/matrix/matrix.pyx']),
@@ -1052,12 +981,7 @@
               sources = ['sage/matrix/matrix2.pyx']),
 
     Extension('sage.matrix.matrix_complex_double_dense',
-<<<<<<< HEAD
-              sources = ['sage/matrix/matrix_complex_double_dense.pyx'],
-              libraries = blas_libs),
-=======
               sources = ['sage/matrix/matrix_complex_double_dense.pyx']),
->>>>>>> c0e72178
 
     Extension('sage.matrix.matrix_cyclo_dense',
               sources = ['sage/matrix/matrix_cyclo_dense.pyx'],
@@ -1068,12 +992,7 @@
               sources = ['sage/matrix/matrix_dense.pyx']),
 
     Extension('sage.matrix.matrix_double_dense',
-<<<<<<< HEAD
-              sources = ['sage/matrix/matrix_double_dense.pyx'],
-              libraries = blas_libs),
-=======
               sources = ['sage/matrix/matrix_double_dense.pyx']),
->>>>>>> c0e72178
 
     Extension('sage.matrix.matrix_generic_dense',
               sources = ['sage/matrix/matrix_generic_dense.pyx']),
@@ -1084,11 +1003,7 @@
     Extension('sage.matrix.matrix_integer_dense',
               sources = ['sage/matrix/matrix_integer_dense.pyx'],
               extra_compile_args = ['-std=c99'] + m4ri_extra_compile_args,
-<<<<<<< HEAD
-              libraries = ['iml', 'pari', 'ntl', 'gmp', 'm', 'flint'] +blas_libs,
-=======
-              libraries = ['iml', 'ntl', 'gmp', 'm', 'flint', BLAS, BLAS2],
->>>>>>> c0e72178
+              libraries = ['iml', 'ntl', 'gmp', 'm', 'flint'] + blas_libs,
               depends = [SAGE_INC + '/m4ri/m4ri.h'] + flint_depends),
 
     Extension('sage.matrix.matrix_integer_sparse',
@@ -1110,21 +1025,13 @@
     Extension('sage.matrix.matrix_modn_dense_float',
               sources = ['sage/matrix/matrix_modn_dense_float.pyx'],
               language="c++",
-<<<<<<< HEAD
-              libraries = ['linbox', 'givaro', 'mpfr', 'gmpxx', 'gmp'] + blas_libs,
-=======
-              libraries = ['ntl', 'linbox', 'givaro', 'mpfr', 'gmpxx', 'gmp', BLAS, BLAS2],
->>>>>>> c0e72178
+              libraries = ['ntl', 'linbox', 'givaro', 'mpfr', 'gmpxx', 'gmp'] + blas_libs,
               extra_compile_args = ['-DDISABLE_COMMENTATOR'] + givaro_extra_compile_args),
 
     Extension('sage.matrix.matrix_modn_dense_double',
               sources = ['sage/matrix/matrix_modn_dense_double.pyx'],
               language="c++",
-<<<<<<< HEAD
-              libraries = ['linbox', 'givaro', 'mpfr', 'gmpxx', 'gmp'] + blas_libs,
-=======
-              libraries = ['ntl', 'linbox', 'givaro', 'mpfr', 'gmpxx', 'gmp', BLAS, BLAS2],
->>>>>>> c0e72178
+              libraries = ['ntl', 'linbox', 'givaro', 'mpfr', 'gmpxx', 'gmp'] + blas_libs,
               extra_compile_args = ["-D_XPG6", "-DDISABLE_COMMENTATOR"]
                     + m4ri_extra_compile_args + givaro_extra_compile_args),
 
@@ -1141,23 +1048,14 @@
     Extension('sage.matrix.matrix_rational_dense',
               sources = ['sage/matrix/matrix_rational_dense.pyx'],
               extra_compile_args = ["-std=c99", "-D_XPG6"] + m4ri_extra_compile_args,
-<<<<<<< HEAD
-              libraries = ['iml', 'pari', 'ntl', 'gmp', 'm', 'flint'] + blas_libs,
-=======
-              libraries = ['iml', 'ntl', 'm', 'flint', BLAS, BLAS2],
->>>>>>> c0e72178
+              libraries = ['iml', 'ntl', 'm', 'flint'] + blas_libs,
               depends = [SAGE_INC + '/m4ri/m4ri.h'] + flint_depends),
 
     Extension('sage.matrix.matrix_rational_sparse',
               sources = ['sage/matrix/matrix_rational_sparse.pyx']),
 
     Extension('sage.matrix.matrix_real_double_dense',
-<<<<<<< HEAD
-              sources = ['sage/matrix/matrix_real_double_dense.pyx'],
-              libraries = blas_libs),
-=======
               sources = ['sage/matrix/matrix_real_double_dense.pyx']),
->>>>>>> c0e72178
 
     Extension('sage.matrix.matrix_sparse',
               sources = ['sage/matrix/matrix_sparse.pyx']),
@@ -1294,19 +1192,10 @@
               sources = ['sage/modules/module.pyx']),
 
     Extension('sage.modules.vector_complex_double_dense',
-<<<<<<< HEAD
-              ['sage/modules/vector_complex_double_dense.pyx'],
-              libraries = blas_libs),
-
-    Extension('sage.modules.vector_double_dense',
-              ['sage/modules/vector_double_dense.pyx'],
-              libraries = blas_libs),
-=======
               ['sage/modules/vector_complex_double_dense.pyx']),
 
     Extension('sage.modules.vector_double_dense',
               ['sage/modules/vector_double_dense.pyx']),
->>>>>>> c0e72178
 
     Extension('sage.modules.vector_integer_dense',
               sources = ['sage/modules/vector_integer_dense.pyx']),
@@ -1325,16 +1214,7 @@
               sources = ['sage/modules/vector_rational_dense.pyx']),
 
     Extension('sage.modules.vector_real_double_dense',
-<<<<<<< HEAD
-              ['sage/modules/vector_real_double_dense.pyx'],
-              libraries = blas_libs),
-
-    # Extension('sage.modules.vector_rational_sparse',
-    #           sources = ['sage/modules/vector_rational_sparse.pyx'],
-    #           libraries = ['gmp']),
-=======
               ['sage/modules/vector_real_double_dense.pyx']),
->>>>>>> c0e72178
 
     ################################
     ##
@@ -1510,11 +1390,7 @@
     Extension('sage.rings.complex_double',
               sources = ['sage/rings/complex_double.pyx'],
               extra_compile_args=["-std=c99", "-D_XPG6"],
-<<<<<<< HEAD
-              libraries = ['gsl', 'pari', 'gmp', 'm'] + blas_libs),
-=======
               libraries = (['m'])),
->>>>>>> c0e72178
 
     Extension('sage.rings.complex_interval',
               sources = ['sage/rings/complex_interval.pyx'],
@@ -1575,13 +1451,7 @@
               libraries=['ntl']),
 
     Extension('sage.rings.real_double',
-<<<<<<< HEAD
-              sources = ['sage/rings/real_double.pyx'],
-              libraries = ['gsl', 'gmp'] + blas_libs,
-              define_macros=[('GSL_DISABLE_DEPRECATED','1')]),
-=======
               sources = ['sage/rings/real_double.pyx']),
->>>>>>> c0e72178
 
     Extension('sage.rings.real_interval_absolute',
               sources = ['sage/rings/real_interval_absolute.pyx']),
