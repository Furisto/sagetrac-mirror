# -*- coding: utf-8 -*-
r"""
Finite simplicial complexes

AUTHORS:

- John H. Palmieri (2009-04)

- D. Benjamin Antieau (2009-06): added is_connected, generated_subcomplex,
  remove_facet, and is_flag_complex methods;
  cached the output of the graph() method.

- Travis Scrimshaw (2012-08-17): Made :class:`SimplicialComplex` have an
  immutable option, and added ``__hash__()`` function which checks to make
  sure it is immutable. Made :meth:`SimplicialComplex.remove_face()` into a
  mutator. Deprecated the ``vertex_set`` parameter.

- Christian Stump (2011-06): implementation of is_cohen_macaulay

- Travis Scrimshaw (2013-02-16): Allowed :class:`SimplicialComplex` to make
  mutable copies.

- Simon King (2014-05-02): Let simplicial complexes be objects of the
  category of simplicial complexes.

This module implements the basic structure of finite simplicial
complexes. Given a set `V` of "vertices", a simplicial complex on `V`
is a collection `K` of subsets of `V` satisfying the condition that if
`S` is one of the subsets in `K`, then so is every subset of `S`.  The
subsets `S` are called the 'simplices' of `K`.

A simplicial complex `K` can be viewed as a purely combinatorial
object, as described above, but it also gives rise to a topological
space `|K|` (its *geometric realization*) as follows: first, the
points of `V` should be in general position in euclidean space.  Next,
if `\{v\}` is in `K`, then the vertex `v` is in `|K|`.  If `\{v, w\}`
is in `K`, then the line segment from `v` to `w` is in `|K|`. If `\{u,
v, w\}` is in `K`, then the triangle with vertices `u`, `v`, and `w`
is in `|K|`.  In general, `|K|` is the union of the convex hulls of
simplices of `K`.  Frequently, one abuses notation and uses `K` to
denote both the simplicial complex and the associated topological
space.

.. image:: ../../media/simplices.png

For any simplicial complex `K` and any commutative ring `R` there is
an associated chain complex, with differential of degree `-1`.  The
`n^{th}` term is the free `R`-module with basis given by the
`n`-simplices of `K`.  The differential is determined by its value on
any simplex: on the `n`-simplex with vertices `(v_0, v_1, ..., v_n)`,
the differential is the alternating sum with `i^{th}` summand `(-1)^i`
multiplied by the `(n-1)`-simplex obtained by omitting vertex `v_i`.

In the implementation here, the vertex set must be finite. To define a
simplicial complex, specify its vertex set: this should be a list,
tuple, or set, or it can be a non-negative integer `n`, in which case
the vertex set is `(0, ..., n)`.  Also specify the facets: the maximal
faces.

.. NOTE::

   The elements of the vertex set are not automatically contained in
   the simplicial complex: each one is only included if and only if it
   is a vertex of at least one of the specified facets.

.. NOTE::

   This class derives from
   :class:`~sage.homology.cell_complex.GenericCellComplex`, and so
   inherits its methods.  Some of those methods are not listed here;
   see the :mod:`Generic Cell Complex <sage.homology.cell_complex>`
   page instead.

EXAMPLES::

    sage: SimplicialComplex([[1], [3, 7]])
    Simplicial complex with vertex set (1, 3, 7) and facets {(3, 7), (1,)}
    sage: SimplicialComplex()   # the empty simplicial complex
    Simplicial complex with vertex set () and facets {()}
    sage: X = SimplicialComplex([[0,1], [1,2], [2,3], [3,0]])
    sage: X
    Simplicial complex with vertex set (0, 1, 2, 3) and facets {(1, 2), (2, 3), (0, 3), (0, 1)}
    sage: X.stanley_reisner_ring()
    Quotient of Multivariate Polynomial Ring in x0, x1, x2, x3 over Integer Ring by the ideal (x1*x3, x0*x2)
    sage: X.is_pure()
    True

Sage can perform a number of operations on simplicial complexes, such
as the join and the product, and it can also compute homology::

    sage: S = SimplicialComplex([[0,1], [1,2], [0,2]]) # circle
    sage: T = S.product(S)  # torus
    sage: T
    Simplicial complex with 9 vertices and 18 facets
    sage: T.homology()   # this computes reduced homology
    {0: 0, 1: Z x Z, 2: Z}
    sage: T.euler_characteristic()
    0

Sage knows about some basic combinatorial data associated to a
simplicial complex::

    sage: X = SimplicialComplex([[0,1], [1,2], [2,3], [0,3]])
    sage: X.f_vector()
    [1, 4, 4]
    sage: X.face_poset()
    Finite poset containing 8 elements
    sage: X.stanley_reisner_ring()
    Quotient of Multivariate Polynomial Ring in x0, x1, x2, x3 over Integer Ring by the ideal (x1*x3, x0*x2)

Mutability (see :trac:`12587`)::

    sage: S = SimplicialComplex([[1,4], [2,4]])
    sage: S.add_face([1,3])
    sage: S.remove_face([1,3]); S
    Simplicial complex with vertex set (1, 2, 3, 4) and facets {(2, 4), (1, 4), (3,)}
    sage: hash(S)
    Traceback (most recent call last):
    ...
    ValueError: This simplicial complex must be immutable. Call set_immutable().
    sage: S = SimplicialComplex([[1,4], [2,4]])
    sage: S.set_immutable()
    sage: S.add_face([1,3])
    Traceback (most recent call last):
    ...
    ValueError: This simplicial complex is not mutable
    sage: S.remove_face([1,3])
    Traceback (most recent call last):
    ...
    ValueError: This simplicial complex is not mutable
    sage: hash(S) == hash(S)
    True

    sage: S2 = SimplicialComplex([[1,4], [2,4]], is_mutable=False)
    sage: hash(S2) == hash(S)
    True

We can also make mutable copies of an immutable simplicial complex
(see :trac:`14142`)::

    sage: S = SimplicialComplex([[1,4], [2,4]])
    sage: S.set_immutable()
    sage: T = copy(S)
    sage: T.is_mutable()
    True
    sage: S == T
    True
"""
from __future__ import print_function

# possible future directions for SimplicialComplex:
#
#  make compatible with GAP (see http://linalg.org/gap.html)
#  compare to and make compatible with polymake
#  see Macaulay: http://www.math.uiuc.edu/Macaulay2/doc/Macaulay2-1.1/share/doc/Macaulay2/SimplicialComplexes/html/___Simplicial__Complex.html; compare performance and make compatible
#  should + have any meaning?
#  cohomology: compute cup products (and Massey products?)

from copy import copy
from sage.misc.lazy_import import lazy_import
from sage.misc.cachefunc import cached_method
from sage.homology.cell_complex import GenericCellComplex
from sage.structure.sage_object import SageObject
from sage.structure.parent import Parent
from sage.rings.integer import Integer
from sage.rings.polynomial.polynomial_ring_constructor import PolynomialRing
from sage.sets.set import Set
from sage.rings.integer_ring import ZZ
from sage.rings.rational_field import QQ
from sage.structure.category_object import normalize_names
from sage.misc.latex import latex
from sage.misc.misc import union
from sage.matrix.constructor import matrix
from sage.homology.chain_complex import ChainComplex
from sage.graphs.graph import Graph
from functools import reduce, total_ordering
from itertools import combinations
lazy_import('sage.categories.simplicial_complexes', 'SimplicialComplexes')
from sage.misc.cachefunc import cached_method
from sage.misc.decorators import rename_keyword

def lattice_paths(t1, t2, length=None):
    """
    Given lists (or tuples or ...) ``t1`` and ``t2``, think of them as
    labelings for vertices: ``t1`` labeling points on the x-axis,
    ``t2`` labeling points on the y-axis, both increasing.  Return the
    list of rectilinear paths along the grid defined by these points
    in the plane, starting from ``(t1[0], t2[0])``, ending at
    ``(t1[last], t2[last])``, and at each grid point, going either
    right or up.  See the examples.

    :param t1: labeling for vertices
    :param t2: labeling for vertices
    :param length: if not ``None``, then an integer, the length of the desired
        path.
    :type length: integer or ``None``; optional, default ``None``
    :type t1: tuple, list, other iterable
    :type t2: tuple, list, other iterable
    :return: list of lists of vertices making up the paths as described above
    :rtype: list of lists

    This is used when triangulating the product of simplices.  The
    optional argument ``length`` is used for `\Delta`-complexes, to
    specify all simplices in a product: in the triangulation of a
    product of two simplices, there is a `d`-simplex for every path of
    length `d+1` in the lattice.  The path must start at the bottom
    left and end at the upper right, and it must use at least one
    point in each row and in each column, so if ``length`` is too
    small, there will be no paths.

    EXAMPLES::

        sage: from sage.homology.simplicial_complex import lattice_paths
        sage: lattice_paths([0,1,2], [0,1,2])
        [[(0, 0), (0, 1), (0, 2), (1, 2), (2, 2)],
         [(0, 0), (0, 1), (1, 1), (1, 2), (2, 2)],
         [(0, 0), (1, 0), (1, 1), (1, 2), (2, 2)],
         [(0, 0), (0, 1), (1, 1), (2, 1), (2, 2)],
         [(0, 0), (1, 0), (1, 1), (2, 1), (2, 2)],
         [(0, 0), (1, 0), (2, 0), (2, 1), (2, 2)]]
        sage: lattice_paths(('a', 'b', 'c'), (0, 3, 5))
        [[('a', 0), ('a', 3), ('a', 5), ('b', 5), ('c', 5)],
         [('a', 0), ('a', 3), ('b', 3), ('b', 5), ('c', 5)],
         [('a', 0), ('b', 0), ('b', 3), ('b', 5), ('c', 5)],
         [('a', 0), ('a', 3), ('b', 3), ('c', 3), ('c', 5)],
         [('a', 0), ('b', 0), ('b', 3), ('c', 3), ('c', 5)],
         [('a', 0), ('b', 0), ('c', 0), ('c', 3), ('c', 5)]]
        sage: lattice_paths(range(3), range(3), length=2)
        []
        sage: lattice_paths(range(3), range(3), length=3)
        [[(0, 0), (1, 1), (2, 2)]]
        sage: lattice_paths(range(3), range(3), length=4)
        [[(0, 0), (1, 1), (1, 2), (2, 2)],
         [(0, 0), (0, 1), (1, 2), (2, 2)],
         [(0, 0), (1, 1), (2, 1), (2, 2)],
         [(0, 0), (1, 0), (2, 1), (2, 2)],
         [(0, 0), (0, 1), (1, 1), (2, 2)],
         [(0, 0), (1, 0), (1, 1), (2, 2)]]
    """
    if length is None:
        # 0 x n (or k x 0) rectangle:
        if len(t1) == 0 or len(t2) == 0:
            return [[]]
        # 1 x n (or k x 1) rectangle:
        elif len(t1) == 1:
            return [[(t1[0], w) for w in t2]]
        elif len(t2) == 1:
            return [[(v, t2[0]) for v in t1]]
        else:
            # recursive: paths in rectangle with either one fewer row
            # or column, plus the upper right corner
            return ([path + [(t1[-1], t2[-1])] for path
                     in lattice_paths(t1[:-1], t2)] +
                    [path + [(t1[-1], t2[-1])] for path
                     in lattice_paths(t1, t2[:-1])])
    else:
        if length > len(t1) + len(t2) - 1:
            return []
        # as above, except make sure that lengths are correct.  if
        # not, return an empty list.
        #
        # 0 x n (or k x 0) rectangle:
        elif len(t1) == 0 or len(t2) == 0:
            if length == 0:
                return [[]]
            else:
                return []
        # 1 x n (or k x 1) rectangle:
        elif len(t1) == 1:
            if length == len(t2):
                return [[(t1[0], w) for w in t2]]
            else:
                return []
        elif len(t2) == 1:
            if length == len(t1):
                return [[(v, t2[0]) for v in t1]]
            else:
                return []
        else:
            # recursive: paths of length one fewer in rectangle with
            # either one fewer row, one fewer column, or one fewer of
            # each, and then plus the upper right corner
            return ([path + [(t1[-1], t2[-1])] for path
                     in lattice_paths(t1[:-1], t2, length=length-1)] +
                    [path + [(t1[-1], t2[-1])] for path
                     in lattice_paths(t1, t2[:-1], length=length-1)] +
                    [path + [(t1[-1], t2[-1])] for path
                     in lattice_paths(t1[:-1], t2[:-1], length=length-1)])

def rename_vertex(n, keep, left = True):
    """
    Rename a vertex: the vertices from the list ``keep`` get
    relabeled 0, 1, 2, ..., in order.  Any other vertex (e.g. 4) gets
    renamed to by prepending an 'L' or an 'R' (thus to either 'L4' or
    'R4'), depending on whether the argument left is ``True`` or ``False``.

    :param n: a 'vertex': either an integer or a string
    :param keep: a list of three vertices
    :param left: if ``True``, rename for use in left factor
    :type left: boolean; optional, default ``True``

    This is used by the :meth:`~SimplicialComplex.connected_sum` method for
    simplicial complexes.

    EXAMPLES::

        sage: from sage.homology.simplicial_complex import rename_vertex
        sage: rename_vertex(6, [5, 6, 7])
        1
        sage: rename_vertex(3, [5, 6, 7, 8, 9])
        'L3'
        sage: rename_vertex(3, [5, 6, 7], left=False)
        'R3'
    """
    lookup = dict(zip(keep, range(len(keep))))
    try:
        return lookup[n]
    except KeyError:
        if left:
            return "L" + str(n)
        else:
            return "R" + str(n)

@total_ordering
class Simplex(SageObject):
    """
    Define a simplex.

    Topologically, a simplex is the convex hull of a collection of
    vertices in general position.  Combinatorially, it is defined just
    by specifying a set of vertices.  It is represented in Sage by the
    tuple of the vertices.

    :param X: set of vertices
    :type X: integer or list, tuple, or other iterable
    :return: simplex with those vertices

    ``X`` may be a non-negative integer `n`, in which case the
    simplicial complex will have `n+1` vertices `(0, 1, ..., n)`, or
    it may be anything which may be converted to a tuple, in which
    case the vertices will be that tuple.  In the second case, each
    vertex must be hashable, so it should be a number, a string, or a
    tuple, for instance, but not a list.

    .. WARNING::

       The vertices should be distinct, and no error checking is done
       to make sure this is the case.

    EXAMPLES::

        sage: Simplex(4)
        (0, 1, 2, 3, 4)
        sage: Simplex([3, 4, 1])
        (3, 4, 1)
        sage: X = Simplex((3, 'a', 'vertex')); X
        (3, 'a', 'vertex')
        sage: X == loads(dumps(X))
        True

    Vertices may be tuples but not lists::

        sage: Simplex([(1,2), (3,4)])
        ((1, 2), (3, 4))
        sage: Simplex([[1,2], [3,4]])
        Traceback (most recent call last):
        ...
        TypeError: unhashable type: 'list'
    """

    def __init__(self, X):
        """
        Define a simplex.  See :class:`Simplex` for full documentation.

        EXAMPLES::

            sage: Simplex(2)
            (0, 1, 2)
            sage: Simplex(('a', 'b', 'c'))
            ('a', 'b', 'c')
            sage: Simplex(-1)
            ()
            sage: Simplex(-3)
            Traceback (most recent call last):
            ...
            ValueError: the n-simplex is only defined if n > -2
        """
        try:
            N = int(X) + 1
            if N < 0:
                raise ValueError('the n-simplex is only defined if n > -2')
            self.__tuple = tuple(range(N))
        except TypeError:
            self.__tuple = tuple(X)
        self.__set = frozenset(self.__tuple)

    def tuple(self):
        """
        The tuple attached to this simplex.

        EXAMPLES::

            sage: Simplex(3).tuple()
            (0, 1, 2, 3)

        Although simplices are printed as if they were tuples, they
        are not the same type::

            sage: type(Simplex(3).tuple())
            <type 'tuple'>
            sage: type(Simplex(3))
            <class 'sage.homology.simplicial_complex.Simplex'>
        """
        return self.__tuple

    def set(self):
        """
        The frozenset attached to this simplex.

        EXAMPLES::

            sage: Simplex(3).set()
            frozenset({0, 1, 2, 3})
        """
        return self.__set

    def is_face(self, other):
        """
        Return ``True`` iff this simplex is a face of other.

        EXAMPLES::

            sage: Simplex(3).is_face(Simplex(5))
            True
            sage: Simplex(5).is_face(Simplex(2))
            False
            sage: Simplex(['a', 'b', 'c']).is_face(Simplex(8))
            False
        """
        return self.__set.issubset(other.__set)

    def __contains__(self, x):
        """
        Return ``True`` iff ``x`` is a vertex of this simplex.

        EXAMPLES::

            sage: 3 in Simplex(5)
            True
            sage: 3 in Simplex(2)
            False
        """
        return x in self.__set

    def __getitem__(self, n):
        """
        Return the `n`-th vertex in this simplex.

        EXAMPLES::

            sage: Simplex(5)[2]
            2
            sage: Simplex(['a', 'b', 'c'])[1]
            'b'
        """
        return self.__tuple[n]

    def __iter__(self):
        """
        Iterator for the vertices of this simplex.

        EXAMPLES::

            sage: [v**2 for v in Simplex(3)]
            [0, 1, 4, 9]
        """
        return iter(self.__tuple)

    def __add__(self, other):
        """
        Simplex obtained by concatenating the underlying tuples of the
        two arguments.

        :param other: another simplex

        EXAMPLES::

            sage: Simplex((1,2,3)) + Simplex((5,6))
            (1, 2, 3, 5, 6)
        """
        return Simplex(self.__tuple + other.__tuple)

    def face(self, n):
        """
        The `n`-th face of this simplex.

        :param n: an integer between 0 and the dimension of this simplex
        :type n: integer
        :return: the simplex obtained by removing the `n`-th vertex from this
            simplex

        EXAMPLES::

            sage: S = Simplex(4)
            sage: S.face(0)
            (1, 2, 3, 4)
            sage: S.face(3)
            (0, 1, 2, 4)
        """
        if n >= 0 and n <= self.dimension():
            return Simplex(self.__tuple[:n] + self.__tuple[n+1:])
        else:
            raise IndexError("{} does not have an nth face for n={}.".format(self, n))

    def faces(self):
        """
        The list of faces (of codimension 1) of this simplex.

        EXAMPLES::

            sage: S = Simplex(4)
            sage: S.faces()
            [(1, 2, 3, 4), (0, 2, 3, 4), (0, 1, 3, 4), (0, 1, 2, 4), (0, 1, 2, 3)]
            sage: len(Simplex(10).faces())
            11
        """
        return [self.face(i) for i in range(self.dimension()+1)]

    def dimension(self):
        """
        The dimension of this simplex.

        The dimension of a simplex is the number of vertices minus 1.

        EXAMPLES::

            sage: Simplex(5).dimension() == 5
            True
            sage: Simplex(5).face(1).dimension()
            4
        """
        return len(self.__tuple) - 1

    def is_empty(self):
        """
        Return ``True`` iff this simplex is the empty simplex.

        EXAMPLES::

            sage: [Simplex(n).is_empty() for n in range(-1,4)]
            [True, False, False, False, False]
        """
        return self.dimension() < 0

    def join(self, right, rename_vertices=True):
        """
        The join of this simplex with another one.

        The join of two simplices `[v_0, ..., v_k]` and `[w_0, ...,
        w_n]` is the simplex `[v_0, ..., v_k, w_0, ..., w_n]`.

        :param right: the other simplex (the right-hand factor)

        :param rename_vertices: If this is ``True``, the vertices in the
            join will be renamed by this formula: vertex "v" in the
            left-hand factor --> vertex "Lv" in the join, vertex "w"
            in the right-hand factor --> vertex "Rw" in the join.  If
            this is false, this tries to construct the join without
            renaming the vertices; this may cause problems if the two
            factors have any vertices with names in common.

        :type rename_vertices: boolean; optional, default ``True``

        EXAMPLES::

            sage: Simplex(2).join(Simplex(3))
            ('L0', 'L1', 'L2', 'R0', 'R1', 'R2', 'R3')
            sage: Simplex(['a', 'b']).join(Simplex(['x', 'y', 'z']))
            ('La', 'Lb', 'Rx', 'Ry', 'Rz')
            sage: Simplex(['a', 'b']).join(Simplex(['x', 'y', 'z']), rename_vertices=False)
            ('a', 'b', 'x', 'y', 'z')
        """
        if rename_vertices:
            vertex_set = (["L" + str(v) for v in self]
                          + ["R" + str(w) for w in right])
        else:
            vertex_set = self.__tuple + right.__tuple
        return Simplex(vertex_set)

    def product(self, other, rename_vertices=True):
        r"""
        The product of this simplex with another one, as a list of simplices.

        :param other: the other simplex

        :param rename_vertices: If this is ``False``, then the vertices in
            the product are the set of ordered pairs `(v,w)` where `v`
            is a vertex in the left-hand factor (``self``) and `w` is
            a vertex in the right-hand factor (``other``). If this is
            ``True``, then the vertices are renamed as "LvRw" (e.g., the
            vertex (1,2) would become "L1R2").  This is useful if you
            want to define the Stanley-Reisner ring of the complex:
            vertex names like (0,1) are not suitable for that, while
            vertex names like "L0R1" are.

        :type rename_vertices: boolean; optional, default ``True``

        Algorithm: see Hatcher, p. 277-278 [Hat]_ (who in turn refers to
        Eilenberg-Steenrod, p. 68): given ``S = Simplex(m)`` and
        ``T = Simplex(n)``, then `S \times T` can be
        triangulated as follows: for each path `f` from `(0,0)` to
        `(m,n)` along the integer grid in the plane, going up or right
        at each lattice point, associate an `(m+n)`-simplex with
        vertices `v_0`, `v_1`, ..., where `v_k` is the `k^{th}` vertex
        in the path `f`.

        Note that there are `m+n` choose `n` such paths.  Note also
        that each vertex in the product is a pair of vertices `(v,w)`
        where `v` is a vertex in the left-hand factor and `w`
        is a vertex in the right-hand factor.

        .. NOTE::

           This produces a list of simplices -- not a :class:`Simplex`, not
           a :class:`SimplicialComplex`.

        EXAMPLES::

            sage: len(Simplex(2).product(Simplex(2)))
            6
            sage: Simplex(1).product(Simplex(1))
            [('L0R0', 'L0R1', 'L1R1'), ('L0R0', 'L1R0', 'L1R1')]
            sage: Simplex(1).product(Simplex(1), rename_vertices=False)
            [((0, 0), (0, 1), (1, 1)), ((0, 0), (1, 0), (1, 1))]
        """
        if not rename_vertices:
            return [Simplex(x) for x in lattice_paths(self.tuple(), other.tuple())]

        answer = []
        for x in lattice_paths(self.tuple(), other.tuple()):
            new = tuple(["L" + str(v) + "R" + str(w) for (v, w) in x])
            answer.append(Simplex(new))
        return answer

    def alexander_whitney(self, dim):
        r"""
        Subdivide this simplex into a pair of simplices.

        If this simplex has vertices `v_0`, `v_1`, ..., `v_n`, then
        subdivide it into simplices `(v_0, v_1, ..., v_{dim})` and
        `(v_{dim}, v_{dim + 1}, ..., v_n)`.

        INPUT:

        - ``dim`` -- integer between 0 and one more than the
          dimension of this simplex

        OUTPUT:

        - a list containing just the triple ``(1, left, right)``,
          where ``left`` and ``right`` are the two simplices described
          above.

        This method allows one to construct a coproduct from the
        `p+q`-chains to the tensor product of the `p`-chains and the
        `q`-chains. The number 1 (a Sage integer) is the coefficient
        of ``left tensor right`` in this coproduct. (The corresponding
        formula is more complicated for the cubes that make up a
        cubical complex, and the output format is intended to be
        consistent for both cubes and simplices.)

        Calling this method ``alexander_whitney`` is an abuse of
        notation, since the actual Alexander-Whitney map goes from
        `C(X \times Y) \to C(X) \otimes C(Y)`, where `C(-)` denotes
        the chain complex of singular chains, but this subdivision of
        simplices is at the heart of it.

        EXAMPLES::

            sage: s = Simplex((0,1,3,4))
            sage: s.alexander_whitney(0)
            [(1, (0,), (0, 1, 3, 4))]
            sage: s.alexander_whitney(2)
            [(1, (0, 1, 3), (3, 4))]
        """
        return [(ZZ.one(), Simplex(self.tuple()[:dim+1]),
                 Simplex(self.tuple()[dim:]))]

    def __eq__(self, other):
        """
        Return ``True`` iff this simplex is the same as ``other``: that
        is, if the vertices of the two are the same, even with a
        different ordering

        :param other: the other simplex

        EXAMPLES::

            sage: Simplex([0,1,2]) == Simplex([0,2,1])
            True
            sage: Simplex([0,1,2]) == Simplex(['a','b','c'])
            False
            sage: Simplex([1]) < Simplex([2])
            True
            sage: Simplex([1]) > Simplex([2])
            False
        """
        if not isinstance(other, Simplex):
            return False
        return set(self) == set(other)

    def __ne__(self, other):
        """
        Return ``True`` iff this simplex is not equal to ``other``.

        :param other: the other simplex

        EXAMPLES::

            sage: Simplex([0,1,2]) != Simplex([0,2,1])
            False
            sage: Simplex([0,1,2]) != Simplex(['a','b','c'])
            True
        """
        return not self == other

    def __lt__(self, other):
        """
        Return ``True`` iff the sorted tuple for this simplex is less than
        that for ``other``.

        :param other: the other simplex

        EXAMPLES::

            sage: Simplex([1]) < Simplex([2])
            True
            sage: Simplex([2,3]) < Simplex([1])
            False
            sage: Simplex([0,1,2]) < Simplex([0,2,1])
            False

        Test ``@total_ordering`` by testing other comparisons::

            sage: Simplex([0,1,2]) <= Simplex([0,2,1])
            True
            sage: Simplex([1]) <= Simplex([2])
            True
            sage: Simplex([2]) <= Simplex([1])
            False
            sage: Simplex([0,1,2]) > Simplex([0,2,1])
            False
            sage: Simplex([1]) > Simplex([2])
            False
            sage: Simplex([2]) > Simplex([1])
            True
            sage: Simplex([0,1,2]) > Simplex([0,2,1])
            False
            sage: Simplex([0,1,2]) >= Simplex([0,2,1])
            True
            sage: Simplex([1]) >= Simplex([2])
            False
            sage: Simplex([2]) >= Simplex([1])
            True
        """
        if not isinstance(other, Simplex):
            return False
        return sorted(tuple(set(self))) < sorted(tuple(set(other)))

    def __hash__(self):
        """
        Hash value for this simplex.  This computes the hash value of
        the Python frozenset of the underlying tuple, since this is
        what's important when testing equality.

        EXAMPLES::

            sage: Simplex([1,2,0]).__hash__() == Simplex(2).__hash__()
            True
            sage: Simplex([1,2,0,1,1,2]).__hash__() == Simplex(2).__hash__()
            True
        """
        return hash(self.__set)

    def _repr_(self):
        """
        Print representation.

        EXAMPLES::

            sage: S = Simplex(5)
            sage: S._repr_()
            '(0, 1, 2, 3, 4, 5)'
        """
        return repr(self.__tuple)

    def _latex_(self):
        r"""
        LaTeX representation.

        EXAMPLES::

            sage: Simplex(3)._latex_()
            \left(0,
            1,
            2,
            3\right)
        """
        return latex(self.__tuple)

class SimplicialComplex(Parent, GenericCellComplex):
    r"""
    Define a simplicial complex.

    :param maximal_faces: set of maximal faces
    :param from_characteristic_function: see below
    :param maximality_check: see below
    :type maximality_check: boolean; optional, default ``True``
    :param sort_facets: see below
    :type sort_facets: boolean; optional, default ``True``
    :param name_check: see below
    :type name_check: boolean; optional, default ``False``
    :param is_mutable: Set to ``False`` to make this immutable
    :type is_mutable: boolean; optional, default ``True``
    :return: a simplicial complex

    ``maximal_faces`` should be a list or tuple or set (indeed,
    anything which may be converted to a set) whose elements are lists
    (or tuples, etc.) of vertices.  Maximal faces are also known as
    'facets'.

    Alternatively, the maximal faces can be defined from a monotome boolean
    function on the subsets of a set `X`. While defining ``maximal_faces=None``,
    you can thus set ``from_characteristic_function=(f,X)`` where ``X`` is the
    set of points and ``f`` a boolean monotone hereditary function that accepts
    a list of elements from ``X`` as input (see
    :func:`~sage.combinat.subsets_hereditary.subsets_with_hereditary_property`
    for more information).

    If ``maximality_check`` is ``True``, check that each maximal face is,
    in fact, maximal. In this case, when producing the internal
    representation of the simplicial complex, omit those that are not.
    It is highly recommended that this be ``True``; various methods for
    this class may fail if faces which are claimed to be maximal are
    in fact not.

    If ``sort_facets`` is ``True``, sort the vertices in each facet.  If
    the vertices in different facets are not ordered compatibly (e.g.,
    if you have facets ``(1, 3, 5)`` and ``(5, 3, 8)``), then homology
    calculations may have unpredictable results.

    If ``name_check`` is ``True``, check the names of the vertices to see
    if they can be easily converted to generators of a polynomial ring
    -- use this if you plan to use the Stanley-Reisner ring for the
    simplicial complex.

    EXAMPLES::

        sage: SimplicialComplex([[1,2], [1,4]])
        Simplicial complex with vertex set (1, 2, 4) and facets {(1, 2), (1, 4)}
        sage: SimplicialComplex([[0,2], [0,3], [0]])
        Simplicial complex with vertex set (0, 2, 3) and facets {(0, 2), (0, 3)}
        sage: SimplicialComplex([[0,2], [0,3], [0]], maximality_check=False)
        Simplicial complex with vertex set (0, 2, 3) and facets {(0, 2), (0, 3), (0,)}
        sage: S = SimplicialComplex((('a', 'b'), ['a', 'c'], ('b', 'c')))
        sage: S
        Simplicial complex with vertex set ('a', 'b', 'c') and facets {('b', 'c'), ('a', 'c'), ('a', 'b')}

    Finally, if there is only one argument and it is a
    simplicial complex, return that complex.  If it is an object with
    a built-in conversion to simplicial complexes (via a
    ``_simplicial_`` method), then the resulting simplicial complex is
    returned::

        sage: S = SimplicialComplex([[0,2], [0,3], [0,6]])
        sage: SimplicialComplex(S) == S
        True
        sage: Tc = cubical_complexes.Torus(); Tc
        Cubical complex with 16 vertices and 64 cubes
        sage: Ts = SimplicialComplex(Tc); Ts
        Simplicial complex with 16 vertices and 32 facets
        sage: Ts.homology()
        {0: 0, 1: Z x Z, 2: Z}

    From a characteristic monotone boolean function, e.g. the simplicial complex
    of all subsets `S\subseteq \{0,1,2,3,4\}` such that `sum(S)\leq 4`::

        sage: SimplicialComplex(from_characteristic_function=(lambda x:sum(x)<=4, range(5)))
        Simplicial complex with vertex set (0, 1, 2, 3, 4) and facets {(0, 4), (0, 1, 2), (0, 1, 3)}

    or e.g. the simplicial complex of all 168 hyperovals of the projective plane of order 4::

        sage: l = designs.ProjectiveGeometryDesign(2,1,GF(4,name='a'))
        sage: f = lambda S: not any(len(set(S).intersection(x))>2 for x in l)
        sage: SimplicialComplex(from_characteristic_function=(f, l.ground_set()))
        Simplicial complex with 21 vertices and 168 facets

    TESTS:

    Check that we can make mutable copies (see :trac:`14142`)::

        sage: S = SimplicialComplex([[0,2], [0,3]], is_mutable=False)
        sage: S.is_mutable()
        False
        sage: C = copy(S)
        sage: C.is_mutable()
        True
        sage: SimplicialComplex(S, is_mutable=True).is_mutable()
        True
        sage: SimplicialComplex(S, is_immutable=False).is_mutable()
        True

    .. WARNING::

        Simplicial complexes are not proper parents as they do
        not possess element classes. In particular, parents are assumed
        to be hashable (and hence immutable) by the coercion framework.
        However this is close enough to being a parent with elements
        being the faces of ``self`` that we currently allow this abuse.
    """

    def __init__(self,
                 maximal_faces=None,
                 from_characteristic_function=None,
                 maximality_check=True,
                 sort_facets=True,
                 name_check=False,
                 is_mutable=True,
                 is_immutable=False):
        """
        Define a simplicial complex.  See ``SimplicialComplex`` for more
        documentation.

        EXAMPLES::

            sage: SimplicialComplex([[0,2], [0,3], [0]])
            Simplicial complex with vertex set (0, 2, 3) and facets {(0, 2), (0, 3)}
            sage: SimplicialComplex((('a', 'b'), ('a', 'c'), ('b', 'c')))
            Simplicial complex with vertex set ('a', 'b', 'c') and facets {('b', 'c'), ('a', 'c'), ('a', 'b')}

        TESTS::

            sage: S = SimplicialComplex([[1,4], [2,4]])
            sage: S2 = SimplicialComplex([[1,4], [2,4]], is_mutable=False)
            sage: S == S2
            True
            sage: S3 = SimplicialComplex(maximal_faces=[[1,4], [2,4]])
            sage: S == S3
            True

        Test that we have fixed a problem revealed in :trac:`20718`;
        see also :trac:`20720`::

            sage: SimplicialComplex([2], sort_facets=False)
            Simplicial complex with vertex set (0, 1, 2) and facets {(0, 1, 2)}

            sage: S = SimplicialComplex((('a', 'b'), ('a', 'c'), ('b', 'c')))
            sage: S == loads(dumps(S))
            True

            sage: TestSuite(S).run()
            sage: TestSuite(S3).run()
        """
        if (maximal_faces is not None and
            from_characteristic_function is not None):
            raise ValueError("maximal_faces and from_characteristic_function cannot be both defined")
        Parent.__init__(self, category=SimplicialComplexes().Finite())

        C = None
        vertex_set = ()
        if from_characteristic_function is not None:
            from sage.combinat.subsets_hereditary import subsets_with_hereditary_property
            f, X = from_characteristic_function
            maximal_faces = subsets_with_hereditary_property(f, X)

        if maximal_faces is None:
            maximal_faces = []
        elif isinstance(maximal_faces, SimplicialComplex):
            C = maximal_faces
        else:
            try:
                C = maximal_faces._simplicial_()
            except AttributeError:
                if not isinstance(maximal_faces, (list, tuple, Simplex)):
                    # Convert it into a list (in case it is an iterable)
                    maximal_faces = list(maximal_faces)
                if maximal_faces:
                    vertex_set = reduce(union, maximal_faces)
        if C is not None:
            self._vertex_set = copy(C.vertices())
            self._facets = list(C.facets())
            self._faces = copy(C._faces)
            self._gen_dict = copy(C._gen_dict)
            self._complex = copy(C._complex)
            self.__contractible = copy(C.__contractible)
            self.__enlarged = copy(C.__enlarged)
            self._graph = copy(C._graph)
            self._is_mutable = True
            self._sorted = False
            return

        try:  # vertex_set is an iterable
            if sort_facets:
                vertices = tuple(sorted(vertex_set))
            else:
                vertices = tuple(vertex_set)
        except TypeError:  # vertex_set is an integer
            vertices = tuple(range(vertex_set+1))
        gen_dict = {}
        for v in vertices:
            if name_check:
                try:
                    if int(v) < 0:
                        raise ValueError("The vertex %s does not have an appropriate name."%v)
                except ValueError:  # v is not an integer
                    try:
                        normalize_names(1, v)
                    except ValueError:
                        raise ValueError("The vertex %s does not have an appropriate name."%v)
            # build dictionary of generator names
            try:
                gen_dict[v] = 'x%s'%int(v)
            except Exception:
                gen_dict[v] = v
        # build set of facets
        good_faces = []
        maximal_simplices = [Simplex(f) for f in maximal_faces]

        if maximality_check: # Sorting is useful to filter maximal faces
            maximal_simplices.sort(key=lambda x: x.dimension(), reverse=True)
        for face in maximal_simplices:
            # check whether each given face is actually maximal
            if (maximality_check and
                any(face.is_face(other) for other in good_faces)):
                continue
            if sort_facets:
                face = Simplex(sorted(face.tuple()))
            good_faces.append(face)

        # if no maximal faces, add the empty face as a facet
        if len(maximal_simplices) == 0:
            good_faces.append(Simplex(-1))
        # now record the attributes for self
        # self._vertex_set: the tuple formed by the vertices
        self._vertex_set = vertices
        # self._facets: list of facets
        self._facets = good_faces
        # self._sorted: True if the vertex set should be sorted. This
        # gets used by the add_faces method.
        self._sorted = sort_facets
        # self._faces: dictionary of dictionaries of faces.  The main
        # dictionary is keyed by subcomplexes, and each value is a
        # dictionary keyed by dimension.  This should be empty until
        # needed -- that is, until the faces method is called
        self._faces = {}
        # self._gen_dict: dictionary of names for the polynomial
        # generators of the Stanley-Reisner ring
        self._gen_dict = gen_dict
        # self._complex: dictionary indexed by dimension d, subcomplex,
        # etc.: differential from dim d to dim d-1 in the associated
        # chain complex.  thus to get the differential in the cochain
        # complex from dim d-1 to dim d, take the transpose of this
        # one.
        self._complex = {}
        # self.__contractible: if not None, a contractible subcomplex
        # of self, as found by the _contractible_subcomplex method.
        self.__contractible = None
        # self.__enlarged: dictionary of enlarged subcomplexes,
        # indexed by subcomplexes.  For use in the _enlarge_subcomplex
        # method.
        self.__enlarged = {}
        # initialize self._graph to None.
        self._graph = None

        # Handle mutability keywords
        self._is_mutable = True
        if not is_mutable or is_immutable:
            self.set_immutable()

    def __hash__(self):
        """
        Compute the hash value of ``self``.

        If this simplicial complex is immutable, it computes the hash value
        based upon the facets. Otherwise it raises a ``ValueError``.

        EXAMPLES::

            sage: S = SimplicialComplex([[1,4], [2,4]])
            sage: hash(S)
            Traceback (most recent call last):
            ...
            ValueError: This simplicial complex must be immutable. Call set_immutable().
            sage: S.set_immutable()
            sage: hash(S) == hash(S)
            True
            sage: S2 = SimplicialComplex([[1,4], [2,4]], is_mutable=False)
            sage: S == S2
            True
            sage: hash(S) == hash(S2)
            True
        """
        if self._is_mutable:
            raise ValueError("This simplicial complex must be immutable. Call set_immutable().")
        return hash(self._facets)

    def __eq__(self, right):
        """
        Two simplicial complexes are equal iff their vertex sets are
        equal and their sets of facets are equal.

        EXAMPLES::

            sage: SimplicialComplex([[1,2], [2,3], [4]]) == SimplicialComplex([[4], [2,3], [3], [2,1]])
            True
            sage: X = SimplicialComplex()
            sage: X.add_face([1,3])
            sage: X == SimplicialComplex([[1,3]])
            True
        """
        return isinstance(right, SimplicialComplex) and set(self._facets) == set(right._facets)

    def __ne__(self, right):
        """
        Return ``True`` if ``self`` and ``right`` are not equal.

        EXAMPLES::

            sage: SimplicialComplex([[1,2], [2,3], [4]]) != SimplicialComplex([[4], [2,3], [3], [2,1]])
            False
            sage: X = SimplicialComplex()
            sage: X.add_face([1,3])
            sage: X != SimplicialComplex([[1,3]])
            False
        """
        return not self.__eq__(right)

    def __copy__(self):
        """
        Return a mutable copy of ``self``.

        EXAMPLES::

            sage: S = SimplicialComplex([[0,2], [0,3]], is_mutable=False)
            sage: S.is_mutable()
            False
            sage: C = copy(S)
            sage: C.is_mutable()
            True
            sage: C == S
            True
            sage: S.is_mutable()
            False
            sage: T = copy(C)
            sage: T == C
            True
        """
        return SimplicialComplex(self, is_mutable=True)

    def vertices(self):
        """
        The vertex set, as a tuple, of this simplicial complex.

        EXAMPLES::

            sage: S = SimplicialComplex([[i] for i in range(16)] + [[0,1], [1,2]])
            sage: S
            Simplicial complex with 16 vertices and 15 facets
            sage: S.vertices()
            (0, 1, 2, 3, 4, 5, 6, 7, 8, 9, 10, 11, 12, 13, 14, 15)
        """
        return self._vertex_set

    def _an_element_(self):
        """
        The first facet of this complex.

        EXAMPLES::

            sage: SimplicialComplex()._an_element_()
            ()
            sage: simplicial_complexes.Sphere(3)._an_element_()
            (1, 2, 3, 4)
        """
        return self.facets()[0]

    def __contains__(self, x):
        """
        True if ``x`` is a simplex which is contained in this complex.

        EXAMPLES::

            sage: K = SimplicialComplex([(0,1,2), (0,2,3)])
            sage: Simplex((0,2)) in K
            True
            sage: Simplex((1,3)) in K
            False
            sage: 0 in K  # not a simplex
            False
        """
        if not isinstance(x, Simplex):
            return False
        dim = x.dimension()
        return x in self.faces()[dim]

    def __call__(self, simplex):
        """
        If ``simplex`` is a simplex in this complex, return it.
        Otherwise, raise a ``ValueError``.

        EXAMPLE::

            sage: K = SimplicialComplex([(0,1,2), (0,2,3)])
            sage: K(Simplex((1,2)))
            (1, 2)
            sage: K(Simplex((0,1,3)))
            Traceback (most recent call last):
            ...
            ValueError: the simplex is not in this complex
        """
        if simplex not in self:
            raise ValueError('the simplex is not in this complex')
        return simplex

    def maximal_faces(self):
        """
        The maximal faces (a.k.a. facets) of this simplicial complex.

        This just returns the set of facets used in defining the
        simplicial complex, so if the simplicial complex was defined
        with no maximality checking, none is done here, either.

        EXAMPLES::

            sage: Y = SimplicialComplex([[0,2], [1,4]])
            sage: Y.maximal_faces()
            {(1, 4), (0, 2)}

        ``facets`` is a synonym for ``maximal_faces``::

            sage: S = SimplicialComplex([[0,1], [0,1,2]])
            sage: S.facets()
            {(0, 1, 2)}
        """
        return Set(self._facets)

    facets = maximal_faces

    def faces(self, subcomplex=None):
        """
        The faces of this simplicial complex, in the form of a
        dictionary of sets keyed by dimension.  If the optional
        argument ``subcomplex`` is present, then return only the
        faces which are *not* in the subcomplex.

        :param subcomplex: a subcomplex of this simplicial complex.
            Return faces which are not in this subcomplex.

        :type subcomplex: optional, default ``None``

        EXAMPLES::

            sage: Y = SimplicialComplex([[1,2], [1,4]])
            sage: Y.faces()
            {-1: {()}, 0: {(1,), (2,), (4,)}, 1: {(1, 2), (1, 4)}}
            sage: L = SimplicialComplex([[1,2]])
            sage: Y.faces(subcomplex=L)
            {-1: set(), 0: {(4,)}, 1: {(1, 4)}}
        """
        # Make the subcomplex immutable if it is not
        if subcomplex is not None and subcomplex._is_mutable:
            subcomplex = SimplicialComplex(subcomplex._facets, maximality_check=False,
                                           sort_facets=False, is_mutable=False)

        if subcomplex not in self._faces:
            # Faces is the dictionary of faces in self but not in
            # subcomplex, indexed by dimension
            Faces = {}
            # sub_facets is the dictionary of facets in the subcomplex
            sub_facets = {}
            dimension = max([face.dimension() for face in self._facets])
            for i in range(-1, dimension+1):
                Faces[i] = set([])
                sub_facets[i] = set([])
            for f in self._facets:
                dim = f.dimension()
                Faces[dim].add(f)
            if subcomplex is not None:
                for g in subcomplex._facets:
                    dim = g.dimension()
                    Faces[dim].discard(g)
                    sub_facets[dim].add(g)
            # bad_faces is the set of faces in the subcomplex in the
            # current dimension
            bad_faces = sub_facets[dimension]
            for dim in range(dimension, -1, -1):
                # bad_bdries = boundaries of bad_faces: things to be
                # discarded in dim-1
                bad_bdries = sub_facets[dim-1]
                for f in bad_faces:
                    bad_bdries.update(f.faces())
                for f in Faces[dim]:
                    Faces[dim-1].update(set(f.faces()).difference(bad_bdries))
                bad_faces = bad_bdries
            self._faces[subcomplex] = Faces
        return self._faces[subcomplex]

    def face_iterator(self, increasing=True):
        """
        An iterator for the faces in this simplicial complex.

        INPUT:

        - ``increasing`` -- (optional, default ``True``) if ``True``, return
          faces in increasing order of dimension, thus starting with
          the empty face. Otherwise it returns faces in decreasing order of
          dimension.

        EXAMPLES::

            sage: S1 = simplicial_complexes.Sphere(1)
            sage: [f for f in S1.face_iterator()]
            [(), (2,), (0,), (1,), (1, 2), (0, 2), (0, 1)]
        """
        Fs = self.faces()
        dim_index = xrange(-1, self.dimension()+1)
        if not increasing:
            dim_index = reversed(dim_index)
        for i in dim_index:
            for F in Fs[i]:
                yield F

    cells = faces

    def n_faces(self, n, subcomplex=None):
        """
        The set of simplices of dimension ``n`` of this simplicial complex.
        If the optional argument ``subcomplex`` is present, then
        return the ``n``-dimensional faces which are *not* in the
        subcomplex.

        :param n: non-negative integer
        :param subcomplex: a subcomplex of this simplicial complex.
           Return ``n``-dimensional faces which are not in this
           subcomplex.
        :type subcomplex: optional, default ``None``

        .. NOTE::

            This method is not used elsewhere in Sage. The current
            usage: if order doesn't matter, for example to test
            membership, use :meth:`faces`. If the order of the cells
            matters, use :meth:`n_cells`.

        EXAMPLES::

            sage: S = Set(range(1,5))
            sage: Z = SimplicialComplex(S.subsets())
            sage: Z
            Simplicial complex with vertex set (1, 2, 3, 4) and facets {(1, 2, 3, 4)}
            sage: Z.n_faces(2)
            {(1, 2, 3), (1, 2, 4), (1, 3, 4), (2, 3, 4)}
            sage: K = SimplicialComplex([[1,2,3], [2,3,4]])
            sage: Z.n_faces(2, subcomplex=K)
            {(1, 2, 4), (1, 3, 4)}
        """
        if n in self.faces(subcomplex):
            return self.faces(subcomplex)[n]
        else:
            return set([])

    def n_cells(self, n, subcomplex=None, sort=None):
        """
        List of cells of dimension ``n`` of this cell complex.

        If the optional argument ``subcomplex`` is present, then
        return the ``n``-dimensional faces which are *not* in the
        subcomplex. Sort the list if the argument ``sort`` is
        ``True``. If ``sort`` is ``None`` (the default), then sort
        depending on the value of the ``sort_facets`` parameter (from
        the initialization of the simplicial complex).

        .. NOTE::

            This list is sorted to provide reliable indexing for the
            rows and columns of the matrices of differentials in the
            associateed chain complex.

        EXAMPLES::

            sage: S = Set(range(1,5))
            sage: Z = SimplicialComplex(S.subsets())
            sage: Z
            Simplicial complex with vertex set (1, 2, 3, 4) and facets {(1, 2, 3, 4)}
            sage: Z.n_cells(2)
            [(1, 2, 3), (1, 2, 4), (1, 3, 4), (2, 3, 4)]
            sage: K = SimplicialComplex([[1,2,3], [2,3,4]])
            sage: Z.n_cells(2, subcomplex=K)
            [(1, 2, 4), (1, 3, 4)]
            sage: S = SimplicialComplex([[complex(i), complex(1)]], sort_facets=False)
            sage: S.n_cells(0)
            [(1j,), ((1+0j),)]
        """
        if sort is None:
            sort = self._sorted
        if sort:
            return sorted(GenericCellComplex.n_cells(self, n, subcomplex))
        else:
            return GenericCellComplex.n_cells(self, n, subcomplex)

    def is_pure(self):
        """
        Return ``True`` iff this simplicial complex is pure.

        A simplicial complex is pure if and only if all of its maximal faces
        have the same dimension.

        .. WARNING::

           This may give the wrong answer if the simplicial complex
           was constructed with ``maximality_check`` set to ``False``.

        EXAMPLES::

            sage: U = SimplicialComplex([[1,2], [1, 3, 4]])
            sage: U.is_pure()
            False
            sage: X = SimplicialComplex([[0,1], [0,2], [1,2]])
            sage: X.is_pure()
            True

        Demonstration of the warning::

            sage: S = SimplicialComplex([[0,1], [0]], maximality_check=False)
            sage: S.is_pure()
            False
        """
        dims = [face.dimension() for face in self._facets]
        return max(dims) == min(dims)

    def h_vector(self):
        r"""
        The `h`-vector of this simplicial complex.

        If the complex has dimension `d` and `(f_{-1}, f_0, f_1, ...,
        f_d)` is its `f`-vector (with `f_{-1} = 1`, representing the
        empty simplex), then the `h`-vector `(h_0, h_1, ..., h_d,
        h_{d+1})` is defined by

        .. MATH::

           \sum_{i=0}^{d+1} h_i x^{d+1-i} = \sum_{i=0}^{d+1} f_{i-1} (x-1)^{d+1-i}.

        Alternatively,

        .. MATH::

           h_j = \sum_{i=-1}^{j-1} (-1)^{j-i-1} \binom{d-i}{j-i-1} f_i.

        EXAMPLES:

        The `f`- and `h`-vectors of the boundary of an octahedron are
        computed in Wikipedia's page on simplicial complexes,
        http://en.wikipedia.org/wiki/Simplicial_complex::

            sage: square = SimplicialComplex([[0,1], [1,2], [2,3], [0,3]])
            sage: S0 = SimplicialComplex([[0], [1]])
            sage: octa = square.join(S0) # boundary of an octahedron
            sage: octa.f_vector()
            [1, 6, 12, 8]
            sage: octa.h_vector()
            [1, 3, 3, 1]
        """
        from sage.arith.all import binomial
        d = self.dimension()
        f = self.f_vector()  # indexed starting at 0, since it's a Python list
        h = []
        for j in range(0, d+2):
            s = 0
            for i in range(-1, j):
                s += (-1)**(j-i-1) * binomial(d-i, j-i-1) * f[i+1]
            h.append(s)
        return h

    def g_vector(self):
        r"""
        The `g`-vector of this simplicial complex.

        If the `h`-vector of the complex is `(h_0, h_1, ..., h_d,
        h_{d+1})` -- see :meth:`h_vector` -- then its `g`-vector
        `(g_0, g_1, ..., g_{[(d+1)/2]})` is defined by `g_0 = 1` and
        `g_i = h_i - h_{i-1}` for `i > 0`.

        EXAMPLES::

            sage: S3 = simplicial_complexes.Sphere(3).barycentric_subdivision()
            sage: S3.f_vector()
            [1, 30, 150, 240, 120]
            sage: S3.h_vector()
            [1, 26, 66, 26, 1]
            sage: S3.g_vector()
            [1, 25, 40]
        """
        from sage.functions.other import floor
        d = self.dimension()
        h = self.h_vector()
        g = [1]
        for i in range(1, floor((d+1)/2) + 1):
            g.append(h[i] - h[i-1])
        return g

    def face(self, simplex, i):
        """
        The `i`-th face of ``simplex`` in this simplicial complex

        INPUT:

        - ``simplex`` -- a simplex in this simplicial complex
        - ``i`` -- integer

        EXAMPLES::

            sage: S = SimplicialComplex([[0,1,4], [0,1,2]])
            sage: S.face(Simplex((0,2)), 0)
            (2,)

            sage: S.face(Simplex((0,3)), 0)
            Traceback (most recent call last):
            ...
            ValueError: this simplex is not in this simplicial complex
        """
        if not simplex in self.faces()[simplex.dimension()]:
            raise ValueError('this simplex is not in this simplicial complex')
        return simplex.face(i)

    def f_triangle(self):
        r"""
        Compute the `f`-triangle of ``self``.

        The `f`-triangle is given by `f_{i,j}` being the number of
        faces `F` of size `j` such that `i = \max_{G \subseteq F} |G|`.

        EXAMPLES::

            sage: X = SimplicialComplex([[1,2,3], [3,4,5], [1,4], [1,5], [2,4], [2,5]])
            sage: X.f_triangle()  ## this complex is not pure
            [[0],
             [0, 0],
             [0, 0, 4],
             [1, 5, 6, 2]]

        A complex is pure if and only if the last row is nonzero::

            sage: X = SimplicialComplex([[1,2,3], [3,4,5], [1,4,5]])
            sage: X.f_triangle()
            [[0], [0, 0], [0, 0, 0], [1, 5, 8, 3]]
        """
        ret = [[0]*(i+1) for i in range(self.dimension() + 2)]
        facets = [set(F) for F in self.facets()]
        faces = self.faces()
        for d in faces:
            for f in faces[d]:
                f = set(f)
                L = [len(F) for F in facets if f.issubset(F)]
                i = max(L)
                ret[i][len(f)] += 1
        return ret

    def h_triangle(self):
        r"""
        Compute the `h`-triangle of ``self``.

        The `h`-triangle of a simplicial complex `\Delta` is given by

        .. MATH::

            h_{i,j} = \sum_{k=0}^j (-1)^{j-k} \binom{i-k}{j-k} f_{i,k},

        where `f_{i,k}` is the `f`-triangle of `\Delta`.

        EXAMPLES::

            sage: X = SimplicialComplex([[1,2,3], [3,4,5], [1,4], [1,5], [2,4], [2,5]])
            sage: X.h_triangle()
            [[0],
             [0, 0],
             [0, 0, 4],
             [1, 2, -1, 0]]
        """
        from sage.arith.all import binomial
        ret = [[0]*(i+1) for i in range(self.dimension() + 2)]
        f = self.f_triangle()
        for i,row in enumerate(ret):
            for j in range(i+1):
                row[j] = sum((-1)**(j-k) * binomial(i-k, j-k) * f[i][k]
                             for k in range(j+1))
        return ret

    def flip_graph(self):
        """
        If ``self`` is pure, then it returns the the flip graph of ``self``,
        otherwise, it returns ``None``.

        The flip graph of a pure simplicial complex is the (undirected) graph
        with vertices being the facets, such that two facets are joined by
        an edge if they meet in a codimension `1` face.

        The flip graph is used to detect if ``self`` is a pseudomanifold.

        EXAMPLES::

            sage: S0 = simplicial_complexes.Sphere(0)
            sage: G = S0.flip_graph()
            sage: G.vertices(); G.edges(labels=False)
            [(0,), (1,)]
            [((0,), (1,))]

            sage: G = (S0.wedge(S0)).flip_graph()
            sage: G.vertices(); G.edges(labels=False)
            [(0,), ('L1',), ('R1',)]
            [((0,), ('L1',)), ((0,), ('R1',)), (('L1',), ('R1',))]

            sage: S1 = simplicial_complexes.Sphere(1)
            sage: S2 = simplicial_complexes.Sphere(2)
            sage: G = (S1.wedge(S1)).flip_graph()
            sage: G.vertices(); G.edges(labels=False)
            [(0, 'L1'), (0, 'L2'), (0, 'R1'), (0, 'R2'), ('L1', 'L2'), ('R1', 'R2')]
            [((0, 'L1'), (0, 'L2')),
             ((0, 'L1'), (0, 'R1')),
             ((0, 'L1'), (0, 'R2')),
             ((0, 'L1'), ('L1', 'L2')),
             ((0, 'L2'), (0, 'R1')),
             ((0, 'L2'), (0, 'R2')),
             ((0, 'L2'), ('L1', 'L2')),
             ((0, 'R1'), (0, 'R2')),
             ((0, 'R1'), ('R1', 'R2')),
             ((0, 'R2'), ('R1', 'R2'))]

            sage: (S1.wedge(S2)).flip_graph() is None
            True

            sage: G = S2.flip_graph()
            sage: G.vertices(); G.edges(labels=False)
            [(0, 1, 2), (0, 1, 3), (0, 2, 3), (1, 2, 3)]
            [((0, 1, 2), (0, 1, 3)),
             ((0, 1, 2), (0, 2, 3)),
             ((0, 1, 2), (1, 2, 3)),
             ((0, 1, 3), (0, 2, 3)),
             ((0, 1, 3), (1, 2, 3)),
             ((0, 2, 3), (1, 2, 3))]

            sage: T = simplicial_complexes.Torus()
            sage: G = T.suspension(4).flip_graph()
            sage: len(G.vertices()); len(G.edges(labels=False))
            46
            161
        """
        from collections import defaultdict
        if not self.is_pure():
            return None
        d = self.dimension()
        Fs = self.facets()
        flipG = Graph()
        flipG.add_vertices(Fs)
        edges = defaultdict(list)
        # go through all codim 1 faces to build the edge
        for F in Fs:
            F_tuple = sorted(F._Simplex__set)
            for i in range(d+1):
                coF = tuple(F_tuple[:i]+F_tuple[i+1:])
                if coF in edges:
                    for G in edges[coF]:
                        flipG.add_edge((F, G))
                edges[coF].append(F)
        return flipG

    def is_pseudomanifold(self):
        """
        Return True if self is a pseudomanifold.

        A pseudomanifold is a simplicial complex with the following properties:

        - it is pure of some dimension `d` (all of its facets are `d`-dimensional)
        - every `(d-1)`-dimensional simplex is the face of exactly two facets
        - for every two facets `S` and `T`, there is a sequence of
          facets

          .. math::

            S = f_0, f_1, ..., f_n = T

          such that for each `i`, `f_i` and `f_{i-1}` intersect in a
          `(d-1)`-simplex.

        By convention, `S^0` is the only 0-dimensional pseudomanifold.

        EXAMPLES::

            sage: S0 = simplicial_complexes.Sphere(0)
            sage: S0.is_pseudomanifold()
            True
            sage: (S0.wedge(S0)).is_pseudomanifold()
            False
            sage: S1 = simplicial_complexes.Sphere(1)
            sage: S2 = simplicial_complexes.Sphere(2)
            sage: (S1.wedge(S1)).is_pseudomanifold()
            False
            sage: (S1.wedge(S2)).is_pseudomanifold()
            False
            sage: S2.is_pseudomanifold()
            True
            sage: T = simplicial_complexes.Torus()
            sage: T.suspension(4).is_pseudomanifold()
            True
        """
        if not self.is_pure():
            return False
        d = self.dimension()
        if d == 0:
            return len(self.facets()) == 2
        F = self.facets()
        X = self.faces()[d-1]
        # is each (d-1)-simplex is the face of exactly two facets?
        for s in X:
            if len([a for a in [s.is_face(f) for f in F] if a]) != 2:
                return False
        # construct a graph with one vertex for each facet, one edge
        # when two facets intersect in a (d-1)-simplex, and see
        # whether that graph is connected.
        V = [f.set() for f in self.facets()]
        E = (lambda a, b: len(a.intersection(b)) == d)
        g = Graph([V, E])
        return g.is_connected()

    def product(self, right, rename_vertices=True, is_mutable=True):
        """
        The product of this simplicial complex with another one.

        :param right: the other simplicial complex (the right-hand
           factor)

        :param rename_vertices: If this is False, then the vertices in
           the product are the set of ordered pairs `(v,w)` where `v`
           is a vertex in ``self`` and `w` is a vertex in
           ``right``. If this is ``True``, then the vertices are renamed
           as "LvRw" (e.g., the vertex (1,2) would become "L1R2").
           This is useful if you want to define the Stanley-Reisner
           ring of the complex: vertex names like (0,1) are not
           suitable for that, while vertex names like "L0R1" are.

        :type rename_vertices: boolean; optional, default ``True``

        :param is_mutable: Determines if the output is mutable
        :type is_mutable: boolean; optional, default ``True``

        The vertices in the product will be the set of ordered pairs
        `(v,w)` where `v` is a vertex in self and `w` is a vertex in
        right.

        .. WARNING::

           If ``X`` and ``Y`` are simplicial complexes, then ``X*Y``
           returns their join, not their product.

        EXAMPLES::

            sage: S = SimplicialComplex([[0,1], [1,2], [0,2]]) # circle
            sage: K = SimplicialComplex([[0,1]])   # edge
            sage: S.product(K).vertices()  # cylinder
            ('L0R0', 'L0R1', 'L1R0', 'L1R1', 'L2R0', 'L2R1')
            sage: S.product(K, rename_vertices=False).vertices()
            ((0, 0), (0, 1), (1, 0), (1, 1), (2, 0), (2, 1))
            sage: T = S.product(S)  # torus
            sage: T
            Simplicial complex with 9 vertices and 18 facets
            sage: T.homology()
            {0: 0, 1: Z x Z, 2: Z}

        These can get large pretty quickly::

            sage: T = simplicial_complexes.Torus(); T
            Minimal triangulation of the torus
            sage: K = simplicial_complexes.KleinBottle(); K
            Minimal triangulation of the Klein bottle
            sage: T.product(K)      # long time: 5 or 6 seconds
            Simplicial complex with 56 vertices and 1344 facets
        """
        facets = []
        for f in self._facets:
            for g in right._facets:
                facets.extend(f.product(g, rename_vertices))
        return SimplicialComplex(facets, is_mutable=is_mutable)

    def join(self, right, rename_vertices=True, is_mutable=True):
        """
        The join of this simplicial complex with another one.

        The join of two simplicial complexes `S` and `T` is the
        simplicial complex `S*T` with simplices of the form `[v_0,
        ..., v_k, w_0, ..., w_n]` for all simplices `[v_0, ..., v_k]` in
        `S` and `[w_0, ..., w_n]` in `T`.

        :param right: the other simplicial complex (the right-hand factor)

        :param rename_vertices: If this is True, the vertices in the
           join will be renamed by the formula: vertex "v" in the
           left-hand factor --> vertex "Lv" in the join, vertex "w" in
           the right-hand factor --> vertex "Rw" in the join.  If this
           is false, this tries to construct the join without renaming
           the vertices; this will cause problems if the two factors
           have any vertices with names in common.

        :type rename_vertices: boolean; optional, default ``True``

        :param is_mutable: Determines if the output is mutable
        :type is_mutable: boolean; optional, default ``True``

        EXAMPLES::

            sage: S = SimplicialComplex([[0], [1]])
            sage: T = SimplicialComplex([[2], [3]])
            sage: S.join(T)
            Simplicial complex with vertex set ('L0', 'L1', 'R2', 'R3') and 4 facets
            sage: S.join(T, rename_vertices=False)
            Simplicial complex with vertex set (0, 1, 2, 3) and facets {(1, 3), (1, 2), (0, 2), (0, 3)}

        The notation '*' may be used, as well::

            sage: S * S
            Simplicial complex with vertex set ('L0', 'L1', 'R0', 'R1') and 4 facets
            sage: S * S * S * S * S * S * S * S
            Simplicial complex with 16 vertices and 256 facets
        """
        facets = []
        for f in self._facets:
            for g in right._facets:
                facets.append(f.join(g, rename_vertices))
        return SimplicialComplex(facets, is_mutable=is_mutable)

    # Use * to mean 'join':
    __mul__ = join

    def cone(self, is_mutable=True):
        """
        The cone on this simplicial complex.

        :param is_mutable: Determines if the output is mutable
        :type is_mutable: boolean; optional, default ``True``

        The cone is the simplicial complex formed by adding a new
        vertex `C` and simplices of the form `[C, v_0, ..., v_k]` for
        every simplex `[v_0, ..., v_k]` in the original simplicial
        complex.  That is, the cone is the join of the original
        complex with a one-point simplicial complex.

        EXAMPLES::

            sage: S = SimplicialComplex([[0], [1]])
            sage: S.cone()
            Simplicial complex with vertex set ('L0', 'L1', 'R0') and facets {('L0', 'R0'), ('L1', 'R0')}
        """
        return self.join(SimplicialComplex([["0"]], is_mutable=is_mutable),
                         rename_vertices = True)

    def suspension(self, n=1, is_mutable=True):
        r"""
        The suspension of this simplicial complex.

        :param n: positive integer -- suspend this many times.

        :type n: optional, default 1

        :param is_mutable: Determines if the output is mutable
        :type is_mutable: boolean; optional, default ``True``

        The suspension is the simplicial complex formed by adding two
        new vertices `S_0` and `S_1` and simplices of the form `[S_0,
        v_0, ..., v_k]` and `[S_1, v_0, ..., v_k]` for every simplex
        `[v_0, ..., v_k]` in the original simplicial complex.  That
        is, the suspension is the join of the original complex with a
        two-point simplicial complex.

        If the simplicial complex `M` happens to be a pseudomanifold
        (see :meth:`is_pseudomanifold`), then this instead constructs
        Datta's one-point suspension (see p. 434 in the cited
        article): choose a vertex `u` in `M` and choose a new vertex
        `w` to add.  Denote the join of simplices by "`*`".  The
        facets in the one-point suspension are of the two forms

        - `u * \alpha` where `\alpha` is a facet of `M` not containing
          `u`

        - `w * \beta` where `\beta` is any facet of `M`.

        REFERENCES:

        - Basudeb Datta, "Minimal triangulations of manifolds",
          J. Indian Inst. Sci. 87 (2007), no. 4, 429-449.

        EXAMPLES::

            sage: S0 = SimplicialComplex([[0], [1]])
            sage: S0.suspension() == simplicial_complexes.Sphere(1)
            True
            sage: S3 = S0.suspension(3)  # the 3-sphere
            sage: S3.homology()
            {0: 0, 1: 0, 2: 0, 3: Z}

        For pseudomanifolds, the complex constructed here will be
        smaller than that obtained by taking the join with the
        0-sphere: the join adds two vertices, while this construction
        only adds one. ::

            sage: T = simplicial_complexes.Torus()
            sage: T.join(S0).vertices()      # 9 vertices
            ('L0', 'L1', 'L2', 'L3', 'L4', 'L5', 'L6', 'R0', 'R1')
            sage: T.suspension().vertices()  # 8 vertices
            (0, 1, 2, 3, 4, 5, 6, 7)
        """
        if n < 0:
            raise ValueError("n must be non-negative.")
        if n == 0:
            return self
        if n == 1:
            if self.is_pseudomanifold():
                # Use one-point compactification of Datta. The
                # construction is a bit slower, but the resulting
                # complex is smaller.
                V = self.vertices()
                u = V[0]
                w = 0
                while w in V:
                    w += 1
                w = Simplex([w])
                new_facets = []
                for f in self.facets():
                    if u not in f:
                        new_facets.append(f.join(Simplex([u]), rename_vertices=False))
                    new_facets.append(f.join(w, rename_vertices=False))
                return SimplicialComplex(new_facets)
            else:
                return self.join(SimplicialComplex([["0"], ["1"]], is_mutable=is_mutable),
                                 rename_vertices = True)
        return self.suspension(1, is_mutable).suspension(int(n-1), is_mutable)

    def disjoint_union(self, right, rename_vertices=True, is_mutable=True):
        """
        The disjoint union of this simplicial complex with another one.

        :param right: the other simplicial complex (the right-hand factor)

        :param rename_vertices: If this is True, the vertices in the
           disjoint union will be renamed by the formula: vertex "v"
           in the left-hand factor --> vertex "Lv" in the disjoint
           union, vertex "w" in the right-hand factor --> vertex "Rw"
           in the disjoint union.  If this is false, this tries to
           construct the disjoint union without renaming the vertices;
           this will cause problems if the two factors have any
           vertices with names in common.

        :type rename_vertices: boolean; optional, default True

        EXAMPLES::

            sage: S1 = simplicial_complexes.Sphere(1)
            sage: S2 = simplicial_complexes.Sphere(2)
            sage: S1.disjoint_union(S2).homology()
            {0: Z, 1: Z, 2: Z}
        """
        facets = []
        for f in self._facets:
            facets.append(tuple(["L" + str(v) for v in f]))
        for f in right._facets:
            facets.append(tuple(["R" + str(v) for v in f]))
        return SimplicialComplex(facets, is_mutable=is_mutable)

    def wedge(self, right, rename_vertices=True, is_mutable=True):
        """
        The wedge (one-point union) of this simplicial complex with
        another one.

        :param right: the other simplicial complex (the right-hand factor)

        :param rename_vertices: If this is ``True``, the vertices in the
           wedge will be renamed by the formula: first vertex in each
           are glued together and called "0".  Otherwise, each vertex
           "v" in the left-hand factor --> vertex "Lv" in the wedge,
           vertex "w" in the right-hand factor --> vertex "Rw" in the
           wedge.  If this is ``False``, this tries to construct the wedge
           without renaming the vertices; this will cause problems if
           the two factors have any vertices with names in common.

        :type rename_vertices: boolean; optional, default ``True``

        :param is_mutable: Determines if the output is mutable
        :type is_mutable: boolean; optional, default ``True``

        .. NOTE::

            This operation is not well-defined if ``self`` or
            ``other`` is not path-connected.

        EXAMPLES::

            sage: S1 = simplicial_complexes.Sphere(1)
            sage: S2 = simplicial_complexes.Sphere(2)
            sage: S1.wedge(S2).homology()
            {0: 0, 1: Z, 2: Z}
        """
        left_vertices = list(self.vertices())
        left_0 = left_vertices.pop(0)
        right_vertices = list(right.vertices())
        right_0 = right_vertices.pop(0)
        left_dict = {left_0: 0}
        right_dict = {right_0: 0}
        if rename_vertices:
            facets = []
            for v in left_vertices:
                left_dict[v] = "L" + str(v)
            for v in right_vertices:
                right_dict[v] = "R" + str(v)

            for f in self._facets:
                facets.append(tuple([left_dict[v] for v in f]))
            for f in right._facets:
                facets.append(tuple([right_dict[v] for v in f]))
        else:
            facets = self._facets + right._facets
        return SimplicialComplex(facets, is_mutable=is_mutable)

    @rename_keyword(deprecation=20723, check_diffs='check')
    def chain_complex(self, subcomplex=None, augmented=False,
                      verbose=False, check=False, dimensions=None,
                      base_ring=ZZ, cochain=False):
        """
        The chain complex associated to this simplicial complex.

        :param dimensions: if ``None``, compute the chain complex in all
           dimensions.  If a list or tuple of integers, compute the
           chain complex in those dimensions, setting the chain groups
           in all other dimensions to zero.
        :param base_ring: commutative ring
        :type base_ring: optional, default ``ZZ``
        :param subcomplex: a subcomplex of this simplicial complex.
           Compute the chain complex relative to this subcomplex.
        :type subcomplex: optional, default empty
        :param augmented: If ``True``, return the augmented chain complex
           (that is, include a class in dimension `-1` corresponding
           to the empty cell).  This is ignored if ``dimensions`` is
           specified.
        :type augmented: boolean; optional, default ``False``
        :param cochain: If ``True``, return the cochain complex (that is,
           the dual of the chain complex).
        :type cochain: boolean; optional, default ``False``
        :param verbose: If ``True``, print some messages as the chain
           complex is computed.
        :type verbose: boolean; optional, default ``False``
        :param check: If ``True``, make sure that the chain complex
           is actually a chain complex: the differentials are
           composable and their product is zero.
        :type check: boolean; optional, default ``False``

        .. NOTE::

           If subcomplex is nonempty, then the argument ``augmented``
           has no effect: the chain complex relative to a nonempty
           subcomplex is zero in dimension `-1`.

        The rows and columns of the boundary matrices are indexed by
        the lists given by the :meth:`n_cells` method, which by
        default are sorted.

        EXAMPLES::

            sage: circle = SimplicialComplex([[0,1], [1,2], [0, 2]])
            sage: circle.chain_complex()
            Chain complex with at most 2 nonzero terms over Integer Ring
            sage: circle.chain_complex()._latex_()
            '\\Bold{Z}^{3} \\xrightarrow{d_{1}} \\Bold{Z}^{3}'
            sage: circle.chain_complex(base_ring=QQ, augmented=True)
            Chain complex with at most 3 nonzero terms over Rational Field
        """
        # initialize subcomplex
        if subcomplex is None:
            subcomplex = SimplicialComplex(is_mutable=False)
        else:
            # subcomplex is not empty, so don't augment the chain complex
            augmented = False
            # Use an immutable copy of the subcomplex
            if not subcomplex._is_mutable:
                subcomplex = SimplicialComplex(subcomplex._facets, maximality_check=False,
                                               sort_facets=False, is_mutable=False)
        # now construct the range of dimensions in which to compute
        if dimensions is None:
            dimensions = range(0, self.dimension()+1)
            first = 0
        else:
            augmented = False
            first = dimensions[0]
        differentials = {}
        # in the chain complex, compute the first dimension by hand,
        # and don't cache it: it may be differ from situation to
        # situation because of boundary effects.
        current = None
        current_dim = None
        if augmented:  # then first == 0
            current = self.n_cells(0, subcomplex=subcomplex)
            current_dim = 0
            if cochain:
                differentials[-1] = matrix(base_ring, len(current), 1,
                                           [1]*len(current))
            else:
                differentials[0] = matrix(base_ring, 1, len(current),
                                          [1]*len(current))
        elif first == 0 and not augmented:
            current = self.n_cells(0, subcomplex=subcomplex)
            current_dim = 0
            if not cochain:
                differentials[0] = matrix(base_ring, 0, len(current))
        else:  # first > 0
            current = self.n_cells(first, subcomplex=subcomplex)
            current_dim = first
            if not cochain:
                differentials[first] = matrix(base_ring, 0, len(current))
        for n in dimensions[1:]:
            if verbose:
                print("  starting dimension %s" % n)
            if (n, subcomplex) in self._complex:
                if cochain:
                    differentials[n-1] = self._complex[(n, subcomplex)].transpose().change_ring(base_ring)
                    mat = differentials[n-1]
                else:
                    differentials[n] = self._complex[(n, subcomplex)].change_ring(base_ring)
                    mat = differentials[n]
                if verbose:
                    print("    boundary matrix (cached): it's %s by %s." % (mat.nrows(), mat.ncols()))
            else:
                # 'current' is the list of faces in dimension n
                #
                # 'old' is a dictionary, with keys the faces in the
                # previous dimension (dim n-1 for the chain complex,
                # n+1 for the cochain complex), values the integers 0,
                # 1, 2, ... (the index of the face).  finding an entry
                # in a dictionary seems to be faster than finding the
                # index of an entry in a list.
                if current_dim == n-1:
                    old = dict(zip(current, range(len(current))))
                else:
                    set_of_faces = self.n_cells(n-1, subcomplex=subcomplex)
                    old = dict(zip(set_of_faces, range(len(set_of_faces))))
                current = self.n_cells(n, subcomplex=subcomplex)
                current_dim = n
                # construct matrix.  it is easiest to construct it as
                # a sparse matrix, specifying which entries are
                # nonzero via a dictionary.
                matrix_data = {}
                col = 0
                if len(old) and len(current):
                    for simplex in current:
                        for i in range(n+1):
                            face_i = simplex.face(i)
                            try:
                                matrix_data[(old[face_i], col)] = (-1)**i
                            except KeyError:
                                pass
                        col += 1
                mat = matrix(ZZ, len(old), len(current), matrix_data)
                if cochain:
                    self._complex[(n, subcomplex)] = mat
                    differentials[n-1] = mat.transpose().change_ring(base_ring)
                else:
                    self._complex[(n, subcomplex)] = mat
                    differentials[n] = mat.change_ring(base_ring)
                if verbose:
                    print("    boundary matrix computed: it's %s by %s." % (mat.nrows(), mat.ncols()))
        # now for the cochain complex, compute the last dimension by
        # hand, and don't cache it.
        if cochain:
            n = dimensions[-1] + 1
            if current_dim != n-1:
                current = self.n_cells(n-1, subcomplex=subcomplex)
            differentials[n-1] = matrix(base_ring, 0, len(current))
        # finally, return the chain complex
        if cochain:
            return ChainComplex(data=differentials, degree=1,
                                base_ring=base_ring, check=check)
        else:
            return ChainComplex(data=differentials, degree=-1,
                                base_ring=base_ring, check=check)

    def _homology_(self, dim=None, base_ring=ZZ, subcomplex=None,
                   cohomology=False, enlarge=True, algorithm='pari',
                   verbose=False, reduced=True):
        """
        The (reduced) homology of this simplicial complex.

        :param dim: If ``None``, then return the homology in every
           dimension.  If ``dim`` is an integer or list, return the
           homology in the given dimensions.  (Actually, if ``dim`` is
           a list, return the homology in the range from ``min(dim)``
           to ``max(dim)``.)

        :type dim: integer or list of integers or ``None``; optional,
                   default ``None``

        :param base_ring: commutative ring. Must be ``ZZ`` or a field.

        :type base_ring: optional, default ``ZZ``

        :param subcomplex: a subcomplex of this simplicial complex.
           Compute homology relative to this subcomplex.

        :type subcomplex: optional, default ``None``

        :param cohomology: If ``True``, compute cohomology rather than
           homology.

        :type cohomology: boolean; optional, default ``False``

        :param enlarge: If ``True``, find a new subcomplex homotopy
           equivalent to, and probably larger than, the given one.

        :type enlarge: boolean; optional, default ``True``

        :param algorithm: The options are ``'auto'``, ``'dhsw'``,
           ``'pari'`` or  ``'no_chomp'``.  If ``'auto'``, first try CHomP,
           then use the Dumas, Heckenbach, Saunders, and Welker elimination
           algorithm for large matrices, Pari for small ones.  If
           ``'no_chomp'``, then don't try CHomP, but behave the same
           otherwise.  If ``'pari'``, then compute elementary divisors
           using Pari.  If ``'dhsw'``, then use the DHSW algorithm to
           compute elementary divisors.  (As of this writing, ``'pari'``
           is the fastest standard option. The optional CHomP package
           may be better still.)

        :type algorithm: string; optional, default ``'pari'``

        :param verbose: If ``True``, print some messages as the homology
           is computed.

        :type verbose: boolean; optional, default ``False``

        :param reduced: If ``True``, return the reduced homology.

        :type reduced: boolean; optional, default ``True``

        Algorithm: if ``subcomplex`` is ``None``, replace it with a
        facet -- a contractible subcomplex of the original complex.
        Then as long as ``enlarge`` is ``True``, no matter what
        ``subcomplex`` is, replace it with a subcomplex `L` which is
        homotopy equivalent and as large as possible.  Compute the
        homology of the original complex relative to `L`: if `L` is
        large, then the relative chain complex will be small enough to
        speed up computations considerably.

        EXAMPLES::

            sage: circle = SimplicialComplex([[0,1], [1,2], [0, 2]])
            sage: circle._homology_()
            {0: 0, 1: Z}
            sage: sphere = SimplicialComplex([[0,1,2,3]])
            sage: sphere.remove_face([0,1,2,3])
            sage: sphere
            Simplicial complex with vertex set (0, 1, 2, 3) and facets {(0, 2, 3), (0, 1, 2), (1, 2, 3), (0, 1, 3)}
            sage: sphere._homology_()
            {0: 0, 1: 0, 2: Z}
            sage: sphere._homology_(reduced=False)
            {0: Z, 1: 0, 2: Z}
            sage: sphere._homology_(base_ring=GF(2), reduced=False)
            {0: Vector space of dimension 1 over Finite Field of size 2,
             1: Vector space of dimension 0 over Finite Field of size 2,
             2: Vector space of dimension 1 over Finite Field of size 2}

        Another way to get a two-sphere: take a two-point space and take its
        three-fold join with itself::

            sage: S = SimplicialComplex([[0], [1]])
            sage: (S*S*S)._homology_(dim=2, cohomology=True)
            Z

        The same computation, done without finding a contractible subcomplex::

            sage: (S*S*S)._homology_(dim=2, cohomology=True, enlarge=False)
            Z

        Relative homology::

            sage: T = SimplicialComplex([[0,1,2]])
            sage: U = SimplicialComplex([[0,1], [1,2], [0,2]])
            sage: T._homology_(subcomplex=U)
            {0: 0, 1: 0, 2: Z}
        """
        from sage.homology.homology_group import HomologyGroup

        if dim is not None:
            if isinstance(dim, (list, tuple)):
                low = min(dim) - 1
                high = max(dim) + 2
            else:
                low = dim - 1
                high = dim + 2
            dims = range(low, high)
        else:
            dims = None

        if verbose:
            print("starting calculation of the homology of this")
            print("%s-dimensional simplicial complex" % self.dimension())
        if subcomplex is None:
            if enlarge:
                if verbose:
                    print("Constructing contractible subcomplex...")
                L = self._contractible_subcomplex(verbose=verbose)
                if verbose:
                    print("Done finding contractible subcomplex.")
<<<<<<< HEAD
                    vec = [len(self.n_faces(n-1, subcomplex=L)) for n in range(self.dimension()+2)]
=======
                    vec = [len(self.faces(subcomplex=L)[n-1]) for n in range(self.dimension()+2)]
>>>>>>> 715566f4
                    print("The difference between the f-vectors is:")
                    print("  %s" % vec)
            else:
                L = SimplicialComplex([[self.vertices()[0]]])
        else:
            if enlarge:
                if verbose:
                    print("Enlarging subcomplex...")
                L = self._enlarge_subcomplex(subcomplex, verbose=verbose)
                if verbose:
                    print("Done enlarging subcomplex:")
            else:
                L = subcomplex
        L.set_immutable()

        if verbose:
            print("Computing the chain complex...")
<<<<<<< HEAD
        kwds['subcomplex'] = L
=======
>>>>>>> 715566f4
        C = self.chain_complex(dimensions=dims, augmented=reduced,
                               cochain=cohomology, base_ring=base_ring,
                               subcomplex=L, verbose=verbose)
        if verbose:
            print(" Done computing the chain complex. ")
            print("Now computing homology...")
<<<<<<< HEAD
        if 'subcomplex' in kwds:
            del kwds['subcomplex']
        answer = C.homology(**kwds)
=======
        answer = C.homology(base_ring=base_ring, verbose=verbose,
                            algorithm=algorithm)
>>>>>>> 715566f4

        if dim is None:
            dim = range(self.dimension()+1)
        zero = HomologyGroup(0, base_ring)
        if isinstance(dim, (list, tuple)):
            # Fix non-reduced answer.
            if subcomplex is None and not reduced and 0 in dim:
                try:
                    if base_ring.is_field():
                        rank = answer[0].dimension()
                    else:
                        rank = len(answer[0].invariants())
                except KeyError:
                    rank = 0
                answer[0] = HomologyGroup(rank + 1, base_ring)
            return dict([d, answer.get(d, zero)] for d in dim)
        return answer.get(dim, zero)

    # This is cached for speed reasons: it can be very slow to run
    # this function.
    @cached_method
    def algebraic_topological_model(self, base_ring=None):
        r"""
        Algebraic topological model for this simplicial complex with
        coefficients in ``base_ring``.

        The term "algebraic topological model" is defined by Pilarczyk
        and Réal [PR]_.

        INPUT:

        - ``base_ring`` - coefficient ring (optional, default
          ``QQ``). Must be a field.

        Denote by `C` the chain complex associated to this simplicial
        complex. The algebraic topological model is a chain complex
        `M` with zero differential, with the same homology as `C`,
        along with chain maps `\pi: C \to M` and `\iota: M \to C`
        satisfying `\iota \pi = 1_M` and `\pi \iota` chain homotopic
        to `1_C`. The chain homotopy `\phi` must satisfy

        - `\phi \phi = 0`,
        - `\pi \phi = 0`,
        - `\phi \iota = 0`.

        Such a chain homotopy is called a *chain contraction*.

        OUTPUT: a pair consisting of

        - chain contraction ``phi`` associated to `C`, `M`, `\pi`, and
          `\iota`
        - the chain complex `M`

        Note that from the chain contraction ``phi``, one can recover the
        chain maps `\pi` and `\iota` via ``phi.pi()`` and
        ``phi.iota()``. Then one can recover `C` and `M` from, for
        example, ``phi.pi().domain()`` and ``phi.pi().codomain()``,
        respectively.

        EXAMPLES::

            sage: RP2 = simplicial_complexes.RealProjectivePlane()
            sage: phi, M = RP2.algebraic_topological_model(GF(2))
            sage: M.homology()
            {0: Vector space of dimension 1 over Finite Field of size 2,
             1: Vector space of dimension 1 over Finite Field of size 2,
             2: Vector space of dimension 1 over Finite Field of size 2}
            sage: T = simplicial_complexes.Torus()
            sage: phi, M = T.algebraic_topological_model(QQ)
            sage: M.homology()
            {0: Vector space of dimension 1 over Rational Field,
             1: Vector space of dimension 2 over Rational Field,
             2: Vector space of dimension 1 over Rational Field}
        """
        from algebraic_topological_model import algebraic_topological_model
        if base_ring is None:
            base_ring = QQ
        return algebraic_topological_model(self, base_ring)

    def alexander_whitney(self, simplex, dim_left):
        r"""
        Subdivide this simplex into a pair of simplices.

        If this simplex has vertices `v_0`, `v_1`, ..., `v_n`, then
        subdivide it into simplices `(v_0, v_1, ..., v_{dim})` and
        `(v_{dim}, v_{dim + 1}, ..., v_n)`.

        See :meth:`Simplex.alexander_whitney` for more details. This
        method just calls that one.

        INPUT:

        - ``simplex`` -- a simplex in this complex
        - ``dim`` -- integer between 0 and one more than the
          dimension of this simplex

        OUTPUT: a list containing just the triple ``(1, left,
        right)``, where ``left`` and ``right`` are the two simplices
        described above.

        EXAMPLES::

            sage: s = Simplex((0,1,3,4))
            sage: X = SimplicialComplex([s])
            sage: X.alexander_whitney(s, 0)
            [(1, (0,), (0, 1, 3, 4))]
            sage: X.alexander_whitney(s, 2)
            [(1, (0, 1, 3), (3, 4))]
        """
        return simplex.alexander_whitney(dim_left)

    def add_face(self, face):
        """
        Add a face to this simplicial complex

        :param face: a subset of the vertex set

        This *changes* the simplicial complex, adding a new face and all
        of its subfaces.

        EXAMPLES::

            sage: X = SimplicialComplex([[0,1], [0,2]])
            sage: X.add_face([0,1,2,]); X
            Simplicial complex with vertex set (0, 1, 2) and facets {(0, 1, 2)}
            sage: Y = SimplicialComplex(); Y
            Simplicial complex with vertex set () and facets {()}
            sage: Y.add_face([0,1])
            sage: Y.add_face([1,2,3])
            sage: Y
            Simplicial complex with vertex set (0, 1, 2, 3) and facets {(1, 2, 3), (0, 1)}

        If you add a face which is already present, there is no effect::

            sage: Y.add_face([1,3]); Y
            Simplicial complex with vertex set (0, 1, 2, 3) and facets {(1, 2, 3), (0, 1)}

        Check that the bug reported at :trac:`14354` has been fixed::

            sage: T = SimplicialComplex([range(1,5)]).n_skeleton(1)
            sage: T.homology()
            {0: 0, 1: Z x Z x Z}
            sage: T.add_face([1,2,3])
            sage: T.homology()
            {0: 0, 1: Z x Z, 2: 0}

        Check we've fixed the bug reported at :trac:`14578`::

            sage: t0 = SimplicialComplex()
            sage: t0.add_face(('a', 'b'))
            sage: t0.add_face(('c', 'd', 'e'))
            sage: t0.add_face(('e', 'f', 'c'))
            sage: t0.homology()
            {0: Z, 1: 0, 2: 0}
        """
        if not self._is_mutable:
            raise ValueError("This simplicial complex is not mutable")

        if self._sorted:
            new_face = Simplex(sorted(face))
        else:
            new_face = Simplex(face)

        face_is_maximal = True
        for other in self._facets:
            if face_is_maximal:
                face_is_maximal = not new_face.is_face(other)
        if face_is_maximal:
            # remove any old facets which are no longer maximal
            Facets = list(self._facets)
            for old_face in self._facets:
                if old_face.is_face(new_face):
                    Facets.remove(old_face)
            # add new_face to facet list
            Facets.append(new_face)
            self._facets = Facets

            # Update the vertex set
            self._vertex_set = tuple(reduce(union, [self._vertex_set, new_face]))

            # update self._faces if necessary
            if None in self._faces:
                all_new_faces = SimplicialComplex([new_face]).faces()
                for dim in range(0, new_face.dimension()+1):
                    if dim in self._faces[None]:
                        self._faces[None][dim] = self._faces[None][dim].union(all_new_faces[dim])
                    else:
                        self._faces[None][dim] = all_new_faces[dim]
            # update self._graph if necessary
            if self._graph is not None:
                d = new_face.dimension()+1
                for i in range(d):
                    for j in range(i+1, d):
                        self._graph.add_edge(new_face[i], new_face[j])
            self._complex = {}
            self.__contractible = None
            self.__enlarged = {}

    def remove_face(self, face):
        """
        Remove a face from this simplicial complex and return the
        resulting simplicial complex.

        :param face: a face of the simplicial complex

        This *changes* the simplicial complex.

        ALGORITHM:

        The facets of the new simplicial complex are
        the facets of the original complex not containing ``face``,
        together with those of ``link(face)*boundary(face)``.

        EXAMPLES::

            sage: S = range(1,5)
            sage: Z = SimplicialComplex([S]); Z
            Simplicial complex with vertex set (1, 2, 3, 4) and facets {(1, 2, 3, 4)}
            sage: Z.remove_face([1,2])
            sage: Z
            Simplicial complex with vertex set (1, 2, 3, 4) and facets {(1, 3, 4), (2, 3, 4)}

            sage: S = SimplicialComplex([[0,1,2],[2,3]])
            sage: S
            Simplicial complex with vertex set (0, 1, 2, 3) and facets {(0, 1, 2), (2, 3)}
            sage: S.remove_face([0,1,2])
            sage: S
            Simplicial complex with vertex set (0, 1, 2, 3) and facets {(1, 2), (2, 3), (0, 2), (0, 1)}
        """
        if not self._is_mutable:
            raise ValueError("This simplicial complex is not mutable")

        simplex = Simplex(face)
        facets = self.facets()
        if all([not simplex.is_face(F) for F in facets]):
            # face is not in self: nothing to remove
            return self
        link = self.link(simplex)
        join_facets = []
        for f in simplex.faces():
            for g in link.facets():
                join_facets.append(f.join(g, rename_vertices=False))
        # join_facets is the list of facets in the join bdry(face) * link(face)
        remaining = join_facets + [elem for elem in facets if not simplex.is_face(elem)]

        # Check to see if there are any non-maximial faces
        # build set of facets
        self._facets = []
        for f in remaining:
            face = Simplex(f)
            face_is_maximal = True
            faces_to_be_removed = []
            for other in self._facets:
                if other.is_face(face):
                    faces_to_be_removed.append(other)
                elif face_is_maximal:
                    face_is_maximal = not face.is_face(other)
            for x in faces_to_be_removed:
                self._facets.remove(x)
            face = Simplex(sorted(face.tuple()))
            if face_is_maximal:
                self._facets.append(face)
        # if no maximal faces, add the empty face as a facet
        if len(remaining) == 0:
            self._facets.append(Simplex(-1))

        # Recreate the vertex set
        from sage.misc.misc import union
        self._vertex_set = tuple(reduce(union, self._facets))

        # Update self._faces and self._graph if necessary
        if None in self._faces:
            self._faces = {}
            self.faces()
        if self._graph is not None:
            # Only if removing a 1 or 2 dim face will the graph be affected
            if len(face) == 1:
                self._graph.delete_vertex(face[0])
                self._graph.add_vertex(face[0])
            elif len(face) == 2:
                self._graph.delete_edge(face[0], face[1])
        self._complex = {}
        self.__contractible = None
        self.__enlarged = {}

    def connected_sum(self, other, is_mutable=True):
        """
        The connected sum of this simplicial complex with another one.

        :param other: another simplicial complex
        :param is_mutable: Determines if the output is mutable
        :type is_mutable: boolean; optional, default ``True``
        :return: the connected sum ``self # other``

        .. WARNING::

           This does not check that ``self`` and ``other`` are manifolds,
           only that their facets all have the same dimension.  Since a
           (more or less) random facet is chosen from each complex and
           then glued together, this method may return random
           results if applied to non-manifolds, depending on which
           facet is chosen.

        Algorithm: a facet is chosen from each surface, and removed.
        The vertices of these two facets are relabeled to
        ``(0,1,...,dim)``.  Of the remaining vertices, the ones from
        the left-hand factor are renamed by prepending an "L", and
        similarly the remaining vertices in the right-hand factor are
        renamed by prepending an "R".

        EXAMPLES::

            sage: S1 = simplicial_complexes.Sphere(1)
            sage: S1.connected_sum(S1.connected_sum(S1)).homology()
            {0: 0, 1: Z}
            sage: P = simplicial_complexes.RealProjectivePlane(); P
            Minimal triangulation of the real projective plane
            sage: P.connected_sum(P)    # the Klein bottle
            Simplicial complex with 9 vertices and 18 facets

        The notation '+' may be used for connected sum, also::

            sage: P + P    # the Klein bottle
            Simplicial complex with 9 vertices and 18 facets
            sage: (P + P).homology()[1]
            Z x C2
        """
        if not (self.is_pure() and other.is_pure() and
                self.dimension() == other.dimension()):
            raise ValueError("Complexes are not pure of the same dimension.")
        # first find a top-dimensional simplex to remove from each surface
        keep_left = self._facets[0]
        keep_right = other._facets[0]
        # construct the set of vertices:
        left = set(self.vertices()).difference(set(keep_left))
        right = set(other.vertices()).difference(set(keep_right))
        # construct the set of facets:
        left = set(self._facets).difference(set([keep_left]))
        right = set(other._facets).difference(set([keep_right]))
        facet_set = ([[rename_vertex(v, keep=list(keep_left))
                       for v in face] for face in left]
                     + [[rename_vertex(v, keep=list(keep_right), left=False)
                         for v in face] for face in right])
        # return the new surface
        return SimplicialComplex(facet_set, is_mutable=is_mutable)

    __add__ = connected_sum

    def link(self, simplex, is_mutable=True):
        """
        The link of a simplex in this simplicial complex.

        The link of a simplex `F` is the simplicial complex formed by
        all simplices `G` which are disjoint from `F` but for which `F
        \cup G` is a simplex.

        :param simplex: a simplex in this simplicial complex.
        :param is_mutable: Determines if the output is mutable
        :type is_mutable: boolean; optional, default ``True``

        EXAMPLES::

            sage: X = SimplicialComplex([[0,1,2], [1,2,3]])
            sage: X.link(Simplex([0]))
            Simplicial complex with vertex set (1, 2) and facets {(1, 2)}
            sage: X.link([1,2])
            Simplicial complex with vertex set (0, 3) and facets {(3,), (0,)}
            sage: Y = SimplicialComplex([[0,1,2,3]])
            sage: Y.link([1])
            Simplicial complex with vertex set (0, 2, 3) and facets {(0, 2, 3)}
        """
        faces = []
        s = Simplex(simplex)
        for f in self._facets:
            if s.is_face(f):
                faces.append(Simplex(list(f.set().difference(s.set()))))
        return SimplicialComplex(faces, is_mutable=is_mutable)

    def is_cohen_macaulay(self, base_ring=QQ, ncpus=0):
        r"""
        Return ``True`` if ``self`` is Cohen-Macaulay.

        A simplicial complex `\Delta` is Cohen-Macaulay over `R` iff
        `\tilde{H}_i(\mathrm{lk}_\Delta(F);R) = 0` for all
        `F \in \Delta` and `i < \dim\mathrm{lk}_\Delta(F)`.
        Here, `\Delta` is ``self`` and `R` is ``base_ring``, and
        `\mathrm{lk}` denotes the link operator on ``self``.

        INPUT:

        - ``base_ring`` -- (default: ``QQ``) the base ring.

        - ``ncpus`` -- (default: 0) number of cpus used for the
          computation. If this is 0, determine the number of cpus
          automatically based on the hardware being used.

        For finite simplicial complexes, this is equivalent to the
        statement that the Stanley-Reisner ring of ``self`` is
        Cohen-Macaulay.

        EXAMPLES:

        Spheres are Cohen-Macaulay::

            sage: S = SimplicialComplex([[1,2],[2,3],[3,1]])
            sage: S.is_cohen_macaulay(ncpus=3)
            True

        The following example is taken from Bruns, Herzog - Cohen-Macaulay
        rings, Figure 5.3::

            sage: S = SimplicialComplex([[1,2,3],[1,4,5]])
            sage: S.is_cohen_macaulay(ncpus=3)
            ...
            False

        The choice of base ring can matter.  The real projective plane `\RR P^2`
        has `H_1(\RR P^2) = \ZZ/2`, hence is CM over `\QQ` but not over `\ZZ`. ::

            sage: X = simplicial_complexes.RealProjectivePlane()
            sage: X.is_cohen_macaulay()
            True
            sage: X.is_cohen_macaulay(ZZ)
            False
        """
        from sage.parallel.decorate import parallel

        if ncpus == 0:
            import os
            try:
                ncpus = int(os.environ['SAGE_NUM_THREADS'])
            except KeyError:
                ncpus = 1

        facs = [ x for x in self.face_iterator() ]
        n = len(facs)
        facs_divided = [ [] for i in range(ncpus) ]
        for i in range(n):
            facs_divided[i % ncpus].append(facs[i])

        def all_homologies_vanish(F):
            S = self.link(F)
            H = S.homology(base_ring=base_ring)
            if base_ring.is_field():
                return all( H[j].dimension() == 0 for j in xrange(S.dimension()) )
            else:
                return not any( H[j].invariants() for j in xrange(S.dimension()) )

        @parallel(ncpus=ncpus)
        def all_homologies_in_list_vanish(Fs):
            return all( all_homologies_vanish(F) for F in Fs )

        return all( answer[1] for answer in all_homologies_in_list_vanish(facs_divided) )

    def generated_subcomplex(self, sub_vertex_set, is_mutable=True):
        """
        Returns the largest sub-simplicial complex of ``self`` containing
        exactly ``sub_vertex_set`` as vertices.

        :param sub_vertex_set: The sub-vertex set.
        :param is_mutable: Determines if the output is mutable
        :type is_mutable: boolean; optional, default ``True``

        EXAMPLES::

            sage: S = simplicial_complexes.Sphere(2)
            sage: S
            Minimal triangulation of the 2-sphere
            sage: S.generated_subcomplex([0,1,2])
            Simplicial complex with vertex set (0, 1, 2) and facets {(0, 1, 2)}

        """
        if not set(self.vertices()).issuperset(sub_vertex_set):
            raise ValueError("input must be a subset of the vertex set")
        faces = []
        for i in range(self.dimension()+1):
            for j in self.faces()[i]:
                if j.set().issubset(sub_vertex_set):
                    faces.append(j)
        return SimplicialComplex(faces, maximality_check=True,
                                 is_mutable=is_mutable)

    def is_shelling_order(self, shelling_order, certificate=False):
        r"""
        Return if the order of the facets given by ``shelling_order``
        is a shelling order for ``self``.

        A sequence of facets `(F_i)_{i=1}^N` of a simplicial
        complex of dimension `d` is a *shelling order* if for all
        `i = 2, 3, 4, \ldots`, the complex

        .. MATH::

            X_i = \left( \bigcup_{j=1}^{i-1} F_j \right) \cap F_i

        is pure and of dimension `\dim F_i - 1`.

        INPUT:

        - ``shelling_order`` -- an ordering of the facets of ``self``
        - ``certificate`` -- (default: ``False``) if ``True`` then returns
          the index of the first facet that violate the condition

        .. SEEALSO::

            :meth:`is_shellable`

        EXAMPLES::

            sage: facets = [[1,2,5],[2,3,5],[3,4,5],[1,4,5]]
            sage: X = SimplicialComplex(facets)
            sage: X.is_shelling_order(facets)
            True

            sage: b = [[1,2,5], [3,4,5], [2,3,5], [1,4,5]]
            sage: X.is_shelling_order(b)
            False
            sage: X.is_shelling_order(b, True)
            (False, 1)

        A non-pure example::

            sage: facets = [[1,2,3], [3,4], [4,5], [5,6], [4,6]]
            sage: X = SimplicialComplex(facets)
            sage: X.is_shelling_order(facets)
            True

        REFERENCES:

        .. [BW96] Anders Bjorner and Michelle L. Wachs.
           *Shellable nonpure complexes and posets. I*.
           Trans. of Amer. Math. Soc. **348** No. 4. (1996)
        """
        # Quick check by Lemma 2.2 in [BW96]
        if self.dimension() != len(list(shelling_order[0])) - 1:
            return False

        cur_complex = SimplicialComplex([])
        for i,F in enumerate(shelling_order):
            if i > 0:
                # The shelling condition is precisely that intersection is
                #    a pure complex of one dimension less and stop if this fails
                common = set(F).intersection(set(cur_complex.vertices()))
                intersection = cur_complex.generated_subcomplex(list(common))

                dim = len(list(F)) - 1
                if not intersection.is_pure() or dim - 1 != intersection.dimension():
                    if certificate:
                        return (False, i)
                    return False
            cur_complex.add_face(F)
        return True

    @cached_method
    def is_shellable(self, certificate=False):
        r"""
        Return if ``self`` is shellable.

        A simplicial complex is shellable if there exists a shelling
        order.

        .. NOTE::

            1. This method can check all orderings of the facets by brute
               force, hence can be very slow.

            2. This is shellability in the general (nonpure) sense of
               Bjorner and Wachs [BW96]_. This method does not check purity.

        .. SEEALSO::

            :meth:`is_shelling_order`

        INPUT:

        - ``certificate`` -- (default: ``False``) if ``True`` then
          returns the shelling order (if it exists)

        EXAMPLES::

            sage: X = SimplicialComplex([[1,2,5], [2,3,5], [3,4,5], [1,4,5]])
            sage: X.is_shellable()
            True
            sage: order = X.is_shellable(True); order
            ((2, 3, 5), (1, 2, 5), (1, 4, 5), (3, 4, 5))
            sage: X.is_shelling_order(order)
            True

            sage: X = SimplicialComplex([[1,2,3], [3,4,5]])
            sage: X.is_shellable()
            False

        Examples from Figure 1 in [BW96]_::

            sage: X = SimplicialComplex([[1,2,3], [3,4], [4,5], [5,6], [4,6]])
            sage: X.is_shellable()
            True

            sage: X = SimplicialComplex([[1,2,3], [3,4], [4,5,6]])
            sage: X.is_shellable()
            False

        REFERENCES:

        - :wikipedia:`Shelling_(topology)`
        """
        if not certificate:
            return bool(self.is_shellable(certificate=True))

        if self.is_pure():
            if any(x < 0 for x in self.h_vector()):
                return False
        else: # Non-pure complex
            if any(x < 0 for row in self.h_triangle() for x in row):
                return False

        facets = set(self.facets())
        nfacets = len(facets)
        cur_order = []
        it = [iter(set(facets))]
        cur_complex = SimplicialComplex([])
        while facets:
            try:
                F = it[-1].next()
            except StopIteration:
                # Backtrace
                if not cur_order:
                    return False
                it.pop()
                facets.add(cur_order.pop())
                cur_complex = SimplicialComplex(cur_order)
                continue

            # First facet must be top dimensional
            if not cur_order:
                if self.dimension() == F.dimension():
                    cur_complex.add_face(F)
                    cur_order.append(F)
                    facets.remove(F)
                    it.append(iter(set(facets)))
                continue


            # The shelling condition is precisely that intersection is
            #    a pure complex of one dimension less and stop if this fails
            common = set(F).intersection(set(cur_complex.vertices()))
            intersection = cur_complex.generated_subcomplex(list(common))

            if (not intersection.is_pure()
                    or F.dimension() - 1 != intersection.dimension()):
                continue
            cur_complex.add_face(F)
            cur_order.append(F)
            facets.remove(F)
            it.append(iter(set(facets))) # Iterate over a copy of the current facets

        return tuple(cur_order)

    def restriction_sets(self, order):
        """
        Return the restriction sets of the facets according to ``order``.

        A restriction set of a shelling order is the sequence of
        smallest new faces that are created during the shelling order.

        .. SEEALSO::

            :meth:`is_shelling_order`

        EXAMPLES::

            sage: facets = [[1,2,5], [2,3,5], [3,4,5], [1,4,5]]
            sage: X = SimplicialComplex(facets)
            sage: X.restriction_sets(facets)
            [(), (3,), (4,), (1, 4)]

            sage: b = [[1,2,5], [3,4,5], [2,3,5], [1,4,5]]
            sage: X.restriction_sets(b)
            Traceback (most recent call last):
            ...
            ValueError: not a shelling order
        """
        # It starts with the first empty
        restrictions = [()]

        # Each time we hit a facet, the complement goes to the restriction
        cur_complex = SimplicialComplex([])
        for i,F in enumerate(order):
            if i > 0:
                # The shelling condition is precisely that intersection is
                #    a pure complex of one dimension less and stop if this fails
                common = set(F).intersection(set(cur_complex.vertices()))
                intersection = cur_complex.generated_subcomplex(list(common))

                if not intersection.is_pure() or self.dimension() - 1 > intersection.dimension():
                    raise ValueError("not a shelling order")
                faces = SimplicialComplex([F]).faces()
                for k,v in intersection.faces().items():
                    faces[k] = faces[k].difference(v)
                for k in sorted(faces.keys()):
                    if faces[k]:
                        restrictions.append(faces[k].pop())
                        break
            cur_complex.add_face(F)

        return restrictions

    def _complement(self, simplex):
        """
        Return the complement of a simplex in the vertex set of this
        simplicial complex.

        :param simplex: a simplex (need not be in the simplicial complex)

        OUTPUT: its complement: the simplex formed by the vertices not
        contained in ``simplex``.

        Note that this only depends on the vertex set of the
        simplicial complex, not on its simplices.

        EXAMPLES::

            sage: X = SimplicialComplex([[0,1,2,3,4,5]])
            sage: X._complement([1,2,3])
            (0, 4, 5)
            sage: X._complement([0,1,3,4])
            (2, 5)
            sage: X._complement([0,4,1,3])
            (2, 5)
        """
        return Simplex(set(self.vertices()).difference(simplex))

    def _transpose_simplices(self, *simplices):
        """
        Given tuple ``L`` of simplices, returns new list, where each
        simplex is formed by taking a vertex from each simplex from
        ``L``.

        :param simplices: a bunch of simplices

        If ``simplices`` consists of `(f_0, f_1, f_2, ...)`, then the
        output consists of all possible simplices of the form `(v_0,
        v_1, v_2, ...)`, where `v_i` is a vertex of `f_i`.  If a
        vertex appears more than once in such a simplex, remove all
        but one of its appearances.  If such a simplex contains others
        already produced, then ignore that larger simplex -- the
        output should be a list of minimal simplices constructed in
        this way.

        This is used in computing the minimal nonfaces and hence the
        Stanley-Reisner ring.

        Note that this only depends on the vertex set of the
        simplicial complex, not on its simplices.

        I don't know if there is a standard name for this, but it
        looked sort of like the transpose of a matrix; hence the name
        for this method.

        EXAMPLES::

            sage: X = SimplicialComplex()
            sage: X._transpose_simplices([1,2])
            [(1,), (2,)]
            sage: X._transpose_simplices([1,2], [3,4])
            [(1, 3), (1, 4), (2, 3), (2, 4)]

        In the following example, one can construct the simplices
        ``(1,2)`` and ``(1,3)``, but you can also construct ``(1,1) = (1,)``,
        which is a face of both of the others.  So the answer omits
        ``(1,2)`` and ``(1,3)``::

            sage: X._transpose_simplices([1,2], [1,3])
            [(1,), (2, 3)]
        """
        answer = []
        if len(simplices) == 1:
            answer = [Simplex((v,)) for v in simplices[0]]
        elif len(simplices) > 1:
            face = simplices[0]
            rest = simplices[1:]
            for v in face:
                for partial in self._transpose_simplices(*rest):
                    if v not in partial:
                        L = sorted([v] + list(partial))
                        simplex = Simplex(L)
                    else:
                        simplex = partial
                    add_simplex = True
                    simplices_to_delete = []
                    for already in answer:
                        if add_simplex:
                            if already.is_face(simplex):
                                add_simplex = False
                            if add_simplex and simplex.is_face(already):
                                simplices_to_delete.append(already)
                    if add_simplex:
                        answer.append(simplex)
                    for x in simplices_to_delete:
                        answer.remove(x)
        return answer

    def minimal_nonfaces(self):
        """
        Set consisting of the minimal subsets of the vertex set of
        this simplicial complex which do not form faces.

        Algorithm: Proceeds through the faces of the complex increasing the
        dimension, starting from dimension 0, and add the faces that are not
        contained in the complex and that are not already contained in a
        previously seen minimal non-face.

        This is used in computing the
        :meth:`Stanley-Reisner ring<stanley_reisner_ring>` and the
        :meth:`Alexander dual<alexander_dual>`.

        EXAMPLES::

            sage: X = SimplicialComplex([[1,3],[1,2]])
            sage: X.minimal_nonfaces()
            {(2, 3)}
            sage: Y = SimplicialComplex([[0,1], [1,2], [2,3], [3,0]])
            sage: Y.minimal_nonfaces()
            {(1, 3), (0, 2)}

        TESTS::

            sage: SC = SimplicialComplex([(0,1,2),(0,2,3),(2,3,4),(1,2,4), \
                                          (1,4,5),(0,3,6),(3,6,7),(4,5,7)])
            sage: SC.minimal_nonfaces() #  This was taking a long time before :trac:`20078`
            {(3, 4, 7), (0, 7), (0, 4), (0, 5), (3, 5), (1, 7), (2, 5), (5, 6),
            (1, 3), (4, 6), (2, 7), (2, 6), (1, 6)}

        """

        face_dict = self.faces()
        vertices = self.vertices()
        dimension = self.dimension()
        set_mnf = set()

        for dim in range(dimension+1):
            face_sets = frozenset(f.set() for f in face_dict[dim])
            for candidate in combinations(vertices, dim + 1):
                set_candidate = frozenset(candidate)
                if set_candidate not in face_sets:
                    new = not any(set_candidate.issuperset(mnf) for mnf in set_mnf)
                    if new:
                        set_mnf.add(set_candidate)

        for candidate in combinations(vertices, dimension+2): #  Checks for minimal nonfaces in the remaining dimension
            set_candidate = frozenset(candidate)
            new = not any(set_candidate.issuperset(mnf) for mnf in set_mnf)
            if new:
                set_mnf.add(set_candidate)

        min_non_faces = Set([Simplex(mnf) for mnf in set_mnf])

        return min_non_faces

    def _stanley_reisner_base_ring(self, base_ring=ZZ):
        """
        The polynomial algebra of which the Stanley-Reisner ring is a
        quotient.

        :param base_ring: a commutative ring
        :type base_ring: optional, default ``ZZ``
        :return: a polynomial algebra with coefficients in base_ring,
          with one generator for each vertex in the simplicial complex.

        See the documentation for :meth:`stanley_reisner_ring` for a
        warning about the names of the vertices.

        EXAMPLES::

            sage: X = SimplicialComplex([[1,2], [0], [3]])
            sage: X._stanley_reisner_base_ring()
            Multivariate Polynomial Ring in x0, x1, x2, x3 over Integer Ring
            sage: Y = SimplicialComplex([['a', 'b', 'c']])
            sage: Y._stanley_reisner_base_ring(base_ring=QQ)
            Multivariate Polynomial Ring in a, c, b over Rational Field
        """
        return PolynomialRing(base_ring, self._gen_dict.values())

    def stanley_reisner_ring(self, base_ring=ZZ):
        """
        The Stanley-Reisner ring of this simplicial complex.

        :param base_ring: a commutative ring
        :type base_ring: optional, default ``ZZ``
        :return: a quotient of a polynomial algebra with coefficients
           in ``base_ring``, with one generator for each vertex in the
           simplicial complex, by the ideal generated by the products
           of those vertices which do not form faces in it.

        Thus the ideal is generated by the products corresponding to
        the minimal nonfaces of the simplicial complex.

        .. WARNING::

           This may be quite slow!

           Also, this may behave badly if the vertices have the
           'wrong' names. To avoid this, define the simplicial complex
           at the start with the flag ``name_check`` set to ``True``.

           More precisely, this is a quotient of a polynomial ring
           with one generator for each vertex.  If the name of a
           vertex is a non-negative integer, then the corresponding
           polynomial generator is named ``'x'`` followed by that integer
           (e.g., ``'x2'``, ``'x3'``, ``'x5'``, ...).  Otherwise, the
           polynomial generators are given the same names as the vertices.
           Thus if the vertex set is ``(2, 'x2')``, there will be problems.

        EXAMPLES::

            sage: X = SimplicialComplex([[0,1], [1,2], [2,3], [0,3]])
            sage: X.stanley_reisner_ring()
            Quotient of Multivariate Polynomial Ring in x0, x1, x2, x3 over Integer Ring by the ideal (x1*x3, x0*x2)
            sage: Y = SimplicialComplex([[0,1,2,3,4]]); Y
            Simplicial complex with vertex set (0, 1, 2, 3, 4) and facets {(0, 1, 2, 3, 4)}
            sage: Y.add_face([0,1,2,3,4])
            sage: Y.stanley_reisner_ring(base_ring=QQ)
            Multivariate Polynomial Ring in x0, x1, x2, x3, x4 over Rational Field
        """
        R = self._stanley_reisner_base_ring(base_ring)
        products = []
        for f in self.minimal_nonfaces():
            prod = 1
            for v in f:
                prod *= R(self._gen_dict[v])
            products.append(prod)
        return R.quotient(products)

    def alexander_dual(self, is_mutable=True):
        """
        The Alexander dual of this simplicial complex: according to
        the Macaulay2 documentation, this is the simplicial complex
        whose faces are the complements of its nonfaces.

        Thus find the minimal nonfaces and take their complements to
        find the facets in the Alexander dual.

        :param is_mutable: Determines if the output is mutable
        :type is_mutable: boolean; optional, default ``True``

        EXAMPLES::

            sage: Y = SimplicialComplex([[i] for i in range(5)]); Y
            Simplicial complex with vertex set (0, 1, 2, 3, 4) and facets {(4,), (2,), (3,), (0,), (1,)}
            sage: Y.alexander_dual()
            Simplicial complex with vertex set (0, 1, 2, 3, 4) and 10 facets
            sage: X = SimplicialComplex([[0,1], [1,2], [2,3], [3,0]])
            sage: X.alexander_dual()
            Simplicial complex with vertex set (0, 1, 2, 3) and facets {(1, 3), (0, 2)}
        """
        nonfaces = self.minimal_nonfaces()
        return SimplicialComplex([self._complement(f) for f in nonfaces], is_mutable=is_mutable)

    def barycentric_subdivision(self):
        """
        The barycentric subdivision of this simplicial complex.

        See http://en.wikipedia.org/wiki/Barycentric_subdivision for a
        definition.

        EXAMPLES::

            sage: triangle = SimplicialComplex([[0,1], [1,2], [0, 2]])
            sage: hexagon = triangle.barycentric_subdivision()
            sage: hexagon
            Simplicial complex with 6 vertices and 6 facets
            sage: hexagon.homology(1) == triangle.homology(1)
            True

        Barycentric subdivisions can get quite large, since each
        `n`-dimensional facet in the original complex produces
        `(n+1)!` facets in the subdivision::

            sage: S4 = simplicial_complexes.Sphere(4)
            sage: S4
            Minimal triangulation of the 4-sphere
            sage: S4.barycentric_subdivision()
            Simplicial complex with 62 vertices and 720 facets
        """
        return self.face_poset().order_complex()

    def graph(self):
        """
        The 1-skeleton of this simplicial complex, as a graph.

        .. WARNING::

           This may give the wrong answer if the simplicial complex
           was constructed with ``maximality_check`` set to ``False``.

        EXAMPLES::

            sage: S = SimplicialComplex([[0,1,2,3]])
            sage: G = S.graph(); G
            Graph on 4 vertices
            sage: G.edges()
            [(0, 1, None), (0, 2, None), (0, 3, None), (1, 2, None), (1, 3, None), (2, 3, None)]
        """
        if self._graph is None:
            edges = self.n_cells(1)
            vertices = [min(f) for f in self._facets if f.dimension() == 0]
            used_vertices = []  # vertices which are in an edge
            d = {}
            for e in edges:
                v = min(e)
                if v in d:
                    d[v].append(max(e))
                else:
                    d[v] = [max(e)]
                used_vertices.extend(list(e))
            for v in vertices:
                if v not in used_vertices:
                    d[v] = []
            self._graph = Graph(d)
        return self._graph

    def delta_complex(self, sort_simplices=False):
        r"""
        Returns ``self`` as a `\Delta`-complex.  The `\Delta`-complex
        is essentially identical to the simplicial complex: it has
        same simplices with the same boundaries.

        :param sort_simplices: if ``True``, sort the list of simplices in
          each dimension
        :type sort_simplices: boolean; optional, default ``False``

        EXAMPLES::

            sage: T = simplicial_complexes.Torus()
            sage: Td = T.delta_complex()
            sage: Td
            Delta complex with 7 vertices and 43 simplices
            sage: T.homology() == Td.homology()
            True
        """
        from delta_complex import DeltaComplex
        data = {}
        dim = self.dimension()
        n_cells = self.n_cells(dim)
        if sort_simplices:
            n_cells.sort()
        for n in range(dim, -1, -1):
            bdries = self.n_cells(n-1)
            if sort_simplices:
                bdries.sort()
            data[n] = []
            for f in n_cells:
                data[n].append([bdries.index(f.face(i)) for i in range(n+1)])
            n_cells = bdries
        return DeltaComplex(data)

    def is_flag_complex(self):
        """
        Returns ``True`` if and only if ``self`` is a flag complex.

        A flag complex is a simplicial complex that is the largest simplicial
        complex on its 1-skeleton. Thus a flag complex is the clique complex
        of its graph.

        EXAMPLES::

            sage: h = Graph({0:[1,2,3,4],1:[2,3,4],2:[3]})
            sage: x = h.clique_complex()
            sage: x
            Simplicial complex with vertex set (0, 1, 2, 3, 4) and facets {(0, 1, 4), (0, 1, 2, 3)}
            sage: x.is_flag_complex()
            True

            sage: X = simplicial_complexes.ChessboardComplex(3,3)
            sage: X.is_flag_complex()
            True
        """
        return self == self.graph().clique_complex()

    def is_connected(self):
        """
        Returns ``True`` if and only if ``self`` is connected.

        .. WARNING::

           This may give the wrong answer if the simplicial complex
           was constructed with ``maximality_check`` set to ``False``.

        EXAMPLES::

            sage: V = SimplicialComplex([[0,1,2],[3]])
            sage: V
            Simplicial complex with vertex set (0, 1, 2, 3) and facets {(0, 1, 2), (3,)}
            sage: V.is_connected()
            False

            sage: X = SimplicialComplex([[0,1,2]])
            sage: X.is_connected()
            True

            sage: U = simplicial_complexes.ChessboardComplex(3,3)
            sage: U.is_connected()
            True

            sage: W = simplicial_complexes.Sphere(3)
            sage: W.is_connected()
            True

            sage: S = SimplicialComplex([[0,1],[2,3]])
            sage: S.is_connected()
            False
        """
        return self.graph().is_connected()

    def n_skeleton(self, n):
        """
        The `n`-skeleton of this simplicial complex.

        The `n`-skeleton of a simplicial complex is obtained by discarding
        all of the simplices in dimensions larger than `n`.

        :param n: non-negative integer

        EXAMPLES::

            sage: X = SimplicialComplex([[0,1], [1,2,3], [0,2,3]])
            sage: X.n_skeleton(1)
            Simplicial complex with vertex set (0, 1, 2, 3) and facets {(2, 3), (0, 2), (1, 3), (1, 2), (0, 3), (0, 1)}
            sage: X.set_immutable()
            sage: X.n_skeleton(2)
            Simplicial complex with vertex set (0, 1, 2, 3) and facets {(0, 2, 3), (1, 2, 3), (0, 1)}
        """
        # make sure it's a list (it will be a tuple if immutable)
        facets = [f for f in self._facets if f.dimension() < n]
        facets.extend(self.faces()[n])
        return SimplicialComplex(facets, is_mutable=self._is_mutable)

    def _contractible_subcomplex(self, verbose=False):
        """
        Find a contractible subcomplex `L` of this simplicial complex,
        preferably one which is as large as possible.

        :param verbose: If ``True``, print some messages as the simplicial
           complex is computed.
        :type verbose: boolean; optional, default ``False``

        Motivation: if `K` is the original complex and if `L` is
        contractible, then the relative homology `H_*(K,L)` is
        isomorphic to the reduced homology of `K`.  If `L` is large,
        then the relative chain complex will be a good deal smaller
        than the augmented chain complex for `K`, and this leads to a
        speed improvement for computing the homology of `K`.

        This just passes an immutable subcomplex consisting of a facet to the
        method ``_enlarge_subcomplex``.

        .. NOTE::

           Thus when the simplicial complex is empty, so is the
           resulting 'contractible subcomplex', which is therefore not
           technically contractible.  In this case, that doesn't
           matter because the homology is computed correctly anyway.

        EXAMPLES::

            sage: sphere = SimplicialComplex([[0,1,2,3]])
            sage: sphere.remove_face([0,1,2,3])
            sage: sphere
            Simplicial complex with vertex set (0, 1, 2, 3) and facets {(0, 2, 3), (0, 1, 2), (1, 2, 3), (0, 1, 3)}
            sage: L = sphere._contractible_subcomplex(); L
            Simplicial complex with vertex set (0, 1, 2, 3) and facets {(0, 2, 3), (1, 2, 3), (0, 1, 3)}
            sage: L.homology()
            {0: 0, 1: 0, 2: 0}
        """
        facets = [self._facets[0]]
        return self._enlarge_subcomplex(SimplicialComplex(facets, is_mutable=False), verbose=verbose)

    def _enlarge_subcomplex(self, subcomplex, verbose=False):
        """
        Given a subcomplex `S` of this simplicial complex `K`, find a
        subcomplex `L`, as large as possible, containing `S` which is
        homotopy equivalent to `S` (so that `H_{*}(K,S)` is isomorphic
        to `H_{*}(K,L)`).  This way, the chain complex for computing
        `H_{*}(K,L)` will be smaller than that for computing
        `H_{*}(K,S)`, so the computations should be faster.

        :param subcomplex: a subcomplex of this simplicial complex
        :param verbose: If ``True``, print some messages as the simplicial
           complex is computed.
        :type verbose: boolean; optional, default ``False``
        :return: a complex `L` containing ``subcomplex`` and contained
           in ``self``, homotopy equivalent to ``subcomplex``.

        Algorithm: start with the subcomplex `S` and loop through the
        facets of `K` which are not in `S`.  For each one, see whether
        its intersection with `S` is contractible, and if so, add it.
        This is recursive: testing for contractibility calls this
        routine again, via ``_contractible_subcomplex``.

        EXAMPLES::

            sage: T = simplicial_complexes.Torus(); T
            Minimal triangulation of the torus

        Inside the torus, define a subcomplex consisting of a loop::

            sage: S = SimplicialComplex([[0,1], [1,2], [0,2]], is_mutable=False)
            sage: S.homology()
            {0: 0, 1: Z}
            sage: L = T._enlarge_subcomplex(S)
            sage: L
            Simplicial complex with vertex set (0, 1, 2, 3, 4, 5, 6) and 8 facets
            sage: L.facets()
            {(0, 1, 5), (1, 3, 6), (1, 2), (1, 2, 4), (1, 3, 4), (0, 2), (1, 5, 6), (0, 1)}
            sage: L.homology()[1]
            Z
        """
        # Make the subcomplex immutable if not
        if subcomplex is not None and subcomplex._is_mutable:
            subcomplex = SimplicialComplex(subcomplex._facets,
                                           maximality_check=False,
                                           sort_facets=False,
                                           is_mutable=False)

        if subcomplex in self.__enlarged:
            return self.__enlarged[subcomplex]
        faces = [x for x in list(self._facets) if x not in subcomplex._facets]
        done = False
        new_facets = list(subcomplex._facets)
        while not done:
            done = True
            remove_these = []
            if verbose:
                print("  looping through %s facets" % len(faces))
            for f in faces:
                f_set = f.set()
                int_facets = set( a.set().intersection(f_set) for a in new_facets )
                intersection = SimplicialComplex(int_facets)
                if not intersection._facets[0].is_empty():
                    if (len(intersection._facets) == 1 or
                        intersection == intersection._contractible_subcomplex()):
                        new_facets.append(f)
                        remove_these.append(f)
                        done = False
            if verbose and not done:
                print("    added %s facets" % len(remove_these))
            for f in remove_these:
                faces.remove(f)
        if verbose:
<<<<<<< HEAD
            print("  now constructing a simplicial complex with %s vertices and %s facets" % (self.vertices().dimension()+1, len(new_facets)))
=======
            print("  now constructing a simplicial complex with %s vertices and %s facets" % (len(self.vertices()), len(new_facets)))
>>>>>>> 715566f4
        L = SimplicialComplex(new_facets, maximality_check=False,
                              sort_facets=False, is_mutable=self._is_mutable)
        self.__enlarged[subcomplex] = L
        return L

    def _cubical_(self):
        r"""
        Cubical complex constructed from ``self``.

        ALGORITHM:

        The algorithm comes from a paper by Shtan'ko and Shtogrin, as
        reported by Bukhshtaber and Panov.  Let `I^m` denote the unit
        `m`-cube, viewed as a cubical complex.  Let `[m] = \{1, 2,
        ..., m\}`; then each face of `I^m` has the following form, for
        subsets `I \subset J \subset [m]`:

        .. MATH::

            F_{I \subset J} = \{ (y_1,...,y_m) \in I^m \,:\, y_i =0 \text{
            for } i \in I, y_j = 1 \text{ for } j \not \in J\}.

        If `K` is a simplicial complex on vertex set `[m]` and if `I
        \subset [m]`, write `I \in K` if `I` is a simplex of `K`.
        Then we associate to `K` the cubical subcomplex of `I^m` with
        faces

        .. MATH::

            \{F_{I \subset J} \,:\, J \in K, I \neq \emptyset \}

        The geometric realization of this cubical complex is
        homeomorphic to the geometric realization of the original
        simplicial complex.

        REFERENCES:

        .. [BP2000] \V. M. Bukhshtaber and T. E. Panov, "Moment-angle complexes
           and combinatorics of simplicial manifolds," *Uspekhi
           Mat. Nauk* 55 (2000), 171--172.

        .. [SS1992] \M. A. Shtan'ko and and M. I. Shtogrin, "Embedding cubic
           manifolds and complexes into a cubic lattice", *Uspekhi
           Mat. Nauk* 47 (1992), 219-220.

        EXAMPLES::

            sage: T = simplicial_complexes.Torus()
            sage: T.homology()
            {0: 0, 1: Z x Z, 2: Z}
            sage: Tc = T._cubical_()
            sage: Tc
            Cubical complex with 42 vertices and 168 cubes
            sage: Tc.homology()
            {0: 0, 1: Z x Z, 2: Z}
        """
        from sage.homology.cubical_complex import CubicalComplex
        V = self.vertices()
        embed = len(V)
        # dictionary to translate vertices to the numbers 1, ..., embed
        vd = dict(zip(V, range(1, embed + 1)))
        cubes = []
        for JJ in self.facets():
            J = [vd[i] for i in JJ]
            for i in J:
                # loop over indices from 1 to embed.  if equal to i,
                # set to 0. if not in J, set to 1.  Otherwise, range
                # from 0 to 1
                cube = []
                for n in range(1, embed+1):
                    if n == i:
                        cube.append([0])
                    elif n not in J:
                        cube.append([1])
                    else:
                        cube.append([0, 1])
                cubes.append(cube)
        return CubicalComplex(cubes)

    def connected_component(self, simplex=None):
        """
        Return the connected component of this simplicial complex
        containing ``simplex``. If ``simplex`` is omitted, then return
        the connected component containing the zeroth vertex in the
        vertex list. (If the simplicial complex is empty, raise an
        error.)

        EXAMPLES::

            sage: S1 = simplicial_complexes.Sphere(1)
            sage: S1 == S1.connected_component()
            True
            sage: X = S1.disjoint_union(S1)
            sage: X == X.connected_component()
            False
            sage: v0 = X.vertices()[0]
            sage: v1 = X.vertices()[-1]
            sage: X.connected_component(Simplex([v0])) == X.connected_component(Simplex([v1]))
            False

            sage: S0 = simplicial_complexes.Sphere(0)
            sage: S0.vertices()
            (0, 1)
            sage: S0.connected_component()
            Simplicial complex with vertex set (0,) and facets {(0,)}
            sage: S0.connected_component(Simplex((1,)))
            Simplicial complex with vertex set (1,) and facets {(1,)}

            sage: SimplicialComplex([[]]).connected_component()
            Traceback (most recent call last):
            ...
            ValueError: the empty simplicial complex has no connected components.
        """
        if self.dimension() == -1:
            raise ValueError("the empty simplicial complex has no connected components.")
        if simplex is None:
            v = self.vertices()[0]
        else:
            v = simplex[0]
        vertices = self.graph().connected_component_containing_vertex(v)
        facets = [f for f in self.facets() if f.is_face(Simplex(vertices))]
        return SimplicialComplex(facets)

    def fundamental_group(self, base_point=None, simplify=True):
        r"""
        Return the fundamental group of this simplicial complex.

        INPUT:

        - ``base_point`` (optional, default None) -- if this complex is
          not path-connected, then specify a vertex; the fundamental
          group is computed with that vertex as a base point. If the
          complex is path-connected, then you may specify a vertex or
          leave this as its default setting of ``None``. (If this
          complex is path-connected, then this argument is ignored.)

        - ``simplify`` (bool, optional True) -- if False, then return a
          presentation of the group in terms of generators and
          relations. If True, the default, simplify as much as GAP is
          able to.

        Algorithm: we compute the edge-path group -- see
        :wikipedia:`Fundamental_group`. Choose a spanning tree for the
        1-skeleton, and then the group's generators are given by the
        edges in the 1-skeleton; there are two types of relations:
        `e=1` if `e` is in the spanning tree, and for every 2-simplex,
        if its edges are `e_0`, `e_1`, and `e_2`, then we impose the
        relation `e_0 e_1^{-1} e_2 = 1`.

        EXAMPLES::

            sage: S1 = simplicial_complexes.Sphere(1)
            sage: S1.fundamental_group()
            Finitely presented group < e |  >

        If we pass the argument ``simplify=False``, we get generators and
        relations in a form which is not usually very helpful. Here is the
        cyclic group of order 2, for instance::

            sage: RP2 = simplicial_complexes.RealProjectiveSpace(2)
            sage: C2 = RP2.fundamental_group(simplify=False)
            sage: C2
            Finitely presented group < e0, e1, e2, e3, e4, e5, e6, e7, e8, e9 | e0, e3, e4, e7, e9, e5*e2^-1*e0, e7*e2^-1*e1, e8*e3^-1*e1, e8*e6^-1*e4, e9*e6^-1*e5 >
            sage: C2.simplified()
            Finitely presented group < e1 | e1^2 >

        This is the same answer given if the argument ``simplify`` is True
        (the default)::

            sage: RP2.fundamental_group()
            Finitely presented group < e1 | e1^2 >

        You must specify a base point to compute the fundamental group
        of a non-connected complex::

            sage: K = S1.disjoint_union(RP2)
            sage: K.fundamental_group()
            Traceback (most recent call last):
            ...
            ValueError: this complex is not connected, so you must specify a base point.
            sage: v0 = list(K.vertices())[0]
            sage: K.fundamental_group(base_point=v0)
            Finitely presented group < e |  >
            sage: v1 = list(K.vertices())[-1]
            sage: K.fundamental_group(base_point=v1)
            Finitely presented group < e1 | e1^2 >

        Some other examples::

            sage: S1.wedge(S1).fundamental_group()
            Finitely presented group < e0, e1 | >
            sage: simplicial_complexes.Torus().fundamental_group()
            Finitely presented group < e1, e4 | e4^-1*e1^-1*e4*e1 >
            sage: simplicial_complexes.MooreSpace(5).fundamental_group()
            Finitely presented group < e0 | e0^5 >
        """
        if not self.is_connected():
            if base_point is None:
                raise ValueError("this complex is not connected, so you must specify a base point.")
            return self.connected_component(Simplex([base_point])).fundamental_group(simplify=simplify)

        from sage.groups.free_group import FreeGroup
        from sage.interfaces.gap import gap
        spanning_tree = [e[:2] for e in self.graph().min_spanning_tree()]
        gens = [tuple(e) for e in self.n_cells(1) if tuple(e) not in spanning_tree]

        if len(gens) == 0:
            return gap.TrivialGroup()

        gens_dict = dict(zip(gens, range(len(gens))))
        FG = FreeGroup(len(gens), 'e')
        rels = []
        for f in self.n_cells(2):
            bdry = [tuple(e) for e in f.faces()]
            z = dict()
            for i in range(3):
                if bdry[i] in spanning_tree:
                    z[i] = FG.one()
                else:
                    z[i] = FG.gen(gens_dict[bdry[i]])
            rels.append(z[0]*z[1].inverse()*z[2])
        if simplify:
            return FG.quotient(rels).simplified()
        else:
            return FG.quotient(rels)

    def is_isomorphic(self, other, certify=False):
        r"""
        Check whether two simplicial complexes are isomorphic.

        INPUT:

        - ``certify`` -- if ``True``, then output is ``(a,b)``, where ``a``
          is a boolean and ``b`` is either a map or ``None``.

        This is done by creating two graphs and checking whether they
        are isomorphic.

        EXAMPLES::

            sage: Z1 = SimplicialComplex([[0,1],[1,2],[2,3,4],[4,5]])
            sage: Z2 = SimplicialComplex([['a','b'],['b','c'],['c','d','e'],['e','f']])
            sage: Z3 = SimplicialComplex([[1,2,3]])
            sage: Z1.is_isomorphic(Z2)
            True
            sage: Z1.is_isomorphic(Z2, certify=True)
            (True, {0: 'a', 1: 'b', 2: 'c', 3: 'd', 4: 'e', 5: 'f'})
            sage: Z3.is_isomorphic(Z2)
            False
        """
        g1 = Graph()
        g2 = Graph()
        g1.add_edges((v, f) for f in self.facets() for v in f)
        g2.add_edges((v, f) for f in other.facets() for v in f)
        g1.add_edges(("fake_vertex", v, "special_edge")
                     for v in self.vertices())
        g2.add_edges(("fake_vertex", v, "special_edge")
                     for v in other.vertices())
        if not certify:
            return g1.is_isomorphic(g2)
        isisom, tr = g1.is_isomorphic(g2, certify = True)

        if isisom:
            for f in self.facets():
                tr.pop(f)
            tr.pop("fake_vertex")

        return isisom, tr

    def automorphism_group(self):
        r"""
        Return the automorphism group of the simplicial complex.

        This is done by creating a bipartite graph, whose vertices are
        vertices and facets of the simplicial complex, and computing
        its automorphism group.

        .. WARNING::

            Since :trac:`14319` the domain of the automorphism group is equal to
            the graph's vertex set, and the ``translation`` argument has become
            useless.

        EXAMPLES::

            sage: S = simplicial_complexes.Simplex(3)
            sage: S.automorphism_group().is_isomorphic(SymmetricGroup(4))
            True

            sage: P = simplicial_complexes.RealProjectivePlane()
            sage: P.automorphism_group().is_isomorphic(AlternatingGroup(5))
            True

            sage: Z = SimplicialComplex([['1','2'],['2','3','a']])
            sage: Z.automorphism_group().is_isomorphic(CyclicPermutationGroup(2))
            True
            sage: group = Z.automorphism_group()
            sage: group.domain()
            {'1', '2', '3', 'a'}

        Check that :trac:`17032` is fixed::

            sage: s = SimplicialComplex([[(0,1),(2,3)]])
            sage: s.automorphism_group().cardinality()
            2
        """
        from sage.groups.perm_gps.permgroup import PermutationGroup

        G = Graph()
        G.add_vertices(self.vertices())
        G.add_edges((f.tuple(), v) for f in self.facets() for v in f)
        group = G.automorphism_group(partition=[list(self.vertices()),
                                                [f.tuple()
                                                 for f in self.facets()]])

        gens = [[tuple(c) for c in g.cycle_tuples()
                 if c[0] in self.vertices()]
                for g in group.gens()]

        return PermutationGroup(gens=gens, domain=self.vertices())

    def fixed_complex(self, G):
        r"""
        Return the fixed simplicial complex `Fix(G)` for a subgroup `G`.

        INPUT:

        - ``G`` -- a subgroup of the automorphism group of the simplicial
          complex or a list of elements of the automorphism group

        OUTPUT:

        - a simplicial complex `Fix(G)`

        Vertices in `Fix(G)` are the orbits of `G` (acting on vertices
        of ``self``) that form a simplex in ``self``. More generally,
        simplices in `Fix(G)` correspond to simplices in ``self`` that
        are union of such orbits.

        A basic example::

            sage: S4 = simplicial_complexes.Sphere(4)
            sage: S3 = simplicial_complexes.Sphere(3)
            sage: fix = S4.fixed_complex([S4.automorphism_group()([(0,1)])])
            sage: fix
            Simplicial complex with vertex set (0, 2, 3, 4, 5) and 5 facets
            sage: fix.is_isomorphic(S3)
            True

        Another simple example::

            sage: T = SimplicialComplex([[1,2,3],[2,3,4]])
            sage: G = T.automorphism_group()
            sage: T.fixed_complex([G([(1,4)])])
            Simplicial complex with vertex set (2, 3) and facets {(2, 3)}

        A more sophisticated example::

            sage: RP2 = simplicial_complexes.ProjectivePlane()
            sage: CP2 = simplicial_complexes.ComplexProjectivePlane()
            sage: G = CP2.automorphism_group()
            sage: H = G.subgroup([G([(2,3),(5,6),(8,9)])])
            sage: CP2.fixed_complex(H).is_isomorphic(RP2)
            True
        """
        from sage.categories.groups import Groups
        if G in Groups():
            gens = G.gens()
        else:
            gens = G
            G = self.automorphism_group().subgroup(gens)

        invariant_f = [list(u) for u in self.face_iterator()
                       if all(sorted([sigma(j) for j in u]) == sorted(list(u))
                              for sigma in gens)]
        new_verts = [min(o) for o in G.orbits() if o in invariant_f]
        return SimplicialComplex([[s for s in f if s in new_verts]
                                  for f in invariant_f])

    def _Hom_(self, other, category=None):
        """
        Return the set of simplicial maps between simplicial complexes
        ``self`` and ``other``.

        EXAMPLES::

            sage: S = simplicial_complexes.Sphere(1)
            sage: T = simplicial_complexes.Sphere(2)
            sage: H = Hom(S,T)  # indirect doctest
            sage: H
            Set of Morphisms from Minimal triangulation of the 1-sphere
             to Minimal triangulation of the 2-sphere
             in Category of finite simplicial complexes
            sage: f = {0:0,1:1,2:3}
            sage: x = H(f)
            sage: x
            Simplicial complex morphism:
              From: Minimal triangulation of the 1-sphere
              To: Minimal triangulation of the 2-sphere
            Defn: 0 |--> 0
                  1 |--> 1
                  2 |--> 3

            sage: S._Hom_(T, Objects())
            Traceback (most recent call last):
            ...
            TypeError: Category of objects is not a subcategory of SimplicialComplexes()
            sage: type(Hom(S, T, Objects()))
            <class 'sage.categories.homset.Homset_with_category_with_equality_by_id'>
        """
        if not category.is_subcategory(SimplicialComplexes()):
            raise TypeError("{} is not a subcategory of SimplicialComplexes()".format(category))
        from sage.homology.simplicial_complex_homset import SimplicialComplexHomset
        return SimplicialComplexHomset(self, other)

    # @cached_method    when we switch to immutable SimplicialComplex
    def _is_numeric(self):
        """
        Test whether all vertices are labeled by integers

        OUTPUT:

        Boolean. Whether all vertices are labeled by (not necessarily
        consecutive) integers.

        EXAMPLES::

            sage: s = SimplicialComplex()
            sage: s._is_numeric()
            True
            sage: s.add_face(['a', 'b', 123])
            sage: s._is_numeric()
            False
        """
        return all([isinstance(v, (int, Integer, long)) for v in self._vertex_set])

    # @cached_method    when we switch to immutable SimplicialComplex
    def _translation_to_numeric(self):
        """
        Return a dictionary enumerating the vertices

        See also :meth:`_translation_from_numeric`, which returns the
        inverse map.

        OUTPUT:

        A dictionary. The keys are the vertices, and the associated
        values are integers from 0 to number of vertices - 1.

        EXAMPLES::

            sage: s = SimplicialComplex()
            sage: s._translation_to_numeric()
            {}
            sage: s.add_face(['a', 'b', 123])
            sage: s._translation_to_numeric()   # random output
            {'a': 1, 123: 0, 'b': 2}
            sage: set(s._translation_to_numeric().keys()) == set(['a', 'b', 123])
            True
            sage: sorted(s._translation_to_numeric().values())
            [0, 1, 2]
        """
        return dict((vertex, i) for i, vertex in enumerate(self._vertex_set))

    # @cached_method    when we switch to immutable SimplicialComplex
    def _translation_from_numeric(self):
        """
        Return a dictionary mapping vertex indices to vertices

        See also :meth:`_translation_to_numeric`, which returns the
        inverse map.

        OUTPUT:

        A dictionary. The keys are integers from 0 to the number of
        vertices - 1. The associated values are the vertices.

        EXAMPLES::

            sage: s = SimplicialComplex()
            sage: s._translation_from_numeric()
            {}
            sage: s.add_face(['a', 'b', 123])
            sage: s._translation_from_numeric()   # random output
            {0: 123, 1: 'a', 2: 'b'}
            sage: sorted(s._translation_from_numeric().keys())
            [0, 1, 2]
            sage: set(s._translation_from_numeric().values()) == set(['a', 'b', 123])
            True
        """
        return dict(enumerate(self._vertex_set))

    def _chomp_repr_(self):
        r"""
        String representation of ``self`` suitable for use by the CHomP
        program.  This lists each facet on its own line, and makes
        sure vertices are listed as numbers.

        EXAMPLES::

            sage: S = SimplicialComplex([(0,1,2), (2,3,5)])
            sage: print(S._chomp_repr_())
            (2, 3, 5)
            (0, 1, 2)

        A simplicial complex whose vertices are tuples, not integers::

            sage: S = SimplicialComplex([[(0,1), (1,2), (3,4)]])
            sage: S._chomp_repr_()
            '(0, 1, 2)\n'
        """
        s = ""
        numeric = self._is_numeric()
        if not numeric:
            d = self._translation_to_numeric()
        for f in self.facets():
            if numeric:
                s += str(f)
            else:
                s += '(' + ', '.join(str(d[a]) for a in f) + ')'
            s += '\n'
        return s

    # this function overrides the standard one for GenericCellComplex,
    # because it lists the maximal faces, not the total number of faces.
    def _repr_(self):
        """
        Print representation.

        If there are only a few vertices or faces, they are listed. If
        there are lots, the number is given.

        EXAMPLES::

            sage: X = SimplicialComplex([[0,1], [1,2]])
            sage: X._repr_()
            'Simplicial complex with vertex set (0, 1, 2) and facets {(1, 2), (0, 1)}'
            sage: SimplicialComplex([[i for i in range(16)]])
            Simplicial complex with 16 vertices and 1 facets
        """
        vertex_limit = 45
        facet_limit = 55
        vertices = self.vertices()
        facets = Set(self._facets)
        vertex_string = "with vertex set {}".format( tuple(sorted(vertices)) )
        if len(vertex_string) > vertex_limit:
            vertex_string = "with %s vertices" % len(vertices)
        facet_string = "facets %s" % facets
        if len(facet_string) > facet_limit:
            facet_string = "%s facets" % len(facets)
        return "Simplicial complex " + vertex_string + " and " + facet_string

    def set_immutable(self):
        """
        Make this simplicial complex immutable.

        EXAMPLES::

            sage: S = SimplicialComplex([[1,4], [2,4]])
            sage: S.is_mutable()
            True
            sage: S.set_immutable()
            sage: S.is_mutable()
            False
        """
        self._is_mutable = False
        self._facets = tuple(self._facets)

    def is_mutable(self):
        """
        Return ``True`` if mutable.

        EXAMPLES::

            sage: S = SimplicialComplex([[1,4], [2,4]])
            sage: S.is_mutable()
            True
            sage: S.set_immutable()
            sage: S.is_mutable()
            False
            sage: S2 = SimplicialComplex([[1,4], [2,4]], is_mutable=False)
            sage: S2.is_mutable()
            False
            sage: S3 = SimplicialComplex([[1,4], [2,4]], is_mutable=False)
            sage: S3.is_mutable()
            False
        """
        return self._is_mutable

    def is_immutable(self):
        """
        Return ``True`` if immutable.

        EXAMPLES::

            sage: S = SimplicialComplex([[1,4], [2,4]])
            sage: S.is_immutable()
            False
            sage: S.set_immutable()
            sage: S.is_immutable()
            True
        """
        return not self._is_mutable


# Miscellaneous utility functions.

# The following two functions can be used to generate the facets for
# the corresponding examples in sage.homology.examples. These take a
# few seconds to run, so the actual examples have the facets
# hard-coded. Thus the following functions are not currently used in
# the Sage library.

def facets_for_RP4():
    """
    Return the list of facets for a minimal triangulation of 4-dimensional
    real projective space.

    We use vertices numbered 1 through 16, define two facets, and define
    a certain subgroup `G` of the symmetric group `S_{16}`. Then the set
    of all facets is the `G`-orbit of the two given facets.

    See the description in Example 3.12 in Datta [Da2007]_.

    EXAMPLES::

        sage: from sage.homology.simplicial_complex import facets_for_RP4
        sage: A = facets_for_RP4()   # long time (1 or 2 seconds)
        sage: SimplicialComplex(A) == simplicial_complexes.RealProjectiveSpace(4) # long time
        True
    """
    # Define the group:
    from sage.groups.perm_gps.permgroup import PermutationGroup
    g1 = '(2,7)(4,10)(5,6)(11,12)'
    g2 = '(1, 2, 3, 4, 5, 10)(6, 8, 9)(11, 12, 13, 14, 15, 16)'
    G = PermutationGroup([g1, g2])
    # Define the two simplices:
    t1 = (1, 2, 4, 5, 11)
    t2 = (1, 2, 4, 11, 13)
    # Apply the group elements to the simplices:
    facets = []
    for g in G:
        d = g.dict()
        for t in [t1, t2]:
            new = tuple([d[j] for j in t])
            if new not in facets:
                facets.append(new)
    return facets

def facets_for_K3():
    """
    Returns the facets for a minimal triangulation of the K3 surface.

    This is a pure simplicial complex of dimension 4 with 16
    vertices and 288 facets. The facets are obtained by constructing a
    few facets and a permutation group `G`, and then computing the
    `G`-orbit of those facets.

    See Casella and Kühnel in [CK2001]_ and Spreer and Kühnel [SK2011]_;
    the construction here uses the labeling from Spreer and Kühnel.

    EXAMPLES::

        sage: from sage.homology.simplicial_complex import facets_for_K3
        sage: A = facets_for_K3()   # long time (a few seconds)
        sage: SimplicialComplex(A) == simplicial_complexes.K3Surface()  # long time
        True
    """
    from sage.groups.perm_gps.permgroup import PermutationGroup
    G = PermutationGroup([[(1,3,8,4,9,16,15,2,14,12,6,7,13,5,10)],
                         [(1,11,16),(2,10,14),(3,12,13),(4,9,15),(5,7,8)]])
    return ([tuple([g(i) for i in (1,2,3,8,12)]) for g in G]
            +[tuple([g(i) for i in (1,2,5,8,14)]) for g in G])<|MERGE_RESOLUTION|>--- conflicted
+++ resolved
@@ -2313,11 +2313,7 @@
                 L = self._contractible_subcomplex(verbose=verbose)
                 if verbose:
                     print("Done finding contractible subcomplex.")
-<<<<<<< HEAD
-                    vec = [len(self.n_faces(n-1, subcomplex=L)) for n in range(self.dimension()+2)]
-=======
                     vec = [len(self.faces(subcomplex=L)[n-1]) for n in range(self.dimension()+2)]
->>>>>>> 715566f4
                     print("The difference between the f-vectors is:")
                     print("  %s" % vec)
             else:
@@ -2335,24 +2331,14 @@
 
         if verbose:
             print("Computing the chain complex...")
-<<<<<<< HEAD
-        kwds['subcomplex'] = L
-=======
->>>>>>> 715566f4
         C = self.chain_complex(dimensions=dims, augmented=reduced,
                                cochain=cohomology, base_ring=base_ring,
                                subcomplex=L, verbose=verbose)
         if verbose:
             print(" Done computing the chain complex. ")
             print("Now computing homology...")
-<<<<<<< HEAD
-        if 'subcomplex' in kwds:
-            del kwds['subcomplex']
-        answer = C.homology(**kwds)
-=======
         answer = C.homology(base_ring=base_ring, verbose=verbose,
                             algorithm=algorithm)
->>>>>>> 715566f4
 
         if dim is None:
             dim = range(self.dimension()+1)
@@ -3602,11 +3588,7 @@
             for f in remove_these:
                 faces.remove(f)
         if verbose:
-<<<<<<< HEAD
-            print("  now constructing a simplicial complex with %s vertices and %s facets" % (self.vertices().dimension()+1, len(new_facets)))
-=======
             print("  now constructing a simplicial complex with %s vertices and %s facets" % (len(self.vertices()), len(new_facets)))
->>>>>>> 715566f4
         L = SimplicialComplex(new_facets, maximality_check=False,
                               sort_facets=False, is_mutable=self._is_mutable)
         self.__enlarged[subcomplex] = L
