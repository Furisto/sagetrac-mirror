from __future__ import absolute_import

from sage.misc.lazy_import import lazy_import

lazy_import('sage.functions.piecewise_old', 'Piecewise')   # deprecated
lazy_import('sage.functions.piecewise', 'piecewise')

from .trig import ( sin, cos, sec, csc, cot, tan,
                   asin, acos, atan,
                   acot, acsc, asec,
                   arcsin, arccos, arctan,
                   arccot, arccsc, arcsec,
                   arctan2, atan2)

from .hyperbolic import ( tanh, sinh, cosh, coth, sech, csch,
                         asinh, acosh, atanh, acoth, asech, acsch,
                         arcsinh, arccosh, arctanh, arccoth, arcsech, arccsch )

reciprocal_trig_functions = {'sec': cos, 'csc': sin, 'cot': tan, 'sech': cosh, 'csch': sinh, 'coth': tanh}



from .other import ( ceil, floor, gamma, psi, factorial, beta, binomial,
                    abs_symbolic, erf, sqrt, log_gamma,
                    gamma_inc, incomplete_gamma, gamma_inc_lower,
                    arg, real_part, real,
                    imag_part, imag, imaginary, conjugate)

from .log import (exp, exp_polar, log, ln, polylog, dilog, lambert_w)


from .transcendental import (zeta, zetaderiv, zeta_symmetric, hurwitz_zeta,
                            dickman_rho, stieltjes)

from .bessel import (bessel_I, bessel_J, bessel_K, bessel_Y,
                    Bessel, struve_H, struve_L)

from .special import (spherical_bessel_J, spherical_bessel_Y,
                     spherical_hankel1, spherical_hankel2,
                     spherical_harmonic,
                     error_fcn, elliptic_e,
                     elliptic_f, elliptic_ec, elliptic_eu,
                     elliptic_kc, elliptic_pi, elliptic_j)

from .jacobi import (jacobi, inverse_jacobi, jacobi_nd, jacobi_ns, jacobi_nc,
                    jacobi_dn, jacobi_ds, jacobi_dc, jacobi_sn, jacobi_sd,
                    jacobi_sc, jacobi_cn, jacobi_cd, jacobi_cs, jacobi_am,
                    inverse_jacobi_nd, inverse_jacobi_ns, inverse_jacobi_nc,
                    inverse_jacobi_dn, inverse_jacobi_ds, inverse_jacobi_dc,
                    inverse_jacobi_sn, inverse_jacobi_sd, inverse_jacobi_sc,
                    inverse_jacobi_cn, inverse_jacobi_cd, inverse_jacobi_cs)

from .orthogonal_polys import (chebyshev_T,
                              chebyshev_U,
                              gen_laguerre,
                              gen_legendre_P,
                              gen_legendre_Q,
                              hermite,
                              jacobi_P,
                              laguerre,
                              legendre_P,
                              legendre_Q,
                              ultraspherical,
                              gegenbauer)

from .spike_function import spike_function

from .prime_pi import legendre_phi, partial_sieve_function, prime_pi

from .wigner import (wigner_3j, clebsch_gordan, racah, wigner_6j,
                    wigner_9j, gaunt)

from .generalized import (dirac_delta, heaviside, unit_step, sgn, sign,
                         kronecker_delta)

from .min_max import max_symbolic, min_symbolic

from .airy import airy_ai, airy_ai_prime, airy_bi, airy_bi_prime

from .exp_integral import (exp_integral_e, exp_integral_e1, log_integral, li, Li,
                          log_integral_offset,
                          sin_integral, cos_integral, Si, Ci,
                          sinh_integral, cosh_integral, Shi, Chi,
                          exponential_integral_1, Ei, exp_integral_ei)

<<<<<<< HEAD
from .hypergeometric import hypergeometric, hypergeometric_M, hypergeometric_U
=======
from .hypergeometric import hypergeometric

from .riemann_theta import RiemannTheta
>>>>>>> d5525090
<|MERGE_RESOLUTION|>--- conflicted
+++ resolved
@@ -83,10 +83,6 @@
                           sinh_integral, cosh_integral, Shi, Chi,
                           exponential_integral_1, Ei, exp_integral_ei)
 
-<<<<<<< HEAD
 from .hypergeometric import hypergeometric, hypergeometric_M, hypergeometric_U
-=======
-from .hypergeometric import hypergeometric
 
-from .riemann_theta import RiemannTheta
->>>>>>> d5525090
+from .riemann_theta import RiemannTheta