r"""
Trigonometric Functions
"""
from sage.symbolic.function import BuiltinFunction, GinacFunction
from sage.symbolic.expression import is_Expression
import math

class Function_sin(GinacFunction):
    def __init__(self):
        """
        The sine function.

        EXAMPLES::

            sage: sin(0)
            0
            sage: sin(x).subs(x==0)
            0
            sage: sin(2).n(100)
            0.90929742682568169539601986591
            sage: loads(dumps(sin))
            sin

        We can prevent evaluation using the ``hold`` parameter::

            sage: sin(0,hold=True)
            sin(0)

        To then evaluate again, we currently must use Maxima via
        :meth:`sage.symbolic.expression.Expression.simplify`::

            sage: a = sin(0,hold=True); a.simplify()
            0

        TESTS::

            sage: conjugate(sin(x))
            sin(conjugate(x))
            sage: sin(complex(1,1))     # rel tol 1e-15
            (1.2984575814159773+0.6349639147847361j)

            sage: sin(pi/5)
            1/4*sqrt(-2*sqrt(5) + 10)
            sage: sin(pi/8)
            1/2*sqrt(-sqrt(2) + 2)
            sage: sin(pi/24)
            1/4*sqrt(-2*sqrt(6) - 2*sqrt(2) + 8)
            sage: sin(pi/30)
            -1/8*sqrt(5) + 1/4*sqrt(-3/2*sqrt(5) + 15/2) - 1/8
            sage: sin(104*pi/105)
            sin(1/105*pi)
            sage: cos(pi/8)
            1/2*sqrt(sqrt(2) + 2)
            sage: cos(pi/10)
            1/4*sqrt(2*sqrt(5) + 10)
            sage: cos(pi/12)
            1/4*sqrt(6) + 1/4*sqrt(2)
            sage: cos(pi/15)
            1/8*sqrt(5) + 1/4*sqrt(3/2*sqrt(5) + 15/2) - 1/8
            sage: cos(pi/24)
            1/4*sqrt(2*sqrt(6) + 2*sqrt(2) + 8)
            sage: cos(104*pi/105)
            -cos(1/105*pi)
            sage: tan(pi/5)
            sqrt(-2*sqrt(5) + 5)
            sage: tan(pi/8)
            sqrt(2) - 1
            sage: tan(pi/10)
            1/5*sqrt(-10*sqrt(5) + 25)
            sage: tan(pi/16)
            -sqrt(2) + sqrt(2*sqrt(2) + 4) - 1
            sage: tan(pi/20)
            sqrt(5) - sqrt(2*sqrt(5) + 5) + 1
            sage: tan(pi/24)
            sqrt(6) - sqrt(3) + sqrt(2) - 2
            sage: tan(104*pi/105)
            -tan(1/105*pi)
            sage: cot(104*pi/105)
            -cot(1/105*pi)
            sage: sec(104*pi/105)
            -sec(1/105*pi)
            sage: csc(104*pi/105)
            csc(1/105*pi)

            sage: all(sin(rat*pi).n(200)-sin(rat*pi,hold=True).n(200) < 1e-30 for rat in [1/5,2/5,1/30,7/30,11/30,13/30,1/8,3/8,1/24,5/24,7/24,11/24])
            True
            sage: all(cos(rat*pi).n(200)-cos(rat*pi,hold=True).n(200) < 1e-30 for rat in [1/10,3/10,1/12,5/12,1/15,2/15,4/15,7/15,1/8,3/8,1/24,5/24,11/24])
            True
            sage: all(tan(rat*pi).n(200)-tan(rat*pi,hold=True).n(200) < 1e-30 for rat in [1/5,2/5,1/10,3/10,1/20,3/20,7/20,9/20,1/8,3/8,1/16,3/16,5/16,7/16,1/24,5/24,7/24,11/24])
            True

        Check that :trac:`20456` is fixed::

            sage: assume(x>0)
            sage: sin(pi*x)
            sin(pi*x)
            sage: forget()

        Check that :trac:`20752` is fixed::

            sage: sin(3*pi+41/42*pi)
            -sin(1/42*pi)
            sage: sin(-5*pi+1/42*pi)
            -sin(1/42*pi)
            sage: sin(pi-1/42*pi)
            sin(1/42*pi)
        """
        GinacFunction.__init__(self, 'sin', latex_name=r"\sin",
                conversions=dict(maxima='sin',mathematica='Sin'))

sin = Function_sin()

class Function_cos(GinacFunction):
    def __init__(self):
        """
        The cosine function.

        EXAMPLES::

            sage: cos(pi)
            -1
            sage: cos(x).subs(x==pi)
            -1
            sage: cos(2).n(100)
            -0.41614683654714238699756822950
            sage: loads(dumps(cos))
            cos

        We can prevent evaluation using the ``hold`` parameter::

            sage: cos(0,hold=True)
            cos(0)

        To then evaluate again, we currently must use Maxima via
        :meth:`sage.symbolic.expression.Expression.simplify`::

            sage: a = cos(0,hold=True); a.simplify()
            1

        TESTS::

            sage: conjugate(cos(x))
            cos(conjugate(x))
            sage: cos(complex(1,1))     # rel tol 1e-15
            (0.8337300251311491-0.9888977057628651j)

        Check that :trac:`20752` is fixed::

            sage: cos(3*pi+41/42*pi)
            cos(1/42*pi)
            sage: cos(-5*pi+1/42*pi)
            -cos(1/42*pi)
            sage: cos(pi-1/42*pi)
            -cos(1/42*pi)
        """
        GinacFunction.__init__(self, 'cos', latex_name=r"\cos",
                conversions=dict(maxima='cos',mathematica='Cos'))

cos = Function_cos()

class Function_tan(GinacFunction):
    def __init__(self):
        """
        The tangent function.

        EXAMPLES::

            sage: tan(pi)
            0
            sage: tan(3.1415)
            -0.0000926535900581913
            sage: tan(3.1415/4)
            0.999953674278156
            sage: tan(pi/4)
            1
            sage: tan(1/2)
            tan(1/2)
            sage: RR(tan(1/2))
            0.546302489843790

        We can prevent evaluation using the ``hold`` parameter::

            sage: tan(pi/4,hold=True)
            tan(1/4*pi)

        To then evaluate again, we currently must use Maxima via
        :meth:`sage.symbolic.expression.Expression.simplify`::

            sage: a = tan(pi/4,hold=True); a.simplify()
            1

        TESTS::

            sage: conjugate(tan(x))
            tan(conjugate(x))
            sage: tan(complex(1,1))     # rel tol 1e-15
            (0.2717525853195118+1.0839233273386946j)

        Check that :trac:`19791` is fixed::

            sage: tan(2+I).imag().n()
            1.16673625724092
        """
        GinacFunction.__init__(self, 'tan', latex_name=r"\tan")

tan = Function_tan()

class Function_cot(GinacFunction):
    def __init__(self):
        r"""
        The cotangent function.

        EXAMPLES::

            sage: cot(pi/4)
            1
            sage: RR(cot(pi/4))
            1.00000000000000
            sage: cot(1/2)
            cot(1/2)
            sage: cot(0.5)
            1.83048772171245

            sage: latex(cot(x))
            \cot\left(x\right)

        We can prevent evaluation using the ``hold`` parameter::

            sage: cot(pi/4,hold=True)
            cot(1/4*pi)

        To then evaluate again, we currently must use Maxima via
        :meth:`sage.symbolic.expression.Expression.simplify`::

            sage: a = cot(pi/4,hold=True); a.simplify()
            1

        EXAMPLES::

            sage: cot(pi/4)
            1
            sage: cot(x).subs(x==pi/4)
            1
            sage: cot(pi/7)
            cot(1/7*pi)
            sage: cot(x)
            cot(x)

            sage: n(cot(pi/4),100)
            1.0000000000000000000000000000
            sage: float(cot(1))
            0.64209261593433...
            sage: bool(diff(cot(x), x) == diff(1/tan(x), x))
            True
            sage: diff(cot(x), x)
            -cot(x)^2 - 1

        TESTS:

        Test complex input::

            sage: cot(complex(1,1))     # rel tol 1e-15
            (0.21762156185440273-0.8680141428959249j)
            sage: cot(1.+I)
            0.217621561854403 - 0.868014142895925*I
        """
        GinacFunction.__init__(self, 'cot', latex_name=r"\cot")

    def _eval_numpy_(self, x):
        """
        EXAMPLES::

             sage: import numpy
             sage: a = numpy.arange(2, 5)
             sage: cot(a)
             array([-0.45765755, -7.01525255,  0.86369115])
        """
        return 1.0 / tan(x)

cot = Function_cot()


class Function_sec(GinacFunction):
    def __init__(self):
        r"""
        The secant function.

        EXAMPLES::

            sage: sec(pi/4)
            sqrt(2)
            sage: sec(x).subs(x==pi/4)
            sqrt(2)
            sage: sec(pi/7)
            sec(1/7*pi)
            sage: sec(x)
            sec(x)
            sage: RR(sec(pi/4))
            1.41421356237310
            sage: n(sec(pi/4),100)
            1.4142135623730950488016887242
            sage: float(sec(pi/4))
            1.4142135623730951
            sage: sec(1/2)
            sec(1/2)
            sage: sec(0.5)
            1.13949392732455

            sage: bool(diff(sec(x), x) == diff(1/cos(x), x))
            True
            sage: diff(sec(x), x)
            sec(x)*tan(x)
            sage: latex(sec(x))
            \sec\left(x\right)

        We can prevent evaluation using the ``hold`` parameter::

            sage: sec(pi/4,hold=True)
            sec(1/4*pi)

        To then evaluate again, we currently must use Maxima via
        :meth:`sage.symbolic.expression.Expression.simplify`::

            sage: a = sec(pi/4,hold=True); a.simplify()
            sqrt(2)

        TESTS:

        Test complex input::

            sage: sec(complex(1,1))     # rel tol 1e-15
            (0.49833703055518686+0.5910838417210451j)
        """
        GinacFunction.__init__(self, 'sec', latex_name=r"\sec")

    def _eval_numpy_(self, x):
        """
        EXAMPLES::

            sage: import numpy
            sage: a = numpy.arange(2, 5)
            sage: sec(a)
            array([-2.40299796, -1.01010867, -1.52988566])
        """
        return 1 / cos(x)

sec = Function_sec()

class Function_csc(GinacFunction):
    def __init__(self):
        r"""
        The cosecant function.

        EXAMPLES::

            sage: csc(pi/4)
            sqrt(2)
            sage: csc(x).subs(x==pi/4)
            sqrt(2)
            sage: csc(pi/7)
            csc(1/7*pi)
            sage: csc(x)
            csc(x)
            sage: RR(csc(pi/4))
            1.41421356237310
            sage: n(csc(pi/4),100)
            1.4142135623730950488016887242
            sage: float(csc(pi/4))
            1.4142135623730951
            sage: csc(1/2)
            csc(1/2)
            sage: csc(0.5)
            2.08582964293349

            sage: bool(diff(csc(x), x) == diff(1/sin(x), x))
            True
            sage: diff(csc(x), x)
            -cot(x)*csc(x)
            sage: latex(csc(x))
            \csc\left(x\right)

        We can prevent evaluation using the ``hold`` parameter::

            sage: csc(pi/4,hold=True)
            csc(1/4*pi)

        To then evaluate again, we currently must use Maxima via
        :meth:`sage.symbolic.expression.Expression.simplify`::

            sage: a = csc(pi/4,hold=True); a.simplify()
            sqrt(2)

        TESTS:

        Test complex input::

            sage: csc(complex(1,1))     # rel tol 1e-15
            (0.6215180171704284-0.30393100162842646j)
        """
        GinacFunction.__init__(self, 'csc', latex_name=r"\csc")

    def _eval_numpy_(self, x):
        """
        EXAMPLES::

            sage: import numpy
            sage: a = numpy.arange(2, 5)
            sage: csc(a)
            array([ 1.09975017,  7.0861674 , -1.32134871])
        """
        return 1 / sin(x)

csc = Function_csc()

###################################
# Inverse Trigonometric Functions #
###################################

class Function_arcsin(GinacFunction):
    def __init__(self):
        """
        The arcsine function.

        EXAMPLES::

            sage: arcsin(0.5)
            0.523598775598299
            sage: arcsin(1/2)
            1/6*pi
            sage: arcsin(1 + 1.0*I)
            0.666239432492515 + 1.06127506190504*I

        We can delay evaluation using the ``hold`` parameter::

            sage: arcsin(0,hold=True)
            arcsin(0)

        To then evaluate again, we currently must use Maxima via
        :meth:`sage.symbolic.expression.Expression.simplify`::

            sage: a = arcsin(0,hold=True); a.simplify()
            0

        ``conjugate(arcsin(x))==arcsin(conjugate(x))``, unless on the branch
        cuts which run along the real axis outside the interval [-1, +1].::

            sage: conjugate(arcsin(x))
            conjugate(arcsin(x))
            sage: var('y', domain='positive')
            y
            sage: conjugate(arcsin(y))
            conjugate(arcsin(y))
            sage: conjugate(arcsin(y+I))
            conjugate(arcsin(y + I))
            sage: conjugate(arcsin(1/16))
            arcsin(1/16)
            sage: conjugate(arcsin(2))
            conjugate(arcsin(2))
            sage: conjugate(arcsin(-2))
            -conjugate(arcsin(2))

        TESTS::

            sage: arcsin(x).operator()
            arcsin
            sage: asin(complex(1,1))
            (0.6662394324925152+1.0612750619050357j)
        """
        GinacFunction.__init__(self, 'arcsin', latex_name=r"\arcsin",
                conversions=dict(maxima='asin', sympy='asin', fricas="asin"))

arcsin = asin = Function_arcsin()

class Function_arccos(GinacFunction):
    def __init__(self):
        """
        The arccosine function.

        EXAMPLES::

            sage: arccos(0.5)
            1.04719755119660
            sage: arccos(1/2)
            1/3*pi
            sage: arccos(1 + 1.0*I)
            0.904556894302381 - 1.06127506190504*I
            sage: arccos(3/4).n(100)
            0.72273424781341561117837735264

        We can delay evaluation using the ``hold`` parameter::

            sage: arccos(0,hold=True)
            arccos(0)

        To then evaluate again, we currently must use Maxima via
        :meth:`sage.symbolic.expression.Expression.simplify`::

            sage: a = arccos(0,hold=True); a.simplify()
            1/2*pi

        ``conjugate(arccos(x))==arccos(conjugate(x))``, unless on the branch
        cuts, which run along the real axis outside the interval [-1, +1].::

            sage: conjugate(arccos(x))
            conjugate(arccos(x))
            sage: var('y', domain='positive')
            y
            sage: conjugate(arccos(y))
            conjugate(arccos(y))
            sage: conjugate(arccos(y+I))
            conjugate(arccos(y + I))
            sage: conjugate(arccos(1/16))
            arccos(1/16)
            sage: conjugate(arccos(2))
            conjugate(arccos(2))
            sage: conjugate(arccos(-2))
            pi - conjugate(arccos(2))

        TESTS::

            sage: arccos(x).operator()
            arccos
            sage: acos(complex(1,1))
            (0.9045568943023814-1.0612750619050357j)
        """
        GinacFunction.__init__(self, 'arccos', latex_name=r"\arccos",
                conversions=dict(maxima='acos', sympy='acos', fricas='acos'))

arccos = acos = Function_arccos()

class Function_arctan(GinacFunction):
    def __init__(self):
        """
        The arctangent function.

        EXAMPLES::

            sage: arctan(1/2)
            arctan(1/2)
            sage: RDF(arctan(1/2))  # rel tol 1e-15
            0.46364760900080615
            sage: arctan(1 + I)
            arctan(I + 1)
            sage: arctan(1/2).n(100)
            0.46364760900080611621425623146

        We can delay evaluation using the ``hold`` parameter::

            sage: arctan(0,hold=True)
            arctan(0)

        To then evaluate again, we currently must use Maxima via
        :meth:`sage.symbolic.expression.Expression.simplify`::

            sage: a = arctan(0,hold=True); a.simplify()
            0

        ``conjugate(arctan(x))==arctan(conjugate(x))``, unless on the branch
        cuts which run along the imaginary axis outside the interval [-I, +I].::

            sage: conjugate(arctan(x))
            conjugate(arctan(x))
            sage: var('y', domain='positive')
            y
            sage: conjugate(arctan(y))
            arctan(y)
            sage: conjugate(arctan(y+I))
            conjugate(arctan(y + I))
            sage: conjugate(arctan(1/16))
            arctan(1/16)
            sage: conjugate(arctan(-2*I))
            conjugate(arctan(-2*I))
            sage: conjugate(arctan(2*I))
            conjugate(arctan(2*I))
            sage: conjugate(arctan(I/2))
            arctan(-1/2*I)

        TESTS::

            sage: arctan(x).operator()
            arctan
            sage: atan(complex(1,1))
            (1.0172219678978514+0.4023594781085251j)

        Check that :trac:`19918` is fixed::

            sage: arctan(-x).subs(x=oo)
            -1/2*pi
            sage: arctan(-x).subs(x=-oo)
            1/2*pi
        """
<<<<<<< HEAD
        GinacFunction.__init__(self, "arctan", latex_name=r'\arctan',
                conversions=dict(maxima='atan', sympy='atan', fricas='atan'))
=======
        GinacFunction.__init__(self, 'arctan', latex_name=r"\arctan",
                conversions=dict(maxima='atan', sympy='atan'))
>>>>>>> 7b1b3ec5

arctan = atan = Function_arctan()

class Function_arccot(GinacFunction):
    def __init__(self):
        """
        The arccotangent function.

        EXAMPLES::

            sage: arccot(1/2)
            arccot(1/2)
            sage: RDF(arccot(1/2))  # abs tol 2e-16
            1.1071487177940906
            sage: arccot(1 + I)
            arccot(I + 1)
            sage: arccot(1/2).n(100)
            1.1071487177940905030170654602
            sage: float(arccot(1/2))  # abs tol 2e-16
            1.1071487177940906
            sage: bool(diff(acot(x), x) == -diff(atan(x), x))
            True
            sage: diff(acot(x), x)
            -1/(x^2 + 1)

        We can delay evaluation using the ``hold`` parameter::

            sage: arccot(1,hold=True)
            arccot(1)

        To then evaluate again, we currently must use Maxima via
        :meth:`sage.symbolic.expression.Expression.simplify`::

            sage: a = arccot(1,hold=True); a.simplify()
            1/4*pi

        TESTS:

        Test complex input::

            sage: arccot(complex(1,1))  # rel tol 1e-15
            (0.5535743588970452-0.4023594781085251j)
            sage: arccot(1.+I)
            0.553574358897045 - 0.402359478108525*I

        """
<<<<<<< HEAD
        GinacFunction.__init__(self, "arccot", latex_name=r'{\rm arccot}',
                conversions=dict(maxima='acot', sympy='acot', fricas='acot'))
=======
        GinacFunction.__init__(self, 'arccot', latex_name=r"\operatorname{arccot}",
                conversions=dict(maxima='acot', sympy='acot'))
>>>>>>> 7b1b3ec5

    def _eval_numpy_(self, x):
        """
        EXAMPLES::

            sage: import numpy
            sage: a = numpy.arange(2, 5)
            sage: arccot(a)
            array([ 0.46364761,  0.32175055,  0.24497866])
        """
        return math.pi/2 - arctan(x)

arccot = acot = Function_arccot()

class Function_arccsc(GinacFunction):
    def __init__(self):
        """
        The arccosecant function.

        EXAMPLES::

            sage: arccsc(2)
            arccsc(2)
            sage: RDF(arccsc(2))  # rel tol 1e-15
            0.5235987755982988
            sage: arccsc(2).n(100)
            0.52359877559829887307710723055
            sage: float(arccsc(2))
            0.52359877559829...
            sage: arccsc(1 + I)
            arccsc(I + 1)
            sage: diff(acsc(x), x)
            -1/(sqrt(x^2 - 1)*x)

        We can delay evaluation using the ``hold`` parameter::

            sage: arccsc(1,hold=True)
            arccsc(1)

        To then evaluate again, we currently must use Maxima via
        :meth:`sage.symbolic.expression.Expression.simplify`::

            sage: a = arccsc(1,hold=True); a.simplify()
            1/2*pi

        TESTS:

        Test complex input::

            sage: arccsc(complex(1,1))  # rel tol 1e-15
            (0.45227844715119064-0.5306375309525178j)
        """
<<<<<<< HEAD
        GinacFunction.__init__(self, "arccsc", latex_name=r'{\rm arccsc}',
                                   conversions=dict(maxima='acsc', fricas='acsc'))
=======
        GinacFunction.__init__(self, 'arccsc', latex_name=r"\operatorname{arccsc}",
                                   conversions=dict(maxima='acsc'))
>>>>>>> 7b1b3ec5

    def _eval_numpy_(self, x):
        """
        EXAMPLES::

            sage: import numpy
            sage: a = numpy.arange(2, 5)
            sage: arccsc(a)
            array([ 0.52359878,  0.33983691,  0.25268026])
        """
        return arcsin(1.0/x)

arccsc = acsc = Function_arccsc()

class Function_arcsec(GinacFunction):
    def __init__(self):
        """
        The arcsecant function.

        EXAMPLES::

            sage: arcsec(2)
            arcsec(2)
            sage: arcsec(2.0)
            1.04719755119660
            sage: arcsec(2).n(100)
            1.0471975511965977461542144611
            sage: arcsec(1/2).n(100)
            NaN
            sage: RDF(arcsec(2))  # abs tol 1e-15
            1.0471975511965976
            sage: arcsec(1 + I)
            arcsec(I + 1)
            sage: diff(asec(x), x)
            1/(sqrt(x^2 - 1)*x)

        We can delay evaluation using the ``hold`` parameter::

            sage: arcsec(1,hold=True)
            arcsec(1)

        To then evaluate again, we currently must use Maxima via
        :meth:`sage.symbolic.expression.Expression.simplify`::

            sage: a = arcsec(1,hold=True); a.simplify()
            0

        TESTS:

        Test complex input::

            sage: arcsec(complex(1,1))  # rel tol 1e-15
            (1.118517879643706+0.5306375309525178j)
        """
<<<<<<< HEAD
        GinacFunction.__init__(self, "arcsec", latex_name=r'{\rm arcsec}',
                                   conversions=dict(maxima='asec', fricas='asec'))
=======
        GinacFunction.__init__(self, 'arcsec', latex_name=r"\operatorname{arcsec}",
                                   conversions=dict(maxima='asec'))
>>>>>>> 7b1b3ec5

    def _eval_numpy_(self, x):
        """
        EXAMPLES::

            sage: import numpy
            sage: a = numpy.arange(2, 5)
            sage: arcsec(a)
            array([ 1.04719755,  1.23095942,  1.31811607])
        """
        return arccos(1.0/x)

arcsec = asec = Function_arcsec()

class Function_arctan2(GinacFunction):
    def __init__(self):
        r"""
        The modified arctangent function.

        Returns the arc tangent (measured in radians) of `y/x`, where
        unlike ``arctan(y/x)``, the signs of both ``x`` and ``y`` are
        considered.  In particular, this function measures the angle
        of a ray through the origin and `(x,y)`, with the positive
        `x`-axis the zero mark, and with output angle `\theta`
        being between `-\pi<\theta<=\pi`.

        Hence, ``arctan2(y,x) = arctan(y/x)`` only for `x>0`.  One
        may consider the usual arctan to measure angles of lines
        through the origin, while the modified function measures
        rays through the origin.

        Note that the `y`-coordinate is by convention the first input.


        EXAMPLES:

        Note the difference between the two functions::

            sage: arctan2(1,-1)
            3/4*pi
            sage: arctan(1/-1)
            -1/4*pi

        This is consistent with Python and Maxima::

            sage: maxima.atan2(1,-1)
            3*%pi/4
            sage: math.atan2(1,-1)
            2.356194490192345

        More examples::

            sage: arctan2(1,0)
            1/2*pi
            sage: arctan2(2,3)
            arctan(2/3)
            sage: arctan2(-1,-1)
            -3/4*pi

        Of course we can approximate as well::

            sage: arctan2(-1/2,1).n(100)
            -0.46364760900080611621425623146
            sage: arctan2(2,3).n(100)
            0.58800260354756755124561108063

        We can delay evaluation using the ``hold`` parameter::

            sage: arctan2(-1/2,1,hold=True)
            arctan2(-1/2, 1)

        To then evaluate again, we currently must use Maxima via
        :meth:`sage.symbolic.expression.Expression.simplify`::

            sage: arctan2(-1/2,1,hold=True).simplify()
            -arctan(1/2)

        The function also works with numpy arrays as input::

            sage: import numpy
            sage: a = numpy.linspace(1, 3, 3)
            sage: b = numpy.linspace(3, 6, 3)
            sage: atan2(a, b)
            array([ 0.32175055,  0.41822433,  0.46364761])

            sage: atan2(1,a)
            array([ 0.78539816,  0.46364761,  0.32175055])

            sage: atan2(a, 1)
            array([ 0.78539816,  1.10714872,  1.24904577])

        TESTS::

            sage: x,y = var('x,y')
            sage: arctan2(y,x).operator()
            arctan2

        Check if :trac:`8565` is fixed::

            sage: atan2(-pi,0)
            -1/2*pi

        Check if :trac:`8564` is fixed::

            sage: arctan2(x,x)._sympy_()
            atan2(x, x)

        Check if numerical evaluation works :trac:`9913`::

            sage: arctan2(0, -log(2)).n()
            3.14159265358979

        Check if atan2(0,0) throws error of :trac:`11423`::

            sage: atan2(0,0)
            Traceback (most recent call last):
            ...
            RuntimeError: arctan2_eval(): arctan2(0,0) encountered

            sage: atan2(0,0,hold=True)
            arctan2(0, 0)

            sage: atan2(0,0,hold=True).n()
            Traceback (most recent call last):
            ...
            ValueError: arctan2(0,0) undefined

        Check if :trac:`10062` is fixed, this was caused by
        ``(I*I).is_positive()`` returning ``True``::

            sage: arctan2(0, I*I)
            pi
        """
        GinacFunction.__init__(self, 'arctan2', nargs=2, latex_name=r"\arctan",
                conversions=dict(maxima='atan2', sympy='atan2'))

arctan2 = atan2 = Function_arctan2()<|MERGE_RESOLUTION|>--- conflicted
+++ resolved
@@ -106,7 +106,7 @@
             sin(1/42*pi)
         """
         GinacFunction.__init__(self, 'sin', latex_name=r"\sin",
-                conversions=dict(maxima='sin',mathematica='Sin'))
+                conversions=dict(maxima='sin',mathematica='Sin',fricas='sin'))
 
 sin = Function_sin()
 
@@ -154,7 +154,7 @@
             -cos(1/42*pi)
         """
         GinacFunction.__init__(self, 'cos', latex_name=r"\cos",
-                conversions=dict(maxima='cos',mathematica='Cos'))
+                conversions=dict(maxima='cos',mathematica='Cos',fricas='cos'))
 
 cos = Function_cos()
 
@@ -467,7 +467,7 @@
             (0.6662394324925152+1.0612750619050357j)
         """
         GinacFunction.__init__(self, 'arcsin', latex_name=r"\arcsin",
-                conversions=dict(maxima='asin', sympy='asin', fricas="asin"))
+                conversions=dict(maxima='asin', sympy='asin', fricas='asin'))
 
 arcsin = asin = Function_arcsin()
 
@@ -589,13 +589,8 @@
             sage: arctan(-x).subs(x=-oo)
             1/2*pi
         """
-<<<<<<< HEAD
-        GinacFunction.__init__(self, "arctan", latex_name=r'\arctan',
+        GinacFunction.__init__(self, 'arctan', latex_name=r"\arctan",
                 conversions=dict(maxima='atan', sympy='atan', fricas='atan'))
-=======
-        GinacFunction.__init__(self, 'arctan', latex_name=r"\arctan",
-                conversions=dict(maxima='atan', sympy='atan'))
->>>>>>> 7b1b3ec5
 
 arctan = atan = Function_arctan()
 
@@ -642,13 +637,8 @@
             0.553574358897045 - 0.402359478108525*I
 
         """
-<<<<<<< HEAD
-        GinacFunction.__init__(self, "arccot", latex_name=r'{\rm arccot}',
+        GinacFunction.__init__(self, 'arccot', latex_name=r"\operatorname{arccot}",
                 conversions=dict(maxima='acot', sympy='acot', fricas='acot'))
-=======
-        GinacFunction.__init__(self, 'arccot', latex_name=r"\operatorname{arccot}",
-                conversions=dict(maxima='acot', sympy='acot'))
->>>>>>> 7b1b3ec5
 
     def _eval_numpy_(self, x):
         """
@@ -701,13 +691,8 @@
             sage: arccsc(complex(1,1))  # rel tol 1e-15
             (0.45227844715119064-0.5306375309525178j)
         """
-<<<<<<< HEAD
-        GinacFunction.__init__(self, "arccsc", latex_name=r'{\rm arccsc}',
+        GinacFunction.__init__(self, 'arccsc', latex_name=r"\operatorname{arccsc}",
                                    conversions=dict(maxima='acsc', fricas='acsc'))
-=======
-        GinacFunction.__init__(self, 'arccsc', latex_name=r"\operatorname{arccsc}",
-                                   conversions=dict(maxima='acsc'))
->>>>>>> 7b1b3ec5
 
     def _eval_numpy_(self, x):
         """
@@ -762,13 +747,8 @@
             sage: arcsec(complex(1,1))  # rel tol 1e-15
             (1.118517879643706+0.5306375309525178j)
         """
-<<<<<<< HEAD
-        GinacFunction.__init__(self, "arcsec", latex_name=r'{\rm arcsec}',
+        GinacFunction.__init__(self, 'arcsec', latex_name=r"\operatorname{arcsec}",
                                    conversions=dict(maxima='asec', fricas='asec'))
-=======
-        GinacFunction.__init__(self, 'arcsec', latex_name=r"\operatorname{arcsec}",
-                                   conversions=dict(maxima='asec'))
->>>>>>> 7b1b3ec5
 
     def _eval_numpy_(self, x):
         """
