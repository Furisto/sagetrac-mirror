--- conflicted
+++ resolved
@@ -10,11 +10,7 @@
 from sage.symbolic.constants import e as const_e
 
 from sage.libs.mpmath import utils as mpmath_utils
-<<<<<<< HEAD
-from sage.structure.coerce import parent as s_parent
-=======
 from sage.structure.all import parent as s_parent
->>>>>>> d27f8497
 from sage.symbolic.expression import Expression
 from sage.rings.real_double import RDF
 from sage.rings.complex_double import CDF
@@ -662,17 +658,10 @@
             0.5671432904097838
             sage: lambert_w(complex(1))
             (0.5671432904097838+0j)
-<<<<<<< HEAD
-            sage: lambert_w(RDF(-1))
-            -0.3181315052047642 + 1.3372357014306895*I
-            sage: lambert_w(float(-1))
-            (-0.3181315052047642+1.3372357014306895j)
-=======
             sage: lambert_w(RDF(-1))  # abs tol 2e-16
             -0.31813150520476413 + 1.3372357014306895*I
             sage: lambert_w(float(-1))  # abs tol 2e-16
             (-0.31813150520476413+1.3372357014306895j)
->>>>>>> d27f8497
         """
         R = parent or s_parent(z)
         if R is float or R is RDF:
