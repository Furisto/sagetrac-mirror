r"""
Hypergeometric Functions

This module implements manipulation of infinite hypergeometric series
represented in standard parametric form (as `\,_pF_q` functions).

AUTHORS:

- Fredrik Johansson (2010): initial version

- Eviatar Bach (2013): major changes

EXAMPLES:

Examples from :trac:`9908`::

    sage: maxima('integrate(bessel_j(2, x), x)').sage()
    1/24*x^3*hypergeometric((3/2,), (5/2, 3), -1/4*x^2)
    sage: sum(((2*I)^x/(x^3 + 1)*(1/4)^x), x, 0, oo)
    hypergeometric((1, 1, -1/2*I*sqrt(3) - 1/2, 1/2*I*sqrt(3) - 1/2),...
    (2, -1/2*I*sqrt(3) + 1/2, 1/2*I*sqrt(3) + 1/2), 1/2*I)
    sage: sum((-1)^x/((2*x + 1)*factorial(2*x + 1)), x, 0, oo)
    hypergeometric((1/2,), (3/2, 3/2), -1/4)

Simplification (note that ``simplify_full`` does not yet call
``simplify_hypergeometric``)::

    sage: hypergeometric([-2], [], x)
    x^2 - 2*x + 1
    sage: hypergeometric([], [], x).simplify_hypergeometric()
    e^x
    sage: a = hypergeometric((hypergeometric((), (), x),), (),
    ....:                    hypergeometric((), (), x))
    sage: a.simplify_hypergeometric()
    1/((-e^x + 1)^e^x)
    sage: a.simplify_hypergeometric(algorithm='sage')
    (-e^x + 1)^(-e^x)

Equality testing::

    sage: bool(hypergeometric([], [], x).derivative(x) ==
    ....:      hypergeometric([], [], x))  # diff(e^x, x) == e^x
    True
    sage: bool(hypergeometric([], [], x) == hypergeometric([], [1], x))
    False

Computing terms and series::

    sage: z = var('z')
    sage: hypergeometric([], [], z).series(z, 0)
    Order(1)
    sage: hypergeometric([], [], z).series(z, 1)
    1 + Order(z)
    sage: hypergeometric([], [], z).series(z, 2)
    1 + 1*z + Order(z^2)
    sage: hypergeometric([], [], z).series(z, 3)
    1 + 1*z + 1/2*z^2 + Order(z^3)

    sage: hypergeometric([-2], [], z).series(z, 3)
    1 + (-2)*z + 1*z^2
    sage: hypergeometric([-2], [], z).series(z, 6)
    1 + (-2)*z + 1*z^2
    sage: hypergeometric([-2], [], z).series(z, 6).is_terminating_series()
    True
    sage: hypergeometric([-2], [], z).series(z, 2)
    1 + (-2)*z + Order(z^2)
    sage: hypergeometric([-2], [], z).series(z, 2).is_terminating_series()
    False

    sage: hypergeometric([1], [], z).series(z, 6)
    1 + 1*z + 1*z^2 + 1*z^3 + 1*z^4 + 1*z^5 + Order(z^6)
    sage: hypergeometric([], [1/2], -z^2/4).series(z, 11)
    1 + (-1/2)*z^2 + 1/24*z^4 + (-1/720)*z^6 + 1/40320*z^8 +...
    (-1/3628800)*z^10 + Order(z^11)

    sage: hypergeometric([1], [5], x).series(x, 5)
    1 + 1/5*x + 1/30*x^2 + 1/210*x^3 + 1/1680*x^4 + Order(x^5)

    sage: sum(hypergeometric([1, 2], [3], 1/3).terms(6)).n()
    1.29788359788360
    sage: hypergeometric([1, 2], [3], 1/3).n()
    1.29837194594696
    sage: hypergeometric([], [], x).series(x, 20)(x=1).n() == e.n()
    True

Plotting::

    sage: plot(hypergeometric([1, 1], [3, 3, 3], x), x, -30, 30)
    Graphics object consisting of 1 graphics primitive
    sage: complex_plot(hypergeometric([x], [], 2), (-1, 1), (-1, 1))
    Graphics object consisting of 1 graphics primitive

Numeric evaluation::

    sage: hypergeometric([1], [], 1/10).n()  # geometric series
    1.11111111111111
    sage: hypergeometric([], [], 1).n()  # e
    2.71828182845905
    sage: hypergeometric([], [], 3., hold=True)
    hypergeometric((), (), 3.00000000000000)
    sage: hypergeometric([1, 2, 3], [4, 5, 6], 1/2).n()
    1.02573619590134
    sage: hypergeometric([1, 2, 3], [4, 5, 6], 1/2).n(digits=30)
    1.02573619590133865036584139535
    sage: hypergeometric([5 - 3*I], [3/2, 2 + I, sqrt(2)], 4 + I).n()
    5.52605111678805 - 7.86331357527544*I
    sage: hypergeometric((10, 10), (50,), 2.)
    -1705.75733163554 - 356.749986056024*I

Conversions::

    sage: maxima(hypergeometric([1, 1, 1], [3, 3, 3], x))
    hypergeometric([1,1,1],[3,3,3],_SAGE_VAR_x)
    sage: hypergeometric((5, 4), (4, 4), 3)._sympy_()
    hyper((5, 4), (4, 4), 3)
    sage: hypergeometric((5, 4), (4, 4), 3)._mathematica_init_()
    'HypergeometricPFQ[{5,4},{4,4},3]'

Arbitrary level of nesting for conversions::

    sage: maxima(nest(lambda y: hypergeometric([y], [], x), 3, 1))
    1/(1-_SAGE_VAR_x)^(1/(1-_SAGE_VAR_x)^(1/(1-_SAGE_VAR_x)))
    sage: maxima(nest(lambda y: hypergeometric([y], [3], x), 3, 1))._sage_()
    hypergeometric((hypergeometric((hypergeometric((1,), (3,), x),), (3,),...
    x),), (3,), x)
    sage: nest(lambda y: hypergeometric([y], [], x), 3, 1)._mathematica_init_()
    'HypergeometricPFQ[{HypergeometricPFQ[{HypergeometricPFQ[{1},{},x]},...
"""
#*****************************************************************************
#       Copyright (C) 2010 Fredrik Johansson <fredrik.johansson@gmail.com>
#       Copyright (C) 2013 Eviatar Bach <eviatarbach@gmail.com>
#
#  Distributed under the terms of the GNU General Public License (GPL)
#  as published by the Free Software Foundation; either version 2 of
#  the License, or (at your option) any later version.
#                  http://www.gnu.org/licenses/
#*****************************************************************************

from sage.rings.integer import Integer
from sage.rings.integer_ring import ZZ
from sage.rings.rational_field import QQ
from sage.rings.infinity import Infinity
from sage.rings.arith import (binomial, rising_factorial, factorial)
from sage.functions.other import sqrt, gamma, real_part
from sage.functions.log import exp, log
from sage.functions.trig import cos, sin
from sage.functions.hyperbolic import cosh, sinh
from sage.functions.other import erf
from sage.symbolic.constants import pi
from sage.symbolic.all import I
from sage.symbolic.function import BuiltinFunction
from sage.symbolic.ring import SR
from sage.structure.element import get_coercion_model
from sage.misc.latex import latex
from sage.misc.misc_c import prod
from sage.libs.mpmath import utils as mpmath_utils
from sage.symbolic.expression import Expression
from sage.calculus.functional import derivative


def rational_param_as_tuple(x):
    r"""
    Utility function for converting rational `\,_pF_q` parameters to
    tuples (which mpmath handles more efficiently).

    EXAMPLES::

        sage: from sage.functions.hypergeometric import rational_param_as_tuple
        sage: rational_param_as_tuple(1/2)
        (1, 2)
        sage: rational_param_as_tuple(3)
        3
        sage: rational_param_as_tuple(pi)
        pi
    """
    try:
        x = x.pyobject()
    except AttributeError:
        pass
    try:
        if x.parent() is QQ:
            p = int(x.numer())
            q = int(x.denom())
            return p, q
    except AttributeError:
        pass
    return x


class Hypergeometric(BuiltinFunction):
    r"""
    Represents a (formal) generalized infinite hypergeometric series. It is
    defined as

    .. MATH::

        \,_pF_q(a_1, \ldots, a_p; b_1, \ldots, b_q; z)
        = \sum_{n=0}^{\infty} \frac{(a_1)_n \cdots (a_p)_n}{(b_1)_n
        \cdots(b_q)_n} \, \frac{z^n}{n!},

    where `(x)_n` is the rising factorial.
    """
    def __init__(self):
        """
        Initialize class.
        
        EXAMPLES::
        
            sage: maxima(hypergeometric)
            hypergeometric
        """
        BuiltinFunction.__init__(self, 'hypergeometric', nargs=3,
                                 conversions={'mathematica':
                                              'HypergeometricPFQ',
                                              'maxima': 'hypergeometric',
                                              'sympy': 'hyper'})

    def __call__(self, a, b, z, **kwargs):
        """
        Return symbolic hypergeometric function expression.
         
        INPUT:
    
        - ``a`` -- a list or tuple of parameters
        - ``b`` -- a list or tuple of parameters
        - ``z`` -- a number or symbolic expression
    
        EXAMPLES::
    
            sage: hypergeometric([], [], 1)
            hypergeometric((), (), 1)
            sage: hypergeometric([], [1], 1)
            hypergeometric((), (1,), 1)
            sage: hypergeometric([2, 3], [1], 1)
            hypergeometric((2, 3), (1,), 1)
            sage: hypergeometric([], [], x)
            hypergeometric((), (), x)
            sage: hypergeometric([x], [], x^2)
            hypergeometric((x,), (), x^2)
    
        The only simplification that is done automatically is returning 1
        if ``z`` is 0. For other simplifications use the
        ``simplify_hypergeometric`` method.
        """
        return BuiltinFunction.__call__(self,
                                        SR._force_pyobject(a),
                                        SR._force_pyobject(b),
                                        z, **kwargs)

    def _print_latex_(self, a, b, z):
        r"""
        TESTS::

            sage: latex(hypergeometric([1, 1], [2], -1))
            \,_2F_1\left(\begin{matrix} 1,1 \\ 2 \end{matrix} ; -1 \right)

        """
        aa = ",".join(latex(c) for c in a)
        bb = ",".join(latex(c) for c in b)
        z = latex(z)
        return (r"\,_{}F_{}\left(\begin{{matrix}} {} \\ {} \end{{matrix}} ; "
                r"{} \right)").format(len(a), len(b), aa, bb, z)

    def _eval_(self, a, b, z, **kwargs):
        """
        EXAMPLES::
        
            sage: hypergeometric([], [], 0)
            1
            sage: hypergeometric([-2,-1],[3],-1)
            1/3
            sage: P = lambda n: hypergeometric([-n,-n+1],[2], 1/x)
            sage: [expand(x^k*P(k)) for k in (0..5)]
            [1,
             x,
             x^2 + x,
             x^3 + 3*x^2 + x,
             x^4 + 6*x^3 + 6*x^2 + x,
             x^5 + 10*x^4 + 20*x^3 + 10*x^2 + x]
            sage: (a,z) = var('a,z')
            sage: hypergeometric([a^2,a+1/2],[3/2],z^2)
            hypergeometric((a^2, a + 1/2), (3/2,), z^2)
            
        TESTS::
        
            sage: hypergeometric([-2,-1],[2],-1).n()   # :trac:`17066`
            0.000000000000000
        """
        if not isinstance(a,tuple) or not isinstance(b,tuple):
<<<<<<< HEAD
            raise ValueError('First two parameters must be of type list.')
        coercion_model = get_coercion_model()
        co = reduce(lambda x, y: coercion_model.canonical_coercion(x, y)[0],
                    a + b + (z,))

        if any((c in ZZ) and (c <= 0) for c in a):
            try:
                res = closed_form(hypergeometric(a,b,z,hold=True))
                if SR(res).is_numeric() or isinstance(res, Expression):
                    return res
            except ValueError:
                pass
        
        if is_inexact(co) and not isinstance(co, Expression):
            from sage.structure.coerce import parent
            return self._evalf_(a, b, z, parent=parent(co))
=======
            raise TypeError("The first two parameters must be of type list")
>>>>>>> 9e13c1b5
        if not isinstance(z, Expression) and z == 0:  # Expression is excluded
            return Integer(1)                         # to avoid call to Maxima

    def _evalf_try_(self, a, b, z):
        """
        Call :meth:`_evalf_` if one of the arguments is numerical and none
        of the arguments are symbolic.

        OUTPUT:

        - ``None`` if we didn't succeed to call :meth:`_evalf_` or if
          the input wasn't suitable for it.

        - otherwise, a numerical value for the function.

        EXAMPLES::

            sage: hypergeometric._evalf_try_((1.0,), (2.0,), 3.0)
            6.36184564106256
            sage: hypergeometric._evalf_try_((1.0, 1), (), 3.0)
            -0.0377593153441588 + 0.750349833788561*I
            sage: hypergeometric._evalf_try_((1, 1), (), 3)    # exact input
            sage: hypergeometric._evalf_try_((x,), (), 1.0)    # symbolic
            sage: hypergeometric._evalf_try_(1.0, 2.0, 3.0)    # not tuples
        """
        # We need to override this for hypergeometric functions since
        # the first 2 arguments are tuples and the generic _evalf_try_
        # cannot handle that.
        if not isinstance(a,tuple) or not isinstance(b,tuple):
            return None
        args = list(a) + list(b) + [z]
        if any(self._is_numerical(x) for x in args):
            if not any(isinstance(x, Expression) for x in args):
                p = get_coercion_model().common_parent(*args)
                return self._evalf_(a, b, z, parent=p)

    def _evalf_(self, a, b, z, parent, algorithm=None):
        """
        TESTS::

            sage: hypergeometric([1, 1], [2], -1).n()
            0.693147180559945
            sage: hypergeometric([], [], RealField(100)(1))
            2.7182818284590452353602874714

        """
        if not isinstance(a,tuple) or not isinstance(b,tuple):
            raise TypeError("The first two parameters must be of type list")
        from mpmath import hyper
        aa = [rational_param_as_tuple(c) for c in a]
        bb = [rational_param_as_tuple(c) for c in b]
        return mpmath_utils.call(hyper, aa, bb, z, parent=parent)

    def _tderivative_(self, a, b, z, *args, **kwargs):
        """
        EXAMPLES::

            sage: hypergeometric([1/3, 2/3], [5], x^2).diff(x)
            4/45*x*hypergeometric((4/3, 5/3), (6,), x^2)
            sage: hypergeometric([1, 2], [x], 2).diff(x)
            Traceback (most recent call last):
            ...
            NotImplementedError: derivative of hypergeometric function with...
            respect to parameters. Try calling .simplify_hypergeometric()...
            first.
            sage: hypergeometric([1/3, 2/3], [5], 2).diff(x)
            0
        """
        diff_param = kwargs['diff_param']
        if diff_param in hypergeometric(a, b, 1).variables():  # ignore z
            raise NotImplementedError("derivative of hypergeometric function "
                                      "with respect to parameters. Try calling"
                                      " .simplify_hypergeometric() first.")
        t = (reduce(lambda x, y: x * y, a, 1) *
             reduce(lambda x, y: x / y, b, Integer(1)))
        return (t * derivative(z, diff_param) *
                hypergeometric([c + 1 for c in a], [c + 1 for c in b], z))

    class EvaluationMethods:
        def _fast_float_(cls, self, *args):
            """
            Do not support the old ``fast_float``.

            OUTPUT:

            This method raises ``NotImplementedError``; use the newer
            ``fast_callable`` implementation.

            EXAMPLES::

                sage: f = hypergeometric([], [], x)
                sage: f._fast_float_()
                Traceback (most recent call last):
                ...
                NotImplementedError
            """
            raise NotImplementedError

        def _fast_callable_(cls, self, a, b, z, etb):
            """
            Override the ``fast_callable`` method.

            OUTPUT:

            A :class:`~sage.ext.fast_callable.ExpressionCall` representing the
            hypergeometric function in the expression tree.

            EXAMPLES::

                sage: h = hypergeometric([], [], x)
                sage: from sage.ext.fast_callable import ExpressionTreeBuilder
                sage: etb = ExpressionTreeBuilder(vars=['x'])
                sage: h._fast_callable_(etb)
                {hypergeometric((), (), x)}(v_0)

                sage: y = var('y')
                sage: fast_callable(hypergeometric([y], [], x),
                ....:               vars=[x, y])(3, 4)
                hypergeometric((4,), (), 3)
            """
            return etb.call(self, *map(etb.var, etb._vars))

        def sorted_parameters(cls, self, a, b, z):
            """
            Return with parameters sorted in a canonical order.

            EXAMPLES::

                sage: hypergeometric([2, 1, 3], [5, 4],
                ....:                1/2).sorted_parameters()
                hypergeometric((1, 2, 3), (4, 5), 1/2)
            """
            return hypergeometric(sorted(a), sorted(b), z)

        def eliminate_parameters(cls, self, a, b, z):
            """
            Eliminate repeated parameters by pairwise cancellation of identical
            terms in ``a`` and ``b``.

            EXAMPLES::

                sage: hypergeometric([1, 1, 2, 5], [5, 1, 4],
                ....:                1/2).eliminate_parameters()
                hypergeometric((1, 2), (4,), 1/2)
                sage: hypergeometric([x], [x], x).eliminate_parameters()
                hypergeometric((), (), x)
                sage: hypergeometric((5, 4), (4, 4), 3).eliminate_parameters()
                hypergeometric((5,), (4,), 3)
            """
            aa = list(a)  # tuples are immutable
            bb = list(b)
            p = pp = len(aa)
            q = qq = len(bb)
            i = 0
            while i < qq and aa:
                bbb = bb[i]
                if bbb in aa:
                    aa.remove(bbb)
                    bb.remove(bbb)
                    pp -= 1
                    qq -= 1
                else:
                    i += 1
            if (pp, qq) != (p, q):
                return hypergeometric(aa, bb, z)
            return self

        def is_termwise_finite(cls, self, a, b, z):
            """
            Determine whether all terms of ``self`` are finite. Any infinite
            terms or ambiguous terms beyond the first zero, if one exists,
            are ignored.

            Ambiguous cases (where a term is the product of both zero
            and an infinity) are not considered finite.

            EXAMPLES::

                sage: (hypergeometric([0], [], Infinity)
                ....:  .is_termwise_finite())  # ambiguous
                False
                sage: hypergeometric([1], [2], Infinity).is_termwise_finite()
                False
                sage: hypergeometric([2], [3, 4], 5).is_termwise_finite()
                True
                sage: hypergeometric([2], [-3, 4], 5).is_termwise_finite()
                False

            Sage simplifies hypergeometric calls instantly if the first argument
            contains a nonpositive integer. To test this function with such
            arguments we must add ``hold=True`` here::
            
                sage: hypergeometric([0], [-1], 5, hold=True).is_termwise_finite()
                True
                sage: hypergeometric([0], [0], 5,
                ....:          hold=True).is_termwise_finite()  # ambiguous
                False
                sage: (hypergeometric([0], [0], Infinity, hold=True)
                ....:  .is_termwise_finite())  # ambiguous
                False
                sage: hypergeometric([-2], [-3, 4], 5, hold=True).is_termwise_finite()
                True
                sage: hypergeometric([-3], [-3, 4], 5,
                ....:          hold=True).is_termwise_finite()  # ambiguous
                False
            """
            if z == 0:
                return 0 not in b
            if abs(z) == Infinity:
                return False
            if abs(z) == Infinity:
                return False
            for bb in b:
                if bb in ZZ and bb <= 0:
                    if any((aa in ZZ) and (bb < aa <= 0) for aa in a):
                        continue
                    return False
            return True

        def is_terminating(cls, self, a, b, z):
            r"""
            Determine whether the series represented by self terminates
            after a finite number of terms, i.e. whether any of the
            numerator parameters are nonnegative integers (with no
            preceding nonnegative denominator parameters), or `z = 0`.

            If terminating, the series represents a polynomial of `z`.

            EXAMPLES::

                sage: hypergeometric([1, 2], [3, 4], x).is_terminating()
                False
                
            Sage simplifies hypergeometric calls instantly if the first argument
            contains a nonpositive integer. To test this function with such
            arguments we must add ``hold=True`` here::
            
                sage: hypergeometric([1, -2], [3, 4], x, hold=True).is_terminating()
                True
                sage: hypergeometric([1, -2], [], x, hold=True).is_terminating()
                True
            """
            if z == 0:
                return True
            for aa in a:
                if (aa in ZZ) and (aa <= 0):
                    return self.is_termwise_finite()
            return False

        def is_absolutely_convergent(cls, self, a, b, z):
            r"""
            Determine whether ``self`` converges absolutely as an infinite
            series. ``False`` is returned if not all terms are finite.

            EXAMPLES:

            Degree giving infinite radius of convergence::

                sage: hypergeometric([2, 3], [4, 5],
                ....:                6).is_absolutely_convergent()
                True
                sage: hypergeometric([2, 3], [-4, 5],
                ....:                6).is_absolutely_convergent()  # undefined
                False
                sage: (hypergeometric([2, 3], [-4, 5], Infinity)
                ....:  .is_absolutely_convergent())  # undefined
                False

            Ordinary geometric series (unit radius of convergence)::

                sage: hypergeometric([1], [], 1/2).is_absolutely_convergent()
                True
                sage: hypergeometric([1], [], 2).is_absolutely_convergent()
                False
                sage: hypergeometric([1], [], 1).is_absolutely_convergent()
                False
                sage: hypergeometric([1], [], -1).is_absolutely_convergent()
                False
                sage: hypergeometric([1], [], -1).n()  # Sum still exists
                0.500000000000000

            Degree `p = q+1` (unit radius of convergence)::

                sage: hypergeometric([2, 3], [4], 6).is_absolutely_convergent()
                False
                sage: hypergeometric([2, 3], [4], 1).is_absolutely_convergent()
                False
                sage: hypergeometric([2, 3], [5], 1).is_absolutely_convergent()
                False
                sage: hypergeometric([2, 3], [6], 1).is_absolutely_convergent()
                True
                
            Sage simplifies hypergeometric calls instantly if the first argument
            contains a nonpositive integer. To test this function with such
            arguments we must add ``hold=True`` here::
            
                sage: hypergeometric([-2, 3], [4],
                ....:             5, hold=True).is_absolutely_convergent()
                True
                sage: hypergeometric([2, -3], [4],
                ....:             5, hold=True).is_absolutely_convergent()
                True
                sage: hypergeometric([2, -3], [-4],
                ....:             5, hold=True).is_absolutely_convergent()
                True
                sage: hypergeometric([2, -3], [-1],
                ....:             5, hold=True).is_absolutely_convergent()
                False

            Degree giving zero radius of convergence::

                sage: hypergeometric([1, 2, 3], [4],
                ....:                2).is_absolutely_convergent()
                False
                sage: hypergeometric([1, 2, 3], [4],
                ....:                1/2).is_absolutely_convergent()
                False
                sage: (hypergeometric([1, 2, -3], [4], 1/2, hold=True)
                ....:  .is_absolutely_convergent())  # polynomial
                True
            """
            p, q = len(a), len(b)
            if not self.is_termwise_finite():
                return False
            if p <= q:
                return True
            if self.is_terminating():
                return True
            if p == q + 1:
                if abs(z) < 1:
                    return True
                if abs(z) == 1:
                    if real_part(sum(b) - sum(a)) > 0:
                        return True
            return False

        def terms(cls, self, a, b, z, n=None):
            """
            Generate the terms of ``self`` (optionally only ``n`` terms).

            Sage simplifies hypergeometric calls instantly if the first argument
            contains a nonpositive integer. To test this function with such
            arguments we must add ``hold=True`` here::
            
                sage: list(hypergeometric([-2, 1], [3, 4], x, hold=True).terms())
                [1, -1/6*x, 1/120*x^2]
                sage: list(hypergeometric([-2, 1], [3, 4], x, hold=True).terms(2))
                [1, -1/6*x]
                sage: list(hypergeometric([-2, 1], [3, 4], x, hold=True).terms(0))
                []
            """
            if n is None:
                n = Infinity
            t = Integer(1)
            k = 1
            while k <= n:
                yield t
                for aa in a:
                    t *= (aa + k - 1)
                for bb in b:
                    t /= (bb + k - 1)
                t *= z
                if t == 0:
                    break
                t /= k
                k += 1

        def deflated(cls, self, a, b, z):
            r"""
            Rewrite as a linear combination of functions of strictly lower
            degree by eliminating all parameters ``a[i]`` and ``b[j]`` such
            that ``a[i]`` = ``b[i]`` + ``m`` for nonnegative integer ``m``.

            EXAMPLES::

                sage: x = hypergeometric([6, 1], [3, 4, 5], 10)
                sage: y = x.deflated()
                sage: y
                1/252*hypergeometric((4,), (7, 8), 10)
                 + 1/12*hypergeometric((3,), (6, 7), 10)
                 + 1/2*hypergeometric((2,), (5, 6), 10)
                 + hypergeometric((1,), (4, 5), 10)
                sage: x.n(); y.n()
                2.87893612686782
                2.87893612686782

                sage: x = hypergeometric([6, 7], [3, 4, 5], 10)
                sage: y = x.deflated()
                sage: y
                25/27216*hypergeometric((), (11,), 10)
                 + 25/648*hypergeometric((), (10,), 10)
                 + 265/504*hypergeometric((), (9,), 10)
                 + 181/63*hypergeometric((), (8,), 10)
                 + 19/3*hypergeometric((), (7,), 10)
                 + 5*hypergeometric((), (6,), 10)
                 + hypergeometric((), (5,), 10)
                sage: x.n(); y.n()
                63.0734110716969
                63.0734110716969
            """
            return sum(map(prod, self._deflated()))

        def _deflated(cls, self, a, b, z):
            """
            Private helper to return list of deflated terms.
            
            EXAMPLES::

                sage: x = hypergeometric([5], [4], 3)
                sage: y = x.deflated()
                sage: y
                7/4*hypergeometric((), (), 3)
                sage: x.n(); y.n()
                35.1496896155784
                35.1496896155784
            """
            new = self.eliminate_parameters()
            aa = new.operands()[0].operands()
            bb = new.operands()[1].operands()
            for i, aaa in enumerate(aa):
                for j, bbb in enumerate(bb):
                    m = aaa - bbb
                    if m in ZZ and m > 0:
                        aaaa = aa[:i] + aa[i + 1:]
                        bbbb = bb[:j] + bb[j + 1:]
                        terms = []
                        for k in xrange(m + 1):
                            # TODO: could rewrite prefactors as recurrence
                            term = binomial(m, k)
                            for c in aaaa:
                                term *= rising_factorial(c, k)
                            for c in bbbb:
                                term /= rising_factorial(c, k)
                            term *= z ** k
                            term /= rising_factorial(aaa - m, k)
                            F = hypergeometric([c + k for c in aaaa],
                                               [c + k for c in bbbb], z, hold=True)
                            unique = []
                            counts = []
                            for c, f in F._deflated():
                                if f in unique:
                                    counts[unique.index(f)] += c
                                else:
                                    unique.append(f)
                                    counts.append(c)
                            Fterms = zip(counts, unique)
                            terms += [(term * termG, G) for (termG, G) in
                                      Fterms]
                        return terms
            return ((1, new),)

hypergeometric = Hypergeometric()


def closed_form(hyp):
    """
    Try to evaluate ``hyp`` in closed form using elementary
    (and other simple) functions.

    It may be necessary to call :meth:`Hypergeometric.deflated` first to
    find some closed forms.

    EXAMPLES::

        sage: from sage.functions.hypergeometric import closed_form
        sage: var('a b c z')
        (a, b, c, z)
        sage: closed_form(hypergeometric([1], [], 1 + z))
        -1/z
        sage: closed_form(hypergeometric([], [], 1 + z))
        e^(z + 1)
        sage: closed_form(hypergeometric([], [1/2], 4))
        cosh(4)
        sage: closed_form(hypergeometric([], [3/2], 4))
        1/4*sinh(4)
        sage: closed_form(hypergeometric([], [5/2], 4))
        3/16*cosh(4) - 3/64*sinh(4)
        sage: closed_form(hypergeometric([], [-3/2], 4))
        19/3*cosh(4) - 4*sinh(4)
        sage: closed_form(hypergeometric([], [], z))
        e^z
        sage: closed_form(hypergeometric([a], [], z))
        (-z + 1)^(-a)
        sage: closed_form(hypergeometric([1, 1, 2], [1, 1], z))
        (z - 1)^(-2)
        sage: closed_form(hypergeometric([2, 3], [1], x))
        -1/(x - 1)^3 + 3*x/(x - 1)^4
        sage: closed_form(hypergeometric([1/2], [3/2], -5))
        1/10*sqrt(5)*sqrt(pi)*erf(sqrt(5))
        sage: closed_form(hypergeometric([2], [5], 3))
        4
        sage: closed_form(hypergeometric([2], [5], 5))
        48/625*e^5 + 612/625
        sage: closed_form(hypergeometric([1/2, 7/2], [3/2], z))
        1/5*z^2/(-z + 1)^(5/2) + 2/3*z/(-z + 1)^(3/2) + 1/sqrt(-z + 1)
        sage: closed_form(hypergeometric([1/2, 1], [2], z))
        -2*(sqrt(-z + 1) - 1)/z
        sage: closed_form(hypergeometric([1, 1], [2], z))
        -log(-z + 1)/z
        sage: closed_form(hypergeometric([1, 1], [3], z))
        -2*((z - 1)*log(-z + 1)/z - 1)/z
        sage: closed_form(hypergeometric([1, 1, 1], [2, 2], x))
        hypergeometric((1, 1, 1), (2, 2), x)
        
    Sage simplifies hypergeometric calls instantly if the first argument
    contains a nonpositive integer. To test this function with such
    arguments we must add ``hold=True`` here::
    
        sage: closed_form(hypergeometric([-3, 1], [var('a')], z, hold=True))
        -3*z/a + 6*z^2/((a + 1)*a) - 6*z^3/((a + 2)*(a + 1)*a) + 1
        sage: closed_form(hypergeometric([-3, 1/3], [-4], z, hold=True))
        7/162*z^3 + 1/9*z^2 + 1/4*z + 1
    """
    if hyp.is_terminating():
        return sum(hyp.terms())

    new = hyp.eliminate_parameters()

    def _closed_form(hyp):
        a, b, z = hyp.operands()
        a, b = a.operands(), b.operands()
        p, q = len(a), len(b)

        if z == 0:
            return Integer(1)
        if p == q == 0:
            return exp(z)
        if p == 1 and q == 0:
            return (1 - z) ** (-a[0])

        if p == 0 and q == 1:
            # TODO: make this require only linear time
            def _0f1(b, z):
                F12 = cosh(2 * sqrt(z))
                F32 = sinh(2 * sqrt(z)) / (2 * sqrt(z))
                if 2 * b == 1:
                    return F12
                if 2 * b == 3:
                    return F32
                if 2 * b > 3:
                    return ((b - 2) * (b - 1) / z * (_0f1(b - 2, z) -
                            _0f1(b - 1, z)))
                if 2 * b < 1:
                    return (_0f1(b + 1, z) + z / (b * (b + 1)) *
                            _0f1(b + 2, z))
                raise ValueError
            # Can evaluate 0F1 in terms of elementary functions when
            # the parameter is a half-integer
            if 2 * b[0] in ZZ and b[0] not in ZZ:
                return _0f1(b[0], z)

        # Confluent hypergeometric function
        if p == 1 and q == 1:
            aa, bb = a[0], b[0]
            if aa * 2 == 1 and bb * 2 == 3:
                t = sqrt(-z)
                return sqrt(pi) / 2 * erf(t) / t
            if a == 1 and b == 2:
                return (exp(z) - 1) / z
            n, m = aa, bb
            if n in ZZ and m in ZZ and m > 0 and n > 0:
                rf = rising_factorial
                if m <= n:
                    return (exp(z) * sum(rf(m - n, k) * (-z) ** k /
                            factorial(k) / rf(m, k) for k in
                            xrange(n - m + 1)))
                else:
                    T = sum(rf(n - m + 1, k) * z ** k /
                            (factorial(k) * rf(2 - m, k)) for k in
                            xrange(m - n))
                    U = sum(rf(1 - n, k) * (-z) ** k /
                            (factorial(k) * rf(2 - m, k)) for k in
                            xrange(n))
                    return (factorial(m - 2) * rf(1 - m, n) *
                            z ** (1 - m) / factorial(n - 1) *
                            (T - exp(z) * U))

        if p == 2 and q == 1:
            R12 = QQ('1/2')
            R32 = QQ('3/2')

            def _2f1(a, b, c, z):
                """
                Evaluation of 2F1(a, b, c, z), assuming a, b, c positive
                integers or half-integers
                """
                if b == c:
                    return (1 - z) ** (-a)
                if a == c:
                    return (1 - z) ** (-b)
                if a == 0 or b == 0:
                    return Integer(1)
                if a > b:
                    a, b = b, a
                if b >= 2:
                    F1 = _2f1(a, b - 1, c, z)
                    F2 = _2f1(a, b - 2, c, z)
                    q = (b - 1) * (z - 1)
                    return (((c - 2 * b + 2 + (b - a - 1) * z) * F1 +
                            (b - c - 1) * F2) / q)
                if c > 2:
                    # how to handle this case?
                    if a - c + 1 == 0 or b - c + 1 == 0:
                        raise NotImplementedError
                    F1 = _2f1(a, b, c - 1, z)
                    F2 = _2f1(a, b, c - 2, z)
                    r1 = (c - 1) * (2 - c - (a + b - 2 * c + 3) * z)
                    r2 = (c - 1) * (c - 2) * (1 - z)
                    q = (a - c + 1) * (b - c + 1) * z
                    return (r1 * F1 + r2 * F2) / q

                if (a, b, c) == (R12, 1, 2):
                    return (2 - 2 * sqrt(1 - z)) / z
                if (a, b, c) == (1, 1, 2):
                    return -log(1 - z) / z
                if (a, b, c) == (1, R32, R12):
                    return (1 + z) / (1 - z) ** 2
                if (a, b, c) == (1, R32, 2):
                    return 2 * (1 / sqrt(1 - z) - 1) / z
                if (a, b, c) == (R32, 2, R12):
                    return (1 + 3 * z) / (1 - z) ** 3
                if (a, b, c) == (R32, 2, 1):
                    return (2 + z) / (2 * (sqrt(1 - z) * (1 - z) ** 2))
                if (a, b, c) == (2, 2, 1):
                    return (1 + z) / (1 - z) ** 3
                raise NotImplementedError
            aa, bb = a
            cc, = b
            if z == 1:
                return (gamma(cc) * gamma(cc - aa - bb) / gamma(cc - aa) /
                        gamma(cc - bb))
            if ((aa * 2) in ZZ and (bb * 2) in ZZ and (cc * 2) in ZZ and
                aa > 0 and bb > 0 and cc > 0):
                try:
                    return _2f1(aa, bb, cc, z)
                except NotImplementedError:
                    pass
        return hyp
    return sum([coeff * _closed_form(pfq) for coeff, pfq in new._deflated()])<|MERGE_RESOLUTION|>--- conflicted
+++ resolved
@@ -287,8 +287,7 @@
             0.000000000000000
         """
         if not isinstance(a,tuple) or not isinstance(b,tuple):
-<<<<<<< HEAD
-            raise ValueError('First two parameters must be of type list.')
+            raise TypeError("The first two parameters must be of type list")
         coercion_model = get_coercion_model()
         co = reduce(lambda x, y: coercion_model.canonical_coercion(x, y)[0],
                     a + b + (z,))
@@ -304,9 +303,6 @@
         if is_inexact(co) and not isinstance(co, Expression):
             from sage.structure.coerce import parent
             return self._evalf_(a, b, z, parent=parent(co))
-=======
-            raise TypeError("The first two parameters must be of type list")
->>>>>>> 9e13c1b5
         if not isinstance(z, Expression) and z == 0:  # Expression is excluded
             return Integer(1)                         # to avoid call to Maxima
 
