"""
Other functions
"""
from sage.symbolic.function import GinacFunction, BuiltinFunction
from sage.symbolic.expression import Expression
from sage.symbolic.pynac import register_symbol, symbol_table
from sage.symbolic.pynac import py_factorial_py
from sage.symbolic.all import SR
from sage.rings.all import Integer, Rational, RealField, RR, ZZ, ComplexField
from sage.rings.complex_number import is_ComplexNumber
from sage.misc.latex import latex
import math

import sage.structure.element
coercion_model = sage.structure.element.get_coercion_model()

# avoid name conflicts with `parent` as a function parameter
from sage.structure.coerce import parent as s_parent

from sage.symbolic.constants import pi
from sage.symbolic.function import is_inexact
from sage.functions.log import exp
from sage.functions.trig import arctan2
from sage.functions.exp_integral import Ei
from sage.libs.mpmath import utils as mpmath_utils

one_half = ~SR(2)

class Function_erf(BuiltinFunction):
    r"""
    The error function, defined for real values as

    `\text{erf}(x) = \frac{2}{\sqrt{\pi}} \int_0^x e^{-t^2} dt`.

    This function is also defined for complex values, via analytic
    continuation.


    EXAMPLES:

    We can evaluate numerically::

        sage: erf(2)
        erf(2)
        sage: erf(2).n()
        0.995322265018953
        sage: erf(2).n(100)
        0.99532226501895273416206925637
        sage: erf(ComplexField(100)(2+3j))
        -20.829461427614568389103088452 + 8.6873182714701631444280787545*I

    Basic symbolic properties are handled by Sage and Maxima::

        sage: x = var("x")
        sage: diff(erf(x),x)
        2*e^(-x^2)/sqrt(pi)
        sage: integrate(erf(x),x)
        x*erf(x) + e^(-x^2)/sqrt(pi)

    ALGORITHM:

    Sage implements numerical evaluation of the error function via the
    ``erf()`` function from mpmath. Symbolics are handled by Sage and Maxima.

    REFERENCES:

    - http://en.wikipedia.org/wiki/Error_function
    - http://mpmath.googlecode.com/svn/trunk/doc/build/functions/expintegrals.html#error-functions

    TESTS:

    Check limits::

        sage: limit(erf(x),x=0)
        0
        sage: limit(erf(x),x=infinity)
        1

     Check that it's odd::

         sage: erf(1.0)
         0.842700792949715
         sage: erf(-1.0)
         -0.842700792949715

    Check against other implementations and against the definition::

        sage: erf(3).n()
        0.999977909503001
        sage: maxima.erf(3).n()
        0.999977909503001
        sage: (1-pari(3).erfc())
        0.999977909503001
        sage: RR(3).erf()
        0.999977909503001
        sage: (integrate(exp(-x**2),(x,0,3))*2/sqrt(pi)).n()
        0.999977909503001

    :trac:`9044`::

        sage: N(erf(sqrt(2)),200)
        0.95449973610364158559943472566693312505644755259664313203267

    :trac:`11626`::

        sage: n(erf(2),100)
        0.99532226501895273416206925637
        sage: erf(2).n(100)
        0.99532226501895273416206925637

    Test (indirectly) :trac:`11885`::

        sage: erf(float(0.5))
        0.5204998778130465
        sage: erf(complex(0.5))
        (0.5204998778130465+0j)

    Ensure conversion from maxima elements works::

        sage: merf = maxima(erf(x)).sage().operator()
        sage: merf == erf
        True

    Make sure we can dump and load it::

        sage: loads(dumps(erf(2)))
        erf(2)

    Special-case 0 for immediate evaluation::

        sage: erf(0)
        0
        sage: solve(erf(x)==0,x)
        [x == 0]

    Make sure that we can hold::

        sage: erf(0,hold=True)
        erf(0)
        sage: simplify(erf(0,hold=True))
        0

    Check that high-precision ComplexField inputs work::

        sage: CC(erf(ComplexField(1000)(2+3j)))
        -20.8294614276146 + 8.68731827147016*I
    """

    def __init__(self):
        r"""
        See docstring for :meth:`Function_erf`.

        EXAMPLES::

            sage: maxima(erf(2))
            erf(2)
            sage: erf(2)._sympy_()
            erf(2)
        """
        BuiltinFunction.__init__(self, "erf", latex_name=r"\text{erf}",
                                 conversions=dict(maxima='erf',
                                                  sympy='erf'))

    def _eval_(self, x):
        """
        EXAMPLES:

        Input is not an expression but is exact::

            sage: erf(0)
            0
            sage: erf(1)
            erf(1)

        Input is not an expression and is not exact::

            sage: erf(0.0)
            0.000000000000000

        Input is an expression but not a trivial zero::

            sage: erf(x)
            erf(x)

        Input is an expression which is trivially zero::

            sage: erf(SR(0))
            0
        """
        if not isinstance(x, Expression):
            if is_inexact(x):
                return self._evalf_(x, parent=s_parent(x))
            elif x == Integer(0):
                return Integer(0)
        elif x.is_trivial_zero():
            return x
        return None

    def _evalf_(self, x, parent=None, algorithm=None):
        """
        EXAMPLES::

            sage: erf(2).n()
            0.995322265018953
            sage: erf(2).n(200)
            0.99532226501895273416206925636725292861089179704006007673835
            sage: erf(pi - 1/2*I).n(100)
            1.0000111669099367825726058952 + 1.6332655417638522934072124547e-6*I

        TESTS:

        Check that PARI/GP through the GP interface gives the same answer::

            sage: gp.set_real_precision(59)  # random
            38
            sage: print gp.eval("1 - erfc(1)"); print erf(1).n(200);
            0.84270079294971486934122063508260925929606699796630290845994
            0.84270079294971486934122063508260925929606699796630290845994

        Check that for an imaginary input, the output is also imaginary, see
        :trac:`13193`::

            sage: erf(3.0*I)
            1629.99462260157*I
            sage: erf(33.0*I)
            1.51286977510409e471*I
        """
        R = parent or s_parent(x)
        import mpmath
        return mpmath_utils.call(mpmath.erf, x, parent=R)

    def _derivative_(self, x, diff_param=None):
        """
        Derivative of erf function

        EXAMPLES::

            sage: erf(x).diff(x)
            2*e^(-x^2)/sqrt(pi)

        TESTS:

        Check if #8568 is fixed::

            sage: var('c,x')
            (c, x)
            sage: derivative(erf(c*x),x)
            2*c*e^(-c^2*x^2)/sqrt(pi)
            sage: erf(c*x).diff(x)._maxima_init_()
            '((%pi)^(-1/2))*(_SAGE_VAR_c)*(exp(((_SAGE_VAR_c)^(2))*((_SAGE_VAR_x)^(2))*(-1)))*(2)'
        """
        return 2*exp(-x**2)/sqrt(pi)

erf = Function_erf()

class Function_abs(GinacFunction):
    def __init__(self):
        r"""
        The absolute value function.

        EXAMPLES::

            sage: var('x y')
            (x, y)
            sage: abs(x)
            abs(x)
            sage: abs(x^2 + y^2)
            abs(x^2 + y^2)
            sage: abs(-2)
            2
            sage: sqrt(x^2)
            sqrt(x^2)
            sage: abs(sqrt(x))
            abs(sqrt(x))
            sage: complex(abs(3*I))
            (3+0j)

            sage: f = sage.functions.other.Function_abs()
            sage: latex(f)
            \mathrm{abs}
            sage: latex(abs(x))
            {\left| x \right|}
            sage: abs(x)._sympy_()
            Abs(x)

        Test pickling::

            sage: loads(dumps(abs(x)))
            abs(x)
        """
        GinacFunction.__init__(self, "abs", latex_name=r"\mathrm{abs}",
                               conversions=dict(sympy='Abs'))

abs = abs_symbolic = Function_abs()

class Function_ceil(BuiltinFunction):
    def __init__(self):
        r"""
        The ceiling function.

        The ceiling of `x` is computed in the following manner.


        #. The ``x.ceil()`` method is called and returned if it
           is there. If it is not, then Sage checks if `x` is one of
           Python's native numeric data types. If so, then it calls and
           returns ``Integer(int(math.ceil(x)))``.

        #. Sage tries to convert `x` into a
           ``RealIntervalField`` with 53 bits of precision. Next,
           the ceilings of the endpoints are computed. If they are the same,
           then that value is returned. Otherwise, the precision of the
           ``RealIntervalField`` is increased until they do match
           up or it reaches ``maximum_bits`` of precision.

        #. If none of the above work, Sage returns a
           ``Expression`` object.


        EXAMPLES::

            sage: a = ceil(2/5 + x)
            sage: a
            ceil(x + 2/5)
            sage: a(x=4)
            5
            sage: a(x=4.0)
            5
            sage: ZZ(a(x=3))
            4
            sage: a = ceil(x^3 + x + 5/2); a
            ceil(x^3 + x + 5/2)
            sage: a.simplify()
            ceil(x^3 + x + 1/2) + 2
            sage: a(x=2)
            13

        ::

            sage: ceil(sin(8)/sin(2))
            2

        ::

            sage: ceil(5.4)
            6
            sage: type(ceil(5.4))
            <type 'sage.rings.integer.Integer'>

        ::

            sage: ceil(factorial(50)/exp(1))
            11188719610782480504630258070757734324011354208865721592720336801
            sage: ceil(SR(10^50 + 10^(-50)))
            100000000000000000000000000000000000000000000000001
            sage: ceil(SR(10^50 - 10^(-50)))
            100000000000000000000000000000000000000000000000000

            sage: ceil(sec(e))
            -1

            sage: latex(ceil(x))
            \left \lceil x \right \rceil
            sage: ceil(x)._sympy_()
            ceiling(x)

        ::

            sage: import numpy
            sage: a = numpy.linspace(0,2,6)
            sage: ceil(a)
            array([ 0.,  1.,  1.,  2.,  2.,  2.])

        Test pickling::

            sage: loads(dumps(ceil))
            ceil
        """
        BuiltinFunction.__init__(self, "ceil",
                                   conversions=dict(maxima='ceiling',
                                                    sympy='ceiling'))

    def _print_latex_(self, x):
        r"""
        EXAMPLES::

            sage: latex(ceil(x)) # indirect doctest
            \left \lceil x \right \rceil
        """
        return r"\left \lceil %s \right \rceil"%latex(x)

    #FIXME: this should be moved to _eval_
    def __call__(self, x, maximum_bits=20000):
        """
        Allows an object of this class to behave like a function. If
        ``ceil`` is an instance of this class, we can do ``ceil(n)`` to get
        the ceiling of ``n``.

        TESTS::

            sage: ceil(SR(10^50 + 10^(-50)))
            100000000000000000000000000000000000000000000000001
            sage: ceil(SR(10^50 - 10^(-50)))
            100000000000000000000000000000000000000000000000000
            sage: ceil(int(10^50))
            100000000000000000000000000000000000000000000000000
        """
        try:
            return x.ceil()
        except AttributeError:
            if isinstance(x, (int, long)):
                return Integer(x)
            elif isinstance(x, (float, complex)):
                return Integer(int(math.ceil(x)))
            elif type(x).__module__ == 'numpy':
                import numpy
                return numpy.ceil(x)

        x_original = x

        from sage.rings.all import RealIntervalField
        # If x can be coerced into a real interval, then we should
        # try increasing the number of bits of precision until
        # we get the ceiling at each of the endpoints is the same.
        # The precision will continue to be increased up to maximum_bits
        # of precision at which point it will raise a value error.
        bits = 53
        try:
            x_interval = RealIntervalField(bits)(x)
            upper_ceil = x_interval.upper().ceil()
            lower_ceil = x_interval.lower().ceil()

            while upper_ceil != lower_ceil and bits < maximum_bits:
                bits += 100
                x_interval = RealIntervalField(bits)(x)
                upper_ceil = x_interval.upper().ceil()
                lower_ceil = x_interval.lower().ceil()

            if bits < maximum_bits:
                return lower_ceil
            else:
                try:
                    return ceil(SR(x).full_simplify().simplify_radical())
                except ValueError:
                    pass
                raise ValueError("x (= %s) requires more than %s bits of precision to compute its ceiling"%(x, maximum_bits))

        except TypeError:
            # If x cannot be coerced into a RealField, then
            # it should be left as a symbolic expression.
            return BuiltinFunction.__call__(self, SR(x_original))

    def _eval_(self, x):
        """
        EXAMPLES::

            sage: ceil(x).subs(x==7.5)
            8
            sage: ceil(x)
            ceil(x)
        """
        try:
            return x.ceil()
        except AttributeError:
            if isinstance(x, (int, long)):
                return Integer(x)
            elif isinstance(x, (float, complex)):
                return Integer(int(math.ceil(x)))
        return None

ceil = Function_ceil()


class Function_floor(BuiltinFunction):
    def __init__(self):
        r"""
        The floor function.

        The floor of `x` is computed in the following manner.


        #. The ``x.floor()`` method is called and returned if
           it is there. If it is not, then Sage checks if `x` is one
           of Python's native numeric data types. If so, then it calls and
           returns ``Integer(int(math.floor(x)))``.

        #. Sage tries to convert `x` into a
           ``RealIntervalField`` with 53 bits of precision. Next,
           the floors of the endpoints are computed. If they are the same,
           then that value is returned. Otherwise, the precision of the
           ``RealIntervalField`` is increased until they do match
           up or it reaches ``maximum_bits`` of precision.

        #. If none of the above work, Sage returns a
           symbolic ``Expression`` object.


        EXAMPLES::

            sage: floor(5.4)
            5
            sage: type(floor(5.4))
            <type 'sage.rings.integer.Integer'>
            sage: var('x')
            x
            sage: a = floor(5.4 + x); a
            floor(x + 5.40000000000000)
            sage: a.simplify()
            floor(x + 0.4000000000000004) + 5
            sage: a(x=2)
            7

        ::

            sage: floor(cos(8)/cos(2))
            0

        ::

            sage: floor(factorial(50)/exp(1))
            11188719610782480504630258070757734324011354208865721592720336800
            sage: floor(SR(10^50 + 10^(-50)))
            100000000000000000000000000000000000000000000000000
            sage: floor(SR(10^50 - 10^(-50)))
            99999999999999999999999999999999999999999999999999
            sage: floor(int(10^50))
            100000000000000000000000000000000000000000000000000

        ::

            sage: import numpy
            sage: a = numpy.linspace(0,2,6)
            sage: floor(a)
            array([ 0.,  0.,  0.,  1.,  1.,  2.])

        Test pickling::

            sage: loads(dumps(floor))
            floor
        """
        BuiltinFunction.__init__(self, "floor",
                                 conversions=dict(sympy='floor'))

    def _print_latex_(self, x):
        r"""
        EXAMPLES::

            sage: latex(floor(x))
            \left \lfloor x \right \rfloor
        """
        return r"\left \lfloor %s \right \rfloor"%latex(x)

    #FIXME: this should be moved to _eval_
    def __call__(self, x, maximum_bits=20000):
        """
        Allows an object of this class to behave like a function. If
        ``floor`` is an instance of this class, we can do ``floor(n)`` to
        obtain the floor of ``n``.

        TESTS::

            sage: floor(SR(10^50 + 10^(-50)))
            100000000000000000000000000000000000000000000000000
            sage: floor(SR(10^50 - 10^(-50)))
            99999999999999999999999999999999999999999999999999
            sage: floor(int(10^50))
            100000000000000000000000000000000000000000000000000
        """
        try:
            return x.floor()
        except AttributeError:
            if isinstance(x, (int, long)):
                return Integer(x)
            elif isinstance(x, (float, complex)):
                return Integer(int(math.floor(x)))
            elif type(x).__module__ == 'numpy':
                import numpy
                return numpy.floor(x)

        x_original = x

        from sage.rings.all import RealIntervalField

        # If x can be coerced into a real interval, then we should
        # try increasing the number of bits of precision until
        # we get the floor at each of the endpoints is the same.
        # The precision will continue to be increased up to maximum_bits
        # of precision at which point it will raise a value error.
        bits = 53
        try:
            x_interval = RealIntervalField(bits)(x)
            upper_floor = x_interval.upper().floor()
            lower_floor = x_interval.lower().floor()

            while upper_floor != lower_floor and bits < maximum_bits:
                bits += 100
                x_interval = RealIntervalField(bits)(x)
                upper_floor = x_interval.upper().floor()
                lower_floor = x_interval.lower().floor()

            if bits < maximum_bits:
                return lower_floor
            else:
                try:
                    return floor(SR(x).full_simplify().simplify_radical())
                except ValueError:
                    pass
                raise ValueError("x (= %s) requires more than %s bits of precision to compute its floor"%(x, maximum_bits))

        except TypeError:
            # If x cannot be coerced into a RealField, then
            # it should be left as a symbolic expression.
            return BuiltinFunction.__call__(self, SR(x_original))

    def _eval_(self, x):
        """
        EXAMPLES::

            sage: floor(x).subs(x==7.5)
            7
            sage: floor(x)
            floor(x)
        """
        try:
            return x.floor()
        except AttributeError:
            if isinstance(x, (int, long)):
                return Integer(x)
            elif isinstance(x, (float, complex)):
                return Integer(int(math.floor(x)))
        return None

floor = Function_floor()

class Function_gamma(GinacFunction):
    def __init__(self):
        r"""
        The Gamma function.  This is defined by

        .. math::

            \Gamma(z) = \int_0^\infty t^{z-1}e^{-t} dt

        for complex input `z` with real part greater than zero, and by
        analytic continuation on the rest of the complex plane (except
        for negative integers, which are poles).

        It is computed by various libraries within Sage, depending on
        the input type.

        EXAMPLES::

            sage: from sage.functions.other import gamma1
            sage: gamma1(CDF(0.5,14))
            -4.0537030780372815e-10 - 5.773299834553605e-10*I
            sage: gamma1(CDF(I))
            -0.15494982830181067 - 0.49801566811835607*I

        Recall that `\Gamma(n)` is `n-1` factorial::

            sage: gamma1(11) == factorial(10)
            True
            sage: gamma1(6)
            120
            sage: gamma1(1/2)
            sqrt(pi)
            sage: gamma1(-1)
            Infinity
            sage: gamma1(I)
            gamma(I)
            sage: gamma1(x/2)(x=5)
            3/4*sqrt(pi)

            sage: gamma1(float(6))  # For ARM: rel tol 3e-16
            120.0
            sage: gamma(6.)
            120.000000000000
            sage: gamma1(x)
            gamma(x)

        ::

            sage: gamma1(pi)
            gamma(pi)
            sage: gamma1(i)
            gamma(I)
            sage: gamma1(i).n()
            -0.154949828301811 - 0.498015668118356*I
            sage: gamma1(int(5))
            24

        ::

            sage: conjugate(gamma(x))
            gamma(conjugate(x))

        ::

            sage: plot(gamma1(x),(x,1,5))
            Graphics object consisting of 1 graphics primitive

        To prevent automatic evaluation use the ``hold`` argument::

            sage: gamma1(1/2,hold=True)
            gamma(1/2)

        To then evaluate again, we currently must use Maxima via
        :meth:`sage.symbolic.expression.Expression.simplify`::

            sage: gamma1(1/2,hold=True).simplify()
            sqrt(pi)

        TESTS:

        We verify that we can convert this function to Maxima and
        convert back to Sage::

            sage: z = var('z')
            sage: maxima(gamma1(z)).sage()
            gamma(z)
            sage: latex(gamma1(z))
            \Gamma\left(z\right)

        Test that Trac ticket 5556 is fixed::

            sage: gamma1(3/4)
            gamma(3/4)

            sage: gamma1(3/4).n(100)
            1.2254167024651776451290983034

        Check that negative integer input works::

            sage: (-1).gamma()
            Infinity
            sage: (-1.).gamma()
            NaN
            sage: CC(-1).gamma()
            Infinity
            sage: RDF(-1).gamma()
            NaN
            sage: CDF(-1).gamma()
            Infinity

        Check if #8297 is fixed::

            sage: latex(gamma(1/4))
            \Gamma\left(\frac{1}{4}\right)

        Test pickling::

            sage: loads(dumps(gamma(x)))
            gamma(x)

        .. SEEALSO::
    
            :meth:`sage.functions.other.gamma`
        """
        GinacFunction.__init__(self, "gamma", latex_name=r'\Gamma',
                ginac_name='tgamma',
                conversions={'mathematica':'Gamma',
                             'maple':'GAMMA',
                             'sympy':'gamma'})

gamma1 = Function_gamma()

class Function_log_gamma(GinacFunction):
    def __init__(self):
        r"""
        The principal branch of the logarithm of Gamma function.
        Gamma is defined for complex input `z` with real part greater
        than zero, and by analytic continuation on the rest of the
        complex plane (except for negative integers, which are poles).

        It is computed by the `log_gamma` function for the number type,
        or by `lgamma` in Ginac, failing that.

        EXAMPLES:

        Numerical evaluation happens when appropriate, to the
        appropriate accuracy (see #10072)::

            sage: log_gamma(6)
            log(120)
            sage: log_gamma(6.)
            4.78749174278205
            sage: log_gamma(6).n()
            4.78749174278205
            sage: log_gamma(RealField(100)(6))
            4.7874917427820459942477009345
            sage: log_gamma(2.4+i)
            -0.0308566579348816 + 0.693427705955790*I
            sage: log_gamma(-3.1)
            0.400311696703985

        Symbolic input works (see #10075)::

            sage: log_gamma(3*x)
            log_gamma(3*x)
            sage: log_gamma(3+i)
            log_gamma(I + 3)
            sage: log_gamma(3+i+x)
            log_gamma(x + I + 3)

        To get evaluation of input for which gamma
        is negative and the ceiling is even, we must
        explicitly make the input complex.  This is
        a known issue, see #12521::

            sage: log_gamma(-2.1)
            NaN
            sage: log_gamma(CC(-2.1))
            1.53171380819509 + 3.14159265358979*I

        In order to prevent evaluation, use the `hold` argument;
        to evaluate a held expression, use the `n()` numerical
        evaluation method::

            sage: log_gamma(SR(5),hold=True)
            log_gamma(5)
            sage: log_gamma(SR(5),hold=True).n()
            3.17805383034795

        TESTS::

            sage: log_gamma(-2.1+i)
            -1.90373724496982 - 0.901638463592247*I
            sage: log_gamma(pari(6))
            4.78749174278205
            sage: log_gamma(CC(6))
            4.78749174278205
            sage: log_gamma(CC(-2.5))
            -0.0562437164976740 + 3.14159265358979*I
            sage: log_gamma(x)._sympy_()
            loggamma(x)

        ``conjugate(log_gamma(x))==log_gamma(conjugate(x))`` unless on the branch
        cut, which runs along the negative real axis.::

            sage: conjugate(log_gamma(x))
            conjugate(log_gamma(x))
            sage: var('y', domain='positive')
            y
            sage: conjugate(log_gamma(y))
            log_gamma(y)
            sage: conjugate(log_gamma(y+I))
            conjugate(log_gamma(y + I))
            sage: log_gamma(-2)
            +Infinity
            sage: conjugate(log_gamma(-2))
            +Infinity
        """
        GinacFunction.__init__(self, "log_gamma", latex_name=r'\log\Gamma',
                               conversions=dict(mathematica='LogGamma',
                                                maxima='log_gamma',
                                                sympy='loggamma'))

log_gamma = Function_log_gamma()

class Function_gamma_inc(BuiltinFunction):
    def __init__(self):
        r"""
        The upper incomplete gamma function.

        It is defined by the integral
        
        .. math::

            \Gamma(a,z)=\int_z^\infty t^{a-1}e^{-t}\,\mathrm{d}t

        EXAMPLES::

            sage: gamma_inc(CDF(0,1), 3)
            0.003208574993369116 + 0.012406185811871568*I
            sage: gamma_inc(RDF(1), 3)
            0.049787068367863944
            sage: gamma_inc(3,2)
            gamma(3, 2)
            sage: gamma_inc(x,0)
            gamma(x)
            sage: latex(gamma_inc(3,2))
            \Gamma\left(3, 2\right)
            sage: loads(dumps((gamma_inc(3,2))))
            gamma(3, 2)
            sage: i = ComplexField(30).0; gamma_inc(2, 1 + i)
            0.70709210 - 0.42035364*I
            sage: gamma_inc(2., 5)
            0.0404276819945128
            sage: x,y=var('x,y')
            sage: gamma_inc(x,y).diff(x)
            D[0](gamma)(x, y)
            sage: (gamma_inc(x,x+1).diff(x)).simplify()
            -(x + 1)^(x - 1)*e^(-x - 1) + D[0](gamma)(x, x + 1)

    .. SEEALSO::

        :meth:`sage.functions.other.gamma`
        """
        BuiltinFunction.__init__(self, "gamma", nargs=2, latex_name=r"\Gamma",
                conversions={'maxima':'gamma_incomplete', 'mathematica':'Gamma',
                    'maple':'GAMMA'})

    def _eval_(self, x, y):
        """
        EXAMPLES::

            sage: gamma_inc(2.,0)
            1.00000000000000
            sage: gamma_inc(2,0)
            1
            sage: gamma_inc(1/2,2)
            -sqrt(pi)*(erf(sqrt(2)) - 1)
            sage: gamma_inc(1/2,1)
            -sqrt(pi)*(erf(1) - 1)
            sage: gamma_inc(1/2,0)
            sqrt(pi)
            sage: gamma_inc(x,0)
            gamma(x)
            sage: gamma_inc(1,2)
            e^(-2)
            sage: gamma_inc(0,2)
            -Ei(-2)
        """
        if not isinstance(x, Expression) and not isinstance(y, Expression) and \
               (is_inexact(x) or is_inexact(y)):
            x, y = coercion_model.canonical_coercion(x, y)
            return self._evalf_(x, y, s_parent(x))

        if y == 0:
            return gamma(x)
        if x == 1:
            return exp(-y)
        if x == 0:
            return -Ei(-y)
        if x == Rational(1)/2: #only for x>0
            return sqrt(pi)*(1-erf(sqrt(y)))
        return None

    def _evalf_(self, x, y, parent=None, algorithm=None):
        """
        EXAMPLES::

            sage: gamma_inc(0,2)
            -Ei(-2)
            sage: gamma_inc(0,2.)
            0.0489005107080611
            sage: gamma_inc(0,2).n(algorithm='pari')
            0.0489005107080611
            sage: gamma_inc(0,2).n(200)
            0.048900510708061119567239835228...
            sage: gamma_inc(3,2).n()
            1.35335283236613

        TESTS:

        Check that :trac:`7099` is fixed::

            sage: R = RealField(1024)
            sage: gamma(R(9), R(10^-3))  # rel tol 1e-308
            40319.99999999999999999999999999988898884344822911869926361916294165058203634104838326009191542490601781777105678829520585311300510347676330951251563007679436243294653538925717144381702105700908686088851362675381239820118402497959018315224423868693918493033078310647199219674433536605771315869983788442389633
            sage: numerical_approx(gamma(9, 10^(-3)) - gamma(9), digits=40)  # abs tol 1e-36
            -1.110111564516556704267183273042450876294e-28

        """
        if parent is None:
            parent = ComplexField()
        else:
            parent = ComplexField(parent.precision())
        if algorithm == 'pari':
            try:
                return x.gamma_inc(y)
            except AttributeError:
                if not (is_ComplexNumber(x)):
                    if is_ComplexNumber(y):
                        C = y.parent()
                    else:
                        C = ComplexField()
                        x = C(x)
                return parent(x).gamma_inc(y)
        R = parent or s_parent(x)
        import mpmath
        return mpmath_utils.call(mpmath.gammainc, x, y, parent=R)

# synonym.
gamma_inc = Function_gamma_inc()

class Function_gamma_inc_lower(BuiltinFunction):
    def __init__(self):
        r"""
        The lower incomplete gamma function.

        It is defined by the integral
        
        .. math::

            \Gamma(a,z)=\int_0^z t^{a-1}e^{-t}\,\mathrm{d}t

        EXAMPLES::

            sage: gamma_inc_lower(CDF(0,1), 3)
            -0.158158403295 - 0.51042185393*I
            sage: gamma_inc_lower(RDF(1), 3)
            0.950212931632
            sage: gamma_inc_lower(3,2)
            gamma_inc_lower(3, 2)
            sage: gamma_inc_lower(x,0)
            0
            sage: latex(gamma_inc_lower(3,2))
            \gamma\left(3, 2\right)
            sage: loads(dumps((gamma_inc_lower(3,2))))
            gamma_inc_lower(3, 2)
            sage: i = ComplexField(30).0; gamma_inc_lower(2, 1 + i)
            0.29290790 + 0.42035364*I
            sage: gamma_inc_lower(2., 5)
            0.959572318005487

    .. SEEALSO::

        :meth:`sage.functions.other.Function_gamma_inc`
        """
        BuiltinFunction.__init__(self, "gamma_inc_lower", nargs=2, latex_name=r"\gamma",
                conversions={'maxima':'gamma_greek', 'mathematica':'Gamma',
                    'maple':'GAMMA'})

    def _eval_(self, x, y):
        """
        EXAMPLES::

            sage: gamma_inc_lower(2.,0)
            0.000000000000000
            sage: gamma_inc_lower(2,0)
            0
            sage: gamma_inc_lower(1/2,2)
            sqrt(pi)*erf(sqrt(2))
            sage: gamma_inc_lower(1/2,1)
            sqrt(pi)*erf(1)
            sage: gamma_inc_lower(1/2,0)
            0
            sage: gamma_inc_lower(x,0)
            0
            sage: gamma_inc_lower(1,2)
            -e^(-2) + 1
            sage: gamma_inc_lower(0,2)
            +Infinity
        """
        from sage.rings.infinity import Infinity
        if not is_inexact(x) and x == 0:
            return Infinity
        if not isinstance(x, Expression) and not isinstance(y, Expression) and \
               (is_inexact(x) or is_inexact(y)):
            x, y = coercion_model.canonical_coercion(x, y)
            return self._evalf_(x, y, s_parent(x))

        if y == 0:
            return 0
        if x == 1:
            return 1-exp(-y)
        if x == Rational(1)/2: #only for x>0
            return sqrt(pi)*erf(sqrt(y))
        return None

    def _evalf_(self, x, y, parent=None, algorithm=None):
        """
        EXAMPLES::

            sage: gamma_inc_lower(3,2.)
            0.646647167633873
            sage: gamma_inc_lower(3,2).n(algorithm='pari')
            0.646647167633873
            sage: gamma_inc_lower(3,2.).n(200)
            0.64664716763387308784416518392...
            sage: gamma_inc_lower(0,2.)
            +Infinity
        """
        if algorithm == 'pari':
            try:
                return x.gamma() - x.gamma_inc(y)
            except AttributeError:
                if not (is_ComplexNumber(x)):
                    if is_ComplexNumber(y):
                        C = y.parent()
                    else:
                        C = ComplexField()
                        x = C(x)
                return x.gamma() - x.gamma_inc(y)
        R = parent or s_parent(x)
        import mpmath
        return mpmath_utils.call(mpmath.gammainc, x, 0, y, parent=R)

# synonym.
gamma_inc_lower = Function_gamma_inc_lower()

def gamma(a, *args, **kwds):
    r"""
    Gamma and upper incomplete gamma functions in one symbol.

    Recall that `\Gamma(n)` is `n-1` factorial::

        sage: gamma(11) == factorial(10)
        True
        sage: gamma(6)
        120
        sage: gamma(1/2)
        sqrt(pi)
        sage: gamma(-4/3)
        gamma(-4/3)
        sage: gamma(-1)
        Infinity
        sage: gamma(0)
        Infinity

    ::

        sage: gamma_inc(3,2)
        gamma(3, 2)
        sage: gamma_inc(x,0)
        gamma(x)

    ::

        sage: gamma(5, hold=True)
        gamma(5)
        sage: gamma(x, 0, hold=True)
        gamma(x, 0)

    ::

        sage: gamma(CDF(0.5,14))
        -4.05370307804e-10 - 5.77329983455e-10*I
        sage: gamma(CDF(I))
        -0.154949828302 - 0.498015668118*I

    The gamma function only works with input that can be coerced to the
    Symbolic Ring::

        sage: Q.<i> = NumberField(x^2+1)
        sage: gamma(i)
        doctest:...: DeprecationWarning: Calling symbolic functions with arguments that cannot be coerced into symbolic expressions is deprecated.
        See http://trac.sagemath.org/7490 for details.
        -0.154949828301811 - 0.498015668118356*I

<<<<<<< HEAD
    We make an exception for elements of AA or QQbar, which cannot be
    coerced into symbolic expressions to allow this usage::

        sage: t = QQbar(sqrt(2)) + sqrt(3); t
        3.146264369941973?
        sage: t.parent()
        Algebraic Field

    Symbolic functions convert the arguments to symbolic expressions if they
    are in QQbar or AA::
=======
            sage: gamma(CDF(0.5,14))
            -4.0537030780372815e-10 - 5.773299834553605e-10*I
            sage: gamma(CDF(I))
            -0.15494982830181067 - 0.49801566811835607*I

        The precision for the result is deduced from the precision of the
        input. Convert the input to a higher precision explicitly if a result
        with higher precision is desired.::

            sage: t = gamma(RealField(100)(2.5)); t
            1.3293403881791370204736256125
            sage: t.prec()
            100

            sage: gamma(6)
            120

            sage: gamma(pi).n(100)
            2.2880377953400324179595889091

            sage: gamma(3/4).n(100)
            1.2254167024651776451290983034
            
        The gamma function only works with input that can be coerced to the
        Symbolic Ring::

            sage: Q.<i> = NumberField(x^2+1)
            sage: gamma(i)
            Traceback (most recent call last):
            ...
            TypeError: cannot coerce arguments: no canonical coercion...
>>>>>>> 9876879b

        sage: gamma(QQbar(I))
        -0.154949828301811 - 0.498015668118356*I

    .. SEEALSO::

        :meth:`sage.functions.other.Function_gamma`

    .. SEEALSO::

        :meth:`sage.functions.other.Function_gamma_inc`
        """
    if not args:
        return gamma1(a, **kwds)
    if len(args) > 1:
        raise TypeError("Symbolic function gamma takes at most 2 arguments (%s given)"%(len(args)+1))
    return gamma_inc(a,args[0],**kwds)

def incomplete_gamma(*args, **kwds):
    """
        Deprecated name for :meth:`sage.functions.other.Function_gamma_inc`.
    """
    from sage.misc.superseded import deprecation
    deprecation(16697, 'Please use gamma_inc().')
    return gamma_inc(*args, **kwds)

# We have to add the wrapper function manually to the symbol_table when we have
# two functions with different number of arguments and the same name
symbol_table['functions']['gamma'] = gamma

class Function_psi1(GinacFunction):
    def __init__(self):
        r"""
        The digamma function, `\psi(x)`, is the logarithmic derivative of the
        gamma function.

        .. math::

            \psi(x) = \frac{d}{dx} \log(\Gamma(x)) = \frac{\Gamma'(x)}{\Gamma(x)}

        EXAMPLES::

            sage: from sage.functions.other import psi1
            sage: psi1(x)
            psi(x)
            sage: psi1(x).derivative(x)
            psi(1, x)

        ::

            sage: psi1(3)
            -euler_gamma + 3/2

        ::

            sage: psi(.5)
            -1.96351002602142
            sage: psi(RealField(100)(.5))
            -1.9635100260214234794409763330

        TESTS::

            sage: latex(psi1(x))
            \psi\left(x\right)
            sage: loads(dumps(psi1(x)+1))
            psi(x) + 1

            sage: t = psi1(x); t
            psi(x)
            sage: t.subs(x=.2)
            -5.28903989659219
            sage: psi(x)._sympy_()
            polygamma(0, x)
        """
        GinacFunction.__init__(self, "psi", nargs=1, latex_name='\psi',
                               conversions=dict(mathematica='PolyGamma',
                                                maxima='psi[0]',
                                                sympy='digamma'))

class Function_psi2(GinacFunction):
    def __init__(self):
        r"""
        Derivatives of the digamma function `\psi(x)`. T

        EXAMPLES::

            sage: from sage.functions.other import psi2
            sage: psi2(2, x)
            psi(2, x)
            sage: psi2(2, x).derivative(x)
            psi(3, x)
            sage: n = var('n')
            sage: psi2(n, x).derivative(x)
            psi(n + 1, x)

        ::

            sage: psi2(0, x)
            psi(x)
            sage: psi2(-1, x)
            log(gamma(x))
            sage: psi2(3, 1)
            1/15*pi^4

        ::

            sage: psi2(2, .5).n()
            -16.8287966442343
            sage: psi2(2, .5).n(100)
            -16.828796644234319995596334261

        TESTS::

            sage: psi2(n, x).derivative(n)
            Traceback (most recent call last):
            ...
            RuntimeError: cannot diff psi(n,x) with respect to n

            sage: latex(psi2(2,x))
            \psi\left(2, x\right)
            sage: loads(dumps(psi2(2,x)+1))
            psi(2, x) + 1
            sage: psi(2, x)._sympy_()
            polygamma(2, x)
        """
        GinacFunction.__init__(self, "psi", nargs=2, latex_name='\psi',
                               conversions=dict(mathematica='PolyGamma',
                                                sympy='polygamma'))

    def _maxima_init_evaled_(self, *args):
        """
        EXAMPLES:

        These are indirect doctests for this function.::

            sage: from sage.functions.other import psi2
            sage: psi2(2, x)._maxima_()
            psi[2](_SAGE_VAR_x)
            sage: psi2(4, x)._maxima_()
            psi[4](_SAGE_VAR_x)
        """
        args_maxima = []
        for a in args:
            if isinstance(a, str):
                args_maxima.append(a)
            elif hasattr(a, '_maxima_init_'):
                args_maxima.append(a._maxima_init_())
            else:
                args_maxima.append(str(a))
        n, x = args_maxima
        return "psi[%s](%s)"%(n, x)

psi1 = Function_psi1()
psi2 = Function_psi2()

def psi(x, *args, **kwds):
    r"""
    The digamma function, `\psi(x)`, is the logarithmic derivative of the
    gamma function.

    .. math::

        \psi(x) = \frac{d}{dx} \log(\Gamma(x)) = \frac{\Gamma'(x)}{\Gamma(x)}

    We represent the `n`-th derivative of the digamma function with
    `\psi(n, x)` or `psi(n, x)`.

    EXAMPLES::

        sage: psi(x)
        psi(x)
        sage: psi(.5)
        -1.96351002602142
        sage: psi(3)
        -euler_gamma + 3/2
        sage: psi(1, 5)
        1/6*pi^2 - 205/144
        sage: psi(1, x)
        psi(1, x)
        sage: psi(1, x).derivative(x)
        psi(2, x)

    ::

        sage: psi(3, hold=True)
        psi(3)
        sage: psi(1, 5, hold=True)
        psi(1, 5)

    TESTS::

        sage: psi(2, x, 3)
        Traceback (most recent call last):
        ...
        TypeError: Symbolic function psi takes at most 2 arguments (3 given)
    """
    if not args:
        return psi1(x, **kwds)
    if len(args) > 1:
        raise TypeError("Symbolic function psi takes at most 2 arguments (%s given)"%(len(args)+1))
    return psi2(x,args[0],**kwds)

# We have to add the wrapper function manually to the symbol_table when we have
# two functions with different number of arguments and the same name
symbol_table['functions']['psi'] = psi

class Function_factorial(GinacFunction):
    def __init__(self):
        r"""
        Returns the factorial of `n`.

        INPUT:

        -  ``n`` - any complex argument (except negative
           integers) or any symbolic expression


        OUTPUT: an integer or symbolic expression

        EXAMPLES::

            sage: x = var('x')
            sage: factorial(0)
            1
            sage: factorial(4)
            24
            sage: factorial(10)
            3628800
            sage: factorial(6) == 6*5*4*3*2
            True
            sage: f = factorial(x + factorial(x)); f
            factorial(x + factorial(x))
            sage: f(x=3)
            362880
            sage: factorial(x)^2
            factorial(x)^2

        To prevent automatic evaluation use the ``hold`` argument::

            sage: factorial(5,hold=True)
            factorial(5)

        To then evaluate again, we currently must use Maxima via
        :meth:`sage.symbolic.expression.Expression.simplify`::

            sage: factorial(5,hold=True).simplify()
            120

        We can also give input other than nonnegative integers.  For
        other nonnegative numbers, the :func:`gamma` function is used::

            sage: factorial(1/2)
            1/2*sqrt(pi)
            sage: factorial(3/4)
            gamma(7/4)
            sage: factorial(2.3)
            2.68343738195577

        But negative input always fails::

            sage: factorial(-32)
            Traceback (most recent call last):
            ...
            ValueError: factorial -- self = (-32) must be nonnegative

        TESTS:

        We verify that we can convert this function to Maxima and
        bring it back into Sage.::

            sage: z = var('z')
            sage: factorial._maxima_init_()
            'factorial'
            sage: maxima(factorial(z))
            factorial(_SAGE_VAR_z)
            sage: _.sage()
            factorial(z)
            sage: k = var('k')
            sage: factorial(k)
            factorial(k)

            sage: factorial(3.14)
            7.173269190187...

        Test latex typesetting::

            sage: latex(factorial(x))
            x!
            sage: latex(factorial(2*x))
            \left(2 \, x\right)!
            sage: latex(factorial(sin(x)))
            \sin\left(x\right)!
            sage: latex(factorial(sqrt(x+1)))
            \left(\sqrt{x + 1}\right)!
            sage: latex(factorial(sqrt(x)))
            \sqrt{x}!
            sage: latex(factorial(x^(2/3)))
            \left(x^{\frac{2}{3}}\right)!

            sage: latex(factorial)
            {\rm factorial}

        Check that #11539 is fixed::

            sage: (factorial(x) == 0).simplify()
            factorial(x) == 0
            sage: maxima(factorial(x) == 0).sage()
            factorial(x) == 0
            sage: y = var('y')
            sage: (factorial(x) == y).solve(x)
            [factorial(x) == y]

        Test pickling::

            sage: loads(dumps(factorial))
            factorial
        """
        GinacFunction.__init__(self, "factorial", latex_name='{\\rm factorial}',
                conversions=dict(maxima='factorial',
                                 mathematica='Factorial',
                                 sympy='factorial'))

    def _eval_(self, x):
        """
        Evaluate the factorial function.

        Note that this method overrides the eval method defined in GiNaC
        which calls numeric evaluation on all numeric input. We preserve
        exact results if the input is a rational number.

        EXAMPLES::

            sage: k = var('k')
            sage: k.factorial()
            factorial(k)
            sage: SR(1/2).factorial()
            1/2*sqrt(pi)
            sage: SR(3/4).factorial()
            gamma(7/4)
            sage: SR(5).factorial()
            120
            sage: SR(3245908723049857203948572398475r).factorial()
            factorial(3245908723049857203948572398475L)
            sage: SR(3245908723049857203948572398475).factorial()
            factorial(3245908723049857203948572398475)
        """
        if isinstance(x, Rational):
            return gamma(x+1)
        elif isinstance(x, (Integer, int)) or \
                (not isinstance(x, Expression) and is_inexact(x)):
            return py_factorial_py(x)

        return None

factorial = Function_factorial()

class Function_binomial(GinacFunction):
    def __init__(self):
        r"""
        Return the binomial coefficient

        .. math::

            \binom{x}{m} = x (x-1) \cdots (x-m+1) / m!


        which is defined for `m \in \ZZ` and any
        `x`. We extend this definition to include cases when
        `x-m` is an integer but `m` is not by

        .. math::

            \binom{x}{m}= \binom{x}{x-m}

        If `m < 0`, return `0`.

        INPUT:

        -  ``x``, ``m`` - numbers or symbolic expressions. Either ``m``
           or ``x-m`` must be an integer, else the output is symbolic.

        OUTPUT: number or symbolic expression (if input is symbolic)

        EXAMPLES::

            sage: binomial(5,2)
            10
            sage: binomial(2,0)
            1
            sage: binomial(1/2, 0)
            1
            sage: binomial(3,-1)
            0
            sage: binomial(20,10)
            184756
            sage: binomial(-2, 5)
            -6
            sage: binomial(RealField()('2.5'), 2)
            1.87500000000000
            sage: n=var('n'); binomial(n,2)
            1/2*(n - 1)*n
            sage: n=var('n'); binomial(n,n)
            1
            sage: n=var('n'); binomial(n,n-1)
            n
            sage: binomial(2^100, 2^100)
            1

        ::

            sage: k, i = var('k,i')
            sage: binomial(k,i)
            binomial(k, i)

        We can use a ``hold`` parameter to prevent automatic evaluation::

            sage: SR(5).binomial(3, hold=True)
            binomial(5, 3)
            sage: SR(5).binomial(3, hold=True).simplify()
            10

        TESTS: We verify that we can convert this function to Maxima and
        bring it back into Sage.

        ::

            sage: n,k = var('n,k')
            sage: maxima(binomial(n,k))
            binomial(_SAGE_VAR_n,_SAGE_VAR_k)
            sage: _.sage()
            binomial(n, k)
            sage: binomial._maxima_init_()
            'binomial'

        Test pickling::

            sage: loads(dumps(binomial(n,k)))
            binomial(n, k)
        """
        GinacFunction.__init__(self, "binomial", nargs=2,
                conversions=dict(maxima='binomial',
                                 mathematica='Binomial',
                                 sympy='binomial'))

    def _binomial_sym(self, n, k):
        """
        Expand the binomial formula symbolically when the second argument
        is an integer.

        EXAMPLES::

            sage: binomial._binomial_sym(x, 3)
            1/6*(x - 1)*(x - 2)*x
            sage: binomial._binomial_sym(x, x)
            Traceback (most recent call last):
            ...
            ValueError: second argument must be an integer
            sage: binomial._binomial_sym(x, SR(3))
            1/6*(x - 1)*(x - 2)*x

           sage: binomial._binomial_sym(x, 0r)
           1
           sage: binomial._binomial_sym(x, -1)
           0
        """
        if isinstance(k, Expression):
            if k.is_integer():
                k = k.pyobject()
            else:
                raise ValueError("second argument must be an integer")

        if k < 0:
            return s_parent(k)(0)
        if k == 0:
            return s_parent(k)(1)
        if k == 1:
            return n

        from sage.misc.misc import prod
        return prod([n-i for i in xrange(k)])/factorial(k)

    def _eval_(self, n, k):
        """
        EXAMPLES::

            sage: binomial._eval_(5, 3)
            10
            sage: type(binomial._eval_(5, 3))
            <type 'sage.rings.integer.Integer'>
            sage: type(binomial._eval_(5., 3))
            <type 'sage.rings.real_mpfr.RealNumber'>
            sage: binomial._eval_(x, 3)
            1/6*(x - 1)*(x - 2)*x
            sage: binomial._eval_(x, x-2)
            1/2*(x - 1)*x
            sage: n = var('n')
            sage: binomial._eval_(x, n) is None
            True
        """
        if not isinstance(k, Expression):
            if not isinstance(n, Expression):
                n, k = coercion_model.canonical_coercion(n, k)
                return self._evalf_(n, k, s_parent(n))
            if k in ZZ:
                return self._binomial_sym(n, k)
        if (n - k) in ZZ:
            return self._binomial_sym(n, n-k)

        return None

    def _evalf_(self, n, k, parent=None, algorithm=None):
        """
        EXAMPLES::

            sage: binomial._evalf_(5.r, 3)
            10.0
            sage: type(binomial._evalf_(5.r, 3))
            <type 'float'>
            sage: binomial._evalf_(1/2,1/1)
            1/2
            sage: binomial._evalf_(10^20+1/1,10^20)
            100000000000000000001
            sage: binomial._evalf_(SR(10**7),10**7)
            1
            sage: binomial._evalf_(3/2,SR(1/1))
            3/2
        """
        return sage.rings.arith.binomial(n, k)

binomial = Function_binomial()

class Function_beta(GinacFunction):
    def __init__(self):
        r"""
        Return the beta function.  This is defined by

        .. math::

            B(p,q) = \int_0^1 t^{p-1}(1-t)^{1-q} dt

        for complex or symbolic input `p` and `q`.
        Note that the order of inputs does not matter:  `B(p,q)=B(q,p)`.

        GiNaC is used to compute `B(p,q)`.  However, complex inputs
        are not yet handled in general.  When GiNaC raises an error on
        such inputs, we raise a NotImplementedError.

        If either input is 1, GiNaC returns the reciprocal of the
        other.  In other cases, GiNaC uses one of the following
        formulas:

        .. math::

            B(p,q) = \Gamma(p)\Gamma(q)/\Gamma(p+q)

        or

        .. math::

            B(p,q) = (-1)^q B(1-p-q, q).


        For numerical inputs, GiNaC uses the formula

        .. math::

            B(p,q) =  \exp[\log\Gamma(p)+\log\Gamma(q)-\log\Gamma(p+q)]


        INPUT:

        -  ``p`` - number or symbolic expression

        -  ``q`` - number or symbolic expression


        OUTPUT: number or symbolic expression (if input is symbolic)

        EXAMPLES::

            sage: beta(3,2)
            1/12
            sage: beta(3,1)
            1/3
            sage: beta(1/2,1/2)
            beta(1/2, 1/2)
            sage: beta(-1,1)
            -1
            sage: beta(-1/2,-1/2)
            0
            sage: beta(x/2,3)
            beta(3, 1/2*x)
            sage: beta(.5,.5)
            3.14159265358979
            sage: beta(1,2.0+I)
            0.400000000000000 - 0.200000000000000*I
            sage: beta(3,x+I)
            beta(3, x + I)

        Note that the order of arguments does not matter::

            sage: beta(1/2,3*x)
            beta(1/2, 3*x)

        The result is symbolic if exact input is given::

            sage: beta(2,1+5*I)
            beta(2, 5*I + 1)
            sage: beta(2, 2.)
            0.166666666666667
            sage: beta(I, 2.)
            -0.500000000000000 - 0.500000000000000*I
            sage: beta(2., 2)
            0.166666666666667
            sage: beta(2., I)
            -0.500000000000000 - 0.500000000000000*I

        Test pickling::

            sage: loads(dumps(beta))
            beta
        """
        GinacFunction.__init__(self, "beta", nargs=2,
                conversions=dict(maxima='beta',
                                 mathematica='Beta',
                                 sympy='beta'))

beta = Function_beta()

def _do_sqrt(x, prec=None, extend=True, all=False):
        r"""
        Used internally to compute the square root of x.

        INPUT:

        -  ``x`` - a number

        -  ``prec`` - None (default) or a positive integer
           (bits of precision) If not None, then compute the square root
           numerically to prec bits of precision.

        -  ``extend`` - bool (default: True); this is a place
           holder, and is always ignored since in the symbolic ring everything
           has a square root.

        -  ``extend`` - bool (default: True); whether to extend
           the base ring to find roots. The extend parameter is ignored if
           prec is a positive integer.

        -  ``all`` - bool (default: False); whether to return
           a list of all the square roots of x.


        EXAMPLES::

            sage: from sage.functions.other import _do_sqrt
            sage: _do_sqrt(3)
            sqrt(3)
            sage: _do_sqrt(3,prec=10)
            1.7
            sage: _do_sqrt(3,prec=100)
            1.7320508075688772935274463415
            sage: _do_sqrt(3,all=True)
            [sqrt(3), -sqrt(3)]

        Note that the extend parameter is ignored in the symbolic ring::

            sage: _do_sqrt(3,extend=False)
            sqrt(3)
        """
        if prec:
            if x >= 0:
                 return RealField(prec)(x).sqrt(all=all)
            else:
                 return ComplexField(prec)(x).sqrt(all=all)
        if x == -1:
            from sage.symbolic.pynac import I
            z = I
        else:
            z = SR(x) ** one_half

        if all:
            if z:
                return [z, -z]
            else:
                return [z]
        return z

def sqrt(x, *args, **kwds):
        r"""
        INPUT:

        -  ``x`` - a number

        -  ``prec`` - integer (default: None): if None, returns
           an exact square root; otherwise returns a numerical square root if
           necessary, to the given bits of precision.

        -  ``extend`` - bool (default: True); this is a place
           holder, and is always ignored or passed to the sqrt function for x,
           since in the symbolic ring everything has a square root.

        -  ``all`` - bool (default: False); if True, return all
           square roots of self, instead of just one.

        EXAMPLES::

            sage: sqrt(-1)
            I
            sage: sqrt(2)
            sqrt(2)
            sage: sqrt(2)^2
            2
            sage: sqrt(4)
            2
            sage: sqrt(4,all=True)
            [2, -2]
            sage: sqrt(x^2)
            sqrt(x^2)
            sage: sqrt(2).n()
            1.41421356237310

        To prevent automatic evaluation, one can use the ``hold`` parameter
        after coercing to the symbolic ring::

            sage: sqrt(SR(4),hold=True)
            sqrt(4)
            sage: sqrt(4,hold=True)
            Traceback (most recent call last):
            ...
            TypeError: _do_sqrt() got an unexpected keyword argument 'hold'

        This illustrates that the bug reported in #6171 has been fixed::

            sage: a = 1.1
            sage: a.sqrt(prec=100)  # this is supposed to fail
            Traceback (most recent call last):
            ...
            TypeError: sqrt() got an unexpected keyword argument 'prec'
            sage: sqrt(a, prec=100)
            1.0488088481701515469914535137
            sage: sqrt(4.00, prec=250)
            2.0000000000000000000000000000000000000000000000000000000000000000000000000

        One can use numpy input as well::

            sage: import numpy
            sage: a = numpy.arange(2,5)
            sage: sqrt(a)
            array([ 1.41421356,  1.73205081,  2.        ])
        """
        if isinstance(x, float):
            return math.sqrt(x)
        elif type(x).__module__ == 'numpy':
            from numpy import sqrt
            return sqrt(x)
        try:
            return x.sqrt(*args, **kwds)
        # The following includes TypeError to catch cases where sqrt
        # is called with a "prec" keyword, for example, but the sqrt
        # method for x doesn't accept such a keyword.
        except (AttributeError, TypeError):
            pass
        return _do_sqrt(x, *args, **kwds)

# register sqrt in pynac symbol_table for conversion back from other systems
register_symbol(sqrt, dict(mathematica='Sqrt'))
symbol_table['functions']['sqrt'] = sqrt

Function_sqrt = type('deprecated_sqrt', (),
        {'__call__': staticmethod(sqrt),
            '__setstate__': lambda x, y: None})

class Function_arg(BuiltinFunction):
    def __init__(self):
        r"""
        The argument function for complex numbers.

        EXAMPLES::

            sage: arg(3+i)
            arctan(1/3)
            sage: arg(-1+i)
            3/4*pi
            sage: arg(2+2*i)
            1/4*pi
            sage: arg(2+x)
            arg(x + 2)
            sage: arg(2.0+i+x)
            arg(x + 2.00000000000000 + 1.00000000000000*I)
            sage: arg(-3)
            pi
            sage: arg(3)
            0
            sage: arg(0)
            0
            sage: latex(arg(x))
            {\rm arg}\left(x\right)
            sage: maxima(arg(x))
            atan2(0,_SAGE_VAR_x)
            sage: maxima(arg(2+i))
            atan(1/2)
            sage: maxima(arg(sqrt(2)+i))
            atan(1/sqrt(2))
            sage: arg(2+i)
            arctan(1/2)
            sage: arg(sqrt(2)+i)
            arg(sqrt(2) + I)
            sage: arg(sqrt(2)+i).simplify()
            arctan(1/2*sqrt(2))

        TESTS::

            sage: arg(0.0)
            0.000000000000000
            sage: arg(3.0)
            0.000000000000000
            sage: arg(-2.5)
            3.14159265358979
            sage: arg(2.0+3*i)
            0.982793723247329
        """
        BuiltinFunction.__init__(self, "arg",
                conversions=dict(maxima='carg',
                                 mathematica='Arg',
                                 sympy='arg'))

    def _eval_(self, x):
        """
        EXAMPLES::

            sage: arg(3+i)
            arctan(1/3)
            sage: arg(-1+i)
            3/4*pi
            sage: arg(2+2*i)
            1/4*pi
            sage: arg(2+x)
            arg(x + 2)
            sage: arg(2.0+i+x)
            arg(x + 2.00000000000000 + 1.00000000000000*I)
            sage: arg(-3)
            pi
            sage: arg(3)
            0
            sage: arg(0)
            0
            sage: arg(sqrt(2)+i)
            arg(sqrt(2) + I)

        """
        if not isinstance(x,Expression): # x contains no variables
            if s_parent(x)(0)==x: #compatibility with maxima
                return s_parent(x)(0)
            else:
                if is_inexact(x): # inexact complex numbers, e.g. 2.0+i
                    return self._evalf_(x, s_parent(x))
                else:  # exact complex numbers, e.g. 2+i
                    return arctan2(imag_part(x),real_part(x))
        else:
            # x contains variables, e.g. 2+i+y or 2.0+i+y
            # or x involves an expression such as sqrt(2)
            return None

    def _evalf_(self, x, parent=None, algorithm=None):
        """
        EXAMPLES::

            sage: arg(0.0)
            0.000000000000000
            sage: arg(3.0)
            0.000000000000000
            sage: arg(3.00000000000000000000000000)
            0.00000000000000000000000000
            sage: arg(3.00000000000000000000000000).prec()
            90
            sage: arg(ComplexIntervalField(90)(3)).prec()
            90
            sage: arg(ComplexIntervalField(90)(3)).parent()
            Real Interval Field with 90 bits of precision
            sage: arg(3.0r)
            0.0
            sage: arg(RDF(3))
            0.0
            sage: arg(RDF(3)).parent()
            Real Double Field
            sage: arg(-2.5)
            3.14159265358979
            sage: arg(2.0+3*i)
            0.982793723247329

        TESTS:

        Make sure that the ``_evalf_`` method works when it receives a
        keyword argument ``parent`` :trac:`12289`::

            sage: arg(5+I, hold=True).n()
            0.197395559849881
        """
        try:
            return x.arg()
        except AttributeError:
            pass
        # try to find a parent that support .arg()
        if parent is None:
            parent = s_parent(x)
        try:
            parent = parent.complex_field()
        except AttributeError:
            try:
                parent = ComplexField(x.prec())
            except AttributeError:
                parent = ComplexField()

        return parent(x).arg()

arg=Function_arg()


############################
# Real and Imaginary Parts #
############################
class Function_real_part(GinacFunction):
    def __init__(self):
        r"""
        Returns the real part of the (possibly complex) input.

        It is possible to prevent automatic evaluation using the
        ``hold`` parameter::

            sage: real_part(I,hold=True)
            real_part(I)

        To then evaluate again, we currently must use Maxima via
        :meth:`sage.symbolic.expression.Expression.simplify`::

            sage: real_part(I,hold=True).simplify()
            0

        EXAMPLES::

            sage: z = 1+2*I
            sage: real(z)
            1
            sage: real(5/3)
            5/3
            sage: a = 2.5
            sage: real(a)
            2.50000000000000
            sage: type(real(a))
            <type 'sage.rings.real_mpfr.RealLiteral'>
            sage: real(1.0r)
            1.0
            sage: real(complex(3, 4))
            3.0

        TESTS::

            sage: loads(dumps(real_part))
            real_part
            sage: real_part(x)._sympy_()
            re(x)

        Check if #6401 is fixed::

            sage: latex(x.real())
            \Re \left( x \right)

            sage: f(x) = function('f',x)
            sage: latex( f(x).real())
            \Re \left( f\left(x\right) \right)
        """
        GinacFunction.__init__(self, "real_part",
                               conversions=dict(maxima='realpart',
                                                sympy='re'))

    def __call__(self, x, **kwargs):
        r"""
        TESTS::

            sage: type(real(complex(3, 4)))
            <type 'float'>
        """
        if isinstance(x, complex):
            return x.real
        else:
            return GinacFunction.__call__(self, x, **kwargs)

    def _eval_numpy_(self, x):
        """
        EXAMPLES::

            sage: import numpy
            sage: a = numpy.array([1+2*I, -2-3*I], dtype=numpy.complex)
            sage: real_part(a)
            array([ 1., -2.])
        """
        import numpy
        return numpy.real(x)

real = real_part = Function_real_part()

class Function_imag_part(GinacFunction):
    def __init__(self):
        r"""
        Returns the imaginary part of the (possibly complex) input.

        It is possible to prevent automatic evaluation using the
        ``hold`` parameter::

            sage: imag_part(I,hold=True)
            imag_part(I)

        To then evaluate again, we currently must use Maxima via
        :meth:`sage.symbolic.expression.Expression.simplify`::

            sage: imag_part(I,hold=True).simplify()
            1

        TESTS::

            sage: z = 1+2*I
            sage: imaginary(z)
            2
            sage: imag(z)
            2
            sage: imag(complex(3, 4))
            4.0
            sage: loads(dumps(imag_part))
            imag_part
            sage: imag_part(x)._sympy_()
            im(x)

        Check if #6401 is fixed::

            sage: latex(x.imag())
            \Im \left( x \right)

            sage: f(x) = function('f',x)
            sage: latex( f(x).imag())
            \Im \left( f\left(x\right) \right)
        """
        GinacFunction.__init__(self, "imag_part",
                               conversions=dict(maxima='imagpart',
                                                sympy='im'))

    def __call__(self, x, **kwargs):
        r"""
        TESTS::

            sage: type(imag(complex(3, 4)))
            <type 'float'>
        """
        if isinstance(x, complex):
            return x.imag
        else:
            return GinacFunction.__call__(self, x, **kwargs)

    def _eval_numpy_(self, x):
        """
        EXAMPLES::

            sage: import numpy
            sage: a = numpy.array([1+2*I, -2-3*I], dtype=numpy.complex)
            sage: imag_part(a)
            array([ 2., -3.])
        """
        import numpy
        return numpy.imag(x)

imag = imag_part = imaginary = Function_imag_part()


############################
# Complex Conjugate        #
############################
class Function_conjugate(GinacFunction):
    def __init__(self):
        r"""
        Returns the complex conjugate of the input.

        It is possible to prevent automatic evaluation using the
        ``hold`` parameter::

            sage: conjugate(I,hold=True)
            conjugate(I)

        To then evaluate again, we currently must use Maxima via
        :meth:`sage.symbolic.expression.Expression.simplify`::

            sage: conjugate(I,hold=True).simplify()
            -I

        TESTS::

            sage: x,y = var('x,y')
            sage: x.conjugate()
            conjugate(x)
            sage: latex(conjugate(x))
            \overline{x}
            sage: f = function('f')
            sage: latex(f(x).conjugate())
            \overline{f\left(x\right)}
            sage: f = function('psi',x,y)
            sage: latex(f.conjugate())
            \overline{\psi\left(x, y\right)}
            sage: x.conjugate().conjugate()
            x
            sage: x.conjugate().operator()
            conjugate
            sage: x.conjugate().operator() == conjugate
            True

        Check if #8755 is fixed::

            sage: conjugate(sqrt(-3))
            conjugate(sqrt(-3))
            sage: conjugate(sqrt(3))
            sqrt(3)
            sage: conjugate(sqrt(x))
            conjugate(sqrt(x))
            sage: conjugate(x^2)
            conjugate(x)^2
            sage: var('y',domain='positive')
            y
            sage: conjugate(sqrt(y))
            sqrt(y)

        Check if #10964 is fixed::

            sage: z= I*sqrt(-3); z
            I*sqrt(-3)
            sage: conjugate(z)
            -I*conjugate(sqrt(-3))
            sage: var('a')
            a
            sage: conjugate(a*sqrt(-2)*sqrt(-3))
            conjugate(sqrt(-2))*conjugate(sqrt(-3))*conjugate(a)

        Test pickling::

            sage: loads(dumps(conjugate))
            conjugate
        """
        GinacFunction.__init__(self, "conjugate",
                               conversions=dict(sympy='conjugate'))

conjugate = Function_conjugate()<|MERGE_RESOLUTION|>--- conflicted
+++ resolved
@@ -1139,7 +1139,6 @@
         See http://trac.sagemath.org/7490 for details.
         -0.154949828301811 - 0.498015668118356*I
 
-<<<<<<< HEAD
     We make an exception for elements of AA or QQbar, which cannot be
     coerced into symbolic expressions to allow this usage::
 
@@ -1150,39 +1149,6 @@
 
     Symbolic functions convert the arguments to symbolic expressions if they
     are in QQbar or AA::
-=======
-            sage: gamma(CDF(0.5,14))
-            -4.0537030780372815e-10 - 5.773299834553605e-10*I
-            sage: gamma(CDF(I))
-            -0.15494982830181067 - 0.49801566811835607*I
-
-        The precision for the result is deduced from the precision of the
-        input. Convert the input to a higher precision explicitly if a result
-        with higher precision is desired.::
-
-            sage: t = gamma(RealField(100)(2.5)); t
-            1.3293403881791370204736256125
-            sage: t.prec()
-            100
-
-            sage: gamma(6)
-            120
-
-            sage: gamma(pi).n(100)
-            2.2880377953400324179595889091
-
-            sage: gamma(3/4).n(100)
-            1.2254167024651776451290983034
-            
-        The gamma function only works with input that can be coerced to the
-        Symbolic Ring::
-
-            sage: Q.<i> = NumberField(x^2+1)
-            sage: gamma(i)
-            Traceback (most recent call last):
-            ...
-            TypeError: cannot coerce arguments: no canonical coercion...
->>>>>>> 9876879b
 
         sage: gamma(QQbar(I))
         -0.154949828301811 - 0.498015668118356*I
