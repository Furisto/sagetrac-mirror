--- conflicted
+++ resolved
@@ -975,23 +975,6 @@
             prec = 53
             C = complex
         else:
-<<<<<<< HEAD
-            parent = ComplexField(parent.precision())
-        if algorithm == 'pari':
-            try:
-                return x.gamma_inc(y)
-            except AttributeError:
-                if not (is_ComplexNumber(x)):
-                    if is_ComplexNumber(y):
-                        C = y.parent()
-                    else:
-                        C = ComplexField()
-                        x = C(x)
-                return parent(x).gamma_inc(y)
-        R = parent or s_parent(x)
-        import mpmath
-        return mpmath_utils.call(mpmath.gammainc, x, y, parent=R)
-=======
             try:
                 prec = R.precision()
             except AttributeError:
@@ -1000,13 +983,18 @@
                 C = R.complex_field()
             except AttributeError:
                 C = R
-        v = ComplexField(prec)(x).gamma_inc(y)
-        if v.is_real():
-            return R(v)
-        else:
-            return C(v)
-
->>>>>>> abab222e
+
+        if algorithm == 'pari':
+            v = ComplexField(prec)(x).gamma_inc(y)
+            if v.is_real():
+                return R(v)
+            else:
+                return C(v)
+
+        parent = ComplexField(parent.precision())
+        R = parent or s_parent(x)
+        import mpmath
+        return mpmath_utils.call(mpmath.gammainc, x, y, parent=R)
 
 # synonym.
 gamma_inc = Function_gamma_inc()
