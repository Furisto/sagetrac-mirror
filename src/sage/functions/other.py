--- conflicted
+++ resolved
@@ -620,7 +620,6 @@
         except (TypeError,ValueError):
             pass
 
-<<<<<<< HEAD
     def _evalf_(self, x, parent=None, algorithm=None):
         """
         TESTS::
@@ -634,8 +633,6 @@
         maximum_bits = None if parent is None else parent.prec()
         return incremental_rounding(x, 'ceil', maximum_bits)
 
-=======
->>>>>>> 715566f4
 ceil = Function_ceil()
 
 class Function_floor(BuiltinFunction):
@@ -783,7 +780,6 @@
         except (TypeError,ValueError):
             pass
 
-<<<<<<< HEAD
     def _evalf_(self, x, parent=None, algorithm=None, maximum_bits=None):
         """
         TESTS::
@@ -796,8 +792,6 @@
         """
         return incremental_rounding(x, 'floor', maximum_bits)
 
-=======
->>>>>>> 715566f4
 floor = Function_floor()
 
 class Function_Order(GinacFunction):
