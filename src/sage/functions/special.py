r"""
Special Functions

AUTHORS:

- David Joyner (2006-13-06): initial version

- David Joyner (2006-30-10): bug fixes to pari wrappers of Bessel
  functions, hypergeometric_U

- William Stein (2008-02): Impose some sanity checks.

- David Joyner (2008-04-23): addition of elliptic integrals

This module provides easy access to many of Maxima and PARI's
special functions.

Maxima's special functions package (which includes spherical
harmonic functions, spherical Bessel functions (of the 1st and 2nd
kind), and spherical Hankel functions (of the 1st and 2nd kind))
was written by Barton Willis of the University of Nebraska at
Kearney. It is released under the terms of the General Public
License (GPL).

Support for elliptic functions and integrals was written by Raymond
Toy. It is placed under the terms of the General Public License
(GPL) that governs the distribution of Maxima.

Next, we summarize some of the properties of the functions
implemented here.


-  Airy function The function `Ai(x)` and the related
   function `Bi(x)`, which is also called an Airy function,
   are solutions to the differential equation


   .. math::

         y'' - xy = 0,

   known as the Airy equation. They belong to the class of 'Bessel functions of
   fractional order'. The initial conditions
   `Ai(0) = (\Gamma(2/3)3^{2/3})^{-1}`,
   `Ai'(0) = -(\Gamma(1/3)3^{1/3})^{-1}` define
   `Ai(x)`. The initial conditions
   `Bi(0) = 3^{1/2}Ai(0)`, `Bi'(0) = -3^{1/2}Ai'(0)`
   define `Bi(x)`.

   They are named after the British astronomer George Biddell Airy.

-  Spherical harmonics: Laplace's equation in spherical coordinates
   is:

   .. math::

       {\frac{1}{r^2}}{\frac{\partial}{\partial r}}   \left(r^2 {\frac{\partial f}{\partial r}}\right) +   {\frac{1}{r^2}\sin\theta}{\frac{\partial}{\partial \theta}}   \left(\sin\theta {\frac{\partial f}{\partial \theta}}\right) +   {\frac{1}{r^2\sin^2\theta}}{\frac{\partial^2 f}{\partial \varphi^2}} = 0.


   Note that the spherical coordinates `\theta` and
   `\varphi` are defined here as follows: `\theta` is
   the colatitude or polar angle, ranging from
   `0\leq\theta\leq\pi` and `\varphi` the azimuth or
   longitude, ranging from `0\leq\varphi<2\pi`.

   The general solution which remains finite towards infinity is a
   linear combination of functions of the form

   .. math::

         r^{-1-\ell} \cos (m \varphi) P_\ell^m (\cos{\theta} )


   and

   .. math::

         r^{-1-\ell} \sin (m \varphi) P_\ell^m (\cos{\theta} )


   where `P_\ell^m` are the associated Legendre polynomials,
   and with integer parameters `\ell \ge 0` and `m`
   from `0` to `\ell`. Put in another way, the
   solutions with integer parameters `\ell \ge 0` and
   `- \ell\leq m\leq \ell`, can be written as linear
   combinations of:

   .. math::

         U_{\ell,m}(r,\theta , \varphi ) = r^{-1-\ell} Y_\ell^m( \theta , \varphi )


   where the functions `Y` are the spherical harmonic
   functions with parameters `\ell`, `m`, which can be
   written as:

   .. math::

         Y_\ell^m( \theta , \varphi )     = \sqrt{{\frac{(2\ell+1)}{4\pi}}{\frac{(\ell-m)!}{(\ell+m)!}}}       \cdot e^{i m \varphi } \cdot P_\ell^m ( \cos{\theta} ) .



   The spherical harmonics obey the normalisation condition


   .. math::

     \int_{\theta=0}^\pi\int_{\varphi=0}^{2\pi} Y_\ell^mY_{\ell'}^{m'*}\,d\Omega =\delta_{\ell\ell'}\delta_{mm'}\quad\quad d\Omega =\sin\theta\,d\varphi\,d\theta .



-  When solving for separable solutions of Laplace's equation in
   spherical coordinates, the radial equation has the form:

   .. math::

         x^2 \frac{d^2 y}{dx^2} + 2x \frac{dy}{dx} + [x^2 - n(n+1)]y = 0.


   The spherical Bessel functions `j_n` and `y_n`,
   are two linearly independent solutions to this equation. They are
   related to the ordinary Bessel functions `J_n` and
   `Y_n` by:

   .. math::

         j_n(x) = \sqrt{\frac{\pi}{2x}} J_{n+1/2}(x),



   .. math::

         y_n(x) = \sqrt{\frac{\pi}{2x}} Y_{n+1/2}(x)     = (-1)^{n+1} \sqrt{\frac{\pi}{2x}} J_{-n-1/2}(x).



-  For `x>0`, the confluent hypergeometric function
   `y = U(a,b,x)` is defined to be the solution to Kummer's
   differential equation


   .. math::

     xy'' + (b-x)y' - ay = 0,

   which satisfies `U(a,b,x) \sim x^{-a}`, as
   `x\rightarrow \infty`. (There is a linearly independent
   solution, called Kummer's function `M(a,b,x)`, which is not
   implemented.)

   -  The incomplete elliptic integrals (of the first kind, etc.) are:

      .. math::

         \begin{array}{c} \displaystyle\int_0^\phi \frac{1}{\sqrt{1 - m\sin(x)^2}}\, dx,\\ \displaystyle\int_0^\phi \sqrt{1 - m\sin(x)^2}\, dx,\\ \displaystyle\int_0^\phi \frac{\sqrt{1-mt^2}}{\sqrt(1 - t^2)}\, dx,\\ \displaystyle\int_0^\phi \frac{1}{\sqrt{1 - m\sin(x)^2\sqrt{1 - n\sin(x)^2}}}\, dx, \end{array}

      and the complete ones are obtained by taking `\phi =\pi/2`.


REFERENCES:

- Abramowitz and Stegun: Handbook of Mathematical Functions,
  http://www.math.sfu.ca/~cbm/aands/

- http://en.wikipedia.org/wiki/Airy_function

- http://en.wikipedia.org/wiki/Spherical_harmonics

- http://en.wikipedia.org/wiki/Helmholtz_equation

- Online Encyclopedia of Special Function
  http://algo.inria.fr/esf/index.html

TODO: Resolve weird bug in commented out code in hypergeometric_U
below.

AUTHORS:

- David Joyner and William Stein

Added 16-02-2008 (wdj): optional calls to scipy and replace all
'#random' by '...' (both at the request of William Stein)

.. warning::

   SciPy's versions are poorly documented and seem less
   accurate than the Maxima and PARI versions; typically they are limited
   by hardware floats precision.
"""

#*****************************************************************************
#       Copyright (C) 2006 William Stein <wstein@gmail.com>
#                     2006 David Joyner <wdj@usna.edu>
#
#  Distributed under the terms of the GNU General Public License (GPL)
#
#    This code is distributed in the hope that it will be useful,
#    but WITHOUT ANY WARRANTY; without even the implied warranty of
#    MERCHANTABILITY or FITNESS FOR A PARTICULAR PURPOSE.  See the GNU
#    General Public License for more details.
#
#  The full text of the GPL is available at:
#
#                  http://www.gnu.org/licenses/
#*****************************************************************************

from sage.rings.real_mpfr import RealField
from sage.rings.complex_field import ComplexField
from sage.misc.latex import latex
from sage.rings.all import ZZ, RR, RDF, CDF
from sage.structure.parent import Parent
from sage.functions.other import log_gamma
from sage.symbolic.function import BuiltinFunction
from sage.calculus.calculus import maxima
from sage.libs.mpmath import utils as mpmath_utils
from sage.functions.all import sqrt, cot, exp
from sage.symbolic.all import I

_done = False
def _init():
    """
    Internal function which checks if Maxima has loaded the
    "orthopoly" package.  All functions using this in this
    file should call this function first.

    TEST:

    The global starts ``False``::

        sage: sage.functions.special._done
        False

    Then after using one of these functions, it changes::

        sage: from sage.functions.special import airy_ai
        sage: airy_ai(1.0)
        0.1352924163128814
        sage: sage.functions.special._done
        True
    """
    global _done
    if _done:
        return
    maxima.eval('load("orthopoly");')
    maxima.eval('orthopoly_returns_intervals:false;')
    _done = True

def meval(x):
    """
    Returns ``x`` evaluated in Maxima, then returned to Sage.
    This is used to evaluate several of these special functions.

    TEST::

        sage: from sage.functions.special import airy_ai
        sage: airy_bi(1.0)
        1.207423594952871
    """
    return maxima(x).sage()


class MaximaFunction(BuiltinFunction):
    """
    EXAMPLES::

        sage: from sage.functions.special import MaximaFunction
        sage: f = MaximaFunction("jacobi_sn")
        sage: f(1,1)
        tanh(1)
        sage: f(1/2,1/2).n()
        0.470750473655657
    """
    def __init__(self, name, nargs=2, conversions={}):
        """
        EXAMPLES::

            sage: from sage.functions.special import MaximaFunction
            sage: f = MaximaFunction("jacobi_sn")
            sage: f(1,1)
            tanh(1)
            sage: f(1/2,1/2).n()
            0.470750473655657
        """
        c = dict(maxima=name)
        c.update(conversions)
        BuiltinFunction.__init__(self, name=name, nargs=nargs,
                                   conversions=c)

    def _maxima_init_evaled_(self, *args):
        """
        Returns a string which represents this function evaluated at
        *args* in Maxima.

        EXAMPLES::

            sage: from sage.functions.special import MaximaFunction
            sage: f = MaximaFunction("jacobi_sn")
            sage: f._maxima_init_evaled_(1/2, 1/2)
            'jacobi_sn(1/2, 1/2)'

        TESTS:

        Check if complex numbers in the arguments are converted to maxima
        correctly (see :trac:`7557`)::

            sage: t = f(1.2+2*I*elliptic_kc(1-.5),.5)
            sage: t._maxima_init_(maxima)  # abs tol 1e-13
            '0.88771548861928029 - 1.7301614091485560e-15*%i'
            sage: t.n() # abs tol 1e-13
            0.887715488619280 - 1.79195288804672e-15*I

        """
        args_maxima = []
        for a in args:
            if isinstance(a, str):
                args_maxima.append(a)
            elif hasattr(a, '_maxima_init_'):
                args_maxima.append(a._maxima_init_())
            else:
                args_maxima.append(str(a))
        return "%s(%s)"%(self.name(), ', '.join(args_maxima))

    def _evalf_(self, *args, **kwds):
        """
        Returns a numerical approximation of this function using
        Maxima.  Currently, this is limited to 53 bits of precision.

        EXAMPLES::

            sage: from sage.functions.special import MaximaFunction
            sage: f = MaximaFunction("jacobi_sn")
            sage: f(1/2, 1/2)
            jacobi_sn(1/2, 1/2)
            sage: f(1/2, 1/2).n()
            0.470750473655657
            sage: f(1/2, 1/2).n(20)
            0.47075
            sage: f(1, I).n()
            0.848379519751901 - 0.0742924572771414*I

        TESTS::

            sage: f(1/2, 1/2).n(150)
            Traceback (most recent call last):
            ...
            NotImplementedError: Maxima function jacobi_sn not implemented for Real Field with 150 bits of precision
            sage: f._evalf_(1/2, 1/2, parent=int)
<<<<<<< HEAD
            Traceback (most recent call last):
            ...
            NotImplementedError: Maxima function jacobi_sn not implemented for <type 'int'>
            sage: f._evalf_(1/2, 1/2, parent=complex)
            (0.4707504736556572+0j)
            sage: f._evalf_(1/2, 1/2, parent=RDF)
            0.4707504736556572
            sage: f._evalf_(1, I, parent=CDF)
            0.8483795707591759 - 0.0742924734216079*I
            sage: f._evalf_(1, I, parent=RR)
            Traceback (most recent call last):
            ...
=======
            Traceback (most recent call last):
            ...
            NotImplementedError: Maxima function jacobi_sn not implemented for <type 'int'>
            sage: f._evalf_(1/2, 1/2, parent=complex)
            (0.4707504736556572+0j)
            sage: f._evalf_(1/2, 1/2, parent=RDF)
            0.4707504736556572
            sage: f._evalf_(1, I, parent=CDF)  # abs tol 1e-16
            0.8483795707591759 - 0.07429247342160791*I
            sage: f._evalf_(1, I, parent=RR)
            Traceback (most recent call last):
            ...
>>>>>>> d27f8497
            TypeError: Unable to convert x (='0.848379570759176-0.0742924734216079*I') to real number.
        """
        parent = kwds['parent']
        # The result from maxima is a machine double, which corresponds
        # to RDF (or CDF). Therefore, before converting, we check that
        # we can actually coerce RDF into our parent.
        if parent is not float and parent is not complex:
            if not isinstance(parent, Parent) or not parent.has_coerce_map_from(RDF):
                raise NotImplementedError("Maxima function %s not implemented for %r"%(self.name(), parent))
        _init()
        return parent(maxima("%s, numer"%self._maxima_init_evaled_(*args)))

    def _eval_(self, *args):
        """
        Try to evaluate this function at ``*args``, return ``None`` if
        Maxima did not compute a numerical evaluation.

        EXAMPLES::

            sage: from sage.functions.special import MaximaFunction
            sage: f = MaximaFunction("jacobi_sn")
            sage: f(1,1)
            tanh(1)

            sage: f._eval_(1,1)
            tanh(1)

        Here arccoth doesn't have 1 in its domain, so we just hold the expression:

            sage: elliptic_e(arccoth(1), x^2*e)
            elliptic_e(arccoth(1), x^2*e)

        Since Maxima works only with double precision, numerical
        results are in ``RDF``, no matter what the input precision is::

            sage: R = RealField(300)
            sage: r = elliptic_eu(R(1/2), R(1/8)); r
            0.4950737320232015
            sage: parent(r)
            Real Double Field
        """
        _init()
        try:
            s = maxima(self._maxima_init_evaled_(*args))
        except TypeError:
            return None

        if self.name() in s.__repr__():  # Avoid infinite recursion
            return None
        else:
            return s.sage()

from sage.misc.cachefunc import cached_function

@cached_function
def maxima_function(name):
    """
    Returns a function which is evaluated both symbolically and
    numerically via Maxima.  In particular, it returns an instance
    of :class:`MaximaFunction`.

    .. note::

       This function is cached so that duplicate copies of the same
       function are not created.

    EXAMPLES::

        sage: spherical_hankel2(2,i)
        -e
    """
    # The superclass of MaximaFunction, BuiltinFunction, assumes that there
    # will be only one symbolic function with the same name and class.
    # We create a new class for each Maxima function wrapped.
    class NewMaximaFunction(MaximaFunction):
        def __init__(self):
            """
            Constructs an object that wraps a Maxima function.

            TESTS::

                sage: spherical_hankel2(2,x)
                (-I*x^2 - 3*x + 3*I)*e^(-I*x)/x^3
            """
            MaximaFunction.__init__(self, name)

    return NewMaximaFunction()


def airy_ai(x):
   r"""
   The function `Ai(x)` and the related function `Bi(x)`,
   which is also called an *Airy function*, are
   solutions to the differential equation

   .. math::

      y'' - xy = 0,

   known as the *Airy equation*. The initial conditions
   `Ai(0) = (\Gamma(2/3)3^{2/3})^{-1}`,
   `Ai'(0) = -(\Gamma(1/3)3^{1/3})^{-1}` define `Ai(x)`.
   The initial conditions `Bi(0) = 3^{1/2}Ai(0)`,
   `Bi'(0) = -3^{1/2}Ai'(0)` define `Bi(x)`.

   They are named after the British astronomer George Biddell Airy.
   They belong to the class of "Bessel functions of fractional order".

   EXAMPLES::

       sage: airy_ai(1.0)        # last few digits are random
       0.135292416312881400
       sage: airy_bi(1.0)        # last few digits are random
       1.20742359495287099

   REFERENCE:

   - Abramowitz and Stegun: Handbook of Mathematical Functions,
     http://www.math.sfu.ca/~cbm/aands/

   - http://en.wikipedia.org/wiki/Airy_function
   """
   _init()
   return RDF(meval("airy_ai(%s)"%RDF(x)))

def airy_bi(x):
   r"""
   The function `Ai(x)` and the related function `Bi(x)`,
   which is also called an *Airy function*, are
   solutions to the differential equation

   .. math::

      y'' - xy = 0,

   known as the *Airy equation*. The initial conditions
   `Ai(0) = (\Gamma(2/3)3^{2/3})^{-1}`,
   `Ai'(0) = -(\Gamma(1/3)3^{1/3})^{-1}` define `Ai(x)`.
   The initial conditions `Bi(0) = 3^{1/2}Ai(0)`,
   `Bi'(0) = -3^{1/2}Ai'(0)` define `Bi(x)`.

   They are named after the British astronomer George Biddell Airy.
   They belong to the class of "Bessel functions of fractional order".

   EXAMPLES::

       sage: airy_ai(1)        # last few digits are random
       0.135292416312881400
       sage: airy_bi(1)        # last few digits are random
       1.20742359495287099

   REFERENCE:

   - Abramowitz and Stegun: Handbook of Mathematical Functions,
     http://www.math.sfu.ca/~cbm/aands/

   - http://en.wikipedia.org/wiki/Airy_function
   """
   _init()
   return RDF(meval("airy_bi(%s)"%RDF(x)))


def hypergeometric_U(alpha,beta,x,algorithm="pari",prec=53):
    r"""
    Default is a wrap of PARI's hyperu(alpha,beta,x) function.
    Optionally, algorithm = "scipy" can be used.

    The confluent hypergeometric function `y = U(a,b,x)` is
    defined to be the solution to Kummer's differential equation

    .. math::

             xy'' + (b-x)y' - ay = 0.

    This satisfies `U(a,b,x) \sim x^{-a}`, as
    `x\rightarrow \infty`, and is sometimes denoted
    ``x^{-a}2_F_0(a,1+a-b,-1/x)``. This is not the same as Kummer's
    `M`-hypergeometric function, denoted sometimes as
    ``_1F_1(alpha,beta,x)``, though it satisfies the same DE that
    `U` does.

    .. warning::

       In the literature, both are called "Kummer confluent
       hypergeometric" functions.

    EXAMPLES::

        sage: hypergeometric_U(1,1,1,"scipy")
        0.596347362323...
        sage: hypergeometric_U(1,1,1)
        0.59634736232319...
        sage: hypergeometric_U(1,1,1,"pari",70)
        0.59634736232319407434...
    """
    if algorithm=="scipy":
        if prec != 53:
            raise ValueError("for the scipy algorithm the precision must be 53")
        import scipy.special
        return RDF(scipy.special.hyperu(float(alpha),float(beta),float(x)))
    elif algorithm=='pari':
        from sage.libs.pari.all import pari
        R = RealField(prec)
        return R(pari(R(alpha)).hyperu(R(beta), R(x), precision=prec))
    else:
        raise ValueError("unknown algorithm '%s'"%algorithm)

def spherical_bessel_J(n, var, algorithm="maxima"):
    r"""
    Returns the spherical Bessel function of the first kind for
    integers n >= 1.

    Reference: AS 10.1.8 page 437 and AS 10.1.15 page 439.

    EXAMPLES::

        sage: spherical_bessel_J(2,x)
        ((3/x^2 - 1)*sin(x) - 3*cos(x)/x)/x
        sage: spherical_bessel_J(1, 5.2, algorithm='scipy')
        -0.12277149950007...
        sage: spherical_bessel_J(1, 3, algorithm='scipy')
        0.345677499762355...
    """
    if algorithm=="scipy":
        from scipy.special.specfun import sphj
        return CDF(sphj(int(n), float(var))[1][-1])
    elif algorithm == 'maxima':
        _init()
        return meval("spherical_bessel_j(%s,%s)"%(ZZ(n),var))
    else:
        raise ValueError("unknown algorithm '%s'"%algorithm)

def spherical_bessel_Y(n,var, algorithm="maxima"):
    r"""
    Returns the spherical Bessel function of the second kind for
    integers n -1.

    Reference: AS 10.1.9 page 437 and AS 10.1.15 page 439.

    EXAMPLES::

        sage: x = PolynomialRing(QQ, 'x').gen()
        sage: spherical_bessel_Y(2,x)
        -((3/x^2 - 1)*cos(x) + 3*sin(x)/x)/x
    """
    if algorithm=="scipy":
        import scipy.special
        return CDF(scipy.special.sph_yn(int(n),float(var)))
    elif algorithm == 'maxima':
        _init()
        return meval("spherical_bessel_y(%s,%s)"%(ZZ(n),var))
    else:
        raise ValueError("unknown algorithm '%s'"%algorithm)

def spherical_hankel1(n, var):
    r"""
    Returns the spherical Hankel function of the first kind for
    integers `n > -1`, written as a string. Reference: AS
    10.1.36 page 439.

    EXAMPLES::

        sage: spherical_hankel1(2, x)
        (I*x^2 - 3*x - 3*I)*e^(I*x)/x^3
    """
    return maxima_function("spherical_hankel1")(ZZ(n), var)

def spherical_hankel2(n,x):
    r"""
    Returns the spherical Hankel function of the second kind for
    integers `n > -1`, written as a string. Reference: AS 10.1.17 page
    439.

    EXAMPLES::

        sage: spherical_hankel2(2, x)
        (-I*x^2 - 3*x + 3*I)*e^(-I*x)/x^3

    Here I = sqrt(-1).
    """
    return maxima_function("spherical_hankel2")(ZZ(n), x)


class SphericalHarmonic(BuiltinFunction):
    r"""
    Returns the spherical harmonic function `Y_n^m(\theta, \varphi)`.

    For integers `n > -1`, `|m| \leq n`, simplification is done automatically.
    Numeric evaluation is supported for complex `n` and `m`.

    Reference: Merzbacher 9.64

    EXAMPLES::

        sage: x, y = var('x, y')
        sage: spherical_harmonic(3, 2, x, y)
        15/4*sqrt(7/30)*cos(x)*e^(2*I*y)*sin(x)^2/sqrt(pi)
        sage: spherical_harmonic(3, 2, 1, 2)
        15/4*sqrt(7/30)*cos(1)*e^(4*I)*sin(1)^2/sqrt(pi)
        sage: spherical_harmonic(3 + I, 2., 1, 2)
        -0.351154337307488 - 0.415562233975369*I
        sage: latex(spherical_harmonic(3, 2, x, y, hold=True))
        Y_{3}^{2}\left(x, y\right)
        sage: spherical_harmonic(1, 2, x, y)
        0
    """
    def __init__(self):
        r"""
        TESTS::

            sage: n, m, theta, phi = var('n m theta phi')
            sage: spherical_harmonic(n, m, theta, phi)._sympy_()
            Ynm(n, m, theta, phi)
        """
        BuiltinFunction.__init__(self, 'spherical_harmonic', nargs=4,
                                 conversions=dict(
                                    maple='SphericalY',
                                    mathematica= 'SphericalHarmonicY',
                                    maxima='spherical_harmonic',
                                    sympy='Ynm'))

    def _eval_(self, n, m, theta, phi, **kwargs):
        r"""
        TESTS::

            sage: x, y = var('x y')
            sage: spherical_harmonic(1, 2, x, y)
            0
            sage: spherical_harmonic(1, -2, x, y)
            0
            sage: spherical_harmonic(1/2, 2, x, y)
            spherical_harmonic(1/2, 2, x, y)
            sage: spherical_harmonic(3, 2, x, y)
            15/4*sqrt(7/30)*cos(x)*e^(2*I*y)*sin(x)^2/sqrt(pi)
            sage: spherical_harmonic(3, 2, 1, 2)
            15/4*sqrt(7/30)*cos(1)*e^(4*I)*sin(1)^2/sqrt(pi)
            sage: spherical_harmonic(3 + I, 2., 1, 2)
            -0.351154337307488 - 0.415562233975369*I
        """
        if n in ZZ and m in ZZ and n > -1:
            if abs(m) > n:
                return ZZ(0)
            return meval("spherical_harmonic({},{},{},{})".format(
                ZZ(n), ZZ(m), maxima(theta), maxima(phi)))

    def _evalf_(self, n, m, theta, phi, parent, **kwds):
        r"""
        TESTS::

            sage: spherical_harmonic(3 + I, 2, 1, 2).n(100)
            -0.35115433730748836508201061672 - 0.41556223397536866209990358597*I
            sage: spherical_harmonic(I, I, I, I).n()
            7.66678546069894 - 0.265754432549751*I
        """
        from mpmath import spherharm
        return mpmath_utils.call(spherharm, n, m, theta, phi, parent=parent)

    def _derivative_(self, n, m, theta, phi, diff_param):
        r"""
        TESTS::

            sage: n, m, theta, phi = var('n m theta phi')
            sage: spherical_harmonic(n, m, theta, phi).diff(theta)
            m*cot(theta)*spherical_harmonic(n, m, theta, phi)
             + sqrt(-(m + n + 1)*(m - n))*e^(-I*phi)*spherical_harmonic(n, m + 1, theta, phi)
            sage: spherical_harmonic(n, m, theta, phi).diff(phi)
            I*m*spherical_harmonic(n, m, theta, phi)
        """
        if diff_param == 2:
            return (m * cot(theta) * spherical_harmonic(n, m, theta, phi) +
                    sqrt((n - m) * (n + m + 1)) * exp(-I * phi) *
                    spherical_harmonic(n, m + 1, theta, phi))
        if diff_param == 3:
            return I * m * spherical_harmonic(n, m, theta, phi)

        raise ValueError('only derivative with respect to theta or phi'
                         ' supported')

    def _latex_(self):
        r"""
        TESTS::

            sage: latex(spherical_harmonic)
            Y_n^m
        """
        return r"Y_n^m"

    def _print_latex_(self, n, m, theta, phi):
        r"""
        TESTS::

            sage: y = var('y')
            sage: latex(spherical_harmonic(3, 2, x, y, hold=True))
            Y_{3}^{2}\left(x, y\right)
        """
        return r"Y_{{{}}}^{{{}}}\left({}, {}\right)".format(
                 latex(n), latex(m), latex(theta), latex(phi))

spherical_harmonic = SphericalHarmonic()

####### elliptic functions and integrals

def elliptic_j(z):
   r"""
   Returns the elliptic modular `j`-function evaluated at `z`.

   INPUT:

   - ``z`` (complex) -- a complex number with positive imaginary part.

   OUTPUT:

   (complex) The value of `j(z)`.

   ALGORITHM:

   Calls the ``pari`` function ``ellj()``.

   AUTHOR:

   John Cremona

   EXAMPLES::

       sage: elliptic_j(CC(i))
       1728.00000000000
       sage: elliptic_j(sqrt(-2.0))
       8000.00000000000
       sage: z = ComplexField(100)(1,sqrt(11))/2
       sage: elliptic_j(z)
       -32768.000...
       sage: elliptic_j(z).real().round()
       -32768

    ::

       sage: tau = (1 + sqrt(-163))/2
       sage: (-elliptic_j(tau.n(100)).real().round())^(1/3)
       640320

   """
   CC = z.parent()
   from sage.rings.complex_field import is_ComplexField
   if not is_ComplexField(CC):
      CC = ComplexField()
      try:
         z = CC(z)
      except ValueError:
         raise ValueError("elliptic_j only defined for complex arguments.")
   from sage.libs.all import pari
   return CC(pari(z).ellj())

#### elliptic integrals

class EllipticE(MaximaFunction):
    r"""
    This returns the value of the "incomplete elliptic integral of the
    second kind,"

    .. math::

        \int_0^\phi \sqrt{1 - m\sin(x)^2}\, dx,

    i.e., ``integrate(sqrt(1 - m*sin(x)^2), x, 0, phi)``.  Taking `\phi
    = \pi/2` gives ``elliptic_ec``.

    EXAMPLES::

        sage: z = var("z")
        sage: # this is still wrong: must be abs(sin(z)) + 2*round(z/pi)
        sage: elliptic_e(z, 1)
        2*round(z/pi) + sin(z)
        sage: elliptic_e(z, 0)
        z
        sage: elliptic_e(0.5, 0.1)  # abs tol 2e-15
        0.498011394498832
    """
    def __init__(self):
        """
        TESTS::

            sage: loads(dumps(elliptic_e))
            elliptic_e
        """
        MaximaFunction.__init__(self, "elliptic_e")

elliptic_e = EllipticE()

class EllipticEC(MaximaFunction):
    """
    This returns the value of the "complete elliptic integral of the
    second kind,"

    .. math::

        \int_0^{\pi/2} \sqrt{1 - m\sin(x)^2}\, dx.

    EXAMPLES::

        sage: elliptic_ec(0.1)
        1.53075763689776
        sage: elliptic_ec(x).diff()
        1/2*(elliptic_ec(x) - elliptic_kc(x))/x

        sage: loads(dumps(elliptic_ec))
        elliptic_ec
    """
    def __init__(self):
        """
        EXAMPLES::

            sage: elliptic_ec(0.1)
            1.53075763689776

        TESTS::

            sage: elliptic_ec(x)._sympy_()
            elliptic_e(x)
        """
        MaximaFunction.__init__(self, "elliptic_ec", nargs=1,
                                conversions=dict(sympy='elliptic_e'))

    def _derivative_(self, *args, **kwds):
        """
        EXAMPLES::

            sage: elliptic_ec(x).diff()
            1/2*(elliptic_ec(x) - elliptic_kc(x))/x
        """
        diff_param = kwds['diff_param']
        assert diff_param == 0
        x = args[diff_param]
        return (elliptic_ec(x) - elliptic_kc(x))/(2*x)

elliptic_ec = EllipticEC()

class EllipticEU(MaximaFunction):
    r"""
    This returns the value of the "incomplete elliptic integral of the
    second kind,"

    .. math::

        \int_0^u \mathrm{dn}(x,m)^2\, dx = \int_0^\tau
        {\sqrt{1-m x^2}\over\sqrt{1-x^2}}\, dx.

    where `\tau = \mathrm{sn}(u, m)`.

    EXAMPLES::

        sage: elliptic_eu (0.5, 0.1)
        0.496054551286597
    """
    def __init__(self):
        r"""
        EXAMPLES::

            sage: elliptic_eu (0.5, 0.1)
            0.496054551286597
        """
        MaximaFunction.__init__(self, "elliptic_eu")

elliptic_eu = EllipticEU()

class EllipticF(MaximaFunction):
    r"""
    This returns the value of the "incomplete elliptic integral of the
    first kind,"

    .. math::

        \int_0^\phi \frac{dx}{\sqrt{1 - m\sin(x)^2}},

    i.e., ``integrate(1/sqrt(1 - m*sin(x)^2), x, 0, phi)``.  Taking
    `\phi = \pi/2` gives ``elliptic_kc``.

    EXAMPLES::

        sage: z = var("z")
        sage: elliptic_f (z, 0)
        z
        sage: elliptic_f (z, 1)
        log(tan(1/4*pi + 1/2*z))
        sage: elliptic_f (0.2, 0.1)
        0.200132506747543
    """
    def __init__(self):
        r"""
        EXAMPLES::

            sage: elliptic_f (0.2, 0.1)
            0.200132506747543

        TESTS::

            sage: elliptic_f(x, 2)._sympy_()
            elliptic_f(x, 2)
        """
        MaximaFunction.__init__(self, "elliptic_f",
                                conversions=dict(sympy='elliptic_f'))

elliptic_f = EllipticF()

class EllipticKC(MaximaFunction):
    r"""
    This returns the value of the "complete elliptic integral of the
    first kind,"

    .. math::

        \int_0^{\pi/2} \frac{dx}{\sqrt{1 - m\sin(x)^2}}.

    EXAMPLES::

        sage: elliptic_kc(0.5)
        1.85407467730137
        sage: elliptic_f(RR(pi/2), 0.5)
        1.85407467730137
    """
    def __init__(self):
        r"""
        EXAMPLES::

            sage: elliptic_kc(0.5)
            1.85407467730137
            sage: elliptic_f(RR(pi/2), 0.5)
            1.85407467730137

        TESTS::

            sage: elliptic_kc(x)._sympy_()
            elliptic_k(x)
        """
        MaximaFunction.__init__(self, "elliptic_kc", nargs=1,
                                conversions=dict(sympy='elliptic_k'))

elliptic_kc = EllipticKC()

class EllipticPi(MaximaFunction):
    r"""
    This returns the value of the "incomplete elliptic integral of the
    third kind,"

    .. math::

        \text{elliptic\_pi}(n, t, m) = \int_0^t \frac{dx}{(1 - n \sin(x)^2)
        \sqrt{1 - m \sin(x)^2}}.

    INPUT:

    - ``n`` -- a real number, called the "characteristic"

    - ``t`` -- a real number, called the "amplitude"

    - ``m`` -- a real number, called the "parameter"

    EXAMPLES::

        sage: N(elliptic_pi(1, pi/4, 1))
        1.14779357469632

    Compare the value computed by Maxima to the definition as a definite integral
    (using GSL)::

        sage: elliptic_pi(0.1, 0.2, 0.3)
        0.200665068220979
        sage: numerical_integral(1/(1-0.1*sin(x)^2)/sqrt(1-0.3*sin(x)^2), 0.0, 0.2)
        (0.2006650682209791, 2.227829789769088e-15)

    ALGORITHM:

    Numerical evaluation and symbolic manipulation are provided by `Maxima`_.

    REFERENCES:

    - Abramowitz and Stegun: Handbook of Mathematical Functions, section 17.7
      http://www.math.sfu.ca/~cbm/aands/
    - Elliptic Functions in `Maxima`_

    .. _`Maxima`: http://maxima.sourceforge.net/docs/manual/en/maxima_16.html#SEC91
    """
    def __init__(self):
        r"""
        EXAMPLES::

            sage: elliptic_pi(0.1, 0.2, 0.3)
            0.200665068220979

        TESTS::

            sage: elliptic_pi(x, pi/4, 1)._sympy_()
            elliptic_pi(x, pi/4, 1)
        """
        MaximaFunction.__init__(self, "elliptic_pi", nargs=3,
                                conversions=dict(sympy='elliptic_pi'))

elliptic_pi = EllipticPi()

def error_fcn(t):
    r"""
    The complementary error function
    `\frac{2}{\sqrt{\pi}}\int_t^\infty e^{-x^2} dx` (t belongs
    to RR).  This function is currently always
    evaluated immediately.

    EXAMPLES::

        sage: error_fcn(6)
        2.15197367124989e-17
        sage: error_fcn(RealField(100)(1/2))
        0.47950012218695346231725334611

    Note this is literally equal to `1 - erf(t)`::

        sage: 1 - error_fcn(0.5)
        0.520499877813047
        sage: erf(0.5)
        0.520499877813047
    """
    try:
        return t.erfc()
    except AttributeError:
        try:
            return RR(t).erfc()
        except Exception:
            raise NotImplementedError


<|MERGE_RESOLUTION|>--- conflicted
+++ resolved
@@ -345,20 +345,6 @@
             ...
             NotImplementedError: Maxima function jacobi_sn not implemented for Real Field with 150 bits of precision
             sage: f._evalf_(1/2, 1/2, parent=int)
-<<<<<<< HEAD
-            Traceback (most recent call last):
-            ...
-            NotImplementedError: Maxima function jacobi_sn not implemented for <type 'int'>
-            sage: f._evalf_(1/2, 1/2, parent=complex)
-            (0.4707504736556572+0j)
-            sage: f._evalf_(1/2, 1/2, parent=RDF)
-            0.4707504736556572
-            sage: f._evalf_(1, I, parent=CDF)
-            0.8483795707591759 - 0.0742924734216079*I
-            sage: f._evalf_(1, I, parent=RR)
-            Traceback (most recent call last):
-            ...
-=======
             Traceback (most recent call last):
             ...
             NotImplementedError: Maxima function jacobi_sn not implemented for <type 'int'>
@@ -371,7 +357,6 @@
             sage: f._evalf_(1, I, parent=RR)
             Traceback (most recent call last):
             ...
->>>>>>> d27f8497
             TypeError: Unable to convert x (='0.848379570759176-0.0742924734216079*I') to real number.
         """
         parent = kwds['parent']
