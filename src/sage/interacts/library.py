--- conflicted
+++ resolved
@@ -35,12 +35,7 @@
 #                  http://www.gnu.org/licenses/
 #*****************************************************************************
 
-<<<<<<< HEAD
-from __future__ import absolute_import, division
 from decorator import decorator
-=======
->>>>>>> 13b40902
-
 from sage.all import *
 x = SR.var('x')
 
