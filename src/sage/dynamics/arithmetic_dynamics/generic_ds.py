r"""
Generic dynamical systems on schemes

This is the generic class for dynamical systems and contains the exported
constructor functions. The constructor functions can take either polynomials
(or rational functions in the affine case) or morphisms from which to
construct a dynamical system. If the domain is not specified, it is
constructed. However, if you plan on working with points or subvarieties
in the domain, it recommended to specify the domain. For products of
projective spaces the domain must be specified.

The initialization checks are always performed by the constructor functions.
It is possible, but not recommended, to skip these checks by calling the
class initialization directly.

AUTHORS:

- Ben Hutz (July 2017): initial version
"""

#*****************************************************************************
#       Copyright (C) 2017 Ben Hutz <bn4941@gmail.com>
#
#  Distributed under the terms of the GNU General Public License (GPL)
#  as published by the Free Software Foundation; either version 2 of
#  the License, or (at your option) any later version.
#                  http://www.gnu.org/licenses/
#*****************************************************************************

from sage.categories.homset import End
from sage.misc.inherit_comparison import InheritComparisonClasscallMetaclass
from sage.schemes.generic.morphism import SchemeMorphism_polynomial
from sage.schemes.affine.affine_space import is_AffineSpace
from sage.schemes.affine.affine_subscheme import AlgebraicScheme_subscheme_affine
from sage.rings.algebraic_closure_finite_field import AlgebraicClosureFiniteField_generic
from sage.rings.finite_rings.finite_field_constructor import is_FiniteField
from sage.rings.qqbar import AlgebraicField_common
from sage.schemes.berkovich.berkovich_space import is_Berkovich_Cp
from sage.rings.rational_field import QQ
from copy import copy

class DynamicalSystem(SchemeMorphism_polynomial,
                      metaclass=InheritComparisonClasscallMetaclass):
    r"""
    Base class for dynamical systems of schemes.

    INPUT:

    - ``polys_or_rat_fncts`` -- a list of polynomials or rational functions,
      all of which should have the same parent

    - ``domain`` -- an affine or projective scheme, or product of
      projective schemes, on which ``polys`` defines an endomorphism.
      Subschemes are also ok

    - ``names`` -- (default: ``('X', 'Y')``) tuple of strings to be used
      as coordinate names for a projective space that is constructed

      The following combinations of ``morphism_or_polys`` and
      ``domain`` are meaningful:

      * ``morphism_or_polys`` is a SchemeMorphism; ``domain`` is
        ignored in this case

      * ``morphism_or_polys`` is a list of homogeneous polynomials
        that define a rational endomorphism of ``domain``

      * ``morphism_or_polys`` is a list of homogeneous polynomials and
        ``domain`` is unspecified; ``domain`` is then taken to be the
        projective space of appropriate dimension over the common parent
        of the elements in ``morphism_or_polys``

      * ``morphism_or_polys`` is a single polynomial or rational
        function; ``domain`` is ignored and taken to be a
        1-dimensional projective space over the base ring of
        ``morphism_or_polys`` with coordinate names given by ``names``

    EXAMPLES::

        sage: A.<x> = AffineSpace(QQ,1)
        sage: f = DynamicalSystem_affine([x^2+1])
        sage: type(f)
        <class 'sage.dynamics.arithmetic_dynamics.affine_ds.DynamicalSystem_affine_field'>

    ::

        sage: P.<x,y> = ProjectiveSpace(QQ,1)
        sage: f = DynamicalSystem_projective([x^2+y^2, y^2])
        sage: type(f)
        <class 'sage.dynamics.arithmetic_dynamics.projective_ds.DynamicalSystem_projective_field'>

    ::

        sage: P1.<x,y> = ProjectiveSpace(CC,1)
        sage: H = End(P1)
        sage: DynamicalSystem(H([y, x]))
        Dynamical System of Projective Space of dimension 1 over Complex Field
        with 53 bits of precision
          Defn: Defined on coordinates by sending (x : y) to
                (y : x)

    :class:`DynamicalSystem` defaults to projective::

        sage: R.<x,y,z> = QQ[]
        sage: DynamicalSystem([x^2, y^2, z^2])
        Dynamical System of Projective Space of dimension 2 over Rational Field
          Defn: Defined on coordinates by sending (x : y : z) to
                (x^2 : y^2 : z^2)

    ::

            sage: A.<x,y> = AffineSpace(QQ, 2)
            sage: DynamicalSystem([y, x], domain=A)
            Dynamical System of Affine Space of dimension 2 over Rational Field
              Defn: Defined on coordinates by sending (x, y) to
                    (y, x)
            sage: H = End(A)
            sage: DynamicalSystem(H([y, x]))
            Dynamical System of Affine Space of dimension 2 over Rational Field
              Defn: Defined on coordinates by sending (x, y) to
                    (y, x)

    Note that ``domain`` is ignored if an endomorphism is passed in::

        sage: P.<x,y> = ProjectiveSpace(QQ, 1)
        sage: P2.<x,y> = ProjectiveSpace(CC, 1)
        sage: H = End(P2)
        sage: f = H([CC.0*x^2, y^2])
        sage: g = DynamicalSystem(f, domain=P)
        sage: g.domain()
        Projective Space of dimension 1 over Complex Field with 53 bits of precision

    Constructing a common parent::

        sage: P.<x,y> = ProjectiveSpace(ZZ, 1)
        sage: DynamicalSystem([CC.0*x^2, 4/5*y^2])
        Dynamical System of Projective Space of dimension 1 over Complex Field with 53 bits of precision
          Defn: Defined on coordinates by sending (x : y) to
                (1.00000000000000*I*x^2 : 0.800000000000000*y^2)
        sage: P.<x,y> = ProjectiveSpace(GF(5), 1)
        sage: K.<t> = GF(25)
        sage: DynamicalSystem([GF(5)(3)*x^2, K(t)*y^2])
        Dynamical System of Projective Space of dimension 1 over Finite Field in t of size 5^2
          Defn: Defined on coordinates by sending (x : y) to
                (-2*x^2 : (t)*y^2)
    """

    @staticmethod
    def __classcall_private__(cls, morphism_or_polys, domain=None, names=None):
        r"""
        Return the appropriate dynamical system on a scheme.

        EXAMPLES::

            sage: R.<t> = QQ[]
            sage: DynamicalSystem(t^2 - 3)
            Dynamical System of Projective Space of dimension 1 over Rational Field
              Defn: Defined on coordinates by sending (X : Y) to
                    (X^2 - 3*Y^2 : Y^2)
        """
        if isinstance(morphism_or_polys, SchemeMorphism_polynomial):
            domain = morphism_or_polys.domain()
        if not domain is None:
            if is_AffineSpace(domain) or isinstance(domain, AlgebraicScheme_subscheme_affine):
                from sage.dynamics.arithmetic_dynamics.affine_ds import DynamicalSystem_affine
                return DynamicalSystem_affine(morphism_or_polys, domain)
            if is_Berkovich_Cp(domain):
                from sage.dynamics.arithmetic_dynamics.berkovich_ds import DynamicalSystem_Berkovich
                return DynamicalSystem_Berkovich(morphism_or_polys,domain)

        from sage.dynamics.arithmetic_dynamics.projective_ds import DynamicalSystem_projective
        return DynamicalSystem_projective(morphism_or_polys, domain, names)

    def __init__(self, polys_or_rat_fncts, domain):
        r"""
        The Python constructor.

        EXAMPLES::

            sage: from sage.dynamics.arithmetic_dynamics.generic_ds import DynamicalSystem
            sage: P.<x,y> = ProjectiveSpace(QQ,1)
            sage: f = DynamicalSystem_projective([x^2+y^2, y^2])
            sage: isinstance(f, DynamicalSystem)
            True
        """
        H = End(domain)
        # All consistency checks are done by the public class constructors,
        # so we can set check=False here.
        SchemeMorphism_polynomial.__init__(self, H, polys_or_rat_fncts, check=False)

    def _repr_type(self):
        r"""
        Return a string representation of the type of a dynamical system.

        OUTPUT: string

        EXAMPLES::

            sage: PS.<x,y> = ProjectiveSpace(QQ,1)
            sage: f = DynamicalSystem_projective([x^3, x*y^2])
            sage: f._repr_type()
            'Dynamical System'
        """
        return "Dynamical System"

    def _repr_(self):
        r"""
        Return a string representation of a dynamical system.

        OUTPUT: string

        EXAMPLES::

            sage: PS.<x,y> = ProjectiveSpace(QQ,1)
            sage: f = DynamicalSystem_projective([x^3, x*y^2])
            sage: f._repr_()
            'Dynamical System of Projective Space of dimension 1 over Rational Field\n
              Defn: Defined on coordinates by sending (x : y) to\n        (x^3 : x*y^2)'
        """
        s = "%s of %s"%(self._repr_type(), self.domain())
        d = self._repr_defn()
        if d != '':
            s += "\n  Defn: %s"%('\n        '.join(self._repr_defn().split('\n')))
        return s

    def as_scheme_morphism(self):
        """
        Return this dynamical system as :class:`SchemeMorphism_polynomial`.

        OUTPUT: :class:`SchemeMorphism_polynomial`

        EXAMPLES::

            sage: P.<x,y,z> = ProjectiveSpace(ZZ, 2)
            sage: f = DynamicalSystem_projective([x^2, y^2, z^2])
            sage: type(f.as_scheme_morphism())
            <class 'sage.schemes.projective.projective_morphism.SchemeMorphism_polynomial_projective_space'>

        ::

            sage: P.<x,y> = ProjectiveSpace(QQ, 1)
            sage: f = DynamicalSystem_projective([x^2-y^2, y^2])
            sage: type(f.as_scheme_morphism())
            <class 'sage.schemes.projective.projective_morphism.SchemeMorphism_polynomial_projective_space_field'>

        ::

            sage: P.<x,y> = ProjectiveSpace(GF(5), 1)
            sage: f = DynamicalSystem_projective([x^2, y^2])
            sage: type(f.as_scheme_morphism())
            <class 'sage.schemes.projective.projective_morphism.SchemeMorphism_polynomial_projective_space_finite_field'>

        ::

            sage: A.<x,y> = AffineSpace(ZZ, 2)
            sage: f = DynamicalSystem_affine([x^2-2, y^2])
            sage: type(f.as_scheme_morphism())
            <class 'sage.schemes.affine.affine_morphism.SchemeMorphism_polynomial_affine_space'>

        ::

            sage: A.<x,y> = AffineSpace(QQ, 2)
            sage: f = DynamicalSystem_affine([x^2-2, y^2])
            sage: type(f.as_scheme_morphism())
            <class 'sage.schemes.affine.affine_morphism.SchemeMorphism_polynomial_affine_space_field'>

        ::

            sage: A.<x,y> = AffineSpace(GF(3), 2)
            sage: f = DynamicalSystem_affine([x^2-2, y^2])
            sage: type(f.as_scheme_morphism())
            <class 'sage.schemes.affine.affine_morphism.SchemeMorphism_polynomial_affine_space_finite_field'>
        """
        H = End(self.domain())
        return H(list(self))

    def is_prime_of_good_reduction(self,prime):
        """
        Returns true if a "prime" is a prime of good reduction else returns false;

        EXAMPLES::

            sage: FF.<t> = FunctionField(GF(17))
            sage: P.<x,y> = ProjectiveSpace(FF, 1)
            sage: DS = DynamicalSystem([(1/t)*x^2+y^2, y^2]) 
            sage: DS.is_prime_of_good_reduction(t)
            False
            sage: DS.is_prime_of_good_reduction(t+1)
            True
            sage: DS.is_prime_of_good_reduction(t+2)
            True
        """
        try:
            new_DS = self.mod(prime)
        except ValueError:
            # the mod fucntion modDS throws ValueError exception only if
            # the polynomials of the DynamicalSystem doesn't have the same degree which
            # means that this is a prime of bad reduction
            return False
        return True

    def change_ring(self, R, check=True):
        r"""
        Return a new dynamical system which is this map coerced to ``R``.

        If ``check`` is ``True``, then the initialization checks are performed.

        INPUT:

        - ``R`` -- ring or morphism

        OUTPUT:

        A new :class:`DynamicalSystem_projective` that is this map
        coerced to ``R``.

        EXAMPLES::

            sage: P.<x,y> = ProjectiveSpace(ZZ, 1)
            sage: f = DynamicalSystem_projective([3*x^2, y^2])
            sage: f.change_ring(GF(5))
            Dynamical System of Projective Space of dimension 1 over Finite Field of size 5
              Defn: Defined on coordinates by sending (x : y) to
                    (-2*x^2 : y^2)
        """
        f = self.as_scheme_morphism()
        F = f.change_ring(R)
        return F.as_dynamical_system()

<<<<<<< HEAD
     def specialization(self, D=None, phi=None, homset=None):
=======
    def mod(self,p):
        r"""
        Modulo function for Dynamical Systems, the function takes as a parameter a prime p and returns the Dynamical System modulo p.

        OUTPUT: DynamicalSystem

        TESTS::

            sage: FF.<t>=FunctionField(GF(17));FF
            Rational function field in t over Finite Field of size 17
            sage: P1.<x,y>=ProjectiveSpace(FF, 1);P1
            Projective Space of dimension 1 over Rational function field in t over Finite Field of size 17
            sage: DS=DynamicalSystem([(1/t)*x^2+y^2, y^2])
            sage: DS.mod(t+1)
            Dynamical System of Projective Space of dimension 1 over Finite Field of size 17
              Defn: Defined on coordinates by sending (x : y) to
                    (x^2 - y^2 : -y^2)
        """
        self.normalize_coordinates()  # normalize coordinates of dynamical system
        df_p_all = self.defining_polynomials()
        coefficients = [poly.coefficients() for poly in self.defining_polynomials()]
        monomials = [poly.monomials() for poly in self.defining_polynomials()]
        F = self.base_ring() # obtain base_ring of dynamical system
        O = F.maximal_order()
        p = O.ideal(p).place()
        k, fr_k, to_k = p.residue_field()
        # reduce each coefficient of each polynomial using the function to_k :
        reduced_coefficients = []
        for coeff in coefficients:
            reduced_coefficients.append([to_k(c) for c in coeff])
        # change the ring of each monomial to the residue field :
        new_monomials = []
        for monom in monomials:
            new_monomials.append([m.change_ring(k) for m in monom])
        new_pol = []
        polynom = 0
        for i in range(0, len(reduced_coefficients)):
            for j in range(0, len(reduced_coefficients[i])):
                polynom += reduced_coefficients[i][j] * new_monomials[i][j]
            new_pol.append(polynom)
            polynom = 0
        # construct a new dynamical system from the polynomials
        return DynamicalSystem(new_pol)

    def specialization(self, D=None, phi=None, homset=None):
>>>>>>> f453ffd0
        r"""
        Specialization of this dynamical system.

        Given a family of maps defined over a polynomial ring. A
        specialization is a particular member of that family. The
        specialization can be specified either by a dictionary or
        a :class:`SpecializationMorphism`.

        INPUT:

        - ``D`` -- (optional) dictionary

        - ``phi`` -- (optional) SpecializationMorphism

        - ``homset`` -- (optional) homset of specialized map

        OUTPUT: :class:`DynamicalSystem`

        EXAMPLES::

            sage: R.<c> = PolynomialRing(QQ)
            sage: P.<x,y> = ProjectiveSpace(R, 1)
            sage: f = DynamicalSystem_projective([x^2 + c*y^2,y^2], domain=P)
            sage: f.specialization({c:1})
            Dynamical System of Projective Space of dimension 1 over Rational Field
                  Defn: Defined on coordinates by sending (x : y) to
                        (x^2 + y^2 : y^2)
        """
        F = self.as_scheme_morphism().specialization(D, phi, homset)
        return F.as_dynamical_system()

    def field_of_definition_critical(self, return_embedding=False, simplify_all=False, names='a'):
        r"""
        Return smallest extension of the base field which contains the critical points

        Ambient space of dynamical system must be either the affine line or projective
        line over a number field or finite field.

        INPUT:

        - ``return_embedding`` -- (default: ``False``) boolean; If ``True``, return an
          embedding of base field of dynamical system into the returned number field or
          finite field. Note that computing this embedding might be expensive.

        - ``simplify_all`` -- (default: ``False``) boolean; If ``True``, simplify
          intermediate fields and also the resulting number field. Note that this
          is not implemented for finite fields and has no effect

        - ``names`` -- (optional) string to be used as generator for returned number field
          or finite field

        OUTPUT:

        If ``return_embedding`` is ``False``, the field of definition as an absolute number
        field or finite field.  If ``return_embedding`` is ``True``, a tuple
        ``(K, phi)`` where ``phi`` is an embedding of the base field in ``K``.

        EXAMPLES:

        Note that the number of critical points is 2d-2, but (1:0) has multiplicity 2 in this case::

            sage: P.<x,y> = ProjectiveSpace(QQ, 1)
            sage: f = DynamicalSystem([1/3*x^3 + x*y^2, y^3], domain=P)
            sage: f.critical_points()
            [(1 : 0)]
            sage: N.<a> = f.field_of_definition_critical(); N
            Number Field in a with defining polynomial x^2 + 1
            sage: g = f.change_ring(N)
            sage: g.critical_points()
            [(-a : 1), (a : 1), (1 : 0)]

        ::

            sage: A.<z> = AffineSpace(QQ, 1)
            sage: f = DynamicalSystem([z^4 + 2*z^2 + 2], domain=A)
            sage: K.<a> = f.field_of_definition_critical(); K
            Number Field in a with defining polynomial z^2 + 1

        ::

            sage: G.<a> = GF(9)
            sage: R.<z> = G[]
            sage: R.irreducible_element(3, algorithm='first_lexicographic')
            z^3 + (a + 1)*z + a
            sage: A.<x> = AffineSpace(G,1)
            sage: f = DynamicalSystem([x^4 + (2*a+2)*x^2 + a*x], domain=A)
            sage: f[0].derivative(x).univariate_polynomial().is_irreducible()
            True
            sage: f.field_of_definition_critical(return_embedding=True, names='b')
            (Finite Field in b of size 3^6, Ring morphism:
                From: Finite Field in a of size 3^2
                To:   Finite Field in b of size 3^6
                Defn: a |--> 2*b^5 + 2*b^3 + b^2 + 2*b + 2)
        """
        ds = copy(self)
        space = ds.domain().ambient_space()
        K = ds.base_ring()
        if space.dimension() != 1:
            raise ValueError('Ambient space of dynamical system must be either the affine line or projective line')
        if isinstance(K, (AlgebraicClosureFiniteField_generic, AlgebraicField_common)):
            if return_embedding:
                return (K, K.hom(K))
            else:
                return K
        if space.is_projective():
            ds = ds.dehomogenize(1)
        f,g = ds[0].numerator(), ds[0].denominator()
        CR = space.coordinate_ring()
        if CR.is_field():
            #want the polynomial ring not the fraction field
            CR = CR.ring()
        x = CR.gen(0)
        poly = (g*CR(f).derivative(x) - f*CR(g).derivative(x)).univariate_polynomial()
        if is_FiniteField(ds.base_ring()):
            return poly.splitting_field(names, map=return_embedding)
        else:
            K = poly.splitting_field(names, map=return_embedding, simplify_all=simplify_all)
            if return_embedding:
                N = K[0]
            else:
                N = K
            if N.absolute_degree() == 1:
                if return_embedding:
                    return (QQ,ds.base_ring().embeddings(QQ)[0])
                else:
                    return QQ
            else:
                return K

    def field_of_definition_periodic(self, n, formal=False, return_embedding=False, simplify_all=False, names='a'):
        r"""
        Return smallest extension of the base field which contains all fixed points
        of the ``n``-th iterate

        Ambient space of dynamical system must be either the affine line
        or projective line over a number field or finite field.

        INPUT:

        - ``n`` -- a positive integer

        - ``formal`` -- (default: ``False``) boolean; ``True`` signals to return number
          field or finite field over which the formal periodic points are defined, where a
          formal periodic point is a root of the ``n``-th dynatomic polynomial.
          ``False`` specifies to find number field or finite field over which all periodic
          points of the ``n``-th iterate are defined

        - ``return_embedding`` -- (default: ``False``) boolean; If ``True``, return
          an embedding of base field of dynamical system into the returned number
          field or finite field. Note that computing this embedding might be expensive.

        - ``simplify_all`` -- (default: ``False``) boolean; If ``True``, simplify
          intermediate fields and also the resulting number field. Note that this
          is not implemented for finite fields and has no effect

        - ``names`` -- (optional) string to be used as generator for returned number
          field or finite field

        OUTPUT:

        If ``return_embedding`` is ``False``, the field of definition as an absolute
        number field or finite field.  If ``return_embedding`` is ``True``, a tuple
        ``(K, phi)`` where ``phi`` is an embedding of the base field in ``K``.

        EXAMPLES::

            sage: P.<x,y> = ProjectiveSpace(QQ, 1)
            sage: f = DynamicalSystem([x^2, y^2], domain=P)
            sage: f.periodic_points(3, minimal=False)
            [(0 : 1), (1 : 0), (1 : 1)]
            sage: N.<a> = f.field_of_definition_periodic(3); N
            Number Field in a with defining polynomial x^6 + x^5 + x^4 + x^3 + x^2 + x + 1
            sage: sorted(f.periodic_points(3,minimal=False, R=N), key=str)
            [(-a^5 - a^4 - a^3 - a^2 - a - 1 : 1),
             (0 : 1),
             (1 : 0),
             (1 : 1),
             (a : 1),
             (a^2 : 1),
             (a^3 : 1),
             (a^4 : 1),
             (a^5 : 1)]

        ::

            sage: A.<z> = AffineSpace(QQ, 1)
            sage: f = DynamicalSystem([(z^2 + 1)/(2*z + 1)], domain=A)
            sage: K.<a> = f.field_of_definition_periodic(2); K
            Number Field in a with defining polynomial z^4 + 12*z^3 + 39*z^2 + 18*z + 171
            sage: F.<b> = f.field_of_definition_periodic(2, formal=True); F
            Number Field in b with defining polynomial z^2 + 3*z + 6

        ::

            sage: G.<a> = GF(4)
            sage: A.<x> = AffineSpace(G, 1)
            sage: f = DynamicalSystem([x^2 + (a+1)*x + 1], domain=A)
            sage: g = f.nth_iterate_map(2)[0]
            sage: (g-x).univariate_polynomial().factor()
            (x + 1) * (x + a + 1) * (x^2 + a*x + 1)
            sage: f.field_of_definition_periodic(2, return_embedding=True, names='b')
            (Finite Field in b of size 2^4, Ring morphism:
                From: Finite Field in a of size 2^2
                To:   Finite Field in b of size 2^4
                Defn: a |--> b^2 + b)
        """
        ds = copy(self)
        n = int(n)
        K = ds.base_ring()
        if n < 1:
            raise ValueError('`n` must be >= 1')
        space = ds.domain().ambient_space()
        if space.dimension() != 1:
            raise NotImplementedError("not implemented for affine or projective spaces of dimension >1")
        if isinstance(K, (AlgebraicClosureFiniteField_generic, AlgebraicField_common)):
            if return_embedding:
                return (K, K.hom(K))
            else:
                return K
        if space.is_projective():
            ds = ds.dehomogenize(1)
        CR = space.coordinate_ring()
        if CR.is_field():
            #want the polynomial ring not the fraction field
            CR = CR.ring()
        x = CR.gen(0)
        if formal:
            poly = ds.dynatomic_polynomial(n)
            poly = CR(poly).univariate_polynomial()
        else:
            fn = ds.nth_iterate_map(n)
            f,g = fn[0].numerator(), fn[0].denominator()
            poly = (f - g*x).univariate_polynomial()
        if is_FiniteField(ds.base_ring()):
            return poly.splitting_field(names, map=return_embedding)
        else:
            K = poly.splitting_field(names, map=return_embedding, simplify_all=simplify_all)
            if return_embedding:
                N = K[0]
            else:
                N = K
            if N.absolute_degree() == 1:
                if return_embedding:
                    return (QQ,ds.base_ring().embeddings(QQ)[0])
                else:
                    return QQ
            else:
                return K

    def field_of_definition_preimage(self, point, n, return_embedding=False, simplify_all=False, names='a'):
        r"""
        Return smallest extension of the base field which contains the
        ``n``-th preimages of ``point``

        Ambient space of dynamical system must be either the affine line or
        projective line over a number field or finite field.

        INPUT:

        - ``point`` -- a point in this map's domain

        - ``n`` -- a positive integer

        - ``return_embedding`` -- (default: ``False``) boolean; If ``True``, return
          an embedding of base field of dynamical system into the returned number
          field or finite field. Note that computing this embedding might be expensive.

        - ``simplify_all`` -- (default: ``False``) boolean; If ``True``, simplify
          intermediate fields and also the resulting number field. Note that this
          is not implemented for finite fields and has no effect

        - ``names`` -- (optional) string to be used as generator for returned
          number field or finite field

        OUTPUT:

        If ``return_embedding`` is ``False``, the field of definition as an absolute
        number field or finite field.  If ``return_embedding`` is ``True``, a tuple
        ``(K, phi)`` where ``phi`` is an embedding of the base field in ``K``.

        EXAMPLES::

            sage: P.<x,y> = ProjectiveSpace(QQ, 1)
            sage: f = DynamicalSystem([1/3*x^2 + 2/3*x*y, x^2 - 2*y^2], domain=P)
            sage: N.<a> = f.field_of_definition_preimage(P(1,1), 2, simplify_all=True); N
            Number Field in a with defining polynomial x^8 - 4*x^7 - 128*x^6 + 398*x^5 + 3913*x^4 - 8494*x^3 - 26250*x^2 + 30564*x - 2916

        ::

            sage: A.<z> = AffineSpace(QQ, 1)
            sage: f = DynamicalSystem([z^2], domain=A)
            sage: K.<a> = f.field_of_definition_preimage(A(1), 3); K
            Number Field in a with defining polynomial z^4 + 1

        ::

            sage: G = GF(5)
            sage: P.<x,y> = ProjectiveSpace(G, 1)
            sage: f = DynamicalSystem([x^2 + 2*y^2, y^2], domain=P)
            sage: f.field_of_definition_preimage(P(2,1), 2, return_embedding=True, names='a')
            (Finite Field in a of size 5^2, Ring morphism:
                From: Finite Field of size 5
                To:   Finite Field in a of size 5^2
                Defn: 1 |--> 1)
        """
        ds = copy(self)
        n = int(n)
        if n < 1:
            raise ValueError('`n` must be >= 1')
        space = ds.domain().ambient_space()
        if space.dimension() != 1:
            raise NotImplementedError("not implemented for affine or projective spaces of dimension >1")
        try:
            point = space(point)
        except TypeError:
            raise TypeError('`point` must be in {}'.format(ds.domain()))
        if space.is_projective():
            ds = ds.dehomogenize(1)
        else:
            point = (point[0],1)
        fn = ds.nth_iterate_map(n)
        f, g = fn[0].numerator(), fn[0].denominator()
        CR = space.coordinate_ring()
        if CR.is_field():
            #want the polynomial ring not the fraction field
            CR = CR.ring()
        poly = (f*point[1] - g*CR(point[0])).univariate_polynomial()
        if is_FiniteField(ds.base_ring()):
            return poly.splitting_field(names, map=return_embedding)
        else:
            K = poly.splitting_field(names, map=return_embedding, simplify_all=simplify_all)
            if return_embedding:
                N = K[0]
            else:
                N = K
            if N.absolute_degree() == 1:
                if return_embedding:
                    return (QQ,ds.base_ring().embeddings(QQ)[0])
                else:
                    return QQ
            else:
                return K<|MERGE_RESOLUTION|>--- conflicted
+++ resolved
@@ -327,9 +327,6 @@
         F = f.change_ring(R)
         return F.as_dynamical_system()
 
-<<<<<<< HEAD
-     def specialization(self, D=None, phi=None, homset=None):
-=======
     def mod(self,p):
         r"""
         Modulo function for Dynamical Systems, the function takes as a parameter a prime p and returns the Dynamical System modulo p.
@@ -375,7 +372,6 @@
         return DynamicalSystem(new_pol)
 
     def specialization(self, D=None, phi=None, homset=None):
->>>>>>> f453ffd0
         r"""
         Specialization of this dynamical system.
 
