# -*- coding: utf-8 -*-
r"""
Dynamical systems on projective schemes

A dynamical system of projective schemes determined by homogeneous
polynomials functions that define what the morphism does on points
in the ambient projective space.

The main constructor functions are given by :class:`DynamicalSystem` and
:class:`DynamicalSystem_projective`. The constructors function can take either
polynomials or a morphism from which to construct a dynamical system.
If the domain is not specified, it is constructed. However, if you plan on
working with points or subvarieties in the domain, it recommended to specify
the domain.

The initialization checks are always performed by the constructor functions.
It is possible, but not recommended, to skip these checks by calling the
class initialization directly.

AUTHORS:

- David Kohel, William Stein

- William Stein (2006-02-11): fixed bug where P(0,0,0) was allowed as
  a projective point.

- Volker Braun (2011-08-08): Renamed classes, more documentation, misc
  cleanups.

- Ben Hutz (2013-03) iteration functionality and new directory structure
  for affine/projective, height functionality

- Brian Stout, Ben Hutz (Nov 2013) - added minimal model functionality

- Dillon Rose (2014-01):  Speed enhancements

- Ben Hutz (2015-11): iteration of subschemes

- Ben Hutz (2017-7): relocate code and create class

"""

# ****************************************************************************
#       Copyright (C) 2011 Volker Braun <vbraun.name@gmail.com>
#       Copyright (C) 2006 David Kohel <kohel@maths.usyd.edu.au>
#       Copyright (C) 2006 William Stein <wstein@gmail.com>
#
# This program is free software: you can redistribute it and/or modify
# it under the terms of the GNU General Public License as published by
# the Free Software Foundation, either version 2 of the License, or
# (at your option) any later version.
#                  https://www.gnu.org/licenses/
# ****************************************************************************
from __future__ import print_function, absolute_import

from sage.arith.misc import is_prime
from sage.categories.fields import Fields
from sage.categories.function_fields import FunctionFields
from sage.categories.number_fields import NumberFields
from sage.categories.homset import End
from sage.dynamics.arithmetic_dynamics.generic_ds import DynamicalSystem
from sage.functions.all import sqrt
from sage.functions.other import ceil
from sage.libs.pari.all import PariError
from sage.matrix.constructor import matrix, identity_matrix
from sage.misc.cachefunc import cached_method
from sage.misc.classcall_metaclass import typecall
from sage.misc.mrange import xmrange
from sage.modules.free_module_element import vector
from sage.rings.all import Integer, CIF
from sage.arith.all import gcd, lcm, next_prime, binomial, primes, moebius
from sage.categories.finite_fields import FiniteFields
from sage.rings.algebraic_closure_finite_field import AlgebraicClosureFiniteField_generic
from sage.rings.complex_field import ComplexField
from sage.rings.finite_rings.finite_field_constructor import (is_FiniteField, GF,
                                                              is_PrimeFiniteField)
from sage.rings.finite_rings.integer_mod_ring import Zmod
from sage.rings.fraction_field import (FractionField, is_FractionField)
from sage.rings.fraction_field_element import is_FractionFieldElement, FractionFieldElement
from sage.rings.integer_ring import ZZ
from sage.rings.morphism import RingHomomorphism_im_gens
from sage.rings.number_field.number_field_ideal import NumberFieldFractionalIdeal
from sage.rings.padics.all import Qp
from sage.rings.polynomial.multi_polynomial_ring_base import is_MPolynomialRing
from sage.rings.polynomial.polynomial_ring_constructor import PolynomialRing
from sage.rings.polynomial.polynomial_ring import is_PolynomialRing
from sage.rings.qqbar import QQbar, AlgebraicField_common
from sage.rings.quotient_ring import QuotientRing_generic
from sage.rings.rational_field import QQ
from sage.rings.real_double import RDF
from sage.rings.real_mpfr import (RealField, is_RealField)
from sage.schemes.generic.morphism import SchemeMorphism_polynomial
from sage.schemes.projective.projective_subscheme import AlgebraicScheme_subscheme_projective
from sage.schemes.projective.projective_morphism import (
    SchemeMorphism_polynomial_projective_space,
    SchemeMorphism_polynomial_projective_space_field,
    SchemeMorphism_polynomial_projective_space_finite_field)
from sage.schemes.projective.projective_space import (ProjectiveSpace,
                                                      is_ProjectiveSpace)
from sage.schemes.product_projective.space import is_ProductProjectiveSpaces
from sage.structure.element import get_coercion_model
from sage.symbolic.constants import e
from copy import copy
from sage.parallel.ncpus import ncpus
from sage.parallel.use_fork import p_iter_fork
from sage.dynamics.arithmetic_dynamics.projective_ds_helper import (_fast_possible_periods,_all_periodic_points)
from sage.sets.set import Set
from sage.combinat.permutation import Arrangements
from sage.combinat.subset import Subsets
from sage.symbolic.ring import SR

class DynamicalSystem_projective(SchemeMorphism_polynomial_projective_space,
                                      DynamicalSystem):
    r"""A dynamical system of projective schemes determined by homogeneous
    polynomials that define what the morphism does on points in the
    ambient projective space.

    .. WARNING::

        You should not create objects of this class directly because
        no type or consistency checking is performed. The preferred
        method to construct such dynamical systems is to use
        :func:`~sage.dynamics.arithmetic_dynamics.generic_ds.DynamicalSystem_projective`
        function

    INPUT:

    - ``morphism_or_polys`` -- a SchemeMorphism, a polynomial, a
      rational function, or a list or tuple of homogeneous polynomials.

    - ``domain`` -- optional projective space or projective subscheme.

    - ``names`` -- optional tuple of strings to be used as coordinate
      names for a projective space that is constructed; defaults to ``'X','Y'``.

      The following combinations of ``morphism_or_polys`` and
      ``domain`` are meaningful:

      * ``morphism_or_polys`` is a SchemeMorphism; ``domain`` is
        ignored in this case.

      * ``morphism_or_polys`` is a list of homogeneous polynomials
        that define a rational endomorphism of ``domain``.

      * ``morphism_or_polys`` is a list of homogeneous polynomials and
        ``domain`` is unspecified; ``domain`` is then taken to be the
        projective space of appropriate dimension over the common base ring,
        if one exists, of the elements of ``morphism_or_polys``.

      * ``morphism_or_polys`` is a single polynomial or rational
        function; ``domain`` is ignored and taken to be a
        1-dimensional projective space over the base ring of
        ``morphism_or_polys`` with coordinate names given by ``names``.

    OUTPUT: :class:`DynamicalSystem_projective`.

    EXAMPLES::

        sage: P1.<x,y> = ProjectiveSpace(QQ,1)
        sage: DynamicalSystem_projective([y, 2*x])
        Dynamical System of Projective Space of dimension 1 over Rational Field
          Defn: Defined on coordinates by sending (x : y) to
                (y : 2*x)

    We can define dynamical systems on `P^1` by giving a polynomial or
    rational function::

        sage: R.<t> = QQ[]
        sage: DynamicalSystem_projective(t^2 - 3)
        Dynamical System of Projective Space of dimension 1 over Rational Field
          Defn: Defined on coordinates by sending (X : Y) to
                (X^2 - 3*Y^2 : Y^2)
        sage: DynamicalSystem_projective(1/t^2)
        Dynamical System of Projective Space of dimension 1 over Rational Field
          Defn: Defined on coordinates by sending (X : Y) to
                (Y^2 : X^2)

    ::

        sage: R.<x> = PolynomialRing(QQ,1)
        sage: DynamicalSystem_projective(x^2, names=['a','b'])
        Dynamical System of Projective Space of dimension 1 over Rational Field
          Defn: Defined on coordinates by sending (a : b) to
                (a^2 : b^2)

    Symbolic Ring elements are not allowed::

        sage: x,y = var('x,y')
        sage: DynamicalSystem_projective([x^2,y^2])
        Traceback (most recent call last):
        ...
        ValueError: [x^2, y^2] must be elements of a polynomial ring

    ::

        sage: R.<x> = PolynomialRing(QQ,1)
        sage: DynamicalSystem_projective(x^2)
        Dynamical System of Projective Space of dimension 1 over Rational Field
          Defn: Defined on coordinates by sending (X : Y) to
                (X^2 : Y^2)

    ::

        sage: R.<t> = PolynomialRing(QQ)
        sage: P.<x,y,z> = ProjectiveSpace(R, 2)
        sage: X = P.subscheme([x])
        sage: DynamicalSystem_projective([x^2, t*y^2, x*z], domain=X)
        Dynamical System of Closed subscheme of Projective Space of dimension
        2 over Univariate Polynomial Ring in t over Rational Field defined by:
          x
          Defn: Defined on coordinates by sending (x : y : z) to
                (x^2 : t*y^2 : x*z)

    When elements of the quotient ring are used, they are reduced::

        sage: P.<x,y,z> = ProjectiveSpace(CC, 2)
        sage: X = P.subscheme([x-y])
        sage: u,v,w = X.coordinate_ring().gens()
        sage: DynamicalSystem_projective([u^2, v^2, w*u], domain=X)
        Dynamical System of Closed subscheme of Projective Space of dimension
        2 over Complex Field with 53 bits of precision defined by:
          x - y
          Defn: Defined on coordinates by sending (x : y : z) to
                (y^2 : y^2 : y*z)

    We can also compute the forward image of subschemes through
    elimination. In particular, let `X = V(h_1,\ldots, h_t)` and define the ideal
    `I = (h_1,\ldots,h_t,y_0-f_0(\bar{x}), \ldots, y_n-f_n(\bar{x}))`.
    Then the elimination ideal `I_{n+1} = I \cap K[y_0,\ldots,y_n]` is a homogeneous
    ideal and `f(X) = V(I_{n+1})`::

        sage: P.<x,y,z> = ProjectiveSpace(QQ, 2)
        sage: f = DynamicalSystem_projective([(x-2*y)^2, (x-2*z)^2, x^2])
        sage: X = P.subscheme(y-z)
        sage: f(f(f(X)))
        Closed subscheme of Projective Space of dimension 2 over Rational Field
        defined by:
          y - z

    ::

        sage: P.<x,y,z,w> = ProjectiveSpace(QQ, 3)
        sage: f = DynamicalSystem_projective([(x-2*y)^2, (x-2*z)^2, (x-2*w)^2, x^2])
        sage: f(P.subscheme([x,y,z]))
        Closed subscheme of Projective Space of dimension 3 over Rational Field
        defined by:
          w,
          y,
          x

    ::

        sage: T.<x,y,z,w,u> = ProductProjectiveSpaces([2, 1], QQ)
        sage: DynamicalSystem_projective([x^2*u, y^2*w, z^2*u, w^2, u^2], domain=T)
        Dynamical System of Product of projective spaces P^2 x P^1 over Rational Field
          Defn: Defined by sending (x : y : z , w : u) to
                (x^2*u : y^2*w : z^2*u , w^2 : u^2).

    ::

        sage: K.<v> = QuadraticField(-7)
        sage: P.<x,y> = ProjectiveSpace(K, 1)
        sage: f = DynamicalSystem([x^3 + v*x*y^2, y^3])
        sage: fbar = f.change_ring(QQbar)
        sage: fbar.is_postcritically_finite()
        False
    """

    @staticmethod
    def __classcall_private__(cls, morphism_or_polys, domain=None, names=None):
        r"""
        Return the appropriate dynamical system on a projective scheme.

        TESTS::

            sage: R.<x,y> = QQ[]
            sage: P1 = ProjectiveSpace(R)
            sage: f = DynamicalSystem_projective([x-y, x*y])
            Traceback (most recent call last):
            ...
            ValueError: polys (=[x - y, x*y]) must be of the same degree
            sage: DynamicalSystem_projective([x-1, x*y+x])
            Traceback (most recent call last):
            ...
            ValueError: polys (=[x - 1, x*y + x]) must be homogeneous

        ::

            sage: DynamicalSystem_projective([exp(x),exp(y)])
            Traceback (most recent call last):
            ...
            ValueError: [e^x, e^y] must be elements of a polynomial ring

        ::

            sage: T.<x,y,z,w,u> = ProductProjectiveSpaces([2, 1], QQ)
            sage: DynamicalSystem_projective([x^2*u, y^2*w, z^2*u, w^2, u*z], domain=T)
            Traceback (most recent call last):
            ...
            TypeError: polys (=[x^2*u, y^2*w, z^2*u, w^2, z*u]) must be
            multi-homogeneous of the same degrees (by component)

        ::

            sage: A.<x,y> = AffineSpace(ZZ, 2)
            sage: DynamicalSystem_projective([x^2,y^2], A)
            Traceback (most recent call last):
            ...
            ValueError: "domain" must be a projective scheme
            sage: H = End(A)
            sage: f = H([x,y])
            sage: DynamicalSystem_projective(f)
            Traceback (most recent call last):
            ...
            ValueError: "domain" must be a projective scheme

        ::

            sage: R.<x> = PolynomialRing(QQ,1)
            sage: DynamicalSystem_projective(x^2, names='t')
            Traceback (most recent call last):
            ...
            ValueError: specify 2 variable names

        ::

            sage: P1.<x,y> = ProjectiveSpace(QQ,1)
            sage: DynamicalSystem_projective([y, x, y], domain=P1)
            Traceback (most recent call last):
            ...
            ValueError: Number of polys does not match dimension of Projective Space of dimension 1 over Rational Field

        ::

            sage: A.<x,y> = AffineSpace(QQ,2)
            sage: DynamicalSystem_projective([y,x], domain=A)
            Traceback (most recent call last):
            ...
            ValueError: "domain" must be a projective scheme

        ::

            sage: R.<x> = QQ[]
            sage: DynamicalSystem([x^2])
            Traceback (most recent call last):
            ...
            ValueError: list/tuple must have at least 2 polynomials

        ::

            sage: P.<x,y> = ProjectiveSpace(QQ,1)
            sage: f = DynamicalSystem([CC.0*x^2 + 2*y^2, 1*y^2], domain=P)
            Traceback (most recent call last):
            ...
            TypeError: coefficients of polynomial not in Rational Field
        """
        from sage.dynamics.arithmetic_dynamics.product_projective_ds import DynamicalSystem_product_projective

        if isinstance(morphism_or_polys, SchemeMorphism_polynomial):
            R = morphism_or_polys.base_ring()
            domain = morphism_or_polys.domain()
            polys = list(morphism_or_polys)
            if domain != morphism_or_polys.codomain():
                raise ValueError('domain and codomain do not agree')
            if not is_ProjectiveSpace(domain) and not isinstance(domain, AlgebraicScheme_subscheme_projective):
                raise ValueError('"domain" must be a projective scheme')
            if R not in Fields():
                return typecall(cls, polys, domain)
            if is_FiniteField(R):
                return DynamicalSystem_projective_finite_field(polys, domain)
            return DynamicalSystem_projective_field(polys, domain)

        if isinstance(morphism_or_polys, (list, tuple)):
            polys = list(morphism_or_polys)
            if len(polys) == 1:
                raise ValueError("list/tuple must have at least 2 polynomials")
            test = lambda x: is_PolynomialRing(x) or is_MPolynomialRing(x)
            if not all(test(poly.parent()) for poly in polys):
                try:
                    polys = [poly.lift() for poly in polys]
                except AttributeError:
                    raise ValueError('{} must be elements of a polynomial ring'.format(morphism_or_polys))
        else:
            # homogenize!
            f = morphism_or_polys
            aff_CR = f.parent()
            if (not is_PolynomialRing(aff_CR) and not is_FractionField(aff_CR)
                and not (is_MPolynomialRing(aff_CR) and aff_CR.ngens() == 1)):
                msg = '{} is not a single variable polynomial or rational function'
                raise ValueError(msg.format(f))
            if is_FractionField(aff_CR):
                polys = [f.numerator(),f.denominator()]
            else:
                polys = [f, aff_CR(1)]
            d = max(poly.degree() for poly in polys)
            if names is None:
                names = ('X','Y')
            elif len(names) != 2:
                raise ValueError('specify 2 variable names')
            proj_CR = PolynomialRing(aff_CR.base_ring(), names=names)
            X,Y = proj_CR.gens()
            polys = [proj_CR(Y**d * poly(X/Y)) for poly in polys]

        if domain is None:
            PR = get_coercion_model().common_parent(*polys)
            polys = [PR(poly) for poly in polys]
            domain = ProjectiveSpace(PR)
        else:
            # Check if we can coerce the given polynomials over the given domain
            PR = domain.ambient_space().coordinate_ring()
            try:
                polys = [PR(poly) for poly in polys]
            except TypeError:
                raise TypeError('coefficients of polynomial not in {}'.format(domain.base_ring()))
        if len(polys) != domain.ambient_space().coordinate_ring().ngens():
            raise ValueError('Number of polys does not match dimension of {}'.format(domain))
        R = domain.base_ring()
        if R is SR:
            raise TypeError("Symbolic Ring cannot be the base ring")

        if is_ProductProjectiveSpaces(domain):
            splitpolys = domain._factors(polys)
            for split_poly in splitpolys:
                split_d = domain._degree(split_poly[0])
                if not all(split_d == domain._degree(f) for f in split_poly):
                    msg = 'polys (={}) must be multi-homogeneous of the same degrees (by component)'
                    raise TypeError(msg.format(polys))
            if is_FiniteField(R):
                from sage.dynamics.arithmetic_dynamics.product_projective_ds import DynamicalSystem_product_projective_finite_field
                return DynamicalSystem_product_projective_finite_field(polys, domain)
            return DynamicalSystem_product_projective(polys, domain)

        # Now polys define an endomorphism of a scheme in P^n
        if not all(poly.is_homogeneous() for poly in polys):
            msg = 'polys (={}) must be homogeneous'
            raise ValueError(msg.format(polys))
        d = polys[0].degree()
        if not all(poly.degree() == d for poly in polys):
            msg = 'polys (={}) must be of the same degree'
            raise ValueError(msg.format(polys))

        if not is_ProjectiveSpace(domain) and not isinstance(domain, AlgebraicScheme_subscheme_projective):
            raise ValueError('"domain" must be a projective scheme')
        if R not in Fields():
            return typecall(cls, polys, domain)
        if is_FiniteField(R):
                return DynamicalSystem_projective_finite_field(polys, domain)
        return DynamicalSystem_projective_field(polys, domain)

    def __init__(self, polys, domain):
        r"""
        The Python constructor.

        See :class:`DynamicalSystem` for details.

        EXAMPLES::

            sage: P.<x,y> = ProjectiveSpace(QQ, 1)
            sage: DynamicalSystem_projective([3/5*x^2, y^2], domain=P)
            Dynamical System of Projective Space of dimension 1 over Rational Field
              Defn: Defined on coordinates by sending (x : y) to
                    (3/5*x^2 : y^2)
        """
        # Next attribute needed for _fast_eval and _fastpolys
        self._is_prime_finite_field = is_PrimeFiniteField(polys[0].base_ring())
        DynamicalSystem.__init__(self,polys,domain)

    def __copy__(self):
        r"""
        Return a copy of this dynamical system.

        OUTPUT: :class:`DynamicalSystem_projective`

        EXAMPLES::

            sage: P.<x,y> = ProjectiveSpace(QQ,1)
            sage: f = DynamicalSystem_projective([3/5*x^2,6*y^2])
            sage: g = copy(f)
            sage: f == g
            True
            sage: f is g
            False
        """
        return DynamicalSystem_projective(self._polys, self.domain())

    def _number_field_from_algebraics(self):
        r"""
        Return a dynamical system defined over the number field of its coefficients.

        OTUPUT: dynamical system.

        EXAMPLES::

            sage: P.<x,y> = ProjectiveSpace(QQbar,1)
            sage: f = DynamicalSystem_projective([x^2 + QQbar(sqrt(2)) * y^2, y^2])
            sage: f._number_field_from_algebraics()
            Dynamical System of Projective Space of dimension 1 over Number Field in a with defining polynomial y^2 - 2 with a = 1.414213562373095?
              Defn: Defined on coordinates by sending (x : y) to
                    (x^2 + (a)*y^2 : y^2)
        """
        return self.as_scheme_morphism()._number_field_from_algebraics().as_dynamical_system()

    def dehomogenize(self, n):
        r"""
        Return the standard dehomogenization at the ``n[0]`` coordinate
        for the domain and the ``n[1]`` coordinate for the codomain.

        Note that the new function is defined over the fraction field
        of the base ring of this map.

        INPUT:

        - ``n`` -- a tuple of nonnegative integers; if ``n`` is an integer,
          then the two values of the tuple are assumed to be the same

        OUTPUT:

        If the dehomogenizing indices are the same for the domain and
        codomain, then a :class:`DynamicalSystem_affine` given by
        dehomogenizing the source and target of `self` with respect to
        the given indices is returned. If the dehomogenizing indices
        for the domain and codomain are different then the resulting
        affine patches are different and a scheme morphism is returned.

        EXAMPLES::

            sage: P.<x,y> = ProjectiveSpace(ZZ,1)
            sage: f = DynamicalSystem_projective([x^2+y^2, y^2])
            sage: f.dehomogenize(0)
            Dynamical System of Affine Space of dimension 1 over Integer Ring
              Defn: Defined on coordinates by sending (y) to
                    (y^2/(y^2 + 1))
            sage: f.dehomogenize((0, 1))
            Scheme morphism:
              From: Affine Space of dimension 1 over Integer Ring
              To:   Affine Space of dimension 1 over Integer Ring
              Defn: Defined on coordinates by sending (y) to
                    ((y^2 + 1)/y^2)
        """
        F = self.as_scheme_morphism().dehomogenize(n)
        if F.domain() == F.codomain():
            return F.as_dynamical_system()
        else:
            return F

    def dynatomic_polynomial(self, period):
        r"""
        For a dynamical system of `\mathbb{P}^1` compute the dynatomic
        polynomial.

        The dynatomic polynomial is the analog of the cyclotomic
        polynomial and its roots are the points of formal period `period`.
        If possible the division is done in the coordinate ring of this
        map and a polynomial is returned. In rings where that is not
        possible, a :class:`FractionField` element will be returned.
        In certain cases, when the conversion back to a polynomial fails,
        a :class:`SymbolRing` element will be returned.

        ALGORITHM:

        For a positive integer `n`, let `[F_n,G_n]` be the coordinates of the `nth`
        iterate of `f`. Then construct

        .. MATH::

            \Phi^{\ast}_n(f)(x,y) = \sum_{d \mid n}
                (yF_d(x,y) - xG_d(x,y))^{\mu(n/d)},

        where `\mu` is the Möbius function.

        For a pair `[m,n]`, let `f^m = [F_m,G_m]`. Compute

        .. MATH::

            \Phi^{\ast}_{m,n}(f)(x,y) = \Phi^{\ast}_n(f)(F_m,G_m) /
                \Phi^{\ast}_n(f)(F_{m-1},G_{m-1})

        REFERENCES:

        - [Hutz2015]_
        - [MoPa1994]_

        INPUT:

        - ``period`` -- a positive integer or a list/tuple `[m,n]` where
          `m` is the preperiod and `n` is the period

        OUTPUT:

        If possible, a two variable polynomial in the coordinate ring
        of this map. Otherwise a fraction field element of the coordinate
        ring of this map. Or, a :class:`SymbolicRing` element.

        .. TODO::

            - Do the division when the base ring is `p`-adic so that
              the output is a polynomial.

            - Convert back to a polynomial when the base ring is a
              function field (not over `\QQ` or `F_p`).

        EXAMPLES::

            sage: P.<x,y> = ProjectiveSpace(QQ,1)
            sage: f = DynamicalSystem_projective([x^2 + y^2, y^2])
            sage: f.dynatomic_polynomial(2)
            x^2 + x*y + 2*y^2

        ::

            sage: P.<x,y> = ProjectiveSpace(ZZ,1)
            sage: f = DynamicalSystem_projective([x^2 + y^2, x*y])
            sage: f.dynatomic_polynomial(4)
            2*x^12 + 18*x^10*y^2 + 57*x^8*y^4 + 79*x^6*y^6 + 48*x^4*y^8 + 12*x^2*y^10 + y^12

        ::

            sage: P.<x,y> = ProjectiveSpace(CC,1)
            sage: f = DynamicalSystem_projective([x^2 + y^2, 3*x*y])
            sage: f.dynatomic_polynomial(3)
            13.0000000000000*x^6 + 117.000000000000*x^4*y^2 +
            78.0000000000000*x^2*y^4 + y^6

        ::

            sage: P.<x,y> = ProjectiveSpace(QQ,1)
            sage: f = DynamicalSystem_projective([x^2 - 10/9*y^2, y^2])
            sage: f.dynatomic_polynomial([2,1])
            x^4*y^2 - 11/9*x^2*y^4 - 80/81*y^6

        ::

            sage: P.<x,y> = ProjectiveSpace(QQ,1)
            sage: f = DynamicalSystem_projective([x^2 - 29/16*y^2, y^2])
            sage: f.dynatomic_polynomial([2,3])
            x^12 - 95/8*x^10*y^2 + 13799/256*x^8*y^4 - 119953/1024*x^6*y^6 +
            8198847/65536*x^4*y^8 - 31492431/524288*x^2*y^10 +
            172692729/16777216*y^12

        ::

            sage: P.<x,y> = ProjectiveSpace(ZZ,1)
            sage: f = DynamicalSystem_projective([x^2 - y^2, y^2])
            sage: f.dynatomic_polynomial([1,2])
            x^2 - x*y

        ::

            sage: P.<x,y> = ProjectiveSpace(QQ,1)
            sage: f = DynamicalSystem_projective([x^3 - y^3, 3*x*y^2])
            sage: f.dynatomic_polynomial([0,4])==f.dynatomic_polynomial(4)
            True

        ::

            sage: P.<x,y,z> = ProjectiveSpace(QQ,2)
            sage: f = DynamicalSystem_projective([x^2 + y^2, x*y, z^2])
            sage: f.dynatomic_polynomial(2)
            Traceback (most recent call last):
            ...
            TypeError: does not make sense in dimension >1

        ::

            sage: P.<x,y> = ProjectiveSpace(Qp(5),1)
            sage: f = DynamicalSystem_projective([x^2 + y^2, y^2])
            sage: f.dynatomic_polynomial(2)
            (x^4*y + (2 + O(5^20))*x^2*y^3 - x*y^4 + (2 + O(5^20))*y^5)/(x^2*y -
            x*y^2 + y^3)

        ::

            sage: L.<t> = PolynomialRing(QQ)
            sage: P.<x,y> = ProjectiveSpace(L,1)
            sage: f = DynamicalSystem_projective([x^2 + t*y^2, y^2])
            sage: f.dynatomic_polynomial(2)
            x^2 + x*y + (t + 1)*y^2

        ::

            sage: K.<c> = PolynomialRing(ZZ)
            sage: P.<x,y> = ProjectiveSpace(K,1)
            sage: f = DynamicalSystem_projective([x^2 + c*y^2, y^2])
            sage: f.dynatomic_polynomial([1, 2])
            x^2 - x*y + (c + 1)*y^2

        ::

            sage: P.<x,y> = ProjectiveSpace(QQ,1)
            sage: f = DynamicalSystem_projective([x^2 + y^2, y^2])
            sage: f.dynatomic_polynomial(2)
            x^2 + x*y + 2*y^2
            sage: R.<X> = PolynomialRing(QQ)
            sage: K.<c> = NumberField(X^2 + X + 2)
            sage: PP = P.change_ring(K)
            sage: ff = f.change_ring(K)
            sage: p = PP((c, 1))
            sage: ff(ff(p)) == p
            True

        ::

            sage: P.<x,y> = ProjectiveSpace(QQ,1)
            sage: f = DynamicalSystem_projective([x^2 + y^2, x*y])
            sage: f.dynatomic_polynomial([2, 2])
            x^4 + 4*x^2*y^2 + y^4
            sage: R.<X> = PolynomialRing(QQ)
            sage: K.<c> = NumberField(X^4 + 4*X^2 + 1)
            sage: PP = P.change_ring(K)
            sage: ff = f.change_ring(K)
            sage: p = PP((c, 1))
            sage: ff.nth_iterate(p, 4) == ff.nth_iterate(p, 2)
            True

        ::

            sage: P.<x,y> = ProjectiveSpace(CC, 1)
            sage: f = DynamicalSystem_projective([x^2 - CC.0/3*y^2, y^2])
            sage: f.dynatomic_polynomial(2)
            (x^4*y + (-0.666666666666667*I)*x^2*y^3 - x*y^4 + (-0.111111111111111 - 0.333333333333333*I)*y^5)/(x^2*y - x*y^2 + (-0.333333333333333*I)*y^3)

        ::

            sage: P.<x,y> = ProjectiveSpace(CC, 1)
            sage: f = DynamicalSystem_projective([x^2-CC.0/5*y^2, y^2])
            sage: f.dynatomic_polynomial(2)
            x^2 + x*y + (1.00000000000000 - 0.200000000000000*I)*y^2

        ::

            sage: L.<t> = PolynomialRing(QuadraticField(2).maximal_order())
            sage: P.<x, y> = ProjectiveSpace(L.fraction_field() , 1)
            sage: f = DynamicalSystem_projective([x^2 + (t^2 + 1)*y^2 , y^2])
            sage: f.dynatomic_polynomial(2)
            x^2 + x*y + (t^2 + 2)*y^2

        ::

            sage: P.<x,y> = ProjectiveSpace(ZZ, 1)
            sage: f = DynamicalSystem_projective([x^2 - 5*y^2, y^2])
            sage: f.dynatomic_polynomial([3,0 ])
            0

        TESTS:

        We check that the dynatomic polynomial has the right
        parent (see :trac:`18409`)::

            sage: P.<x,y> = ProjectiveSpace(QQbar,1)
            sage: f = DynamicalSystem_projective([x^2 - 1/3*y^2, y^2])
            sage: f.dynatomic_polynomial(2).parent()
            Multivariate Polynomial Ring in x, y over Algebraic Field

        ::

            sage: T.<v> = QuadraticField(33)
            sage: S.<t> = PolynomialRing(T)
            sage: P.<x,y> = ProjectiveSpace(FractionField(S),1)
            sage: f = DynamicalSystem_projective([t*x^2 - 1/t*y^2, y^2])
            sage: f.dynatomic_polynomial([1, 2]).parent()
            Multivariate Polynomial Ring in x, y over Fraction Field of Univariate Polynomial
            Ring in t over Number Field in v with defining polynomial x^2 - 33 with v = 5.744562646538029?

        ::

            sage: P.<x, y> = ProjectiveSpace(QQ, 1)
            sage: f = DynamicalSystem_projective([x^3 - y^3*2, y^3])
            sage: f.dynatomic_polynomial(1).parent()
            Multivariate Polynomial Ring in x, y over Rational Field

        ::

            sage: R.<c> = QQ[]
            sage: P.<x,y> = ProjectiveSpace(R,1)
            sage: f = DynamicalSystem_projective([x^2 + c*y^2, y^2])
            sage: f.dynatomic_polynomial([1,2]).parent()
            Multivariate Polynomial Ring in x, y over Univariate
            Polynomial Ring in c over Rational Field

        ::

            sage: R.<c> = QQ[]
            sage: P.<x,y> = ProjectiveSpace(ZZ,1)
            sage: f = DynamicalSystem_projective([x^2 + y^2, (1)*y^2 + (1)*x*y])
            sage: f.dynatomic_polynomial([1,2]).parent()
            Multivariate Polynomial Ring in x, y over Integer Ring

        ::

            sage: P.<x, y> = ProjectiveSpace(QQ, 1)
            sage: f = DynamicalSystem_projective([x^2 + y^2, y^2])
            sage: f.dynatomic_polynomial(0)
            0
            sage: f.dynatomic_polynomial([0,0])
            0
            sage: f.dynatomic_polynomial(-1)
            Traceback (most recent call last):
            ...
            TypeError: period must be a positive integer

        ::

            sage: R.<c> = QQ[]
            sage: P.<x,y> = ProjectiveSpace(R,1)
            sage: f = DynamicalSystem_projective([x^2 + c*y^2,y^2])
            sage: f.dynatomic_polynomial([1,2]).parent()
            Multivariate Polynomial Ring in x, y over Univariate Polynomial Ring in
            c over Rational Field

        Some rings still return :class:`SymoblicRing` elements::

            sage: S.<t> = FunctionField(CC)
            sage: P.<x,y> = ProjectiveSpace(S,1)
            sage: f = DynamicalSystem_projective([t*x^2-1*y^2, t*y^2])
            sage: f.dynatomic_polynomial([1, 2]).parent()
            Symbolic Ring

        ::

            sage: R.<x,y> = PolynomialRing(QQ)
            sage: S = R.quo(R.ideal(y^2-x+1))
            sage: P.<u,v> = ProjectiveSpace(FractionField(S),1)
            sage: f = DynamicalSystem_projective([u^2 + S(x^2)*v^2, v^2])
            sage: dyn = f.dynatomic_polynomial([1,1]); dyn
            v^3*xbar^2 + u^2*v + u*v^2
            sage: dyn.parent()
            Symbolic Ring
        """
        if self.domain().ngens() > 2:
            raise TypeError("does not make sense in dimension >1")
        if not isinstance(period, (list, tuple)):
            period = [0, period]
        x = self.domain().gen(0)
        y = self.domain().gen(1)
        f0, f1 = F0, F1 = self._polys
        PHI = self.base_ring().one()
        m = period[0]
        n = int(period[1])
        if n < 0:
            raise TypeError("period must be a positive integer")
        if n == 0:
            return self[0].parent().zero()
        if m == 0 and n == 1:
            return y*F0 - x*F1
        for d in range(1, n):
            if n % d == 0:
                PHI = PHI * ((y*F0 - x*F1)**moebius(n//d))
            F0, F1 = f0(F0, F1), f1(F0, F1)
        PHI = PHI * (y*F0 - x*F1)
        if m != 0:
            fm = self.nth_iterate_map(m)
            fm1 = self.nth_iterate_map(m - 1)
        try:
            QR = PHI.numerator().quo_rem(PHI.denominator())
            if not QR[1]:
                PHI = QR[0]
            if m != 0:
                PHI = PHI(fm._polys)/(PHI(fm1._polys))
                QR = PHI.numerator().quo_rem(PHI.denominator())
                if QR[1] == 0:
                    PHI = QR[0]
            return PHI
        except (TypeError, NotImplementedError): # something Singular can't handle
            if m != 0:
                PHI = PHI(fm._polys) / PHI(fm1._polys)
        #even when the ring can be passed to singular in quo_rem,
        #it can't always do the division, so we call Maxima
        from sage.rings.padics.generic_nodes import is_pAdicField, is_pAdicRing
        if period != [0,1]: #period==[0,1] we don't need to do any division
            BR = self.domain().base_ring().base_ring()
            if not (is_pAdicRing(BR) or is_pAdicField(BR)):
                try:
                    QR2 = PHI.numerator()._maxima_().divide(PHI.denominator())
                    if not QR2[1].sage():
                        # do it again to divide out by denominators of coefficients
                        PHI = QR2[0].sage()
                        PHI = PHI.numerator()._maxima_().divide(PHI.denominator())[0].sage()
                    if not is_FractionFieldElement(PHI):
                        from sage.symbolic.expression_conversions import polynomial
                        PHI = polynomial(PHI, ring=self.coordinate_ring())
                except (TypeError, NotImplementedError): #something Maxima, or the conversion, can't handle
                    pass
        return PHI

    def nth_iterate_map(self, n, normalize=False):
        r"""
        Return the ``n``-th iterate of this dynamical system.

        ALGORITHM:

        Uses a form of successive squaring to reducing computations.

        .. TODO:: This could be improved.

        INPUT:

        - ``n`` -- positive integer

        - ``normalize`` -- boolean; remove gcd's during iteration

        OUTPUT: a projective dynamical system

        EXAMPLES::

            sage: P.<x,y> = ProjectiveSpace(QQ,1)
            sage: f = DynamicalSystem_projective([x^2+y^2, y^2])
            sage: f.nth_iterate_map(2)
            Dynamical System of Projective Space of dimension 1 over Rational
            Field
              Defn: Defined on coordinates by sending (x : y) to
                    (x^4 + 2*x^2*y^2 + 2*y^4 : y^4)

        ::

            sage: P.<x,y> = ProjectiveSpace(CC,1)
            sage: f = DynamicalSystem_projective([x^2-y^2, x*y])
            sage: f.nth_iterate_map(3)
            Dynamical System of Projective Space of dimension 1 over Complex
            Field with 53 bits of precision
              Defn: Defined on coordinates by sending (x : y) to
                    (x^8 + (-7.00000000000000)*x^6*y^2 + 13.0000000000000*x^4*y^4 +
            (-7.00000000000000)*x^2*y^6 + y^8 : x^7*y + (-4.00000000000000)*x^5*y^3
            + 4.00000000000000*x^3*y^5 - x*y^7)

        ::

            sage: P.<x,y,z> = ProjectiveSpace(ZZ,2)
            sage: f = DynamicalSystem_projective([x^2-y^2, x*y, z^2+x^2])
            sage: f.nth_iterate_map(2)
            Dynamical System of Projective Space of dimension 2 over Integer Ring
              Defn: Defined on coordinates by sending (x : y : z) to
                    (x^4 - 3*x^2*y^2 + y^4 : x^3*y - x*y^3 : 2*x^4 - 2*x^2*y^2 + y^4
            + 2*x^2*z^2 + z^4)

        ::

            sage: P.<x,y,z> = ProjectiveSpace(QQ,2)
            sage: X = P.subscheme(x*z-y^2)
            sage: f = DynamicalSystem_projective([x^2, x*z, z^2], domain=X)
            sage: f.nth_iterate_map(2)
            Dynamical System of Closed subscheme of Projective Space of dimension
            2 over Rational Field defined by:
              -y^2 + x*z
              Defn: Defined on coordinates by sending (x : y : z) to
                    (x^4 : x^2*z^2 : z^4)

        ::

            sage: P.<x,y,z> = ProjectiveSpace(QQ, 2)
            sage: f = DynamicalSystem_projective([y^2 * z^3, y^3 * z^2, x^5])
            sage: f.nth_iterate_map( 5, normalize=True)
            Dynamical System of Projective Space of dimension 2 over Rational
            Field
            Defn: Defined on coordinates by sending (x : y : z) to
            (y^202*z^443 : x^140*y^163*z^342 : x^645)
        """
        D = int(n)
        if D < 0:
            raise TypeError("iterate number must be a positive integer")
        if D == 1:
            return self
        H = End(self.domain())
        N = self.codomain().ambient_space().dimension_relative() + 1
        F = copy(self)
        Coord_ring = self.codomain().coordinate_ring()
        if isinstance(Coord_ring, QuotientRing_generic):
            PHI = H([Coord_ring.gen(i).lift() for i in range(N)])#makes a mapping
        else:
            PHI = H([Coord_ring.gen(i) for i in range(N)])
        while D:
            if D&1:
                PHI = PHI*F
                if normalize:
                    PHI.normalize_coordinates()
            if D > 1: #avoid extra iterate
                F = F*F
            if normalize:
                F.normalize_coordinates()
            D >>= 1
        return PHI.as_dynamical_system()

    def nth_iterate(self, P, n, **kwds):
        r"""
        Return the ``n``-th iterate of the point ``P`` by this
        dynamical system.

        If ``normalize`` is ``True``, then the coordinates are
        automatically normalized.

        .. TODO:: Is there a more efficient way to do this?

        INPUT:

        - ``P`` -- a point in this map's domain

        - ``n`` -- a positive integer

        kwds:

        - ``normalize`` -- (default: ``False``) boolean

        OUTPUT: a point in this map's codomain

        EXAMPLES::

            sage: P.<x,y> = ProjectiveSpace(ZZ,1)
            sage: f = DynamicalSystem_projective([x^2+y^2, 2*y^2])
            sage: Q = P(1,1)
            sage: f.nth_iterate(Q,4)
            (32768 : 32768)

        ::

            sage: P.<x,y> = ProjectiveSpace(ZZ,1)
            sage: f = DynamicalSystem_projective([x^2+y^2, 2*y^2])
            sage: Q = P(1,1)
            sage: f.nth_iterate(Q, 4, normalize=True)
            (1 : 1)

        ::

            sage: P.<x,y,z> = ProjectiveSpace(QQ,2)
            sage: f = DynamicalSystem_projective([x^2, 2*y^2, z^2-x^2])
            sage: Q = P(2,7,1)
            sage: f.nth_iterate(Q,2)
            (-16/7 : -2744 : 1)

        ::

            sage: R.<t> = PolynomialRing(QQ)
            sage: P.<x,y,z> = ProjectiveSpace(R,2)
            sage: f = DynamicalSystem_projective([x^2+t*y^2, (2-t)*y^2, z^2])
            sage: Q = P(2+t,7,t)
            sage: f.nth_iterate(Q,2)
            (t^4 + 2507*t^3 - 6787*t^2 + 10028*t + 16 : -2401*t^3 + 14406*t^2 -
            28812*t + 19208 : t^4)

        ::

            sage: P.<x,y,z> = ProjectiveSpace(ZZ,2)
            sage: X = P.subscheme(x^2-y^2)
            sage: f = DynamicalSystem_projective([x^2, y^2, z^2], domain=X)
            sage: f.nth_iterate(X(2,2,3), 3)
            (256 : 256 : 6561)

        ::

            sage: K.<c> = FunctionField(QQ)
            sage: P.<x,y> = ProjectiveSpace(K,1)
            sage: f = DynamicalSystem_projective([x^3 - 2*x*y^2 - c*y^3, x*y^2])
            sage: f.nth_iterate(P(c,1), 2)
            ((c^6 - 9*c^4 + 25*c^2 - c - 21)/(c^2 - 3) : 1)

            sage: P.<x,y,z> = ProjectiveSpace(QQ,2)
            sage: f = DynamicalSystem_projective([x^2+3*y^2, 2*y^2,z^2])
            sage: f.nth_iterate(P(2, 7, 1), -2)
            Traceback (most recent call last):
            ...
            TypeError: must be a forward orbit

        ::

            sage: P.<x,y> = ProjectiveSpace(QQ, 1)
            sage: f = DynamicalSystem_projective([x^3, x*y^2], domain=P)
            sage: f.nth_iterate(P(0, 1), 3, check=False)
            (0 : 0)
            sage: f.nth_iterate(P(0, 1), 3)
            Traceback (most recent call last):
            ...
            ValueError: [0, 0] does not define a valid point since all entries are 0

        ::

            sage: P.<x,y> = ProjectiveSpace(ZZ, 1)
            sage: f = DynamicalSystem_projective([x^3, x*y^2], domain=P)
            sage: f.nth_iterate(P(2,1), 3, normalize=False)
            (134217728 : 524288)
            sage: f.nth_iterate(P(2,1), 3, normalize=True)
            (256 : 1)

        ::

            sage: P.<x,y> = ProjectiveSpace(QQ,1)
            sage: f = DynamicalSystem([x+y,y])
            sage: Q = (3,1)
            sage: f.nth_iterate(Q,0)
            (3 : 1)

        TESTS::

            sage: P.<x,y> = ProjectiveSpace(QQ,1)
            sage: f = DynamicalSystem([x^2+y^2,y^2])
            sage: f.nth_iterate(0,0)
            (0 : 1)
        """
        n = ZZ(n)
        if n < 0:
            raise TypeError("must be a forward orbit")
        return self.orbit(P, [n,n+1], **kwds)[0]

    def degree_sequence(self, iterates=2):
        r"""
        Return sequence of degrees of normalized iterates starting with
        the degree of this dynamical system.

        INPUT: ``iterates`` -- (default: 2) positive integer

        OUTPUT: list of integers

        EXAMPLES::

            sage: P2.<X,Y,Z> = ProjectiveSpace(QQ, 2)
            sage: f = DynamicalSystem_projective([Z^2, X*Y, Y^2])
            sage: f.degree_sequence(15)
            [2, 3, 5, 8, 11, 17, 24, 31, 45, 56, 68, 91, 93, 184, 275]

        ::

            sage: F.<t> = PolynomialRing(QQ)
            sage: P2.<X,Y,Z> = ProjectiveSpace(F, 2)
            sage: f = DynamicalSystem_projective([Y*Z, X*Y, Y^2 + t*X*Z])
            sage: f.degree_sequence(5)
            [2, 3, 5, 8, 13]

        ::

            sage: P2.<X,Y,Z> = ProjectiveSpace(QQ, 2)
            sage: f = DynamicalSystem_projective([X^2, Y^2, Z^2])
            sage: f.degree_sequence(10)
            [2, 4, 8, 16, 32, 64, 128, 256, 512, 1024]

        ::

            sage: P2.<X,Y,Z> = ProjectiveSpace(ZZ, 2)
            sage: f = DynamicalSystem_projective([X*Y, Y*Z+Z^2, Z^2])
            sage: f.degree_sequence(10)
            [2, 3, 4, 5, 6, 7, 8, 9, 10, 11]
        """
        if int(iterates) < 1:
            raise TypeError("number of iterates must be a positive integer")

        if self.is_morphism():
            d = self.degree()
            D = [d**t for t in range(1, iterates+1)]
        else:
            F = self
            F.normalize_coordinates()
            D = [F.degree()]
            for n in range(2, iterates+1):
                F = F*self
                F.normalize_coordinates()
                D.append(F.degree())
        return D

    def dynamical_degree(self, N=3, prec=53):
        r"""
        Return an approximation to the dynamical degree of this dynamical
        system. The dynamical degree is defined as
        `\lim_{n \to \infty} \sqrt[n]{\deg(f^n)}`.

        INPUT:

        - ``N`` -- (default: 3) positive integer, iterate to use
          for approximation

        - ``prec`` -- (default: 53) positive integer, real precision
          to use when computing root

        OUTPUT: real number

        EXAMPLES::

            sage: P.<x,y> = ProjectiveSpace(QQ, 1)
            sage: f = DynamicalSystem_projective([x^2 + (x*y), y^2])
            sage: f.dynamical_degree()
            2.00000000000000

        ::

            sage: P2.<X,Y,Z> = ProjectiveSpace(ZZ, 2)
            sage: f = DynamicalSystem_projective([X*Y, Y*Z+Z^2, Z^2])
            sage: f.dynamical_degree(N=5, prec=100)
            1.4309690811052555010452244131
        """
        if int(N) < 1:
            raise TypeError("number of iterates must be a positive integer")

        R = RealField(prec=prec)
        if self.is_morphism():
            return R(self.degree())
        else:
            D = self.nth_iterate_map(N, normalize=True).degree()
            return R(D).nth_root(N)

    def orbit(self, P, N, **kwds):
        r"""
        Return the orbit of the point ``P`` by this dynamical system.

        Let `F` be this dynamical system. If ``N`` is an integer return
        `[P,F(P),\ldots,F^N(P)]`. If ``N`` is a list or tuple `N=[m,k]`
        return `[F^m(P),\ldots,F^k(P)]`.
        Automatically normalize the points if ``normalize=True``. Perform
        the checks on point initialization if ``check=True``.

        INPUT:

        - ``P`` -- a point in this dynamical system's domain

        - ``n`` -- a non-negative integer or list or tuple of two
          non-negative integers

        kwds:

        - ``check`` --  (default: ``True``) boolean

        - ``normalize`` -- (default: ``False``) boolean

        OUTPUT: a list of points in this dynamical system's codomain

        EXAMPLES::

            sage: P.<x,y,z> = ProjectiveSpace(ZZ,2)
            sage: f = DynamicalSystem_projective([x^2+y^2, y^2-z^2, 2*z^2])
            sage: f.orbit(P(1,2,1), 3)
            [(1 : 2 : 1), (5 : 3 : 2), (34 : 5 : 8), (1181 : -39 : 128)]

        ::

            sage: P.<x,y,z> = ProjectiveSpace(ZZ,2)
            sage: f = DynamicalSystem_projective([x^2+y^2, y^2-z^2, 2*z^2])
            sage: f.orbit(P(1,2,1), [2,4])
            [(34 : 5 : 8), (1181 : -39 : 128), (1396282 : -14863 : 32768)]

        ::

            sage: P.<x,y,z> = ProjectiveSpace(ZZ,2)
            sage: X = P.subscheme(x^2-y^2)
            sage: f = DynamicalSystem_projective([x^2, y^2, x*z], domain=X)
            sage: f.orbit(X(2,2,3), 3, normalize=True)
            [(2 : 2 : 3), (2 : 2 : 3), (2 : 2 : 3), (2 : 2 : 3)]

        ::

            sage: P.<x,y> = ProjectiveSpace(QQ,1)
            sage: f = DynamicalSystem_projective([x^2+y^2, y^2])
            sage: f.orbit(P.point([1,2],False), 4, check=False)
            [(1 : 2), (5 : 4), (41 : 16), (1937 : 256), (3817505 : 65536)]

        ::

            sage: K.<c> = FunctionField(QQ)
            sage: P.<x,y> = ProjectiveSpace(K,1)
            sage: f = DynamicalSystem_projective([x^2+c*y^2, y^2])
            sage: f.orbit(P(0,1), 3)
            [(0 : 1), (c : 1), (c^2 + c : 1), (c^4 + 2*c^3 + c^2 + c : 1)]

        ::

            sage: P.<x,y> = ProjectiveSpace(QQ,1)
            sage: f = DynamicalSystem_projective([x^2+y^2,y^2], domain=P)
            sage: f.orbit(P.point([1, 2], False), 4, check=False)
            [(1 : 2), (5 : 4), (41 : 16), (1937 : 256), (3817505 : 65536)]

        ::

            sage: P.<x,y> = ProjectiveSpace(QQ,1)
            sage: f = DynamicalSystem_projective([x^2, 2*y^2], domain=P)
            sage: f.orbit(P(2, 1),[-1, 4])
            Traceback (most recent call last):
            ...
            TypeError: orbit bounds must be non-negative
            sage: f.orbit(P(2, 1), 0.1)
            Traceback (most recent call last):
            ...
            TypeError: Attempt to coerce non-integral RealNumber to Integer

        ::

            sage: P.<x,y> = ProjectiveSpace(QQ,1)
            sage: f = DynamicalSystem_projective([x^3, x*y^2], domain=P)
            sage: f.orbit(P(0, 1), 3)
            Traceback (most recent call last):
            ...
            ValueError: [0, 0] does not define a valid point since all entries are 0
            sage: f.orbit(P(0, 1), 3, check=False)
            [(0 : 1), (0 : 0), (0 : 0), (0 : 0)]

        ::

            sage: P.<x,y> = ProjectiveSpace(ZZ, 1)
            sage: f = DynamicalSystem_projective([x^3, x*y^2], domain=P)
            sage: f.orbit(P(2,1), 3, normalize=False)
            [(2 : 1), (8 : 2), (512 : 32), (134217728 : 524288)]
            sage: f.orbit(P(2, 1), 3, normalize=True)
            [(2 : 1), (4 : 1), (16 : 1), (256 : 1)]

        ::

            sage: P.<x,y,z> = ProjectiveSpace(QQ,2)
            sage: f = DynamicalSystem_projective([x^2, y^2, x*z])
            sage: f.orbit((2/3,1/3), 3)
            [(2/3 : 1/3 : 1), (2/3 : 1/6 : 1), (2/3 : 1/24 : 1), (2/3 : 1/384 : 1)]

        TESTS::

            sage: P.<x,y> = ProjectiveSpace(QQ,1)
            sage: f = DynamicalSystem([x^2+y^2,y^2])
            sage: f.orbit(0, 0)
            [(0 : 1)]

        ::

            sage: P.<x,y> = ProjectiveSpace(QQ,1)
            sage: f = DynamicalSystem([x^2-y^2,y^2])
            sage: f.orbit(0,2)
            [(0 : 1), (-1 : 1), (0 : 1)]
        """
        if not isinstance(N,(list,tuple)):
            N = [0,N]
        N[0] = ZZ(N[0])
        N[1] = ZZ(N[1])
        if N[0] < 0 or N[1] < 0:
            raise TypeError("orbit bounds must be non-negative")
        if N[0] > N[1]:
            return([])

        R = self.domain()(P)
        if R in self.domain(): #Check whether R is a zero-dimensional point
            Q = R
        else:
            Q = P
        check = kwds.pop("check",True)
        normalize = kwds.pop("normalize",False)
        if normalize:
            Q.normalize_coordinates()
        for i in range(1, N[0]+1):
            Q = self(Q, check)
            if normalize:
                Q.normalize_coordinates()
        orb = [Q]
        for i in range(N[0]+1, N[1]+1):
            Q = self(Q, check)
            if normalize:
                Q.normalize_coordinates()
            orb.append(Q)
        return(orb)

    def resultant(self, normalize=False):
        r"""
        Computes the resultant of the defining polynomials of
        this dynamical system.

        If ``normalize`` is ``True``, then first normalize the coordinate
        functions with :meth:`normalize_coordinates`.

        INPUT:

        - ``normalize`` -- (default: ``False``) boolean

        OUTPUT: an element of the base ring of this map

        EXAMPLES::

            sage: P.<x,y> = ProjectiveSpace(QQ,1)
            sage: f = DynamicalSystem_projective([x^2+y^2, 6*y^2])
            sage: f.resultant()
            36

        ::

            sage: R.<t> = PolynomialRing(GF(17))
            sage: P.<x,y> = ProjectiveSpace(R,1)
            sage: f = DynamicalSystem_projective([t*x^2+t*y^2, 6*y^2])
            sage: f.resultant()
            2*t^2

        ::

            sage: R.<t> = PolynomialRing(GF(17))
            sage: P.<x,y,z> = ProjectiveSpace(R,2)
            sage: f = DynamicalSystem_projective([t*x^2+t*y^2, 6*y^2, 2*t*z^2])
            sage: f.resultant()
            13*t^8

        ::

            sage: P.<x,y,z> = ProjectiveSpace(QQ,2)
            sage: F = DynamicalSystem_projective([x^2+y^2,6*y^2,10*x*z+z^2+y^2])
            sage: F.resultant()
            1296

        ::

            sage: R.<t>=PolynomialRing(QQ)
            sage: s = (t^3+t+1).roots(QQbar)[0][0]
            sage: P.<x,y>=ProjectiveSpace(QQbar,1)
            sage: f = DynamicalSystem_projective([s*x^3-13*y^3, y^3-15*y^3])
            sage: f.resultant()
            871.6925062959149?
            """
        if normalize:
            F = copy(self)
            F.normalize_coordinates()
        else:
            F = self

        if self.domain().dimension_relative() == 1:
            x = self.domain().gen(0)
            y = self.domain().gen(1)
            d = self.degree()
            f = F[0].substitute({y:1})
            g = F[1].substitute({y:1})
            #Try to use pari first, as it is faster for one dimensional case
            #however the coercion from a Pari object to a sage object breaks
            #in the case of QQbar, so we just pass it into the macaulay resultant
            try:
                res = (f.lc() ** (d - g.degree()) * g.lc() ** (d - f.degree())
                       * f.__pari__().polresultant(g, x))
                return(self.domain().base_ring()(res))
            except (TypeError, PariError):
                pass
        #Otherwise, use Macaulay
        R = F[0].parent()
        res = R.macaulay_resultant(list(F._polys))
        return res #Coercion here is not necessary as it is already done in Macaulay Resultant

    @cached_method
    def primes_of_bad_reduction(self, check=True):
        r"""
        Determine the primes of bad reduction for this dynamical system.

        Must be defined over a number field.

        If ``check`` is ``True``, each prime is verified to be of
        bad reduction.

        ALGORITHM:

        `p` is a prime of bad reduction if and only if the defining
        polynomials of self have a common zero. Or stated another way,
        `p` is a prime of bad reduction if and only if the radical of
        the ideal defined by the defining polynomials of self is not
        `(x_0,x_1,\ldots,x_N)`.  This happens if and only if some
        power of each `x_i` is not in the ideal defined by the
        defining polynomials of self. This last condition is what is
        checked. The lcm of the coefficients of the monomials `x_i` in
        a Groebner basis is computed. This may return extra primes.

        INPUT:

        - ``check`` -- (default: ``True``) boolean

        OUTPUT: a list of primes

        EXAMPLES::

            sage: P.<x,y> = ProjectiveSpace(QQ,1)
            sage: f = DynamicalSystem_projective([1/3*x^2+1/2*y^2, y^2])
            sage: f.primes_of_bad_reduction()
            [2, 3]

        ::

            sage: P.<x,y,z,w> = ProjectiveSpace(QQ,3)
            sage: f = DynamicalSystem_projective([12*x*z-7*y^2, 31*x^2-y^2, 26*z^2, 3*w^2-z*w])
            sage: f.primes_of_bad_reduction()
            [2, 3, 7, 13, 31]

        A number field example::

            sage: R.<z> = QQ[]
            sage: K.<a> = NumberField(z^2 - 2)
            sage: P.<x,y> = ProjectiveSpace(K,1)
            sage: f = DynamicalSystem_projective([1/3*x^2+1/a*y^2, y^2])
            sage: f.primes_of_bad_reduction()
            [Fractional ideal (a), Fractional ideal (3)]

        This is an example where check = False returns extra primes::

            sage: P.<x,y,z> = ProjectiveSpace(ZZ,2)
            sage: f = DynamicalSystem_projective([3*x*y^2 + 7*y^3 - 4*y^2*z + 5*z^3,
            ....:                                 -5*x^3 + x^2*y + y^3 + 2*x^2*z,
            ....:                                 -2*x^2*y + x*y^2 + y^3 - 4*y^2*z + x*z^2])
            sage: f.primes_of_bad_reduction(False)
            [2, 5, 37, 2239, 304432717]
            sage: f.primes_of_bad_reduction()
            [5, 37, 2239, 304432717]
        """
        if (not is_ProjectiveSpace(self.domain())) or (not is_ProjectiveSpace(self.codomain())):
            raise NotImplementedError("not implemented for subschemes")
        K = FractionField(self.codomain().base_ring())
        #The primes of bad reduction are the support of the resultant for number fields

        if K in NumberFields():
            if K != QQ:
                F = copy(self)
                F.normalize_coordinates()
                return (K(F.resultant()).support())
            else:
                #For the rationals, we can use groebner basis, as it is quicker in practice
                R = self.coordinate_ring()
                F = self._polys

                if R.base_ring().is_field():
                    J = R.ideal(F)
                else:
                    S = PolynomialRing(R.base_ring().fraction_field(), R.gens(), R.ngens())
                    J = S.ideal([S.coerce(F[i]) for i in range(R.ngens())])
                if J.dimension() > 0:
                    raise TypeError("not a morphism")
                #normalize to coefficients in the ring not the fraction field.
                F = [F[i] * lcm([F[j].denominator() for j in range(len(F))]) for i in range(len(F))]

                #move the ideal to the ring of integers
                if R.base_ring().is_field():
                    S = PolynomialRing(R.base_ring().ring_of_integers(), R.gens(), R.ngens())
                    F = [F[i].change_ring(R.base_ring().ring_of_integers()) for i in range(len(F))]
                    J = S.ideal(F)
                else:
                    J = R.ideal(F)
                GB = J.groebner_basis()
                badprimes = []

                #get the primes dividing the coefficients of the monomials x_i^k_i
                for i in range(len(GB)):
                    LT = GB[i].lt().degrees()
                    power = 0
                    for j in range(R.ngens()):
                        if LT[j] != 0:
                            power += 1
                    if power == 1:
                        badprimes = badprimes + GB[i].lt().coefficients()[0].support()
                badprimes = sorted(set(badprimes))

                #check to return only the truly bad primes
                if check:
                    index = 0
                    while index < len(badprimes):  #figure out which primes are really bad primes...
                        S = PolynomialRing(GF(badprimes[index]), R.gens(), R.ngens())
                        J = S.ideal([S.coerce(F[j]) for j in range(R.ngens())])
                        if J.dimension() == 0:
                            badprimes.pop(index)
                        else:
                            index += 1
                return(badprimes)
        else:
            raise TypeError("base ring must be number field or number field ring")

    def conjugate(self, M, adjugate=False, normalize=False):
        r"""
        Conjugate this dynamical system by ``M``, i.e. `M^{-1} \circ f \circ M`.

        If possible the new map will be defined over the same space.
        Otherwise, will try to coerce to the base ring of ``M``.

        INPUT:

        - ``M`` -- a square invertible matrix

        - ``adjugate`` -- (default: ``False``) boolean, also classically called adjoint, takes a square matrix ``M`` and finds the transpose of its cofactor matrix. Used for conjugation in place of inverse when specified ``'True'``. Functionality is the same in projective space.

        - ``normalize`` -- (default: ``False``) boolean, if normalize is ``'True'``, then the function ``normalize_coordinates`` is called.

        OUTPUT: a dynamical system

        EXAMPLES::

            sage: P.<x,y> = ProjectiveSpace(ZZ,1)
            sage: f = DynamicalSystem_projective([x^2+y^2, y^2])
            sage: f.conjugate(matrix([[1,2], [0,1]]))
            Dynamical System of Projective Space of dimension 1 over Integer Ring
              Defn: Defined on coordinates by sending (x : y) to
                    (x^2 + 4*x*y + 3*y^2 : y^2)

        ::

            sage: R.<x> = PolynomialRing(QQ)
            sage: K.<i> = NumberField(x^2+1)
            sage: P.<x,y> = ProjectiveSpace(ZZ,1)
            sage: f = DynamicalSystem_projective([x^3+y^3, y^3])
            sage: f.conjugate(matrix([[i,0], [0,-i]]))
            Dynamical System of Projective Space of dimension 1 over Integer Ring
              Defn: Defined on coordinates by sending (x : y) to
                    (-x^3 + y^3 : -y^3)

        ::

            sage: P.<x,y,z> = ProjectiveSpace(ZZ,2)
            sage: f = DynamicalSystem_projective([x^2+y^2 ,y^2, y*z])
            sage: f.conjugate(matrix([[1,2,3], [0,1,2], [0,0,1]]))
            Dynamical System of Projective Space of dimension 2 over Integer Ring
              Defn: Defined on coordinates by sending (x : y : z) to
                    (x^2 + 4*x*y + 3*y^2 + 6*x*z + 9*y*z + 7*z^2 : y^2 + 2*y*z : y*z + 2*z^2)

        ::

            sage: P.<x,y> = ProjectiveSpace(ZZ,1)
            sage: f = DynamicalSystem_projective([x^2+y^2, y^2])
            sage: f.conjugate(matrix([[2,0], [0,1/2]]))
            Dynamical System of Projective Space of dimension 1 over Rational Field
              Defn: Defined on coordinates by sending (x : y) to
                    (2*x^2 + 1/8*y^2 : 1/2*y^2)

        ::

            sage: R.<x> = PolynomialRing(QQ)
            sage: K.<i> = NumberField(x^2+1)
            sage: P.<x,y> = ProjectiveSpace(QQ,1)
            sage: f = DynamicalSystem_projective([1/3*x^2+1/2*y^2, y^2])
            sage: f.conjugate(matrix([[i,0], [0,-i]]))
            Dynamical System of Projective Space of dimension 1 over Number Field in i with defining polynomial x^2 + 1
              Defn: Defined on coordinates by sending (x : y) to
                    ((1/3*i)*x^2 + (1/2*i)*y^2 : (-i)*y^2)

        TESTS::

            sage: R = ZZ
            sage: P.<x,y>=ProjectiveSpace(R,1)
            sage: f=DynamicalSystem_projective([x^2 + y^2,y^2])
            sage: m=matrix(R,2,[4, 3, 2, 1])
            sage: f.conjugate(m,normalize=False)
            Dynamical System of Projective Space of dimension 1 over Rational Field
              Defn: Defined on coordinates by sending (x : y) to
                    (-4*x^2 - 8*x*y - 7/2*y^2 : 12*x^2 + 20*x*y + 8*y^2)
            sage: f.conjugate(m,adjugate=True)
            Dynamical System of Projective Space of dimension 1 over Integer Ring
              Defn: Defined on coordinates by sending (x : y) to
                    (8*x^2 + 16*x*y + 7*y^2 : -24*x^2 - 40*x*y - 16*y^2)

<<<<<<< HEAD
=======
        .. TODO::

            Use the left and right action functionality to replace the code below with
            #return DynamicalSystem_projective(M.inverse()*self*M, domain=self.codomain())
            once there is a function to pass to the smallest field of definition.
>>>>>>> 0a97a355
        """
        if not (M.is_square() == 1 and M.determinant() != 0
            and M.ncols() == self.domain().ambient_space().dimension_relative() + 1):
            raise TypeError("matrix must be invertible and size dimension + 1")
        X = M * vector(self[0].parent().gens())
        F = vector(self._polys)
        F = F(list(X))
        if adjugate:
            N = M.adjugate()
        else:
            N = M.inverse()
        F = N * F
        R = self.codomain().ambient_space().coordinate_ring()
        try:
            F = [R(f) for f in F]
            PS = self.codomain()
        except TypeError: #no longer defined over same ring
            R = R.change_ring(N.base_ring())
            F = [R(f) for f in F]
            PS = self.codomain().change_ring(N.base_ring())
        G = DynamicalSystem_projective(F, domain=PS)
        if normalize:
            G.normalize_coordinates()
        return G

    def green_function(self, P, v, **kwds):
        r"""
        Evaluate the local Green's function at the place ``v`` for ``P``
        with ``N`` terms of the series or to within a given error bound.

        Must be over a number field or order of a number field. Note that
        this is the absolute local Green's function so is scaled by the
        degree of the base field.

        Use ``v=0`` for the archimedean place over `\QQ` or field embedding.
        Non-archimedean places are prime ideals for number fields or primes
        over `\QQ`.

        ALGORITHM:

        See Exercise 5.29 and Figure 5.6 of [Sil2007]_.

        INPUT:

        - ``P`` -- a projective point

        - ``v`` -- non-negative integer. a place, use ``0`` for the
          archimedean place

        kwds:

        - ``N`` -- (optional - default: 10) positive integer. number of
          terms of the series to use

        - ``prec`` -- (default: 100) positive integer, float point or
          `p`-adic precision

        - ``error_bound`` -- (optional) a positive real number

        OUTPUT: a real number

        EXAMPLES::

            sage: P.<x,y> = ProjectiveSpace(QQ,1)
            sage: f = DynamicalSystem_projective([x^2+y^2, x*y]);
            sage: Q = P(5, 1)
            sage: f.green_function(Q, 0, N=30)
            1.6460930159932946233759277576

        ::

            sage: P.<x,y> = ProjectiveSpace(QQ,1)
            sage: f = DynamicalSystem_projective([x^2+y^2, x*y]);
            sage: Q = P(5, 1)
            sage: f.green_function(Q, 0, N=200, prec=200)
            1.6460930160038721802875250367738355497198064992657997569827

        ::

            sage: K.<w> = QuadraticField(3)
            sage: P.<x,y> = ProjectiveSpace(K,1)
            sage: f = DynamicalSystem_projective([17*x^2+1/7*y^2, 17*w*x*y])
            sage: f.green_function(P.point([w, 2], False), K.places()[1])
            1.7236334013785676107373093775
            sage: f.green_function(P([2, 1]), K.ideal(7), N=7)
            0.48647753726382832627633818586
            sage: f.green_function(P([w, 1]), K.ideal(17), error_bound=0.001)
            -0.70813041039490996737374178059

        ::

            sage: P.<x,y> = ProjectiveSpace(QQ,1)
            sage: f = DynamicalSystem_projective([x^2+y^2, x*y])
            sage: f.green_function(P.point([5,2], False), 0, N=30)
            1.7315451844777407992085512000
            sage: f.green_function(P.point([2,1], False), 0, N=30)
            0.86577259223181088325226209926
            sage: f.green_function(P.point([1,1], False), 0, N=30)
            0.43288629610862338612700146098
        """
        N = kwds.get('N', 10)                       #Get number of iterates (if entered)
        err = kwds.get('error_bound', None)         #Get error bound (if entered)
        prec = kwds.get('prec', 100)                #Get precision (if entered)
        R = RealField(prec)
        localht = R(0)
        BR = FractionField(P.codomain().base_ring())
        GBR = self.change_ring(BR) #so the heights work

        if not BR in NumberFields():
            raise NotImplementedError("must be over a number field or a number field order")
        if not BR.is_absolute():
            raise TypeError("must be an absolute field")

        #For QQ the 'flip-trick' works better over RR or Qp
        if isinstance(v, (NumberFieldFractionalIdeal, RingHomomorphism_im_gens)):
            K = BR
        elif is_prime(v):
            K = Qp(v, prec)
        elif v == 0:
            K = R
            v = BR.places(prec=prec)[0]
        else:
            raise ValueError("invalid valuation (=%s) entered"%v)

        #Coerce all polynomials in F into polynomials with coefficients in K
        F = self.change_ring(K, check=False)
        d = F.degree()
        dim = F.codomain().ambient_space().dimension_relative()
        Q = P.change_ring(K, check=False)

        if err is not None:
            err = R(err)
            if not err > 0:
                raise ValueError("error bound (=%s) must be positive"%err)

            #if doing error estimates, compute needed number of iterates
            D = (dim + 1) * (d - 1) + 1
            #compute upper bound
            if isinstance(v, RingHomomorphism_im_gens): #archimedean
                vindex = BR.places(prec=prec).index(v)
                U = GBR.local_height_arch(vindex, prec=prec) + R(binomial(dim + d, d)).log()
            else: #non-archimedean
                U = GBR.local_height(v, prec=prec)

            #compute lower bound - from explicit polynomials of Nullstellensatz
            CR = GBR.codomain().ambient_space().coordinate_ring() #.lift() only works over fields
            I = CR.ideal(GBR.defining_polynomials())
            maxh = 0
            Res = 1
            for k in range(dim + 1):
                CoeffPolys = (CR.gen(k) ** D).lift(I)
                h = 1
                for poly in CoeffPolys:
                    if poly != 0:
                        for c in poly.coefficients():
                            Res = lcm(Res, c.denominator())
                for poly in CoeffPolys:
                    if poly != 0:
                        if isinstance(v, RingHomomorphism_im_gens): #archimedean
                            if BR == QQ:
                                h = max([(Res*c).local_height_arch(prec=prec) for c in poly.coefficients()])
                            else:
                                h = max([(Res*c).local_height_arch(vindex, prec=prec) for c in poly.coefficients()])
                        else: #non-archimedean
                            h = max([c.local_height(v, prec=prec) for c in poly.coefficients()])
                        if h > maxh:
                            maxh=h
            if maxh == 0:
                maxh = 1  #avoid division by 0
            if isinstance(v, RingHomomorphism_im_gens): #archimedean
                L = R(Res / ((dim + 1) * binomial(dim + D - d, D - d) * maxh)).log().abs()
            else: #non-archimedean
                L = R(Res / maxh).log().abs()
            C = max([U, L])
            if C != 0:
                N = R(C / (err*(d-1))).log(d).abs().ceil()
            else: #we just need log||P||_v
                N=1

        #START GREEN FUNCTION CALCULATION
        if isinstance(v, RingHomomorphism_im_gens):  #embedding for archimedean local height
            for i in range(N+1):
                Qv = [ (v(t).abs()) for t in Q ]
                m = -1
                #compute the maximum absolute value of entries of a, and where it occurs
                for n in range(dim + 1):
                    if Qv[n] > m:
                        j = n
                        m = Qv[n]
                # add to sum for the Green's function
                localht += ((1/R(d))**R(i)) * (R(m).log())
                #get the next iterate
                if i < N:
                    Q.scale_by(1/Q[j])
                    Q = F(Q, False)
            return (1/BR.absolute_degree()) * localht

        #else - prime or prime ideal for non-archimedean
        for i in range(N + 1):
            if BR == QQ:
                Qv = [ R(K(t).abs()) for t in Q ]
            else:
                Qv = [ R(t.abs_non_arch(v)) for t in Q ]
            m = -1
            #compute the maximum absolute value of entries of a, and where it occurs
            for n in range(dim + 1):
                if Qv[n] > m:
                    j = n
                    m = Qv[n]
            # add to sum for the Green's function
            localht += (1/R(d))**R(i) * (R(m).log())
            #get the next iterate
            if i < N:
                Q.scale_by(1 / Q[j])
                Q = F(Q, False)
        return (1 / BR.absolute_degree()) * localht

    def canonical_height(self, P, **kwds):
        r"""
        Evaluate the (absolute) canonical height of ``P`` with respect to
        this dynamical system.

        Must be over number field or order of a number field. Specify
        either the number of terms of the series to evaluate or the
        error bound required.

        ALGORITHM:

        The sum of the Green's function at the archimedean places and
        the places of bad reduction.

        If function is defined over `\QQ` uses Wells' Algorithm, which
        allows us to not have to factor the resultant.

        INPUT:

        - ``P`` -- a projective point

        kwds:

        - ``badprimes`` -- (optional) a list of primes of bad reduction

        - ``N`` -- (default: 10) positive integer. number of
          terms of the series to use in the local green functions

        - ``prec`` -- (default: 100) positive integer, float point or
          `p`-adic precision

        - ``error_bound`` -- (optional) a positive real number

        OUTPUT: a real number

        EXAMPLES::

            sage: P.<x,y> = ProjectiveSpace(ZZ,1)
            sage: f = DynamicalSystem_projective([x^2+y^2, 2*x*y]);
            sage: f.canonical_height(P.point([5,4]), error_bound=0.001)
            2.1970553519503404898926835324
            sage: f.canonical_height(P.point([2,1]), error_bound=0.001)
            1.0984430632822307984974382955

        Notice that preperiodic points may not return exactly 0::

            sage: R.<X> = PolynomialRing(QQ)
            sage: K.<a> = NumberField(X^2 + X - 1)
            sage: P.<x,y> = ProjectiveSpace(K,1)
            sage: f = DynamicalSystem_projective([x^2-2*y^2, y^2])
            sage: Q = P.point([a,1])
            sage: f.canonical_height(Q, error_bound=0.000001) # Answer only within error_bound of 0
            5.7364919788790160119266380480e-8
            sage: f.nth_iterate(Q,2) == Q # but it is indeed preperiodic
            True

        ::

            sage: P.<x,y,z> = ProjectiveSpace(QQ,2)
            sage: X = P.subscheme(x^2-y^2);
            sage: f = DynamicalSystem_projective([x^2,y^2, 4*z^2], domain=X);
            sage: Q = X([4,4,1])
            sage: f.canonical_height(Q, badprimes=[2])
            0.0013538030870311431824555314882

        ::

            sage: P.<x,y,z> = ProjectiveSpace(QQ,2)
            sage: X = P.subscheme(x^2-y^2);
            sage: f = DynamicalSystem_projective([x^2,y^2, 30*z^2], domain=X)
            sage: Q = X([4, 4, 1])
            sage: f.canonical_height(Q, badprimes=[2,3,5], prec=200)
            2.7054056208276961889784303469356774912979228770208655455481

        ::

            sage: P.<x,y> = ProjectiveSpace(QQ, 1)
            sage: f = DynamicalSystem_projective([1000*x^2-29*y^2, 1000*y^2])
            sage: Q = P(-1/4, 1)
            sage: f.canonical_height(Q, error_bound=0.01)
            3.7996079979254623065837411853

        ::

            sage: RSA768 = 123018668453011775513049495838496272077285356959533479219732245215\
            ....: 1726400507263657518745202199786469389956474942774063845925192557326303453731548\
            ....: 2685079170261221429134616704292143116022212404792747377940806653514195974598569\
            ....: 02143413
            sage: P.<x,y> = ProjectiveSpace(QQ,1)
            sage: f = DynamicalSystem_projective([RSA768*x^2 + y^2, x*y])
            sage: Q = P(RSA768,1)
            sage: f.canonical_height(Q, error_bound=0.00000000000000001)
            931.18256422718241278672729195

        ::

            sage: P.<x,y>=ProjectiveSpace(QQ, 1)
            sage: f = DynamicalSystem([2*( -2*x^3 + 3*(x^2*y)) + 3*y^3,3*y^3])
            sage: f.canonical_height(P(1,0))
            0.00000000000000000000000000000
        """
        bad_primes = kwds.get("badprimes", None)
        prec = kwds.get("prec", 100)
        error_bound = kwds.get("error_bound", None)
        K = FractionField(self.codomain().base_ring())

        if not K in NumberFields():
            if not K is QQbar:
                raise NotImplementedError("must be over a number field or a number field order or QQbar")
            else:
                #since this an absolute height, we can compute the height of a QQbar point
                #by choosing any number field it is defined over.
                Q = P._number_field_from_algebraics()
                K = Q.codomain().base_ring()
                f = self._number_field_from_algebraics().as_dynamical_system()
                if K == QQ:
                    K = f.base_ring()
                    Q = Q.change_ring(K)
                elif f.base_ring() == QQ:
                    f = f.change_ring(K)
                else:
                    K, phi, psi, b = K.composite_fields(f.base_ring(), both_maps=True)[0]
                    Q = Q.change_ring(phi)
                    f = f.change_ring(psi)
        else:
            if not K.is_absolute():
                raise TypeError("must be an absolute field")
            Q = P
            f = self

        # After moving from QQbar to K being something like QQ, we need
        # to renormalize f, especially to match the normalized resultant.
        f.normalize_coordinates()

        # If our map and point are defined on P^1(QQ), use Wells' Algorithm
        # instead of the usual algorithm using local Green's functions:
        if K is QQ and self.codomain().ambient_space().dimension_relative() == 1:
            # write our point with coordinates whose gcd is 1
            Q.normalize_coordinates()
            if Q.parent().value_ring() is QQ:
                Q.clear_denominators()
            # assures integer coefficients
            coeffs = f[0].coefficients() + f[1].coefficients()
            t = 1
            for c in coeffs:
                t = lcm(t, c.denominator())
            A = t * f[0]
            B = t * f[1]
            Res = f.resultant(normalize=True).abs()
            H = 0
            x_i = Q[0]
            y_i = Q[1]
            d = self.degree()
            R = RealField(prec)
            N = kwds.get('N', 10)
            err = kwds.get('error_bound', None)
            #computes the error bound as defined in Algorithm 3.1 of [WELLS]
            if Res > 1:
                if not err is None:
                    err = err / 2
                    N = ceil((R(Res).log().log() - R(d-1).log() - R(err).log())/(R(d).log()))
                    if N < 1:
                        N = 1
                    kwds.update({'error_bound': err})
                    kwds.update({'N': N})
                for n in range(N):
                    x = A(x_i,y_i) % Res**(N-n)
                    y = B(x_i,y_i) % Res**(N-n)
                    g = gcd([x, y, Res])
                    H = H + R(g).abs().log() / (d**(n+1))
                    x_i = x / g
                    y_i = y / g
            # this looks different than Wells' Algorithm because of the difference
            # between what Wells' calls H_infty,
            # and what Green's Function returns for the infinite place
            h = f.green_function(Q, 0 , **kwds) - H + R(t).log()
            # The value returned by Well's algorithm may be negative. As the canonical height
            # is always nonnegative, so if this value is within -err of 0, return 0.
            if h < 0:
                assert h > -err, "A negative height less than -error_bound was computed. " + \
                 "This should be impossible, please report bug on trac.sagemath.org."
                    # This should be impossible. The error bound for Wells' is rigorous
                    # and the actual height is always >= 0. If we see something less than -err,
                    # something has g one very wrong.
                h = R(0)
            return h

        if bad_primes is None:
            bad_primes = []
            for b in Q:
                if K == QQ:
                    bad_primes += b.denominator().prime_factors()
                else:
                    bad_primes += b.denominator_ideal().prime_factors()
            bad_primes += K(f.resultant(normalize=True)).support()
            bad_primes = list(set(bad_primes))

        emb = K.places(prec=prec)
        num_places = len(emb) + len(bad_primes)
        if not error_bound is None:
            error_bound /= num_places
        R = RealField(prec)
        h = R.zero()

        ##update the keyword dictionary for use in green_function
        kwds.update({"badprimes": bad_primes})
        kwds.update({"error_bound": error_bound})

        # Archimedean local heights
        # :: WARNING: If places is fed the default Sage precision of 53 bits,
        # it uses Real or Complex Double Field in place of RealField(prec) or ComplexField(prec)
        # the function is_RealField does not identify RDF as real, so we test for that ourselves.
        for v in emb:
            if is_RealField(v.codomain()) or v.codomain() is RDF:
                dv = R.one()
            else:
                dv = R(2)
            h += dv * f.green_function(Q, v, **kwds)     #arch Green function

        # Non-Archimedean local heights
        for v in bad_primes:
            if K == QQ:
                dv = R.one()
            else:
                dv = R(v.residue_class_degree() * v.absolute_ramification_index())
            h += dv * f.green_function(Q, v, **kwds)  #non-arch Green functions
        return h

    def height_difference_bound(self, prec=None):
        r"""
        Return an upper bound on the different between the canonical
        height of a point with respect to this dynamical system and the
        absolute height of the point.

        This map must be a morphism.

        ALGORITHM:

        Uses a Nullstellensatz argument to compute the constant.
        For details: see [Hutz2015]_.

        INPUT:

        - ``prec`` -- (default: :class:`RealField` default)
          positive integer, float point precision

        OUTPUT: a real number

        EXAMPLES::

            sage: P.<x,y> = ProjectiveSpace(QQ,1)
            sage: f = DynamicalSystem_projective([x^2+y^2, x*y])
            sage: f.height_difference_bound()
            1.38629436111989

        This function does not automatically normalize. ::

            sage: P.<x,y,z> = ProjectiveSpace(ZZ,2)
            sage: f = DynamicalSystem_projective([4*x^2+100*y^2, 210*x*y, 10000*z^2])
            sage: f.height_difference_bound()
            11.0020998412042
            sage: f.normalize_coordinates()
            sage: f.height_difference_bound()
            10.3089526606443

       A number field example::

            sage: R.<x> = QQ[]
            sage: K.<c> = NumberField(x^3 - 2)
            sage: P.<x,y,z> = ProjectiveSpace(K,2)
            sage: f = DynamicalSystem_projective([1/(c+1)*x^2+c*y^2, 210*x*y, 10000*z^2])
            sage: f.height_difference_bound()
            11.0020998412042

        ::

            sage: P.<x,y,z> = ProjectiveSpace(QQbar,2)
            sage: f = DynamicalSystem_projective([x^2, QQbar(sqrt(-1))*y^2, QQbar(sqrt(3))*z^2])
            sage: f.height_difference_bound()
            3.43967790223022
        """
        FF = FractionField(self.domain().base_ring()) #lift will only work over fields, so coercing into FF
        if not FF in NumberFields():
            if FF == QQbar:
                #since this is absolute height, we can choose any number field over which the
                #function is defined.
                f = self._number_field_from_algebraics()
            else:
                raise NotImplementedError("fraction field of the base ring must be a number field or QQbar")
        else:
            f = self.change_ring(FF)
        if prec is None:
            R = RealField()
        else:
            R = RealField(prec)
        N = f.domain().dimension_relative()
        d = f.degree()
        D = (N + 1) * (d - 1) + 1
        #compute upper bound
        U = f.global_height(prec) + R(binomial(N + d, d)).log()
        #compute lower bound - from explicit polynomials of Nullstellensatz
        CR = f.domain().coordinate_ring()
        I = CR.ideal(f.defining_polynomials())
        MCP = []
        for k in range(N + 1):
            CoeffPolys = (CR.gen(k) ** D).lift(I)
            Res = lcm([1] + [abs(coeff.denominator()) for val in CoeffPolys
                             for coeff in val.coefficients()])
            h = max([c.global_height() for g in CoeffPolys for c in (Res*g).coefficients()])
            MCP.append([Res, h]) #since we need to clear denominators
        maxh = 0
        gcdRes = 0
        for val in MCP:
            gcdRes = gcd(gcdRes, val[0])
            maxh = max(maxh, val[1])
        L = abs(R(gcdRes).log() - R((N + 1) * binomial(N + D - d, D - d)).log() - maxh)
        C = max(U, L) #height difference dh(P) - L <= h(f(P)) <= dh(P) +U
        return(C / (d - 1))

    def multiplier(self, P, n, check=True):
        r"""
        Return the multiplier of the point ``P`` of period ``n`` with
        respect to this dynamical system.

        INPUT:

        - ``P`` -- a point on domain of this map

        - ``n`` -- a positive integer, the period of ``P``

        - ``check`` -- (default: ``True``) boolean; verify that ``P``
          has period ``n``

        OUTPUT:

        A square matrix of size ``self.codomain().dimension_relative()``
        in the ``base_ring`` of this dynamical system.

        EXAMPLES::

            sage: P.<x,y,z> = ProjectiveSpace(QQ,2)
            sage: f = DynamicalSystem_projective([x^2,y^2, 4*z^2]);
            sage: Q = P.point([4,4,1], False);
            sage: f.multiplier(Q,1)
            [2 0]
            [0 2]

        ::

            sage: P.<x,y> = ProjectiveSpace(QQ,1)
            sage: f = DynamicalSystem_projective([7*x^2 - 28*y^2, 24*x*y])
            sage: f.multiplier(P(2,5), 4)
            [231361/20736]

        ::

            sage: P.<x,y> = ProjectiveSpace(CC,1)
            sage: f = DynamicalSystem_projective([x^3 - 25*x*y^2 + 12*y^3, 12*y^3])
            sage: f.multiplier(P(1,1), 5)
            [0.389017489711934]

        ::

            sage: P.<x,y> = ProjectiveSpace(RR,1)
            sage: f = DynamicalSystem_projective([x^2-2*y^2, y^2])
            sage: f.multiplier(P(2,1), 1)
            [4.00000000000000]

        ::

            sage: P.<x,y> = ProjectiveSpace(Qp(13),1)
            sage: f = DynamicalSystem_projective([x^2-29/16*y^2, y^2])
            sage: f.multiplier(P(5,4), 3)
            [6 + 8*13 + 13^2 + 8*13^3 + 13^4 + 8*13^5 + 13^6 + 8*13^7 + 13^8 +
            8*13^9 + 13^10 + 8*13^11 + 13^12 + 8*13^13 + 13^14 + 8*13^15 + 13^16 +
            8*13^17 + 13^18 + 8*13^19 + O(13^20)]

        ::

            sage: P.<x,y> = ProjectiveSpace(QQ,1)
            sage: f = DynamicalSystem_projective([x^2-y^2, y^2])
            sage: f.multiplier(P(0,1), 1)
            Traceback (most recent call last):
            ...
            ValueError: (0 : 1) is not periodic of period 1
        """
        if check:
            if self.nth_iterate(P, n) != P:
                raise ValueError("%s is not periodic of period %s"%(P, n))
            if n < 1:
                raise ValueError("period must be a positive integer")
        N = self.domain().ambient_space().dimension_relative()
        l = identity_matrix(FractionField(self.codomain().base_ring()), N, N)
        Q = P
        Q.normalize_coordinates()
        index = N
        indexlist = [] #keep track of which dehomogenizations are needed
        while Q[index] == 0:
            index -= 1
        indexlist.append(index)
        for i in range(0, n):
            F = []
            R = self(Q)
            R.normalize_coordinates()
            index = N
            while R[index] == 0:
                index -= 1
            indexlist.append(index)
            #dehomogenize and compute multiplier
            F = self.dehomogenize((indexlist[i],indexlist[i+1]))
            #get the correct order for chain rule matrix multiplication
            l = F.jacobian()(tuple(Q.dehomogenize(indexlist[i])))*l
            Q = R
        return l

    def _multipliermod(self, P, n, p, k):
        r"""
        Return the multiplier of the point ``P`` of period ``n`` with
        respect to this dynamical system modulo `p^k`.

        This map must be an endomorphism of projective space defined
        over `\QQ` or `\ZZ`. This function should not be used at the top
        level as it does not perform input checks. It is used primarily
        for the rational preperiodic and periodic point algorithms.

        INPUT:

        - ``P`` -- a point on domain of this map

        - ``n`` -- a positive integer, the period of ``P``

        - ``p`` -- a positive integer

        - ``k`` -- a positive integer

        OUTPUT:

        A square matrix of size ``self.codomain().dimension_relative()``
        in `\ZZ/(p^k)\ZZ`.

        EXAMPLES::

            sage: P.<x,y> = ProjectiveSpace(QQ,1)
            sage: f = DynamicalSystem_projective([x^2-29/16*y^2, y^2])
            sage: f._multipliermod(P(5,4), 3, 11, 1)
            [3]

        ::

            sage: P.<x,y> = ProjectiveSpace(QQ,1)
            sage: f = DynamicalSystem_projective([x^2-29/16*y^2, y^2])
            sage: f._multipliermod(P(5,4), 3, 11, 2)
            [80]
        """
        N = self.domain().dimension_relative()
        BR = FractionField(self.codomain().base_ring())
        l = identity_matrix(BR, N, N)
        Q = copy(P)
        g = gcd(Q._coords) #we can't use normalize_coordinates since it can cause denominators
        Q.scale_by(1 / g)
        index = N
        indexlist = [] #keep track of which dehomogenizations are needed
        while Q[index] % p == 0:
            index -= 1
        indexlist.append(index)
        for i in range(0, n):
            F = []
            R = self(Q, False)
            g = gcd(R._coords)
            R.scale_by(1 / g)
            R_list = list(R)
            for index in range(N + 1):
                R_list[index] = R_list[index] % (p ** k)
            R._coords = tuple(R_list)
            index = N
            while R[index] % p == 0:
                index -= 1
            indexlist.append(index)
            #dehomogenize and compute multiplier
            F = self.dehomogenize((indexlist[i],indexlist[i+1]))
            l = (F.jacobian()(tuple(Q.dehomogenize(indexlist[i])))*l) % (p ** k)
            Q = R
        return(l)

    def _nth_preimage_tree_helper(self, Q, n, m, **kwds):
        r"""
        A recusive method to fill in ``n``-th preimage tree.

        This helper function is used by ``nth_preimage_tree`` below to actually compute the
        points of the tree and populate the dictionary used to create a ``DiGraph``
        object. Note the addition of an ``m`` parameter, which counts upwards as n counts
        downwards to keep track of what level we are at in the tree for the purposes of
        returning points and displaying the point's level in the tree.
        """
        return_points = kwds.get("return_points", False)
        numerical = kwds.get("numerical", False)
        prec = kwds.get("prec", 100)
        display_labels = kwds.get("display_labels", True)
        display_complex = kwds.get("display_complex", False)
        digits = kwds.get("digits", 5)
        embed = kwds.get("embed", None)
        D = {}
        if numerical:
            # Solve for preimages numerically
            CR = self.domain().ambient_space().coordinate_ring()
            fn = self.dehomogenize(1)
            poly = (fn[0].numerator()*CR(Q[1]) - fn[0].denominator()*CR(Q[0])).univariate_polynomial()
            K = ComplexField(prec=prec)
            pre = [ProjectiveSpace(K,1)(r) for r in poly.roots(ring=K)]
        else:
            # Solve for preimages algebraically
            pre = self.rational_preimages(Q,1)
        for pt in pre:
            # Fill in dictionary entries of preimage points to Q
            if display_complex:
                pt1 = "(" + str(embed(pt[0]).n(digits=digits)) + ": 1)"
                Q1 = "(" + str(embed(Q[0]).n(digits=digits)) + ": 1)"
                key = pt1 + ", " + str(m)
                D[key] = [Q1 + ", " + str(m-1)]
            else:
                key = str(pt) + ", " + str(m)
                D[key] = [str(Q) + ", " + str(m-1)]
            if return_points:
                # Fill in m-th level preimage points in points list
                kwds["points"][m].append(pt)

        if return_points:
            points = kwds["points"]
            if n==1:
                # Base case of recursion
                return D, points
            else:
                # For each preimage point of Q, use recursion to find that point's preimages
                # and update the dictionary
                for pt in pre:
                    D.update(self._nth_preimage_tree_helper(pt, n-1, m+1, **kwds)[0])
            return D, points
        else:
            if n==1:
                # Base case of recursion
                return D
            else:
                # For each preimage point of Q, use recursion to find that point's preimages
                # and update the dictionary
                for pt in pre:
                    D.update(self._nth_preimage_tree_helper(pt, n-1, m+1, **kwds))
            return D

    def nth_preimage_tree(self, Q, n, **kwds):
        r"""
        Return the ``n``-th pre-image tree rooted at ``Q``.

        This map must be an endomorphism of the projective line defined
        over a number field, algebraic field, or finite field.

        INPUT:

        - ``Q`` -- a point in the domain of this map

        - ``n`` -- a positive integer, the depth of the pre-image tree

        kwds:

        - ``return_points`` -- (default: ``False``) boolean; if ``True``, return a list of lists
          where the index ``i`` is the level of the tree and the elements of the list at that
          index are the ``i``-th preimage points as an algebraic element of the splitting field
          of the polynomial ``f^n - Q = 0``

        - ``numerical`` -- (default: ``False``) boolean; calculate pre-images numerically. Note if this
          is set to ``True``, preimage points are displayed as complex numbers

        - ``prec`` -- (default: 100) postive integer; the precision of the ``ComplexField`` if
          we compute the preimage points numerically

        - ``display_labels`` -- (default: ``True``) boolean; whether to display vertex labels. Since labels
          can be very cluttered, can set ``display_labels`` to ``False`` and use ``return_points`` to get a
          hold of the points themselves, either as algebraic or complex numbers

        - ``display_complex`` -- (default: ``False``) boolean; display vertex labels as
          complex numbers. Note if this option is chosen that we must choose an embedding
          from the splitting field ``field_def`` of the nth-preimage equation into C. We make
          the choice of the first embedding returned by ``field_def.embeddings(ComplexField())``

        - ``digits`` -- a positive integer, the number of decimal digits to display for complex
          numbers. This only applies if ``display_complex`` is set to ``True``

        OUTPUT:

        If ``return_points`` is ``False``, a ``GraphPlot`` object representing the ``n``-th pre-image tree.
        If ``return_points`` is ``True``, a tuple ``(GP, points)``, where ``GP`` is a ``GraphPlot`` object,
        and ``points`` is  a list of lists as described above under ``return_points``.

        EXAMPLES::

            sage: P.<x,y> = ProjectiveSpace(QQ,1)
            sage: f = DynamicalSystem_projective([x^2 + y^2, y^2])
            sage: Q = P(0,1)
            sage: f.nth_preimage_tree(Q, 2)
            GraphPlot object for Digraph on 7 vertices

        ::

            sage: P.<x,y> = ProjectiveSpace(GF(3),1)
            sage: f = DynamicalSystem_projective([x^2 + x*y + y^2, y^2])
            sage: Q = P(0,1)
            sage: f.nth_preimage_tree(Q, 2, return_points=True)
            (GraphPlot object for Digraph on 4 vertices,
             [[(0 : 1)], [(1 : 1)], [(0 : 1), (2 : 1)]])
        """
        return_points = kwds.get("return_points", False)
        numerical = kwds.get("numerical", False)
        prec = kwds.get("prec", 100)
        display_labels = kwds.get("display_labels", True)
        display_complex = kwds.get("display_complex", False)
        digits = kwds.get("digits", 5)

        if self.domain().dimension_relative() > 1:
            raise NotImplementedError("only implemented for dimension 1")
        base_ring = self.base_ring()
        if base_ring is QQbar:
            if numerical:
                raise ValueError("can't solve numerically over QQbar, no embedding into CC")
            fbar = self
            # No embedding from QQbar into C
            kwds["display_complex"] = False
            display_complex = False
        elif base_ring in NumberFields():
            if numerical:
                field_def = ComplexField(prec=prec)
                embed = base_ring.embeddings(field_def)[0]
                fbar = self.change_ring(embed)
                embed = End(field_def).identity()
                kwds["display_complex"] = True
                display_complex = True
                kwds["embed"] = embed
            else:
                field_def = self.field_of_definition_preimage(Q,n)
                fbar = self.change_ring(field_def)
                if display_complex:
                    embed = field_def.embeddings(ComplexField())[0]
                    kwds["embed"] = embed
        elif base_ring in FiniteFields():
            if numerical:
                raise ValueError("can't solve numerically over a finite field, no embedding into CC")
            field_def = self.field_of_definition_preimage(Q,n)
            fbar = self.change_ring(field_def)
            # No embedding from finite field into C
            kwds["display_complex"] = False
            display_complex = False
        else:
            raise NotImplementedError("only implemented for number fields, algebraic fields, and finite fields")

        Q = fbar.codomain()(Q)
        if return_points:
            # n+1 since we have n levels with root as 0th level
            points = [[] for i in range(n+1)]
            points[0].append(Q)
            kwds["points"] = points
            V, points = fbar._nth_preimage_tree_helper(Q, n, 1, **kwds)
        else:
            V = fbar._nth_preimage_tree_helper(Q, n, 1, **kwds)
        from sage.graphs.digraph import DiGraph
        from sage.graphs.graph_plot import GraphPlot
        G = DiGraph(V)
        if display_complex:
            Q = "(" + str(embed(Q[0]).n(digits=digits)) + ": 1)"
            root = Q + ", " + str(0)
        else:
            root = str(Q) + ", " + str(0)
        options = {'layout':'tree', 'tree_orientation':'up', 'tree_root':root, 'vertex_labels':display_labels}

        if return_points:
            return GraphPlot(G, options), points
        else:
            return GraphPlot(G, options)

    def possible_periods(self, **kwds):
        r"""
        Return the set of possible periods for rational periodic points of
        this dynamical system.

        Must be defined over `\ZZ` or `\QQ`.

        ALGORITHM:

        Calls ``self.possible_periods()`` modulo all primes of good reduction
        in range ``prime_bound``. Return the intersection of those lists.

        INPUT:

        kwds:

        - ``prime_bound`` --  (default: ``[1, 20]``) a list or tuple of
           two positive integers or an integer for the upper bound

        - ``bad_primes`` -- (optional) a list or tuple of integer primes,
          the primes of bad reduction

        - ``ncpus`` -- (default: all cpus) number of cpus to use in parallel

        OUTPUT: a list of positive integers

        EXAMPLES::

            sage: P.<x,y> = ProjectiveSpace(QQ,1)
            sage: f = DynamicalSystem_projective([x^2-29/16*y^2, y^2])
            sage: f.possible_periods(ncpus=1)
            [1, 3]

        ::

            sage: PS.<x,y> = ProjectiveSpace(1,QQ)
            sage: f = DynamicalSystem_projective([5*x^3 - 53*x*y^2 + 24*y^3, 24*y^3])
            sage: f.possible_periods(prime_bound=[1,5])
            Traceback (most recent call last):
            ...
            ValueError: no primes of good reduction in that range
            sage: f.possible_periods(prime_bound=[1,10])
            [1, 4, 12]
            sage: f.possible_periods(prime_bound=[1,20])
            [1, 4]

        ::

            sage: P.<x,y,z> = ProjectiveSpace(ZZ,2)
            sage: f = DynamicalSystem_projective([2*x^3 - 50*x*z^2 + 24*z^3,
            ....:                                 5*y^3 - 53*y*z^2 + 24*z^3, 24*z^3])
            sage: f.possible_periods(prime_bound=10)
            [1, 2, 6, 20, 42, 60, 140, 420]
            sage: f.possible_periods(prime_bound=20) # long time
            [1, 20]
        """
        if self.domain().base_ring() not in [ZZ, QQ]:
            raise NotImplementedError("must be ZZ or QQ")

        primebound = kwds.pop("prime_bound", [1, 20])
        badprimes = kwds.pop("bad_primes", None)
        num_cpus = kwds.pop("ncpus", ncpus())

        if not isinstance(primebound, (list, tuple)):
            try:
                primebound = [1, ZZ(primebound)]
            except TypeError:
                raise TypeError("prime bound must be an integer")
        else:
            try:
                primebound[0] = ZZ(primebound[0])
                primebound[1] = ZZ(primebound[1])
            except TypeError:
                raise TypeError("prime bounds must be integers")

        if badprimes is None:
            badprimes = self.primes_of_bad_reduction()

        firstgood = 0

        def parallel_function(morphism):
            return morphism.possible_periods()

        # Calling possible_periods for each prime in parallel
        parallel_data = []
        for q in primes(primebound[0], primebound[1] + 1):
            if not (q in badprimes):
                F = self.change_ring(GF(q))
                parallel_data.append(((F,), {}))

        parallel_iter = p_iter_fork(num_cpus, 0)
        parallel_results = list(parallel_iter(parallel_function, parallel_data))

        for result in parallel_results:
            possible_periods = result[1]
            if firstgood == 0:
                periods = set(possible_periods)
                firstgood = 1
            else:
                periodsq = set(possible_periods)
                periods = periods.intersection(periodsq)

        if firstgood == 0:
            raise ValueError("no primes of good reduction in that range")
        else:
            return sorted(periods)

    def _preperiodic_points_to_cyclegraph(self, preper):
        r"""
        Given the complete set of periodic or preperiodic points return the
        digraph representing the orbit.

        If ``preper`` is not the complete set, this function will not fill
        in the gaps.

        INPUT:

        - ``preper`` -- a list or tuple of projective points; the complete
          set of rational periodic or preperiodic points

        OUTPUT:

        A digraph representing the orbit the rational preperiodic points
        ``preper`` in projective space.

        EXAMPLES::

            sage: P.<x,y> = ProjectiveSpace(QQ,1)
            sage: f = DynamicalSystem_projective([x^2-2*y^2, y^2])
            sage: preper = [P(-2, 1), P(1, 0), P(0, 1), P(1, 1), P(2, 1), P(-1, 1)]
            sage: f._preperiodic_points_to_cyclegraph(preper)
            Looped digraph on 6 vertices
        """
        V = []
        E = []
        #We store the points we encounter is a list, D. Each new point is checked to
        #see if it is in that list (which uses ==) so that equal points with different
        #representations only appear once in the graph.
        D = []
        for val in preper:
            try:
                V.append(D[D.index(val)])
            except ValueError:
                D.append(val)
                V.append(val)
            Q = self(val)
            Q.normalize_coordinates()
            try:
                E.append([D[D.index(Q)]])
            except ValueError:
                D.append(Q)
                E.append([Q])
        from sage.graphs.digraph import DiGraph
        g = DiGraph(dict(zip(V, E)), loops=True)
        return(g)

    def is_PGL_minimal(self, prime_list=None):
        r"""
        Check if this dynamical system is a minimal model in
        its conjugacy class.

        See [BM2012]_ and [Mol2015]_ for a description of the algorithm.
        For polynomial maps it uses [HS2018]_.

        INPUT:

        - ``prime_list`` -- (optional) list of primes to check minimality

        OUTPUT: boolean

        EXAMPLES::

            sage: PS.<X,Y> = ProjectiveSpace(QQ,1)
            sage: f = DynamicalSystem_projective([X^2+3*Y^2, X*Y])
            sage: f.is_PGL_minimal()
            True

        ::

            sage: PS.<x,y> = ProjectiveSpace(QQ,1)
            sage: f = DynamicalSystem_projective([6*x^2+12*x*y+7*y^2, 12*x*y])
            sage: f.is_PGL_minimal()
            False

        ::

            sage: PS.<x,y> = ProjectiveSpace(QQ,1)
            sage: f = DynamicalSystem_projective([6*x^2+12*x*y+7*y^2, y^2])
            sage: f.is_PGL_minimal()
            False
        """
        if self.base_ring() != QQ and self.base_ring() != ZZ:
            raise NotImplementedError("minimal models only implemented over ZZ or QQ")
        if not self.is_morphism():
            raise TypeError("the function is not a morphism")
        if self.degree() == 1:
            raise NotImplementedError("minimality is only for degree 2 or higher")

        f = copy(self)
        f.normalize_coordinates()
        R = f.domain().coordinate_ring()
        F = R(f[0].numerator())
        G = R(f[0].denominator())
        if G.degree() == 0 or F.degree() == 0:
            #can't use BM for polynomial
            from .endPN_minimal_model import HS_minimal
            g, m = HS_minimal(self, return_transformation=True, D=prime_list)
            return m == m.parent().one()

        from .endPN_minimal_model import affine_minimal
        return affine_minimal(self, return_transformation=False, D=prime_list, quick=True)

    def minimal_model(self, return_transformation=False, prime_list=None, algorithm=None, check_primes=True):
        r"""
        Determine if this dynamical system is minimal.

        This dynamical system must be defined over the projective line
        over the rationals. In particular, determine if this map is affine
        minimal, which is enough to decide if it is minimal or not.
        See Proposition 2.10 in [BM2012]_.

        INPUT:

        - ``return_transformation`` -- (default: ``False``) boolean; this
          signals a return of the `PGL_2` transformation to conjugate
          this map to the calculated minimal model

        - ``prime_list`` -- (optional) a list of primes, in case one
          only wants to determine minimality at those specific primes

        - ``algorithm`` -- (optional) string; can be one of the following:

        - ``check_primes`` -- (optional) boolean: this signals whether to
            check whether each element in prime_list is a prime

          * ``'BM'`` - the Bruin-Molnar algorithm [BM2012]_
          * ``'HS'`` - the Hutz-Stoll algorithm [HS2018]_

        OUTPUT:

        - a dynamical system on the projective line which is a minimal model
          of this map

        - a `PGL(2,\QQ)` element which conjugates this map to a minimal model

        EXAMPLES::

            sage: PS.<X,Y> = ProjectiveSpace(QQ,1)
            sage: f = DynamicalSystem_projective([X^2+3*Y^2, X*Y])
            sage: f.minimal_model(return_transformation=True)
            (
            Dynamical System of Projective Space of dimension 1 over Rational
            Field
              Defn: Defined on coordinates by sending (X : Y) to
                    (X^2 + 3*Y^2 : X*Y)
            ,
            [1 0]
            [0 1]
            )

        ::

            sage: PS.<X,Y> = ProjectiveSpace(QQ,1)
            sage: f = DynamicalSystem_projective([7365/2*X^4 + 6282*X^3*Y + 4023*X^2*Y^2 + 1146*X*Y^3 + 245/2*Y^4,
            ....:                                 -12329/2*X^4 - 10506*X^3*Y - 6723*X^2*Y^2 - 1914*X*Y^3 - 409/2*Y^4])
            sage: f.minimal_model(return_transformation=True)
            (
            Dynamical System of Projective Space of dimension 1 over Rational Field
              Defn: Defined on coordinates by sending (X : Y) to
                    (9847*X^4 + 28088*X^3*Y + 30048*X^2*Y^2 + 14288*X*Y^3 + 2548*Y^4
                    : -12329*X^4 - 35164*X^3*Y - 37614*X^2*Y^2 - 17884*X*Y^3 - 3189*Y^4),
            <BLANKLINE>
            [2 1]
            [0 1]
            )

        ::

            sage: PS.<x,y> = ProjectiveSpace(QQ,1)
            sage: f = DynamicalSystem_projective([6*x^2+12*x*y+7*y^2, 12*x*y])
            sage: f.minimal_model()
            Dynamical System of Projective Space of dimension 1 over Rational
            Field
              Defn: Defined on coordinates by sending (x : y) to
                    (x^2 + 12*x*y + 42*y^2 : 2*x*y)

        ::

            sage: PS.<x,y> = ProjectiveSpace(ZZ,1)
            sage: f = DynamicalSystem_projective([6*x^2+12*x*y+7*y^2, 12*x*y + 42*y^2])
            sage: g,M = f.minimal_model(return_transformation=True, algorithm='BM')
            sage: f.conjugate(M) == g
            True

        ::

            sage: P.<x,y> = ProjectiveSpace(QQ, 1)
            sage: f = DynamicalSystem([2*x^2, y^2])
            sage: f.minimal_model(return_transformation=True)
            (
            Dynamical System of Projective Space of dimension 1 over Rational Field
              Defn: Defined on coordinates by sending (x : y) to
                    (x^2 : y^2)                                                    ,
            [1 0]
            [0 2]
            )
            sage: f.minimal_model(prime_list=[3])
            Dynamical System of Projective Space of dimension 1 over Rational Field
              Defn: Defined on coordinates by sending (x : y) to
                    (2*x^2 : y^2)

        TESTS::

            sage: PS.<X,Y> = ProjectiveSpace(QQ,1)
            sage: f = DynamicalSystem_projective([X+Y, X-3*Y])
            sage: f.minimal_model()
            Traceback (most recent call last):
            ...
            NotImplementedError: minimality is only for degree 2 or higher

        ::

            sage: PS.<X,Y> = ProjectiveSpace(QQ,1)
            sage: f = DynamicalSystem_projective([X^2-Y^2, X^2+X*Y])
            sage: f.minimal_model()
            Traceback (most recent call last):
            ...
            TypeError: the function is not a morphism

        ::

            sage: P.<x,y> = ProjectiveSpace(QQ,1)
            sage: f = DynamicalSystem([2*x^2, y^2])
            sage: f.minimal_model(algorithm = 'BM')
            Traceback (most recent call last):
            ...
            TypeError: affine minimality is only considered for maps not of the form f or 1/f for a polynomial f

        ::
            sage: P.<x,y> = ProjectiveSpace(QQ,1)
            sage: f = DynamicalSystem([2*x^2, y^2])
            sage: f.minimal_model(prime_list=[0])
            Traceback (most recent call last):
            ...
            ValueError: prime_list contains 0 which is not prime

        REFERENCES:

        - [BM2012]_
        - [Mol2015]_
        - [HS2018]_
        """
        if self.base_ring() != ZZ and self.base_ring() != QQ:
            raise NotImplementedError("minimal models only implemented over ZZ or QQ")
        if not self.is_morphism():
            raise TypeError("the function is not a morphism")
        if self.degree() == 1:
            raise NotImplementedError("minimality is only for degree 2 or higher")
        if prime_list and check_primes:
            for p in prime_list:
                if not p.is_prime():
                    raise ValueError("prime_list contains " + str(p) + " which is not prime")

        if algorithm == 'BM':
            from .endPN_minimal_model import affine_minimal
            return affine_minimal(self, return_transformation=return_transformation, D=prime_list, quick=False)
        if algorithm == 'HS':
            from .endPN_minimal_model import HS_minimal
            return HS_minimal(self, return_transformation=return_transformation, D=prime_list)
        # algorithm not specified
        f = copy(self)
        f.normalize_coordinates()
        R = f.domain().coordinate_ring()
        F = R(f[0].numerator())
        G = R(f[0].denominator())

        if G.degree() == 0 or F.degree() == 0:
            #can use BM for polynomial
            from .endPN_minimal_model import HS_minimal
            return HS_minimal(self, return_transformation=return_transformation, D=prime_list)

        if prime_list is None:
            prime_list = ZZ(F.resultant().prime_divisors())
        if max(prime_list) > 500:
            from .endPN_minimal_model import affine_minimal
            return affine_minimal(self, return_transformation=return_transformation,
                                  D=prime_list, quick=False)

    def all_minimal_models(self, return_transformation=False, prime_list=None,
                           algorithm=None, check_minimal=True):
        r"""
        Determine a representative in each `SL(2,\ZZ)`-orbit of this map.

        This can be done either with the Bruin-Molnar algorithm or the
        Hutz-Stoll algorithm. The Hutz-Stoll algorithm requires the map
        to have minimal resultant and then finds representatives in orbits
        with minimal resultant. The Bruin-Molnar algorithm finds
        representatives with the same resultant (up to sign) of the given map.

        Bruin-Molnar does not work for polynomials and is more efficient
        for large primes.

        INPUT:

        - ``return_transformation`` -- (default: ``False``) boolean; this
          signals a return of the `PGL_2` transformation to conjugate
          this map to the calculated models

        - ``prime_list`` -- (optional) a list of primes, in case one
          only wants to determine minimality at those specific primes

        - ``algorithm`` -- (optional) string; can be one of the following:

          * ``'BM'`` - the Bruin-Molnar algorithm [BM2012]_
          * ``'HS'`` - for the Hutz-Stoll algorithm [HS2018]_

          if not specified, properties of the map are utilized to choose

        - ``check_minimal`` -- (optional) boolean; to first check if the map
          is minimal and if not, compute a minimal model before computing
          for orbit representatives

        OUTPUT:

        A list of pairs `(F,m)`, where `F` is dynamical system on the
        projective line and `m` is the associated `PGL(2,\QQ)` element.
        Or just a list of dynamical systems if not returning the conjugation.

        EXAMPLES::

            sage: P.<x,y> = ProjectiveSpace(QQ, 1)
            sage: f = DynamicalSystem([2*x^2, 3*y^2])
            sage: f.all_minimal_models()
            [Dynamical System of Projective Space of dimension 1 over Rational Field
               Defn: Defined on coordinates by sending (x : y) to
                     (x^2 : y^2)]

        ::

            sage: P.<x,y> = ProjectiveSpace(QQ, 1)
            sage: c = 2*3^6
            sage: f = DynamicalSystem([x^3 - c^2*y^3, x*y^2])
            sage: len(f.all_minimal_models(algorithm='HS'))
            14
            sage: len(f.all_minimal_models(prime_list=[2], algorithm='HS'))
            2

        ::

            sage: P.<x,y> = ProjectiveSpace(QQ, 1)
            sage: f = DynamicalSystem([237568*x^3 + 1204224*x^2*y + 2032560*x*y^2
            ....:     + 1142289*y^3, -131072*x^3 - 663552*x^2*y - 1118464*x*y^2
            ....:     - 627664*y^3])
            sage: len(f.all_minimal_models(algorithm='BM'))
            2

        TESTS::

            sage: P.<x,y> = ProjectiveSpace(QQ, 1)
            sage: c = 2^2*5^2*11^3
            sage: f = DynamicalSystem([x^3 - c^2*y^3, x*y^2])
            sage: MM = f.all_minimal_models(return_transformation=True, algorithm='BM')
            sage: all(f.conjugate(m) == F for F, m in MM)
            True
            sage: MM = f.all_minimal_models(return_transformation=True, algorithm='HS')
            sage: all(f.conjugate(m) == F for F,m in MM)
            True

        REFERENCES:

        - [BM2012]_
        - [HS2018]_
        """
        if self.base_ring() != ZZ and self.base_ring() != QQ:
            raise NotImplementedError("minimal models only implemented over ZZ or QQ")
        if not self.is_morphism():
            raise TypeError("the function is not a morphism")
        if self.degree() == 1:
            raise NotImplementedError("minimality is only for degree 2 or higher")

        if check_minimal:
            f, m = self.minimal_model(return_transformation=True,
                                      prime_list=prime_list,
                                      algorithm=algorithm)
        else:
            f = self
            m = matrix(ZZ, 2, 2, [1,0,0,1])

        if algorithm == 'BM':
            from .endPN_minimal_model import BM_all_minimal
            models = BM_all_minimal(f, return_transformation=True, D=prime_list)
        elif algorithm == 'HS':
            from .endPN_minimal_model import HS_all_minimal
            models = HS_all_minimal(f, return_transformation=True, D=prime_list)
        else: # algorithm not specified
            f.normalize_coordinates()
            Aff_f = f.dehomogenize(1)
            R = Aff_f.domain().coordinate_ring()
            F = R(Aff_f[0].numerator())
            G = R(Aff_f[0].denominator())
            if G.degree() == 0 or F.degree() == 0:
                #can use BM for polynomial
                from .endPN_minimal_model import HS_all_minimal
                models = HS_all_minimal(f, return_transformation=True, D=prime_list)
            elif prime_list is None:
                prime_list = ZZ(f.resultant()).prime_divisors()
                if prime_list == []:
                    models = [[f,m]]
                elif max(prime_list) > 500:
                    from .endPN_minimal_model import BM_all_minimal
                    models = BM_all_minimal(f, return_transformation=True, D=prime_list)
                else:
                    from .endPN_minimal_model import HS_all_minimal
                    models = HS_all_minimal(f, return_transformation=True, D=prime_list)

        if return_transformation:
            models = [[g, t*m] for g,t in models]
        else:
            models = [g for g,t in models]
        return models

    def automorphism_group(self, **kwds):
        r"""
        Calculates the subgroup of `PGL2` that is the automorphism group
        of this dynamical system.

        The automorphism group is the set of `PGL(2)` elements that fixes
        this map under conjugation.

        INPUT:

        keywords:

        - ``starting_prime`` -- (default: 5) the first prime to use for CRT

        - ``algorithm``-- (optional) can be one of the following:

          * ``'CRT'`` - Chinese Remainder Theorem
          * ``'fixed_points'`` - fixed points algorithm

        - ``return_functions``-- (default: ``False``) boolean; ``True``
          returns elements as linear fractional transformations and
          ``False`` returns elements as `PGL2` matrices

        - ``iso_type`` -- (default: ``False``) boolean; ``True`` returns the
          isomorphism type of the automorphism group

        OUTPUT: a list of elements in the automorphism group

        AUTHORS:

        - Original algorithm written by Xander Faber, Michelle Manes,
          Bianca Viray

        - Modified by Joao Alberto de Faria, Ben Hutz, Bianca Thompson

        REFERENCES:

        - [FMV2014]_

        EXAMPLES::

            sage: R.<x,y> = ProjectiveSpace(QQ,1)
            sage: f = DynamicalSystem_projective([x^2-y^2, x*y])
            sage: f.automorphism_group(return_functions=True)
            [x, -x]

        ::

            sage: R.<x,y> = ProjectiveSpace(QQ,1)
            sage: f = DynamicalSystem_projective([x^2 + 5*x*y + 5*y^2, 5*x^2 + 5*x*y + y^2])
            sage: f.automorphism_group()
            [
            [1 0]  [0 2]
            [0 1], [2 0]
            ]

        ::

            sage: R.<x,y> = ProjectiveSpace(QQ,1)
            sage: f = DynamicalSystem_projective([x^2-2*x*y-2*y^2, -2*x^2-2*x*y+y^2])
            sage: f.automorphism_group(return_functions=True)
            [x, 1/x, -x - 1, -x/(x + 1), (-x - 1)/x, -1/(x + 1)]

        ::

            sage: R.<x,y> = ProjectiveSpace(QQ,1)
            sage: f = DynamicalSystem_projective([3*x^2*y - y^3, x^3 - 3*x*y^2])
            sage: lst, label = f.automorphism_group(algorithm='CRT', return_functions=True, iso_type=True)
            sage: sorted(lst), label
            ([-1/x, 1/x, (-x - 1)/(x - 1), (-x + 1)/(x + 1), (x - 1)/(x + 1),
            (x + 1)/(x - 1), -x, x], 'Dihedral of order 8')

        ::

            sage: A.<z> = AffineSpace(QQ,1)
            sage: f = DynamicalSystem_affine([1/z^3])
            sage: F = f.homogenize(1)
            sage: F.automorphism_group()
            [
            [1 0]  [0 2]  [-1  0]  [ 0 -2]
            [0 1], [2 0], [ 0  1], [ 2  0]
            ]

        ::

            sage: P.<x,y,z> = ProjectiveSpace(QQ,2)
            sage: f = DynamicalSystem_projective([x**2 + x*z, y**2, z**2])
            sage: f.automorphism_group() # long time
            [
            [1 0 0]
            [0 1 0]
            [0 0 1]
            ]

        ::

            sage: K.<w> = CyclotomicField(3)
            sage: P.<x,y> = ProjectiveSpace(K, 1)
            sage: D6 = DynamicalSystem_projective([y^2,x^2])
            sage: D6.automorphism_group()
            [
            [1 0]  [0 w]  [0 1]  [w 0]  [-w - 1      0]  [     0 -w - 1]
            [0 1], [1 0], [1 0], [0 1], [     0      1], [     1      0]
            ]
        """
        alg = kwds.get('algorithm', None)
        p = kwds.get('starting_prime', 5)
        return_functions = kwds.get('return_functions', False)
        iso_type = kwds.get('iso_type', False)
        if self.domain().dimension_relative() != 1:
            return self.conjugating_set(self)
        if self.base_ring() != QQ  and self.base_ring != ZZ:
            return self.conjugating_set(self)
        self.normalize_coordinates()
        if (self.degree() == 1) or (self.degree() == 0):
            raise NotImplementedError("Rational function of degree 1 not implemented.")
        f = self.dehomogenize(1)
        R = PolynomialRing(f.base_ring(),'x')
        if is_FractionFieldElement(f[0]):
            F = (f[0].numerator().univariate_polynomial(R))/f[0].denominator().univariate_polynomial(R)
        else:
            F = f[0].univariate_polynomial(R)
        from .endPN_automorphism_group import automorphism_group_QQ_CRT, automorphism_group_QQ_fixedpoints
        if alg is None:
            if self.degree() <= 12:
                return(automorphism_group_QQ_fixedpoints(F, return_functions, iso_type))
            return(automorphism_group_QQ_CRT(F, p, return_functions, iso_type))
        elif alg == 'CRT':
            return(automorphism_group_QQ_CRT(F, p, return_functions, iso_type))
        return(automorphism_group_QQ_fixedpoints(F, return_functions, iso_type))

    def critical_subscheme(self):
        r"""
        Return the critical subscheme of this dynamical system.

        OUTPUT: projective subscheme

        EXAMPLES::

            sage: set_verbose(None)
            sage: P.<x,y> = ProjectiveSpace(QQ,1)
            sage: f = DynamicalSystem_projective([x^3-2*x*y^2 + 2*y^3, y^3])
            sage: f.critical_subscheme()
            Closed subscheme of Projective Space of dimension 1 over Rational Field
            defined by:
            9*x^2*y^2 - 6*y^4

        ::

            sage: set_verbose(None)
            sage: P.<x,y> = ProjectiveSpace(QQ,1)
            sage: f = DynamicalSystem_projective([2*x^2-y^2, x*y])
            sage: f.critical_subscheme()
            Closed subscheme of Projective Space of dimension 1 over Rational Field
            defined by:
            4*x^2 + 2*y^2

        ::

            sage: P.<x,y,z> = ProjectiveSpace(QQ,2)
            sage: f = DynamicalSystem_projective([2*x^2-y^2, x*y, z^2])
            sage: f.critical_subscheme()
            Closed subscheme of Projective Space of dimension 2 over Rational Field
            defined by:
            8*x^2*z + 4*y^2*z

        ::

            sage: P.<x,y,z,w> = ProjectiveSpace(GF(81),3)
            sage: g = DynamicalSystem_projective([x^3+y^3, y^3+z^3, z^3+x^3, w^3])
            sage: g.critical_subscheme()
            Closed subscheme of Projective Space of dimension 3 over Finite Field in
            z4 of size 3^4 defined by:
              0

        ::

            sage: P.<x,y> = ProjectiveSpace(QQ,1)
            sage: f = DynamicalSystem_projective([x^2,x*y])
            sage: f.critical_subscheme()
            Traceback (most recent call last):
            ...
            TypeError: the function is not a morphism
        """
        PS = self.domain()
        if not is_ProjectiveSpace(PS):
            raise NotImplementedError("not implemented for subschemes")
        if not self.is_morphism():
            raise TypeError("the function is not a morphism")
        wr = self.wronskian_ideal()
        crit_subscheme = self.codomain().subscheme(wr)
        return crit_subscheme

    def critical_points(self, R=None):
        r"""
        Return the critical points of this dynamical system defined over
        the ring ``R`` or the base ring of this map.

        Must be dimension 1.

        INPUT:

        - ``R`` -- (optional) a ring

        OUTPUT: a list of projective space points defined over ``R``

        EXAMPLES::

            sage: set_verbose(None)
            sage: P.<x,y> = ProjectiveSpace(QQ,1)
            sage: f = DynamicalSystem_projective([x^3-2*x*y^2 + 2*y^3, y^3])
            sage: f.critical_points()
            [(1 : 0)]
            sage: K.<w> = QuadraticField(6)
            sage: f.critical_points(K)
            [(-1/3*w : 1), (1/3*w : 1), (1 : 0)]

        ::

            sage: set_verbose(None)
            sage: P.<x,y> = ProjectiveSpace(QQ,1)
            sage: f = DynamicalSystem_projective([2*x^2-y^2, x*y])
            sage: f.critical_points(QQbar)
            [(-0.7071067811865475?*I : 1), (0.7071067811865475?*I : 1)]
        """
        PS = self.domain()
        if PS.dimension_relative() > 1:
            raise NotImplementedError("use .wronskian_ideal() for dimension > 1")
        if R is None:
            F = self
        else:
            F = self.change_ring(R)
        P = F.codomain()
        X = F.critical_subscheme()
        crit_points = [P(Q) for Q in X.rational_points()]
        return crit_points

    def ramification_type(self,R=None,stable=True):
        r"""
        Return the ramification type of endomorphisms of
        `\mathbb{P}^1`. Only branch points defined over ``R``
        contribute to the ramification type if specified,
        otherwise ``R`` is the ring of definition for self.

        Note that branch points defined over ``R`` may not
        be geometric points if stable not set to True.

        If ``R`` is specified, ``stable`` is ignored.

        If ``stable``, then this will return the ramification
        type over an extension which splits the Galois orbits
        of critical points.

        INPUT:

            - ``R`` -- ring or morphism (optional)
            - ``split`` -- boolean (optional)

        OUTPUT:

            [[e_f(P) if e_f(P) > 1 for f(P) = Q] for Q in F.critical_values()]
            where e_f(P) is the ramification index of f at P.

        EXAMPLES::
            sage: P.<x,y> = ProjectiveSpace(QQ, 1)
            sage: F = DynamicalSystem_projective([x^4, y^4])
            sage: F.ramification_type()
            [[4], [4]]

            sage: P.<x,y> = ProjectiveSpace(QQ, 1)
            sage: F = DynamicalSystem_projective([x^3, 4*y^3 - 3*x^2*y])
            sage: F.ramification_type()
            [[2], [2], [3]]

            sage: P.<x,y> = ProjectiveSpace(QQ, 1)
            sage: F = DynamicalSystem_projective([(x + y)^4, 16*x*y*(x-y)^2])
            sage: F.ramification_type()
            [[2], [2, 2], [4]]

            sage: P.<x,y> = ProjectiveSpace(QQ, 1)
            sage: F = DynamicalSystem_projective([(x + y)*(x - y)^3, y*(2*x+y)^3])
            sage: F.ramification_type()
            [[3], [3], [3]]

            sage: F = DynamicalSystem_projective([x^3-2*x*y^2 + 2*y^3, y^3])
            sage: F.ramification_type()
            [[2], [2], [3]]
            sage: F.ramification_type(R=F.base_ring())
            [[2], [3]]

        """
        # Change base ring if specified.
        if R is None:
            if stable:
                L,phi = self.field_of_definition_critical(return_embedding=True)
                F = self.change_ring(phi)
            else:
                F = self
        else:
            F = self.change_ring(R)

        C = F.critical_subscheme()
        ram_type = dict()
        fc=C.defining_ideal().gens()[0]
        for f,e in fc.factor():
            c = F(F.domain().subscheme(f)) # critical value
            if c in ram_type:
                ram_type[c].append(e+1)
            else:
                ram_type[c] = [e+1]

        return sorted(ram_type.values())

    def is_postcritically_finite(self, err=0.01, use_algebraic_closure=True):
        r"""
        Determine if this dynamical system is post-critically finite.

        Only for endomorphisms of `\mathbb{P}^1`. It checks if each critical
        point is preperiodic. The optional parameter ``err`` is passed into
        ``is_preperiodic()`` as part of the preperiodic check.

        The computations can be done either over the algebraic closure of the
        base field or over the minimal extension of the base field that
        contains the critical points.

        INPUT:

        - ``err`` -- (default: 0.01) positive real number

        - ``use_algebraic_closure`` -- boolean (default: True) -- If True uses the
          algebraic closure. If False, uses the smallest extension of the base field
          containing all the critical points.

        OUTPUT: boolean

        EXAMPLES::

            sage: P.<x,y> = ProjectiveSpace(QQ,1)
            sage: f = DynamicalSystem_projective([x^2 - y^2, y^2])
            sage: f.is_postcritically_finite()
            True

        ::

            sage: P.<x,y> = ProjectiveSpace(QQ,1)
            sage: f = DynamicalSystem_projective([x^3- y^3, y^3])
            sage: f.is_postcritically_finite()
            False

        ::

            sage: R.<z> = QQ[]
            sage: K.<v> = NumberField(z^8 + 3*z^6 + 3*z^4 + z^2 + 1)
            sage: PS.<x,y> = ProjectiveSpace(K,1)
            sage: f = DynamicalSystem_projective([x^3+v*y^3, y^3])
            sage: f.is_postcritically_finite() # long time
            True

        ::

            sage: P.<x,y> = ProjectiveSpace(QQ,1)
            sage: f = DynamicalSystem_projective([6*x^2+16*x*y+16*y^2, -3*x^2-4*x*y-4*y^2])
            sage: f.is_postcritically_finite()
            True

        ::

            sage: K = UniversalCyclotomicField()
            sage: P.<x,y> = ProjectiveSpace(K,1)
            sage: F = DynamicalSystem_projective([x^2 - y^2, y^2], domain=P)
            sage: F.is_postcritically_finite()
            True

        ::

            sage: P.<x,y> = ProjectiveSpace(QQ,1)
            sage: f = DynamicalSystem_projective([8*x^4 - 8*x^2*y^2 + y^4, y^4])
            sage: f.is_postcritically_finite(use_algebraic_closure=False) #long time
            True

        ::

            sage: P.<x,y> = ProjectiveSpace(QQ,1)
            sage: f = DynamicalSystem_projective([x^4 - x^2*y^2 + y^4, y^4])
            sage: f.is_postcritically_finite(use_algebraic_closure=False)
            False

        ::

            sage: P.<x,y> = ProjectiveSpace(QQbar,1)
            sage: f = DynamicalSystem_projective([x^4 - x^2*y^2, y^4])
            sage: f.is_postcritically_finite()
            False
        """
        #iteration of subschemes not yet implemented
        if self.domain().dimension_relative() > 1:
            raise NotImplementedError("only implemented in dimension 1")

        K = FractionField(self.codomain().base_ring())
        if use_algebraic_closure:
            Kbar = K.algebraic_closure()
            if Kbar.has_coerce_map_from(K):
                F = self.change_ring(Kbar)
            else:
                embeds = K.embeddings(Kbar)
                if len(embeds) != 0:
                    F = self.change_ring(embeds[0])
                else:
                    raise ValueError("no embeddings of base field to algebraic closure")
        else:
            embedding = self.field_of_definition_critical(return_embedding=True)[1]
            F = self.change_ring(embedding)

        crit_points = F.critical_points()
        pcf = True
        i = 0
        while pcf and i < len(crit_points):
            if crit_points[i].is_preperiodic(F, err) == False:
                pcf = False
            i += 1
        return(pcf)

    def critical_point_portrait(self, check=True, use_algebraic_closure=True):
        r"""
        If this dynamical system  is post-critically finite, return its
        critical point portrait.

        This is the directed graph of iterates starting with the critical
        points. Must be dimension 1. If ``check`` is ``True``, then the
        map is first checked to see if it is postcritically finite.

        The computations can be done either over the algebraic closure of the
        base field or over the minimal extension of the base field that
        contains the critical points.

        INPUT:

        - ``check`` -- boolean (default: True)

        - ``use_algebraic_closure`` -- boolean (default: True) -- If True uses the
          algebraic closure. If False, uses the smallest extension of the base field
          containing all the critical points.

        OUTPUT: a digraph

        EXAMPLES::

            sage: R.<z> = QQ[]
            sage: K.<v> = NumberField(z^6 + 2*z^5 + 2*z^4 + 2*z^3 + z^2 + 1)
            sage: PS.<x,y> = ProjectiveSpace(K,1)
            sage: f = DynamicalSystem_projective([x^2+v*y^2, y^2])
            sage: f.critical_point_portrait(check=False) # long time
            Looped digraph on 6 vertices

        ::

            sage: P.<x,y> = ProjectiveSpace(QQ,1)
            sage: f = DynamicalSystem_projective([x^5 + 5/4*x*y^4, y^5])
            sage: f.critical_point_portrait(check=False)
            Looped digraph on 5 vertices

        ::

            sage: P.<x,y> = ProjectiveSpace(QQ,1)
            sage: f = DynamicalSystem_projective([x^2 + 2*y^2, y^2])
            sage: f.critical_point_portrait()
            Traceback (most recent call last):
            ...
            TypeError: map must be post-critically finite

        ::

            sage: R.<t> = QQ[]
            sage: K.<v> = NumberField(t^3 + 2*t^2 + t + 1)
            sage: phi = K.embeddings(QQbar)[0]
            sage: P.<x, y> = ProjectiveSpace(K, 1)
            sage: f = DynamicalSystem_projective([x^2 + v*y^2, y^2])
            sage: f.change_ring(phi).critical_point_portrait()
            Looped digraph on 4 vertices

        ::

            sage: P.<x,y> = ProjectiveSpace(QQ,1)
            sage: f = DynamicalSystem_projective([8*x^4 - 8*x^2*y^2 + y^4, y^4])
            sage: f.critical_point_portrait(use_algebraic_closure=False) #long time
            Looped digraph on 6 vertices

        ::

            sage: P.<x,y> = ProjectiveSpace(QQbar,1)
            sage: f = DynamicalSystem_projective([8*x^4 - 8*x^2*y^2 + y^4, y^4])
            sage: f.critical_point_portrait() #long time
            Looped digraph on 6 vertices

        ::

            sage: P.<x,y> = ProjectiveSpace(GF(3),1)
            sage: f = DynamicalSystem_projective([x^2 + x*y - y^2, x*y])
            sage: f.critical_point_portrait(use_algebraic_closure=False)
            Looped digraph on 6 vertices
            sage: f.critical_point_portrait() #long time
            Looped digraph on 6 vertices

        """
        #input checking done in is_postcritically_finite
        if check:
            if not self.is_postcritically_finite():
                raise TypeError("map must be post-critically finite")
        K = FractionField(self.base_ring())
        if use_algebraic_closure:
            Kbar = K.algebraic_closure()
            if Kbar.has_coerce_map_from(K):
                F = self.change_ring(Kbar)
            else:
                embeds = K.embeddings(Kbar)
                if len(embeds) != 0:
                    F = self.change_ring(embeds[0])
                else:
                    raise ValueError("no embeddings of base field to algebraic closure")
        else:
            embedding = self.field_of_definition_critical(return_embedding=True)[1]
            F = self.change_ring(embedding)
        crit_points = F.critical_points()
        N = len(crit_points)
        for i in range(N):
            done = False
            Q= F(crit_points[i])
            while not done:
                if Q in crit_points:
                    done = True
                else:
                    crit_points.append(Q)
                Q = F(Q)
        return(F._preperiodic_points_to_cyclegraph(crit_points))

    def critical_height(self, **kwds):
        r"""
        Compute the critical height of this dynamical system.

        The critical height is defined by J. Silverman as
        the sum of the canonical heights of the critical points.
        This must be dimension 1 and defined over a number field
        or number field order.

        The computations can be done either over the algebraic closure of the
        base field or over the minimal extension of the base field that
        contains the critical points.

        INPUT:

        kwds:

        - ``badprimes`` -- (optional) a list of primes of bad reduction

        - ``N`` -- (default: 10) positive integer; number of terms of
          the series to use in the local green functions

        - ``prec`` -- (default: 100) positive integer, float point
          or `p`-adic precision

        - ``error_bound`` -- (optional) a positive real number

        - ``use_algebraic_closure`` -- boolean (default: True) -- If True uses the
          algebraic closure. If False, uses the smallest extension of the base field
          containing all the critical points.

        OUTPUT: real number

        EXAMPLES::

            sage: P.<x,y> = ProjectiveSpace(QQ,1)
            sage: f = DynamicalSystem_projective([x^3+7*y^3, 11*y^3])
            sage: f.critical_height()
            1.1989273321156851418802151128

        ::

            sage: K.<w> = QuadraticField(2)
            sage: P.<x,y> = ProjectiveSpace(K,1)
            sage: f = DynamicalSystem_projective([x^2+w*y^2, y^2])
            sage: f.critical_height()
            0.16090842452312941163719755472

        Postcritically finite maps have critical height 0::

            sage: P.<x,y> = ProjectiveSpace(QQ,1)
            sage: f = DynamicalSystem_projective([x^3-3/4*x*y^2 + 3/4*y^3, y^3])
            sage: f.critical_height(error_bound=0.0001)
            0.00000000000000000000000000000

        ::

            sage: P.<x,y> = ProjectiveSpace(QQ,1)
            sage: f = DynamicalSystem_projective([x^3+3*x*y^2, y^3])
            sage: f.critical_height(use_algebraic_closure=False)
            0.000023477016733897112886491967991
            sage: f.critical_height()
            0.000023477016733897112886491967991
        """
        PS = self.codomain()
        if PS.dimension_relative() > 1:
            raise NotImplementedError("only implemented in dimension 1")

        K = FractionField(PS.base_ring())
        use_algebraic_closure = kwds.get("use_algebraic_closure", True)
        if use_algebraic_closure:
            Kbar = K.algebraic_closure()
            if Kbar.has_coerce_map_from(K):
                F = self.change_ring(Kbar)
            else:
                embeds = K.embeddings(Kbar)
                if len(embeds) != 0:
                    F = self.change_ring(embeds[0])
                else:
                    raise ValueError("no embeddings of base field to algebraic closure")
        else:
            embedding = self.field_of_definition_critical(return_embedding=True)[1]
            F = self.change_ring(embedding)
        crit_points = F.critical_points()
        n = len(crit_points)
        err_bound = kwds.get("error_bound", None)
        if not err_bound is None:
            kwds["error_bound"] = err_bound / n
        ch = 0
        for P in crit_points:
            ch += F.canonical_height(P, **kwds)
        return ch

    def preperiodic_points(self, m, n, **kwds):
        r"""
        Computes the preperiodic points of period ``m, n`` of this dynamical system
        defined over the ring ``R`` or the base ring of the map.

        This is done by finding the rational points on the variety
        defining the points of period ``m, n``.

        For rational maps, where there are potentially infinitely many periodic
        points of a given period, you must use the ``return_scheme`` option.
        Note that this scheme will include the indeterminacy locus.

        INPUT:

        - ``n`` - a positive integer, the period

        - ``m`` - a non negative integer, the preperiod

        kwds:

        - ``minimal`` -- (default: ``True``) boolean; ``True`` specifies to
          find only the preperiodic points of minimal period ``m``,``n`` and
          ``False`` specifies to find all preperiodic points of period
          ``m``, ``n``

        - ``R`` -- (default: the base ring of the dynamical system) a
          commutative ring over which to find the preperiodic points

        - ``return_scheme`` -- (default: ``False``) boolean; return a
          subscheme of the ambient space that defines the ``m``,``n`` th
          preperiodic points

        OUTPUT:

        A list of preperiodic points of this map or the subscheme defining
        the preperiodic points.

        EXAMPLES::

            sage: P.<x,y> = ProjectiveSpace(QQbar,1)
            sage: f = DynamicalSystem_projective([x^2-y^2, y^2])
            sage: f.preperiodic_points(0,1)
            [(-0.618033988749895? : 1), (1 : 0), (1.618033988749895? : 1)]

        ::

            sage: P.<x,y> = ProjectiveSpace(QQ,1)
            sage: f = DynamicalSystem_projective([x^2-29/16*y^2, y^2])
            sage: f.preperiodic_points(1,3)
            [(-5/4 : 1), (1/4 : 1), (7/4 : 1)]

        ::

            sage: P.<x,y> = ProjectiveSpace(QQbar,1)
            sage: f = DynamicalSystem_projective([x^2-x*y+2*y^2, x^2-y^2])
            sage: f.preperiodic_points(1,2,minimal=False)
            [(-3.133185666641252? : 1),
            (-1 : 1),
            (-0.3478103847799310? - 1.028852254136693?*I : 1),
            (-0.3478103847799310? + 1.028852254136693?*I : 1),
            (0.8165928333206258? - 0.6710067557437100?*I : 1),
            (0.8165928333206258? + 0.6710067557437100?*I : 1),
            (1 : 0),
            (1 : 1),
            (1.695620769559862? : 1),
            (3 : 1)]

        ::

            sage: R.<w> = QQ[]
            sage: K.<s> = NumberField(w^6 - 3*w^5 + 5*w^4 - 5*w^3 + 5*w^2 - 3*w + 1)
            sage: P.<x,y,z> = ProjectiveSpace(K,2)
            sage: f = DynamicalSystem_projective([x^2+z^2, y^2+x^2, z^2+y^2])
            sage: f.preperiodic_points(0,1)
            [(-s^5 + 3*s^4 - 5*s^3 + 4*s^2 - 3*s + 1 : s^5 - 2*s^4 + 3*s^3 - 3*s^2 + 4*s - 1 : 1),
            (-2*s^5 + 4*s^4 - 5*s^3 + 3*s^2 - 4*s : -2*s^5 + 5*s^4 - 7*s^3 + 6*s^2 - 7*s + 3 : 1),
            (-s^5 + 3*s^4 - 4*s^3 + 4*s^2 - 4*s + 2 : -s^5 + 2*s^4 - 2*s^3 + s^2 - s : 1),
            (s^5 - 2*s^4 + 3*s^3 - 3*s^2 + 3*s - 1 : -s^5 + 3*s^4 - 5*s^3 + 4*s^2 - 4*s + 2 : 1),
            (2*s^5 - 6*s^4 + 9*s^3 - 8*s^2 + 7*s - 4 : 2*s^5 - 5*s^4 + 7*s^3 - 5*s^2 + 6*s - 2 : 1),
            (1 : 1 : 1),
            (s^5 - 2*s^4 + 2*s^3 + s : s^5 - 3*s^4 + 4*s^3 - 3*s^2 + 2*s - 1 : 1)]

        ::

            sage: P.<x,y> = ProjectiveSpace(QQ,1)
            sage: K.<v> = QuadraticField(5)
            sage: phi = QQ.embeddings(K)[0]
            sage: f = DynamicalSystem_projective([x^2-y^2,y^2])
            sage: f.preperiodic_points(1,1,R=phi)
            [(-1/2*v - 1/2 : 1), (1/2*v - 1/2 : 1)]

        ::

            sage: P.<x,y,z> = ProjectiveSpace(QQ,2)
            sage: X = P.subscheme(2*x-y)
            sage: f = DynamicalSystem_projective([x^2-y^2, 2*(x^2-y^2), y^2-z^2], domain=X)
            sage: f.preperiodic_points(1,1)
            [(-1/4 : -1/2 : 1), (1 : 2 : 1)]

        ::

            sage: P.<x,y,z> = ProjectiveSpace(GF(5), 2)
            sage: f = DynamicalSystem_projective([x^2, y^2, z^2])
            sage: sorted(f.preperiodic_points(2,1))
            [(0 : 2 : 1),
             (0 : 3 : 1),
             (1 : 2 : 1),
             (1 : 3 : 1),
             (2 : 0 : 1),
             (2 : 1 : 0),
             (2 : 1 : 1),
             (2 : 2 : 1),
             (2 : 3 : 1),
             (2 : 4 : 1),
             (3 : 0 : 1),
             (3 : 1 : 0),
             (3 : 1 : 1),
             (3 : 2 : 1),
             (3 : 3 : 1),
             (3 : 4 : 1),
             (4 : 2 : 1),
             (4 : 3 : 1)]

        ::

            sage: P.<x,y,z> = ProjectiveSpace(GF(5), 2)
            sage: f = DynamicalSystem_projective([x^2, x*y, z^2])
            sage: f.preperiodic_points(2,1, return_scheme=True)
            Closed subscheme of Projective Space of dimension 2 over Finite Field of size 5 defined by:
              0,
              x^8*z^4 - x^4*z^8,
              x^7*y*z^4 - x^3*y*z^8

        ::

            sage: P.<x,y> = ProjectiveSpace(QQ, 1)
            sage: R.<z> = QQ[]
            sage: K.<v> = NumberField(z^4 - z^2 - 1)
            sage: f = DynamicalSystem_projective([x^2 - y^2, y^2])
            sage: f.preperiodic_points(2, 1, R=K)
            [(v : 1), (-v : 1)]

        TESTS::

            sage: P.<x,y,z> = ProjectiveSpace(QQ, 2)
            sage: f = DynamicalSystem_projective([x^2, x*y, z^2])
            sage: f.preperiodic_points(2,1)
            Traceback (most recent call last):
            ...
            TypeError: use return_scheme=True

        ::

            sage: P.<x,y> = ProjectiveSpace(QQ,1)
            sage: f = DynamicalSystem_projective([x^2-29/16*y^2, y^2])
            sage: f.preperiodic_points(1.2,3)
            Traceback (most recent call last):
            ...
            TypeError: Attempt to coerce non-integral RealNumber to Integer
            sage: f.preperiodic_points(1,3.1)
            Traceback (most recent call last):
            ...
            TypeError: Attempt to coerce non-integral RealNumber to Integer
        """
        n = ZZ(n)
        m = ZZ(m)
        if n <= 0:
            raise ValueError("a positive integer period must be specified")
        if m < 0:
            raise ValueError("a non negative preperiod must be specified")
        R = kwds.pop('R', None)
        if R is None:
            f = self
            R = self.base_ring()
        else:
            f = self.change_ring(R)
            R = f.base_ring() #in the case when R is an embedding
        dom = f.domain()
        PS = f.codomain().ambient_space()
        N = PS.dimension_relative() + 1
        F_1 = f.nth_iterate_map(n+m)
        F_2 = f.nth_iterate_map(m)
        L = [F_1[i]*F_2[j] - F_1[j]*F_2[i] for i in range(0,N)
                for j in range(i+1, N)]
        X = PS.subscheme(L + list(dom.defining_polynomials()))
        minimal = kwds.pop('minimal',True)
        return_scheme = kwds.pop('return_scheme',False)
        if return_scheme:  # this includes the indeterminacy locus points!
            if minimal and n != 1:
                raise NotImplementedError("return_subscheme only implemented for minimal=False")
            return X
        if X.dimension() == 0:
            if R in NumberFields() or R is QQbar or R in FiniteFields():
                Z = f.indeterminacy_locus()
                points = [dom(Q) for Q in X.rational_points()]
                good_points = []
                for Q in points:
                    #check if point is in indeterminacy
                    if not all([F(list(Q)) == 0 for F in f]):
                        good_points.append(Q)
                points = good_points
                if not minimal:
                    return points
                else:
                    #we want only the points with minimal period m,n
                    #so we go through the list and create a new list
                    #that only includes the points with minimal period
                    minimal_points = []
                    for P in points:
                        orbit = [P]
                        Q = f(P)
                        n_plus_m = 1
                        while not Q in orbit:
                            orbit.append(Q)
                            Q = f(Q)
                            n_plus_m += 1
                        preperiod = orbit.index(Q)
                        period = n_plus_m - preperiod
                        if period == n and preperiod == m:
                            minimal_points.append(P)
                    return minimal_points
            else:
                raise NotImplementedError("ring must a number field or finite field")
        else: #a higher dimensional scheme
            raise TypeError("use return_scheme=True")

    def periodic_points(self, n, minimal=True, R=None, algorithm='variety',
                        return_scheme=False):
        r"""
        Computes the periodic points of period ``n`` of this dynamical system
        defined over the ring ``R`` or the base ring of the map.

        This can be done either by finding the rational points on the variety
        defining the points of period ``n``, or, for finite fields,
        finding the cycle of appropriate length in the cyclegraph. For small
        cardinality fields, the cyclegraph algorithm is effective for any
        map and length cycle, but is slow when the cyclegraph is large.
        The variety algorithm is good for small period, degree, and dimension,
        but is slow as the defining equations of the variety get more
        complicated.

        For rational maps, where there are potentially infinitely many periodic
        points of a given period, you must use the ``return_scheme`` option.
        Note that this scheme will include the indeterminacy locus.

        INPUT:

        - ``n`` - a positive integer

        - ``minimal`` -- (default: ``True``) boolean; ``True`` specifies to
          find only the periodic points of minimal period ``n`` and ``False``
          specifies to find all periodic points of period ``n``

        - ``R`` - a commutative ring

        - ``algorithm`` -- (default: ``'variety'``) must be one of
          the following:

          * ``'variety'`` - find the rational points on the appropriate variety
          * ``'cyclegraph'`` - find the cycles from the cycle graph

        - ``return_scheme`` -- return a subscheme of the ambient space
          that defines the ``n`` th periodic points

        OUTPUT:

        A list of periodic points of this map or the subscheme defining
        the periodic points.

        EXAMPLES::

            sage: set_verbose(None)
            sage: P.<x,y> = ProjectiveSpace(QQbar,1)
            sage: f = DynamicalSystem_projective([x^2-x*y+y^2, x^2-y^2+x*y])
            sage: f.periodic_points(1)
            [(-0.50000000000000000? - 0.866025403784439?*I : 1),
             (-0.50000000000000000? + 0.866025403784439?*I : 1),
             (1 : 1)]

        ::

            sage: P.<x,y,z> = ProjectiveSpace(QuadraticField(5,'t'),2)
            sage: f = DynamicalSystem_projective([x^2 - 21/16*z^2, y^2-z^2, z^2])
            sage: f.periodic_points(2)
            [(-5/4 : -1 : 1), (-5/4 : -1/2*t + 1/2 : 1), (-5/4 : 0 : 1),
             (-5/4 : 1/2*t + 1/2 : 1), (-3/4 : -1 : 1), (-3/4 : 0 : 1),
             (1/4 : -1 : 1), (1/4 : -1/2*t + 1/2 : 1), (1/4 : 0 : 1),
             (1/4 : 1/2*t + 1/2 : 1), (7/4 : -1 : 1), (7/4 : 0 : 1)]

        ::

            sage: w = QQ['w'].0
            sage: K = NumberField(w^6 - 3*w^5 + 5*w^4 - 5*w^3 + 5*w^2 - 3*w + 1,'s')
            sage: P.<x,y,z> = ProjectiveSpace(K,2)
            sage: f = DynamicalSystem_projective([x^2+z^2, y^2+x^2, z^2+y^2])
            sage: f.periodic_points(1)
            [(-s^5 + 3*s^4 - 5*s^3 + 4*s^2 - 3*s + 1 : s^5 - 2*s^4 + 3*s^3 - 3*s^2 + 4*s - 1 : 1),
             (-2*s^5 + 4*s^4 - 5*s^3 + 3*s^2 - 4*s : -2*s^5 + 5*s^4 - 7*s^3 + 6*s^2 - 7*s + 3 : 1),
             (-s^5 + 3*s^4 - 4*s^3 + 4*s^2 - 4*s + 2 : -s^5 + 2*s^4 - 2*s^3 + s^2 - s : 1),
             (s^5 - 2*s^4 + 3*s^3 - 3*s^2 + 3*s - 1 : -s^5 + 3*s^4 - 5*s^3 + 4*s^2 - 4*s + 2 : 1),
             (2*s^5 - 6*s^4 + 9*s^3 - 8*s^2 + 7*s - 4 : 2*s^5 - 5*s^4 + 7*s^3 - 5*s^2 + 6*s - 2 : 1),
             (1 : 1 : 1),
             (s^5 - 2*s^4 + 2*s^3 + s : s^5 - 3*s^4 + 4*s^3 - 3*s^2 + 2*s - 1 : 1)]

        ::

            sage: P.<x,y,z> = ProjectiveSpace(QQ,2)
            sage: f = DynamicalSystem_projective([x^2 - 21/16*z^2, y^2-2*z^2, z^2])
            sage: f.periodic_points(2, False)
            [(-5/4 : -1 : 1), (-5/4 : 2 : 1), (-3/4 : -1 : 1),
             (-3/4 : 2 : 1), (0 : 1 : 0), (1/4 : -1 : 1), (1/4 : 2 : 1),
             (1 : 0 : 0), (1 : 1 : 0), (7/4 : -1 : 1), (7/4 : 2 : 1)]

        ::

            sage: P.<x,y,z> = ProjectiveSpace(QQ,2)
            sage: f = DynamicalSystem_projective([x^2 - 21/16*z^2, y^2-2*z^2, z^2])
            sage: f.periodic_points(2)
            [(-5/4 : -1 : 1), (-5/4 : 2 : 1), (1/4 : -1 : 1), (1/4 : 2 : 1)]

        ::

            sage: set_verbose(None)
            sage: P.<x,y> = ProjectiveSpace(ZZ, 1)
            sage: f = DynamicalSystem_projective([x^2+y^2,y^2])
            sage: f.periodic_points(2, R=QQbar, minimal=False)
            [(-0.50000000000000000? - 1.322875655532296?*I : 1),
             (-0.50000000000000000? + 1.322875655532296?*I : 1),
             (0.50000000000000000? - 0.866025403784439?*I : 1),
             (0.50000000000000000? + 0.866025403784439?*I : 1),
             (1 : 0)]

        ::

            sage: P.<x,y> = ProjectiveSpace(GF(307), 1)
            sage: f = DynamicalSystem_projective([x^10+y^10, y^10])
            sage: f.periodic_points(16, minimal=True, algorithm='cyclegraph')
            [(69 : 1), (185 : 1), (120 : 1), (136 : 1), (97 : 1), (183 : 1),
             (170 : 1), (105 : 1), (274 : 1), (275 : 1), (154 : 1), (156 : 1),
             (87 : 1), (95 : 1), (161 : 1), (128 : 1)]

        ::

            sage: P.<x,y> = ProjectiveSpace(GF(13^2,'t'),1)
            sage: f = DynamicalSystem_projective([x^3 + 3*y^3, x^2*y])
            sage: f.periodic_points(30, minimal=True, algorithm='cyclegraph')
            [(t + 3 : 1), (6*t + 6 : 1), (7*t + 1 : 1), (2*t + 8 : 1),
             (3*t + 4 : 1), (10*t + 12 : 1), (8*t + 10 : 1), (5*t + 11 : 1),
             (7*t + 4 : 1), (4*t + 8 : 1), (9*t + 1 : 1), (2*t + 2 : 1),
             (11*t + 9 : 1), (5*t + 7 : 1), (t + 10 : 1), (12*t + 4 : 1),
             (7*t + 12 : 1), (6*t + 8 : 1), (11*t + 10 : 1), (10*t + 7 : 1),
             (3*t + 9 : 1), (5*t + 5 : 1), (8*t + 3 : 1), (6*t + 11 : 1),
             (9*t + 12 : 1), (4*t + 10 : 1), (11*t + 4 : 1), (2*t + 7 : 1),
             (8*t + 12 : 1), (12*t + 11 : 1)]

        ::

            sage: P.<x,y> = ProjectiveSpace(QQ,1)
            sage: f = DynamicalSystem_projective([3*x^2+5*y^2,y^2])
            sage: f.periodic_points(2, R=GF(3), minimal=False)
            [(2 : 1)]

        ::

            sage: P.<x,y,z> = ProjectiveSpace(QQ, 2)
            sage: f = DynamicalSystem_projective([x^2, x*y, z^2])
            sage: f.periodic_points(1)
            Traceback (most recent call last):
            ...
            TypeError: use return_scheme=True

        ::

            sage: R.<x> = QQ[]
            sage: K.<u> = NumberField(x^2 - x + 3)
            sage: P.<x,y,z> = ProjectiveSpace(K,2)
            sage: X = P.subscheme(2*x-y)
            sage: f = DynamicalSystem_projective([x^2-y^2, 2*(x^2-y^2), y^2-z^2], domain=X)
            sage: f.periodic_points(2)
            [(-1/5*u - 1/5 : -2/5*u - 2/5 : 1), (1/5*u - 2/5 : 2/5*u - 4/5 : 1)]

        ::

            sage: P.<x,y,z> = ProjectiveSpace(QQ,2)
            sage: f = DynamicalSystem_projective([x^2-y^2, x^2-z^2, y^2-z^2])
            sage: f.periodic_points(1)
            [(-1 : 0 : 1)]
            sage: f.periodic_points(1, return_scheme=True)
            Closed subscheme of Projective Space of dimension 2 over Rational Field
            defined by:
              -x^3 + x^2*y - y^3 + x*z^2,
              -x*y^2 + x^2*z - y^2*z + x*z^2,
              -y^3 + x^2*z + y*z^2 - z^3
            sage: f.periodic_points(2, minimal=True, return_scheme=True)
            Traceback (most recent call last):
            ...
            NotImplementedError: return_subscheme only implemented for minimal=False

        ::

            sage: P.<x,y>=ProjectiveSpace(GF(3), 1)
            sage: f = DynamicalSystem_projective([x^2 - 2*y^2, y^2])
            sage: f.periodic_points(2, R=GF(3^2,'t'))
            [(t + 2 : 1), (2*t : 1)]
        """
        if n <= 0:
            raise ValueError("a positive integer period must be specified")
        if R is None:
            f = self
            R = self.base_ring()
        else:
            f = self.change_ring(R)
            R = f.base_ring()
        CR = f.coordinate_ring()
        dom = f.domain()
        PS = f.codomain().ambient_space()
        N = PS.dimension_relative() + 1
        if algorithm == 'cyclegraph':
            if R in FiniteFields():
                g = f.cyclegraph()
                points = []
                for cycle in g.all_simple_cycles():
                    m = len(cycle)-1
                    if minimal:
                        if m == n:
                            points = points + cycle[:-1]
                    else:
                        if n % m == 0:
                            points = points + cycle[:-1]
                return(points)
            else:
                raise TypeError("ring must be finite to generate cyclegraph")
        elif algorithm == 'variety':
            F = f.nth_iterate_map(n)
            L = [F[i]*CR.gen(j) - F[j]*CR.gen(i) for i in range(0,N)
                 for j in range(i+1, N)]
            L = [t for t in L if t != 0]
            X = PS.subscheme(L + list(dom.defining_polynomials()))
            if return_scheme:  # this includes the indeterminacy locus points!
                if minimal and n != 1:
                    raise NotImplementedError("return_subscheme only implemented for minimal=False")
                return X
            if X.dimension() == 0:
                if R in NumberFields() or R is QQbar or R in FiniteFields():
                    Z = f.indeterminacy_locus()
                    points = [dom(Q) for Q in X.rational_points()]
                    good_points = []
                    for Q in points:
                        try:
                            Z(list(Q))
                        except TypeError:
                            good_points.append(Q)
                    points = good_points

                    if not minimal:
                        return points
                    else:
                        #we want only the points with minimal period n
                        #so we go through the list and remove any that
                        #have smaller period by checking the iterates
                        for i in range(len(points)-1,-1,-1):
                            # iterate points to check if minimal
                            P = points[i]
                            for j in range(1,n):
                                P = f(P)
                                if P == points[i]:
                                    points.pop(i)
                                    break
                        return points
                else:
                    raise NotImplementedError("ring must be a number field or finite field")
            else: #a higher dimensional scheme
                raise TypeError("use return_scheme=True")
        else:
            raise ValueError("algorithm must be either 'variety' or 'cyclegraph'")

    def multiplier_spectra(self, n, formal=False, type='point', use_algebraic_closure=True):
        r"""
        Computes the ``n`` multiplier spectra of this dynamical system.

        This is the set of multipliers of the periodic points of formal
        period ``n`` included with the appropriate multiplicity.
        User can also specify to compute the ``n`` multiplier spectra
        instead which includes the multipliers of all periodic points
        of period ``n``. The map must be defined over
        projective space of dimension 1 over a number field or finite field.

        The computations can be done either over the algebraic closure of the
        base field or over the minimal extension of the base field that
        contains the critical points.

        INPUT:

        - ``n`` -- a positive integer, the period

        - ``formal`` -- (default: ``False``) boolean; ``True`` specifies
          to find the formal ``n`` multiplier spectra of this map and
          ``False`` specifies to find the ``n`` multiplier spectra

        - ``type`` -- (default: ``'point'``) string; either ``'point'``
          or ``'cycle'`` depending on whether you compute one multiplier
          per point or one per cycle

       - ``use_algebraic_closure`` -- boolean (default: True) -- If True uses the
          algebraic closure. If False, uses the smallest extension of the base field
          containing all the critical points.

        OUTPUT: a list of field elements

        EXAMPLES::

            sage: P.<x,y> = ProjectiveSpace(QQ,1)
            sage: f = DynamicalSystem_projective([4608*x^10 - 2910096*x^9*y + 325988068*x^8*y^2 + 31825198932*x^7*y^3 - 4139806626613*x^6*y^4\
            - 44439736715486*x^5*y^5 + 2317935971590902*x^4*y^6 - 15344764859590852*x^3*y^7 + 2561851642765275*x^2*y^8\
            + 113578270285012470*x*y^9 - 150049940203963800*y^10, 4608*y^10])
            sage: sorted(f.multiplier_spectra(1))
            [-119820502365680843999,
            -7198147681176255644585/256,
            -3086380435599991/9,
            -3323781962860268721722583135/35184372088832,
            -4290991994944936653/2097152,
            0,
            529278480109921/256,
            1061953534167447403/19683,
            848446157556848459363/19683,
            82911372672808161930567/8192,
            3553497751559301575157261317/8192]

        ::

            sage: set_verbose(None)
            sage: z = QQ['z'].0
            sage: K.<w> = NumberField(z^4 - 4*z^2 + 1,'z')
            sage: P.<x,y> = ProjectiveSpace(K,1)
            sage: f = DynamicalSystem_projective([x^2 - w/4*y^2, y^2])
            sage: sorted(f.multiplier_spectra(2, formal=False, type='cycle'))
            [0,
             0.0681483474218635? - 1.930649271699173?*I,
             0.0681483474218635? + 1.930649271699173?*I,
             5.931851652578137? + 0.?e-49*I]

        ::

            sage: P.<x,y> = ProjectiveSpace(QQ,1)
            sage: f = DynamicalSystem_projective([x^2 - 3/4*y^2, y^2])
            sage: sorted(f.multiplier_spectra(2, formal=False, type='cycle'))
            [0, 1, 1, 9]
            sage: sorted(f.multiplier_spectra(2, formal=False, type='point'))
            [0, 1, 1, 1, 9]

        ::

            sage: P.<x,y> = ProjectiveSpace(QQ,1)
            sage: f = DynamicalSystem_projective([x^2 - 7/4*y^2, y^2])
            sage: f.multiplier_spectra(3, formal=True, type='cycle')
            [1, 1]
            sage: f.multiplier_spectra(3, formal=True, type='point')
            [1, 1, 1, 1, 1, 1]

        ::

            sage: P.<x,y> = ProjectiveSpace(QQ,1)
            sage: f = DynamicalSystem_projective([x^4 + 3*y^4, 4*x^2*y^2])
            sage: f.multiplier_spectra(1, use_algebraic_closure=False)
            [0,
             -1,
             1/128*a^5 - 13/384*a^4 + 5/96*a^3 + 1/16*a^2 + 43/128*a + 303/128,
             -1/288*a^5 + 1/96*a^4 + 1/24*a^3 - 1/3*a^2 + 5/32*a - 115/32,
             -5/1152*a^5 + 3/128*a^4 - 3/32*a^3 + 13/48*a^2 - 63/128*a - 227/128]
            sage: f.multiplier_spectra(1)
            [0,
             -1,
             1.951373035591442?,
             -2.475686517795721? - 0.730035681602057?*I,
             -2.475686517795721? + 0.730035681602057?*I]

        ::

            sage: P.<x,y> = ProjectiveSpace(GF(5),1)
            sage: f = DynamicalSystem_projective([x^4 + 2*y^4, 4*x^2*y^2])
            sage: f.multiplier_spectra(1, use_algebraic_closure=False)
            [0, 3*a + 3, 2*a + 1, 1, 1]
            sage: f.multiplier_spectra(1)
            [0, 2*z2 + 1, 3*z2 + 3, 1, 1]

        ::

            sage: P.<x,y> = ProjectiveSpace(QQbar,1)
            sage: f = DynamicalSystem_projective([x^5 + 3*y^5, 4*x^3*y^2])
            sage: f.multiplier_spectra(1)
            [0,
             -4.106544657178796?,
             -7/4,
             1.985176555073911?,
             -3.064315948947558? - 1.150478041113253?*I,
             -3.064315948947558? + 1.150478041113253?*I]

        ::

            sage: K = GF(3).algebraic_closure()
            sage: P.<x,y> = ProjectiveSpace(K,1)
            sage: f = DynamicalSystem_projective([x^5 + 2*y^5, 4*x^3*y^2])
            sage: f.multiplier_spectra(1)
            [0, z3 + 2, z3 + 1, z3, 1, 1]

        TESTS::

            sage: P.<x,y> = ProjectiveSpace(QQ,1)
            sage: f = DynamicalSystem_projective([x^2 + y^2, x*y])
            sage: f.multiplier_spectra(1)
            [1, 1, 1]

        ::

            sage: F.<a> = GF(7)
            sage: P.<x,y>=ProjectiveSpace(F,1)
            sage: f = DynamicalSystem_projective([x^2 + y^2, y^2])
            sage: sorted(f.multiplier_spectra(1))
            [0, 3, 6]
        """
        PS = self.domain()
        n = Integer(n)

        if (n < 1):
            raise ValueError("period must be a positive integer")
        if not is_ProjectiveSpace(PS):
            raise NotImplementedError("not implemented for subschemes")
        if (PS.dimension_relative() > 1):
            raise NotImplementedError("only implemented for dimension 1")

        K = FractionField(self.codomain().base_ring())
        if use_algebraic_closure:
            Kbar = K.algebraic_closure()
            if Kbar.has_coerce_map_from(K):
                f = self.change_ring(Kbar)
            else:
                embeds = K.embeddings(Kbar)
                if len(embeds) != 0:
                    f = self.change_ring(embeds[0])
                else:
                    raise ValueError("no embeddings of base field to algebraic closure")
        else:
            embedding = self.field_of_definition_periodic(n, formal=formal, return_embedding=True)[1]
            f = self.change_ring(embedding)

        PS = f.domain()
        if not formal:
            G = f.nth_iterate_map(n)
            F = G[0]*PS.gens()[1] - G[1]*PS.gens()[0]
        else:
            # periodic points of formal period n are the roots of the nth dynatomic polynomial
            F = f.dynatomic_polynomial(n)

        other_roots = F.parent()(F([(f.domain().gens()[0]),1])).univariate_polynomial().roots(ring=f.base_ring())

        points = []

        minfty = min([e[1] for e in F.exponents()]) # include the point at infinity with the right multiplicity
        for i in range(minfty):
            points.append(PS([1,0]))

        for R in other_roots:
            for i in range(R[1]):
                points.append(PS([R[0],1])) # include copies of higher multiplicity roots

        if type == 'cycle':
            # should include one representative point per cycle, included with the right multiplicity
            newpoints = []

            while points:
                P = points[0]
                newpoints.append(P)
                points.pop(0)
                Q = P
                for i in range(1,n):
                    try:
                        points.remove(f(Q))
                    except ValueError:
                        pass
                    Q = f(Q)
            points = newpoints

        multipliers = [f.multiplier(pt,n)[0,0] for pt in points]

        return multipliers

    def sigma_invariants(self, n, formal=False, embedding=None, type='point'):
        r"""
        Computes the values of the elementary symmetric polynomials of
        the ``n`` multiplier spectra of this dynamical system.

        Can specify to instead compute the values corresponding to the
        elementary symmetric polynomials of the formal ``n`` multiplier
        spectra. The map must be defined over projective space of dimension
        `1`. The base ring should be a number field, number field order, or
        a finite field or a polynomial ring or function field over a
        number field, number field order, or finite field.

        The parameter ``type`` determines if the sigma are computed from
        the multipliers calculated at one per cycle (with multiplicity)
        or one per point (with multiplicity). Note that in the ``cycle``
        case, a map with a cycle which collapses into multiple smaller
        cycles, this is still considered one cycle. In other words, if a
        4-cycle collapses into a 2-cycle with multiplicity 2, there is only
        one multiplier used for the doubled 2-cycle when computing ``n=4``.

        ALGORITHM:

        We use the Poisson product of the resultant of two polynomials:

        .. MATH::

            res(f,g) = \prod_{f(a)=0} g(a).

        Letting `f` be the polynomial defining the periodic or formal
        periodic points and `g` the polynomial `w - f'` for an auxilarly
        variable `w`. Note that if `f` is a rational function, we clear
        denominators for `g`.

        INPUT:

        - ``n`` -- a positive integer, the period

        - ``formal`` -- (default: ``False``) boolean; ``True`` specifies
          to find the values of the elementary symmetric polynomials
          corresponding to the formal ``n`` multiplier spectra and ``False``
          specifies to instead find the values corresponding to the ``n``
          multiplier spectra, which includes the multipliers of all
          periodic points of period ``n``

        - ``embedding`` -- deprecated in :trac:`23333`

        - ``type`` -- (default: ``'point'``) string; either ``'point'``
          or ``'cycle'`` depending on whether you compute with one
          multiplier per point or one per cycle

        OUTPUT: a list of elements in the base ring

        EXAMPLES::

            sage: P.<x,y> = ProjectiveSpace(QQ,1)
            sage: f = DynamicalSystem_projective([512*x^5 - 378128*x^4*y + 76594292*x^3*y^2 - 4570550136*x^2*y^3 - 2630045017*x*y^4\
            + 28193217129*y^5, 512*y^5])
            sage: f.sigma_invariants(1)
            [19575526074450617/1048576, -9078122048145044298567432325/2147483648,
            -2622661114909099878224381377917540931367/1099511627776,
            -2622661107937102104196133701280271632423/549755813888,
            338523204830161116503153209450763500631714178825448006778305/72057594037927936, 0]

        ::

            sage: set_verbose(None)
            sage: z = QQ['z'].0
            sage: K = NumberField(z^4 - 4*z^2 + 1, 'z')
            sage: P.<x,y> = ProjectiveSpace(K, 1)
            sage: f = DynamicalSystem_projective([x^2 - 5/4*y^2, y^2])
            sage: f.sigma_invariants(2, formal=False, type='cycle')
            [13, 11, -25, 0]
            sage: f.sigma_invariants(2, formal=False, type='point')
            [12, -2, -36, 25, 0]

        check that infinity as part of a longer cycle is handled correctly::

            sage: P.<x,y> = ProjectiveSpace(QQ, 1)
            sage: f = DynamicalSystem_projective([y^2, x^2])
            sage: f.sigma_invariants(2, type='cycle')
            [12, 48, 64, 0]
            sage: f.sigma_invariants(2, type='point')
            [12, 48, 64, 0, 0]
            sage: f.sigma_invariants(2, type='cycle', formal=True)
            [0]
            sage: f.sigma_invariants(2, type='point', formal=True)
            [0, 0]

        ::

            sage: P.<x,y,z> = ProjectiveSpace(QQ, 2)
            sage: f = DynamicalSystem_projective([x^2, y^2, z^2])
            sage: f.sigma_invariants(1)
            Traceback (most recent call last):
            ...
            NotImplementedError: only implemented for dimension 1

        ::

            sage: K.<w> = QuadraticField(3)
            sage: P.<x,y> = ProjectiveSpace(K, 1)
            sage: f = DynamicalSystem_projective([x^2 - w*y^2, (1-w)*x*y])
            sage: f.sigma_invariants(2, formal=False, type='cycle')
            [6*w + 21, 78*w + 159, 210*w + 367, 90*w + 156]
            sage: f.sigma_invariants(2, formal=False, type='point')
            [6*w + 24, 96*w + 222, 444*w + 844, 720*w + 1257, 270*w + 468]

        ::

            sage: P.<x,y> = ProjectiveSpace(QQ,1)
            sage: f = DynamicalSystem_projective([x^2 + x*y + y^2, y^2 + x*y])
            sage: f.sigma_invariants(1)
            [3, 3, 1]

        ::

            sage: R.<c> = QQ[]
            sage: Pc.<x,y> = ProjectiveSpace(R, 1)
            sage: f = DynamicalSystem_projective([x^2 + c*y^2, y^2])
            sage: f.sigma_invariants(1)
            [2, 4*c, 0]
            sage: f.sigma_invariants(2, formal=True, type='point')
            [8*c + 8, 16*c^2 + 32*c + 16]
            sage: f.sigma_invariants(2, formal=True, type='cycle')
            [4*c + 4]

        doubled fixed point::

            sage: P.<x,y> = ProjectiveSpace(QQ, 1)
            sage: f = DynamicalSystem_projective([x^2 - 3/4*y^2, y^2])
            sage: f.sigma_invariants(2, formal=True)
            [2, 1]

        doubled 2 cycle::

            sage: P.<x,y> = ProjectiveSpace(QQ, 1)
            sage: f = DynamicalSystem_projective([x^2 - 5/4*y^2, y^2])
            sage: f.sigma_invariants(4, formal=False, type='cycle')
            [170, 5195, 172700, 968615, 1439066, 638125, 0]

        TESTS::

            sage: F.<t> = FunctionField(GF(5))
            sage: P.<x,y> = ProjectiveSpace(F,1)
            sage: f = DynamicalSystem_projective([x^2 + (t/(t^2+1))*y^2, y^2], P)
            sage: f.sigma_invariants(1)
            [2, 4*t/(t^2 + 1), 0]
        """
        n = ZZ(n)
        if n < 1:
            raise ValueError("period must be a positive integer")
        dom = self.domain()
        if not is_ProjectiveSpace(dom):
            raise NotImplementedError("not implemented for subschemes")
        if dom.dimension_relative() > 1:
            raise NotImplementedError("only implemented for dimension 1")
        if not embedding is None:
            from sage.misc.superseded import deprecation
            deprecation(23333, "embedding keyword no longer used")
        if self.degree() <= 1:
            raise TypeError("must have degree at least 2")
        if not type in ['point', 'cycle']:
            raise ValueError("type must be either point or cycle")

        base_ring = dom.base_ring()
        if is_FractionField(base_ring):
            base_ring = base_ring.ring()
        if (is_PolynomialRing(base_ring) or is_MPolynomialRing(base_ring)):
            base_ring = base_ring.base_ring()
        elif base_ring in FunctionFields():
            base_ring = base_ring.constant_base_field()
        from sage.rings.number_field.order import is_NumberFieldOrder
        if not (base_ring in NumberFields() or is_NumberFieldOrder(base_ring)
                or (base_ring in FiniteFields())):
            raise NotImplementedError("incompatible base field, see documentation")

        #now we find the two polynomials for the resultant
        Fn = self.nth_iterate_map(n)
        fn = Fn.dehomogenize(1)
        R = fn.domain().coordinate_ring()
        S = PolynomialRing(FractionField(self.base_ring()), 'z', 2)
        phi = R.hom([S.gen(0)], S)
        psi = dom.coordinate_ring().hom([S.gen(0), 1], S)  #dehomogenize
        dfn = fn[0].derivative(R.gen())

        #polynomial to be evaluated at the periodic points
        mult_poly = phi(dfn.denominator())*S.gen(1) - phi(dfn.numerator()) #w-f'(z)

        #polynomial defining the periodic points
        x,y = dom.gens()
        if formal:
            fix_poly = self.dynatomic_polynomial(n)  #f(z)-z
        else:
            fix_poly = Fn[0]*y - Fn[1]*x #f(z) - z

        #check infinity
        inf = dom(1,0)
        inf_per = ZZ(1)
        Q = self(inf)
        while Q != inf and inf_per <= n:
            inf_per += 1
            Q = self(Q)
        #get multiplicity
        if inf_per <= n:
            e_inf = 0
            while (y**(e_inf + 1)).divides(fix_poly):
                e_inf += 1

        if type == 'cycle':
            #now we need to deal with having the correct number of factors
            #1 multiplier for each cycle. But we need to be careful about
            #the length of the cycle and the multiplicities
            good_res = 1
            if formal:
                #then we are working with the n-th dynatomic and just need
                #to take one multiplier per cycle

                #evaluate the resultant
                fix_poly = psi(fix_poly)
                res = fix_poly.resultant(mult_poly, S.gen(0))
                #take infinity into consideration
                if inf_per.divides(n):
                    res *= (S.gen(1) - self.multiplier(inf, n)[0,0])**e_inf
                res = res.univariate_polynomial()
                #adjust multiplicities
                L = res.factor()
                for p,exp in L:
                    good_res *= p**(exp/n)
            else:
                #For each d-th dynatomic for d dividing n, take
                #one multiplier per cycle; e.g., this treats a double 2
                #cycle as a single 4 cycle for n=4
                for d in n.divisors():
                    fix_poly_d = self.dynatomic_polynomial(d)
                    resd = mult_poly.resultant(psi(fix_poly_d), S.gen(0))
                    #check infinity
                    if inf_per == d:
                        e_inf_d = 0
                        while (y**(e_inf_d + 1)).divides(fix_poly_d):
                            e_inf_d += 1
                        resd *= (S.gen(1) - self.multiplier(inf, n)[0,0])**e_inf
                    resd = resd.univariate_polynomial()
                    Ld = resd.factor()
                    for pd,ed in Ld:
                        good_res *= pd**(ed/d)
            res = good_res
        else: #type is 'point'
            #evaluate the resultant
            fix_poly = psi(fix_poly)
            res = fix_poly.resultant(mult_poly, S.gen(0))
            #take infinity into consideration
            if inf_per.divides(n):
                res *= (S.gen(1) - self.multiplier(inf, n)[0,0])**e_inf
            res = res.univariate_polynomial()

        # the sigmas are the coefficients
        # needed to fix the signs and the order
        sig = res.coefficients(sparse=False)
        den = sig.pop(-1)
        sig.reverse()
        sig = [sig[i] * (-1)**(i+1) / den for i in range(len(sig))]
        return sig

    def reduced_form(self, **kwds):
        r"""
        Return reduced form of this dynamical system.

        The reduced form is the `SL(2, \ZZ)` equivalent morphism obtained
        by applying the binary form reduction algorithm from Stoll and
        Cremona [CS2003]_ to the homogeneous polynomial defining the periodic
        points (the dynatomic polynomial). The smallest period `n` with
        enough periodic points is used and without roots of too large
        multiplicity.

        This should also minimize the size  of the coefficients,
        but this is not always the case. By default the coefficient minimizing
        algorithm in [HS2018]_ is applied.

        See :meth:`sage.rings.polynomial.multi_polynomial.reduced_form` for
        the information on binary form reduction.

        Implemented by Rebecca Lauren Miller as part of GSOC 2016.
        Minimal height added by Ben Hutz July 2018.

        INPUT:

        keywords:

        - ``prec`` -- (default: 300) integer, desired precision

        - ``return_conjuagtion`` -- (default: ``True``) boolean; return
          an element of `SL(2, \ZZ)`

        - ``error_limit`` -- (default: 0.000001) a real number, sets
          the error tolerance

        - ``smallest_coeffs`` -- (default: True), boolean, whether to find the
          model with smallest coefficients

        - ``dynatomic`` -- (default: True) boolean, to use formal periodic points

        - ``start_n`` -- (default: 1), positive integer, firs period to rry to find
          appropriate binary form

        - ``emb`` -- (optional) embedding of based field into CC

        - ``algorithm`` -- (optional) which algorithm to use to find all
          minimal models. Can be one of the following:

          * ``'BM'`` -- Bruin-Molnar algorithm [BM2012]_
          * ``'HS'`` -- Hutz-Stoll algorithm [HS2018]_

        - ``check_minimal`` -- (default: True), boolean, whether to check
          if this map is a minimal model

        - ``smallest_coeffs`` -- (default: True), boolean, whether to find the
          model with smallest coefficients

        OUTPUT:

        - a projective morphism

        - a matrix

        EXAMPLES::

            sage: PS.<x,y> = ProjectiveSpace(QQ, 1)
            sage: f = DynamicalSystem_projective([x^3 + x*y^2, y^3])
            sage: m = matrix(QQ, 2, 2, [-201221, -1, 1, 0])
            sage: f = f.conjugate(m)
            sage: f.reduced_form(prec=50, smallest_coeffs=False) #needs 2 periodic
            Traceback (most recent call last):
            ...
            ValueError: accuracy of Newton's root not within tolerance(0.000066... > 1e-06), increase precision
            sage: f.reduced_form(smallest_coeffs=False)
            (
            Dynamical System of Projective Space of dimension 1 over Rational Field
              Defn: Defined on coordinates by sending (x : y) to
                    (x^3 + x*y^2 : y^3)
            ,
            <BLANKLINE>
            [     0     -1]
            [     1 201221]
            )

        ::

            sage: PS.<x,y> = ProjectiveSpace(ZZ, 1)
            sage: f = DynamicalSystem_projective([x^2+ x*y, y^2]) #needs 3 periodic
            sage: m = matrix(QQ, 2, 2, [-221, -1, 1, 0])
            sage: f = f.conjugate(m)
            sage: f.reduced_form(prec=200, smallest_coeffs=False)
            (
            Dynamical System of Projective Space of dimension 1 over Integer Ring
            Defn: Defined on coordinates by sending (x : y) to
            (-x^2 + x*y - y^2 : -y^2)
            ,
            [  0  -1]
            [  1 220]
            )

        ::

            sage: P.<x,y> = ProjectiveSpace(QQ, 1)
            sage: f = DynamicalSystem_projective([x^3, y^3])
            sage: f.reduced_form(smallest_coeffs=False)
            (
            Dynamical System of Projective Space of dimension 1 over Rational Field
              Defn: Defined on coordinates by sending (x : y) to
                    (x^3 : y^3)
            ,
            <BLANKLINE>
            [1 0]
            [0 1]
            )

        ::

            sage: PS.<X,Y> = ProjectiveSpace(QQ,1)
            sage: f = DynamicalSystem_projective([7365*X^4 + 12564*X^3*Y + 8046*X^2*Y^2 + 2292*X*Y^3 + 245*Y^4,\
            -12329*X^4 - 21012*X^3*Y - 13446*X^2*Y^2 - 3828*X*Y^3 - 409*Y^4])
            sage: f.reduced_form(prec=30, smallest_coeffs=False)
            Traceback (most recent call last):
            ...
            ValueError: accuracy of Newton's root not within tolerance(0.00008... > 1e-06), increase precision
            sage: f.reduced_form(smallest_coeffs=False)
            (
            Dynamical System of Projective Space of dimension 1 over Rational Field
              Defn: Defined on coordinates by sending (X : Y) to
                    (-7*X^4 - 12*X^3*Y - 42*X^2*Y^2 - 12*X*Y^3 - 7*Y^4 : -X^4 - 4*X^3*Y - 6*X^2*Y^2 - 4*X*Y^3 - Y^4),
            <BLANKLINE>
            [-1  2]
            [ 2 -5]
            )

        ::

            sage: P.<x,y> = ProjectiveSpace(RR, 1)
            sage: f = DynamicalSystem_projective([x^4, RR(sqrt(2))*y^4])
            sage: m = matrix(RR, 2, 2, [1,12,0,1])
            sage: f = f.conjugate(m)
            sage: g, m = f.reduced_form(smallest_coeffs=False); m
            [  1 -12]
            [  0   1]

        ::

            sage: P.<x,y> = ProjectiveSpace(CC, 1)
            sage: f = DynamicalSystem_projective([x^4, CC(sqrt(-2))*y^4])
            sage: m = matrix(CC, 2, 2, [1,12,0,1])
            sage: f = f.conjugate(m)
            sage: g, m = f.reduced_form(smallest_coeffs=False); m
            [  1 -12]
            [  0   1]

        ::

            sage: K.<w> = QuadraticField(2)
            sage: P.<x,y> = ProjectiveSpace(K, 1)
            sage: f = DynamicalSystem_projective([x^3, w*y^3])
            sage: m = matrix(K, 2, 2, [1,12,0,1])
            sage: f = f.conjugate(m)
            sage: f.reduced_form(smallest_coeffs=False)
            (
            Dynamical System of Projective Space of dimension 1 over Number Field in w with defining polynomial x^2 - 2 with w = 1.414213562373095?
              Defn: Defined on coordinates by sending (x : y) to
                    (x^3 : (w)*y^3)                                                                                                                ,
            <BLANKLINE>
            [  1 -12]
            [  0   1]
            )

        ::

            sage: R.<x> = QQ[]
            sage: K.<w> = NumberField(x^5+x-3, embedding=(x^5+x-3).roots(ring=CC)[0][0])
            sage: P.<x,y> = ProjectiveSpace(K, 1)
            sage: f = DynamicalSystem_projective([12*x^3, 2334*w*y^3])
            sage: m = matrix(K, 2, 2, [-12,1,1,0])
            sage: f = f.conjugate(m)
            sage: f.reduced_form(smallest_coeffs=False)
            (
            Dynamical System of Projective Space of dimension 1 over Number Field in w with defining polynomial x^5 + x - 3 with w = 1.132997565885066?
              Defn: Defined on coordinates by sending (x : y) to
                    (12*x^3 : (2334*w)*y^3)                                                                                                            ,
            <BLANKLINE>
            [  0  -1]
            [  1 -12]
            )

        ::

            sage: P.<x,y> = QQ[]
            sage: f = DynamicalSystem([-4*y^2, 9*x^2 - 12*x*y])
            sage: f.reduced_form()
            (
            Dynamical System of Projective Space of dimension 1 over Rational Field
              Defn: Defined on coordinates by sending (x : y) to
                    (2*x^2 - 2*y^2 : -x^2 - 2*y^2)
            ,
            <BLANKLINE>
            [ 2 -2]
            [ 3  0]
            )

        ::

            sage: P.<x,y> = QQ[]
            sage: f = DynamicalSystem([-2*x^3 - 9*x^2*y - 12*x*y^2 - 6*y^3 , y^3])
            sage: f.reduced_form()
            (
            Dynamical System of Projective Space of dimension 1 over Rational Field
              Defn: Defined on coordinates by sending (x : y) to
                    (x^3 + 3*x^2*y : 3*x*y^2 + y^3)
            ,
            <BLANKLINE>
            [-1 -2]
            [ 1  1]
            )

        ::

            sage: P.<x,y> = QQ[]
            sage: f = DynamicalSystem([4*x^2 - 7*y^2, 4*y^2])
            sage: f.reduced_form(start_n=2, dynatomic=False) #long time
            (
            Dynamical System of Projective Space of dimension 1 over Rational Field
              Defn: Defined on coordinates by sending (x : y) to
                    (x^2 - x*y - y^2 : y^2)
            ,
            <BLANKLINE>
            [ 2 -1]
            [ 0  2]
            )

        ::

            sage: P.<x,y> = QQ[]
            sage: f = DynamicalSystem([4*x^2 + y^2, 4*y^2])
            sage: f.reduced_form()  #long time
            (
            Dynamical System of Projective Space of dimension 1 over Rational Field
              Defn: Defined on coordinates by sending (x : y) to
                    (x^2 - x*y + y^2 : y^2)
            ,
            <BLANKLINE>
            [ 2 -1]
            [ 0  2]
            )
        """
        if self.domain().ambient_space().dimension_relative() != 1:
            return NotImplementedError('only implmeneted for dimension 1')
        return_conjugation = kwds.get('return_conjugation', True)
        emb = kwds.get('emb', None)
        prec = kwds.get('prec', 300)
        start_n = kwds.get('start_n', 1)
        algorithm = kwds.get('algorithm', None)
        dynatomic = algorithm = kwds.get('dynatomic', True)
        smallest_coeffs = kwds.get('smallest_coeffs', True)
        if smallest_coeffs:
            if self.base_ring() not in [ZZ,QQ]:
                raise NotImplementedError("smallest coeff only over ZZ or QQ")
            check_min = kwds.get('check_minimal', True)
            from sage.dynamics.arithmetic_dynamics.endPN_minimal_model import smallest_dynamical
            sm_f, m = smallest_dynamical(self, dynatomic=dynatomic, start_n=start_n,\
                 prec=prec, emb=emb, algorithm=algorithm, check_minimal=check_min)
        else:
            #reduce via covariant
            PS = self.domain()
            CR = PS.coordinate_ring()
            x,y = CR.gens()
            n = start_n # sometimes you get a problem later with 0,infty as roots
            pts_poly = self.dynatomic_polynomial(n)
            d = ZZ(pts_poly.degree())
            try:
                max_mult = max([ex for p,ex in pts_poly.factor()])
            except NotImplementedError: #not factorization in numerical rings
                CF = ComplexField(prec=prec)
                if pts_poly.base_ring() != CF:
                    if emb is None:
                        pts_poly_CF = pts_poly.change_ring(CF)
                    else:
                        pts_poly_CF = pts_poly.change_ring(emb)
                pp_d = pts_poly.degree()
                pts_poly_CF = pts_poly_CF.subs({pts_poly_CF.parent().gen(1):1}).univariate_polynomial()
                max_mult = max([pp_d - pts_poly_CF.degree()] + [ex for p,ex in pts_poly_CF.roots()])
            while ((d < 3) or (max_mult >= d/2) and (n < 5)):
                n = n+1
                if dynatomic:
                    pts_poly = self.dynatomic_polynomial(n)
                else:
                    gn = self.nth_iterate_map(n)
                    pts_poly = y*gn[0] - x*gn[1]
                d = ZZ(pts_poly.degree())
                try:
                    max_mult = max([ex for p,ex in pts_poly.factor()])
                except NotImplementedError: #not factorization in numerical rings
                    CF = ComplexField(prec=prec)
                    if pts_poly.base_ring() != CF:
                        if emb is None:
                            pts_poly_CF = pts_poly.change_ring(CF)
                        else:
                            pts_poly_CF = pts_poly.change_ring(emb)
                    pp_d = pts_poly.degree()
                    pts_poly_CF = pts_poly_CF.subs({pts_poly_CF.parent().gen(1):1}).univariate_polynomial()
                    max_mult = max([pp_d - pts_poly_CF.degree()] + [ex for p,ex in pts_poly_CF.roots()])
            assert(n<=4), "n > 4, failed to find usable poly"
            G,m = pts_poly.reduced_form(prec=prec, emb=emb, smallest_coeffs=False)
            sm_f = self.conjugate(m)

        if return_conjugation:
            return (sm_f, m)
        return sm_f

    def _is_preperiodic(self, P, err=0.1, return_period=False):
        r"""
        Determine if the point is preperiodic with respect to this
        dynamical system.

        .. NOTE::

            This is only implemented for projective space (not subschemes).

        ALGORITHM:

        We know that a point is preperiodic if and only if it has
        canonical height zero. However, we can only compute the canonical
        height up to numerical precision. This function first computes
        the canonical height of the point to the given error bound. If
        it is larger than that error bound, then it must not be preperiodic.
        If it is less than the error bound, then we expect preperiodic. In
        this case we begin computing the orbit stopping if either we
        determine the orbit is finite, or the height of the point is large
        enough that it must be wandering. We can determine the height
        cutoff by computing the height difference constant, i.e., the bound
        between the height and the canonical height of a point (which
        depends only on the map and not the point itself). If the height
        of the point is larger than the difference bound, then the canonical
        height cannot be zero so the point cannot be preperiodic.

        INPUT:

        - ``P`` -- a point of this dynamical system's codomain

        kwds:

        - ``error_bound`` -- (default: 0.1) a positive real number;
          sets the error_bound used in the canonical height computation
          and ``return_period`` a boolean which

        - ``return_period`` -- (default: ``False``) boolean; controls if
          the period is returned if the point is preperiodic

        OUTPUT:

        - boolean -- ``True`` if preperiodic

        - if ``return_period`` is ``True``, then ``(0,0)`` if wandering,
          and ``(m,n)`` if preperiod ``m`` and period ``n``

        EXAMPLES::

            sage: P.<x,y> = ProjectiveSpace(QQ,1)
            sage: f = DynamicalSystem_projective([x^3-3*x*y^2, y^3], domain=P)
            sage: Q = P(-1, 1)
            sage: f._is_preperiodic(Q)
            True

        Check that :trac:`23814` is fixed (works even if domain is not specified)::

            sage: R.<X> = PolynomialRing(QQ)
            sage: K.<a> = NumberField(X^2 + X - 1)
            sage: P.<x,y> = ProjectiveSpace(K,1)
            sage: f = DynamicalSystem_projective([x^2-2*y^2, y^2])
            sage: Q = P.point([a,1])
            sage: Q.is_preperiodic(f)
            True
        """
        if not is_ProjectiveSpace(self.codomain()):
            raise NotImplementedError("must be over projective space")
        if not self.is_morphism():
            raise TypeError("must be a morphism")
        if not P.codomain() == self.domain():
            raise TypeError("point must be in domain of map")

        h = self.canonical_height(P, error_bound = err)
        # we know canonical height 0 if and only if preperiodic
        # however precision issues can occur so we can only tell *not* preperiodic
        # if the value is larger than the error
        if h <= err:
            # if the canonical height is less than than the
            # error, then we suspect preperiodic so check
            # either we can find the cycle or the height is
            # larger than the difference between the canonical height
            # and the height, so the canonical height cannot be 0
            B = self.height_difference_bound()
            orbit = [P]
            n = 1 # to compute period
            Q = self(P)
            H = Q.global_height()
            while Q not in orbit and H <= B:
                orbit.append(Q)
                Q = self(Q)
                H = Q.global_height()
                n += 1
            if H <= B: #it must have been in the cycle
                if return_period:
                    m = orbit.index(Q)
                    return((m, n-m))
                else:
                    return True
        if return_period:
            return (0,0)
        else:
            return False

    def is_chebyshev(self):
        r"""
        Check if self is a Chebyshev polynomial

        OUTPUT: True if self is Chebyshev, False otherwise

        EXAMPLES::

            sage: P.<x,y> = ProjectiveSpace(QQ, 1)
            sage: F = DynamicalSystem_projective([x^4, y^4])
            sage: F.is_chebyshev()
            False

            sage: P.<x,y> = ProjectiveSpace(QQ, 1)
            sage: F = DynamicalSystem_projective([x^2 + y^2, y^2])
            sage: F.is_chebyshev()
            False

            sage: P.<x,y> = ProjectiveSpace(QQ, 1)
            sage: F = DynamicalSystem_projective([2*x^2 - y^2, y^2])
            sage: F.is_chebyshev()
            True

            sage: P.<x,y> = ProjectiveSpace(QQ, 1)
            sage: F = DynamicalSystem_projective([x^3, 4*y^3 - 3*x^2*y])
            sage: F.is_chebyshev()
            True

            sage: P.<x,y> = ProjectiveSpace(QQ, 1)
            sage: F = DynamicalSystem_projective([2*x^2 - y^2, y^2])
            sage: L.<i> = CyclotomicField(4)
            sage: M = Matrix([[0,i],[-i,0]])
            sage: F.conjugate(M)
            Dynamical System of Projective Space of dimension 1 over Cyclotomic Field of order 4 and degree 2
              Defn: Defined on coordinates by sending (x : y) to
                    ((-i)*x^2 : (-i)*x^2 + (2*i)*y^2)
            sage: F.is_chebyshev()
            True

        REFERENCES:

        Algorithm obtained from Milnor. For more information, see Theorem 4.1 in
        Milnor, J. "On Lattes maps, Dynamics on the Riemann sphere, 9-43." Eur. Math. Soc., Zürich (2006)
        """
        d = ZZ(self.degree())

        # Need F to be defined over a number field for is_postcrtically_finite() to work
        if self.base_ring() not in NumberFields():
            raise NotImplementedError("Base ring must be a number field")

        if self.domain().dimension() != 1:
            return False

        # All Chebyshev polynomials are postcritically finite
        if not self.is_postcritically_finite():
            return False

        # Get field of definition for critical points
        # Change base field
        critical_field,phi = self.field_of_definition_critical(return_embedding=True)
        F_crit = self.change_ring(phi)

        # Get the critical points and post-critical set
        crit_set = set(F_crit.critical_points())
        post_crit_set = set()
        images_needed = copy(crit_set)
        while len(images_needed) != 0:
            Q = images_needed.pop()
            Q2 = F_crit(Q)
            if Q2 not in post_crit_set:
                post_crit_set.add(Q2)
                images_needed.add(Q2)

        crit_fixed_pts = set()
        for crit in crit_set:
            if F_crit.nth_iterate(crit,1) == crit:
                crit_fixed_pts.add(crit)

        # All Chebyshev maps have 3 post critical values
        if len(post_crit_set) != 3 or len(crit_fixed_pts) != 1:
            return False

        f = F_crit.dehomogenize(1)[0]
        x = f.parent().gen()
        ram_points = {}
        for crit in crit_set:
            g = f
            new_crit = crit
            # Check if critical point is infinity
            if crit[1] == 0:
                g = g.subs(x=1/x)
                new_crit = F_crit.domain()([0,1])
            # Check if output is infinity
            if F_crit.nth_iterate(crit, 1)[1] == 0:
                g = 1/g
            new_crit = new_crit.dehomogenize(1)[0]
            e = 1
            g = g.derivative(x)
            while g(new_crit) == 0:
                e += 1
                g = g.derivative(x)
            ram_points[crit] = e

        r = {}

        # Set r value to 0 to represent infinity
        r[crit_fixed_pts.pop()] = 0

        # Get non-fixed tail points in the post-critical portrait
        crit_tails = crit_set.difference(post_crit_set)
        for crit in crit_tails:
            # Each critical tail point has r value 1
            r[crit] = 1
            point = crit

            # Assign r values to every point in the orbit of crit
            # If we find a point in the orbit which already has an r value assigned,
            # check that we get a consistent r value
            while F_crit.nth_iterate(point,1) not in r.keys():
                if point not in ram_points.keys():
                    r[F_crit.nth_iterate(point,1)] = r[point]
                else:
                    r[F_crit.nth_iterate(point,1)] = r[point] * ram_points[point]
                point = F_crit.nth_iterate(point,1)
            # Once we get here the image of point has an assigned r value
            # We check that this value is consistent.
            if point not in ram_points.keys():
                if r[F_crit.nth_iterate(point,1)] != r[point]:
                    return False
            elif r[F_crit.nth_iterate(point,1)] != r[point] * ram_points[point]:
                return False

        # The non-one r values must be one of the following in order for F to be Chebyshev
        r_vals = sorted([val for val in r.values() if val != 1])
        return r_vals == [0,2,2]

    def is_lattes(self):
        r"""
        Check if self is a Lattes map

        OUTPUT: True if self is Lattes, False otherwise

        EXAMPLES::

            sage: P.<x,y> = ProjectiveSpace(QQ, 1)
            sage: F = DynamicalSystem_projective([x^3, y^3])
            sage: F.is_lattes()
            False

            sage: P.<x,y> = ProjectiveSpace(QQ, 1)
            sage: F = DynamicalSystem_projective([x^2 - 2*y^2, y^2])
            sage: F.is_lattes()
            False

            sage: P.<x,y,z> = ProjectiveSpace(QQ, 2)
            sage: F = DynamicalSystem_projective([x^2 + y^2 + z^2, y^2, z^2])
            sage: F.is_lattes()
            False

            sage: P.<x,y> = ProjectiveSpace(QQ, 1)
            sage: F = DynamicalSystem_projective([(x + y)*(x - y)^3, y*(2*x+y)^3])
            sage: F.is_lattes()
            True

            sage: P.<x,y> = ProjectiveSpace(QQ, 1)
            sage: F = DynamicalSystem_projective([(x + y)^4, 16*x*y*(x-y)^2])
            sage: F.is_lattes()
            True

            sage: f = P.Lattes_map(EllipticCurve([0,0,0,0,2]),2)
            sage: f.is_lattes()
            True

            sage: f = P.Lattes_map(EllipticCurve([0,0,0,0,2]),2)
            sage: L.<i> = CyclotomicField(4)
            sage: M = Matrix([[i,0],[0,-i]])
            sage: f.conjugate(M)
            Dynamical System of Projective Space of dimension 1 over Cyclotomic Field of order 4 and degree 2
              Defn: Defined on coordinates by sending (x : y) to
                    ((-1/4*i)*x^4 + (-4*i)*x*y^3 : (-i)*x^3*y + (2*i)*y^4)
            sage: f.is_lattes()
            True

        REFERENCES:

        Algorithm obtained from Milnor. For more information, see Theorem 4.1 in
        Milnor, J. "On Lattes maps, Dynamics on the Riemann sphere, 9-43." Eur. Math. Soc., Zürich (2006)
        """
        d = ZZ(self.degree())

        # Need F to be defined over a number field for is_postcrtically_finite() to work
        if self.base_ring() not in NumberFields():
            raise NotImplementedError("Base ring must be a number field")

        if self.domain().dimension() != 1:
            return False
        # All Lattes maps are postcritically finite
        if not self.is_postcritically_finite():
            return False

        # Get field of definition for critical points
        # Change base field
        critical_field,phi = self.field_of_definition_critical(return_embedding=True)
        F_crit = self.change_ring(phi)

        # Get the critical points and post-critical set
        crit = F_crit.critical_points()
        post_crit = set()
        images_needed = copy(crit)
        while len(images_needed) != 0:
            Q = images_needed.pop()
            Q2 = F_crit(Q)
            if Q2 not in post_crit:
                post_crit.add(Q2)
                images_needed.append(Q2)
        (crit_set, post_crit_set) = crit, list(post_crit)

        # All Lattes maps have 3 or 4 post critical values
        if not len(post_crit_set) in [3,4]:
            return False

        f = F_crit.dehomogenize(1)[0]
        x = f.parent().gen()
        ram_points = {}
        for crit in crit_set:
            g = f
            new_crit = crit
            # Check if critical point is infinity
            if crit[1] == 0:
                g = g.subs(x=1/x)
                new_crit = F_crit.domain()([0,1])
            # Check if output is infinity
            if F_crit.nth_iterate(crit, 1)[1] == 0:
                g = 1/g
            new_crit = new_crit.dehomogenize(1)[0]
            e = 1
            g = g.derivative(x)
            while g(new_crit) == 0:
                e += 1
                g = g.derivative(x)
            ram_points[crit] = e

        r = {}
        # Get tail points in the post-critical portrait
        crit_tails = set(crit_set).difference(set(post_crit_set))
        for crit in crit_tails:
            #Each critical tail point has r value 1
            r[crit] = 1
            point = crit

            # Assign r values to every point in the orbit of crit
            # If we find a point in the orbit which already has an r value assigned,
            # check that we get a consistent r value
            while F_crit.nth_iterate(point,1) not in r.keys():
                if point not in ram_points.keys():
                    r[F_crit.nth_iterate(point,1)] = r[point]
                else:
                    r[F_crit.nth_iterate(point,1)] = r[point] * ram_points[point]
                point = F_crit.nth_iterate(point,1)
            # Once we get here the image of point has an assigned r value
            # We check that this value is consistent.
            if point not in ram_points.keys():
                if r[F_crit.nth_iterate(point,1)] != r[point]:
                    return False
            else:
                if r[F_crit.nth_iterate(point,1)] != r[point] * ram_points[point]:
                    return False

        # The non-one r values must be one of the following in order for F to be Lattes
        r_lattes_cases = [[2,2,2,2],[3,3,3],[2,4,4],[2,3,6]]
        r_vals = sorted([val for val in r.values() if val != 1])
        return r_vals in r_lattes_cases

class DynamicalSystem_projective_field(DynamicalSystem_projective,
                                       SchemeMorphism_polynomial_projective_space_field):

    def lift_to_rational_periodic(self, points_modp, B=None):
        r"""
        Given a list of points in projective space over `\GF{p}`,
        determine if they lift to `\QQ`-rational periodic points.

        The map must be an endomorphism of projective space defined
        over `\QQ`.

        ALGORITHM:

        Use Hensel lifting to find a `p`-adic approximation for that
        rational point. The accuracy needed is determined by the height
        bound ``B``. Then apply the LLL algorithm to determine if the
        lift corresponds to a rational point.

        If the point is a point of high multiplicity (multiplier 1), the
        procedure can be very slow.

        INPUT:

        - ``points_modp`` -- a list or tuple of pairs containing a point
          in projective space over `\GF{p}` and the possible period

        - ``B`` -- (optional) a positive integer; the height bound for
          a rational preperiodic point

        OUTPUT: a list of projective points

        EXAMPLES::

            sage: P.<x,y> = ProjectiveSpace(QQ,1)
            sage: f = DynamicalSystem_projective([x^2 - y^2, y^2])
            sage: f.lift_to_rational_periodic([[P(0,1).change_ring(GF(7)), 4]])
            [[(0 : 1), 2]]

        ::

            There may be multiple points in the lift.
            sage: P.<x,y> = ProjectiveSpace(QQ,1)
            sage: f = DynamicalSystem_projective([-5*x^2 + 4*y^2, 4*x*y])
            sage: f.lift_to_rational_periodic([[P(1,0).change_ring(GF(3)), 1]]) # long time
            [[(1 : 0), 1], [(2/3 : 1), 1], [(-2/3 : 1), 1]]

        ::

            sage: P.<x,y> = ProjectiveSpace(QQ,1)
            sage: f = DynamicalSystem_projective([16*x^2 - 29*y^2, 16*y^2])
            sage: f.lift_to_rational_periodic([[P(3,1).change_ring(GF(13)), 3]])
            [[(-1/4 : 1), 3]]

        ::

            sage: P.<x,y,z> = ProjectiveSpace(QQ, 2)
            sage: f = DynamicalSystem_projective([76*x^2 - 180*x*y + 45*y^2 + 14*x*z + 45*y*z - 90*z^2, 67*x^2 - 180*x*y - 157*x*z + 90*y*z, -90*z^2])
            sage: f.lift_to_rational_periodic([[P(14,19,1).change_ring(GF(23)), 9]]) # long time
            [[(-9 : -4 : 1), 9]]
        """
        if not points_modp:
            return []

        if B is None:
            B = e ** self.height_difference_bound()

        p = points_modp[0][0].codomain().base_ring().characteristic()
        if p == 0:
            raise TypeError("must be positive characteristic")
        PS = self.domain()
        N = PS.dimension_relative()
        R = RealField()
        #compute the maximum p-adic precision needed to conclusively determine
        #if the rational point exists
        L = R((R(2 ** (N/2 + 1) * sqrt(N+1) * B**2).log()) / R(p).log() + 1).trunc()

        points = []
        for i in range(len(points_modp)):
            #[point mod p, period, current p-adic precision]
            points.append([points_modp[i][0].change_ring(QQ, check=False), points_modp[i][1], 1])
        good_points = []
        #shifts is used in non-Hensel lifting
        shifts = None
        #While there are still points to consider try to lift to next precision
        while points:
            q = points.pop()
            qindex = N
            #Find the last non-zero coordinate to use for normalizations
            while q[0][qindex] % p == 0:
                qindex -= 1
            T = q[0]
            n = q[1]
            k = q[2]
            T.scale_by(1 / T[qindex]) #normalize
            bad = 0
            #stop where we reach the needed precision or the point is bad
            while k < L and bad == 0:
                l = self._multipliermod(T, n, p, 2*k)
                l -= l.parent().one() #f^n(x) - x
                lp = l.change_ring(Zmod(p**k))
                ldet = lp.determinant()
                # if the matrix is invertible then we can Hensel lift
                if ldet % p != 0:
                    RQ = ZZ.quo(p**(2*k))
                    T.clear_denominators()
                    newT = T.change_ring(RQ, check=False)
                    fp = self.change_ring(RQ, check=False)
                    S = fp.nth_iterate(newT, n, normalize=False).change_ring(QQ, check=False)
                    T.scale_by(1 / T[qindex])
                    S.scale_by(1 / S[qindex])
                    newS = list(S)
                    for i in range(N + 1):
                        newS[i] = S[i] - T[i]
                        if newS[i] % (p**k) != 0 and i != N:
                            bad = 1
                            break
                    if bad == 1:
                        break
                    S = PS.point(newS, False)
                    S.scale_by(-1 / p**k)
                    vecs = [Zmod(p**k)(S._coords[iS]) for iS in range(N + 1)]
                    vecs.pop(qindex)
                    newvecs = list((lp.inverse()) * vector(vecs)) #l.inverse should be mod p^k!!
                    newS = []
                    [newS.append(QQ(newvecs[i])) for i in range(qindex)]
                    newS.append(0)
                    [newS.append(QQ(newvecs[i])) for i in range(qindex, N)]
                    for i in range(N + 1):
                        newS[i] = newS[i] % (p**k)
                    S = PS.point(newS, False) #don't check for [0,...,0]
                    newT = list(T)
                    for i in range(N + 1):
                        newT[i] += S[i] * (p**k)
                    T = PS.point(newT, False)
                    T.normalize_coordinates()
                    #Hensel gives us 2k for the newprecision
                    k = min(2*k, L)
                else:
                    #we are unable to Hensel Lift so must try all possible lifts
                    #to the next precision (k+1)
                    first = 0
                    newq = []
                    RQ = Zmod(p**(k+1))
                    fp = self.change_ring(RQ, check=False)
                    if shifts is None:
                        shifts = xmrange([p for i in range(N)])
                    for shift in shifts:
                        newT = [RQ(t) for t in T]  #T.change_ring(RQ, check = False)
                        shiftindex = 0
                        for i in range(N + 1):
                            if i != qindex:
                                newT[i] = newT[i] + shift[shiftindex] * p**k
                                shiftindex += 1
                        newT = fp.domain().point(newT, check=False)
                        TT = fp.nth_iterate(newT, n, normalize=False)
                        if TT == newT:
                            if first == 0:
                                newq.append(newT.change_ring(QQ, check=False))
                                newq.append(n)
                                newq.append(k + 1)
                                first = 1
                            else:
                                points.append([newT.change_ring(QQ, check=False), n, k+1])
                    if not newq:
                        bad = 1
                        break
                    else:
                        T = newq[0]
                        k += 1
            #given a p-adic lift of appropriate precision
            #perform LLL to find the "smallest" rational approximation
            #If this height is small enough, then it is a valid rational point
            if bad == 0:
                M = matrix(N + 2, N + 1)
                T.clear_denominators()
                for i in range(N + 1):
                    M[0, i] = T[i]
                    M[i+1, i] = p**L
                M[N+1, N] = p**L
                M = M.LLL()
                Q = []
                [Q.append(M[1, i]) for i in range(N + 1)]
                g = gcd(Q)
                #remove gcds since this is a projective point
                newB = B * g
                for i in range(N + 1):
                    if abs(Q[i]) > newB:
                        #height too big, so not a valid point
                        bad = 1
                        break
                if bad == 0:
                    P = PS.point(Q, False)
                    #check that it is actually periodic
                    newP = copy(P)
                    k = 1
                    done = False
                    while not done and k <= n:
                          newP = self(newP)
                          if newP == P:
                              if not ([P, k] in good_points):
                                  good_points.append([newP, k])
                              done = True
                          k += 1

        return(good_points)

    def all_periodic_points(self, **kwds):
        r"""
        Determine the set of rational periodic points
        for this dynamical system.

        The map must be defined over `\QQ` and be an endomorphism of
        projective space. If the map is a polynomial endomorphism of
        `\mathbb{P}^1`, i.e. has a totally ramified fixed point, then
        the base ring can be an absolute number field.
        This is done by passing to the Weil restriction.

        The default parameter values are typically good choices for
        `\mathbb{P}^1`. If you are having trouble getting a particular
        map to finish, try first computing the possible periods, then
        try various different ``lifting_prime`` values.

        ALGORITHM:

        Modulo each prime of good reduction `p` determine the set of
        periodic points modulo `p`. For each cycle modulo `p` compute
        the set of possible periods (`mrp^e`). Take the intersection
        of the list of possible periods modulo several primes of good
        reduction to get a possible list of minimal periods of rational
        periodic points. Take each point modulo `p` associated to each
        of these possible periods and try to lift it to a rational point
        with a combination of `p`-adic approximation and the LLL basis
        reduction algorithm.

        See [Hutz2015]_.

        INPUT:

        kwds:

        - ``R`` -- (default: domain of dynamical system) the base ring
          over which the periodic points of the dynamical system are found

        - ``prime_bound`` -- (default: ``[1,20]``) a pair (list or tuple)
          of positive integers that represent the limits of primes to use
          in the reduction step or an integer that represents the upper bound

        - ``lifting_prime`` -- (default: 23) a prime integer; argument that
          specifies modulo which prime to try and perform the lifting

        - ``period_degree_bounds`` -- (default: ``[4,4]``) a pair of positive integers
          (max period, max degree) for which the dynatomic polynomial should be solved for

        - ``algorithm`` -- (optional) specifies which algorithm to use;
          current options are `dynatomic` and `lifting`; defaults to solving the
          dynatomic for low periods and degrees and lifts for everything else

        - ``periods`` -- (optional) a list of positive integers that is
          the list of possible periods

        - ``bad_primes`` -- (optional) a list or tuple of integer primes;
          the primes of bad reduction

        - ``ncpus`` -- (default: all cpus) number of cpus to use in parallel

        OUTPUT: a list of rational points in projective space

        EXAMPLES::

            sage: P.<x,y> = ProjectiveSpace(QQ,1)
            sage: f = DynamicalSystem_projective([x^2-3/4*y^2, y^2])
            sage: sorted(f.all_periodic_points(prime_bound=20, lifting_prime=7)) # long time
            [(-1/2 : 1), (1 : 0), (3/2 : 1)]

        ::

            sage: P.<x,y,z> = ProjectiveSpace(QQ,2)
            sage: f = DynamicalSystem_projective([2*x^3 - 50*x*z^2 + 24*z^3,
            ....:                                 5*y^3 - 53*y*z^2 + 24*z^3, 24*z^3])
            sage: sorted(f.all_periodic_points(prime_bound=[1,20])) # long time
            [(-3 : -1 : 1), (-3 : 0 : 1), (-3 : 1 : 1), (-3 : 3 : 1), (-1 : -1 : 1),
             (-1 : 0 : 1), (-1 : 1 : 1), (-1 : 3 : 1), (0 : 1 : 0), (1 : -1 : 1),
             (1 : 0 : 0), (1 : 0 : 1), (1 : 1 : 1), (1 : 3 : 1), (3 : -1 : 1),
             (3 : 0 : 1), (3 : 1 : 1), (3 : 3 : 1), (5 : -1 : 1), (5 : 0 : 1),
             (5 : 1 : 1), (5 : 3 : 1)]

        ::

            sage: P.<x,y> = ProjectiveSpace(QQ,1)
            sage: f = DynamicalSystem_projective([-5*x^2 + 4*y^2, 4*x*y])
            sage: sorted(f.all_periodic_points()) # long time
            [(-2 : 1), (-2/3 : 1), (2/3 : 1), (1 : 0), (2 : 1)]

        ::

            sage: R.<x> = QQ[]
            sage: K.<w> = NumberField(x^2-x+1)
            sage: P.<u,v> = ProjectiveSpace(K,1)
            sage: f = DynamicalSystem_projective([u^2 + v^2,v^2])
            sage: sorted(f.all_periodic_points())
            [(-w + 1 : 1), (w : 1), (1 : 0)]

        ::

            sage: R.<x> = QQ[]
            sage: K.<w> = NumberField(x^2-x+1)
            sage: P.<u,v> = ProjectiveSpace(K,1)
            sage: f = DynamicalSystem_projective([u^2+v^2,u*v])
            sage: f.all_periodic_points()
            Traceback (most recent call last):
            ...
            NotImplementedError: rational periodic points for number fields only implemented for polynomials

        ::

            sage: P.<x,y> = ProjectiveSpace(QQ, 1)
            sage: K.<v> = QuadraticField(5)
            sage: phi = QQ.embeddings(K)[0]
            sage: f = DynamicalSystem_projective([x^2 - y^2, y^2])
            sage: sorted(f.all_periodic_points(R=phi))
            [(-1 : 1), (-1/2*v + 1/2 : 1), (0 : 1), (1 : 0), (1/2*v + 1/2 : 1)]

        ::

            sage: P.<x,y,z,w> = ProjectiveSpace(QQ, 3)
            sage: f = DynamicalSystem_projective([x^2 - (3/4)*w^2, y^2 - 3/4*w^2, z^2 - 3/4*w^2, w^2])
            sage: sorted(f.all_periodic_points(algorithm="dynatomic"))
            [(-1/2 : -1/2 : -1/2 : 1),
             (-1/2 : -1/2 : 3/2 : 1),
             (-1/2 : 3/2 : -1/2 : 1),
             (-1/2 : 3/2 : 3/2 : 1),
             (0 : 0 : 1 : 0),
             (0 : 1 : 0 : 0),
             (0 : 1 : 1 : 0),
             (1 : 0 : 0 : 0),
             (1 : 0 : 1 : 0),
             (1 : 1 : 0 : 0),
             (1 : 1 : 1 : 0),
             (3/2 : -1/2 : -1/2 : 1),
             (3/2 : -1/2 : 3/2 : 1),
             (3/2 : 3/2 : -1/2 : 1),
             (3/2 : 3/2 : 3/2 : 1)]

        ::

            sage: P.<x,y> = ProjectiveSpace(QQ, 1)
            sage: f = DynamicalSystem_projective([x^2 - 3/4*y^2, y^2])
            sage: sorted(f.all_periodic_points(period_degree_bounds=[2,2]))
            [(-1/2 : 1), (1 : 0), (3/2 : 1)]

        TESTS::

            sage: P.<x,y> = ProjectiveSpace(QQ, 1)
            sage: f = DynamicalSystem([x^2+ y^2, x*y])
            sage: f.all_periodic_points(algorithm="dnyatomic")
            Traceback (most recent call last):
            ...
            ValueError: algorithm must be 'dynatomic' or 'lifting'
        """
        ring = kwds.pop("R", None)
        if not ring is None:
            #changes to the new ring
            DS = self.change_ring(ring)
            #ensures that the correct method is run, in case user switches to a finite field
            return DS.all_periodic_points(**kwds)
        else:
            DS = self
        PS = DS.domain()
        K = PS.base_ring()
        if K in NumberFields():
            if not K.is_absolute():
                raise TypeError("base field must be an absolute field")
            d = K.absolute_degree()
            #check that we are not over QQ
            if d > 1:
                if PS.dimension_relative() != 1:
                    raise NotImplementedError("rational periodic points for number fields only implemented in dimension 1")
                w = K.absolute_generator()
                #we need to dehomogenize for the Weil restriction and will check that point at infty
                #separately. We also check here that we are working with a polynomial. If the map
                #is not a polynomial, the Weil restriction will not be a morphism and we cannot
                #apply this algorithm.
                g = DS.dehomogenize(1)
                inf = PS([1,0])
                k = 1
                if isinstance(g[0], FractionFieldElement):
                    g = DS.dehomogenize(0)
                    inf = PS([0,1])
                    k = 0
                    if isinstance(g[0], FractionFieldElement):
                        raise NotImplementedError("rational periodic points for number fields only implemented for polynomials")
                #determine rational periodic points
                #infinity is a totally ramified fixed point for a polynomial
                periodic_points = set([inf])
                #compute the weil restriction
                G = g.weil_restriction()
                F = G.homogenize(d)
                #find the QQ rational periodic points for the weil restriction
                Fper = F.all_periodic_points(**kwds)
                for P in Fper:
                    #take the 'good' points in the weil restriction and find the
                    #associated number field points.
                    if P[d] == 1:
                        pt = [sum([P[i]*w**i for i in range(d)])]
                        pt.insert(k,1)
                        Q = PS(pt)
                        #for each periodic point get the entire cycle
                        if not Q in periodic_points:
                            #check periodic not preperiodic and add all points in cycle
                            orb = set([Q])
                            Q2 = DS(Q)
                            while Q2 not in orb:
                                orb.add(Q2)
                                Q2 = DS(Q2)
                            if Q2 == Q:
                                periodic_points = periodic_points.union(orb)
                return list(periodic_points)
            else:
                primebound = kwds.pop("prime_bound", [1, 20])
                p = kwds.pop("lifting_prime", 23)
                pd_bounds = kwds.pop("period_degree_bounds", [4,4])
                alg = kwds.pop("algorithm", None)
                periods = kwds.pop("periods", None)
                badprimes = kwds.pop("bad_primes", None)
                num_cpus = kwds.pop("ncpus", ncpus())
                if not alg is None and alg not in ['dynatomic','lifting']:
                    raise ValueError("algorithm must be 'dynatomic' or 'lifting'")

                if not isinstance(primebound, (list, tuple)):
                    try:
                        primebound = [1, ZZ(primebound)]
                    except TypeError:
                        raise TypeError("bound on primes must be an integer")
                else:
                    try:
                        primebound[0] = ZZ(primebound[0])
                        primebound[1] = ZZ(primebound[1])
                    except TypeError:
                        raise TypeError("prime bounds must be integers")

                if badprimes is None:
                    badprimes = DS.primes_of_bad_reduction()
                if periods is None:
                    periods = DS.possible_periods(prime_bound=primebound, bad_primes=badprimes, ncpus=num_cpus)
                PS = DS.domain()
                periodic = set()
                N = PS.ambient_space().dimension_relative()

                if alg != 'lifting':
                    for i in periods[:]:
                        if (alg == 'dynatomic') or ((N == 1) \
                                and i <= pd_bounds[0] and DS.degree() <= pd_bounds[1]):
                            periodic.update(DS.periodic_points(i))
                            periods.remove(i)
                    if not periods:
                        return list(periodic)
                while p in badprimes:
                    p = next_prime(p + 1)
                B = e ** DS.height_difference_bound()
                f = DS.change_ring(GF(p))
                all_points = f.possible_periods(True) #return the list of points and their periods.
                pos_points = []
                #check period, remove duplicates
                for i in range(len(all_points)):
                    if all_points[i][1] in periods and not (all_points[i] in pos_points):
                        pos_points.append(all_points[i])
                periodic_points = DS.lift_to_rational_periodic(pos_points,B)
                for p,n in periodic_points:
                    for k in range(n):
                        p.normalize_coordinates()
                        periodic.add(p)
                        p = DS(p)
                return list(periodic)
        else:
            raise TypeError("base field must be an absolute number field")

    def rational_periodic_points(self, **kwds):
        r"""
        Determine the set of rational periodic points
        for this dynamical system.

        The map must be defined over `\QQ` and be an endomorphism of
        projective space. If the map is a polynomial endomorphism of
        `\mathbb{P}^1`, i.e. has a totally ramified fixed point, then
        the base ring can be an absolute number field.
        This is done by passing to the Weil restriction.

        The default parameter values are typically good choices for
        `\mathbb{P}^1`. If you are having trouble getting a particular
        map to finish, try first computing the possible periods, then
        try various different ``lifting_prime`` values.

        ALGORITHM:

        Modulo each prime of good reduction `p` determine the set of
        periodic points modulo `p`. For each cycle modulo `p` compute
        the set of possible periods (`mrp^e`). Take the intersection
        of the list of possible periods modulo several primes of good
        reduction to get a possible list of minimal periods of rational
        periodic points. Take each point modulo `p` associated to each
        of these possible periods and try to lift it to a rational point
        with a combination of `p`-adic approximation and the LLL basis
        reduction algorithm.

        See [Hutz2015]_.

        INPUT:

        kwds:

        - ``prime_bound`` -- (default: ``[1,20]``) a pair (list or tuple)
          of positive integers that represent the limits of primes to use
          in the reduction step or an integer that represents the upper bound

        - ``lifting_prime`` -- (default: 23) a prime integer; argument that
          specifies modulo which prime to try and perform the lifting

        - ``periods`` -- (optional) a list of positive integers that is
          the list of possible periods

        - ``bad_primes`` -- (optional) a list or tuple of integer primes;
          the primes of bad reduction

        - ``ncpus`` -- (default: all cpus) number of cpus to use in parallel

        OUTPUT: a list of rational points in projective space

        EXAMPLES::

            sage: R.<x> = QQ[]
            sage: K.<w> = NumberField(x^2-x+1)
            sage: P.<u,v> = ProjectiveSpace(K,1)
            sage: f = DynamicalSystem_projective([u^2 + v^2,v^2])
            sage: f.rational_periodic_points()
            doctest:warning
            ...
            [(w : 1), (1 : 0), (-w + 1 : 1)]
        """
        from sage.misc.superseded import deprecation
        deprecation(28109, "use sage.dynamics.arithmetic_dynamics.projective_ds.all_periodic_points instead")
        return self.all_periodic_points(**kwds)

    def all_rational_preimages(self, points):
        r"""
        Given a set of rational points in the domain of this
        dynamical system, return all the rational preimages of those points.

        In others words, all the rational points which have some
        iterate in the set points. This function repeatedly calls
        ``rational_preimages``. If the degree is at least two,
        by Northocott, this is always a finite set. The map must be
        defined over number fields and be an endomorphism.

        INPUT:

        - ``points`` -- a list of rational points in the domain of this map

        OUTPUT: a list of rational points in the domain of this map

        EXAMPLES::

            sage: P.<x,y> = ProjectiveSpace(QQ,1)
            sage: f = DynamicalSystem_projective([16*x^2 - 29*y^2, 16*y^2])
            sage: sorted(f.all_rational_preimages([P(-1,4)]))
            [(-7/4 : 1), (-5/4 : 1), (-3/4 : 1), (-1/4 : 1), (1/4 : 1), (3/4 : 1),
            (5/4 : 1), (7/4 : 1)]

        ::

            sage: P.<x,y,z> = ProjectiveSpace(QQ,2)
            sage: f = DynamicalSystem_projective([76*x^2 - 180*x*y + 45*y^2 + 14*x*z + 45*y*z - 90*z^2, 67*x^2 - 180*x*y - 157*x*z + 90*y*z, -90*z^2])
            sage: sorted(f.all_rational_preimages([P(-9,-4,1)]))
            [(-9 : -4 : 1), (0 : -1 : 1), (0 : 0 : 1), (0 : 1 : 1), (0 : 4 : 1),
             (1 : 0 : 1), (1 : 1 : 1), (1 : 2 : 1), (1 : 3 : 1)]

        A non-periodic example ::

            sage: P.<x,y> = ProjectiveSpace(QQ,1)
            sage: f = DynamicalSystem_projective([x^2 + y^2, 2*x*y])
            sage: sorted(f.all_rational_preimages([P(17,15)]))
            [(1/3 : 1), (3/5 : 1), (5/3 : 1), (3 : 1)]

        A number field example::

            sage: z = QQ['z'].0
            sage: K.<w> = NumberField(z^3 + (z^2)/4 - (41/16)*z + 23/64);
            sage: P.<x,y> = ProjectiveSpace(K,1)
            sage: f = DynamicalSystem_projective([16*x^2 - 29*y^2, 16*y^2])
            sage: sorted(f.all_rational_preimages([P(16*w^2 - 29,16)]), key=str)
            [(-w - 1/2 : 1),
             (-w : 1),
             (-w^2 + 21/16 : 1),
             (-w^2 + 29/16 : 1),
             (-w^2 - w + 25/16 : 1),
             (-w^2 - w + 33/16 : 1),
             (w + 1/2 : 1),
             (w : 1),
             (w^2 + w - 25/16 : 1),
             (w^2 + w - 33/16 : 1),
             (w^2 - 21/16 : 1),
             (w^2 - 29/16 : 1)]

        ::

            sage: K.<w> = QuadraticField(3)
            sage: P.<u,v> = ProjectiveSpace(K,1)
            sage: f = DynamicalSystem_projective([u^2+v^2, v^2])
            sage: f.all_rational_preimages(P(4))
            [(-w : 1), (w : 1)]
        """
        if self.domain().base_ring() not in NumberFields():
            raise TypeError("field won't return finite list of elements")
        if not isinstance(points, (list, tuple)):
            points = [points]

        preperiodic = set()
        while points != []:
            P = points.pop()
            preimages = self.rational_preimages(P)
            for i in range(len(preimages)):
                if not preimages[i] in preperiodic:
                    points.append(preimages[i])
                    preperiodic.add(preimages[i])
        return list(preperiodic)

    def rational_preperiodic_points(self, **kwds):
        r"""
        Determine the set of rational preperiodic points for
        this dynamical system.

        The map must be defined over `\QQ` and be an endomorphism of
        projective space. If the map is a polynomial endomorphism of
        `\mathbb{P}^1`, i.e. has a totally ramified fixed point, then
        the base ring can be an absolute number field.
        This is done by passing to the Weil restriction.

        The default parameter values are typically good choices for
        `\mathbb{P}^1`. If you are having trouble getting a particular
        map to finish, try first computing the possible periods, then
        try various different values for ``lifting_prime``.

        ALGORITHM:

        - Determines the list of possible periods.

        - Determines the rational periodic points from the possible periods.

        - Determines the rational preperiodic points from the rational
          periodic points by determining rational preimages.

        INPUT:

        kwds:

        - ``prime_bound`` -- (default: ``[1, 20]``) a pair (list or tuple)
          of positive integers that represent the limits of primes to use
          in the reduction step or an integer that represents the upper bound

        - ``lifting_prime`` -- (default: 23) a prime integer; specifies
          modulo which prime to try and perform the lifting

        - ``periods`` -- (optional) a list of positive integers that is
          the list of possible periods

        - ``bad_primes`` -- (optional) a list or tuple of integer primes;
          the primes of bad reduction

        - ``ncpus`` -- (default: all cpus) number of cpus to use in parallel

        - ``period_degree_bounds`` -- (default: ``[4,4]``) a pair of positive integers
          (max period, max degree) for which the dynatomic polynomial should be solved
          for when in dimension 1

        - ``algorithm`` -- (optional) specifies which algorithm to use;
          current options are `dynatomic` and `lifting`; defaults to solving the
          dynatomic for low periods and degrees and lifts for everything else

        OUTPUT: a list of rational points in projective space

        EXAMPLES::

            sage: PS.<x,y> = ProjectiveSpace(1,QQ)
            sage: f = DynamicalSystem_projective([x^2 -y^2, 3*x*y])
            sage: sorted(f.rational_preperiodic_points())
            doctest:warning
            ...
            [(-2 : 1), (-1 : 1), (-1/2 : 1), (0 : 1), (1/2 : 1), (1 : 0), (1 : 1),
            (2 : 1)]
        """
        from sage.misc.superseded import deprecation
        deprecation(28213, "use sage.dynamics.arithmetic_dynamics.projective_ds.all_preperiodic_points instead")
        return self.all_preperiodic_points(**kwds)

    def all_preperiodic_points(self, **kwds):
        r"""
        Determine the set of rational preperiodic points for
        this dynamical system.

        The map must be defined over `\QQ` and be an endomorphism of
        projective space. If the map is a polynomial endomorphism of
        `\mathbb{P}^1`, i.e. has a totally ramified fixed point, then
        the base ring can be an absolute number field.
        This is done by passing to the Weil restriction.

        The default parameter values are typically good choices for
        `\mathbb{P}^1`. If you are having trouble getting a particular
        map to finish, try first computing the possible periods, then
        try various different values for ``lifting_prime``.

        ALGORITHM:

        - Determines the list of possible periods.

        - Determines the rational periodic points from the possible periods.

        - Determines the rational preperiodic points from the rational
          periodic points by determining rational preimages.

        INPUT:

        kwds:

        - ``R`` -- (default: domain of dynamical system) the base ring
          over which the periodic points of the dynamical system are found

        - ``prime_bound`` -- (default: ``[1, 20]``) a pair (list or tuple)
          of positive integers that represent the limits of primes to use
          in the reduction step or an integer that represents the upper bound

        - ``lifting_prime`` -- (default: 23) a prime integer; specifies
          modulo which prime to try and perform the lifting

        - ``periods`` -- (optional) a list of positive integers that is
          the list of possible periods

        - ``bad_primes`` -- (optional) a list or tuple of integer primes;
          the primes of bad reduction

        - ``ncpus`` -- (default: all cpus) number of cpus to use in parallel

        - ``period_degree_bounds`` -- (default: ``[4,4]``) a pair of positive integers
          (max period, max degree) for which the dynatomic polynomial should be solved
          for when in dimension 1

        - ``algorithm`` -- (optional) specifies which algorithm to use;
          current options are `dynatomic` and `lifting`; defaults to solving the
          dynatomic for low periods and degrees and lifts for everything else

        OUTPUT: a list of rational points in projective space

        EXAMPLES::

            sage: PS.<x,y> = ProjectiveSpace(1,QQ)
            sage: f = DynamicalSystem_projective([x^2 -y^2, 3*x*y])
            sage: sorted(f.all_preperiodic_points())
            [(-2 : 1), (-1 : 1), (-1/2 : 1), (0 : 1), (1/2 : 1), (1 : 0), (1 : 1),
            (2 : 1)]

        ::

            sage: PS.<x,y> = ProjectiveSpace(1,QQ)
            sage: f = DynamicalSystem_projective([5*x^3 - 53*x*y^2 + 24*y^3, 24*y^3])
            sage: sorted(f.all_preperiodic_points(prime_bound=10))
            [(-1 : 1), (0 : 1), (1 : 0), (1 : 1), (3 : 1)]

        ::

            sage: PS.<x,y,z> = ProjectiveSpace(2,QQ)
            sage: f = DynamicalSystem_projective([x^2 - 21/16*z^2, y^2-2*z^2, z^2])
            sage: sorted(f.all_preperiodic_points(prime_bound=[1,8], lifting_prime=7, periods=[2])) # long time
            [(-5/4 : -2 : 1), (-5/4 : -1 : 1), (-5/4 : 0 : 1), (-5/4 : 1 : 1), (-5/4
            : 2 : 1), (-1/4 : -2 : 1), (-1/4 : -1 : 1), (-1/4 : 0 : 1), (-1/4 : 1 :
            1), (-1/4 : 2 : 1), (1/4 : -2 : 1), (1/4 : -1 : 1), (1/4 : 0 : 1), (1/4
            : 1 : 1), (1/4 : 2 : 1), (5/4 : -2 : 1), (5/4 : -1 : 1), (5/4 : 0 : 1),
            (5/4 : 1 : 1), (5/4 : 2 : 1)]

        ::

            sage: K.<w> = QuadraticField(33)
            sage: PS.<x,y> = ProjectiveSpace(K,1)
            sage: f = DynamicalSystem_projective([x^2-71/48*y^2, y^2])
            sage: sorted(f.all_preperiodic_points()) # long time
            [(-1/12*w - 1 : 1),
             (-1/6*w - 1/4 : 1),
             (-1/12*w - 1/2 : 1),
             (-1/6*w + 1/4 : 1),
             (1/12*w - 1 : 1),
             (1/12*w - 1/2 : 1),
             (-1/12*w + 1/2 : 1),
             (-1/12*w + 1 : 1),
             (1/6*w - 1/4 : 1),
             (1/12*w + 1/2 : 1),
             (1 : 0),
             (1/6*w + 1/4 : 1),
             (1/12*w + 1 : 1)]
        """
        ring = kwds.pop("R",None)
        if not ring is None:
            DS = self.change_ring(ring)
        else:
            DS = self
        PS = DS.domain()
        K = PS.base_ring()
        if K not in NumberFields() or not K.is_absolute():
            raise TypeError("base field must be an absolute field")
        d = K.absolute_degree()
        #check that we are not over QQ
        if d > 1:
            if PS.dimension_relative() != 1:
                raise NotImplementedError("rational preperiodic points for number fields only implemented in dimension 1")
            w = K.absolute_generator()
            #we need to dehomogenize for the Weil restriction and will check that point at infty
            #separately. We also check here that we are working with a polynomial. If the map
            #is not a polynomial, the Weil restriction will not be a morphism and we cannot
            #apply this algorithm.
            g = DS.dehomogenize(1)
            inf = PS([1,0])
            k = 1
            if isinstance(g[0], FractionFieldElement):
                g = DS.dehomogenize(0)
                inf = PS([0,1])
                k = 0
                if isinstance(g[0], FractionFieldElement):
                    raise NotImplementedError("rational preperiodic points for number fields only implemented for polynomials")
            #determine rational preperiodic points
            #infinity is a totally ramified fixed point for a polynomial
            preper = set([inf])
            #compute the weil restriction
            G = g.weil_restriction()
            F = G.homogenize(d)
            #find the QQ rational preperiodic points for the weil restriction
            Fpre = F.all_preperiodic_points(**kwds)
            for P in Fpre:
                #take the 'good' points in the weil restriction and find the
                #associated number field points.
                if P[d] == 1:
                    pt = [sum([P[i]*w**i for i in range(d)])]
                    pt.insert(k,1)
                    Q = PS(pt)
                    #for each preperiodic point get the entire connected component
                    if not Q in preper:
                        for t in DS.connected_rational_component(Q):
                            preper.add(t)
            preper = list(preper)
        else:
            #input error checking done in possible_periods and rational_periodic_points
            badprimes = kwds.pop("bad_primes", None)
            periods = kwds.pop("periods", None)
            primebound = kwds.pop("prime_bound", [1, 20])
            num_cpus = kwds.pop("ncpus", ncpus())
            if badprimes is None:
                badprimes = DS.primes_of_bad_reduction()
            if periods is None:
                #determine the set of possible periods
                periods = DS.possible_periods(prime_bound=primebound,
                                                bad_primes=badprimes, ncpus=num_cpus)
            if periods == []:
                return([]) #no rational preperiodic points
            else:
                p = kwds.pop("lifting_prime", 23)
                #find the rational preperiodic points
                T = DS.all_periodic_points(prime_bound=primebound, lifting_prime=p,
                                                  periods=periods, bad_primes=badprimes,
                                                  ncpus=num_cpus, **kwds)
                preper = DS.all_rational_preimages(T) #find the preperiodic points
                preper = list(preper)
        return preper

    def rational_preperiodic_graph(self, **kwds):
        r"""
        Determine the directed graph of the rational preperiodic points
        for this dynamical system.

        The map must be defined over `\QQ` and be an endomorphism of
        projective space. If this map is a polynomial endomorphism of
        `\mathbb{P}^1`, i.e. has a totally ramified fixed point, then
        the base ring can be an absolute number field.
        This is done by passing to the Weil restriction.

        ALGORITHM:

        - Determines the list of possible periods.

        - Determines the rational periodic points from the possible periods.

        - Determines the rational preperiodic points from the rational
          periodic points by determining rational preimages.

        INPUT:

        kwds:

        - ``prime_bound`` -- (default: ``[1, 20]``) a pair (list or tuple)
          of positive integers that represent the limits of primes to use
          in the reduction step or an integer that represents the upper bound

        - ``lifting_prime`` -- (default: 23) a prime integer; specifies
          modulo which prime to try and perform the lifting

        - ``periods`` -- (optional) a list of positive integers that is
          the list of possible periods

        - ``bad_primes`` -- (optional) a list or tuple of integer primes;
          the primes of bad reduction

        - ``ncpus`` -- (default: all cpus) number of cpus to use in parallel

        OUTPUT:

        A digraph representing the orbits of the rational preperiodic
        points in projective space.

        EXAMPLES::

            sage: PS.<x,y> = ProjectiveSpace(1,QQ)
            sage: f = DynamicalSystem_projective([7*x^2 - 28*y^2, 24*x*y])
            sage: f.rational_preperiodic_graph()
            Looped digraph on 12 vertices

        ::

            sage: PS.<x,y> = ProjectiveSpace(1,QQ)
            sage: f = DynamicalSystem_projective([-3/2*x^3 +19/6*x*y^2, y^3])
            sage: f.rational_preperiodic_graph(prime_bound=[1,8])
            Looped digraph on 12 vertices

        ::

            sage: PS.<x,y,z> = ProjectiveSpace(2,QQ)
            sage: f = DynamicalSystem_projective([2*x^3 - 50*x*z^2 + 24*z^3,
            ....:                                 5*y^3 - 53*y*z^2 + 24*z^3, 24*z^3])
            sage: f.rational_preperiodic_graph(prime_bound=[1,11], lifting_prime=13) # long time
            Looped digraph on 30 vertices

        ::

            sage: K.<w> = QuadraticField(-3)
            sage: P.<x,y> = ProjectiveSpace(K,1)
            sage: f = DynamicalSystem_projective([x^2+y^2, y^2])
            sage: f.rational_preperiodic_graph() # long time
            Looped digraph on 5 vertices
        """
        #input checking done in .rational_preperiodic_points()
        preper = self.all_preperiodic_points(**kwds)
        g = self._preperiodic_points_to_cyclegraph(preper)
        return g

    def connected_rational_component(self, P, n=0):
        r"""
        Computes the connected component of a rational preperiodic
        point ``P`` by this dynamical system.

        Will work for non-preperiodic points if ``n`` is positive.
        Otherwise this will not terminate.

        INPUT:

        - ``P`` -- a rational preperiodic point of this map

        - ``n`` -- (default: 0) integer; maximum distance from ``P`` to
          branch out; a value of 0 indicates no bound

        OUTPUT:

        A list of points connected to ``P`` up to the specified distance.

        EXAMPLES::

            sage: R.<x> = PolynomialRing(QQ)
            sage: K.<w> = NumberField(x^3+1/4*x^2-41/16*x+23/64)
            sage: PS.<x,y> = ProjectiveSpace(1,K)
            sage: f = DynamicalSystem_projective([x^2 - 29/16*y^2, y^2])
            sage: P = PS([w,1])
            sage: f.connected_rational_component(P)
            [(w : 1),
             (w^2 - 29/16 : 1),
             (-w^2 - w + 25/16 : 1),
             (w^2 + w - 25/16 : 1),
             (-w : 1),
             (-w^2 + 29/16 : 1),
             (w + 1/2 : 1),
             (-w - 1/2 : 1),
             (-w^2 + 21/16 : 1),
             (w^2 - 21/16 : 1),
             (w^2 + w - 33/16 : 1),
             (-w^2 - w + 33/16 : 1)]

        ::

            sage: PS.<x,y,z> = ProjectiveSpace(2,QQ)
            sage: f = DynamicalSystem_projective([x^2 - 21/16*z^2, y^2-2*z^2, z^2])
            sage: P = PS([17/16,7/4,1])
            sage: f.connected_rational_component(P,3)
            [(17/16 : 7/4 : 1),
             (-47/256 : 17/16 : 1),
             (-83807/65536 : -223/256 : 1),
             (-17/16 : -7/4 : 1),
             (-17/16 : 7/4 : 1),
             (17/16 : -7/4 : 1),
             (1386468673/4294967296 : -81343/65536 : 1),
             (-47/256 : -17/16 : 1),
             (47/256 : -17/16 : 1),
             (47/256 : 17/16 : 1),
             (-1/2 : -1/2 : 1),
             (-1/2 : 1/2 : 1),
             (1/2 : -1/2 : 1),
             (1/2 : 1/2 : 1)]

        """
        points = [[],[]] # list of points and a list of their corresponding levels
        points[0].append(P)
        points[1].append(0) # P is treated as level 0

        nextpoints = []
        nextpoints.append(P)

        level = 1
        foundall = False # whether done or not
        while not foundall:
            newpoints = []
            for Q in nextpoints:
                # forward image
                newpoints.append(self(Q))
                # preimages
                newpoints.extend(self.rational_preimages(Q))
            del nextpoints[:] # empty list
            # add any points that are not already in the connected component
            for Q in newpoints:
                if (Q not in points[0]):
                    points[0].append(Q)
                    points[1].append(level)
                    nextpoints.append(Q)
            # done if max level was achieved or if there were no more points to add
            if ((level + 1 > n and n != 0) or len(nextpoints) == 0):
                foundall = True
            level = level + 1

        return points[0]

    def conjugating_set(self, other, R=None):
        r"""
        Return the set of elements in PGL over the base ring
        that conjugates one dynamical system to the other.

        Given two nonconstant rational functions of equal degree,
        determine if there is a rational element of PGL that
        conjugates one rational function to another.

        The optional argument `R` specifies the field of definition
        of the PGL elements. The set is determined
        by taking the fixed points of one map and mapping
        them to all unique permutations of the fixed points of
        the other map. If there are not enough fixed points the
        function compares the mapping between rational preimages of
        fixed points and the rational preimages of the preimages of
        fixed points until there are enough points; such that there
        are `n+2` points with all `n+1` subsets linearly independent.

        .. WARNING::

           For degree 1 maps that are conjugate, there is a positive dimensional
           set of conjugations. This function returns only one such element.

        ALGORITHM:

        Implementing invariant set algorithm from the paper [FMV2014]_.
        Given that the set of  `n` th preimages of fixed points is
        invariant under conjugation find all elements of PGL that
        take one set to another.

        INPUT:

        - ``other`` -- a rational function of same degree
          as this map

        - ``R`` -- a field or embedding

        OUTPUT:

        Set of conjugating `n+1` by `n+1` matrices.

        AUTHORS:

        - Original algorithm written by Xander Faber, Michelle Manes,
          Bianca Viray [FMV2014]_.

        - Implimented by Rebecca Lauren Miller, as part of GSOC 2016.

        EXAMPLES::

            sage: P.<x,y> = ProjectiveSpace(QQ,1)
            sage: f = DynamicalSystem_projective([x^2 - 2*y^2, y^2])
            sage: m = matrix(QQbar, 2, 2, [-1, 3, 2, 1])
            sage: g = f.conjugate(m)
            sage: f.conjugating_set(g)
            [
            [-1  3]
            [ 2  1]
            ]

        ::

            sage: K.<w> = QuadraticField(-1)
            sage: P.<x,y> = ProjectiveSpace(K,1)
            sage: f = DynamicalSystem_projective([x^2 + y^2, x*y])
            sage: m = matrix(K, 2, 2, [1, 1, 2, 1])
            sage: g = f.conjugate(m)
            sage: f.conjugating_set(g) # long time
            [
            [1 1]  [-1 -1]
            [2 1], [ 2  1]
            ]

        ::

            sage: K.<i> = QuadraticField(-1)
            sage: P.<x,y> = ProjectiveSpace(K,1)
            sage: D8 = DynamicalSystem_projective([y^3, x^3])
            sage: sorted(D8.conjugating_set(D8)) # long time
            [
            [-1  0]  [-i  0]  [ 0 -1]  [ 0 -i]  [0 i]  [0 1]  [i 0]  [1 0]
            [ 0  1], [ 0  1], [ 1  0], [ 1  0], [1 0], [1 0], [0 1], [0 1]
            ]

        ::

            sage: P.<x,y> = ProjectiveSpace(QQ,1)
            sage: D8 = DynamicalSystem_projective([y^2, x^2])
            sage: D8.conjugating_set(D8)
            Traceback (most recent call last):
            ...
            ValueError: not enough rational preimages

        ::

            sage: P.<x,y> = ProjectiveSpace(GF(7),1)
            sage: D6 = DynamicalSystem_projective([y^2, x^2])
            sage: D6.conjugating_set(D6)
            [
            [1 0]  [0 1]  [0 2]  [4 0]  [2 0]  [0 4]
            [0 1], [1 0], [1 0], [0 1], [0 1], [1 0]
            ]

        ::

            sage: P.<x,y,z> = ProjectiveSpace(QQ,2)
            sage: f = DynamicalSystem_projective([x^2 + x*z, y^2, z^2])
            sage: f.conjugating_set(f) # long time
            [
            [1 0 0]
            [0 1 0]
            [0 0 1]
            ]

        ::

            sage: P.<x,y> = ProjectiveSpace(QQ, 1)
            sage: R = P.coordinate_ring()
            sage: f = DynamicalSystem_projective([R(3), R(4)])
            sage: g = DynamicalSystem_projective([R(5), R(2)])
            sage: m = f.conjugating_set(g)[0]
            sage: f.conjugate(m) == g
            True

        ::

            sage: P.<x,y> = ProjectiveSpace(QQbar, 1)
            sage: f = DynamicalSystem_projective([7*x + 12*y, 8*x])
            sage: g = DynamicalSystem_projective([1645*x - 318*y, 8473*x - 1638*y])
            sage: m = f.conjugating_set(g)[0]
            sage: f.conjugate(m) == g
            True

        note that only one possible conjugation is returned::

            sage: P.<x,y,z> = ProjectiveSpace(GF(11),2)
            sage: f = DynamicalSystem_projective([2*x + 12*y, 11*y+2*z, x+z])
            sage: m1 = matrix(GF(11), 3, 3, [1,4,1,0,2,1,1,1,1])
            sage: g = f.conjugate(m1)
            sage: f.conjugating_set(g)
            [
            [ 1  0  0]
            [ 9  1  4]
            [ 4 10  8]
            ]

        ::

            sage: L.<v> = CyclotomicField(8)
            sage: P.<x,y,z> = ProjectiveSpace(L, 2)
            sage: f = DynamicalSystem_projective([2*x + 12*y, 11*y+2*z, x+z])
            sage: m1 = matrix(L, 3, 3, [1,4,v^2,0,2,1,1,1,1])
            sage: g = f.conjugate(m1)
            sage: m = f.conjugating_set(g)[0]
            sage: f.conjugate(m) == g
            True

        TESTS:

        Make sure the caching problem is fixed, see #28070 ::

            sage: K.<i> = QuadraticField(-1)
            sage: P.<x,y> = ProjectiveSpace(QQ,1)
            sage: f = DynamicalSystem_projective([x^2 - 2*y^2, y^2])
            sage: m = matrix(QQ, 2, 2, [-1, 3, 2, 1])
            sage: g = f.conjugate(m)
            sage: f.conjugating_set(g)
            [
            [-1  3]
            [ 2  1]
            ]
            sage: f = f.change_ring(K)
            sage: g = g.change_ring(K)
            sage: f.conjugating_set(g)
            [
            [-1  3]
            [ 2  1]
            ]
        """
        f = copy(self)
        g = copy(other)
        try:
            f.normalize_coordinates()
            g.normalize_coordinates()
        except (ValueError):
            pass
        if f.degree() != g.degree():# checks that maps are of equal degree
            return []
        gens = f[0].parent().gens()
        M = len(gens)
        base = f.base_ring()
        if f.degree() == 0: # all constant maps are conjugate
            zer = [0 for i in range(M-1)]
            m = []
            for i in range(M):
                m1 = copy(zer)
                m1.insert(i, f[i]/g[i])
                m += m1
            return [matrix(base, M, M, m)]
        if f.degree() == 1: # for degree 1 maps, check if matrix representations are similar
            # make matrix forms of f1 and f2
            m1 = matrix(base,M,M,[F.coefficient(var) for F in f for var in gens])
            m2 = matrix(base,M,M,[F.coefficient(var) for F in g for var in gens])
            # Note: det_ratio will be nonzero for invertible f1, f2
            if m1.det() != m2.det():
                det_ratio = m1.det()/m2.det()
                try:
                    det_root = det_ratio.nth_root(M)
                except ValueError: #no root in field
                    return []
                #matrices must have same determinant to be similar, but were in PGL
                #so we can scale so the determinants are equal
                m1 = (1/det_root)*m1
            bol,m = m2.is_similar(m1, transformation=True)
            if bol:
                if m.base_ring() == base:
                    return [m]
                #else is_similar went to algebraic closure
                if base in NumberFields():
                    from sage.rings.qqbar import number_field_elements_from_algebraics
                    K,mK,phi = number_field_elements_from_algebraics([u for t in list(m) for u in t],\
                                minimal=True)
                    if K == base:
                        return [matrix(K, M, M, mK)]
                    else: #may be a subfield
                        embeds = K.embeddings(base)
                        if len(embeds) == 0:
                            #not a subfield
                            return []
                        else:
                            for emb in embeds:
                                m_emb = matrix(base, M,M, [emb(u) for u in mK])
                                #check that it is the right embedding
                                if f.conjugate(m_emb) == g:
                                    return [m_emb]
                else: #finite field case
                    #always comes from prime field so an coerce
                    m = matrix(base, M, M, [base(u.as_finite_field_element()[1]) for t in list(m) for u in t])
                    return [m]
            #not similar
            return []
        # sigma invariants are invariant under conjugacy but are only implemented in dim 1
        n = f.domain().dimension_relative()
        if (n == 1) and (R in NumberFields() or R in FiniteFields())\
            and (f.sigma_invariants(1) != g.sigma_invariants(1)):
            return []
        L = Set(f.periodic_points(1))
        K = Set(g.periodic_points(1))
        if len(L) != len(K):  # checks maps have the same number of fixed points
            return []
        d = len(L)
        r = f.domain().base_ring()
        more = True
        if d >= n+2: # need at least n+2 points
            for i in Subsets(range(len(L)), n+2):
                # make sure all n+1 subsets are linearly independent
                TL = [L[il] for il in i]
                Ml = matrix(r, [list(s) for s in TL])
                if not any(j == 0 for j in Ml.minors(n + 1)):
                    Tf = list(TL)
                    more = False
                    break
        while more:
            #  finds preimages of fixed points
            Tl = [Q for i in L for Q in f.rational_preimages(i)]
            Tk = [Q for i in K for Q in g.rational_preimages(i)]
            if len(Tl) != len(Tk):
                return []
            L = L.union(Set(Tl))
            K = K.union(Set(Tk))
            if d == len(L): # if no new preimages then not enough points
                raise ValueError("not enough rational preimages")
            d = len(L)
            if d >= n + 2: # makes sure all n+1 subsets are linearly independent
                for i in Subsets(range(len(L)), n+2):
                    TL = [L[il] for il in i]
                    Ml = matrix(r, [list(s) for s in TL])
                    if not any(j == 0 for j in Ml.minors(n + 1)):
                        more = False
                        Tf = list(TL)
                        break
        Conj = []
        for i in Arrangements(range(len(K)),(n+2)):
            TK = [K[ik] for ik in i]
            # try all possible conjugations between invariant sets
            try: # need all n+1 subsets linearly independent
                s = f.domain().point_transformation_matrix(TK,Tf)
                # finds elements of PGL that maps one map to another
                if self.conjugate(s) == other:
                    Conj.append(s)
            except (ValueError):
                pass
        return Conj

    def is_conjugate(self, other, R=None):
        r"""
        Return whether two dynamical systems are conjugate over their
        base ring (by default) or over the ring `R` entered as an
        optional parameter.

        ALGORITHM:

        Implementing invariant set algorithm from the paper [FMV2014]_.
        Given that the set of `n` th preimages is invariant under
        conjugation this function finds whether two maps are conjugate.

        INPUT:

        - ``other`` -- a nonconstant rational function of the same
          degree as this map

        - ``R`` -- a field or embedding

        OUTPUT: boolean

        AUTHORS:

        - Original algorithm written by Xander Faber, Michelle Manes,
          Bianca Viray [FMV2014]_.

        - Implimented by Rebecca Lauren Miller as part of GSOC 2016.

        EXAMPLES::

            sage: K.<w> = CyclotomicField(3)
            sage: P.<x,y> = ProjectiveSpace(K,1)
            sage: D8 = DynamicalSystem_projective([y^2, x^2])
            sage: D8.is_conjugate(D8)
            True

        ::

            sage: set_verbose(None)
            sage: P.<x,y> = ProjectiveSpace(QQbar,1)
            sage: f = DynamicalSystem_projective([x^2 + x*y,y^2])
            sage: m = matrix(QQbar, 2, 2, [1, 1, 2, 1])
            sage: g = f.conjugate(m)
            sage: f.is_conjugate(g) # long time
            True

        ::

            sage: P.<x,y> = ProjectiveSpace(GF(5),1)
            sage: f = DynamicalSystem_projective([x^3 + x*y^2,y^3])
            sage: m = matrix(GF(5), 2, 2, [1, 3, 2, 9])
            sage: g = f.conjugate(m)
            sage: f.is_conjugate(g)
            True

        ::

            sage: P.<x,y> = ProjectiveSpace(QQ,1)
            sage: f = DynamicalSystem_projective([x^2 + x*y,y^2])
            sage: g = DynamicalSystem_projective([x^3 + x^2*y, y^3])
            sage: f.is_conjugate(g)
            False

        ::

            sage: P.<x,y> = ProjectiveSpace(QQ,1)
            sage: f = DynamicalSystem_projective([x^2 + x*y, y^2])
            sage: g = DynamicalSystem_projective([x^2 - 2*y^2, y^2])
            sage: f.is_conjugate(g)
            False

        ::

            sage: P.<x,y> = ProjectiveSpace(QQbar, 1)
            sage: f = DynamicalSystem_projective([7*x + 12*y, 8*x])
            sage: g = DynamicalSystem_projective([1645*x - 318*y, 8473*x - 1638*y])
            sage: f.is_conjugate(g)
            True

        conjugation is only checked over the base field by default::

            sage: P.<x,y> = ProjectiveSpace(QQ, 1)
            sage: f = DynamicalSystem_projective([-3*y^2, 3*x^2])
            sage: g = DynamicalSystem_projective([-x^2 - 2*x*y, 2*x*y + y^2])
            sage: f.is_conjugate(g), f.is_conjugate(g, R=QQbar) # long time
            (False, True)

        ::

            sage: P.<x,y,z> = ProjectiveSpace(QQ, 2)
            sage: f = DynamicalSystem_projective([7*x + 12*y, 8*y+2*z, x+z])
            sage: m1 = matrix(QQ, 3, 3, [1,4,1,0,2,1,1,1,1])
            sage: g = f.conjugate(m1)
            sage: f.is_conjugate(g)
            True

        ::

            sage: P.<x,y,z> = ProjectiveSpace(GF(7), 2)
            sage: f = DynamicalSystem_projective([2*x + 12*y, 11*y+2*z, x+z])
            sage: m1 = matrix(GF(7), 3, 3, [1,4,1,0,2,1,1,1,1])
            sage: g = f.conjugate(m1)
            sage: f.is_conjugate(g)
            True

        ::

            sage: P.<x,y,z> = ProjectiveSpace(QQ,2)
            sage: f = DynamicalSystem_projective([2*x^2 + 12*y*x, 11*y*x+2*y^2, x^2+z^2])
            sage: m1 = matrix(QQ, 3, 3, [1,4,1,0,2,1,1,1,1])
            sage: g = f.conjugate(m1)
            sage: f.is_conjugate(g) # long time
            True

        TESTS:

        Make sure the caching problem is fixed, see #28070 ::

            sage: K.<i> = QuadraticField(5)
            sage: P.<x,y> = ProjectiveSpace(QQ,1)
            sage: f = DynamicalSystem_projective([x^2 - 2*y^2, y^2])
            sage: m = matrix(QQ, 2, 2, [-1, 3, 2, 1])
            sage: g = f.conjugate(m)
            sage: f.is_conjugate(g)
            True
            sage: f = f.change_ring(K)
            sage: g = g.change_ring(K)
            sage: f.is_conjugate(g)
            True
        """
        f = copy(self)
        g = copy(other)
        if R is None:
            R = f.base_ring()
        else:
            f = self.change_ring(R)
            g = other.change_ring(R)
        if not (R in NumberFields() or R is QQbar or R in FiniteFields()):
            raise NotImplementedError("ring must be a number field or finite field")
        try:
            f.normalize_coordinates()
            g.normalize_coordinates()
        except (ValueError):
            pass
        if f.degree() != g.degree(): # checks that maps are of equal degree
            return False
        if f.degree() == 0: # all constant maps are conjugate
            return True
        if f.degree() == 1: # for degree 1 maps, check if matrix representations are similar
            # make matrix forms of f1 and f2
            gens = f[0].parent().gens()
            M = len(gens)
            m1 = matrix(f.base_ring(),M,M,[F.coefficient(var) for F in f for var in gens])
            m2 = matrix(f.base_ring(),M,M,[F.coefficient(var) for F in g for var in gens])
            # Note: det_ratio will be nonzero for invertible f1, f2
            if m1.det() != m2.det():
                det_ratio = m1.det()/m2.det()
                try:
                    det_root = det_ratio.nth_root(M)
                except ValueError: #no root in field
                    return False
                # matrices must have same determinant to be similar, but were in PGL
                # so we can scale to have the determinants equal
                m1 = (1/det_root)*m1
            return m1.is_similar(m2)
        # sigma invariants are invariant under conjugacy but are only implemented in dim 1
        n = f.domain().dimension_relative()
        if (n==1) and (R in NumberFields() or R in FiniteFields())\
          and (f.sigma_invariants(1) != g.sigma_invariants(1)):
            return False
        L = Set(f.periodic_points(1))
        K = Set(g.periodic_points(1))
        if len(L) != len(K): # checks maps have the same number of fixed points
            return False
        d = len(L)
        r = f.domain().base_ring()
        more = True
        if d >= n+2: # need at least n+2 points
            for i in Subsets(range(len(L)), n+2):
                # make sure all n+1 subsets are linearly independent
                TL = [L[il] for il in i]
                Ml = matrix(r, [list(s) for s in TL])
                if not any(j == 0 for j in Ml.minors(n + 1)):
                    Tf = list(TL)
                    more = False
                    break
        while more:
            # finds preimages of fixed points
            Tl = [Q for i in L for Q in f.rational_preimages(i)]
            Tk = [Q for i in K for Q in g.rational_preimages(i)]
            if len(Tl) != len(Tk):
                return False
            L = L.union(Set(Tl))
            K = K.union(Set(Tk))
            if d == len(L):# if no new preimages then not enough points
                raise ValueError("not enough rational preimages")
            d = len(L)
            if d >= n + 2: # makes sure all n+1 subsets are linearly independent
                for i in Subsets(range(len(L)), n+2):
                    TL = [L[il] for il in i]
                    Ml = matrix(r, [list(s) for s in TL])
                    if not any(j == 0 for j in Ml.minors(n + 1)):
                        more = False
                        Tf = list(TL)
                        break
        for i in Arrangements(range(len(K)),(n+2)):
            TK = [K[ik] for ik in i]
            # try all possible conjugations between invariant sets
            try: # need all n+1 subsets linearly independent
                s = f.domain().point_transformation_matrix(TK,Tf)
                # finds elements of PGL that maps one map to another
                if self.conjugate(s) == other:
                    return True
            except (ValueError):
                pass
        return False

    def is_polynomial(self):
        r"""
        Check to see if the dynamical system has a totally ramified
        fixed point.

        The function must be defined over an absolute number field or a
        finite field.

        OUTPUT: boolean

        EXAMPLES::

            sage: R.<x> = QQ[]
            sage: K.<w> = QuadraticField(7)
            sage: P.<x,y> = ProjectiveSpace(K, 1)
            sage: f = DynamicalSystem_projective([x**2 + 2*x*y - 5*y**2, 2*x*y])
            sage: f.is_polynomial()
            False

        ::

            sage: R.<x> = QQ[]
            sage: K.<w> = QuadraticField(7)
            sage: P.<x,y> = ProjectiveSpace(K, 1)
            sage: f = DynamicalSystem_projective([x**2 - 7*x*y, 2*y**2])
            sage: m = matrix(K, 2, 2, [w, 1, 0, 1])
            sage: f = f.conjugate(m)
            sage: f.is_polynomial()
            True

        ::

            sage: K.<w> = QuadraticField(4/27)
            sage: P.<x,y> = ProjectiveSpace(K,1)
            sage: f = DynamicalSystem_projective([x**3 + w*y^3,x*y**2])
            sage: f.is_polynomial()
            False

        ::

            sage: K = GF(3**2, prefix='w')
            sage: P.<x,y> = ProjectiveSpace(K,1)
            sage: f = DynamicalSystem_projective([x**2 + K.gen()*y**2, x*y])
            sage: f.is_polynomial()
            False

        ::

            sage: PS.<x,y> = ProjectiveSpace(QQ, 1)
            sage: f = DynamicalSystem_projective([6*x^2+12*x*y+7*y^2, 12*x*y + 42*y^2])
            sage: f.is_polynomial()
            False

        TESTS:

        See :trac:`25242`::

            sage: P.<x,y> = ProjectiveSpace(QQ, 1)
            sage: F = DynamicalSystem([x^2+ y^2, x*y])
            sage: F2 = F.conjugate(matrix(QQ,2,2, [1,2,3,5]))
            sage: F2.is_polynomial()
            False
        """
        if self.codomain().dimension_relative() != 1:
            raise NotImplementedError("space must have dimension equal to 1")
        K = self.base_ring()
        if not K in FiniteFields() and (not K in NumberFields() or not K.is_absolute()):
            raise NotImplementedError("must be over an absolute number field or finite field")
        if K in FiniteFields():
            q = K.characteristic()
            deg = K.degree()
            var = K.variable_name()
        g = self
        #get polynomial defining fixed points
        G = self.dehomogenize(1).dynatomic_polynomial(1)
        # see if infty = (1,0) is fixed
        if G.degree() <= g.degree():
            #check if infty is totally ramified
            if len((g[1]).factor()) == 1:
                return True
        #otherwise we need to create the tower of extensions
        #which contain the fixed points. We do
        #this successively so we can exit early if
        #we find one and not go all the way to the splitting field
        i = 0 #field index
        if G.degree() != 0:
            G = G.polynomial(G.variable(0))
        while G.degree() != 0:
            Y = G.factor()
            R = G.parent()
            u = G
            for p,exp in Y:
                if p.degree() == 1:
                    if len((g[0]*p[1] + g[1]*p[0]).factor()) == 1:
                        return True
                    G = R(G/(p**exp)) # we already checked this root
                else:
                    u = p #need to extend to get these roots
            if G.degree() != 0:
                #create the next extension
                if K == QQ:
                    from sage.rings.number_field.number_field import NumberField
                    L = NumberField(u, 't'+str(i))
                    i += 1
                    phi = K.embeddings(L)[0]
                    K = L
                elif K in FiniteFields():
                    deg = deg*G.degree()
                    K = GF(q**(deg), prefix=var)
                else:
                    L = K.extension(u, 't'+str(i))
                    i += 1
                    phi1 = K.embeddings(L)[0]
                    K = L
                    L = K.absolute_field('t'+str(i))
                    i += 1
                    phi = K.embeddings(L)[0]*phi1
                    K = L
                if K in FiniteFields():
                    G = G.change_ring(K)
                    g = g.change_ring(K)
                else:
                    G = G.change_ring(phi)
                    g = g.change_ring(phi)
        return False

    def normal_form(self, return_conjugation=False):
        r"""
        Return a normal form in the moduli space of dynamical systems.

        Currently implemented only for polynomials. The totally ramified
        fixed point is moved to infinity and the map is conjugated to the form
        `x^n + a_{n-2} x^{n-2} + \cdots + a_{0}`. Note that for finite fields
        we can only remove the `(n-1)`-st term when the characteristic
        does not divide `n`.

        INPUT:

        - ``return_conjugation`` -- (default: ``False``) boolean; if ``True``,
          then return the conjugation element of PGL along with the embedding
          into the new field

        OUTPUT:

        - :class:`SchemeMorphism_polynomial`

        - (optional) an element of PGL as a matrix

        - (optional) the field embedding

        EXAMPLES::

            sage: P.<x,y> = ProjectiveSpace(QQ, 1)
            sage: f = DynamicalSystem_projective([x^2 + 2*x*y - 5*x^2, 2*x*y])
            sage: f.normal_form()
            Traceback (most recent call last):
            ...
            NotImplementedError: map is not a polynomial

        ::

            sage: R.<x> = QQ[]
            sage: K.<w> = NumberField(x^2 - 5)
            sage: P.<x,y> = ProjectiveSpace(K,1)
            sage: f = DynamicalSystem_projective([x^2 + w*x*y, y^2])
            sage: g,m,psi = f.normal_form(return_conjugation = True);m
            [     1 -1/2*w]
            [     0      1]
            sage: f.change_ring(psi).conjugate(m) == g
            True

        ::

            sage: P.<x,y> = ProjectiveSpace(QQ,1)
            sage: f = DynamicalSystem_projective([13*x^2 + 4*x*y + 3*y^2, 5*y^2])
            sage: f.normal_form()
            Dynamical System of Projective Space of dimension 1 over Rational Field
              Defn: Defined on coordinates by sending (x : y) to
                    (5*x^2 + 9*y^2 : 5*y^2)

        ::

            sage: K = GF(3^3, prefix = 'w')
            sage: P.<x,y> = ProjectiveSpace(K,1)
            sage: f = DynamicalSystem_projective([x^3 + 2*x^2*y + 2*x*y^2 + K.gen()*y^3, y^3])
            sage: f.normal_form()
            Dynamical System of Projective Space of dimension 1 over Finite Field in w3 of size 3^3
                  Defn: Defined on coordinates by sending (x : y) to
                        (x^3 + x^2*y + x*y^2 + (-w3)*y^3 : y^3)

        ::

            sage: P.<x,y> = ProjectiveSpace(GF(3),1)
            sage: f = DynamicalSystem_projective([2*x**3 + x**2*y, y**3])
            sage: g,m,psi = f.normal_form(return_conjugation=True); psi
            Ring morphism:
              From: Finite Field of size 3
              To:   Finite Field in z2 of size 3^2
              Defn: 1 |--> 1

        """
        #defines the field of fixed points
        if self.codomain().dimension_relative() != 1:
            raise NotImplementedError("space must have dimension equal to 1")
        K = self.base_ring()
        if not K in FiniteFields() and (not K in NumberFields() or not K.is_absolute()):
            raise NotImplementedError("must be over an absolute number field or finite field")
        if K in FiniteFields():
            q = K.characteristic()
        psi = K.hom([K.gen()]) #identity hom for return_embedding
        g = self
        G = self.dehomogenize(1).dynatomic_polynomial(1)
        done = False
        bad = True
        #check infty = (1,0) is fixed
        if G.degree() <= g.degree():
            #check infty totally ramified
            if len((g[1]).factor()) == 1:
                T = self.domain()(1,0)
                bad = False
                done = True
                m = matrix(K, 2, 2, [1,0,0,1])
        #otherwise we need to create the tower of extensions
        #which contain the fixed points. We do
        #this successively so we can early exit if
        #we find one and not go all the way to the splitting field
        i = 0
        if G.degree() != 0:
            G = G.polynomial(G.variable(0))
        else:
            #no other fixed points
            raise NotImplementedError("map is not a polynomial")
        #check other fixed points
        while not done:
            Y = G.factor()
            R = G.parent()
            done = True
            for p,exp in Y:
                if p.degree() == 1:
                    if len((g[0]*p[1] + g[1]*p[0]).factor()) == 1:
                        T = self.domain()(-p[0], p[1])
                        bad = False
                        done = True
                        break # bc only 1 totally ramified fixed pt
                    G = R(G/p)
                else:
                    done = False
                    u = p
            if not done:
                #extend
                if K == QQ:
                    from sage.rings.number_field.number_field import NumberField
                    L = NumberField(u, 't'+str(i))
                    i += 1
                    phi = K.embeddings(L)[0]
                    K = L
                elif K in FiniteFields():
                    K, phi = K.extension(G.degree(), map=True)
                else:
                    L = K.extension(u, 't'+str(i))
                    i += 1
                    phi1 = K.embeddings(L)[0]
                    K = L
                    L = K.absolute_field('t'+str(i))
                    i += 1
                    phi = K.embeddings(L)[0]*phi1
                    K = L
                psi = phi * psi
                #switch to the new field
                G = G.change_ring(phi)
                g = g.change_ring(phi)
        if bad:
            raise NotImplementedError("map is not a polynomial")
        #conjugate to normal form
        Q = T.codomain()
        #moved totally ramified fixed point to infty
        target = [T, Q(T[0]+1, 1), Q(T[0]+2, 1)]
        source = [Q(1, 0), Q(0, 1), Q(1, 1)]
        m = Q.point_transformation_matrix(source, target)
        N = g.base_ring()
        d = g.degree()
        gc = g.conjugate(m)
        #make monic
        R = PolynomialRing(N, 'z')
        v = N(gc[1].coefficient([0,d])/gc[0].coefficient([d,0]))
        #need a (d-1)-st root to make monic
        u = R.gen(0)**(d-1) - v
        if d != 2 and u.is_irreducible():
            #we need to extend again
            if N in FiniteFields():
                M, phi = N.extension(d-1, map=True)
            else:
                L = N.extension(u,'t'+str(i))
                i += 1
                phi1 = N.embeddings(L)[0]
                M = L.absolute_field('t'+str(i))
                phi = L.embeddings(M)[0]*phi1
            psi = phi*psi
            if M in FiniteFields():
                gc = gc.change_ring(M)
            else:
                gc = gc.change_ring(phi)
            m = matrix(M, 2, 2, [phi(s) for t in list(m) for s in t])
            rv = phi(v).nth_root(d-1)
        else: #root is already in the field
            M = N
            rv = v.nth_root(d-1)
        mc = matrix(M, 2, 2, [rv,0,0,1])
        gcc = gc.conjugate(mc)
        if not (M in FiniteFields() and q.divides(d)):
            #remove 2nd order term
            mc2 = matrix(M, 2, 2, [1, M((-gcc[0].coefficient([d-1, 1])
                / (d*gcc[1].coefficient([0, d]))).constant_coefficient()), 0, 1])
        else:
            mc2 = mc.parent().one()
        gccc = gcc.conjugate(mc2)
        if return_conjugation:
            return gccc, m * mc * mc2, psi
        return gccc

    def reduce_base_field(self):
        """
        Return this map defined over the field of definition of the coefficients.

        The base field of the map could be strictly larger than
        the field where all of the coefficients are defined. This function
        reduces the base field to the minimal possible. This can be done when
        the base ring is a number field, QQbar, a finite field, or algebraic
        closure of a finite field.

        OUTPUT: A dynamical system

        EXAMPLES::

            sage: K.<t> = GF(2^3)
            sage: P.<x,y,z> = ProjectiveSpace(K, 2)
            sage: f = DynamicalSystem_projective([x^2 + y^2, y^2, z^2+z*y])
            sage: f.reduce_base_field()
            Dynamical System of Projective Space of dimension 2 over Finite Field of size 2
              Defn: Defined on coordinates by sending (x : y : z) to
                    (x^2 + y^2 : y^2 : y*z + z^2)

        ::

            sage: P.<x,y,z> = ProjectiveSpace(QQbar, 2)
            sage: f = DynamicalSystem_projective([x^2 + QQbar(sqrt(3))*y^2, y^2, QQbar(sqrt(2))*z^2])
            sage: f.reduce_base_field()
            Dynamical System of Projective Space of dimension 2 over Number Field in a with
            defining polynomial y^4 - 4*y^2 + 1 with a = 1.931851652578137?
              Defn: Defined on coordinates by sending (x : y : z) to
                    (x^2 + (a^2 - 2)*y^2 : y^2 : (a^3 - 3*a)*z^2)

        ::

            sage: R.<x> = QQ[]
            sage: K.<v> = NumberField(x^3-2, embedding=(x^3-2).roots(ring=CC)[0][0])
            sage: R.<x> = QQ[]
            sage: L.<w> = NumberField(x^6 + 9*x^4 - 4*x^3 + 27*x^2 + 36*x + 31, \
            ....: embedding=(x^6 + 9*x^4 - 4*x^3 + 27*x^2 + 36*x + 31).roots(ring=CC)[0][0])
            sage: P.<x,y> = ProjectiveSpace(L,1)
            sage: f = DynamicalSystem([L(v)*x^2 + y^2, x*y])
            sage: f.reduce_base_field().base_ring().is_isomorphic(K)
            True

        ::

            sage: K.<v> = CyclotomicField(5)
            sage: A.<x,y> = ProjectiveSpace(K, 1)
            sage: f = DynamicalSystem_projective([3*x^2 + y^2, x*y])
            sage: f.reduce_base_field()
            Dynamical System of Projective Space of dimension 1 over Rational Field
              Defn: Defined on coordinates by sending (x : y) to
                    (3*x^2 + y^2 : x*y)
        """
        return self.as_scheme_morphism().reduce_base_field().as_dynamical_system()

class DynamicalSystem_projective_finite_field(DynamicalSystem_projective_field,
                                              SchemeMorphism_polynomial_projective_space_finite_field):

    def is_postcritically_finite(self, **kwds):
        r"""
        Every point is postcritically finite in a finite field.

        INPUT: None. ``kwds`` is to parallel the overridden function

        OUTPUT: the boolean ``True``

        EXAMPLES::

            sage: P.<x,y,z> = ProjectiveSpace(GF(5),2)
            sage: f = DynamicalSystem_projective([x^2 + y^2,y^2, z^2 + y*z], domain=P)
            sage: f.is_postcritically_finite()
            True

        ::

            sage: P.<x,y> = ProjectiveSpace(GF(13),1)
            sage: f = DynamicalSystem_projective([x^4 - x^2*y^2 + y^4, y^4])
            sage: f.is_postcritically_finite(use_algebraic_closure=False)
            True
        """
        return True

    def _is_preperiodic(self, P, return_period=False):
        r"""
        Every point in a finite field is preperiodic.

        INPUT:

        - ``P`` -- a point in the domain of this map

        - ``return_period`` -- (default: ``False``) boolean; controls if
          the period is returned

        OUTPUT: the boolean ``True`` or a tuple ``(m,n)`` of integers

        EXAMPLES::

            sage: P.<x,y,z> = ProjectiveSpace(GF(5),2)
            sage: f = DynamicalSystem_projective([x^2 + y^2,y^2, z^2 + y*z], domain=P)
            sage: f._is_preperiodic(P(2,1,2))
            True

        ::

            sage: P.<x,y,z> = ProjectiveSpace(GF(5),2)
            sage: f = DynamicalSystem_projective([x^2 + y^2,y^2, z^2 + y*z], domain=P)
            sage: f._is_preperiodic(P(2,1,2), return_period=True)
            (0, 6)
        """
        if return_period:
            return self.orbit_structure(P)
        else:
            return True

    def orbit_structure(self, P):
        r"""
        Return the pair ``(m,n)``, where ``m`` is the preperiod and ``n``
        is the period of the point ``P`` by this dynamical system.

        Every point is preperiodic over a finite field so every point
        will be preperiodic.

        INPUT:

        - ``P`` -- a point in the domain of this map

        OUTPUT: a tuple ``(m,n)`` of integers

        EXAMPLES::

            sage: P.<x,y,z> = ProjectiveSpace(GF(5),2)
            sage: f = DynamicalSystem_projective([x^2 + y^2,y^2, z^2 + y*z], domain=P)
            sage: f.orbit_structure(P(2,1,2))
            (0, 6)

        ::

            sage: P.<x,y,z> = ProjectiveSpace(GF(7),2)
            sage: X = P.subscheme(x^2-y^2)
            sage: f = DynamicalSystem_projective([x^2, y^2, z^2], domain=X)
            sage: f.orbit_structure(X(1,1,2))
            (0, 2)

        ::

            sage: P.<x,y> = ProjectiveSpace(GF(13),1)
            sage: f = DynamicalSystem_projective([x^2 - y^2, y^2], domain=P)
            sage: f.orbit_structure(P(3,4))
            (2, 3)

        ::

            sage: R.<t> = GF(13^3)
            sage: P.<x,y> = ProjectiveSpace(R,1)
            sage: f = DynamicalSystem_projective([x^2 - y^2, y^2], domain=P)
            sage: f.orbit_structure(P(t, 4))
            (11, 6)
        """
        orbit = []
        index = 1
        Q = copy(P)
        Q.normalize_coordinates()
        F = copy(self)
        F.normalize_coordinates()
        while not Q in orbit:
            orbit.append(Q)
            Q = F(Q)
            Q.normalize_coordinates()
            index += 1
        I = orbit.index(Q)
        return (I, index-I-1)

    def cyclegraph(self):
        r"""
        Return the digraph of all orbits of this dynamical system.

        Over a finite field this is a finite graph. For subscheme domains, only points
        on the subscheme whose image are also on the subscheme are in the digraph.

        OUTPUT: a digraph

        EXAMPLES::

            sage: P.<x,y> = ProjectiveSpace(GF(13),1)
            sage: f = DynamicalSystem_projective([x^2-y^2, y^2])
            sage: f.cyclegraph()
            Looped digraph on 14 vertices

        ::

            sage: P.<x,y,z> = ProjectiveSpace(GF(3^2,'t'),2)
            sage: f = DynamicalSystem_projective([x^2+y^2, y^2, z^2+y*z])
            sage: f.cyclegraph()
            Looped digraph on 91 vertices

        ::

            sage: P.<x,y,z> = ProjectiveSpace(GF(7),2)
            sage: X = P.subscheme(x^2-y^2)
            sage: f = DynamicalSystem_projective([x^2, y^2, z^2], domain=X)
            sage: f.cyclegraph()
            Looped digraph on 15 vertices

        ::

            sage: P.<x,y,z> = ProjectiveSpace(GF(3),2)
            sage: f = DynamicalSystem_projective([x*z-y^2, x^2-y^2, y^2-z^2])
            sage: f.cyclegraph()
            Looped digraph on 13 vertices

        ::

            sage: P.<x,y,z> = ProjectiveSpace(GF(3),2)
            sage: X = P.subscheme([x-y])
            sage: f = DynamicalSystem_projective([x^2-y^2, x^2-y^2, y^2-z^2], domain=X)
            sage: f.cyclegraph()
            Looped digraph on 4 vertices
        """
        V = []
        E = []
        if is_ProjectiveSpace(self.domain()):
            for P in self.domain():
                V.append(P)
                try:
                    Q = self(P)
                    Q.normalize_coordinates()
                    E.append([Q])
                except ValueError: #indeterminacy
                    E.append([])
        else:
            X = self.domain()
            for P in X.ambient_space():
                try:
                    XP = X.point(P)
                    V.append(XP)
                    try:
                        Q = self(XP)
                        Q.normalize_coordinates()
                        E.append([Q])
                    except ValueError: #indeterminacy
                        E.append([])
                except TypeError:  # not a point on the scheme
                    pass
        from sage.graphs.digraph import DiGraph
        g = DiGraph(dict(zip(V, E)), loops=True)
        return g

    def possible_periods(self, return_points=False):
        r"""
        Return the list of possible minimal periods of a periodic point
        over `\QQ` and (optionally) a point in each cycle.

        ALGORITHM:

        See [Hutz2009]_.

        INPUT:

        - ``return_points`` -- (default: ``False``) boolean; if ``True``,
          then return the points as well as the possible periods

        OUTPUT:

        A list of positive integers, or a list of pairs of projective
        points and periods if ``return_points`` is ``True``.

        EXAMPLES::

            sage: P.<x,y> = ProjectiveSpace(GF(23),1)
            sage: f = DynamicalSystem_projective([x^2-2*y^2, y^2])
            sage: f.possible_periods()
            [1, 5, 11, 22, 110]

        ::

            sage: P.<x,y> = ProjectiveSpace(GF(13),1)
            sage: f = DynamicalSystem_projective([x^2-y^2, y^2])
            sage: sorted(f.possible_periods(True))
            [[(0 : 1), 2], [(1 : 0), 1], [(3 : 1), 3], [(3 : 1), 36]]

        ::

            sage: PS.<x,y,z> = ProjectiveSpace(2,GF(7))
            sage: f = DynamicalSystem_projective([-360*x^3 + 760*x*z^2,
            ....:                                 y^3 - 604*y*z^2 + 240*z^3, 240*z^3])
            sage: f.possible_periods()
            [1, 2, 4, 6, 12, 14, 28, 42, 84]

        .. TODO::

            - do not return duplicate points

            - improve hash to reduce memory of point-table
        """
        return _fast_possible_periods(self, return_points)

    def automorphism_group(self, absolute=False, iso_type=False, return_functions=False):
        r"""
        Return the subgroup of `PGL2` that is the automorphism group of this
        dynamical system.

        Only for dimension 1. The automorphism group is the set of `PGL2`
        elements that fixed the map under conjugation. See [FMV2014]_
        for the algorithm.

        INPUT:

        - ``absolute``-- (default: ``False``) boolean; if ``True``, then
          return the absolute automorphism group and a field of definition

        - ``iso_type`` -- (default: ``False``) boolean; if ``True``, then
          return the isomorphism type of the automorphism group

        - ``return_functions`` -- (default: ``False``) boolean; ``True``
          returns elements as linear fractional transformations and
          ``False`` returns elements as `PGL2` matrices

        OUTPUT: a list of elements of the automorphism group

        AUTHORS:

        - Original algorithm written by Xander Faber, Michelle Manes,
          Bianca Viray

        - Modified by Joao Alberto de Faria, Ben Hutz, Bianca Thompson

        EXAMPLES::

            sage: R.<x,y> = ProjectiveSpace(GF(7^3,'t'),1)
            sage: f = DynamicalSystem_projective([x^2-y^2, x*y])
            sage: f.automorphism_group()
            [
            [1 0]  [6 0]
            [0 1], [0 1]
            ]

        ::

            sage: R.<x,y> = ProjectiveSpace(GF(3^2,'t'),1)
            sage: f = DynamicalSystem_projective([x^3,y^3])
            sage: lst, label = f.automorphism_group(return_functions=True, iso_type=True) # long time
            sage: sorted(lst, key=str), label # long time
            ([(2*x + 1)/(x + 1),
              (2*x + 1)/x,
              (2*x + 2)/(x + 2),
              (2*x + 2)/x,
              (x + 1)/(x + 2),
              (x + 1)/x,
              (x + 2)/(x + 1),
              (x + 2)/x,
              1/(x + 1),
              1/(x + 2),
              1/x,
              2*x,
              2*x + 1,
              2*x + 2,
              2*x/(x + 1),
              2*x/(x + 2),
              2/(x + 1),
              2/(x + 2),
              2/x,
              x,
              x + 1,
              x + 2,
              x/(x + 1),
              x/(x + 2)],
             'PGL(2,3)')

        ::

            sage: R.<x,y> = ProjectiveSpace(GF(2^5,'t'),1)
            sage: f = DynamicalSystem_projective([x^5,y^5])
            sage: f.automorphism_group(return_functions=True, iso_type=True)
            ([x, 1/x], 'Cyclic of order 2')

        ::

            sage: R.<x,y> = ProjectiveSpace(GF(3^4,'t'),1)
            sage: f = DynamicalSystem_projective([x^2+25*x*y+y^2, x*y+3*y^2])
            sage: f.automorphism_group(absolute=True)
            [Univariate Polynomial Ring in w over Finite Field in b of size 3^4,
             [
             [1 0]
             [0 1]
             ]]
        """
        if self.domain().dimension_relative() != 1:
            raise NotImplementedError("must be dimension 1")
        else:
            f = self.dehomogenize(1)
            z = f[0].parent().gen()
        self.normalize_coordinates()
        if (self.degree() == 1) or (self.degree() == 0):
            raise NotImplementedError("Rational function of degree 1 not implemented.")
        if f[0].denominator() != 1:
            F = f[0].numerator().polynomial(z) / f[0].denominator().polynomial(z)
        else:
            F = f[0].numerator().polynomial(z)
        from .endPN_automorphism_group import automorphism_group_FF
        return(automorphism_group_FF(F, absolute, iso_type, return_functions))

    def all_periodic_points(self, **kwds):
        r"""
        Return a list of all periodic points over a finite field.

        INPUT:

        keywords:

        - ``R`` -- (default: base ring of dynamical system) the base ring
          over which the periodic points of the dynamical system are found

        OUTPUT: a list of elements which are periodic

        EXAMPLES::

            sage: P.<x,y> = ProjectiveSpace(GF(5^2),1)
            sage: f = DynamicalSystem_projective([x^2+y^2, x*y])
            sage: f.all_periodic_points()
            [(1 : 0), (z2 + 2 : 1), (4*z2 + 3 : 1)]

        ::

            sage: P.<x,y,z> = ProjectiveSpace(GF(5),2)
            sage: f = DynamicalSystem_projective([x^2+y^2+z^2, x*y+x*z, z^2])
            sage: f.all_periodic_points()
            [(1 : 0 : 0),
            (0 : 0 : 1),
            (1 : 0 : 1),
            (2 : 1 : 1),
            (1 : 4 : 1),
            (3 : 0 : 1),
            (0 : 3 : 1)]

        ::

            sage: P.<x,y>=ProjectiveSpace(GF(3), 1)
            sage: f = DynamicalSystem_projective([x^2 - y^2, y^2])
            sage: f.all_periodic_points(R=GF(3^2, 't'))
            [(1 : 0), (0 : 1), (2 : 1), (t : 1), (2*t + 1 : 1)]
        """
        R = kwds.pop("R", None)
        if R is None:
            DS = self
        else:
            DS = self.change_ring(R)
            return DS.all_periodic_points(**kwds)  #ensures that the correct method is run, in case user switches to infinite fields
        return _all_periodic_points(DS)<|MERGE_RESOLUTION|>--- conflicted
+++ resolved
@@ -1627,14 +1627,11 @@
               Defn: Defined on coordinates by sending (x : y) to
                     (8*x^2 + 16*x*y + 7*y^2 : -24*x^2 - 40*x*y - 16*y^2)
 
-<<<<<<< HEAD
-=======
         .. TODO::
 
             Use the left and right action functionality to replace the code below with
             #return DynamicalSystem_projective(M.inverse()*self*M, domain=self.codomain())
             once there is a function to pass to the smallest field of definition.
->>>>>>> 0a97a355
         """
         if not (M.is_square() == 1 and M.determinant() != 0
             and M.ncols() == self.domain().ambient_space().dimension_relative() + 1):
