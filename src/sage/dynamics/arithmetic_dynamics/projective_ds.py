--- conflicted
+++ resolved
@@ -5421,8 +5421,6 @@
         else:
             return False
 
-<<<<<<< HEAD
-=======
     def is_chebyshev(self):
         r"""
         Check if self is a Chebyshev polynomial
@@ -5436,20 +5434,28 @@
             sage: F.is_chebyshev()
             False
 
+        ::
+
             sage: P.<x,y> = ProjectiveSpace(QQ, 1)
             sage: F = DynamicalSystem_projective([x^2 + y^2, y^2])
             sage: F.is_chebyshev()
             False
 
+        ::
+
             sage: P.<x,y> = ProjectiveSpace(QQ, 1)
             sage: F = DynamicalSystem_projective([2*x^2 - y^2, y^2])
             sage: F.is_chebyshev()
             True
 
+        ::
+
             sage: P.<x,y> = ProjectiveSpace(QQ, 1)
             sage: F = DynamicalSystem_projective([x^3, 4*y^3 - 3*x^2*y])
             sage: F.is_chebyshev()
             True
+
+        ::
 
             sage: P.<x,y> = ProjectiveSpace(QQ, 1)
             sage: F = DynamicalSystem_projective([2*x^2 - y^2, y^2])
@@ -5695,7 +5701,6 @@
         r_lattes_cases = [[2,2,2,2],[3,3,3],[2,4,4],[2,3,6]]
         r_vals = sorted([val for val in r.values() if val != 1])
         return r_vals in r_lattes_cases
->>>>>>> 0d6c6845
 
 class DynamicalSystem_projective_field(DynamicalSystem_projective,
                                        SchemeMorphism_polynomial_projective_space_field):
