--- conflicted
+++ resolved
@@ -30,15 +30,12 @@
 #*****************************************************************************
 
 from __future__ import absolute_import, division
+from sage.dynamics.arithmetic_dynamics.generic_ds import DynamicalSystem
 from sage.dynamics.complex_dynamics.mandel_julia_helper import (fast_mandelbrot_plot,
                                                                 fast_external_ray,
                                                                 convert_to_pixels,
                                                                 get_line,
                                                                 fast_julia_plot,
-<<<<<<< HEAD
-                                                                julia_helper)
-from sage.dynamics.arithmetic_dynamics.generic_ds import DynamicalSystem
-=======
                                                                 julia_helper,
                                                                 polynomial_mandelbrot)
 from sagenb.notebook.interact import (interact,
@@ -46,7 +43,7 @@
                                       input_box,
                                       color_selector,
                                       checkbox)
->>>>>>> 70f3b587
+
 from sage.plot.colors import Color
 from sage.repl.image import Image
 from sage.functions.log import logb
@@ -56,23 +53,7 @@
 from sage.misc.prandom import randint
 from sage.calculus.var import var
 
-<<<<<<< HEAD
-
-EPS = 0.00001
-
-
-def mandelbrot_plot(x_center=-1.0,
-                    y_center=0.0,
-                    image_width=4.0,
-                    max_iteration=500,
-                    pixel_count=500,
-                    base_color='steelblue',
-                    iteration_level=1,
-                    number_of_colors=30,
-                    interact=False):
-=======
 def mandelbrot_plot(f=None, **kwds):
->>>>>>> 70f3b587
     r"""
     Plot of the Mandelbrot set for a general polynomial map `f_c(z)`.
 
@@ -82,34 +63,6 @@
 
     INPUT:
 
-<<<<<<< HEAD
-    - ``x_center`` -- double (optional - default: ``-1.0``), Real part
-      of center point.
-
-    - ``y_center`` -- double (optional - default: ``0.0``), Imaginary part
-      of center point.
-
-    - ``image_width`` -- double (optional - default: ``4.0``), width of
-      image in the complex plane.
-
-    - ``max_iteration`` -- long (optional - default: ``500``), maximum number
-      of iterations the map ``Q_c(z)``.
-
-    - ``pixel_count`` -- long (optional - default: ``500``), side length
-      of image in number of pixels.
-
-    - ``base_color`` -- RGB color (optional - default: ``'steelblue'``) color
-      used to determine the coloring of set (any valid input for Color).
-
-    - ``iteration_level`` -- long (optional - default: 1) number of iterations
-      between each color level.
-
-    - ``number_of_colors`` -- long (optional - default: 30) number of colors
-      used to plot image.
-
-    - ``interact`` -- boolean (optional - default: ``False``), controls
-      whether plot will have interactive functionality.
-=======
     - ``f`` -- map (optional - default: ``z^2 + c``), polynomial map used to
      plot the Mandelbrot set.
 
@@ -142,7 +95,6 @@
 
     - ``interact`` -- boolean (optional - default: ``False``), controls whether
      plot will have interactive functionality.
->>>>>>> 70f3b587
 
     OUTPUT:
 
@@ -157,67 +109,14 @@
 
     ::
 
-<<<<<<< HEAD
-        sage: mandelbrot_plot(pixel_count=1000)
-        1000x1000px 24-bit RGB image
-
-    ::
-
-        sage: mandelbrot_plot(x_center=-1.11, y_center=0.2283, image_width=1/128,
-        ....: max_iteration=2000, number_of_colors=500, base_color=[40, 100, 100])
-        500x500px 24-bit RGB image
-
-    To display an interactive plot of the Mandelbrot set in the Jupyter
-    Notebook, set ``interact`` to ``True``::
-=======
         sage: mandelbrot_plot(x_center=-1.11, y_center=0.2283, image_width=1/128, # long time
         ....: max_iteration=2000, number_of_colors=500, base_color=[40, 100, 100])
         500x500px 24-bit RGB image
 
     To display an interactive plot of the Mandelbrot in the Notebook, set
     ``interact`` to ``True``. (This is only implemented for ``z^2 + c``)::
->>>>>>> 70f3b587
-
-        sage: mandelbrot_plot(interact=True)
-        interactive(children=(FloatSlider(value=-1.0, description=u'Real center'...
-
-    ::
 
         sage: mandelbrot_plot(interact=True, x_center=-0.75, y_center=0.25,
-<<<<<<< HEAD
-        ....:     image_width=1/2, number_of_colors=75)
-        interactive(children=(FloatSlider(value=-0.75, description=u'Real center'...
-    """
-    base_color = Color(base_color)
-
-    if interact:
-        from ipywidgets.widgets import FloatSlider, IntSlider, ColorPicker, interact
-        widgets = dict(
-            x_center = FloatSlider(min=-1.0, max=1.0, step=EPS,
-                                   value=x_center, description="Real center"),
-            y_center = FloatSlider(min=-1.0, max=1.0, step=EPS,
-                                   value=y_center, description="Imag center"),
-            image_width = FloatSlider(min=EPS, max=4.0, step=EPS,
-                                      value=image_width, description="Image width"),
-            max_iteration = IntSlider(min=0, max=600,
-                                      value=max_iteration, description="Iterations"),
-            pixel_count = IntSlider(min=10, max=600,
-                                    value=pixel_count, description="Pixels"),
-            level_sep = IntSlider(min=1, max=20,
-                                  value=iteration_level, description="Color sep"),
-            color_num = IntSlider(min=1, max=100,
-                                  value=number_of_colors, description="# Colors"),
-            base_color = ColorPicker(value=base_color.html_color(),
-                                     description="Base color"),
-        )
-        return interact(**widgets).widget(fast_mandelbrot_plot)
-
-    return fast_mandelbrot_plot(x_center, y_center, image_width,
-                                max_iteration,
-                                pixel_count, iteration_level,
-                                number_of_colors, base_color)
-
-=======
         ....: image_width=1/2, number_of_colors=75)
         <html>...</html>
 
@@ -344,7 +243,6 @@
                 return polynomial_mandelbrot(f, parameter, x_center, y_center, \
                  image_width, max_iteration, pixel_count, iteration_level, \
                  number_of_colors, base_color)
->>>>>>> 70f3b587
 
 def external_ray(theta, **kwds):
     r"""
@@ -364,31 +262,6 @@
     kwds:
 
     - ``image`` -- 24-bit RGB image (optional - default: None) user specified
-<<<<<<< HEAD
-      image of Mandelbrot set.
-
-    - ``D`` -- long (optional - default: ``25``) depth of the approximation.
-      As ``D`` increases, the external ray gets closer to the boundary of
-      the Mandelbrot set. If the ray doesn't reach the boundary of
-      the Mandelbrot set, increase ``D``.
-
-    - ``S`` -- long (optional - default: ``10``) sharpness of the
-      approximation. Adjusts the number of points used to approximate
-      the external ray (number of points is equal to ``S*D``). If ray looks
-      jagged, increase ``S``.
-
-    - ``R`` -- long (optional - default: ``100``) radial parameter.
-      If ``R`` is large, the external ray reaches sufficiently close to
-      infinity. If ``R`` is too small, Newton's method may not converge
-      to the correct ray.
-
-    - ``prec`` -- long (optional - default: ``300``) specifies the bits
-      of precision used by the Complex Field when using Newton's method to
-      compute points on the external ray.
-
-    - ``ray_color`` -- RGB color (optional - default: ``[255, 255, 255]``)
-      color of the external ray(s).
-=======
      image of Mandelbrot set.
 
     - ``D`` -- long (optional - default: ``25``) depth of the approximation.
@@ -410,7 +283,6 @@
 
     - ``ray_color`` -- RGB color (optional - default: ``[255, 255, 255]``) color
      of the external ray(s).
->>>>>>> 70f3b587
 
     OUTPUT:
 
@@ -468,16 +340,7 @@
     ray_color = kwds.get("ray_color", [255] * 3)
     image = kwds.get("image", None)
     if image is None:
-<<<<<<< HEAD
-        image = mandelbrot_plot(x_center=x_0,
-                                y_center=y_0,
-                                image_width=plot_width,
-                                pixel_count=pixel_width)
-
-    precision = max(precision, -logb(pixel_width * 0.001, 2).round() + 10)
-=======
         image = mandelbrot_plot(x_center=x_0, **kwds)
->>>>>>> 70f3b587
 
     # Make a copy of the bitmap image.
     # M = copy(image)
@@ -527,26 +390,7 @@
                 pixel[int(k[0]), int(k[1])] = tuple(ray_color)
     return M
 
-<<<<<<< HEAD
-
-def julia_plot(c=-1,
-               x_center=0.0,
-               y_center=0.0,
-               image_width=4.0,
-               max_iteration=500,
-               pixel_count=500,
-               base_color='steelblue',
-               iteration_level=1,
-               number_of_colors=50,
-               point_color='yellow',
-               interact=False,
-               mandelbrot=True,
-               period=None):
-=======
-#TODO: Update julia_plot to work for general polynomials.
-
 def julia_plot(c=-1, **kwds):
->>>>>>> 70f3b587
     r"""
     Plots the Julia set of a given complex `c` value. Users can specify whether
     they would like to display the Mandelbrot side by side with the Julia set.
@@ -647,7 +491,21 @@
         ....: for c in c_values:
         ....:     julia_plot(c)
     """
-    if period is not None:
+
+    period = kwds.pop("period", None)
+    mandelbrot = kwds.pop("mandelbrot", True)
+    point_color = kwds.pop("point_color", 'tomato')
+    x_center = kwds.pop("x_center", 0.0)
+    y_center = kwds.pop("y_center", 0.0)
+    image_width = kwds.pop("image_width", 4.0)
+    max_iteration = kwds.pop("max_iteration", 500)
+    pixel_count = kwds.pop("pixel_count", 500)
+    base_color = kwds.pop("base_color", 'steelblue')
+    iteration_level = kwds.pop("iteration_level", 1)
+    number_of_colors = kwds.pop("number_of_colors", 30)
+    interact = kwds.pop("interact", False)
+
+    if period:
         R = PolynomialRing(QQ, 'c')
         c = R.gen()
         x, y = ProjectiveSpace(R, 1, 'x,y').gens()
@@ -661,6 +519,8 @@
 
     base_color = Color(base_color)
     point_color = Color(point_color)
+
+    EPS = 0.00001
 
     if interact:
         from ipywidgets.widgets import FloatSlider, IntSlider, ColorPicker, interact
