--- conflicted
+++ resolved
@@ -69,7 +69,8 @@
 
     AUTHORS:
 
-    - Rusydi H. Makarim (2016-03-31) : added more functions to determine related cryptographic properties
+    - Friedrich Wiemer (2019-03-20): implemented some more functionalities for S-boxes
+    - Rusydi H. Makarim (2016-03-31): added more functions to determine related cryptographic properties
     - Yann Laigle-Chapuy (2009-07-01): improve linear and difference matrix computation
     - Martin R. Albrecht (2008-03-12): initial implementation
 
@@ -1786,14 +1787,14 @@
         """
         return self == self.inverse()
 
-<<<<<<< HEAD
     @cached_method
     def nonlinear_invariants(self):
         r"""
-        Return a tuple of all nonlinear invariants of this S-Box. A Boolean
-        function `g : \mathbb{F}_2^m \mapsto \mathbb{F}_2` is a nonlinear
-        invariant of an `m \times m` S-Box `S` if `g(x) + g(S(x))` is constant
-        for all `x \in \mathbb{F}_2^m` (see [TLS16]_ ).
+        Return a tuple of all nonlinear invariants of this S-Box.
+
+        A Boolean function `g : \mathbb{F}_2^m \mapsto \mathbb{F}_2` is a
+        nonlinear invariant of an `m \times m` S-Box `S` if `g(x) + g(S(x))`
+        is constant for all `x \in \mathbb{F}_2^m` (see [TLS16]_).
 
         A nonlinear invariant is expressed as a multivariate polynomial in
         ``BooleanPolynomialRing()``. Variables `x_{0}, x_{m-1}` in the
@@ -1859,8 +1860,7 @@
         T1 = {poly_from_coeffs(Ai) for Ai in M.right_kernel()}
 
         return list(T0 | T1)
-=======
->>>>>>> 2a9c447e
+
 
 def feistel_construction(*args):
     r"""
