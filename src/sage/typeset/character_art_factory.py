--- conflicted
+++ resolved
@@ -16,11 +16,7 @@
 #
 #                  http://www.gnu.org/licenses/
 #*******************************************************************************
-<<<<<<< HEAD
-from six import iteritems, string_types
-=======
 from six import iteritems, string_types, text_type
->>>>>>> 3041cc6d
 
 from sage.structure.sage_object import SageObject
 
@@ -65,11 +61,7 @@
             <class 'sage.typeset.character_art_factory.CharacterArtFactory'>
         """
         self.art_type = art_type
-<<<<<<< HEAD
         assert isinstance(string_type('a'), string_types)
-=======
-        assert string_type in string_types
->>>>>>> 3041cc6d
         self.string_type = string_type
         assert magic_method_name in ['_ascii_art_', '_unicode_art_']
         self.magic_method_name = magic_method_name
