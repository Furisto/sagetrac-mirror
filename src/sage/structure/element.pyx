r"""
Elements

AUTHORS:
   -- David Harvey (2006-10-16): changed CommutativeAlgebraElement to derive
   from CommutativeRingElement instead of AlgebraElement
   -- David Harvey (2006-10-29): implementation and documentation of new
   arithmetic architecture
   -- William Stein (2006-11): arithmetic architecture -- pushing it through to completion.
   -- Gonzalo Tornaria (2007-06): recursive base extend for coercion -- lots of tests


\subsection{The Abstract Element Class Heierarchy}
This is the abstract class heierchary, i.e., these are all
abstract base classes.
\begin{verbatim}
SageObject
    Element
        ModuleElement
            RingElement
                CommutativeRingElement
                    IntegralDomainElement
                        DedekindDomainElement
                            PrincipalIdealDomainElement
                                EuclideanDomainElement
                    FieldElement
                        FiniteFieldElement
                    CommutativeAlgebraElement
                AlgebraElement   (note -- can't derive from module, since no multiple inheritence)
                    CommutativeAlgebra ??? (should be removed from element.pxd)
                    Matrix
                InfinityElement
                    PlusInfinityElement
                    MinusInfinityElement
            AdditiveGroupElement
            Vector

        MonoidElement
            MultiplicativeGroupElement

\end{verbatim}

\subsection{How to Define a New Element Class}
Elements typically define a method \code{_new_c}, e.g.,
\begin{verbatim}
    cdef _new_c(self, defining data):
        cdef FreeModuleElement_generic_dense x
        x = PY_NEW(FreeModuleElement_generic_dense)
        x._parent = self._parent
        x._entries = v
\end{verbatim}
that creates a new sibling very quickly from defining data
with assumed properties.

SAGE has a special system in place for handling arithmetic operations
for all Element subclasses. There are various rules that must be
followed by both arithmetic implementors and callers.

A quick summary for the impatient:
\begin{itemize}
 \item DO NOT OVERRIDE _add_c. EVER. THANKS.
 \item DO NOT CALL _add_c_impl DIRECTLY.
 \item To implement addition for a python class, override def _add_().
 \item To implement addition for a pyrex class, override cdef _add_c_impl().
 \item If you want to add x and y, whose parents you know are IDENTICAL,
   you may call _add_(x, y) (from python or pyrex) or _add_c(x, y) (from
   pyrex -- this will be faster). This will be the fastest way to guarantee
   that the correct implementation gets called. Of course you can still
   always use "x + y".
\end{itemize}

Now in more detail. The aims of this system are to provide (1) an efficient
calling protocol from both python and pyrex, (2) uniform coercion semantics
across SAGE, (3) ease of use, (4) readability of code.

We will take addition of RingElements as an example; all other operators
and classes are similar. There are four relevant functions.

{\bf def RingElement.__add__}

   This function is called by python or pyrex when the binary "+" operator
   is encountered. It ASSUMES that at least one of its arguments is a
   RingElement; only a really twisted programmer would violate this
   condition. It has a fast pathway to deal with the most common case
   where the arguments have the same parent. Otherwise, it uses the coercion
   module to work out how to make them have the same parent. After any
   necessary coercions have been performed, it calls _add_c to dispatch to
   the correct underlying addition implementation.

   Note that although this function is declared as def, it doesn't have the
   usual overheads associated with python functions (either for the caller
   or for __add__ itself). This is because python has optimised calling
   protocols for such special functions.

{\bf cdef RingElement._add_c}

   DO ***NOT*** OVERRIDE THIS FUNCTION.

   The two arguments to this function MUST have the SAME PARENT.
   Its return value MUST have the SAME PARENT as its arguments.

   If you want to add two objects from pyrex, and you know that their
   parents are the same object, you are encouraged to call this function
   directly, instead of using "x + y".

   This function dispatches to either _add_ or _add_c_impl as appropriate.
   It takes necessary steps to decide whether a pyrex implementation of
   _add_c_impl has been overridden by some python implementation of _add_.
   The code is optimised in favour of reaching _add_c_impl as soon as
   possible.

{\bf def RingElement._add_}

   This is the function you should override to implement addition in a
   python subclass of RingElement.

   WARNING: if you override this in a *pyrex* class, it won't get called.
   You should override _add_c_impl instead. It is especially important to
   keep this in mind whenever you move a class down from python to pyrex.

   The two arguments to this function are guaranteed to have the
   SAME PARENT. Its return value MUST have the SAME PARENT as its
   arguments.

   If you want to add two objects from python, and you know that their
   parents are the same object, you are encouraged to call this function
   directly, instead of using "x + y".

   The default implementation of this function is to call _add_c_impl,
   so if no-one has defined a python implementation, the correct pyrex
   implementation will get called.

{\bf cdef RingElement._add_c_impl}

   This is the function you should override to implement addition in a
   pyrex subclass of RingElement.

   The two arguments to this function are guaranteed to have the
   SAME PARENT. Its return value MUST have the SAME PARENT as its
   arguments.

   DO ***NOT*** CALL THIS FUNCTION DIRECTLY.

   (Exception: you know EXACTLY what you are doing, and you know exactly
   which implementation you are trying to call; i.e. you're not trying to
   write generic code. In particular, if you call this directly, your code
   will not work correctly if you run it on a python class derived from
   a pyrex class where someone has redefined _add_ in python.)

   The default implementation of this function is to raise a
   NotImplementedError, which will happen if no-one has supplied
   implementations of either _add_ or _add_c_impl.

"""


##################################################################
# Generic element, so all this functionality must be defined
# by any element.  Derived class must call __init__
##################################################################

include "../ext/cdefs.pxi"
include "../ext/stdsage.pxi"
include "../ext/python.pxi"

import operator

from sage.structure.parent      cimport Parent
from sage.structure.parent_base cimport ParentWithBase
from sage.structure.parent_gens import is_ParentWithGens

# This classes uses element.pxd.  To add data members, you
# must change that file.

def make_element(_class, _dict, parent):
    """
    Used for unpickling Element objects (and subclasses).

    This should work for any Python class deriving from Element, as long
    as it doesn't implement some screwy __new__() method.

    See also Element.__reduce__().
    """
    new_object = _class.__new__(_class)
    new_object._set_parent(parent)
    new_object.__dict__ = _dict
    return new_object

def py_scalar_to_element(py):
    from sage.rings.integer_ring import ZZ
    from sage.rings.real_double import RDF
    from sage.rings.complex_double import CDF
    if PyInt_Check(py) or PyLong_Check(py):
        return ZZ(py)
    elif PyFloat_Check(py):
        return RDF(py)
    elif PyComplex_Check(py):
        return CDF(py)
    else:
        raise TypeError, "Not a scalar"

def is_Element(x):
    """
    Return True if x is of type Element.

    EXAMPLES:
        sage: is_Element(2/3)
        True
        sage: is_Element(QQ^3)
        False
    """
    return IS_INSTANCE(x, Element)

cdef class Element(sage_object.SageObject):
    """
    Generic element of a structure. All other types of elements
    (RingElement, ModuleElement, etc) derive from this type.

    Subtypes must either call __init__() to set _parent, or may
    set _parent themselves if that would be more efficient.
    """

    def __init__(self, parent):
        r"""
        INPUT:
            parent -- a SageObject
        """
        #if parent is None:
        #    raise RuntimeError, "bug -- can't set parent to None"
        self._parent = parent

    def _set_parent(self, parent):
        r"""
        INPUT:
            parent -- a SageObject
        """
        self._parent = parent

    cdef _set_parent_c(self, ParentWithBase parent):
        self._parent = parent

    def _repr_(self):
        return "Generic element of a structure"

    def __reduce__(self):
        return (make_element, (self.__class__, self.__dict__, self._parent))

    def __hash__(self):
        return hash(str(self))

    def _im_gens_(self, codomain, im_gens):
        """
        Return the image of self in codomain under the map that sends
        the images of the generators of the parent of self to the
        tuple of elements of im_gens.
        """
        raise NotImplementedError

    cdef base_extend_c(self, ParentWithBase R):
        if HAS_DICTIONARY(self):
            return self.base_extend(R)
        else:
            return self.base_extend_c_impl(R)

    cdef base_extend_c_impl(self, ParentWithBase R):
        cdef ParentWithBase V
        V = self._parent.base_extend(R)
        return (<Parent>V)._coerce_c(self)

    def base_extend(self, R):
        return self.base_extend_c_impl(R)

    def base_base_extend(self, R):
        return self.base_extend_c_impl(self.base_ring().base_extend(R))

    cdef base_extend_recursive_c(self, ParentWithBase R):
        cdef ParentWithBase V
        # Don't call _c function so we check for ParentWithBase
        V = self._parent.base_extend_recursive(R)
        return (<Parent>V)._coerce_c(self)

    def base_extend_recursive(self, R):
        return self.base_extend_recursive_c(R)

    cdef base_extend_canonical_c(self, ParentWithBase R):
        cdef ParentWithBase V
        V = self._parent.base_extend_canonical(R)
        return (<Parent>V)._coerce_c(self)

    def base_extend_canonical(self, R):
        return self.base_extend_canonical_c(R)

    cdef base_extend_canonical_sym_c(self, ParentWithBase R):
        cdef ParentWithBase V
        # Don't call _c function so we check for ParentWithBase
        V = self._parent.base_extend_canonical_sym(R)
        return (<Parent>V)._coerce_c(self)

    def base_extend_canonical_sym(self, R):
        return self.base_extend_canonical_sym_c(R)

    cdef base_base_extend_canonical_sym_c(self, ParentWithBase R):
        cdef ParentWithBase V
        # Don't call _c function so we check for ParentWithBase
        V = self.base_ring().base_extend_canonical_sym(R)
        return self.base_extend(V)

    def base_base_extend_canonical_sym(self, R):
        return self.base_base_extend_canonical_sym_c(R)

    def base_ring(self):
        """
        Returns the base ring of this element's parent (if that makes sense).
        """
        return self._parent.base_ring()

    def category(self):
        from sage.categories.category_types import Elements
        return Elements(self._parent)

    def parent(self, x=None):
        """
        Returns parent of this element; or, if the optional argument x is
        supplied, the result of coercing x into the parent of this element.
        """
        if x is None:
            return self._parent
        else:
            return self._parent(x)


    def subs(self, in_dict=None, **kwds):
        """
        Substitutes given generators with given values while not touching
        other generators. This is a generic wrapper around __call__.
        The syntax is meant to be compatible with the corresponding method
        for symbolic expressions.

        INPUT:
            in_dict -- (optional) dictionary of inputs
            **kwds  -- named parameters

        OUTPUT:
            new object if substitution is possible, otherwise self.

        EXAMPLES:
            sage: x, y = MPolynomialRing(ZZ,2,'xy').gens()
            sage: f = x^2 + y + x^2*y^2 + 5
            sage: f((5,y))
            25*y^2 + y + 30
            sage: f.subs({x:5})
            25*y^2 + y + 30
            sage: f.subs(x=5)
            25*y^2 + y + 30
            sage: (1/f).subs(x=5)
            1/(25*y^2 + y + 30)
            sage: Integer(5).subs(x=4)
            5
        """
        if not hasattr(self,'__call__'):
            return self
        parent=self._parent
        if not is_ParentWithGens(parent):
            return self
        variables=[]
        # use "gen" instead of "gens" as a ParentWithGens is not
        # required to have the latter
        for i in xrange(0,parent.ngens()):
            gen=parent.gen(i)
            if kwds.has_key(str(gen)):
                variables.append(kwds[str(gen)])
            elif in_dict and in_dict.has_key(gen):
                variables.append(in_dict[gen])
            else:
                variables.append(gen)
        return self(*variables)

    def substitute(self,in_dict=None,**kwds):
        """
        This is an alias for self.subs().

        INPUT:
            in_dict -- (optional) dictionary of inputs
            **kwds  -- named parameters

        OUTPUT:
            new object if substitution is possible, otherwise self.

        EXAMPLES:
            sage: x, y = MPolynomialRing(ZZ,2,'xy').gens()
            sage: f = x^2 + y + x^2*y^2 + 5
            sage: f((5,y))
            25*y^2 + y + 30
            sage: f.substitute({x:5})
            25*y^2 + y + 30
            sage: f.substitute(x=5)
            25*y^2 + y + 30
            sage: (1/f).substitute(x=5)
            1/(25*y^2 + y + 30)
            sage: Integer(5).substitute(x=4)
            5
         """
        return self.subs(in_dict,**kwds)




    def __xor__(self, right):
        raise RuntimeError, "Use ** for exponentiation, not '^', which means xor\n"+\
              "in Python, and has the wrong precedence."

    def _coeff_repr(self, no_space=True):
        if self._is_atomic():
            s = repr(self)
        else:
            s = "(%s)"%repr(self)
        if no_space:
            return s.replace(' ','')
        return s

    def _latex_coeff_repr(self):
        try:
            s = self._latex_()
        except AttributeError:
            s = str(self)
        if self._is_atomic():
            return s
        else:
            return "\\left(%s\\right)"%s

    def _is_atomic(self):
        """
        Return True if and only if parenthesis are not required when
        *printing* out any of $x - s$, $x + s$, $x^s$ and $x/s$.

        EXAMPLES:
            sage: n = 5; n._is_atomic()
            True
            sage: n = x+1; n._is_atomic()
            False
        """
        if self._parent.is_atomic_repr():
            return True
        s = str(self)
        return s.find("+") == -1 and s.find("-") == -1 and s.find(" ") == -1

    def __nonzero__(self):
        """
        Return True if self does not equal self.parent()(0).
        """
        return self != self._parent(0)

    def is_zero(self):
        """
        Return True if self equals self.parent()(0). The default
        implementation is to fall back to 'not self.__nonzero__'.

        NOTE: Do not re-implement this method in your subclass but
        implement __nonzero__ instead.
        """
        return not self

    def _cmp_(left, right):
        return left._cmp(right)

    cdef _cmp(left, right):
        """
        Compare left and right.
        """
        global coercion_model
        cdef int r
        if not have_same_parent(left, right):
            try:
                _left, _right = coercion_model.canonical_coercion_c(left, right)
                if PY_IS_NUMERIC(_left):
                    return cmp(_left, _right)
                else:
                    return _left._cmp_(_right)
            except TypeError:
                r = cmp(type(left), type(right))
                if r == 0:
                    r = -1
                return r
        else:
            return left._cmp_c_impl(right)

    def _richcmp_(left, right, op):
        return left._richcmp(right, op)

    cdef _richcmp(left, right, int op):
        """
        Compare left and right, according to the comparison operator op.
        """
        global coercion_model
        cdef int r
        if not have_same_parent(left, right):
            try:
                _left, _right = coercion_model.canonical_coercion_c(left, right)
                if PY_IS_NUMERIC(_left):
                    r = cmp(_left, _right)
                else:
                    return _left._richcmp_(_right, op)
            except (TypeError, NotImplementedError):
                r = cmp(type(left), type(right))
                if r == 0:
                    r = -1
                # Often things are compared against 0 (or 1), even when there
                # is not a cannonical coercion ZZ -> other
                # Things should implement and/or use __nonzero__ and is_one()
                # but we can't do that here as that calls this.
                # The old coercion model would declare a coercion if 0 went in.
                # (Though would fail with a TypeError for other values, thus
                # contaminating the _has_coerce_map_from cache.)
                from sage.rings.integer import Integer
                try:
                    if PY_TYPE_CHECK(left, Element) and isinstance(right, (int, float, Integer)) and not right:
                        r = cmp(left, (<Element>left)._parent(right))
                    elif PY_TYPE_CHECK(right, Element) and isinstance(left, (int, float, Integer)) and not left:
                        r = cmp((<Element>right)._parent(left), right)
                except TypeError:
                    pass
        else:
            if HAS_DICTIONARY(left):   # fast check
                r = left.__cmp__(right)
            else:
                return left._richcmp_c_impl(right, op)

        return left._rich_to_bool(op, r)

    cdef _rich_to_bool(self, int op, int r):
        if op == 0:  #<
            return (r  < 0)
        elif op == 2: #==
            return (r == 0)
        elif op == 4: #>
            return (r  > 0)
        elif op == 1: #<=
            return (r <= 0)
        elif op == 3: #!=
            return (r != 0)
        elif op == 5: #>=
            return (r >= 0)

    ####################################################################
    # For a derived Pyrex class, you **must** put the following in
    # your subclasses, in order for it to take advantage of the
    # above generic comparison code.  You must also define
    # either _cmp_c_impl (if your subclass is totally ordered),
    # _richcmp_c_impl (if your subclass is partially ordered), or both
    # (if your class has both a total order and a partial order;
    # then the total order will be available with cmp(), and the partial
    # order will be available with the relation operators; in this case
    # you must also define __cmp__ in your subclass).
    # This is simply how Python works.
    #
    # For a *Python* class just define __cmp__ as always.
    # But note that when this gets called you can assume that
    # both inputs have identical parents.
    #
    # If your __cmp__ methods are not getting called, verify that the
    # canonical_coercion(x,y) is not throwing errors.
    #
    ####################################################################
    def __richcmp__(left, right, int op):
        return (<Element>left)._richcmp(right, op)

    ####################################################################
    # If your subclass has both a partial order (available with the
    # relation operators) and a total order (available with cmp()),
    # you **must** put the following in your subclass.
    #
    # Note that in this case the total order defined by cmp() will
    # not properly respect coercions.
    ####################################################################
    def __cmp__(left, right):
        return (<Element>left)._cmp(right)

    cdef _richcmp_c_impl(left, Element right, int op):
        return left._rich_to_bool(op, left._cmp_c_impl(right))

    cdef int _cmp_c_impl(left, Element right) except -2:
        ### For derived SAGEX code, you *MUST* ALSO COPY the __richcmp__ above
        ### into your class!!!  For Python code just use __cmp__.
        raise NotImplementedError, "BUG: sort algorithm for elements of '%s' not implemented"%right.parent()

def is_ModuleElement(x):
    """
    Return True if x is of type ModuleElement.

    This is even faster than using isinstance inline.

    EXAMPLES:
        sage: is_ModuleElement(2/3)
        True
        sage: is_ModuleElement((QQ^3).0)
        True
        sage: is_ModuleElement('a')
        False
    """
    return IS_INSTANCE(x, ModuleElement)


cdef class ModuleElement(Element):
    """
    Generic element of a module.
    """

    ##################################################
    # Addition
    ##################################################
    def __add__(left, right):
        """
        Top-level addition operator for ModuleElements.

        See extensive documentation at the top of element.pyx.
        """

        # Try fast pathway if they are both ModuleElements and the parents
        # match.

        # (We know at least one of the arguments is a ModuleElement. So if
        # their types are *equal* (fast to check) then they are both
        # ModuleElements. Otherwise use the slower test via PY_TYPE_CHECK.)
        if have_same_parent(left, right):
            return (<ModuleElement>left)._add_c(<ModuleElement>right)
        global coercion_model
        return coercion_model.bin_op_c(left, right, operator.add)

    cdef ModuleElement _add_c(left, ModuleElement right):
        """
        Addition dispatcher for ModuleElements.

        DO NOT OVERRIDE THIS FUNCTION.

        See extensive documentation at the top of element.pyx.
        """
        if HAS_DICTIONARY(left):   # fast check
            # TODO: this bit will be unnecessarily slow if someone derives
            # from the pyrex class *without* overriding _add_, since then
            # we'll be making an unnecessary python call to _add_, which will
            # end up in _add_c_impl anyway. There must be a simple way to
            # distinguish this situation. It's complicated because someone
            # can even override it at the instance level (without overriding
            # it in the class.)
            return left._add_(right)
        else:
            # Must be a pure Pyrex class.
            return left._add_c_impl(right)


    cdef ModuleElement _add_c_impl(left, ModuleElement right):
        """
        Pyrex classes should override this function to implement addition.
        DO NOT CALL THIS FUNCTION DIRECTLY.
        See extensive documentation at the top of element.pyx.
        """
        raise TypeError, arith_error_message(left, right, operator.add)


    def _add_(ModuleElement left, ModuleElement right):
        """
        Python classes should override this function to implement addition.

        See extensive documentation at the top of element.pyx.
        """
        return left._add_c_impl(right)

    ##################################################
    # Subtraction
    ##################################################

    def __sub__(left, right):
        """
        Top-level subtraction operator for ModuleElements.
        See extensive documentation at the top of element.pyx.
        """
        if have_same_parent(left, right):
            return (<ModuleElement>left)._sub_c(<ModuleElement>right)
        global coercion_model
        return coercion_model.bin_op_c(left, right, operator.sub)

    cdef ModuleElement _sub_c(left, ModuleElement right):
        """
        Subtraction dispatcher for ModuleElements.

        DO NOT OVERRIDE THIS FUNCTION.

        See extensive documentation at the top of element.pyx.
        """

        if HAS_DICTIONARY(left):   # fast check
            return left._sub_(right)
        else:
            # Must be a pure Pyrex class.
            return left._sub_c_impl(right)


    cdef ModuleElement _sub_c_impl(left, ModuleElement right):
        """
        Pyrex classes should override this function to implement subtraction.

        DO NOT CALL THIS FUNCTION DIRECTLY.

        See extensive documentation at the top of element.pyx.
        """
        # default implementation is to use the negation and addition
        # dispatchers:
        return left._add_c(right._neg_c())


    def _sub_(ModuleElement left, ModuleElement right):
        """
        Python classes should override this function to implement subtraction.

        See extensive documentation at the top of element.pyx.
        """
        return left._sub_c_impl(right)

    ##################################################
    # Negation
    ##################################################

    def __neg__(self):
        """
        Top-level negation operator for ModuleElements.
        See extensive documentation at the top of element.pyx.
        """
        # We ASSUME that self is a ModuleElement. No type checks.
        return (<ModuleElement>self)._neg_c()


    cdef ModuleElement _neg_c(self):
        """
        Negation dispatcher for ModuleElements.
        DO NOT OVERRIDE THIS FUNCTION.
        See extensive documentation at the top of element.pyx.
        """

        if HAS_DICTIONARY(self):   # fast check
            return self._neg_()
        else:
            # Must be a pure Pyrex class.
            return self._neg_c_impl()


    cdef ModuleElement _neg_c_impl(self):
        """
        Pyrex classes should override this function to implement negation.
        DO NOT CALL THIS FUNCTION DIRECTLY.
        See extensive documentation at the top of element.pyx.
        """
        # default implementation is to try multiplying by -1.
        global coercion_model
        return coercion_model.bin_op_c(self._parent._base(-1), self, operator.mul)


    def _neg_(ModuleElement self):
        """
        Python classes should override this function to implement negation.

        See extensive documentation at the top of element.pyx.
        """
        return self._neg_c_impl()

    ##################################################
    # Module element multiplication (scalars, etc.)
    ##################################################
    def __mul__(left, right):
        return module_element_generic_multiply_c(left, right)

    cdef ModuleElement _multiply_by_scalar(self, right):
        # self * right,  where right need not be a ring element in the base ring
        # This does type checking and canonical coercion then calls _lmul_c_impl.
        if PY_TYPE_CHECK(right, Element):
            if (<Element>right)._parent is self._parent._base:
                # No coercion needed
                return self._lmul_c(right)
            else:
                # Otherwise we do an explicit canonical coercion.
                try:
                    return self._lmul_c( self._parent._base._coerce_c(right) )
                except TypeError:
                    # that failed -- try to base extend right then do the multiply:
                    self = self.base_extend_recursive_c((<Element>right)._parent)
                    return (<ModuleElement>self)._lmul_c(right)
        else:
            # right is not an element at all
            return (<ModuleElement>self)._lmul_c(self._parent._base._coerce_c(right))

    cdef ModuleElement _rmultiply_by_scalar(self, left):
        # left * self, where left need not be a ring element in the base ring
        # This does type checking and canonical coercion then calls _rmul_c_impl.
        #
        # INPUT:
        #    self -- a module element
        #    left -- a scalar
        # OUTPUT:
        #    left * self
        #
        if PY_TYPE_CHECK(left, Element):
            if (<Element>left)._parent is self._parent._base:
                # No coercion needed
                return self._rmul_c(left)
            else:
                # Otherwise we do an explicit canonical coercion.
                try:
                    return self._rmul_c(self._parent._base._coerce_c(left))
                except TypeError:
                    # that failed -- try to base extend self then do the multiply:
                    self = self.base_extend_recursive_c((<Element>left)._parent)
                    return (<ModuleElement>self)._rmul_c(left)
        else:
            # now left is not an element at all.
            return (<ModuleElement>self)._rmul_c(self._parent._base._coerce_c(left))

    cdef ModuleElement _lmul_nonscalar_c(left, right):
        # Compute the product left * right, where right is assumed to be a nonscalar (so no coercion)
        # This is a last resort.
        if HAS_DICTIONARY(left):
            return left._lmul_nonscalar(right)
        else:
            return left._lmul_nonscalar_c_impl(right)

    cdef ModuleElement _lmul_nonscalar_c_impl(left, right):
        raise TypeError

    def _lmul_nonscalar(left, right):
        return left._lmul_nonscalar_c_impl(right)

    cdef ModuleElement _rmul_nonscalar_c(right, left):
        if HAS_DICTIONARY(right):
            return right._rmul_nonscalar(left)
        else:
            return right._rmul_nonscalar_c_impl(left)

    cdef ModuleElement _rmul_nonscalar_c_impl(right, left):
        raise TypeError

    def _rmul_nonscalar(right, left):
        return right._rmul_nonscalar_c_impl(left)


    # rmul -- left * self
    cdef ModuleElement _rmul_c(self, RingElement left):
        """
        DO NOT OVERRIDE THIS FUNCTION.  OK to call.
        """
        if HAS_DICTIONARY(self):
            return self._rmul_(left)
        else:
            return self._rmul_c_impl(left)

    cdef ModuleElement _rmul_c_impl(self, RingElement left):
        """
        Default module left scalar multiplication, which is to try to
        canonically coerce the scalar to the integers and do that
        multiplication, which is always defined.
        """
        n = int(left)
        if n != left:
            raise TypeError, "left (=%s) must be an integer."%left
        a = self
        if n < 0:
            a = -a
            n = -n
        sum = None
        asum = a
        while True:
            if n&1 > 0:
                if sum is None:
                    sum = asum
                else:
                    sum += asum
            n = n >> 1
            if n != 0:
                asum += asum
            else:
                break
        if sum is None:
            return self._parent(0)
        return sum

    def _rmul_(self, left):
        return self._rmul_c_impl(left)


    # lmul -- self * right

    cdef ModuleElement _lmul_c(self, RingElement right):
        """
        DO NOT OVERRIDE THIS FUNCTION.
        """
        if HAS_DICTIONARY(self):
            return self._lmul_(right)
        else:
            return self._lmul_c_impl(right)

    cdef ModuleElement _lmul_c_impl(self, RingElement right):
        """
        Default module right scalar multiplication, which is to try to
        canonically coerce the scalar to the integers and do that
        multiplication, which is always defined.
        """
        return self._rmul_c(right)

    def _lmul_(self, right):
        return self._lmul_c_impl(right)

    cdef RingElement coerce_to_base_ring(self, x):
        if PY_TYPE_CHECK(x, Element) and (<Element>x)._parent is self._parent._base:
            return x
        try:
            return self._parent._base._coerce_c(x)
        except AttributeError:
            return self._parent._base(x)

    ##################################################
    # Other properties
    ##################################################
    def order(self):              ### DO NOT OVERRIDE THIS!!! Instead, override additive_order.
        """
        Return the additive order of self.
        """
        return self.additive_order()

    def additive_order(self):
        """
        Return the additive order of self.
        """
        raise NotImplementedError

def module_element_generic_multiply(left, right):
    return module_element_generic_multiply_c(left, right)

cdef module_element_generic_multiply_c(left, right):
    cdef bint is_element
    if PY_TYPE_CHECK(right, ModuleElement) and not PY_TYPE_CHECK(right, RingElement):
        # do left * (a module element right)
        is_element = PY_TYPE_CHECK(left, Element)
        if is_element  and  (<Element>left)._parent is (<ModuleElement>right)._parent._base:
            # No coercion needed
            return (<ModuleElement>right)._rmul_c(left)
        else:
            try:
                return (<ModuleElement>right)._rmul_nonscalar_c(left)
            except TypeError:
                pass
            # Otherwise we have to do an explicit canonical coercion.
            try:
                return (<ModuleElement>right)._rmul_c(
                    (<Parent>(<ModuleElement>right)._parent._base)._coerce_c(left))
            except TypeError:
                if is_element:
                    # that failed -- try to base extend right then do the multiply:
                    right = right.base_extend((<RingElement>left)._parent)
                    return (<ModuleElement>right)._rmul_c(left)
    else:
        # do (module element left) * right
        # This is the symmetric case of above.
        is_element = PY_TYPE_CHECK(right, Element)
        if is_element  and  (<Element>right)._parent is (<ModuleElement>left)._parent._base:
            # No coercion needed
            return (<ModuleElement>left)._lmul_c(right)
        else:
            try:
                return (<ModuleElement>left)._lmul_nonscalar_c(right)
            except TypeError:
                pass
            # Otherwise we have to do an explicit canonical coercion.
            try:
                return (<ModuleElement>left)._lmul_c(
                    (<Parent>(<ModuleElement>left)._parent._base)._coerce_c(right))
            except TypeError:
                if is_element:
                    # that failed -- try to base extend right then do the multiply:
                    left = left.base_extend((<RingElement>right)._parent)
                    return (<ModuleElement>left)._rmul_c(right)
    raise TypeError

########################################################################
# Monoid
########################################################################

def is_MonoidElement(x):
    """
    Return True if x is of type MonoidElement.
    """
    return IS_INSTANCE(x, MonoidElement)

cdef class MonoidElement(Element):
    """
    Generic element of a monoid.
    """

    #############################################################
    # Multiplication
    #############################################################
    def __mul__(left, right):
        """
        Top-level multiplication operator for monoid elements.
        See extensive documentation at the top of element.pyx.
        """
        global coercion_model
        if have_same_parent(left, right):
            return (<MonoidElement>left)._mul_c(<MonoidElement>right)
        try:
            return coercion_model.bin_op_c(left, right, operator.mul)
        except TypeError, msg:
            if isinstance(left, (int, long)) and left==1:
                return right
            elif isinstance(right, (int, long)) and right==1:
                return left
            raise TypeError, msg




    cdef MonoidElement _mul_c(left, MonoidElement right):
        """
        Multiplication dispatcher for RingElements.
        DO NOT OVERRIDE THIS FUNCTION.
        See extensive documentation at the top of element.pyx.
        """
        if HAS_DICTIONARY(left):   # fast check
            return left._mul_(right)
        else:
            return left._mul_c_impl(right)


    cdef MonoidElement _mul_c_impl(left, MonoidElement right):
        """
        Pyrex classes should override this function to implement multiplication.
        DO NOT CALL THIS FUNCTION DIRECTLY.
        See extensive documentation at the top of element.pyx.
        """
        raise TypeError

    def _mul_(left, right):
        return left._mul_c_impl(right)

    #############################################################
    # Other generic functions that should be available to
    # any monoid element.
    #############################################################
    def order(self):
        """
        Return the multiplicative order of self.
        """
        return self.multiplicative_order()

    def multiplicative_order(self):
        """
        Return the multiplicative order of self.
        """
        raise NotImplementedError

    def __pow__(self, nn, dummy):
        """
        Return the (integral) power of self.
        """
        cdef int cn

        n = int(nn)
        if n != nn:
            raise NotImplementedError, "non-integral exponents not supported"

        a = self
        if n < 0:
            n = -n
            a = ~self

        if n < 4:
            # These cases will probably be called often
            # and don't benifit from the code below
            cn = n
            if cn == 0:
                return (<Element>a)._parent(1)
            elif cn == 1:
                return a
            elif cn == 2:
                return a*a
            elif cn == 3:
                return a*a*a

        # One multiplication can be saved by starting with
        # the smallest power needed rather than with 1
        apow = a
        while n&1 == 0:
            apow = apow*apow
            n = n >> 1
        power = apow
        n = n >> 1

        while n != 0:
            apow = apow*apow
            if n&1 != 0: power = power*apow
            n = n >> 1

        return power


def is_AdditiveGroupElement(x):
    """
    Return True if x is of type AdditiveGroupElement.
    """
    return IS_INSTANCE(x, AdditiveGroupElement)

cdef class AdditiveGroupElement(ModuleElement):
    """
    Generic element of an additive group.
    """
    def order(self):
        """
        Return additive order of element
        """
        return self.additive_order()

    def __invert__(self):
        raise NotImplementedError, "multiplicative inverse not defined for additive group elements"

    cdef ModuleElement _rmul_c_impl(self, RingElement left):
        return self._lmul_c_impl(left)

    cdef ModuleElement _lmul_c_impl(self, RingElement right):
        cdef int m
        try:
            m = int(right)  # a little worrisome.
            if m<0:
                return (-self)*(-m)
            if m==1:
                return self
            P = self.scheme()(0)
            if m==0:
                return P
            power = P
            i = 0
            apow2 = self
            while ((m>>i) > 0):
                if((m>>i) & 1):
                    power = power + apow2
                apow2 = apow2 + apow2
                i = i + 1
            return power
        except OverflowError:
            m0 = int(right)
            if m0<0:
                return (-self)*(-m0)
            if m0==1:
                return self
            P = self.scheme()(0)
            if m0==0:
                return P
            power = P
            i = 0
            apow2 = self
            while ((m0>>i) > 0):
                if((m0>>i) & 1):
                    power = power + apow2
                apow2 = apow2 + apow2
                i = i + 1
            return power

def is_MultiplicativeGroupElement(x):
    """
    Return True if x is of type MultiplicativeGroupElement.
    """
    return IS_INSTANCE(x, MultiplicativeGroupElement)

cdef class MultiplicativeGroupElement(MonoidElement):
    """
    Generic element of a multiplicative group.
    """
    def order(self):
        """
        Return the multiplicative order of self.
        """
        return self.multiplicative_order()

    def _add_(self, x):
        raise ArithmeticError, "addition not defined in a multiplicative group"

    def __div__(left, right):
        if have_same_parent(left, right):
            return left._div_(right)
        global coercion_model
        return coercion_model.bin_op_c(left, right, operator.div)

    cdef MultiplicativeGroupElement _div_c(self, MultiplicativeGroupElement right):
        """
        Multiplication dispatcher for MultiplicativeGroupElements.
        DO NOT OVERRIDE THIS FUNCTION.
        See extensive documentation at the top of element.pyx.
        """
        if HAS_DICTIONARY(self):   # fast check
            return self._div_(right)
        else:
            return self._div_c_impl(right)

    cdef MultiplicativeGroupElement _div_c_impl(self, MultiplicativeGroupElement right):
        """
        Pyrex classes should override this function to implement division.
        DO NOT CALL THIS FUNCTION DIRECTLY.
        See extensive documentation at the top of element.pyx.
        """
        return self._parent.fraction_field()(self, right)

    def _div_(MultiplicativeGroupElement self, MultiplicativeGroupElement right):
        """
        Python classes should override this function to implement division.
        """
        return self._div_c_impl(right)


    def __invert__(self):
        return 1/self


def is_RingElement(x):
    """
    Return True if x is of type RingElement.
    """
    return IS_INSTANCE(x, RingElement)

cdef class RingElement(ModuleElement):
    ##################################################
    def is_one(self):
        return self == self._parent(1)

    ##################################
    # Multiplication
    ##################################

    # The default behavior for scalars is just to coerce into the parent ring.
    cdef ModuleElement _lmul_c_impl(self, RingElement right):
        raise NotImplementedError
#        return self._mul_c(<RingElement>(self._parent._coerce_c(right)))

    cdef ModuleElement _rmul_c_impl(self, RingElement left):
        raise NotImplementedError
#        return (<RingElement>(self._parent._coerce_c(left)))._mul_c(self)

    def __mul__(self, right):
        """
        Top-level multiplication operator for ring elements.
        See extensive documentation at the top of element.pyx.

        AUTHOR:

            Gonzalo Tornaria (2007-06-25) - write test cases and fix them

        TEST CASES:

            (scalar * vector)

            sage: x, y = var('x, y')

            sage: parent(ZZ(1)*vector(ZZ,[1,2]))
            Ambient free module of rank 2 over the principal ideal domain Integer Ring
            sage: parent(QQ(1)*vector(ZZ,[1,2]))
            Vector space of dimension 2 over Rational Field
            sage: parent(ZZ(1)*vector(QQ,[1,2]))
            Vector space of dimension 2 over Rational Field
            sage: parent(QQ(1)*vector(QQ,[1,2]))
            Vector space of dimension 2 over Rational Field

            sage: parent(QQ(1)*vector(ZZ[x],[1,2]))
            Ambient free module of rank 2 over the principal ideal domain Univariate Polynomial Ring in x over Rational Field
            sage: parent(ZZ[x](1)*vector(QQ,[1,2]))
            Ambient free module of rank 2 over the principal ideal domain Univariate Polynomial Ring in x over Rational Field

            sage: parent(QQ(1)*vector(ZZ[x][y],[1,2]))
            Ambient free module of rank 2 over the integral domain Univariate Polynomial Ring in y over Univariate Polynomial Ring in x over Rational Field
            sage: parent(ZZ[x][y](1)*vector(QQ,[1,2]))
            Ambient free module of rank 2 over the integral domain Univariate Polynomial Ring in y over Univariate Polynomial Ring in x over Rational Field

            sage: parent(QQ[x](1)*vector(ZZ[x][y],[1,2]))
            Ambient free module of rank 2 over the integral domain Univariate Polynomial Ring in y over Univariate Polynomial Ring in x over Rational Field
            sage: parent(ZZ[x][y](1)*vector(QQ[x],[1,2]))
            Ambient free module of rank 2 over the integral domain Univariate Polynomial Ring in y over Univariate Polynomial Ring in x over Rational Field

            sage: parent(QQ[y](1)*vector(ZZ[x][y],[1,2]))
            Ambient free module of rank 2 over the integral domain Univariate Polynomial Ring in y over Univariate Polynomial Ring in x over Rational Field
            sage: parent(ZZ[x][y](1)*vector(QQ[y],[1,2]))
            Ambient free module of rank 2 over the integral domain Univariate Polynomial Ring in y over Univariate Polynomial Ring in x over Rational Field

            sage: parent(ZZ[x](1)*vector(ZZ[y],[1,2]))
            Traceback (most recent call last):
            ...
            TypeError: Ambiguous base extension
            sage: parent(ZZ[x](1)*vector(QQ[y],[1,2]))
            Traceback (most recent call last):
            ...
            TypeError: Ambiguous base extension
            sage: parent(QQ[x](1)*vector(ZZ[y],[1,2]))
            Traceback (most recent call last):
            ...
            TypeError: Ambiguous base extension
            sage: parent(QQ[x](1)*vector(QQ[y],[1,2]))
            Traceback (most recent call last):
            ...
            TypeError: Ambiguous base extension

            (scalar * matrix)

            sage: parent(ZZ(1)*matrix(ZZ,2,2,[1,2,3,4]))
            Full MatrixSpace of 2 by 2 dense matrices over Integer Ring
            sage: parent(QQ(1)*matrix(ZZ,2,2,[1,2,3,4]))
            Full MatrixSpace of 2 by 2 dense matrices over Rational Field
            sage: parent(ZZ(1)*matrix(QQ,2,2,[1,2,3,4]))
            Full MatrixSpace of 2 by 2 dense matrices over Rational Field
            sage: parent(QQ(1)*matrix(QQ,2,2,[1,2,3,4]))
            Full MatrixSpace of 2 by 2 dense matrices over Rational Field

            sage: parent(QQ(1)*matrix(ZZ[x],2,2,[1,2,3,4]))
            Full MatrixSpace of 2 by 2 dense matrices over Univariate Polynomial Ring in x over Rational Field
            sage: parent(ZZ[x](1)*matrix(QQ,2,2,[1,2,3,4]))
            Full MatrixSpace of 2 by 2 dense matrices over Univariate Polynomial Ring in x over Rational Field

            sage: parent(QQ(1)*matrix(ZZ[x][y],2,2,[1,2,3,4]))
            Full MatrixSpace of 2 by 2 dense matrices over Univariate Polynomial Ring in y over Univariate Polynomial Ring in x over Rational Field
            sage: parent(ZZ[x][y](1)*matrix(QQ,2,2,[1,2,3,4]))
            Full MatrixSpace of 2 by 2 dense matrices over Univariate Polynomial Ring in y over Univariate Polynomial Ring in x over Rational Field

            sage: parent(QQ[x](1)*matrix(ZZ[x][y],2,2,[1,2,3,4]))
            Full MatrixSpace of 2 by 2 dense matrices over Univariate Polynomial Ring in y over Univariate Polynomial Ring in x over Rational Field
            sage: parent(ZZ[x][y](1)*matrix(QQ[x],2,2,[1,2,3,4]))
            Full MatrixSpace of 2 by 2 dense matrices over Univariate Polynomial Ring in y over Univariate Polynomial Ring in x over Rational Field

            sage: parent(QQ[y](1)*matrix(ZZ[x][y],2,2,[1,2,3,4]))
            Full MatrixSpace of 2 by 2 dense matrices over Univariate Polynomial Ring in y over Univariate Polynomial Ring in x over Rational Field
            sage: parent(ZZ[x][y](1)*matrix(QQ[y],2,2,[1,2,3,4]))
            Full MatrixSpace of 2 by 2 dense matrices over Univariate Polynomial Ring in y over Univariate Polynomial Ring in x over Rational Field

            sage: parent(ZZ[x](1)*matrix(ZZ[y],2,2,[1,2,3,4]))
            Traceback (most recent call last):
            ...
            TypeError: Ambiguous base extension
            sage: parent(ZZ[x](1)*matrix(QQ[y],2,2,[1,2,3,4]))
            Traceback (most recent call last):
            ...
            TypeError: Ambiguous base extension
            sage: parent(QQ[x](1)*matrix(ZZ[y],2,2,[1,2,3,4]))
            Traceback (most recent call last):
            ...
            TypeError: Ambiguous base extension
            sage: parent(QQ[x](1)*matrix(QQ[y],2,2,[1,2,3,4]))
            Traceback (most recent call last):
            ...
            TypeError: Ambiguous base extension

        """
        global coercion_model
        # Try fast pathway if they are both RingElements and the parents match.
        # (We know at least one of the arguments is a RingElement. So if their
        # types are *equal* (fast to check) then they are both RingElements.
        # Otherwise use the slower test via PY_TYPE_CHECK.)
        if have_same_parent(self, right):
            return (<RingElement>self)._mul_c(<RingElement>right)

        if not (PY_TYPE_CHECK(self, Element) and PY_TYPE_CHECK(right, Element)):
            # one of self or right is not even an Element.
            return coercion_model.bin_op_c(self, right, operator.mul)

        # Always do this
        return coercion_model.bin_op_c(self, right, operator.mul)

        # Now we can assume both self and right are of a class that derives
        # from Element (so they have a parent).  If one is a ModuleElement,
        # do some special code.
        if PY_TYPE_CHECK(self, ModuleElement) and PY_TYPE_CHECK(right, ModuleElement):
            # We may assume both are module elements.
            if (<Element>self)._parent is (<Element>right)._parent._base:
                return (<ModuleElement>right)._rmul_c(self)
            elif (<Element>self)._parent._base is (<Element>right)._parent:
                return (<ModuleElement>self)._lmul_c(right)
            if not PY_TYPE_CHECK(right, RingElement):
                # Now self must be a ring element:
                # If the parent is the same as the base ring, good
                if (<RingElement>self)._parent is (<ModuleElement>right)._parent._base:
                    # this won't be executed !? (it's already dealt with above!)
                    assert False, "NOT EXECUTED -- bug in SAGE coercion code."
                    return (<ModuleElement>right)._rmul_c(self)
                elif PY_TYPE_CHECK(right, Matrix):
                    # this won't be executed !? (since Matrix subclasses RingElement)
                    assert False, "NOT EXECUTED -- bug in SAGE coercion code."
                    return (<Matrix>right)._rmultiply_by_scalar(self)
                elif PY_TYPE_CHECK(right, Vector):
                    # scalar * right
                    right = (<Vector>right).base_base_extend_canonical_sym_c((<ModuleElement>self)._parent)
                    return (<Vector>right)._rmultiply_by_scalar(self)
                else:
                    # MAYBE we should use base_extend_canonical()...
                    # maybe the line above is good that I added for vector is good for all cases...
                    # but I don't really want to mess with this - GT
                    #
                    # Otherwise we have to do an explicit canonical coercion.
                    try:
                        return (<ModuleElement>right)._rmul_c(
                            (<Parent>(<ModuleElement>right)._parent._base)._coerce_c(self))
                    except TypeError:
                        # that failed -- try to base extend right then do the multiply:
                        right = (<ModuleElement>right).base_extend_recursive_c((<RingElement>self)._parent)
                        return (<ModuleElement>right)._rmul_c(self)
            elif PY_TYPE_CHECK(right, Matrix):  # matrix is a ring element
                right = (<Matrix>right).base_base_extend_canonical_sym_c((<ModuleElement>self)._parent)
                return (<Matrix>right)._rmultiply_by_scalar(self)

        # General case.
        return coercion_model.bin_op_c(self, right, operator.mul)

    cdef RingElement _mul_c(self, RingElement right):
        """
        Multiplication dispatcher for RingElements.
        DO NOT OVERRIDE THIS FUNCTION.
        See extensive documentation at the top of element.pyx.
        """
#        print "called _mul_c on '%r' '%r'" % (self, right)
#        import traceback
#        traceback.print_stack()
        if HAS_DICTIONARY(self):   # fast check
            return self._mul_(right)
        else:
            return self._mul_c_impl(right)

    cdef RingElement _mul_c_impl(self, RingElement right):
        """
        Pyrex classes should override this function to implement multiplication.
        DO NOT CALL THIS FUNCTION DIRECTLY.
        See extensive documentation at the top of element.pyx.
        """
        raise TypeError, arith_error_message(self, right, operator.mul)

    def _mul_(RingElement self, RingElement right):
        """
        Python classes should override this function to implement multiplication.
        See extensive documentation at the top of element.pyx.
        """
        return self._mul_c_impl(right)

    def __pow__(self, m, dummy):
        """
        Retern the (integral) power of self.

        EXAMPLE:
            sage: a = Integers(389)['x']['y'](37)
            sage: a^2
            202
            sage: a^388
            1
            sage: a^(2^120)
            81
            sage: a^0
            1
            sage: a^1 == a
            True
            sage: a^2 * a^3 == a^5
            True
            sage: (a^3)^2 == a^6
            True
            sage: a^57 * a^43 == a^100
            True
            sage: a^(-1) == 1/a
            True
            sage: a^200 * a^(-64) == a^136
            True

        TESTS:
        This crashed in sage-2.5 due to a mistake in missing type below.
            sage: 2r**(SR(2)-1-1r)
            1

        """
        cdef int cn

        n = int(m)
        if n != m:
            raise ValueError, "n must be an integer"

        if n < 0:
            n = -n
            a = ~self
        else:
            a = self

        if n < 4:
            # These cases will probably be called often
            # and don't benifit from the code below
            cn = n
            if cn == 0:
                if PY_TYPE_CHECK(a, Element):
                    return (<Element>a)._parent(1)
                else:
                    return (<Element>m)._parent(a)**m
            elif cn == 1:
                return a
            elif cn == 2:
                return a*a
            elif cn == 3:
                return a*a*a

        # One multiplication can be saved by starting with
        # the smallest power needed rather than with 1
        apow = a
        while n&1 == 0:
            apow = apow*apow
            n = n >> 1
        power = apow
        n = n >> 1

        while n != 0:
            apow = apow*apow
            if n&1 != 0: power = power*apow
            n = n >> 1

        return power


    ##################################
    # Division
    ##################################

    def __truediv__(self, right):
        # in sage all divs are true
        if not PY_TYPE_CHECK(self, Element):
            return coercion_model.bin_op_c(self, right, operator.div)
        return self.__div__(right)

    def __div__(self, right):
        """
        Top-level multiplication operator for ring elements.
        See extensive documentation at the top of element.pyx.
        """
        if have_same_parent(self, right):
            return (<RingElement>self)._div_c(<RingElement>right)
        return coercion_model.bin_op_c(self, right, operator.div)



    cdef RingElement _div_c(self, RingElement right):
        """
        Multiplication dispatcher for RingElements.
        DO NOT OVERRIDE THIS FUNCTION.
        See extensive documentation at the top of element.pyx.
        """
        if HAS_DICTIONARY(self):   # fast check
            return self._div_(right)
        else:
            return self._div_c_impl(right)

    cdef RingElement _div_c_impl(self, RingElement right):
        """
        Pyrex classes should override this function to implement division.
        DO NOT CALL THIS FUNCTION DIRECTLY.
        See extensive documentation at the top of element.pyx.
        """
        try:
            return self._parent.fraction_field()(self, right)
        except AttributeError:
            raise TypeError, arith_error_message(self, right, operator.div)

    def _div_(RingElement self, RingElement right):
        """
        Python classes should override this function to implement division.
        """
        return self._div_c_impl(right)

    def __pos__(self):
        return self

    def __invert__(self):
        return 1/self

    ##################################################

    def order(self):
        """
        Return the additive order of self.
        """
        return self.additive_order()

    def additive_order(self):
        """
        Return the additive order of self.
        """
        raise NotImplementedError

    def multiplicative_order(self):
        r"""
        Return the multiplicative order of self, if self is a unit, or raise
        \code{ArithmeticError} otherwise.
        """
        if not self.is_unit():
            raise ArithmeticError, "self (=%s) must be a unit to have a multiplicative order."
        raise NotImplementedError

    def is_unit(self):
        if self == 1 or self == -1:
            return True
        raise NotImplementedError

    def is_nilpotent(self):
        """
        Return True if self is nilpotent, i.e., some power of self
        is 0.
        """
        if self.is_unit():
            return False
        if self.is_zero():
            return True
        raise NotImplementedError




def is_CommutativeRingElement(x):
    """
    Return True if x is of type CommutativeRingElement.
    """
    return IS_INSTANCE(x, CommutativeRingElement)

cdef class CommutativeRingElement(RingElement):
    def _im_gens_(self, codomain, im_gens):
        if len(im_gens) == 1 and self._parent.gen(0) == 1:
            return codomain(self)
        raise NotImplementedError

    def inverse_mod(self, I):
        r"""
        Return an inverse of self modulo the ideal $I$, if defined,
        i.e., if $I$ and self together generate the unit ideal.
        """
        raise NotImplementedError

    def mod(self, I):
        r"""
        Return a representative for self modulo the ideal I (or the ideal
        generated by the elements of I if I is not an ideal.)

        EXAMPLE:  Integers
        Reduction of 5 modulo an ideal:
            sage: n = 5
            sage: n.mod(3*ZZ)
            2

        Reduction of 5 modulo the ideal generated by 3.
            sage: n.mod(3)
            2

        Reduction of 5 modulo the ideal generated by 15 and 6, which is $(3)$.
            sage: n.mod([15,6])
            2


        EXAMPLE: Univiate polynomials
            sage: R.<x> = PolynomialRing(QQ)
            sage: f = x^3 + x + 1
            sage: f.mod(x + 1)
            -1

        When little is implemented about a given ring, then mod may
        return simply return $f$.  For example, reduction is not
        implemented for $\Z[x]$ yet. (TODO!)

            sage: R.<x> = PolynomialRing(ZZ)
            sage: f = x^3 + x + 1
            sage: f.mod(x + 1)
            x^3 + x + 1



        EXAMPLE: Multivariate polynomials
        We reduce a polynomial in two variables modulo a polynomial
        and an ideal:
            sage: R.<x,y,z> = PolynomialRing(QQ, 3)
            sage: (x^2 + y^2 + z^2).mod(x+y+z)
            2*y^2 + 2*y*z + 2*z^2

        Notice above that $x$ is eliminated.  In the next example,
        both $y$ and $z$ are eliminated.

            sage: (x^2 + y^2 + z^2).mod( (x - y, y - z) )
            3*z^2
            sage: f = (x^2 + y^2 + z^2)^2; f
            x^4 + 2*x^2*y^2 + y^4 + 2*x^2*z^2 + 2*y^2*z^2 + z^4
            sage: f.mod( (x - y, y - z) )
            9*z^4

        In this example $y$ is eliminated.
            sage: (x^2 + y^2 + z^2).mod( (x^3, y - z) )
            x^2 + 2*z^2
        """
        from sage.rings.all import is_Ideal
        if not is_Ideal(I) or not I.ring() is self._parent:
            I = self._parent.ideal(I)
            #raise TypeError, "I = %s must be an ideal in %s"%(I, self.parent())
        return I.reduce(self)

cdef class Vector(ModuleElement):
    cdef bint is_sparse_c(self):
        raise NotImplementedError

    cdef bint is_dense_c(self):
        raise NotImplementedError

    def __mul__(left, right):
        """
        Multiplication of vector by vector, matrix, or scalar

        AUTHOR:

            Gonzalo Tornaria (2007-06-21) - write test cases and fix them

        NOTE:

            scalar * vector is implemented (and tested) in class RingElement
            matrix * vector is implemented (and tested) in class Matrix

        TEST CASES:

            (vector * vector)

            sage: x, y = var('x, y')

            sage: parent(vector(ZZ,[1,2])*vector(ZZ,[1,2]))
            Ambient free module of rank 2 over the principal ideal domain Integer Ring
            sage: parent(vector(ZZ,[1,2])*vector(QQ,[1,2]))
            Vector space of dimension 2 over Rational Field
            sage: parent(vector(QQ,[1,2])*vector(ZZ,[1,2]))
            Vector space of dimension 2 over Rational Field
            sage: parent(vector(QQ,[1,2])*vector(QQ,[1,2]))
            Vector space of dimension 2 over Rational Field

            sage: parent(vector(QQ,[1,2,3,4])*vector(ZZ[x],[1,2,3,4]))
            Ambient free module of rank 4 over the principal ideal domain Univariate Polynomial Ring in x over Rational Field
            sage: parent(vector(ZZ[x],[1,2,3,4])*vector(QQ,[1,2,3,4]))
            Ambient free module of rank 4 over the principal ideal domain Univariate Polynomial Ring in x over Rational Field

            sage: parent(vector(QQ,[1,2,3,4])*vector(ZZ[x][y],[1,2,3,4]))
            Ambient free module of rank 4 over the integral domain Univariate Polynomial Ring in y over Univariate Polynomial Ring in x over Rational Field
            sage: parent(vector(ZZ[x][y],[1,2,3,4])*vector(QQ,[1,2,3,4]))
            Ambient free module of rank 4 over the integral domain Univariate Polynomial Ring in y over Univariate Polynomial Ring in x over Rational Field

            sage: parent(vector(QQ[x],[1,2,3,4])*vector(ZZ[x][y],[1,2,3,4]))
            Ambient free module of rank 4 over the integral domain Univariate Polynomial Ring in y over Univariate Polynomial Ring in x over Rational Field
            sage: parent(vector(ZZ[x][y],[1,2,3,4])*vector(QQ[x],[1,2,3,4]))
            Ambient free module of rank 4 over the integral domain Univariate Polynomial Ring in y over Univariate Polynomial Ring in x over Rational Field

            sage: parent(vector(QQ[y],[1,2,3,4])*vector(ZZ[x][y],[1,2,3,4]))
            Ambient free module of rank 4 over the integral domain Univariate Polynomial Ring in y over Univariate Polynomial Ring in x over Rational Field
            sage: parent(vector(ZZ[x][y],[1,2,3,4])*vector(QQ[y],[1,2,3,4]))
            Ambient free module of rank 4 over the integral domain Univariate Polynomial Ring in y over Univariate Polynomial Ring in x over Rational Field

            sage: parent(vector(ZZ[x],[1,2,3,4])*vector(ZZ[y],[1,2,3,4]))
            Traceback (most recent call last):
            ...
            TypeError: Ambiguous base extension
            sage: parent(vector(ZZ[x],[1,2,3,4])*vector(QQ[y],[1,2,3,4]))
            Traceback (most recent call last):
            ...
            TypeError: Ambiguous base extension
            sage: parent(vector(QQ[x],[1,2,3,4])*vector(ZZ[y],[1,2,3,4]))
            Traceback (most recent call last):
            ...
            TypeError: Ambiguous base extension
            sage: parent(vector(QQ[x],[1,2,3,4])*vector(QQ[y],[1,2,3,4]))
            Traceback (most recent call last):
            ...
            TypeError: Ambiguous base extension

            (vector * matrix)

            sage: parent(vector(ZZ,[1,2])*matrix(ZZ,2,2,[1,2,3,4]))
            Ambient free module of rank 2 over the principal ideal domain Integer Ring
            sage: parent(vector(QQ,[1,2])*matrix(ZZ,2,2,[1,2,3,4]))
            Vector space of dimension 2 over Rational Field
            sage: parent(vector(ZZ,[1,2])*matrix(QQ,2,2,[1,2,3,4]))
            Vector space of dimension 2 over Rational Field
            sage: parent(vector(QQ,[1,2])*matrix(QQ,2,2,[1,2,3,4]))
            Vector space of dimension 2 over Rational Field

            sage: parent(vector(QQ,[1,2])*matrix(ZZ[x],2,2,[1,2,3,4]))
            Ambient free module of rank 2 over the principal ideal domain Univariate Polynomial Ring in x over Rational Field
            sage: parent(vector(ZZ[x],[1,2])*matrix(QQ,2,2,[1,2,3,4]))
            Ambient free module of rank 2 over the principal ideal domain Univariate Polynomial Ring in x over Rational Field

            sage: parent(vector(QQ,[1,2])*matrix(ZZ[x][y],2,2,[1,2,3,4]))
            Ambient free module of rank 2 over the integral domain Univariate Polynomial Ring in y over Univariate Polynomial Ring in x over Rational Field
            sage: parent(vector(ZZ[x][y],[1,2])*matrix(QQ,2,2,[1,2,3,4]))
            Ambient free module of rank 2 over the integral domain Univariate Polynomial Ring in y over Univariate Polynomial Ring in x over Rational Field

            sage: parent(vector(QQ[x],[1,2])*matrix(ZZ[x][y],2,2,[1,2,3,4]))
            Ambient free module of rank 2 over the integral domain Univariate Polynomial Ring in y over Univariate Polynomial Ring in x over Rational Field
            sage: parent(vector(ZZ[x][y],[1,2])*matrix(QQ[x],2,2,[1,2,3,4]))
            Ambient free module of rank 2 over the integral domain Univariate Polynomial Ring in y over Univariate Polynomial Ring in x over Rational Field

            sage: parent(vector(QQ[y],[1,2])*matrix(ZZ[x][y],2,2,[1,2,3,4]))
            Ambient free module of rank 2 over the integral domain Univariate Polynomial Ring in y over Univariate Polynomial Ring in x over Rational Field
            sage: parent(vector(ZZ[x][y],[1,2])*matrix(QQ[y],2,2,[1,2,3,4]))
            Ambient free module of rank 2 over the integral domain Univariate Polynomial Ring in y over Univariate Polynomial Ring in x over Rational Field

            sage: parent(vector(ZZ[x],[1,2])*matrix(ZZ[y],2,2,[1,2,3,4]))
            Traceback (most recent call last):
            ...
            TypeError: Ambiguous base extension
            sage: parent(vector(ZZ[x],[1,2])*matrix(QQ[y],2,2,[1,2,3,4]))
            Traceback (most recent call last):
            ...
            TypeError: Ambiguous base extension
            sage: parent(vector(QQ[x],[1,2])*matrix(ZZ[y],2,2,[1,2,3,4]))
            Traceback (most recent call last):
            ...
            TypeError: Ambiguous base extension
            sage: parent(vector(QQ[x],[1,2])*matrix(QQ[y],2,2,[1,2,3,4]))
            Traceback (most recent call last):
            ...
            TypeError: Ambiguous base extension

            (vector * scalar)

            sage: parent(vector(ZZ,[1,2])*ZZ(1))
            Ambient free module of rank 2 over the principal ideal domain Integer Ring
            sage: parent(vector(QQ,[1,2])*ZZ(1))
            Vector space of dimension 2 over Rational Field
            sage: parent(vector(ZZ,[1,2])*QQ(1))
            Vector space of dimension 2 over Rational Field
            sage: parent(vector(QQ,[1,2])*QQ(1))
            Vector space of dimension 2 over Rational Field

            sage: parent(vector(QQ,[1,2])*ZZ[x](1))
            Ambient free module of rank 2 over the principal ideal domain Univariate Polynomial Ring in x over Rational Field
            sage: parent(vector(ZZ[x],[1,2])*QQ(1))
            Ambient free module of rank 2 over the principal ideal domain Univariate Polynomial Ring in x over Rational Field

            sage: parent(vector(QQ,[1,2])*ZZ[x][y](1))
            Ambient free module of rank 2 over the integral domain Univariate Polynomial Ring in y over Univariate Polynomial Ring in x over Rational Field
            sage: parent(vector(ZZ[x][y],[1,2])*QQ(1))
            Ambient free module of rank 2 over the integral domain Univariate Polynomial Ring in y over Univariate Polynomial Ring in x over Rational Field

            sage: parent(vector(QQ[x],[1,2])*ZZ[x][y](1))
            Ambient free module of rank 2 over the integral domain Univariate Polynomial Ring in y over Univariate Polynomial Ring in x over Rational Field
            sage: parent(vector(ZZ[x][y],[1,2])*QQ[x](1))
            Ambient free module of rank 2 over the integral domain Univariate Polynomial Ring in y over Univariate Polynomial Ring in x over Rational Field

            sage: parent(vector(QQ[y],[1,2])*ZZ[x][y](1))
            Ambient free module of rank 2 over the integral domain Univariate Polynomial Ring in y over Univariate Polynomial Ring in x over Rational Field
            sage: parent(vector(ZZ[x][y],[1,2])*QQ[y](1))
            Ambient free module of rank 2 over the integral domain Univariate Polynomial Ring in y over Univariate Polynomial Ring in x over Rational Field

            sage: parent(vector(ZZ[x],[1,2])*ZZ[y](1))
            Traceback (most recent call last):
            ...
            TypeError: Ambiguous base extension
            sage: parent(vector(ZZ[x],[1,2])*QQ[y](1))
            Traceback (most recent call last):
            ...
            TypeError: Ambiguous base extension
            sage: parent(vector(QQ[x],[1,2])*ZZ[y](1))
            Traceback (most recent call last):
            ...
            TypeError: Ambiguous base extension
            sage: parent(vector(QQ[x],[1,2])*QQ[y](1))
            Traceback (most recent call last):
            ...
            TypeError: Ambiguous base extension

        """
        if PY_TYPE_CHECK(left, Vector):
            # left is the vector
            # Possibilities:
            #     left * matrix
            if PY_TYPE_CHECK(right, Matrix):
                left = (<Vector>left).base_base_extend_canonical_sym_c((<Matrix>right)._parent._base)
                return (<Matrix>right)._vector_times_matrix_c(<Vector>left)
            #     left * vector
            if PY_TYPE_CHECK(right, Vector):
                right = (<Vector>right).base_extend_canonical_sym_c((<Vector>left)._parent)
                return (<Vector>left)._vector_times_vector_c(<Vector>right)
            #     left * scalar
            if not isinstance(right, Element):
                right = py_scalar_to_element(right)
            left = (<Vector>left).base_base_extend_canonical_sym_c((<Element>right)._parent)
            return (<ModuleElement>left)._multiply_by_scalar(right)

        else:
            # right is the vector
            # Possibilities:
            #     matrix * right
            if PY_TYPE_CHECK(left, Matrix):
                # this won't be executed !? (see: Matrix.__mul__)
                assert False, "NOT EXECUTED -- bug in SAGE coercion code."
                return (<Matrix>left)._matrix_times_vector_c(<Vector>right)
            #     vector * right
            if PY_TYPE_CHECK(left, Vector):
                # this won't be executed !? (see: code above)
                assert False, "NOT EXECUTED -- bug in SAGE coercion code."
                return (<Vector>left)._vector_times_vector_c(<Vector>right)
            #     scalar * right
            # almost not executed, except it will be used for non-sage scalars
            # by python rules (this is same as in: RingElement.__mul__)
            if not isinstance(left, Element):
                left = py_scalar_to_element(left)
            right = (<Vector>right).base_base_extend_canonical_sym_c((<Element>left)._parent)
            return (<Vector>right)._rmultiply_by_scalar(left)

    cdef Vector _vector_times_vector_c(Vector left, Vector right):
        if left._degree != right._degree:
            raise TypeError, "incompatible degrees"
        left, right = coercion_model.canonical_base_coercion_c(left, right)
        if HAS_DICTIONARY(left):
            return left._vector_times_vector(right)
        else:
            return left._vector_times_vector_c_impl(right)
    cdef Vector _vector_times_vector_c_impl(Vector left, Vector right):
        raise TypeError,arith_error_message(left, right, operator.mul)

    def  _vector_times_vector(left, right):
        return left.vector_time_vector_c_impl(right)

    def __div__(self, right):
        if PY_IS_NUMERIC(right):
            right = py_scalar_to_element(right)
        if PY_TYPE_CHECK(right, RingElement):
            # Let __mul__ do the job
            return self.__mul__(~right)
        if PY_TYPE_CHECK(right, Vector):
            try:
                W = right.parent().submodule([right])
                return W.coordinates(self)[0] / W.coordinates(right)[0]
            except ArithmeticError:
                if right.is_zero():
                    raise ZeroDivisionError, "division by zero vector"
                else:
                    raise ArithmeticError, "vector is not in free module"
        raise TypeError, arith_error_message(self, right, operator.div)


def is_Vector(x):
    return IS_INSTANCE(x, Vector)

cdef class Matrix(AlgebraElement):
    cdef bint is_sparse_c(self):
        raise NotImplementedError

    cdef bint is_dense_c(self):
        raise NotImplementedError

    def __mul__(left, right):
        """
        Multiplication of matrix by matrix, vector, or scalar

        AUTHOR:

            Gonzalo Tornaria (2007-06-25) - write test cases and fix them

        NOTE:

            scalar * matrix is implemented (and tested) in class RingElement
            vector * matrix is implemented (and tested) in class Vector

        TEST CASES:

            (matrix * matrix)

            sage: x, y = var('x, y')

            sage: parent(matrix(ZZ,2,2,[1,2,3,4])*matrix(ZZ,2,2,[1,2,3,4]))
            Full MatrixSpace of 2 by 2 dense matrices over Integer Ring
            sage: parent(matrix(QQ,2,2,[1,2,3,4])*matrix(ZZ,2,2,[1,2,3,4]))
            Full MatrixSpace of 2 by 2 dense matrices over Rational Field
            sage: parent(matrix(ZZ,2,2,[1,2,3,4])*matrix(QQ,2,2,[1,2,3,4]))
            Full MatrixSpace of 2 by 2 dense matrices over Rational Field
            sage: parent(matrix(QQ,2,2,[1,2,3,4])*matrix(QQ,2,2,[1,2,3,4]))
            Full MatrixSpace of 2 by 2 dense matrices over Rational Field

            sage: parent(matrix(QQ,2,2,[1,2,3,4])*matrix(ZZ[x],2,2,[1,2,3,4]))
            Full MatrixSpace of 2 by 2 dense matrices over Univariate Polynomial Ring in x over Rational Field
            sage: parent(matrix(ZZ[x],2,2,[1,2,3,4])*matrix(QQ,2,2,[1,2,3,4]))
            Full MatrixSpace of 2 by 2 dense matrices over Univariate Polynomial Ring in x over Rational Field

            sage: parent(matrix(QQ,2,2,[1,2,3,4])*matrix(ZZ[x][y],2,2,[1,2,3,4]))
            Full MatrixSpace of 2 by 2 dense matrices over Univariate Polynomial Ring in y over Univariate Polynomial Ring in x over Rational Field
            sage: parent(matrix(ZZ[x][y],2,2,[1,2,3,4])*matrix(QQ,2,2,[1,2,3,4]))
            Full MatrixSpace of 2 by 2 dense matrices over Univariate Polynomial Ring in y over Univariate Polynomial Ring in x over Rational Field

            sage: parent(matrix(QQ[x],2,2,[1,2,3,4])*matrix(ZZ[x][y],2,2,[1,2,3,4]))
            Full MatrixSpace of 2 by 2 dense matrices over Univariate Polynomial Ring in y over Univariate Polynomial Ring in x over Rational Field
            sage: parent(matrix(ZZ[x][y],2,2,[1,2,3,4])*matrix(QQ[x],2,2,[1,2,3,4]))
            Full MatrixSpace of 2 by 2 dense matrices over Univariate Polynomial Ring in y over Univariate Polynomial Ring in x over Rational Field

            sage: parent(matrix(QQ[y],2,2,[1,2,3,4])*matrix(ZZ[x][y],2,2,[1,2,3,4]))
            Full MatrixSpace of 2 by 2 dense matrices over Univariate Polynomial Ring in y over Univariate Polynomial Ring in x over Rational Field
            sage: parent(matrix(ZZ[x][y],2,2,[1,2,3,4])*matrix(QQ[y],2,2,[1,2,3,4]))
            Full MatrixSpace of 2 by 2 dense matrices over Univariate Polynomial Ring in y over Univariate Polynomial Ring in x over Rational Field

            sage: parent(matrix(ZZ[x],2,2,[1,2,3,4])*matrix(ZZ[y],2,2,[1,2,3,4]))
            Traceback (most recent call last):
            ...
            TypeError: Ambiguous base extension
            sage: parent(matrix(ZZ[x],2,2,[1,2,3,4])*matrix(QQ[y],2,2,[1,2,3,4]))
            Traceback (most recent call last):
            ...
            TypeError: Ambiguous base extension
            sage: parent(matrix(QQ[x],2,2,[1,2,3,4])*matrix(ZZ[y],2,2,[1,2,3,4]))
            Traceback (most recent call last):
            ...
            TypeError: Ambiguous base extension
            sage: parent(matrix(QQ[x],2,2,[1,2,3,4])*matrix(QQ[y],2,2,[1,2,3,4]))
            Traceback (most recent call last):
            ...
            TypeError: Ambiguous base extension

            (matrix * vector)

            sage: parent(matrix(ZZ,2,2,[1,2,3,4])*vector(ZZ,[1,2]))
            Ambient free module of rank 2 over the principal ideal domain Integer Ring
            sage: parent(matrix(QQ,2,2,[1,2,3,4])*vector(ZZ,[1,2]))
            Vector space of dimension 2 over Rational Field
            sage: parent(matrix(ZZ,2,2,[1,2,3,4])*vector(QQ,[1,2]))
            Vector space of dimension 2 over Rational Field
            sage: parent(matrix(QQ,2,2,[1,2,3,4])*vector(QQ,[1,2]))
            Vector space of dimension 2 over Rational Field

            sage: parent(matrix(QQ,2,2,[1,2,3,4])*vector(ZZ[x],[1,2]))
            Ambient free module of rank 2 over the principal ideal domain Univariate Polynomial Ring in x over Rational Field
            sage: parent(matrix(ZZ[x],2,2,[1,2,3,4])*vector(QQ,[1,2]))
            Ambient free module of rank 2 over the principal ideal domain Univariate Polynomial Ring in x over Rational Field

            sage: parent(matrix(QQ,2,2,[1,2,3,4])*vector(ZZ[x][y],[1,2]))
            Ambient free module of rank 2 over the integral domain Univariate Polynomial Ring in y over Univariate Polynomial Ring in x over Rational Field
            sage: parent(matrix(ZZ[x][y],2,2,[1,2,3,4])*vector(QQ,[1,2]))
            Ambient free module of rank 2 over the integral domain Univariate Polynomial Ring in y over Univariate Polynomial Ring in x over Rational Field

            sage: parent(matrix(QQ[x],2,2,[1,2,3,4])*vector(ZZ[x][y],[1,2]))
            Ambient free module of rank 2 over the integral domain Univariate Polynomial Ring in y over Univariate Polynomial Ring in x over Rational Field
            sage: parent(matrix(ZZ[x][y],2,2,[1,2,3,4])*vector(QQ[x],[1,2]))
            Ambient free module of rank 2 over the integral domain Univariate Polynomial Ring in y over Univariate Polynomial Ring in x over Rational Field

            sage: parent(matrix(QQ[y],2,2,[1,2,3,4])*vector(ZZ[x][y],[1,2]))
            Ambient free module of rank 2 over the integral domain Univariate Polynomial Ring in y over Univariate Polynomial Ring in x over Rational Field
            sage: parent(matrix(ZZ[x][y],2,2,[1,2,3,4])*vector(QQ[y],[1,2]))
            Ambient free module of rank 2 over the integral domain Univariate Polynomial Ring in y over Univariate Polynomial Ring in x over Rational Field

            sage: parent(matrix(ZZ[x],2,2,[1,2,3,4])*vector(ZZ[y],[1,2]))
            Traceback (most recent call last):
            ...
            TypeError: Ambiguous base extension
            sage: parent(matrix(ZZ[x],2,2,[1,2,3,4])*vector(QQ[y],[1,2]))
            Traceback (most recent call last):
            ...
            TypeError: Ambiguous base extension
            sage: parent(matrix(QQ[x],2,2,[1,2,3,4])*vector(ZZ[y],[1,2]))
            Traceback (most recent call last):
            ...
            TypeError: Ambiguous base extension
            sage: parent(matrix(QQ[x],2,2,[1,2,3,4])*vector(QQ[y],[1,2]))
            Traceback (most recent call last):
            ...
            TypeError: Ambiguous base extension

            (matrix * scalar)

            sage: parent(matrix(ZZ,2,2,[1,2,3,4])*ZZ(1))
            Full MatrixSpace of 2 by 2 dense matrices over Integer Ring
            sage: parent(matrix(QQ,2,2,[1,2,3,4])*ZZ(1))
            Full MatrixSpace of 2 by 2 dense matrices over Rational Field
            sage: parent(matrix(ZZ,2,2,[1,2,3,4])*QQ(1))
            Full MatrixSpace of 2 by 2 dense matrices over Rational Field
            sage: parent(matrix(QQ,2,2,[1,2,3,4])*QQ(1))
            Full MatrixSpace of 2 by 2 dense matrices over Rational Field

            sage: parent(matrix(QQ,2,2,[1,2,3,4])*ZZ[x](1))
            Full MatrixSpace of 2 by 2 dense matrices over Univariate Polynomial Ring in x over Rational Field
            sage: parent(matrix(ZZ[x],2,2,[1,2,3,4])*QQ(1))
            Full MatrixSpace of 2 by 2 dense matrices over Univariate Polynomial Ring in x over Rational Field

            sage: parent(matrix(QQ,2,2,[1,2,3,4])*ZZ[x][y](1))
            Full MatrixSpace of 2 by 2 dense matrices over Univariate Polynomial Ring in y over Univariate Polynomial Ring in x over Rational Field
            sage: parent(matrix(ZZ[x][y],2,2,[1,2,3,4])*QQ(1))
            Full MatrixSpace of 2 by 2 dense matrices over Univariate Polynomial Ring in y over Univariate Polynomial Ring in x over Rational Field

            sage: parent(matrix(QQ[x],2,2,[1,2,3,4])*ZZ[x][y](1))
            Full MatrixSpace of 2 by 2 dense matrices over Univariate Polynomial Ring in y over Univariate Polynomial Ring in x over Rational Field
            sage: parent(matrix(ZZ[x][y],2,2,[1,2,3,4])*QQ[x](1))
            Full MatrixSpace of 2 by 2 dense matrices over Univariate Polynomial Ring in y over Univariate Polynomial Ring in x over Rational Field

            sage: parent(matrix(QQ[y],2,2,[1,2,3,4])*ZZ[x][y](1))
            Full MatrixSpace of 2 by 2 dense matrices over Univariate Polynomial Ring in y over Univariate Polynomial Ring in x over Rational Field
            sage: parent(matrix(ZZ[x][y],2,2,[1,2,3,4])*QQ[y](1))
            Full MatrixSpace of 2 by 2 dense matrices over Univariate Polynomial Ring in y over Univariate Polynomial Ring in x over Rational Field

            sage: parent(matrix(ZZ[x],2,2,[1,2,3,4])*ZZ[y](1))
            Traceback (most recent call last):
            ...
            TypeError: Ambiguous base extension
            sage: parent(matrix(ZZ[x],2,2,[1,2,3,4])*QQ[y](1))
            Traceback (most recent call last):
            ...
            TypeError: Ambiguous base extension
            sage: parent(matrix(QQ[x],2,2,[1,2,3,4])*ZZ[y](1))
            Traceback (most recent call last):
            ...
            TypeError: Ambiguous base extension
            sage: parent(matrix(QQ[x],2,2,[1,2,3,4])*QQ[y](1))
            Traceback (most recent call last):
            ...
            TypeError: Ambiguous base extension

        """
        if PY_TYPE_CHECK(left, Matrix):
            # left is the matrix
            # Possibilities:
            #     left * matrix
            if PY_TYPE_CHECK(right, Matrix):
                right = (<Matrix>right).base_base_extend_canonical_sym_c((<Matrix>left)._parent._base)
                return (<Matrix>left)._matrix_times_matrix_c(<Matrix>right)
            #     left * vector
            if PY_TYPE_CHECK(right, Vector):
                right = (<Vector>right).base_base_extend_canonical_sym_c((<Matrix>left)._parent._base)
                return (<Matrix>left)._matrix_times_vector_c(<Vector>right)
            #     left * scalar
            if not isinstance(right, Element):
                right = py_scalar_to_element(right)
            left = (<Matrix>left).base_base_extend_canonical_sym_c((<Element>right)._parent)
            return (<Matrix>left)._multiply_by_scalar(right)

        else:
            # right is the matrix
            # Possibilities:
            #     matrix * right
            if PY_TYPE_CHECK(left, Matrix):
                # this won't be executed !? (see: code above)
                assert False, "NOT EXECUTED -- bug in SAGE coercion code."
                return (<Matrix>left)._matrix_times_matrix_c(<Matrix>right)
            #     vector * right
            if PY_TYPE_CHECK(left, Vector):
                # this won't be executed !? (see: Vector.__mul__)
                assert False, "NOT EXECUTED -- bug in SAGE coercion code."
                return (<Matrix>right)._vector_times_matrix_c(<Vector>left)
            #     scalar * right
            # almost not executed, except it will be used for non-sage scalars
            # by python rules (this is same as in: RingElement.__mul__)
            if not isinstance(left, Element):
                left = py_scalar_to_element(left)
            right = (<Matrix>right).base_base_extend_canonical_sym_c((<Element>left)._parent)
            return (<Matrix>right)._rmultiply_by_scalar(left)

    cdef Vector _vector_times_matrix_c(matrix_right, Vector vector_left):
        if vector_left._degree != matrix_right._nrows:
            raise TypeError, "incompatible dimensions"
        matrix_right, vector_left = coercion_model.canonical_base_coercion_c(matrix_right, vector_left)
        sl = vector_left.is_sparse_c(); sr = matrix_right.is_sparse_c()
        if sl != sr:  # one is dense and one is sparse
            if sr:  # vector is dense and matrix is sparse
                vector_left = vector_left.sparse_vector()
            else:
                # vector is sparse and matrix is dense
                vector_left = vector_left.dense_vector()
        if HAS_DICTIONARY(matrix_right):
            return matrix_right._vector_times_matrix(vector_left)
        else:
            return matrix_right._vector_times_matrix_c_impl(vector_left)

    cdef Vector _vector_times_matrix_c_impl(matrix_right, Vector vector_left):
        raise TypeError

    def _vector_times_matrix(matrix_right, vector_left):
        return matrix_right._vector_times_matrix_c_impl(vector_left)

    cdef Vector _matrix_times_vector_c(matrix_left, Vector vector_right):
        if matrix_left._ncols != vector_right._degree:
            raise TypeError, "incompatible dimensions"
        matrix_left, vector_right = coercion_model.canonical_base_coercion_c(matrix_left, vector_right)
        sl = matrix_left.is_sparse_c(); sr = vector_right.is_sparse_c()
        if sl != sr:  # one is dense and one is sparse
            if sl:  # vector is dense and matrix is sparse
                vector_right = vector_right.sparse_vector()
            else:
                # vector is sparse and matrix is dense
                vector_right = vector_right.dense_vector()
        if HAS_DICTIONARY(matrix_left):
            return matrix_left._matrix_times_vector(vector_right)
        else:
            return matrix_left._matrix_times_vector_c_impl(vector_right)

    cdef Vector _matrix_times_vector_c_impl(matrix_left, Vector vector_right):
        raise TypeError
    def _matrix_times_vector(matrix_left, vector_right):
        return matrix_left._matrix_times_vector_c_impl(vector_right)


    cdef Matrix _matrix_times_matrix_c(left, Matrix right):
        cdef int sl, sr
        if left._ncols != right._nrows:
            raise TypeError, "incompatible dimensions"
        left, right = coercion_model.canonical_base_coercion_c(left, right)
        sl = left.is_sparse_c(); sr = right.is_sparse_c()
        if sl != sr:  # is dense and one is sparse
            if sr:  # left is dense
                right = right.dense_matrix()
            else:
                left = left.dense_matrix()
        if HAS_DICTIONARY(left):
            return left._matrix_times_matrix(right)
        else:
            return left._matrix_times_matrix_c_impl(right)

    cdef Matrix _matrix_times_matrix_c_impl(left, Matrix right):
        raise TypeError
    def _matrix_time_matrix(left, right):
        return left._matrix_times_matrix_c_impl(right)


def is_Matrix(x):
    return IS_INSTANCE(x, Matrix)

def is_IntegralDomainElement(x):
    """
    Return True if x is of type IntegralDomainElement.
    """
    return IS_INSTANCE(x, IntegralDomainElement)

cdef class IntegralDomainElement(CommutativeRingElement):
    def is_nilpotent(self):
        return self.is_zero()


def is_DedekindDomainElement(x):
    """
    Return True if x is of type DedekindDomainElement.
    """
    return IS_INSTANCE(x, DedekindDomainElement)

cdef class DedekindDomainElement(IntegralDomainElement):
    pass

def is_PrincipalIdealDomainElement(x):
    """
    Return True if x is of type PrincipalIdealDomainElement.
    """
    return IS_INSTANCE(x, PrincipalIdealDomainElement)

cdef class PrincipalIdealDomainElement(DedekindDomainElement):
    def lcm(self, right):
        """
        Returns the least common multiple of self and right.
        """
        if not PY_TYPE_CHECK(right, Element) or not ((<Element>right)._parent is self._parent):
            return coercion_model.bin_op_c(self, right, lcm)
        return self._lcm(right)

    def gcd(self, right):
        """
        Returns the gcd of self and right, or 0 if both are 0.
        """
        if not PY_TYPE_CHECK(right, Element) or not ((<Element>right)._parent is self._parent):
            return coercion_model.bin_op_c(self, right, gcd)
        return self._gcd(right)

    def xgcd(self, right):
        r"""
        Return the extended gcd of self and other, i.e., elements $r, s, t$ such that
        $$
           r = s \cdot self + t \cdot other.
        $$
        """
        if not PY_TYPE_CHECK(right, Element) or not ((<Element>right)._parent is self._parent):
            return coercion_model.bin_op_c(self, right, xgcd)
        return self._xgcd(right)


# This is pretty nasty low level stuff. The idea is to speed up construction
# of EuclideanDomainElements (in particular Integers) by skipping some tp_new
# calls up the inheritance tree.
PY_SET_TP_NEW(EuclideanDomainElement, Element)

def is_EuclideanDomainElement(x):
    """
    Return True if x is of type EuclideanDomainElement.
    """
    return IS_INSTANCE(x, EuclideanDomainElement)

cdef class EuclideanDomainElement(PrincipalIdealDomainElement):

    def degree(self):
        raise NotImplementedError

    def _gcd(self, other):
        """
        Return the greatest common divisor of self and other.

        Algorithm 3.2.1 in Cohen, GTM 138.
        """
        A = self
        B = other
        while not B.is_zero():
            Q, R = A.quo_rem(B)
            A = B
            B = R
        return A

    def leading_coefficient(self):
        raise NotImplementedError

    def quo_rem(self, other):
        raise NotImplementedError

    def __divmod__(self, other):
        """
        Return the quotient and remainder of self divided by other.

        EXAMPLES:
            sage: divmod(5,3)
            (1, 2)
        """
        return self.quo_rem(other)

    def __floordiv__(self,right):
        """
        Quotient of division of self by other.  This is denoted //.
        """
        Q, _ = self.quo_rem(right)
        return Q

    def __mod__(self, other):
        """
        Remainder of division of self by other.

        EXAMPLES:
            sage: R.<x> = ZZ[]
            sage: x % (x+1)
            -1
            sage: (x**3 + x - 1) % (x**2 - 1)
            2*x - 1
        """
        _, R = self.quo_rem(other)
        return R

def is_FieldElement(x):
    """
    Return True if x is of type FieldElement.
    """
    return IS_INSTANCE(x, FieldElement)

cdef class FieldElement(CommutativeRingElement):

    def __floordiv__(self, other):
        return self / other

    def is_unit(self):
        """
        Return True if self is a unit in its parent ring.

        EXAMPLES:
            sage: a = 2/3; a.is_unit()
            True

        On the other hand, 2 is not a unit, since its parent is ZZ.
            sage: a = 2; a.is_unit()
            False
            sage: parent(a)
            Integer Ring

        However, a is a unit when viewed as an element of QQ:
            sage: a = QQ(2); a.is_unit()
            True
        """
        return not not self

    def _gcd(self, FieldElement other):
        """
        Return the greatest common divisor of self and other.
        """
        if self.is_zero() and other.is_zero():
            return self
        else:
            return self._parent(1)

    def _lcm(self, FieldElement other):
        """
        Return the least common multiple of self and other.
        """
        if self.is_zero() and other.is_zero():
            return self
        else:
            return self._parent(1)

    def _xgcd(self, FieldElement other):
        R = self._parent
        if not self.is_zero():
            return R(1), ~self, R(0)
        elif not other.is_zero():
            return R(1), R(0), ~self
        else: # both are 0
            return self, self, self


    def quo_rem(self, right):
        if not isinstance(right, FieldElement) or not (right._parent is self._parent):
            right = self.parent()(right)
        return self/right, 0

## def is_FiniteFieldElement(x):
##     """
##     Return True if x is of type FiniteFieldElement.
##     """
##     return IS_INSTANCE(x, FiniteFieldElement)

cdef class FiniteFieldElement(FieldElement):
    pass

def is_AlgebraElement(x):
    """
    Return True if x is of type AlgebraElement.
    """
    return IS_INSTANCE(x, AlgebraElement)

cdef class AlgebraElement(RingElement):
    pass

def is_CommutativeAlgebraElement(x):
    """
    Return True if x is of type CommutativeAlgebraElement.
    """
    return IS_INSTANCE(x, CommutativeAlgebraElement)

cdef class CommutativeAlgebraElement(CommutativeRingElement):
    pass

def is_InfinityElement(x):
    """
    Return True if x is of type InfinityElement.
    """
    return IS_INSTANCE(x, InfinityElement)

cdef class InfinityElement(RingElement):
    pass

cdef class PlusInfinityElement(InfinityElement):
    pass

cdef class MinusInfinityElement(InfinityElement):
    pass

include "coerce.pxi"


#################################################################################
# Fast (inline) dispatcher for arithmatic
#################################################################################

cdef inline ModuleElement _add_c(ModuleElement left, ModuleElement right):
    # See extensive documentation at the top of element.pyx.
    return left._add_(right) if HAS_DICTIONARY(left) else left._add_c_impl(right)

cdef inline ModuleElement _sub_c(ModuleElement left, ModuleElement right):
    # See extensive documentation at the top of element.pyx.
    return left._sub_(right) if HAS_DICTIONARY(left) else left._sub_c_impl(right)

cdef inline RingElement _mul_c(RingElement left, RingElement right):
    # See extensive documentation at the top of element.pyx.
    return left._mul_(right) if HAS_DICTIONARY(left) else left._mul_c_impl(right)

cdef inline RingElement _div_c(RingElement left, RingElement right):
    # See extensive documentation at the top of element.pyx.
    return left._div_(right) if HAS_DICTIONARY(left) else left._div_c_impl(right)


#################################################################################
#
#  Coercion of elements
#
#################################################################################

def canonical_coercion(x, y):
    """
    canonical_coercion(x,y) is what is called before doing an
    arithmetic operation between x and y.  It returns a pair (z,w)
    such that z is got from x and w from y via canonical coercion and
    the parents of z and w are identical.

    EXAMPLES:
        sage: A = Matrix([[0,1],[1,0]])
        sage: canonical_coercion(A,1)
        ([0 1]
        [1 0], [1 0]
        [0 1])
    """
    global coercion_model
    return coercion_model.canonical_coercion_c(x,y)

def canonical_base_coercion(x, y):
    global coercion_model
    return coercion_model.canonical_base_coercion(x,y)

def bin_op(x, y, op):
    global coercion_model
    return coercion_model.bin_op_c(x,y,op)

<<<<<<< HEAD
cdef bin_op_c(x, y, op):
    """
    Compute x op y, where coercion of x and y works according to
    SAGE's coercion rules.

    AUTHOR:

        Gonzalo Tornaria (2007-06-20) - write test cases and fix them

    TEST CASES:

        sage: x, y = var('x, y')
        sage: parent(ZZ[x](x) / ZZ(2))
        Univariate Polynomial Ring in x over Rational Field
        sage: parent(QQ(1/2)+ZZ[x](x))
        Univariate Polynomial Ring in x over Rational Field
        sage: parent(QQ(1/2)*ZZ[x](x))
        Univariate Polynomial Ring in x over Rational Field
        sage: parent(ZZ[x](x) / QQ(2))
        Univariate Polynomial Ring in x over Rational Field
        sage: parent(Mod(1,5)+ZZ[x](x))
        Univariate Polynomial Ring in x over Ring of integers modulo 5
        sage: parent(Mod(1,5)*ZZ[x](x))
        Univariate Polynomial Ring in x over Ring of integers modulo 5
        sage: parent(ZZ[x](x) / Mod(1,5))
        Univariate Polynomial Ring in x over Ring of integers modulo 5
        sage: parent(QQ(1/2) + Mod(1,5))
        Traceback (most recent call last):
        ...
        TypeError: unsupported operand parent(s) for '+': 'Rational Field' and 'Ring of integers modulo 5'
        sage: parent(QQ(1/2) * Mod(1,5))
        Traceback (most recent call last):
        ...
        TypeError: unsupported operand parent(s) for '*': 'Rational Field' and 'Ring of integers modulo 5'
        sage: parent(ZZ[x](x)+ZZ[y](y))
        Traceback (most recent call last):
        ...
        TypeError: unsupported operand parent(s) for '+': 'Univariate Polynomial Ring in x over Integer Ring' and 'Univariate Polynomial Ring in y over Integer Ring'
        sage: parent(ZZ[x](x)*ZZ[y](y))
        Traceback (most recent call last):
        ...
        TypeError: unsupported operand parent(s) for '*': 'Univariate Polynomial Ring in x over Integer Ring' and 'Univariate Polynomial Ring in y over Integer Ring'
        sage: parent(ZZ[x](x)+QQ[y](y))
        Traceback (most recent call last):
        ...
        TypeError: unsupported operand parent(s) for '+': 'Univariate Polynomial Ring in x over Integer Ring' and 'Univariate Polynomial Ring in y over Rational Field'
        sage: parent(ZZ[x](x)*QQ[y](y))
        Traceback (most recent call last):
        ...
        TypeError: unsupported operand parent(s) for '*': 'Univariate Polynomial Ring in x over Integer Ring' and 'Univariate Polynomial Ring in y over Rational Field'
        sage: parent(QQ[x](x)+ZZ[y](y))
        Traceback (most recent call last):
        ...
        TypeError: unsupported operand parent(s) for '+': 'Univariate Polynomial Ring in x over Rational Field' and 'Univariate Polynomial Ring in y over Integer Ring'
        sage: parent(QQ[x](x)*ZZ[y](y))
        Traceback (most recent call last):
        ...
        TypeError: unsupported operand parent(s) for '*': 'Univariate Polynomial Ring in x over Rational Field' and 'Univariate Polynomial Ring in y over Integer Ring'
        sage: parent(QQ(1/2)+matrix(ZZ,2,2,[1,2,3,4]))
        Full MatrixSpace of 2 by 2 dense matrices over Rational Field
        sage: parent(QQ(1/2)*matrix(ZZ,2,2,[1,2,3,4]))
        Full MatrixSpace of 2 by 2 dense matrices over Rational Field
        sage: parent(QQ[x](1/2)+matrix(ZZ[x],2,2,[1,2,3,4]))
        Full MatrixSpace of 2 by 2 dense matrices over Univariate Polynomial Ring in x over Rational Field
        sage: parent(QQ[x](1/2)*matrix(ZZ[x],2,2,[1,2,3,4]))
        Full MatrixSpace of 2 by 2 dense matrices over Univariate Polynomial Ring in x over Rational Field
        sage: parent(QQ(1/2)+matrix(ZZ[x],2,2,[1,2,3,4]))
        Full MatrixSpace of 2 by 2 dense matrices over Univariate Polynomial Ring in x over Rational Field
        sage: parent(matrix(ZZ[x],2,2,[1,2,3,4])+QQ(1/2))
        Full MatrixSpace of 2 by 2 dense matrices over Univariate Polynomial Ring in x over Rational Field
        sage: parent(QQ(1/2)*matrix(ZZ[x],2,2,[1,2,3,4]))
        Full MatrixSpace of 2 by 2 dense matrices over Univariate Polynomial Ring in x over Rational Field
        sage: parent(matrix(ZZ[x],2,2,[1,2,3,4])*QQ(1/2))
        Full MatrixSpace of 2 by 2 dense matrices over Univariate Polynomial Ring in x over Rational Field
    """
    # Try canonical element coercion.
    try:
        x1, y1 = canonical_coercion_c(x, y)
        return op(x1,y1)
    except TypeError, msg:
        #print msg  # this can be useful for debugging.
        if op is operator.add or op is operator.sub:
            return addsub_op_c(x, y, op)
        if op is operator.mul or op is operator.div:
            return muldiv_op_c(x, y, op)
        raise TypeError, arith_error_message(x,y,op)

cdef addsub_op_c(x, y, op):

    # Try base extending one object by the parent of the other object
    # raise an error if both are defined

    nr = 0
    if  PY_TYPE_CHECK(x, RingElement):
        try:
            val = op(x, y.base_extend_recursive((<RingElement>x)._parent))
            nr += 1
        except (TypeError, AttributeError), msg:
            pass
    # Also try to base extending the left object by the parent of the right
    if  PY_TYPE_CHECK(y, RingElement):
        try:
            val = op(x.base_extend_recursive((<RingElement>y)._parent), y)
            nr += 1
        except (TypeError, AttributeError), msg:
            pass
    if nr == 1:
        return val

    raise TypeError, arith_error_message(x,y,op)


cdef muldiv_op_c(x, y, op):
    # If the op is multiplication, then some other algebra multiplications
    # may be defined

    if op is operator.div and PY_TYPE_CHECK(y, RingElement):
        y = y.__invert__()

    # 2. Try scalar multiplication.
    # No way to multiply x and y using the ``coerce into a canonical
    # parent'' rule.
    # The next rule to try is scalar multiplication by coercing
    # into the base ring.
    cdef bint x_is_modelt, y_is_modelt

    y_is_modelt = PY_TYPE_CHECK(y, ModuleElement)
    if y_is_modelt:
        # First try to coerce x into the base ring of y if y is an element.
        try:
            R = (<ModuleElement> y)._parent._base
            if R is None:
                raise RuntimeError, "base of '%s' must be set to a ring (but it is None)!"%((<ModuleElement> y)._parent)
            x = (<Parent>R)._coerce_c(x)
            return (<ModuleElement> y)._rmul_c(x)     # the product x * y
        except TypeError, msg:
            pass

    x_is_modelt = PY_TYPE_CHECK(x, ModuleElement)
    if x_is_modelt:
        # That did not work.  Try to coerce y into the base ring of x.
        try:
            R = (<ModuleElement> x)._parent._base
            if R is None:
                raise RuntimeError, "base of '%s' must be set to a ring (but it is None)!"%((<ModuleElement> x)._parent)
            y = (<Parent> R)._coerce_c(y)
            return (<ModuleElement> x)._lmul_c(y)    # the product x * y
        except TypeError:
            pass

    if y_is_modelt and x_is_modelt:
        # 3. Both canonical coercion failed, but both are module elements.
        # Try base extending the right object by the parent of the left

        try:
            return addsub_op_c(x, y, operator.mul)
        except TypeError:
            pass

#        ## TODO -- WORRY -- only unambiguous if one succeeds!
#        nr = 0
#        if  PY_TYPE_CHECK(x, RingElement):
#            try:
#                val = operator.mul(x, y.base_extend((<RingElement>x)._parent))
#                nr += 1
#            except (TypeError, AttributeError), msg:
#                pass
#        # Also try to base extending the left object by the parent of the right
#        if  PY_TYPE_CHECK(y, RingElement):
#            try:
#                val =  operator.mul(x.base_extend((<Element>y)._parent), y)
#                nr += 1
#            except (TypeError, AttributeError), msg:
#                pass
#        if nr == 1:
#            return val
=======

>>>>>>> 308b2389

def coerce(Parent p, x):
    try:
        return p._coerce_c(x)
    except AttributeError:
        return p(x)

def coerce_cmp(x,y):
    global coercion_model
    cdef int c
    try:
        x, y = coercion_model.canonical_coercion_c(x, y)
        return cmp(x,y)
    except TypeError:
        c = cmp(type(x), type(y))
        if c == 0: c = -1
        return c

# We define this base class here to avoid circular cimports.
cdef class CoercionModel:
    """
    Most basic coersion scheme. If it doesn't already match, throw an error.
    """
    def canonical_coercion(self, x, y):
        return self.canonical_coercion_c(x,y)
    cdef canonical_coercion_c(self, x, y):
        if parent_c(x) is parent_c(y):
            return x,y
        raise TypeError, "no common canonical parent for objects with parents: '%s' and '%s'"%(parent_c(x), parent_c(y))

    cdef canonical_base_coercion_c(self, Element x, Element y):
        if have_same_base(x, y):
            return x,y
        raise TypeError, "Incompatible bases '%s' and '%s'"%(parent_c(x), parent_c(y))

    def bin_op(self, x, y, op):
        return self.bin_op_c(x,y,op)
    cdef bin_op_c(self, x, y, op):
        if parent_c(x) is parent_c(y):
            return op(x,y)
        raise TypeError, arith_error_message(x,y,op)

import coerce
cdef CoercionModel coercion_model = coerce.CoercionModel_cache_maps()

def set_coercion_model(cm):
    global coercion_model
    coercion_model = cm

def swap_coercion_model():
    global coercion_model
    if isinstance(coercion_model, coerce.CoercionModel_cache_maps):
        coercion_model = coerce.CoercionModel_original()
    else:
        coercion_model = coerce.CoercionModel_cache_maps()
    return coercion_model



###############################################################################

def lcm(x,y):
    from sage.rings.arith import lcm
    return lcm(x,y)

def gcd(x,y):
    from sage.rings.arith import gcd
    return gcd(x,y)

def xgcd(x,y):
    from sage.rings.arith import xgcd
    return xgcd(x,y)




######################

def generic_power(m, dummy):
    return generic_power_c(m, dummy)

# TODO: does this code actually get used anywhere?
cdef generic_power_c(m, dummy):
    cdef int cn

    n = int(m)
    if n != m:
        raise ValueError, "n must be an integer"

    if n < 0:
        n = -n
        a = ~m
    else:
        a = m

    if n < 4:
        # These cases will probably be called often
        # and don't benifit from the code below
        cn = n
        if cn == 0:
            return (<Element>a)._parent(1)
        elif cn == 1:
            return a
        elif cn == 2:
            return a*a
        elif cn == 3:
            return a*a*a

    # One multiplication can be saved by starting with
    # the smallest power needed rather than with 1
    apow = a
    while n&1 == 0:
        apow = apow*apow
        n = n >> 1
    power = apow
    n = n >> 1

    while n != 0:
        apow = apow*apow
        if n&1 != 0: power = power*apow
        n = n >> 1

    return power
<|MERGE_RESOLUTION|>--- conflicted
+++ resolved
@@ -1414,9 +1414,6 @@
         DO NOT OVERRIDE THIS FUNCTION.
         See extensive documentation at the top of element.pyx.
         """
-#        print "called _mul_c on '%r' '%r'" % (self, right)
-#        import traceback
-#        traceback.print_stack()
         if HAS_DICTIONARY(self):   # fast check
             return self._mul_(right)
         else:
@@ -1934,6 +1931,10 @@
         raise TypeError, arith_error_message(self, right, operator.div)
 
 
+cdef have_same_base(Element x, Element y):
+    return x._parent._base is y._parent._base
+
+
 def is_Vector(x):
     return IS_INSTANCE(x, Vector)
 
@@ -2496,7 +2497,8 @@
     global coercion_model
     return coercion_model.bin_op_c(x,y,op)
 
-<<<<<<< HEAD
+
+
 cdef bin_op_c(x, y, op):
     """
     Compute x op y, where coercion of x and y works according to
@@ -2673,12 +2675,23 @@
 #                pass
 #        if nr == 1:
 #            return val
-=======
-
->>>>>>> 308b2389
+
+    # 4. Try _l_action or _r_action.
+    # Test to see if an _r_action or _l_action is
+    # defined on either side.
+    try:
+        return x._l_action(y)
+    except (AttributeError, TypeError):
+        pass
+    try:
+        return y._r_action(x)
+    except (AttributeError, TypeError):
+        pass
+
+    raise TypeError, arith_error_message(x,y,op)
 
 def coerce(Parent p, x):
-    try:
+	try:
         return p._coerce_c(x)
     except AttributeError:
         return p(x)
