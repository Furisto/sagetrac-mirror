--- conflicted
+++ resolved
@@ -409,8 +409,6 @@
                     options.optional.update(system.name
                                             for system in package_systems())
 
-<<<<<<< HEAD
-=======
                     from sage.features.sphinx import Sphinx
                     doc_features = [feature for feature in [Sphinx()]
                                     if feature.is_present()]
@@ -421,7 +419,6 @@
                     options.optional.update(feature.name
                                             for feature in sage_features(logger=logger))
 
->>>>>>> edaa3e62
                 # Check that all tags are valid
                 for o in options.optional:
                     if not optionaltag_regex.search(o):
