"""
Classes involved in doctesting

This module controls the various classes involved in doctesting.

AUTHORS:

- David Roe (2012-03-27) -- initial version, based on Robert Bradshaw's code.
"""
# ****************************************************************************
#       Copyright (C) 2012 David Roe <roed.math@gmail.com>
#                          Robert Bradshaw <robertwb@gmail.com>
#                          William Stein <wstein@gmail.com>
#       Copyright (C) 2016 Jeroen Demeyer <jdemeyer@cage.ugent.be>
#
# This program is free software: you can redistribute it and/or modify
# it under the terms of the GNU General Public License as published by
# the Free Software Foundation, either version 2 of the License, or
# (at your option) any later version.
#                  https://www.gnu.org/licenses/
# ****************************************************************************
from __future__ import absolute_import, division, print_function

<<<<<<< HEAD
import random, os, sys, time, json, re, types
=======
import random
import os
import sys
import time
import json
import re
import types
>>>>>>> 69d2b2da
import sage.misc.flatten
from sage.structure.sage_object import SageObject
from sage.env import DOT_SAGE, SAGE_LIB, SAGE_SRC, SAGE_LOCAL, SAGE_EXTCODE
from sage.misc.temporary_file import tmp_dir
from cysignals.signals import AlarmInterrupt, init_cysignals

from .sources import FileDocTestSource, DictAsObject
from .forker import DocTestDispatcher
from .reporting import DocTestReporter
from .util import Timer, count_noun, dict_difference
from .external import external_software, available_software
from sage.features import PythonModule

nodoctest_regex = re.compile(r'\s*(#+|%+|r"+|"+|\.\.)\s*nodoctest')
optionaltag_regex = re.compile(r'^\w+$')

# Optional tags which are always automatically added
auto_optional_tags = set(['py3'])


class DocTestDefaults(SageObject):
    """
    This class is used for doctesting the Sage doctest module.

    It fills in attributes to be the same as the defaults defined in
    ``sage-runtests``, expect for a few places,
    which is mostly to make doctesting more predictable.

    EXAMPLES::

        sage: from sage.doctest.control import DocTestDefaults
        sage: D = DocTestDefaults()
        sage: D
        DocTestDefaults()
        sage: D.timeout
        -1

    Keyword arguments become attributes::

        sage: D = DocTestDefaults(timeout=100)
        sage: D
        DocTestDefaults(timeout=100)
        sage: D.timeout
        100
    """
    def __init__(self, **kwds):
        """
        Edit these parameters after creating an instance.

        EXAMPLES::

            sage: from sage.doctest.control import DocTestDefaults
            sage: D = DocTestDefaults()
            sage: 'sage' in D.optional
            True
        """
        # NOTE that these are NOT the defaults used by the sage-runtests
        # script (which is what gets invoked when running `sage -t`).
        # These are only basic defaults when invoking the doctest runner
        # from Python, which is not the typical use case.
        self.nthreads = 1
        self.serial = False
        self.timeout = -1
        self.memlimit = 0
        self.all = False
        self.logfile = None
        self.sagenb = False
        self.long = False
        self.warn_long = None
        self.randorder = None
        self.global_iterations = 1  # sage-runtests default is 0
        self.file_iterations = 1    # sage-runtests default is 0
        self.initial = False
        self.exitfirst = False
        self.force_lib = False
        self.abspath = True         # sage-runtests default is False
        self.verbose = False
        self.debug = False
        self.only_errors = False
        self.gdb = False
        self.valgrind = False
        self.massif = False
        self.cachegrind = False
        self.omega = False
        self.failed = False
        self.new = False
        self.show_skipped = False
        self.target_walltime = None

        # sage-runtests contains more optional tags. Technically, adding
        # auto_optional_tags here is redundant, since that is added
        # automatically anyway. However, this default is still used for
        # displaying user-defined optional tags and we don't want to see
        # the auto_optional_tags there.
        self.optional = set(['sage']) | auto_optional_tags

        # > 0: always run GC before every test
        # < 0: disable GC
        self.gc = 0

        # We don't want to use the real stats file by default so that
        # we don't overwrite timings for the actual running doctests.
        self.stats_path = os.path.join(DOT_SAGE, "timings_dt_test.json")
        self.__dict__.update(kwds)

    def _repr_(self):
        """
        Return the print representation.

        EXAMPLES::

            sage: from sage.doctest.control import DocTestDefaults
            sage: DocTestDefaults(timeout=100, foobar="hello")
            DocTestDefaults(foobar='hello', timeout=100)
        """
        s = "DocTestDefaults("
        for k in sorted(dict_difference(self.__dict__, DocTestDefaults().__dict__).keys()):
            if s[-1] != "(":
                s += ", "
            s += str(k) + "=" + repr(getattr(self,k))
        s += ")"
        return s

    def __eq__(self, other):
        """
        Comparison by __dict__.

        EXAMPLES::

            sage: from sage.doctest.control import DocTestDefaults
            sage: DD1 = DocTestDefaults(long=True)
            sage: DD2 = DocTestDefaults(long=True)
            sage: DD1 == DD2
            True
        """
        if not isinstance(other, DocTestDefaults):
            return False
        return self.__dict__ == other.__dict__

    def __ne__(self, other):
        """
        Test for unequality.

        EXAMPLES::

            sage: from sage.doctest.control import DocTestDefaults
            sage: DD1 = DocTestDefaults(long=True)
            sage: DD2 = DocTestDefaults(long=True)
            sage: DD1 != DD2
            False
        """
        return not (self == other)


def skipdir(dirname):
    """
    Return True if and only if the directory ``dirname`` should not be
    doctested.

    EXAMPLES::

        sage: from sage.doctest.control import skipdir
        sage: skipdir(sage.env.SAGE_SRC)
        False
        sage: skipdir(os.path.join(sage.env.SAGE_SRC, "sage", "doctest", "tests"))
        True
    """
    if os.path.exists(os.path.join(dirname, "nodoctest.py")) or os.path.exists(os.path.join(dirname, "nodoctest")):
        return True
    return False

def skipfile(filename):
    """
    Return True if and only if the file ``filename`` should not be
    doctested.

    EXAMPLES::

        sage: from sage.doctest.control import skipfile
        sage: skipfile("skipme.c")
        True
        sage: filename = tmp_filename(ext=".pyx")
        sage: skipfile(filename)
        False
        sage: with open(filename, "w") as f:
        ....:     _ = f.write("# nodoctest")
        sage: skipfile(filename)
        True
    """
    base, ext = os.path.splitext(filename)
    if ext not in ('.py', '.pyx', '.pxd', '.pxi', '.sage', '.spyx', '.rst', '.tex'):
        return True
    with open(filename) as F:
        line_count = 0
        for line in F:
            if nodoctest_regex.match(line):
                return True
            line_count += 1
            if line_count >= 10:
                break
    return False


class Logger(object):
    r"""
    File-like object which implements writing to multiple files at
    once.

    EXAMPLES::

        sage: from sage.doctest.control import Logger
        sage: with open(tmp_filename(), "w+") as t:
        ....:     L = Logger(sys.stdout, t)
        ....:     _ = L.write("hello world\n")
        ....:     _ = t.seek(0)
        ....:     t.read()
        hello world
        'hello world\n'
    """
    def __init__(self, *files):
        """
        Initialize the logger for writing to all files in ``files``.

        TESTS::

            sage: from sage.doctest.control import Logger
            sage: Logger().write("hello world\n")  # no-op
        """
        self.files = list(files)

    def write(self, x):
        r"""
        Write ``x`` to all files.

        TESTS::

            sage: from sage.doctest.control import Logger
            sage: Logger(sys.stdout).write("hello world\n")
            hello world
        """
        for f in self.files:
            f.write(x)

    def flush(self):
        """
        Flush all files.

        TESTS::

            sage: from sage.doctest.control import Logger
            sage: Logger(sys.stdout).flush()
        """
        for f in self.files:
            f.flush()


class DocTestController(SageObject):
    """
    This class controls doctesting of files.

    After creating it with appropriate options, call the :meth:`run` method to run the doctests.
    """
    def __init__(self, options, args):
        """
        Initialization.

        INPUT:

        - options -- either options generated from the command line by sage-runtests
                     or a DocTestDefaults object (possibly with some entries modified)
        - args -- a list of filenames to doctest

        EXAMPLES::

            sage: from sage.doctest.control import DocTestDefaults, DocTestController
            sage: DC = DocTestController(DocTestDefaults(), [])
            sage: DC
            DocTest Controller
        """
        # First we modify options to take environment variables into
        # account and check compatibility of the user's specified
        # options.
        if options.timeout < 0:
            if options.gdb or options.debug:
                # Interactive debuggers: "infinite" timeout
                options.timeout = 0
            elif options.valgrind or options.massif or options.cachegrind or options.omega:
                # Non-interactive debuggers: 48 hours
                options.timeout = int(os.getenv('SAGE_TIMEOUT_VALGRIND', 48 * 60 * 60))
            elif options.long:
                options.timeout = int(os.getenv('SAGE_TIMEOUT_LONG', 30 * 60))
            else:
                options.timeout = int(os.getenv('SAGE_TIMEOUT', 5 * 60))
            # For non-default GC options, double the timeout
            if options.gc:
                options.timeout *= 2
        if options.nthreads == 0:
            options.nthreads = int(os.getenv('SAGE_NUM_THREADS_PARALLEL',1))
        if options.failed and not (args or options.new or options.sagenb):
            # If the user doesn't specify any files then we rerun all failed files.
            options.all = True
        if options.global_iterations == 0:
            options.global_iterations = int(os.environ.get('SAGE_TEST_GLOBAL_ITER', 1))
        if options.file_iterations == 0:
            options.file_iterations = int(os.environ.get('SAGE_TEST_ITER', 1))
        if options.debug:
            if options.nthreads > 1:
                print("Debugging requires single-threaded operation, setting number of threads to 1.")
            if options.logfile:
                print("Debugging is not compatible with logging, disabling logfile.")
            options.serial = True
            options.logfile = None
        if options.serial:
            options.nthreads = 1
        if options.verbose:
            options.show_skipped = True

        if isinstance(options.optional, str):
            s = options.optional.lower()
            options.optional = set(s.split(','))
            if "all" in options.optional:
                # Special case to run all optional tests
                options.optional = True
            else:
                # We replace the 'optional' tag by all optional
                # packages for which the installed version matches the
                # latest available version (this implies in particular
                # that the package is actually installed).
                if 'optional' in options.optional:
                    options.optional.discard('optional')
                    from sage.misc.package import list_packages
                    for pkg in list_packages('optional', local=True).values():
                        if pkg['installed'] and pkg['installed_version'] == pkg['remote_version']:
                            options.optional.add(pkg['name'])

                # Check that all tags are valid
                for o in options.optional:
                    if not optionaltag_regex.search(o):
                        raise ValueError('invalid optional tag {!r}'.format(o))

                options.optional |= auto_optional_tags

        self.options = options

        if options.memlimit > 0:
            # Allow tests that require a virtual memory limit to be set
            options.optional.add('memlimit')

        self.files = args
        if options.logfile:
            try:
                self.logfile = open(options.logfile, 'a')
            except IOError:
                print("Unable to open logfile {!r}\nProceeding without logging.".format(options.logfile))
                self.logfile = None
        else:
            self.logfile = None

        # Flush any diagnostic messages we just printed
        sys.stdout.flush()
        sys.stderr.flush()

        # In serial mode, we run just one process. Then the doctests
        # will interfere with the output logging (both use stdout).
        # To solve this, we create real_stdout which will always
        # write to the actual standard output, regardless of
        # redirections.
        if options.serial:
            self._real_stdout = os.fdopen(os.dup(sys.stdout.fileno()), "w")
            self._close_stdout = True
        else:
            # Parallel mode: no special tricks needed
            self._real_stdout = sys.stdout
            self._close_stdout = False

        if self.logfile is None:
            self.logger = self._real_stdout
        else:
            self.logger = Logger(self._real_stdout, self.logfile)

        self.stats = {}
        self.load_stats(options.stats_path)
        self._init_warn_long()

    def __del__(self):
        if getattr(self, 'logfile', None) is not None:
            self.logfile.close()

        if getattr(self, '_close_stdout', False):
            self._real_stdout.close()

    def _init_warn_long(self):
        """
        Pick a suitable default for the ``--warn-long`` option if not specified.

        It is desirable to have all tests (even ``# long`` ones)
        finish in less than about 5 seconds. Longer tests typically
        don't add coverage, they just make testing slow.

        The default used here is 60 seconds on a modern computer. It
        should eventually be lowered to 5 seconds, but its best to
        boil the frog slowly.

        The stored timings are used to adjust this limit according to
        the machine running the tests.

        EXAMPLES::

            sage: from sage.doctest.control import DocTestDefaults, DocTestController
            sage: DC = DocTestController(DocTestDefaults(), [])
            sage: DC.options.warn_long = 5.0
            sage: DC._init_warn_long()
            sage: DC.options.warn_long    # existing command-line options are not changed
            5.00000000000000
        """
        if self.options.warn_long is not None:     # Specified on the command line
            return
        try:
            self.options.warn_long = 60.0 * self.second_on_modern_computer()
        except RuntimeError as err:
            if not sage.doctest.DOCTEST_MODE:
                print(err)   # No usable timing information

    def second_on_modern_computer(self):
        """
        Return the wall time equivalent of a second on a modern computer.

        OUTPUT:

        Float. The wall time on your computer that would be equivalent
        to one second on a modern computer. Unless you have kick-ass
        hardware this should always be >= 1.0. Raises a
        ``RuntimeError`` if there are no stored timings to use as
        benchmark.

        EXAMPLES::

            sage: from sage.doctest.control import DocTestDefaults, DocTestController
            sage: DC = DocTestController(DocTestDefaults(), [])
            sage: DC.second_on_modern_computer()   # not tested
        """
        if len(self.stats) == 0:
            raise RuntimeError('no stored timings available')
        success = []
        failed = []
        for mod in self.stats.values():
            if mod.get('failed', False):
                failed.append(mod['walltime'])
            else:
                success.append(mod['walltime'])
        if len(success) < 2500:
            raise RuntimeError('too few successful tests, not using stored timings')
        if len(failed) > 20:
            raise RuntimeError('too many failed tests, not using stored timings')
        expected = 12800.0       # Core i7 Quad-Core 2014
        return sum(success) / expected

    def _repr_(self):
        """
        String representation.

        EXAMPLES::

            sage: from sage.doctest.control import DocTestDefaults, DocTestController
            sage: DC = DocTestController(DocTestDefaults(), [])
            sage: repr(DC) # indirect doctest
            'DocTest Controller'
        """
        return "DocTest Controller"

    def load_stats(self, filename):
        """
        Load stats from the most recent run(s).

        Stats are stored as a JSON file, and include information on
        which files failed tests and the walltime used for execution
        of the doctests.

        EXAMPLES::

            sage: from sage.doctest.control import DocTestDefaults, DocTestController
            sage: DC = DocTestController(DocTestDefaults(), [])
            sage: import json
            sage: filename = tmp_filename()
            sage: with open(filename, 'w') as stats_file:
            ....:     json.dump({'sage.doctest.control':{'walltime':1.0r}}, stats_file)
            sage: DC.load_stats(filename)
            sage: DC.stats['sage.doctest.control']
            {u'walltime': 1.0}

        If the file doesn't exist, nothing happens. If there is an
        error, print a message. In any case, leave the stats alone::

            sage: d = tmp_dir()
            sage: DC.load_stats(os.path.join(d))  # Cannot read a directory
            Error loading stats from ...
            sage: DC.load_stats(os.path.join(d, "no_such_file"))
            sage: DC.stats['sage.doctest.control']
            {u'walltime': 1.0}
        """
        # Simply ignore non-existing files
        if not os.path.exists(filename):
            return

        try:
            with open(filename) as stats_file:
                self.stats.update(json.load(stats_file))
        except Exception:
            self.log("Error loading stats from %s"%filename)

    def save_stats(self, filename):
        """
        Save stats from the most recent run as a JSON file.

        WARNING: This function overwrites the file.

        EXAMPLES::

            sage: from sage.doctest.control import DocTestDefaults, DocTestController
            sage: DC = DocTestController(DocTestDefaults(), [])
            sage: DC.stats['sage.doctest.control'] = {'walltime':1.0r}
            sage: filename = tmp_filename()
            sage: DC.save_stats(filename)
            sage: import json
            sage: with open(filename) as f:
            ....:     D = json.load(f)
            sage: D['sage.doctest.control']
            {u'walltime': 1.0}
        """
        from sage.misc.temporary_file import atomic_write
        with atomic_write(filename) as stats_file:
            json.dump(self.stats, stats_file)

    def log(self, s, end="\n"):
        """
        Log the string ``s + end`` (where ``end`` is a newline by default)
        to the logfile and print it to the standard output.

        EXAMPLES::

            sage: from sage.doctest.control import DocTestDefaults, DocTestController
            sage: DD = DocTestDefaults(logfile=tmp_filename())
            sage: DC = DocTestController(DD, [])
            sage: DC.log("hello world")
            hello world
            sage: DC.logfile.close()
            sage: with open(DD.logfile) as f:
            ....:     print(f.read())
            hello world

        In serial mode, check that logging works even if ``stdout`` is
        redirected::

            sage: DD = DocTestDefaults(logfile=tmp_filename(), serial=True)
            sage: DC = DocTestController(DD, [])
            sage: from sage.doctest.forker import SageSpoofInOut
            sage: with open(os.devnull, 'w') as devnull:
            ....:     S = SageSpoofInOut(devnull)
            ....:     S.start_spoofing()
            ....:     DC.log("hello world")
            ....:     S.stop_spoofing()
            hello world
            sage: DC.logfile.close()
            sage: with open(DD.logfile) as f:
            ....:     print(f.read())
            hello world

        Check that no duplicate logs appear, even when forking (:trac:`15244`)::

            sage: DD = DocTestDefaults(logfile=tmp_filename())
            sage: DC = DocTestController(DD, [])
            sage: DC.log("hello world")
            hello world
            sage: if os.fork() == 0:
            ....:     DC.logfile.close()
            ....:     os._exit(0)
            sage: DC.logfile.close()
            sage: with open(DD.logfile) as f:
            ....:     print(f.read())
            hello world

        """
        self.logger.write(s + end)
        self.logger.flush()

    def test_safe_directory(self, dir=None):
        """
        Test that the given directory is safe to run Python code from.

        TESTS::

            sage: from sage.doctest.control import DocTestDefaults, DocTestController
            sage: DD = DocTestDefaults()
            sage: DC = DocTestController(DD, [])
            sage: DC.test_safe_directory()
            sage: d = os.path.join(tmp_dir(), "test")
            sage: os.mkdir(d)
            sage: os.chmod(d, 0o777)
            sage: DC.test_safe_directory(d)
            Traceback (most recent call last):
            ...
            RuntimeError: refusing to run doctests...
        """
        import stat
        is_world_writeable = bool(os.stat(dir or os.getcwd()).st_mode & stat.S_IWOTH)
        if is_world_writeable:
            raise RuntimeError(
                  "refusing to run doctests from the current "
                  "directory '{}' since untrusted users could put files in "
                  "this directory, making it unsafe to run Sage code from"
                  .format(os.getcwd()))

    def create_run_id(self):
        """
        Creates the run id.

        EXAMPLES::

            sage: from sage.doctest.control import DocTestDefaults, DocTestController
            sage: DC = DocTestController(DocTestDefaults(), [])
            sage: DC.create_run_id()
            Running doctests with ID ...
        """
        self.run_id = time.strftime('%Y-%m-%d-%H-%M-%S-') + "%08x" % random.getrandbits(32)
        self.log("Running doctests with ID %s."%self.run_id)

    def add_files(self):
        r"""
        Checks for the flags '--all', '--new' and '--sagenb'.

        For each one present, this function adds the appropriate directories and files to the todo list.

        EXAMPLES::

            sage: from sage.doctest.control import DocTestDefaults, DocTestController
            sage: from sage.env import SAGE_SRC
            sage: import os
            sage: log_location = os.path.join(SAGE_TMP, 'control_dt_log.log')
            sage: DD = DocTestDefaults(all=True, logfile=log_location)
            sage: DC = DocTestController(DD, [])
            sage: DC.add_files()
            Doctesting entire Sage library.
            sage: os.path.join(SAGE_SRC, 'sage') in DC.files
            True

        ::

            sage: DD = DocTestDefaults(new = True)
            sage: DC = DocTestController(DD, [])
            sage: DC.add_files()
            Doctesting ...

        ::

            sage: DD = DocTestDefaults(sagenb = True)
            sage: DC = DocTestController(DD, [])
            sage: DC.add_files()  # py2 # optional - sagenb
            Doctesting the Sage notebook.
            sage: DC.files[0][-6:]  # py2 # optional - sagenb
            'sagenb'
        """
        opj = os.path.join
        from sage.env import SAGE_SRC, SAGE_DOC_SRC, SAGE_ROOT, SAGE_ROOT_GIT
        # SAGE_ROOT_GIT can be None on distributions which typically
        # only have the SAGE_LOCAL install tree but not SAGE_ROOT
        if SAGE_ROOT_GIT is not None:
            have_git = os.path.isdir(SAGE_ROOT_GIT)
        else:
            have_git = False

        def all_files():
            self.files.append(opj(SAGE_SRC, 'sage'))
            # Don't run these tests when not in the git repository; they are
            # of interest for building sage, but not for runtime behavior and
            # don't make sense to run outside a build environment
            if have_git:
                self.files.append(opj(SAGE_SRC, 'sage_setup'))
            self.files.append(SAGE_DOC_SRC)
            self.options.sagenb = True

        if self.options.all or (self.options.new and not have_git):
            self.log("Doctesting entire Sage library.")
            all_files()
        elif self.options.new and have_git:
            # Get all files changed in the working repo.
            self.log("Doctesting files changed since last git commit")
            import subprocess
            change = subprocess.check_output(["git",
                                              "--git-dir=" + SAGE_ROOT_GIT,
                                              "--work-tree=" + SAGE_ROOT,
                                              "status",
                                              "--porcelain"])
            change = change.decode('utf-8')
            for line in change.split("\n"):
                if not line:
                    continue
                data = line.strip().split(' ')
                status, filename = data[0], data[-1]
                if (set(status).issubset("MARCU")
                    and filename.startswith("src/sage")
                    and (filename.endswith(".py") or
                         filename.endswith(".pyx") or
                         filename.endswith(".rst"))):
                    self.files.append(os.path.relpath(opj(SAGE_ROOT,filename)))
        if self.options.sagenb:
            if not PythonModule('sagenb').is_present():
                if not self.options.all:
                    self.log("Skipping doctesting of the Sage notebook: "
                             "not installed on Python 3")
                return

            if not self.options.all:
                self.log("Doctesting the Sage notebook.")
            from pkg_resources import Requirement, working_set
            sagenb_loc = working_set.find(Requirement.parse('sagenb')).location
            self.files.append(opj(sagenb_loc, 'sagenb'))

    def expand_files_into_sources(self):
        r"""
        Expands ``self.files``, which may include directories, into a
        list of :class:`sage.doctest.FileDocTestSource`

        This function also handles the optional command line option.

        EXAMPLES::

            sage: from sage.doctest.control import DocTestDefaults, DocTestController
            sage: from sage.env import SAGE_SRC
            sage: import os
            sage: dirname = os.path.join(SAGE_SRC, 'sage', 'doctest')
            sage: DD = DocTestDefaults(optional='all')
            sage: DC = DocTestController(DD, [dirname])
            sage: DC.expand_files_into_sources()
            sage: len(DC.sources)
            11
            sage: DC.sources[0].options.optional
            True

        ::

            sage: DD = DocTestDefaults(optional='magma,guava')
            sage: DC = DocTestController(DD, [dirname])
            sage: DC.expand_files_into_sources()
            sage: sorted(DC.sources[0].options.optional)  # abs tol 1
            ['guava', 'magma', 'py2']

        We check that files are skipped appropriately::

            sage: dirname = tmp_dir()
            sage: filename = os.path.join(dirname, 'not_tested.py')
            sage: with open(filename, 'w') as f:
            ....:     _ = f.write("#"*80 + "\n\n\n\n## nodoctest\n    sage: 1+1\n    4")
            sage: DC = DocTestController(DD, [dirname])
            sage: DC.expand_files_into_sources()
            sage: DC.sources
            []

        The directory ``sage/doctest/tests`` contains ``nodoctest.py``
        but the files should still be tested when that directory is
        explicitly given (as opposed to being recursed into)::

            sage: DC = DocTestController(DD, [os.path.join(SAGE_SRC, 'sage', 'doctest', 'tests')])
            sage: DC.expand_files_into_sources()
            sage: len(DC.sources) >= 10
            True
        """
        def expand():
            for path in self.files:
                if os.path.isdir(path):
                    for root, dirs, files in os.walk(path):
                        for dir in list(dirs):
                            if dir[0] == "." or skipdir(os.path.join(root,dir)):
                                dirs.remove(dir)
                        for file in files:
                            if not skipfile(os.path.join(root,file)):
                                yield os.path.join(root, file)
                else:
                    # the user input this file explicitly, so we don't skip it
                    yield path
        self.sources = [FileDocTestSource(path, self.options) for path in expand()]

    def filter_sources(self):
        """

        EXAMPLES::

            sage: from sage.doctest.control import DocTestDefaults, DocTestController
            sage: from sage.env import SAGE_SRC
            sage: import os
            sage: dirname = os.path.join(SAGE_SRC, 'sage', 'doctest')
            sage: DD = DocTestDefaults(failed=True)
            sage: DC = DocTestController(DD, [dirname])
            sage: DC.expand_files_into_sources()
            sage: for i, source in enumerate(DC.sources):
            ....:     DC.stats[source.basename] = {'walltime': 0.1*(i+1)}
            sage: DC.stats['sage.doctest.control'] = {'failed':True,'walltime':1.0}
            sage: DC.filter_sources()
            Only doctesting files that failed last test.
            sage: len(DC.sources)
            1
        """
        # Filter the sources to only include those with failing doctests if the --failed option is passed
        if self.options.failed:
            self.log("Only doctesting files that failed last test.")
            def is_failure(source):
                basename = source.basename
                return basename not in self.stats or self.stats[basename].get('failed')
            self.sources = [x for x in self.sources if is_failure(x)]

    def sort_sources(self):
        r"""
        This function sorts the sources so that slower doctests are run first.

        EXAMPLES::

            sage: from sage.doctest.control import DocTestDefaults, DocTestController
            sage: from sage.env import SAGE_SRC
            sage: import os
            sage: dirname = os.path.join(SAGE_SRC, 'sage', 'doctest')
            sage: DD = DocTestDefaults(nthreads=2)
            sage: DC = DocTestController(DD, [dirname])
            sage: DC.expand_files_into_sources()
            sage: DC.sources.sort(key=lambda s:s.basename)
            sage: for i, source in enumerate(DC.sources):
            ....:     DC.stats[source.basename] = {'walltime': 0.1*(i+1)}
            sage: DC.sort_sources()
            Sorting sources by runtime so that slower doctests are run first....
            sage: print("\n".join([source.basename for source in DC.sources]))
            sage.doctest.util
            sage.doctest.test
            sage.doctest.sources
            sage.doctest.reporting
            sage.doctest.parsing
            sage.doctest.forker
            sage.doctest.fixtures
            sage.doctest.external
            sage.doctest.control
            sage.doctest.all
            sage.doctest
        """
        if self.options.nthreads > 1 and len(self.sources) > self.options.nthreads:
            self.log("Sorting sources by runtime so that slower doctests are run first....")
            default = dict(walltime=0)
            def sort_key(source):
                basename = source.basename
                return -self.stats.get(basename, default).get('walltime'), basename
            self.sources = sorted(self.sources, key=sort_key)

    def run_doctests(self):
        """
        Actually runs the doctests.

        This function is called by :meth:`run`.

        EXAMPLES::

            sage: from sage.doctest.control import DocTestDefaults, DocTestController
            sage: from sage.env import SAGE_SRC
            sage: import os
            sage: dirname = os.path.join(SAGE_SRC, 'sage', 'rings', 'homset.py')
            sage: DD = DocTestDefaults()
            sage: DC = DocTestController(DD, [dirname])
            sage: DC.expand_files_into_sources()
            sage: DC.run_doctests()
            Doctesting 1 file.
            sage -t .../sage/rings/homset.py
                [... tests, ... s]
            ----------------------------------------------------------------------
            All tests passed!
            ----------------------------------------------------------------------
            Total time for all tests: ... seconds
                cpu time: ... seconds
                cumulative wall time: ... seconds
        """
        nfiles = 0
        nother = 0
        for F in self.sources:
            if isinstance(F, FileDocTestSource):
                nfiles += 1
            else:
                nother += 1
        if self.sources:
            filestr = ", ".join(([count_noun(nfiles, "file")] if nfiles else []) +
                                ([count_noun(nother, "other source")] if nother else []))
            threads = " using %s threads"%(self.options.nthreads) if self.options.nthreads > 1 else ""
            iterations = []
            if self.options.global_iterations > 1:
                iterations.append("%s global iterations"%(self.options.global_iterations))
            if self.options.file_iterations > 1:
                iterations.append("%s file iterations"%(self.options.file_iterations))
            iterations = ", ".join(iterations)
            if iterations:
                iterations = " (%s)"%(iterations)
            self.log("Doctesting %s%s%s."%(filestr, threads, iterations))
            self.reporter = DocTestReporter(self)
            self.dispatcher = DocTestDispatcher(self)
            N = self.options.global_iterations
            for _ in range(N):
                try:
                    self.timer = Timer().start()
                    self.dispatcher.dispatch()
                except KeyboardInterrupt:
                    break
                finally:
                    self.timer.stop()
                    self.reporter.finalize()
                    self.cleanup(False)
        else:
            self.log("No files to doctest")
            self.reporter = DictAsObject(dict(error_status=0, stats={}))

    def cleanup(self, final=True):
        """
        Runs cleanup activities after actually running doctests.

        In particular, saves the stats to disk and closes the logfile.

        INPUT:

        - ``final`` -- whether to close the logfile

        EXAMPLES::

            sage: from sage.doctest.control import DocTestDefaults, DocTestController
            sage: from sage.env import SAGE_SRC
            sage: import os
            sage: dirname = os.path.join(SAGE_SRC, 'sage', 'rings', 'infinity.py')
            sage: DD = DocTestDefaults()

            sage: DC = DocTestController(DD, [dirname])
            sage: DC.expand_files_into_sources()
            sage: DC.sources.sort(key=lambda s:s.basename)

            sage: for i, source in enumerate(DC.sources):
            ....:     DC.stats[source.basename] = {'walltime': 0.1*(i+1)}
            ....:

            sage: DC.run()
            Running doctests with ID ...
            Doctesting 1 file.
            sage -t .../rings/infinity.py
                [... tests, ... s]
            ----------------------------------------------------------------------
            All tests passed!
            ----------------------------------------------------------------------
            Total time for all tests: ... seconds
                cpu time: ... seconds
                cumulative wall time: ... seconds
            0
            sage: DC.cleanup()
        """
        self.stats.update(self.reporter.stats)
        self.save_stats(self.options.stats_path)
        # Close the logfile
        if final and self.logfile is not None:
            self.logfile.close()
            self.logfile = None

    def _optional_tags_string(self):
        """
        Return a string describing the optional tags used.

        OUTPUT: a string with comma-separated tags (without spaces, so
        it can be used to build a command-line)

        EXAMPLES::

            sage: from sage.doctest.control import DocTestDefaults, DocTestController
            sage: DC = DocTestController(DocTestDefaults(), [])
            sage: DC._optional_tags_string()
            'sage'
            sage: DC = DocTestController(DocTestDefaults(optional="all,and,some,more"), [])
            sage: DC._optional_tags_string()
            'all'
            sage: DC = DocTestController(DocTestDefaults(optional="sage,openssl"), [])
            sage: DC._optional_tags_string()
            'openssl,sage'
        """
        tags = self.options.optional
        if tags is True:
            return "all"
        else:
            return ",".join(sorted(tags - auto_optional_tags))

    def _assemble_cmd(self):
        """
        Assembles a shell command used in running tests under gdb or valgrind.

        EXAMPLES::

            sage: from sage.doctest.control import DocTestDefaults, DocTestController
            sage: DC = DocTestController(DocTestDefaults(timeout=123), ["hello_world.py"])
            sage: print(DC._assemble_cmd())
            sage-runtests --serial --timeout=123 hello_world.py
        """
        cmd = "sage-runtests --serial "
        opt = dict_difference(self.options.__dict__, DocTestDefaults().__dict__)
        for o in ("all", "sagenb"):
            if o in opt:
                raise ValueError("You cannot run gdb/valgrind on the whole sage%s library"%("" if o == "all" else "nb"))
        for o in ("all", "sagenb", "long", "force_lib", "verbose", "failed", "new"):
            if o in opt:
                cmd += "--%s "%o
        for o in ("timeout", "memlimit", "randorder", "stats_path"):
            if o in opt:
                cmd += "--%s=%s "%(o, opt[o])
        if "optional" in opt:
            cmd += "--optional={} ".format(self._optional_tags_string())
        return cmd + " ".join(self.files)

    def run_val_gdb(self, testing=False):
        """
        Spawns a subprocess to run tests under the control of gdb or valgrind.

        INPUT:

        - ``testing`` -- boolean; if True then the command to be run
          will be printed rather than a subprocess started.

        EXAMPLES:

        Note that the command lines include unexpanded environment
        variables. It is safer to let the shell expand them than to
        expand them here and risk insufficient quoting. ::

            sage: from sage.doctest.control import DocTestDefaults, DocTestController
            sage: DD = DocTestDefaults(gdb=True)
            sage: DC = DocTestController(DD, ["hello_world.py"])
            sage: DC.run_val_gdb(testing=True)
            exec gdb -x "...sage-gdb-commands" --args sage-runtests --serial --timeout=0 hello_world.py

        ::

            sage: DD = DocTestDefaults(valgrind=True, optional="all", timeout=172800)
            sage: DC = DocTestController(DD, ["hello_world.py"])
            sage: DC.run_val_gdb(testing=True)
            exec valgrind --tool=memcheck --leak-resolution=high --leak-check=full --num-callers=25 --suppressions="...valgrind/pyalloc.supp" --suppressions="...valgrind/sage.supp" --suppressions="...valgrind/sage-additional.supp"  --log-file=".../valgrind/sage-memcheck.%p" sage-runtests --serial --timeout=172800 --optional=all hello_world.py
        """
        try:
            sage_cmd = self._assemble_cmd()
        except ValueError:
            self.log(sys.exc_info()[1])
            return 2
        opt = self.options
        if opt.gdb:
            cmd = '''exec gdb -x "%s" --args '''%(os.path.join(SAGE_LOCAL,"bin","sage-gdb-commands"))
            flags = ""
            if opt.logfile:
                sage_cmd += " --logfile %s"%(opt.logfile)
        else:
            if opt.logfile is None:
                default_log = os.path.join(DOT_SAGE, "valgrind")
                if os.path.exists(default_log):
                    if not os.path.isdir(default_log):
                        self.log("%s must be a directory"%default_log)
                        return 2
                else:
                    os.makedirs(default_log)
                logfile = os.path.join(default_log, "sage-%s")
            else:
                logfile = opt.logfile
            if opt.valgrind:
                toolname = "memcheck"
                flags = os.getenv("SAGE_MEMCHECK_FLAGS")
                if flags is None:
                    flags = "--leak-resolution=high --leak-check=full --num-callers=25 "
                    flags += '''--suppressions="%s" '''%(os.path.join(SAGE_EXTCODE,"valgrind","pyalloc.supp"))
                    flags += '''--suppressions="%s" '''%(os.path.join(SAGE_EXTCODE,"valgrind","sage.supp"))
                    flags += '''--suppressions="%s" '''%(os.path.join(SAGE_EXTCODE,"valgrind","sage-additional.supp"))
            elif opt.massif:
                toolname = "massif"
                flags = os.getenv("SAGE_MASSIF_FLAGS", "--depth=6 ")
            elif opt.cachegrind:
                toolname = "cachegrind"
                flags = os.getenv("SAGE_CACHEGRIND_FLAGS", "")
            elif opt.omega:
                toolname = "exp-omega"
                flags = os.getenv("SAGE_OMEGA_FLAGS", "")
            cmd = "exec valgrind --tool=%s "%(toolname)
            flags += ''' --log-file="%s" ''' % logfile
            if opt.omega:
                toolname = "omega"
            if "%s" in flags:
                flags %= toolname + ".%p" # replace %s with toolname
        cmd += flags + sage_cmd

        sys.stdout.flush()
        sys.stderr.flush()
        self.log(cmd)

        if testing:
            return

        # Setup signal handlers.
        # Save crash logs in temporary directory.
        os.putenv('CYSIGNALS_CRASH_LOGS', tmp_dir("crash_logs_"))
        init_cysignals()

        import signal
        import subprocess
        p = subprocess.Popen(cmd, shell=True)
        if opt.timeout > 0:
            signal.alarm(opt.timeout)
        try:
            return p.wait()
        except AlarmInterrupt:
            self.log("    Timed out")
            return 4
        except KeyboardInterrupt:
            self.log("    Interrupted")
            return 128
        finally:
            signal.alarm(0)
            if p.returncode is None:
                p.terminate()

    def run(self):
        """
        This function is called after initialization to set up and run all doctests.

        EXAMPLES::

            sage: from sage.doctest.control import DocTestDefaults, DocTestController
            sage: from sage.env import SAGE_SRC
            sage: import os
            sage: DD = DocTestDefaults()
            sage: filename = os.path.join(SAGE_SRC, "sage", "sets", "non_negative_integers.py")
            sage: DC = DocTestController(DD, [filename])
            sage: DC.run()
            Running doctests with ID ...
            Doctesting 1 file.
            sage -t .../sage/sets/non_negative_integers.py
                [... tests, ... s]
            ----------------------------------------------------------------------
            All tests passed!
            ----------------------------------------------------------------------
            Total time for all tests: ... seconds
                cpu time: ... seconds
                cumulative wall time: ... seconds
            0

        We check that :trac:`25378` is fixed (testing external packages
        while providing a logfile does not raise a ValueError: I/O
        operation on closed file)::

            sage: logfile = tmp_filename(ext='.log')
            sage: DD = DocTestDefaults(optional=set(['sage', 'external']), logfile=logfile)
            sage: filename = tmp_filename(ext='.py')
            sage: DC = DocTestController(DD, [filename])
            sage: DC.run()
            Running doctests with ID ...
            Using --optional=external,sage
            External software to be detected: ...
            Doctesting 1 file.
            sage -t ....py
                [0 tests, ... s]
            ----------------------------------------------------------------------
            All tests passed!
            ----------------------------------------------------------------------
            Total time for all tests: ... seconds
                cpu time: ... seconds
                cumulative wall time: ... seconds
            External software detected for doctesting:...
            0

        """
        opt = self.options
        L = (opt.gdb, opt.valgrind, opt.massif, opt.cachegrind, opt.omega)
        if any(L):
            if L.count(True) > 1:
                self.log("You may only specify one of gdb, valgrind/memcheck, massif, cachegrind, omega")
                return 2
            return self.run_val_gdb()
        else:
            self.test_safe_directory()
            self.create_run_id()
            from sage.env import SAGE_ROOT_GIT
            # SAGE_ROOT_GIT can be None on distributions which typically
            # only have the SAGE_LOCAL install tree but not SAGE_ROOT
            if (SAGE_ROOT_GIT is not None) and os.path.isdir(SAGE_ROOT_GIT):
                import subprocess
                try:
                    branch = subprocess.check_output(["git",
                                                      "--git-dir=" + SAGE_ROOT_GIT,
                                                      "rev-parse",
                                                      "--abbrev-ref",
                                                      "HEAD"])
                    branch = branch.decode('utf-8')
                    self.log("Git branch: " + branch, end="")
                except subprocess.CalledProcessError:
                    pass

            self.log("Using --optional=" + self._optional_tags_string())
            if self.options.optional is True or 'external' in self.options.optional:
                self.log("External software to be detected: " + ','.join(external_software))

            self.add_files()
            self.expand_files_into_sources()
            self.filter_sources()
            self.sort_sources()
            self.run_doctests()

            if self.options.optional is True or 'external' in self.options.optional:
                self.log("External software detected for doctesting: "
                         + ','.join(available_software.seen()))
            self.cleanup()
            return self.reporter.error_status


def run_doctests(module, options=None):
    """
    Runs the doctests in a given file.

    INPUT:

    - ``module`` -- a Sage module, a string, or a list of such.

    - ``options`` -- a DocTestDefaults object or None.

    EXAMPLES::

        sage: run_doctests(sage.rings.infinity)
        Running doctests with ID ...
        Doctesting 1 file.
        sage -t .../sage/rings/infinity.py
            [... tests, ... s]
        ----------------------------------------------------------------------
        All tests passed!
        ----------------------------------------------------------------------
        Total time for all tests: ... seconds
            cpu time: ... seconds
            cumulative wall time: ... seconds
    """
    import sys
    sys.stdout.flush()
    def stringify(x):
        if isinstance(x, (list, tuple)):
            F = [stringify(a) for a in x]
            return sage.misc.flatten.flatten(F)
        elif isinstance(x, types.ModuleType):
            F = x.__file__.replace(SAGE_LIB, SAGE_SRC)
            base, pyfile = os.path.split(F)
            file, ext = os.path.splitext(pyfile)
            if ext == ".pyc":
                ext = ".py"
            elif ext == ".so":
                ext = ".pyx"
            if file == "__init__":
                return [base]
            else:
                return [os.path.join(base, file) + ext]
        elif isinstance(x, str):
            return [os.path.abspath(x)]
    F = stringify(module)
    if options is None:
        options = DocTestDefaults()
    DC = DocTestController(options, F)

    # Determine whether we're in doctest mode
    save_dtmode = sage.doctest.DOCTEST_MODE

    # We need the following if we're not in DOCTEST_MODE
    # Tell IPython to avoid colors: it screws up the output checking.
    if not save_dtmode:
        if options.debug:
            raise ValueError("You should not try to run doctests with a debugger from within Sage: IPython objects to embedded shells")
        from IPython import get_ipython
        IP = get_ipython()
        old_color = IP.colors
        IP.run_line_magic('colors', 'NoColor')
        old_config_color = IP.config.TerminalInteractiveShell.colors
        IP.config.TerminalInteractiveShell.colors = 'NoColor'

    try:
        DC.run()
    finally:
        sage.doctest.DOCTEST_MODE = save_dtmode
        if not save_dtmode:
            IP.run_line_magic('colors', old_color)
            IP.config.TerminalInteractiveShell.colors = old_config_color<|MERGE_RESOLUTION|>--- conflicted
+++ resolved
@@ -21,9 +21,6 @@
 # ****************************************************************************
 from __future__ import absolute_import, division, print_function
 
-<<<<<<< HEAD
-import random, os, sys, time, json, re, types
-=======
 import random
 import os
 import sys
@@ -31,7 +28,6 @@
 import json
 import re
 import types
->>>>>>> 69d2b2da
 import sage.misc.flatten
 from sage.structure.sage_object import SageObject
 from sage.env import DOT_SAGE, SAGE_LIB, SAGE_SRC, SAGE_LOCAL, SAGE_EXTCODE
