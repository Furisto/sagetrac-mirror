r"""
Unital algebras
"""
#*****************************************************************************
#  Copyright (C) 2011 Nicolas M. Thiery <nthiery at users.sf.net>
#
#  Distributed under the terms of the GNU General Public License (GPL)
#                  http://www.gnu.org/licenses/
#******************************************************************************

from sage.misc.abstract_method import abstract_method
from sage.misc.cachefunc import cached_method
from sage.misc.lazy_attribute import lazy_attribute
from sage.categories.axioms.factory import axioms
from sage.categories.category_with_axiom import CategoryWithAxiom_over_base_ring
from sage.categories.morphism import SetMorphism
from sage.categories.homset import Hom
from sage.categories.rings import Rings
from sage.categories.magmas import Magmas
from sage.categories.magmatic_algebras import MagmaticAlgebras

class UnitalAlgebras(CategoryWithAxiom_over_base_ring):
    """
    The category of non associative algebras over a given base ring.

    A non associative algebra over a ring `R` is a module over `R`
    which is also a unital magma.

    .. WARNING::

        Until :trac:`15043` is implemented, :class:`Algebras` is the
        category of associative unital algebras; thus, unlike the name
        suggests, :class:`UnitalAlgebras` is not a subcategory of
        :class:`Algebras` but of
        :class:`~.magmatic_algebras.MagmaticAlgebras`.

    EXAMPLES::

        sage: from sage.categories.unital_algebras import UnitalAlgebras
        sage: C = UnitalAlgebras(ZZ); C
        Category of unital algebras over Integer Ring

    TESTS::

        sage: from sage.categories.magmatic_algebras import MagmaticAlgebras
        sage: C is MagmaticAlgebras(ZZ).Unital()
        True
        sage: TestSuite(C).run()
    """
<<<<<<< HEAD
    _base_category_class_and_axiom = [MagmaticAlgebras, axioms.Unital()]
=======
    _base_category_class_and_axiom = (MagmaticAlgebras, "Unital")
>>>>>>> 08d863b1

    class ParentMethods:
        def from_base_ring(self, r):
            """
            Canonical embedding from base ring

            INPUT:

             - ``r`` -- an element of ``self.base_ring()``

            Returns the canonical embedding of `r` into self.

            EXAMPLES::

                sage: A = AlgebrasWithBasis(QQ).example(); A
                An example of an algebra with basis: the free algebra on the generators ('a', 'b', 'c') over Rational Field
                sage: A.from_base_ring(1)
                B[word: ]
            """
            return self.one()._lmul_(r)

        def __init_extra__(self):
            """
            Declares the canonical coercion from ``self.base_ring()`` to ``self``,
            if there has been none before.

            EXAMPLES::

                sage: A = AlgebrasWithBasis(QQ).example(); A
                An example of an algebra with basis: the free algebra on the generators ('a', 'b', 'c') over Rational Field
                sage: coercion_model = sage.structure.element.get_coercion_model()
                sage: coercion_model.discover_coercion(QQ, A)
                (Generic morphism:
                  From: Rational Field
                  To:   An example of an algebra with basis: the free algebra on the generators ('a', 'b', 'c') over Rational Field, None)
                sage: A(1)          # indirect doctest
                B[word: ]

            """
            # If self has an attribute _no_generic_basering_coercion
            # set to True, then this declaration is skipped.
            # This trick, introduced in #11900, is used in
            # sage.matrix.matrix_space.py and
            # sage.rings.polynomial.polynomial_ring.
            # It will hopefully be refactored into something more
            # conceptual later on.
            if getattr(self,'_no_generic_basering_coercion',False):
                return

            base_ring = self.base_ring()
            if base_ring is self:
                # There are rings that are their own base rings. No need to register that.
                return
            if self.is_coercion_cached(base_ring):
                # We will not use any generic stuff, since a (presumably) better conversion
                # has already been registered.
                return
            mor = None
            # This could be a morphism of Algebras(self.base_ring()); however, e.g., QQ is not in Algebras(QQ)
            H = Hom(base_ring, self, Rings()) # TODO: non associative ring!

            # Idea: There is a generic method "from_base_ring", that just does multiplication with
            # the multiplicative unit. However, the unit is constructed repeatedly, which is slow.
            # Hence, if the unit is available *now*, then we store it.
            #
            # However, if there is a specialised from_base_ring method, then it should be used!
            try:
                has_custom_conversion = self.category().parent_class.from_base_ring.__func__ is not self.from_base_ring.__func__
            except AttributeError:
                # Sometimes from_base_ring is a lazy attribute
                has_custom_conversion = True
            if has_custom_conversion:
                mor = SetMorphism(function = self.from_base_ring, parent = H) 
                try:
                    self.register_coercion(mor)
                except AssertionError:
                    pass
                return

            try:
                one = self.one()
            except (NotImplementedError, AttributeError, TypeError):
                # The unit is not available, yet. But there are cases
                # in which it will be available later. Hence:
                mor = SetMorphism(function = self.from_base_ring, parent = H) 
            # try sanity of one._lmul_
            if mor is None:
                try:
                    if one._lmul_(base_ring.an_element()) is None:
                        # There are cases in which lmul returns None, believe it or not.
                        # One example: Hecke algebras.
                        # In that case, the generic implementation of from_base_ring would
                        # fail as well. Hence, unless it is overruled, we will not use it.
                        #mor = SetMorphism(function = self.from_base_ring, parent = H) 
                        return
                except (NotImplementedError, AttributeError, TypeError):
                    # it is possible that an_element or lmul are not implemented.
                    return
                    #mor = SetMorphism(function = self.from_base_ring, parent = H) 
                mor = SetMorphism(function = one._lmul_, parent = H)
            try:
                self.register_coercion(mor)
            except AssertionError:
                pass

    class ElementMethods:

        """
        Magmas.Element.__mul__ is preferable to Modules.Element.__mul__
        since the later does not handle products of two elements of ``self``.

        TESTS::

            sage: A = AlgebrasWithBasis(QQ).example()
            sage: a = A.an_element()
            sage: a
            B[word: ] + 2*B[word: a] + 3*B[word: b]
            sage: a.__mul__(a)
            B[word: ] + 4*B[word: a] + 4*B[word: aa] + 6*B[word: ab] + 6*B[word: b] + 6*B[word: ba] + 9*B[word: bb]
        """
        __mul__ = Magmas.ElementMethods.__mul__.im_func

#        __imul__ = __mul__

    class WithBasis(CategoryWithAxiom_over_base_ring):

        class ParentMethods:

            @abstract_method(optional = True)
            def one_basis(self):
                """
                When the one of an algebra with basis is an element of
                this basis, this optional method can return the index of
                this element. This is used to provide a default
                implementation of :meth:`.one`, and an optimized default
                implementation of :meth:`.from_base_ring`.

                EXAMPLES::

                    sage: A = AlgebrasWithBasis(QQ).example()
                    sage: A.one_basis()
                    word: 
                    sage: A.one()
                    B[word: ]
                    sage: A.from_base_ring(4)
                    4*B[word: ]
                """

            @cached_method
            def one_from_one_basis(self):
                """
                Returns the one of the algebra, as per
                :meth:`Monoids.ParentMethods.one()
                <sage.categories.monoids.Monoids.ParentMethods.one>`

                By default, this is implemented from
                :meth:`.one_basis`, if available.

                EXAMPLES::

                    sage: A = AlgebrasWithBasis(QQ).example()
                    sage: A.one_basis()
                    word: 
                    sage: A.one_from_one_basis()
                    B[word: ]
                    sage: A.one()
                    B[word: ]

                TESTS:

                Try to check that #5843 Heisenbug is fixed::

                    sage: A = AlgebrasWithBasis(QQ).example()
                    sage: B = AlgebrasWithBasis(QQ).example(('a', 'c'))
                    sage: A == B
                    False
                    sage: Aone = A.one_from_one_basis
                    sage: Bone = B.one_from_one_basis
                    sage: Aone is Bone
                    False

               Even if called in the wrong order, they should returns their
               respective one::

                    sage: Bone().parent() is B
                    True
                    sage: Aone().parent() is A
                    True
                """
                return self.monomial(self.one_basis()) #.

            @lazy_attribute
            def one(self):
                r"""
                EXAMPLES::

                    sage: A = AlgebrasWithBasis(QQ).example()
                    sage: A.one_basis()
                    word: 
                    sage: A.one()
                    B[word: ]
                """
                if self.one_basis is not NotImplemented:
                    return self.one_from_one_basis
                else:
                    return NotImplemented

            @lazy_attribute
            def from_base_ring(self):
                """
                TESTS::

                    sage: A = AlgebrasWithBasis(QQ).example()
                    sage: A.from_base_ring(3)
                    3*B[word: ]
                """
                if self.one_basis is not NotImplemented:
                    return self.from_base_ring_from_one_basis
                else:
                    return NotImplemented

            def from_base_ring_from_one_basis(self, r):
                """
                INPUTS:

                 - `r`: an element of the coefficient ring

                Implements the canonical embeding from the ground ring.

                EXAMPLES::

                    sage: A = AlgebrasWithBasis(QQ).example()
                    sage: A.from_base_ring_from_one_basis(3)
                    3*B[word: ]
                    sage: A.from_base_ring(3)
                    3*B[word: ]
                    sage: A(3)
                    3*B[word: ]

                """
                return self.term(self.one_basis(), r) #.<|MERGE_RESOLUTION|>--- conflicted
+++ resolved
@@ -47,11 +47,7 @@
         True
         sage: TestSuite(C).run()
     """
-<<<<<<< HEAD
-    _base_category_class_and_axiom = [MagmaticAlgebras, axioms.Unital()]
-=======
-    _base_category_class_and_axiom = (MagmaticAlgebras, "Unital")
->>>>>>> 08d863b1
+    _base_category_class_and_axiom = (MagmaticAlgebras, axioms.Unital())
 
     class ParentMethods:
         def from_base_ring(self, r):
