--- conflicted
+++ resolved
@@ -18,11 +18,7 @@
 from sage.misc.lazy_import import lazy_import, LazyImport
 from sage.misc.lazy_format import LazyFormat
 from sage.misc.superseded import deprecated_function_alias
-<<<<<<< HEAD
-from sage.categories.category import HomCategory
-=======
 from sage.categories.category import Category, HomCategory
->>>>>>> aefac98a
 from sage.categories.category_singleton import Category_singleton
 # Do not use sage.categories.all here to avoid initialization loop
 from sage.categories.sets_with_partial_maps import SetsWithPartialMaps
@@ -302,12 +298,7 @@
                 sage: Semigroups().CartesianProducts()
                 Category of Cartesian products of semigroups
                 sage: EuclideanDomains().CartesianProducts()
-<<<<<<< HEAD
-                Join of Category of Cartesian products of monoids
-                    and Category of Cartesian products of commutative additive groups
-=======
                 Join of Category of rings and Category of Cartesian products of ...
->>>>>>> aefac98a
             """
             return CartesianProductsCategory.category_of(self)
 
@@ -347,11 +338,7 @@
 
             .. MATH::
 
-<<<<<<< HEAD
-                op_A(e) = r(op_B(l(e))), \text{ for all `e\in A`}
-=======
                 op_A(e) = r(op_B(l(e))), \text{ for all } e\in A
->>>>>>> aefac98a
 
             This allows for implementing the operations on `A` from
             those on `B`.
@@ -683,16 +670,11 @@
                 sage: Groups().Algebras(QQ)
                 Category of group algebras over Rational Field
 
-<<<<<<< HEAD
-                sage: CommutativeAdditiveGroups().Algebras(QQ)
-                Category of commutative additive group algebras over Rational Field
-=======
                 sage: AdditiveMagmas().AdditiveAssociative().Algebras(QQ)
                 Category of additive semigroup algebras over Rational Field
 
                 sage: Monoids().Algebras(Rings())
                 Category of monoid algebras over Category of rings
->>>>>>> aefac98a
 
             .. SEEALSO::
 
@@ -704,12 +686,8 @@
                 sage: TestSuite(Groups().Finite().Algebras(QQ)).run()
             """
             from sage.categories.rings import Rings
-<<<<<<< HEAD
-            assert base_ring in Rings
-=======
             assert base_ring in Rings or (isinstance(base_ring, Category)
                                           and base_ring.is_subcategory(Rings()))
->>>>>>> aefac98a
             return AlgebrasCategory.category_of(self, base_ring)
 
         @cached_method
