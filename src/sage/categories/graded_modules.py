--- conflicted
+++ resolved
@@ -70,11 +70,7 @@
                 Traceback (most recent call last):
                 ...
                 AssertionError: base category class for <...AlgebrasWithBasis'> mismatch;
-<<<<<<< HEAD
                 expected <...Algebras'>, got <...GradedAlgebrasWithBasis'>. Consider to provide <...AlgebrasWithBasis'> not by a class attribute of <...GradedAlgebrasWithBasis'>, but by SubcategoryMethods.
-=======
-                expected <...Algebras'>, got <...GradedAlgebrasWithBasis'>
->>>>>>> 28b39a2d
         """
         module_name = cls.__module__.replace("graded_","")
         import sys
@@ -176,11 +172,7 @@
         @cached_method
         def Connected(self):
             r"""
-<<<<<<< HEAD
-            Returns the full subcategory of the finite dimensional objects of ``self``.
-=======
             Return the full subcategory of the connected objects of ``self``.
->>>>>>> 28b39a2d
 
             EXAMPLES::
 
