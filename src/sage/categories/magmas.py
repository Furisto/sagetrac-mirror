--- conflicted
+++ resolved
@@ -131,9 +131,6 @@
             """
             return self._with_axiom(axioms.Unital())
 
-<<<<<<< HEAD
-    Associative = LazyImport('sage.categories.semigroups', 'Semigroups', 'Associative', at_startup=True)
-=======
         @cached_method
         def Distributive(self):
             """
@@ -181,8 +178,7 @@
             from magmas_and_additive_magmas import MagmasAndAdditiveMagmas
             return (self & MagmasAndAdditiveMagmas()).Distributive()
 
-    Associative = LazyImport('sage.categories.semigroups', 'Semigroups', at_startup=True)
->>>>>>> c718f218
+    Associative = LazyImport('sage.categories.semigroups', 'Semigroups', 'Associative', at_startup=True)
 
     class Algebras(AlgebrasCategory):
 
