"""
Specific category classes

This is placed in a separate file from categories.py to avoid circular imports
(as morphisms must be very low in the hierarchy with the new coercion model).
"""

#*****************************************************************************
#  Copyright (C) 2005 David Kohel <kohel@maths.usyd.edu> and
#                     William Stein <wstein@math.ucsd.edu>
#                2008-2009 Nicolas M. Thiery <nthiery at users.sf.net>
#
#  Distributed under the terms of the GNU General Public License (GPL)
#                  http://www.gnu.org/licenses/
#*****************************************************************************

from sage.misc.latex import latex
from sage.misc.unknown import Unknown
from category import Category, CategoryWithParameters
from objects import Objects

####################################################################
#   Different types of categories
####################################################################

#############################################################
# Category of elements of some object
#############################################################
class Elements(Category):
    """
    The category of all elements of a given parent.

    EXAMPLES::

        sage: a = IntegerRing()(5)
        sage: C = a.category(); C
        Category of elements of Integer Ring
        sage: a in C
        True
        sage: 2/3 in C
        False
        sage: loads(C.dumps()) == C
        True
    """
    def __init__(self, object):
        Category.__init__(self)
        self.__object = object

    @classmethod
    def an_instance(cls):
        """
        Returns an instance of this class

        EXAMPLES::

            sage: Elements(ZZ)
            Category of elements of Integer Ring
        """
        from sage.rings.rational_field import QQ
        return cls(QQ)

    def _call_(self, x):
        """
        EXAMPLES::

            sage: V = VectorSpace(QQ,3)
            sage: x = V.0
            sage: C = x.category()
            sage: C
            Category of elements of Vector space of dimension 3 over Rational Field
            sage: w = C([1,2,3]); w # indirect doctest
            (1, 2, 3)
            sage: w.category()
            Category of elements of Vector space of dimension 3 over Rational Field
        """
        return self.__object(x)

    def super_categories(self):
        """
        EXAMPLES::

            sage: Elements(ZZ).super_categories()
            [Category of objects]

        TODO:

        check that this is what we want.
        """
        return [Objects()]

    def object(self):
        return self.__object

    def __reduce__(self):
        return Elements, (self.__object, )

    def _repr_object_names(self):
        return "elements of %s"%self.object()

    def _latex_(self):
        r"""
        EXAMPLES::

            sage: V = VectorSpace(QQ,3)
            sage: x = V.0
            sage: latex(x.category()) # indirect doctest
            \mathbf{Elt}_{\Bold{Q}^{3}}
        """
        return "\\mathbf{Elt}_{%s}"%latex(self.__object)


#############################################################
# Category of sequences of elements of objects
#############################################################
class Sequences(Category):
    """
    The category of sequences of elements of a given object.

    This category is deprecated.

    EXAMPLES::

        sage: v = Sequence([1,2,3]); v
        [1, 2, 3]
        sage: C = v.category(); C
        Category of sequences in Integer Ring
        sage: loads(C.dumps()) == C
        True
        sage: Sequences(ZZ) is C
        True

        True
        sage: Sequences(ZZ).category()
        Category of objects
    """
    def __init__(self, object):
        Category.__init__(self)
        self.__object = object

    @classmethod
    def an_instance(cls):
        """
        Returns an instance of this class

        EXAMPLES::

            sage: Elements(ZZ)
            Category of elements of Integer Ring
        """
        from sage.rings.rational_field import QQ
        return cls(QQ)

    def super_categories(self):
        """
        EXAMPLES::

            sage: Sequences(ZZ).super_categories()
            [Category of objects]
        """
        return [Objects()]  # Almost FiniteEnumeratedSets() except for possible repetitions

    def _call_(self, x):
        """
        EXAMPLES::

            sage: v = Sequence([1,2,3]); v
            [1, 2, 3]
            sage: C = v.category(); C
            Category of sequences in Integer Ring
            sage: w = C([2/1, 3/1, GF(2)(5)]); w # indirect doctest
            [2, 3, 1]
            sage: w.category()
            Category of sequences in Integer Ring
        """
        from sage.structure.sequence import Sequence
        return Sequence(x, self.__object)

    def object(self):
        return self.__object

    def __reduce__(self):
        return Sequences, (self.__object, )

    def _repr_object_names(self):
        return "sequences in %s"%self.object()

    def _latex_(self):
        r"""
        EXAMPLES::

            sage: v = Sequence([1,2,3])
            sage: latex(v.category()) # indirect doctest
            \mathbf{Seq}_{\Bold{Z}}
        """

        return "\\mathbf{Seq}_{%s}"%latex(self.__object)

#############################################################
# Category of objects over some base object
#############################################################
class Category_over_base(CategoryWithParameters):
    def __init__(self, base, name=None):
        self.__base = base
        Category.__init__(self, name)

    def _test_category_over_bases(self, **options):
        """
        Run generic tests on this category with parameters.

        .. SEEALSO:: :class:`TestSuite`.

        EXAMPLES::

            sage: Modules(QQ)._test_category_over_bases()
        """
        tester = self._tester(**options)
        from sage.categories.category_singleton import Category_singleton
        from bimodules import Bimodules
        from schemes import Schemes
        for cat in self.super_categories():
<<<<<<< HEAD
            tester.assert_(isinstance(cat, (Category_singleton, Category_over_base, Bimodules, Schemes)),
                           "The super categories of a category over base should be a category over base (or the related Bimodules) or a singleton category")
=======
            tester.assert_(isinstance(cat, (Category_singleton, Category_over_base,
                                            Bimodules, Schemes)),
                           "The super categories of a category over base should"
                           " be a category over base (or the related Bimodules)"
                           " or a singleton category")
>>>>>>> 82c8ee09

    def _make_named_class_key(self, name):
        r"""
        Return what the element/parent/... classes depend on.

        Since :trac:`11935`, the element and parent classes of a
        category over base only depend on the categories of the base
        ring.

        .. SEEALSO::

            - :meth:`CategoryWithParameters`
            - :meth:`CategoryWithParameters._make_named_class_key`

        EXAMPLES::

            sage: Modules(ZZ)._make_named_class_key('element_class')
            Category of euclidean domains
            sage: Modules(QQ)._make_named_class_key('parent_class')
            Category of quotient fields
            sage: Schemes(Spec(ZZ))._make_named_class_key('parent_class')
            Category of schemes
            sage: ModularAbelianVarieties(QQ)._make_named_class_key('parent_class')
            Category of quotient fields
        """
        return self.__base.category()

    @classmethod
    def an_instance(cls):
        """
        Returns an instance of this class

        EXAMPLES::

            sage: Algebras.an_instance()
            Category of algebras over Rational Field
        """
        from sage.rings.rational_field import QQ
        return cls(QQ)

    def base(self):
        """
        Return the base over which elements of this category are
        defined.
        """
        return self.__base

    def _repr_object_names(self):
        return Category._repr_object_names(self) + " over %s"%self.__base

    def _latex_(self):
        r"""
        EXAMPLES::

            sage: latex(ModulesWithBasis(ZZ))
            \mathbf{ModulesWithBasis}_{\Bold{Z}}
        """
        return "\\mathbf{%s}_{%s}"%(self._label, latex(self.__base))

    def _subcategory_hook_(self, C):
        """
        A quick test whether a category ``C`` may be subcategory of
        this category.

        INPUT:

        - ``C`` -- a category (type not tested)

        OUTPUT:

        A boolean if it is certain that ``C`` is (or is not) a
        subcategory of self. :obj:`~sage.misc.unknown.Unknown`
        otherwise.

        EXAMPLES::

            sage: Algebras(QQ)._subcategory_hook_(HopfAlgebras(QQ))
            True
            sage: Algebras(QQ)._subcategory_hook_(HopfAlgebras(ZZ))
            False
            sage: VectorSpaces(QQ)._subcategory_hook_(VectorSpaces(QQ).hom_category())
            True
            sage: VectorSpaces(QQ)._subcategory_hook_(Category.join([VectorSpaces(QQ).hom_category(),Rings()]))
            Unknown

        """
        if not issubclass(C.parent_class, self.parent_class):
            return False
        try:
            if C.base() is self.__base:
                return True
        except AttributeError:
            pass
        return Unknown

#    def construction(self):
#        return (self.__class__, self.__base)

# How to deal with HomsetWithBase
#     def _homset(self, X, Y):
#         """
#         Given two objects X and Y in this category, returns the
#         collection of the morphisms of this category between X and Y
#         """
#         assert(X in self and Y in self)
#         from sage.categories.homset import Homset, HomsetWithBase
#         if X._base is not X and X._base is not None: # does this ever fail?
#             return HomsetWithBase(X, Y, self)
#         else:
#             return Homset(X, Y, self)

#############################################################
# Category of objects over some base ring
#############################################################
class AbelianCategory(Category):
    def is_abelian(self):
        return True

class Category_over_base_ring(Category_over_base):
    def __init__(self, base, name=None):
        from sage.categories.rings import Rings
        assert base in Rings(), "base must be a ring"
        Category_over_base.__init__(self, base, name)

    def base_ring(self):
        """
        Return the base ring over which elements of this category are
        defined.
        """
        return self.base()

#############################################################
# Category of objects in some ambient object
#############################################################
class Category_in_ambient(Category):
    def __init__(self, ambient, name=None):
        self.__ambient = ambient
        Category.__init__(self, name)

    def ambient(self):
        """
        Return the ambient object in which objects of this category are
        embedded.
        """
        return self.__ambient

    def _repr_(self):
        return Category._repr_(self) + " in %s"%self.__ambient

#    def construction(self):
#        return (self.__class__, self.__ambient)

class Category_module(AbelianCategory, Category_over_base_ring):
    pass

class Category_ideal(Category_in_ambient):

    @classmethod
    def an_instance(cls):
        """
        Returns an instance of this class

        EXAMPLES::

            sage: AlgebraIdeals.an_instance()
            Category of algebra ideals in Univariate Polynomial Ring in x over Rational Field
        """
        from sage.rings.rational_field import QQ
        return cls(QQ['x'])

    def ring(self):
        return self.ambient()

    def __contains__(self, x):
        """
        EXAMPLES::

            sage: C = Ideals(IntegerRing())
            sage: IntegerRing().zero_ideal() in C
            True
        """
        if super(Category_ideal, self).__contains__(x):
            return True
        from sage.rings.ideal import is_Ideal
        if is_Ideal(x) and x.ring() == self.ring():
            return True
        return False

    def __call__(self, v):
        if v in self:
            return v
        return self.ring().ideal(v)

#############################################################
# TODO: make those two into real categories (with super_category, ...)

# SimplicialComplex
#############################################################
class SimplicialComplexes(Category):
    """
    The category of simplicial complexes.

    EXAMPLES::

        sage: SimplicialComplexes()
        Category of simplicial complexes

    TESTS::

        sage: TestSuite(SimplicialComplexes()).run()
    """

    def super_categories(self):
        """
        EXAMPLES::

            sage: SimplicialComplexes().super_categories()
            [Category of objects]
        """
        return [Objects()] # anything better?

#############################################################
# ChainComplex
#############################################################
class ChainComplexes(Category_module):
    """
    The category of all chain complexes over a base ring.

    EXAMPLES::

        sage: ChainComplexes(RationalField())
        Category of chain complexes over Rational Field

        sage: ChainComplexes(Integers(9))
        Category of chain complexes over Ring of integers modulo 9

     TESTS::

        sage: TestSuite(ChainComplexes(RationalField())).run()
    """

    def super_categories(self):
        """
        EXAMPLES::

            sage: ChainComplexes(Integers(9)).super_categories()
            [Category of modules with basis over Ring of integers modulo 9]
        """
        from sage.categories.all import Fields, FreeModules, VectorSpaces
        base_ring = self.base_ring()
        if base_ring in Fields():
            return [VectorSpaces(base_ring)]
        return [FreeModules(base_ring)]
<|MERGE_RESOLUTION|>--- conflicted
+++ resolved
@@ -218,16 +218,11 @@
         from bimodules import Bimodules
         from schemes import Schemes
         for cat in self.super_categories():
-<<<<<<< HEAD
-            tester.assert_(isinstance(cat, (Category_singleton, Category_over_base, Bimodules, Schemes)),
-                           "The super categories of a category over base should be a category over base (or the related Bimodules) or a singleton category")
-=======
             tester.assert_(isinstance(cat, (Category_singleton, Category_over_base,
                                             Bimodules, Schemes)),
                            "The super categories of a category over base should"
                            " be a category over base (or the related Bimodules)"
                            " or a singleton category")
->>>>>>> 82c8ee09
 
     def _make_named_class_key(self, name):
         r"""
