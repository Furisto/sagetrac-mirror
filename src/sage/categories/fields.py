--- conflicted
+++ resolved
@@ -221,11 +221,7 @@
 
             INPUT:
 
-<<<<<<< HEAD
-                - ``f``, ``g`` -- two polynomials defined over ``self``
-=======
             - ``f``, ``g`` -- two polynomials defined over ``self``
->>>>>>> 1c17d9ee
 
             .. NOTE::
 
@@ -245,8 +241,6 @@
                 return (1/c)*ret
             return ret
 
-<<<<<<< HEAD
-=======
         def is_perfect(self):
             r"""
             Return whether this field is perfect, i.e., its characteristic is
@@ -266,7 +260,6 @@
                 return True
             else: raise NotImplementedError
 
->>>>>>> 1c17d9ee
         def _test_characteristic_fields(self, **options):
             """
             Run generic tests on the method :meth:`.characteristic`.
