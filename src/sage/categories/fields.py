--- conflicted
+++ resolved
@@ -221,11 +221,7 @@
 
             INPUT:
 
-<<<<<<< HEAD
-                - ``f``, ``g`` -- two polynomials defined over ``self``
-=======
             - ``f``, ``g`` -- two polynomials defined over ``self``
->>>>>>> 1c17d9ee
 
             .. NOTE::
 
@@ -245,8 +241,6 @@
                 return (1/c)*ret
             return ret
 
-<<<<<<< HEAD
-=======
         def is_perfect(self):
             r"""
             Return whether this field is perfect, i.e., its characteristic is
@@ -266,7 +260,6 @@
                 return True
             else: raise NotImplementedError
 
->>>>>>> 1c17d9ee
         def _test_characteristic_fields(self, **options):
             """
             Run generic tests on the method :meth:`.characteristic`.
@@ -389,19 +382,6 @@
             from sage.modules.all import FreeModule
             return FreeModule(self, n)
 
-<<<<<<< HEAD
-        def _xgcd_univariate_polynomial(self, other):
-            r"""
-            Extended gcd of ``self`` and ``other``.
-
-            INPUT:
-
-                - ``other`` -- a polynomial in the same ring as ``self``
-
-            OUTPUT:
-
-            Polynomials ``g``, ``u``, and ``v`` such that ``g = u*self + v*other``
-=======
         def _xgcd_univariate_polynomial(self, left, right):
             r"""
             Return an extended gcd of ``left`` and ``right``.
@@ -415,16 +395,11 @@
             Polynomials ``g``, ``u``, and ``v`` such that ``g`` is a
             greatest common divisor of ``left and ``right``, and such
             that ``g = u*left + v*right`` holds.
->>>>>>> 1c17d9ee
 
             .. NOTE::
 
                 This is a helper method for
-<<<<<<< HEAD
-                :meth:`sage.rings.polynomial.polynomial_element.xgcd`
-=======
                 :meth:`sage.rings.polynomial.polynomial_element.Polynomial.xgcd`.
->>>>>>> 1c17d9ee
 
             EXAMPLES::
 
@@ -447,26 +422,6 @@
                 sage: g == u*P(0) + v*x
                 True
 
-<<<<<<< HEAD
-            """
-            R = self.parent()
-            if other.is_zero():
-                return self, R.one_element(), R.zero_element()
-            # Algorithm 3.2.2 of Cohen, GTM 138
-            A = self
-            B = other
-            U = R.one_element()
-            G = A
-            V1 = R.zero_element()
-            V3 = B
-            while not V3.is_zero():
-                Q, R = G.quo_rem(V3)
-                T = U - V1*Q
-                U = V1
-                G = V3
-                V1 = T
-                V3 = R
-=======
             TESTS:
 
             We check that the behavior of xgcd with zero elements is
@@ -504,7 +459,6 @@
             while not V3.is_zero():
                 Q, R = G.quo_rem(V3)
                 G, U, V1, V3 = V3, V1, U-V1*Q, R
->>>>>>> 1c17d9ee
             V = (G-A*U)//B
             lc = G.leading_coefficient()
             return G/lc, U/lc, V/lc
