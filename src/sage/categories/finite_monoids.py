r"""
Finite Monoids
"""
#*****************************************************************************
#  Copyright (C) 2008 Teresa Gomez-Diaz (CNRS) <Teresa.Gomez-Diaz@univ-mlv.fr>
#
#  Distributed under the terms of the GNU General Public License (GPL)
#                  http://www.gnu.org/licenses/
#******************************************************************************

from sage.categories.category_with_axiom import CategoryWithAxiom

class FiniteMonoids(CategoryWithAxiom):
    """
<<<<<<< HEAD
    The category of finite (multiplicative) :class:`monoids <Monoids>`,
    i.e., :class:`finite sets <FiniteSets>` endowed with an
    associative unital binary operation `*`.
=======
    The category of finite (multiplicative) :class:`monoids <Monoids>`.

    A finite monoid is a :class:`finite sets <FiniteSets>` endowed
    with an associative unital binary operation `*`.
>>>>>>> 0d551b01

    EXAMPLES::

        sage: FiniteMonoids()
        Category of finite monoids
        sage: FiniteMonoids().super_categories()
        [Category of monoids, Category of finite semigroups]

    TESTS::

        sage: TestSuite(FiniteMonoids()).run()
    """

    class ElementMethods:
        def pseudo_order(self):
            r"""
            Returns the pair `[k, j]` with `k` minimal and `0\leq j <k` such
            that ``self^k == self^j``.

            Note that `j` is uniquely determined.

            EXAMPLES::

                sage: M = FiniteMonoids().example(); M
                An example of a finite multiplicative monoid: the integers modulo 12

                sage: x = M(2)
                sage: [ x^i for i in range(7) ]
                [1, 2, 4, 8, 4, 8, 4]
                sage: x.pseudo_order()
                [4, 2]

                sage: x = M(3)
                sage: [ x^i for i in range(7) ]
                [1, 3, 9, 3, 9, 3, 9]
                sage: x.pseudo_order()
                [3, 1]

                sage: x = M(4)
                sage: [ x^i for i in range(7) ]
                [1, 4, 4, 4, 4, 4, 4]
                sage: x.pseudo_order()
                [2, 1]

                sage: x = M(5)
                sage: [ x^i for i in range(7) ]
                [1, 5, 1, 5, 1, 5, 1]
                sage: x.pseudo_order()
                [2, 0]

            TODO: more appropriate name? see, for example, Jean-Eric Pin's
            lecture notes on semigroups.
            """
            self_powers = {self.parent().one(): 0}
            k = 1
            self_power_k = self
            while not self_power_k in self_powers:
                self_powers[self_power_k] = k
                k += 1
                self_power_k = self_power_k * self
            return [k, self_powers[self_power_k]]<|MERGE_RESOLUTION|>--- conflicted
+++ resolved
@@ -12,16 +12,10 @@
 
 class FiniteMonoids(CategoryWithAxiom):
     """
-<<<<<<< HEAD
-    The category of finite (multiplicative) :class:`monoids <Monoids>`,
-    i.e., :class:`finite sets <FiniteSets>` endowed with an
-    associative unital binary operation `*`.
-=======
     The category of finite (multiplicative) :class:`monoids <Monoids>`.
 
     A finite monoid is a :class:`finite sets <FiniteSets>` endowed
     with an associative unital binary operation `*`.
->>>>>>> 0d551b01
 
     EXAMPLES::
 
