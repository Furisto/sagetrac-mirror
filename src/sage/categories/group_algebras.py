r"""
Group Algebras
"""
#*****************************************************************************
#  Copyright (C) 2005      David Kohel <kohel@maths.usyd.edu>
#                          William Stein <wstein@math.ucsd.edu>
#                2008-2011 Nicolas M. Thiery <nthiery at users.sf.net>
#
#  Distributed under the terms of the GNU General Public License (GPL)
#                  http://www.gnu.org/licenses/
#******************************************************************************

def GroupAlgebras(base_ring):
<<<<<<< HEAD
    """
    The category of group algebras over ``base_ring``
=======
    r"""
    The category of group algebras over ``base_ring``.
>>>>>>> 0d551b01

    EXAMPLES::

        sage: C = GroupAlgebras(QQ); C
        Category of group algebras over Rational Field
        sage: sorted(C.super_categories(), key=str)
        [Category of hopf algebras with basis over Rational Field,
         Category of monoid algebras over Rational Field]
<<<<<<< HEAD

    This is just an alias for::

=======

    This is just an alias for::

>>>>>>> 0d551b01
        sage: C is Groups().Algebras(QQ)
        True

    TESTS::

        sage: TestSuite(GroupAlgebras(ZZ)).run()
    """
    from sage.categories.all import Groups
<<<<<<< HEAD
    return Groups().Algebras(base_ring)
=======
    return Groups().Algebras(base_ring)
>>>>>>> 0d551b01
<|MERGE_RESOLUTION|>--- conflicted
+++ resolved
@@ -11,13 +11,8 @@
 #******************************************************************************
 
 def GroupAlgebras(base_ring):
-<<<<<<< HEAD
-    """
-    The category of group algebras over ``base_ring``
-=======
     r"""
     The category of group algebras over ``base_ring``.
->>>>>>> 0d551b01
 
     EXAMPLES::
 
@@ -26,15 +21,9 @@
         sage: sorted(C.super_categories(), key=str)
         [Category of hopf algebras with basis over Rational Field,
          Category of monoid algebras over Rational Field]
-<<<<<<< HEAD
 
     This is just an alias for::
 
-=======
-
-    This is just an alias for::
-
->>>>>>> 0d551b01
         sage: C is Groups().Algebras(QQ)
         True
 
@@ -43,8 +32,4 @@
         sage: TestSuite(GroupAlgebras(ZZ)).run()
     """
     from sage.categories.all import Groups
-<<<<<<< HEAD
     return Groups().Algebras(base_ring)
-=======
-    return Groups().Algebras(base_ring)
->>>>>>> 0d551b01
