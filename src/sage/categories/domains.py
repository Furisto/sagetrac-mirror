r"""
Domains
"""
#*****************************************************************************
#  Copyright (C) 2008 Teresa Gomez-Diaz (CNRS) <Teresa.Gomez-Diaz@univ-mlv.fr>
#                2012 Nicolas M. Thiery <nthiery at users.sf.net>
#
#  Distributed under the terms of the GNU General Public License (GPL)
#                  http://www.gnu.org/licenses/
#******************************************************************************

from sage.misc.lazy_import import LazyImport
from sage.categories.category_with_axiom import CategoryWithAxiom
from sage.categories.rings import Rings

class Domains(CategoryWithAxiom):
    """
    The category of domains

<<<<<<< HEAD
    A domain (or non-commutative integral domains), is a ring, not
    necessarily commutative, with no zero divisors.
=======
    A domain (or non-commutative integral domain), is a ring, not
    necessarily commutative, with no nonzero zero divisors.
>>>>>>> 82c8ee09

    EXAMPLES::

        sage: C = Domains(); C
        Category of domains
        sage: C.super_categories()
        [Category of rings]
        sage: C is Rings().NoZeroDivisors()
        True

    TESTS::

        sage: TestSuite(C).run()
    """

    _base_category_class_and_axiom = (Rings, "NoZeroDivisors")

    def super_categories(self):
        """
        EXAMPLES::

            sage: Domains().super_categories()
            [Category of rings]
        """
        return [Rings()]

    Commutative = LazyImport('sage.categories.integral_domains', 'IntegralDomains', at_startup=True)

    class ParentMethods:
        pass

    class ElementMethods:
        pass<|MERGE_RESOLUTION|>--- conflicted
+++ resolved
@@ -17,13 +17,8 @@
     """
     The category of domains
 
-<<<<<<< HEAD
-    A domain (or non-commutative integral domains), is a ring, not
-    necessarily commutative, with no zero divisors.
-=======
     A domain (or non-commutative integral domain), is a ring, not
     necessarily commutative, with no nonzero zero divisors.
->>>>>>> 82c8ee09
 
     EXAMPLES::
 
