--- conflicted
+++ resolved
@@ -338,7 +338,6 @@
 
             - ``contained`` -- (optional) a set (or function) defining the
               containment in the subcrystal
-<<<<<<< HEAD
 
             - ``virtualization``, ``scaling_factors`` -- (optional)
               dictionaries whose key `i` corresponds to the sets `\sigma_i`
@@ -348,17 +347,6 @@
             - ``cartan_type`` -- (optional) specify the Cartan type of the
               subcrystal
 
-=======
-
-            - ``virtualization``, ``scaling_factors`` -- (optional)
-              dictionaries whose key `i` corresponds to the sets `\sigma_i`
-              and `\gamma_i` respectively used to define virtual crystals; see
-              :class:`~sage.combinat.crystals.virtual_crystal.VirtualCrystal`
-
-            - ``cartan_type`` -- (optional) specify the Cartan type of the
-              subcrystal
-
->>>>>>> 78b4c046
             - ``category`` -- (optional) specify the category of the subcrystal
 
             EXAMPLES::
@@ -408,38 +396,6 @@
                                       cartan_type, index_set, category)
 
             # TODO: Make this work for virtual crystals as well
-<<<<<<< HEAD
-            from sage.combinat.backtrack import TransitiveIdealGraded
-            if direction == 'both':
-                subset = TransitiveIdealGraded(lambda x: [x.f(i) for i in index_set]
-                                                     + [x.e(i) for i in index_set],
-                                             generators, max_depth)
-            elif direction == 'upper':
-                subset = TransitiveIdealGraded(lambda x: [x.e(i) for i in index_set],
-                                             generators, max_depth)
-            elif direction == 'lower':
-                subset = TransitiveIdealGraded(lambda x: [x.f(i) for i in index_set],
-                                             generators, max_depth)
-            else:
-                raise ValueError("direction must be either 'both', 'upper', or 'lower'")
-
-            subset = frozenset(subset)
-            if category is None:
-                category = FiniteCrystals()
-
-            if self in FiniteCrystals() and len(subset) == self.cardinality():
-                if contained is None and index_set == self.index_set():
-                    return self
-                return Subcrystal(self, contained, generators,
-                                  virtualization, scaling_factors,
-                                  cartan_type, index_set, category)
-
-            if contained is not None:
-                contained = lambda x: x in subset and contained(x)
-            else:
-                contained = lambda x: x in subset
-            return Subcrystal(self, contained, generators,
-=======
             if direction == 'both':
                 subset = RecursivelyEnumeratedSet(generators, 
                                                   lambda x: [x.f(i) for i in index_set]
@@ -479,7 +435,6 @@
                                   cartan_type, index_set, category)
 
             return Subcrystal(self, subset, generators,
->>>>>>> 78b4c046
                               virtualization, scaling_factors,
                               cartan_type, index_set, category)
 
@@ -624,17 +579,10 @@
                 if hasattr(on_gens, 'codomain'):
                     codomain = on_gens.codomain()
                 elif isinstance(on_gens, (list, tuple)):
-<<<<<<< HEAD
-                    if len(on_gens) != 0:
-                        codomain = on_gens[0].parent()
-                elif isinstance(on_gens, dict):
-                    if len(on_gens) != 0:
-=======
                     if on_gens:
                         codomain = on_gens[0].parent()
                 elif isinstance(on_gens, dict):
                     if on_gens:
->>>>>>> 78b4c046
                         codomain = on_gens.values()[0].parent()
                 else:
                     for x in self.module_generators:
@@ -1109,11 +1057,8 @@
 
             EXAMPLES::
 
-<<<<<<< HEAD
                 sage: C = crystals.Letters(['A', 3])
 
-=======
->>>>>>> 78b4c046
                 sage: B = crystals.Tableaux(['A',2], shape=[2,1])
                 sage: C = crystals.Letters(['A',2])
                 sage: T = crystals.TensorProduct(B,C)
@@ -1123,7 +1068,6 @@
                 False
             """
             return self.number_of_connected_components() == 1
-<<<<<<< HEAD
 
         def tensor(self, *crystals, **options):
             """
@@ -1152,8 +1096,6 @@
             """
             from sage.combinat.crystals.tensor_product import TensorProductOfCrystals
             return TensorProductOfCrystals(self, *crystals, **options)
-=======
->>>>>>> 78b4c046
 
     class ElementMethods:
 
@@ -1500,7 +1442,6 @@
               then use the index set of the crystal
 
             - ``max_depth`` -- (default: infinity) the maximum depth to build
-<<<<<<< HEAD
 
             - ``direction`` -- (default: ``'both'``) the direction to build
               the subcrystal; it can be one of the following:
@@ -1515,22 +1456,6 @@
             - ``cartan_type`` -- (optional) specify the Cartan type of the
               subcrystal
 
-=======
-
-            - ``direction`` -- (default: ``'both'``) the direction to build
-              the subcrystal; it can be one of the following:
-
-              - ``'both'`` - using both `e_i` and `f_i`
-              - ``'upper'`` - using `e_i`
-              - ``'lower'`` - using `f_i`
-
-            - ``contained`` -- (optional) a set (or function) defining the
-              containment in the subcrystal
-
-            - ``cartan_type`` -- (optional) specify the Cartan type of the
-              subcrystal
-
->>>>>>> 78b4c046
             - ``category`` -- (optional) specify the category of the subcrystal
 
             .. SEEALSO::
@@ -1551,16 +1476,9 @@
                 [[[1, 4]], [[2, 4]]]
             """
             return self.parent().subcrystal(generators=[self], index_set=index_set,
-<<<<<<< HEAD
-                                            max_depth=max_depth, direction=direction,
-                                            contained=contained, cartan_type=cartan_type,
-                                            category=category)
-
-=======
                                             max_depth=max_depth, direction=direction)
 
     Finite = LazyImport('sage.categories.finite_crystals', 'FiniteCrystals')
->>>>>>> 78b4c046
 
 ###############################################################################
 ## Morphisms
