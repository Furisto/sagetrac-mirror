--- conflicted
+++ resolved
@@ -13,13 +13,10 @@
 from sage.misc.lazy_import import LazyImport
 from sage.categories.category_singleton import Category_singleton
 from sage.categories.enumerated_sets import EnumeratedSets
-<<<<<<< HEAD
+from sage.categories.tensor import TensorProductsCategory
 from sage.categories.category import HomCategory
 from sage.categories.morphism import Morphism
 from sage.categories.homset import Hom, Homset
-=======
-from sage.categories.tensor import TensorProductsCategory
->>>>>>> 79d9c2f7
 from sage.misc.latex import latex
 from sage.combinat import ranker
 from sage.graphs.dot2tex_utils import have_dot2tex
@@ -1452,7 +1449,6 @@
             """
             return self.parent().subcrystal(generators=[self], index_set=index_set,
                                             max_depth=max_depth, direction=direction)
-
     class SubcategoryMethods:
         """
         Methods for all subcategories.
