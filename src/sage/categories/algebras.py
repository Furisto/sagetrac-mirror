--- conflicted
+++ resolved
@@ -54,11 +54,7 @@
 
         sage: TestSuite(Algebras(ZZ)).run()
     """
-<<<<<<< HEAD
-    _base_category_class_and_axiom = [AssociativeAlgebras, 'Unital']
-=======
     _base_category_class_and_axiom = (AssociativeAlgebras, 'Unital')
->>>>>>> f1b6804c
 
     # For backward compatibility?
     def __contains__(self, x):
@@ -90,15 +86,9 @@
     #     R = self.base_ring()
     #     return [Rings()] # TODO: won't be needed when Rings() will be Rngs().Unital()
 
-<<<<<<< HEAD
     Commutative = LazyImport('sage.categories.commutative_algebras', 'CommutativeAlgebras', 'Commutative', at_startup=True)
     Graded      = LazyImport('sage.categories.graded_algebras',      'GradedAlgebras', 'Graded')
     WithBasis   = LazyImport('sage.categories.algebras_with_basis',  'AlgebrasWithBasis', 'WithBasis')
-=======
-    Commutative = LazyImport('sage.categories.commutative_algebras', 'CommutativeAlgebras', at_startup=True)
-    Graded      = LazyImport('sage.categories.graded_algebras',      'GradedAlgebras')
-    WithBasis   = LazyImport('sage.categories.algebras_with_basis',  'AlgebrasWithBasis')
->>>>>>> f1b6804c
 
     class ElementMethods:
         # TODO: move the content of AlgebraElement here or higher in the category hierarchy
