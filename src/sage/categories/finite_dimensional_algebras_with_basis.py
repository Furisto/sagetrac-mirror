r"""
Finite dimensional algebras with basis
"""
#*****************************************************************************
#  Copyright (C) 2008 Teresa Gomez-Diaz (CNRS) <Teresa.Gomez-Diaz@univ-mlv.fr>
#                2011 Nicolas M. Thiery <nthiery at users.sf.net>
#
#  Distributed under the terms of the GNU General Public License (GPL)
#                  http://www.gnu.org/licenses/
#******************************************************************************

from sage.categories.category_with_axiom import CategoryWithAxiom_over_base_ring

class FiniteDimensionalAlgebrasWithBasis(CategoryWithAxiom_over_base_ring):
    """
    The category of finite dimensional algebras with a distinguished basis.

    EXAMPLES::

<<<<<<< HEAD
      sage: C = FiniteDimensionalAlgebrasWithBasis(QQ); C
      Category of finite dimensional algebras with basis over Rational Field
      sage: C.super_categories()
      [Category of algebras with basis over Rational Field, Category of finite dimensional modules with basis over Rational Field]
=======
        sage: C = FiniteDimensionalAlgebrasWithBasis(QQ); C
        Category of finite dimensional algebras with basis over Rational Field
        sage: C.super_categories()
        [Category of algebras with basis over Rational Field,
         Category of finite dimensional modules with basis over Rational Field]
>>>>>>> 82c8ee09

    TESTS::

        sage: TestSuite(C).run()
        sage: C is Algebras(QQ).FiniteDimensional().WithBasis()
        True
        sage: C is Algebras(QQ).WithBasis().FiniteDimensional()
        True
    """

    class ParentMethods:
        pass

    class ElementMethods:
        def on_left_matrix(self, new_BR = None):
            """
            Returns the matrix of the action of self on the algebra my
            multiplication on the left

            If new_BR is specified, then the matrix will be over new_BR.

            TODO: split into to parts
             - build the endomorphism of multiplication on the left
             - build the matrix of an endomorphism

            EXAMPLES::

                sage: QS3 = SymmetricGroupAlgebra(QQ, 3)
                sage: a = QS3([2,1,3])
                sage: a.on_left_matrix()
                [0 0 1 0 0 0]
                [0 0 0 0 1 0]
                [1 0 0 0 0 0]
                [0 0 0 0 0 1]
                [0 1 0 0 0 0]
                [0 0 0 1 0 0]
                sage: a.on_left_matrix(RDF)
                [0.0 0.0 1.0 0.0 0.0 0.0]
                [0.0 0.0 0.0 0.0 1.0 0.0]
                [1.0 0.0 0.0 0.0 0.0 0.0]
                [0.0 0.0 0.0 0.0 0.0 1.0]
                [0.0 1.0 0.0 0.0 0.0 0.0]
                [0.0 0.0 0.0 1.0 0.0 0.0]

            AUTHOR: Mike Hansen
            """
            parent = self.parent()

            if parent.get_order() is None:
                cc = parent._combinatorial_class
            else:
                cc = parent.get_order()

            BR = parent.base_ring()
            if new_BR is None:
                new_BR = BR

            from sage.matrix.all import MatrixSpace
            MS = MatrixSpace(new_BR, parent.dimension(), parent.dimension())
            l = [ (self*parent(m)).to_vector() for m in cc ]
            return MS(l).transpose()

        _matrix_ = on_left_matrix  # For temporary backward compatibility
        to_matrix = on_left_matrix<|MERGE_RESOLUTION|>--- conflicted
+++ resolved
@@ -17,18 +17,11 @@
 
     EXAMPLES::
 
-<<<<<<< HEAD
-      sage: C = FiniteDimensionalAlgebrasWithBasis(QQ); C
-      Category of finite dimensional algebras with basis over Rational Field
-      sage: C.super_categories()
-      [Category of algebras with basis over Rational Field, Category of finite dimensional modules with basis over Rational Field]
-=======
         sage: C = FiniteDimensionalAlgebrasWithBasis(QQ); C
         Category of finite dimensional algebras with basis over Rational Field
         sage: C.super_categories()
         [Category of algebras with basis over Rational Field,
          Category of finite dimensional modules with basis over Rational Field]
->>>>>>> 82c8ee09
 
     TESTS::
 
