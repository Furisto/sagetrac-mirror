r"""
Additive semigroups
"""
#*****************************************************************************
#  Copyright (C) 2013 Nicolas M. Thiery <nthiery at users.sf.net>
#
#  Distributed under the terms of the GNU General Public License (GPL)
#                  http://www.gnu.org/licenses/
#******************************************************************************

from sage.misc.cachefunc import cached_method
from sage.misc.lazy_import import LazyImport
from sage.categories.axioms.factory import axioms
from sage.categories.category_with_axiom import CategoryWithAxiom_singleton
from sage.categories.algebra_functor import AlgebrasCategory
from sage.categories.additive_magmas import AdditiveMagmas

class AdditiveSemigroups(CategoryWithAxiom_singleton):
    """
    The category of additive semigroups, i.e. sets with an
    associative operation +.

    EXAMPLES::

        sage: from sage.categories.additive_semigroups import AdditiveSemigroups
        sage: C = AdditiveSemigroups(); C
        Category of additive semigroups
        sage: C.super_categories()
        [Category of additive magmas]
        sage: C.all_super_categories()
        [Category of additive semigroups, Category of additive magmas, Category of sets, Category of sets with partial maps, Category of objects]

        sage: C.axioms()
        frozenset([AdditiveAssociative])
        sage: C is AdditiveMagmas().AdditiveAssociative()
        True

    TESTS::

        sage: TestSuite(C).run()

    """
<<<<<<< HEAD
    _base_category_class_and_axiom = [AdditiveMagmas, axioms.AdditiveAssociative()]
=======
    _base_category_class_and_axiom = (AdditiveMagmas, "AdditiveAssociative")
>>>>>>> 08d863b1

    AdditiveCommutative = LazyImport('sage.categories.commutative_additive_semigroups', 'CommutativeAdditiveSemigroups', 'AdditiveCommutative', at_startup=True)
    AdditiveUnital = LazyImport('sage.categories.additive_monoids', 'AdditiveMonoids', 'AdditiveUnital', at_startup=True)

    class ParentMethods:
        def _test_additive_associativity(self, **options):
            r"""
            Test associativity for (not necessarily all) elements of this
            additive semigroup.

            INPUT:

             - ``options`` -- any keyword arguments accepted by :meth:`_tester`.

            EXAMPLES:

            By default, this method tests only the elements returned by
            ``self.some_elements()``::

                sage: S = CommutativeAdditiveSemigroups().example()
                sage: S._test_additive_associativity()

            However, the elements tested can be customized with the
            ``elements`` keyword argument::

                sage: (a,b,c,d) = S.additive_semigroup_generators()
                sage: S._test_additive_associativity(elements = (a, b+c, d))

            See the documentation for :class:`TestSuite` for more information.
            """
            tester = self._tester(**options)
            S = tester.some_elements()
            from sage.combinat.cartesian_product import CartesianProduct
            for x,y,z in tester.some_elements(CartesianProduct(S,S,S)):
                tester.assert_((x + y) + z == x + (y + z))

    class Algebras(AlgebrasCategory):

        def extra_super_categories(self):
            """
            EXAMPLES::

                sage: from sage.categories.additive_semigroups import AdditiveSemigroups
                sage: AdditiveSemigroups().Algebras(QQ).extra_super_categories()
                [Category of semigroups]
                sage: CommutativeAdditiveSemigroups().Algebras(QQ).super_categories()
                [Category of additive semigroup algebras over Rational Field,
                 Category of additive commutative additive magma algebras over Rational Field]
            """
            from sage.categories.semigroups import Semigroups
            return [Semigroups()]

        class ParentMethods:

            @cached_method
            def algebra_generators(self):
                r"""
                Return the generators of this algebra, as per
                :meth:`MagmaticAlgebras.ParentMethods.algebra_generators()
                <.magmatic_algebras.MagmaticAlgebras.ParentMethods.algebra_generators>`.

                They correspond to the generators of the additive semigroup.

                EXAMPLES::

                    sage: S = CommutativeAdditiveSemigroups().example(); S
                    An example of a commutative monoid: the free commutative monoid generated by ('a', 'b', 'c', 'd')
                    sage: A = S.algebra(QQ)
                    sage: A.algebra_generators()
                    Finite family {0: B[a], 1: B[b], 2: B[c], 3: B[d]}
                """
                return self.basis().keys().additive_semigroup_generators().map(self.monomial)

            def product_on_basis(self, g1, g2):
                r"""
                Product, on basis elements, as per
                :meth:`MagmaticAlgebras.WithBasis.ParentMethods.product_on_basis()
                <sage.categories.magmatic_algebras.MagmaticAlgebras.WithBasis.ParentMethods.product_on_basis>`.

                The product of two basis elements is induced by the
                addition of the corresponding elements of the group.

                EXAMPLES::

                    sage: S = CommutativeAdditiveSemigroups().example(); S
                    An example of a commutative monoid: the free commutative monoid generated by ('a', 'b', 'c', 'd')
                    sage: A = S.algebra(QQ)
                    sage: a,b,c,d = A.algebra_generators()
                    sage: a * b + b * d * c
                    B[c + b + d] + B[a + b]
                """
                return self.monomial(g1 + g2)
<|MERGE_RESOLUTION|>--- conflicted
+++ resolved
@@ -40,11 +40,7 @@
         sage: TestSuite(C).run()
 
     """
-<<<<<<< HEAD
-    _base_category_class_and_axiom = [AdditiveMagmas, axioms.AdditiveAssociative()]
-=======
-    _base_category_class_and_axiom = (AdditiveMagmas, "AdditiveAssociative")
->>>>>>> 08d863b1
+    _base_category_class_and_axiom = (AdditiveMagmas, axioms.AdditiveAssociative())
 
     AdditiveCommutative = LazyImport('sage.categories.commutative_additive_semigroups', 'CommutativeAdditiveSemigroups', 'AdditiveCommutative', at_startup=True)
     AdditiveUnital = LazyImport('sage.categories.additive_monoids', 'AdditiveMonoids', 'AdditiveUnital', at_startup=True)
