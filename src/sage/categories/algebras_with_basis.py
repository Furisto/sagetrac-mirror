--- conflicted
+++ resolved
@@ -9,10 +9,7 @@
 #                  http://www.gnu.org/licenses/
 #******************************************************************************
 
-<<<<<<< HEAD
 from sage.misc.lazy_import import LazyImport
-=======
->>>>>>> b83e1d74
 from functools import partial
 from sage.misc.abstract_method import abstract_method
 from sage.misc.cachefunc import cached_method
