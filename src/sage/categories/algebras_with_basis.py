--- conflicted
+++ resolved
@@ -9,17 +9,14 @@
 #                  http://www.gnu.org/licenses/
 #******************************************************************************
 
+from sage.misc.abstract_method import abstract_method
 from sage.misc.cachefunc import cached_method
 from sage.misc.lazy_attribute import lazy_attribute
-<<<<<<< HEAD
 from sage.misc.lazy_import import LazyImport
-from sage.categories.tensor import TensorProductsCategory, tensor
-=======
 from sage.misc.constant_function import ConstantFunction
 from sage.misc.misc import compose
 from sage.categories.all import ModulesWithBasis, Algebras
-from sage.categories.tensor import TensorProducts, TensorProductsCategory, tensor
->>>>>>> 4f3f1b8b
+from sage.categories.tensor import TensorProductsCategory, tensor
 from sage.categories.cartesian_product import CartesianProductsCategory
 from sage.categories.category_with_axiom import CategoryWithAxiom_over_base_ring
 from unital_algebras import UnitalAlgebras
@@ -214,12 +211,12 @@
                 sage: A = W.algebra(ZZ)
                 sage: AA = tensor([A,A])
                 sage: k = AA.basis().keys().an_element(); k
-                (s1*s2*s1, s1*s2*s1)
+                (1, 1)
                 sage: A._product_on_tensor_basis()(k)
                 B[1]
                 sage: AAAA = tensor([AA,AA])
                 sage: kk = AAAA.basis().keys().an_element(); kk
-                (s1*s2*s1, s1*s2*s1, s1*s2*s1, s1*s2*s1)
+                (1, 1, 1, 1)
                 sage: AA._product_on_tensor_basis()(kk)
                 B[1] # B[1]
 
@@ -243,17 +240,17 @@
                 sage: a = A.monomial(W.from_reduced_word([1,2])); a
                 B[s1*s2]
                 sage: b = A.an_element(); b
-                B[s1*s2*s1] + 3*B[s1*s2] + 3*B[s2*s1]
+                2*B[s1*s2*s1] + 4*B[s1*s2] + B[1]
                 sage: ab = tensor([a,b]); ab
-                B[s1*s2] # B[s1*s2*s1] + 3*B[s1*s2] # B[s1*s2] + 3*B[s1*s2] # B[s2*s1]
+                2*B[s1*s2] # B[s1*s2*s1] + 4*B[s1*s2] # B[s1*s2] + B[s1*s2] # B[1]
                 sage: mA(mA.domain()(ab))
-                3*B[s2*s1] + B[s2] + 3*B[1]
+                B[s1*s2] + 4*B[s2*s1] + 2*B[s2]
                 sage: a*b
-                3*B[s2*s1] + B[s2] + 3*B[1]
+                B[s1*s2] + 4*B[s2*s1] + 2*B[s2]
                 sage: AA = tensor([A,A])
                 sage: mAA = AA._product_morphism()
                 sage: mAA(mAA.domain()(tensor([a,b,b,b])))
-                27*B[s2*s1] # B[s1*s2] + 27*B[s2*s1] # B[s2*s1] + 18*B[s2*s1] # B[s1] + 18*B[s2*s1] # B[s2] + 57*B[s2*s1] # B[1] + 9*B[s2] # B[s1*s2] + 9*B[s2] # B[s2*s1] + 6*B[s2] # B[s1] + 6*B[s2] # B[s2] + 19*B[s2] # B[1] + 27*B[1] # B[s1*s2] + 27*B[1] # B[s2*s1] + 18*B[1] # B[s1] + 18*B[1] # B[s2] + 57*B[1] # B[1]
+                4*B[s1*s2] # B[s1*s2*s1] + 8*B[s1*s2] # B[s1*s2] + 16*B[s1*s2] # B[s2*s1] + 8*B[s1*s2] # B[s1] + 8*B[s1*s2] # B[s2] + 5*B[s1*s2] # B[1] + 16*B[s2*s1] # B[s1*s2*s1] + 32*B[s2*s1] # B[s1*s2] + 64*B[s2*s1] # B[s2*s1] + 32*B[s2*s1] # B[s1] + 32*B[s2*s1] # B[s2] + 20*B[s2*s1] # B[1] + 8*B[s2] # B[s1*s2*s1] + 16*B[s2] # B[s1*s2] + 32*B[s2] # B[s2*s1] + 16*B[s2] # B[s1] + 16*B[s2] # B[s2] + 10*B[s2] # B[1]
 
             """
             module_category = ModulesWithBasis(self.base_ring())
