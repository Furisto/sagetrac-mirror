r"""
Finite Enumerated Sets
"""
#*****************************************************************************
#  Copyright (C) 2009 Florent Hivert <Florent.Hivert@univ-rouen.fr>
#
#  Distributed under the terms of the GNU General Public License (GPL)
#                  http://www.gnu.org/licenses/
#******************************************************************************

from sage.categories.category_with_axiom import CategoryWithAxiom
from sage.categories.enumerated_sets import EnumeratedSets
from sage.categories.cartesian_product import CartesianProductsCategory
from sage.categories.isomorphic_objects   import IsomorphicObjectsCategory
from sage.misc.cachefunc import cached_method
from sage.misc.lazy_import import lazy_import
lazy_import("sage.rings.integer", "Integer")

class FiniteEnumeratedSets(CategoryWithAxiom):
    """
    The category of finite enumerated sets

    EXAMPLES::

        sage: FiniteEnumeratedSets()
        Category of finite enumerated sets
        sage: FiniteEnumeratedSets().super_categories()
        [Category of enumerated sets, Category of finite sets]
        sage: FiniteEnumeratedSets().all_super_categories()
        [Category of finite enumerated sets,
         Category of enumerated sets,
         Category of finite sets,
         Category of sets,
         Category of sets with partial maps,
         Category of objects]

    TESTS::

        sage: C = FiniteEnumeratedSets()
        sage: TestSuite(C).run()
        sage: sorted(C.Algebras(QQ).super_categories(), key=str)
        [Category of finite dimensional modules with basis over Rational Field,
         Category of set algebras over Rational Field]

    .. TODO::

    :class:`sage.combinat.debruijn_sequence.DeBruijnSequences` should
    not inherit from this class. If that is solved, then
    :class:`FiniteEnumeratedSets` shall be turned into a subclass of
    :class:`~sage.categories.category_singleton.Category_singleton`.
    """

    def _call_(self, X):
        """
        Construct an object in this category from the data in ``X``.

        EXAMPLES::

            sage: FiniteEnumeratedSets()(GF(3))
            Finite Field of size 3
            sage: FiniteEnumeratedSets()(Partitions(3)) # todo: not implemented: Partitions(3) is not yet in FiniteEnumeratedSets()
            Partitions of 3

        For now, lists, tuples, sets, Sets are coerced into finite
        enumerated sets::

            sage: FiniteEnumeratedSets()([1, 2, 3])
            {1, 2, 3}
            sage: FiniteEnumeratedSets()((1, 2, 3))
            {1, 2, 3}
            sage: FiniteEnumeratedSets()(set([1, 2, 3]))
            {1, 2, 3}
            sage: FiniteEnumeratedSets()(Set([1, 2, 3]))
            {1, 2, 3}
        """
        return EnumeratedSets()._call_(X)

    class ParentMethods:

        def _cardinality_from_iterator(self, *ignored_args, **ignored_kwds):
            """
            The cardinality of ``self``.

            OUTPUT: an ``Integer``

            This brute force implementation of :meth:`cardinality`
            iterates through the elements of ``self`` to count them.

            EXAMPLES::

                sage: C = FiniteEnumeratedSets().example(); C
                An example of a finite enumerated set: {1,2,3}
                sage: C._cardinality_from_iterator()
                3

            This is the default implementation of :meth:`cardinality`
            from the category ``FiniteEnumeratedSet()``. To test this,
            we need a fresh example::

                sage: from sage.categories.examples.finite_enumerated_sets import Example
                sage: class FreshExample(Example): pass
                sage: C = FreshExample(); C.rename("FreshExample")
                sage: C.cardinality
                <bound method FreshExample_with_category._cardinality_from_iterator of FreshExample>

            TESTS:

            This method shall return an ``Integer``; we test this
            here, because :meth:`_test_enumerated_set_iter_cardinality`
            does not do it for us::

                sage: type(C._cardinality_from_iterator())
                <type 'sage.rings.integer.Integer'>

            We ignore additional inputs since during doctests classes which
            override ``cardinality()`` call up to the category rather than
            their own ``cardinality()`` method (see :trac:`13688`)::

                sage: C = FiniteEnumeratedSets().example()
                sage: C._cardinality_from_iterator(algorithm='testing')
                3

            Here is a more complete example::

                sage: class TestParent(Parent):
                ...     def __init__(self):
                ...         Parent.__init__(self, category=FiniteEnumeratedSets())
                ...     def __iter__(self):
                ...         yield 1
                ...         return
                ...     def cardinality(self, dummy_arg):
                ...         return 1 # we don't want to change the semantics of cardinality()
                sage: P = TestParent()
                sage: P.cardinality(-1)
                1
                sage: v = P.list(); v
                [1]
                sage: P.cardinality()
                1
                sage: P.cardinality('use alt algorithm') # Used to break here: see :trac:`13688`
                1
                sage: P.cardinality(dummy_arg='use alg algorithm') # Used to break here: see :trac:`13688`
                1
            """
            c = 0
            for _ in self:
                c += 1
            return Integer(c)
        #Set cardinality to the default implementation
        cardinality = _cardinality_from_iterator

        def _list_from_iterator(self):
            """
            The list of the elements of ``self``.

            This implementation computes this list from the iterator
            of ``self``. This is used by the default implementation of
            :meth:`list`.

            EXAMPLES::

                sage: C = FiniteEnumeratedSets().example()
                sage: C._list_from_iterator()
                [1, 2, 3]
                sage: C.list() # indirect doctest
                [1, 2, 3]
            """
            return [x for x in self]

        def _cardinality_from_list(self, *ignored_args, **ignored_kwds):
            """
            The cardinality of ``self``.

            This implementation of :meth:`cardinality` computes the
            cardinality from :meth:`list` (which is
            cached). Reciprocally, calling ``self.list()`` makes this
            method the default implementation of :meth:`cardinality`.

            EXAMPLES::

                sage: C = FiniteEnumeratedSets().example()
                sage: C._cardinality_from_list()
                3

            We ignore additional inputs since during doctests classes which
            override ``cardinality()`` call up to the category rather than
            their own ``cardinality()`` method (see :trac:`13688`)::

                sage: C = FiniteEnumeratedSets().example()
                sage: C._cardinality_from_list(algorithm='testing')
                3
            """
            # We access directly the cache self._list to bypass the
            # copy that self.list() currently does each time.
            try:
                lst = self._list
            except AttributeError:
                lst = self.list()
            return Integer(len(lst))

        def _unrank_from_list(self, r):
            """
            The ``r``-th element of ``self``

            INPUT:

              - ``r`` -- an integer between ``0`` and ``n-1``,
                where ``n`` is the cardinality of ``self``.

            OUTPUT: the ``r``-th element of ``self``

            This implementation of :meth:`unrank` uses the method
            :meth:`list` (which is cached). Reciprocally, calling
            ``self.list()`` makes this method the default
            implementation of :meth:`unrank`.

            EXAMPLES::

                sage: C = FiniteEnumeratedSets().example()
                sage: C._unrank_from_list(1)
                2
            """
            # We access directly the cache self._list to bypass the
            # copy that self.list() currently does each time.
            try:
                lst = self._list
            except AttributeError:
                lst = self.list()
            try:
                return lst[r]
            except IndexError:
                raise ValueError, "the value must be between %s and %s inclusive"%(0,len(lst)-1)


        def list(self):
            """
            The list of the elements of ``self``.

            This default implementation from the category
            ``FiniteEnumeratedSet()`` computes the list of the
            elements of ``self`` from the iterator of ``self`` and
            caches the result. It moreover overrides the following
            methods to use this cache:

            - ``self.cardinality()``
            - ``self.__iter__()``    (but see below)
            - ``self.unrank()``

            .. seealso:: :meth:`_list_from_iterator`, :meth:`_cardinality_from_list`,
                :meth:`_iterator_from_list`, and :meth:`_unrank_from_list`

            EXAMPLES::

                sage: C = FiniteEnumeratedSets().example()
                sage: C.list()
                [1, 2, 3]

            .. warning::

                The overriding of ``self.__iter__`` to use the cache
                is ignored upon calls such as ``for x in C:`` or
                ``list(C)`` (which essentially ruins its purpose).
                Indeed, Python looks up the ``__iter__`` method
                directly in the class of ``C``, bypassing ``C``'s
                dictionary (see the Python reference manual,
                `Special method lookup for new-style classes <http://docs.python.org/reference/datamodel.html#special-method-lookup-for-new-style-classes>`_)

                Let's take an example::

                    sage: class Example(Parent):
                    ...       def __init__(self):
                    ...           Parent.__init__(self, category = FiniteEnumeratedSets())
                    ...       def __iter__(self):
                    ...           print "hello!"
                    ...           for x in [1,2,3]: yield x
                    sage: C = Example()
                    sage: list(C)
                    hello!
                    hello!
                    [1, 2, 3]
                    sage: list(C)
                    hello!
                    [1, 2, 3]

                Note that ``hello!`` actually gets printed twice in
                the first call to ``list(C)``. That's because of the
                current (dubious) implementation of
                :meth:`Parent.__len__`. Let's call :meth:`list`::

                    sage: C.list()
                    [1, 2, 3]

                Now we would want the original iterator of ``C`` not
                to be called anymore, but that's not the case::

                    sage: list(C)
                    hello!
                    [1, 2, 3]


            TESTS:

            To test if the caching and overriding works, we need a
            fresh finite enumerated set example, because the caching
            mechanism has already been triggered::

                sage: from sage.categories.examples.finite_enumerated_sets import Example
                sage: class FreshExample(Example): pass
                sage: C = FreshExample(); C.rename("FreshExample")
                sage: C.list
                <bound method FreshExample_with_category.list of FreshExample>
                sage: C.unrank
                <bound method FreshExample_with_category._unrank_from_iterator of FreshExample>
                sage: C.cardinality
                <bound method FreshExample_with_category._cardinality_from_iterator of FreshExample>

                sage: l1 = C.list(); l1
                [1, 2, 3]
                sage: C.list
                <bound method FreshExample_with_category.list of FreshExample>
                sage: C.unrank
                <bound method FreshExample_with_category._unrank_from_list of FreshExample>
                sage: C.cardinality
                <bound method FreshExample_with_category._cardinality_from_list of FreshExample>
                sage: C.__iter__
                <bound method FreshExample_with_category._iterator_from_list of FreshExample>

            We finally check that nothing breaks before and after
            calling explicitly the method ``.list()``::

                sage: class FreshExample(Example): pass
                sage: import __main__; __main__.FreshExample = FreshExample # Fake FreshExample being defined in a python module
                sage: C = FreshExample()
                sage: TestSuite(C).run()
                sage: C.list()
                [1, 2, 3]
                sage: TestSuite(C).run()
            """
            try:
                return self._list[:]
            except AttributeError:
                self._list = self._list_from_iterator()
                self.cardinality = self._cardinality_from_list
                self.__iter__ = self._iterator_from_list
                self.unrank = self._unrank_from_list
            return self._list[:]

        _list_default  = list # needed by the check system.

        def _random_element_from_unrank(self):
            """
            A random element in ``self``.

            ``self.random_element()`` returns a random element in
            ``self`` with uniform probability.

            This is the default implementation from the category
            ``EnumeratedSet()`` which uses the method ``unrank``.

            EXAMPLES::

                sage: C = FiniteEnumeratedSets().example()
                sage: C.random_element()
                1
                sage: C._random_element_from_unrank()
                2

            TODO: implement _test_random which checks uniformness
            """
            from sage.misc.prandom import randint
            c = self.cardinality()
            r = randint(0, c-1)
            return self.unrank(r)
        #Set the default implementation of random
        random_element = _random_element_from_unrank

        @cached_method
        def _last_from_iterator(self):
            """
            The last element of ``self``.

            ``self.last()`` returns the last element of ``self``.

            This is the default (brute force) implementation from the
            category ``FiniteEnumeratedSet()`` which can be used when
            the method ``__iter__`` is provided. Its complexity is
            `O(n)` where `n` is the size of ``self``.

            EXAMPLES::

                sage: C = FiniteEnumeratedSets().example()
                sage: C.last()
                3
                sage: C._last_from_iterator()
                3
            """
            for i in self:
                pass
            return i
        last = _last_from_iterator

        def _last_from_unrank(self):
            """
            The last element of ``self``.

            ``self.last()`` returns the last element of ``self``

            This is a generic implementation from the category
            ``FiniteEnumeratedSet()`` which can be used when the
            method ``unrank`` is provided.

            EXAMPLES::

                sage: C = FiniteEnumeratedSets().example()
                sage: C._last_from_unrank()
                3
            """
            return self.unrank(self.cardinality() -1)

        def _test_enumerated_set_iter_cardinality(self, **options):
            """
            Checks that the methods :meth:`.cardinality` and
            :meth:`.__iter__` are consistent. Also checks that
            :meth:`.cardinality` returns an ``Integer``.

            For efficiency reasons, those tests are not run if
            :meth:`.cardinality` is
            :meth:`._cardinality_from_iterator`, or if ``self`` is too
            big.

            .. seealso:: :class:`TestSuite`.

            EXAMPLES::

                sage: C = FiniteEnumeratedSets().example()
                sage: C._test_enumerated_set_iter_cardinality()

            Let us now break the class::

                sage: from sage.categories.examples.finite_enumerated_sets import Example
                sage: class CCls(Example):
                ...       def cardinality(self):
                ...           return 4
                sage: CC = CCls()
                sage: CC._test_enumerated_set_iter_cardinality()
                Traceback (most recent call last):
                ...
                AssertionError: 4 != 3
                sage: class CCls(Example):
                ...       def cardinality(self):
                ...           return int(3)
                sage: CC = CCls()
                sage: CC._test_enumerated_set_iter_cardinality()
                Traceback (most recent call last):
                ...
                AssertionError: False is not true
            """
            # isinstance with LazyImported classes is not robust
            from sage.rings.integer import Integer
            tester = self._tester(**options)
            if self.cardinality != self._cardinality_from_iterator:
                card = self.cardinality()
                tester.assert_(isinstance(card, Integer))
                if card <= tester._max_runs:
                    tester.assertEqual(card,
                                       self._cardinality_from_iterator())


    class CartesianProducts(CartesianProductsCategory):

        def extra_super_categories(self):
            """
            A cartesian product of finite enumerated sets is a finite enumerated set

            EXAMPLES::

                sage: C = FiniteEnumeratedSets().CartesianProducts()
                sage: C.extra_super_categories()
                [Category of finite enumerated sets]
            """
            return [FiniteEnumeratedSets()]

        class ParentMethods:
            def __iter__(self):
                """
                Return an iterator for the elements of this cartesian product

                From Recipe 19.9 in the Python Cookbook by Alex Martelli and David Ascher.

                EXAMPLES::

                    sage: A = FiniteEnumeratedSets()(["a", "b"])
                    sage: B = FiniteEnumeratedSets().example(); B
                    An example of a finite enumerated set: {1,2,3}
                    sage: C = cartesian_product([A, B, A]); C
                    The cartesian product of ({'a', 'b'}, An example of a finite enumerated set: {1,2,3}, {'a', 'b'})
                    sage: C in FiniteEnumeratedSets()
                    True
                    sage: list(C)
                    [('a', 1, 'a'), ('a', 1, 'b'), ('a', 2, 'a'), ('a', 2, 'b'), ('a', 3, 'a'), ('a', 3, 'b'),
                     ('b', 1, 'a'), ('b', 1, 'b'), ('b', 2, 'a'), ('b', 2, 'b'), ('b', 3, 'a'), ('b', 3, 'b')]
                """
<<<<<<< HEAD
                import __builtin__
=======
>>>>>>> 28b39a2d
                # visualize an odometer, with "wheels" displaying "digits"...:
                factors = list(self.cartesian_factors())
                wheels = map(iter, factors)
                digits = [it.next() for it in wheels]
                while True:
                    yield self._cartesian_product_of_elements(digits)
                    for i in range(len(digits)-1, -1, -1):
                        try:
                            digits[i] = wheels[i].next()
                            break
                        except StopIteration:
                            wheels[i] = iter(factors[i])
                            digits[i] = wheels[i].next()
                    else:
                        break

    class IsomorphicObjects(IsomorphicObjectsCategory):

        def example(self):
            """
            Returns an example of isomorphic object of a finite
            enumerated set, as per :meth:`Category.example
            <sage.categories.category.Category.example>`.

            EXAMPLES::

                sage: FiniteEnumeratedSets().IsomorphicObjects().example()
                The image by some isomorphism of An example of a finite enumerated set: {1,2,3}
            """
            from sage.categories.examples.finite_enumerated_sets import IsomorphicObjectOfFiniteEnumeratedSet
            return IsomorphicObjectOfFiniteEnumeratedSet()

        class ParentMethods:

            def cardinality(self):
                r"""
                Returns the cardinality of ``self`` which is the same
                as that of the ambient set ``self`` is isomorphic to.

                EXAMPLES::

                    sage: A = FiniteEnumeratedSets().IsomorphicObjects().example(); A
                    The image by some isomorphism of An example of a finite enumerated set: {1,2,3}
                    sage: A.cardinality()
                    3
                """
                return self.ambient().cardinality()

            def __iter__(self):
                r"""
                Returns an iterator over ``self``, using the bijection
                with the ambient space.

                EXAMPLES::

                    sage: A = FiniteEnumeratedSets().IsomorphicObjects().example(); A
                    The image by some isomorphism of An example of a finite enumerated set: {1,2,3}
                    sage: list(A)                  # indirect doctest
                    [1, 4, 9]
                """
                for x in self.ambient():
                    yield self.retract(x)<|MERGE_RESOLUTION|>--- conflicted
+++ resolved
@@ -500,10 +500,6 @@
                     [('a', 1, 'a'), ('a', 1, 'b'), ('a', 2, 'a'), ('a', 2, 'b'), ('a', 3, 'a'), ('a', 3, 'b'),
                      ('b', 1, 'a'), ('b', 1, 'b'), ('b', 2, 'a'), ('b', 2, 'b'), ('b', 3, 'a'), ('b', 3, 'b')]
                 """
-<<<<<<< HEAD
-                import __builtin__
-=======
->>>>>>> 28b39a2d
                 # visualize an odometer, with "wheels" displaying "digits"...:
                 factors = list(self.cartesian_factors())
                 wheels = map(iter, factors)
