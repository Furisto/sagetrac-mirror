--- conflicted
+++ resolved
@@ -136,12 +136,8 @@
 
     def CartesianProducts(self):
         """
-<<<<<<< HEAD
-        Returns the category of (finite) Cartesian products of objects of ``self``
-=======
         Return the category of (finite) Cartesian products of objects
         of ``self``.
->>>>>>> 0d551b01
 
         By associativity of Cartesian products, this is ``self`` (a Cartesian
         product of Cartesian products of `A`'s is a Cartesian product of
