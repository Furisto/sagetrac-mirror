--- conflicted
+++ resolved
@@ -25,12 +25,6 @@
 
     EXAMPLES::
 
-<<<<<<< HEAD
-      sage: Rings()
-      Category of rings
-      sage: sorted(Rings().super_categories(), key=str)
-      [Category of rngs, Category of semirings]
-=======
         sage: Rings()
         Category of rings
         sage: sorted(Rings().super_categories(), key=str)
@@ -46,17 +40,6 @@
         True
         sage: Rings() is Semirings().AdditiveInverse()
         True
->>>>>>> 82c8ee09
-
-      sage: sorted(Rings().axioms())
-      ['AdditiveAssociative', 'AdditiveCommutative', 'AdditiveInverse', 'AdditiveUnital', 'Associative', 'Distributive', 'Unital']
-
-      sage: Rings() is (CommutativeAdditiveGroups() & Monoids()).Distributive()
-      True
-      sage: Rings() is Rngs().Unital()
-      True
-      sage: Rings() is Semirings().AdditiveInverse()
-      True
 
     TESTS::
 
@@ -77,13 +60,6 @@
     class SubcategoryMethods:
 
         def NoZeroDivisors(self):
-<<<<<<< HEAD
-            """Return the full subcategory of the objects of ``self`` having no nonzero zero divisors.
-
-            A *zero divisor* in a ring `R` is an element `x\in R` such
-            that there exists a nonzero element `y\in R` such that
-            `x*y=0` or `y*x=0` (see :wikipedia:`Zero_divisor`).
-=======
             """
             Return the full subcategory of the objects of ``self`` having
             no nonzero zero divisors.
@@ -92,7 +68,6 @@
             that there exists a nonzero element `y \in R` such that
             `x \cdot y = 0` or `y \cdot x = 0`
             (see :wikipedia:`Zero_divisor`).
->>>>>>> 82c8ee09
 
             EXAMPLES::
 
@@ -100,7 +75,6 @@
                 Category of domains
 
             .. NOTE::
-<<<<<<< HEAD
 
                 This could be generalized to
                 :class:`MagmasAndAdditiveMagmas.Distributive.AdditiveUnital`.
@@ -110,7 +84,6 @@
                 sage: TestSuite(Rings().NoZeroDivisors()).run()
                 sage: Algebras(QQ).NoZeroDivisors.__module__
                 'sage.categories.rings'
-
             """
             return self._with_axiom('NoZeroDivisors')
 
@@ -133,39 +106,6 @@
                 sage: Rings().Commutative().Division()
                 Category of fields
 
-=======
-
-                This could be generalized to
-                :class:`MagmasAndAdditiveMagmas.Distributive.AdditiveUnital`.
-
-            TESTS::
-
-                sage: TestSuite(Rings().NoZeroDivisors()).run()
-                sage: Algebras(QQ).NoZeroDivisors.__module__
-                'sage.categories.rings'
-            """
-            return self._with_axiom('NoZeroDivisors')
-
-        def Division(self):
-            """
-            Return the full subcategory of the division objects of ``self``.
-
-            A ring satisfies the *division axiom* if all non-zero
-            elements have multiplicative inverses.
-
-            .. NOTE::
-
-                This could be generalized to
-                :class:`MagmasAndAdditiveMagmas.Distributive.AdditiveUnital`.
-
-            EXAMPLES::
-
-                sage: Rings().Division()
-                Category of division rings
-                sage: Rings().Commutative().Division()
-                Category of fields
-
->>>>>>> 82c8ee09
             TESTS::
 
                 sage: TestSuite(Rings().Division()).run()
