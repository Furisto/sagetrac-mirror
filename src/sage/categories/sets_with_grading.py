--- conflicted
+++ resolved
@@ -6,14 +6,9 @@
 #  Copyright (C) 2010-2012 Nicolas M. Thiery <nthiery at users.sf.net>
 #
 #  Distributed under the terms of the GNU General Public License (GPL)
-<<<<<<< HEAD
-#                  http://www.gnu.org/licenses/
-#******************************************************************************
-=======
 #                  https://www.gnu.org/licenses/
 # *****************************************************************************
 
->>>>>>> 2c87dc16
 from sage.misc.cachefunc import cached_method
 from sage.misc.abstract_method import abstract_method
 from .category_types import Category
