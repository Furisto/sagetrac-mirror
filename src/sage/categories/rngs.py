--- conflicted
+++ resolved
@@ -32,14 +32,9 @@
        Category of commutative additive groups]
 
       sage: sorted(C.axioms())
-<<<<<<< HEAD
       [Associative, AdditiveCommutative, AdditiveAssociative, AdditiveInverse, AdditiveUnital]
+
       sage: C is DistributiveMagmasAndAdditiveMagmas().Associative().AdditiveAssociative().AdditiveCommutative().AdditiveUnital().AdditiveInverse()
-=======
-      ['AdditiveAssociative', 'AdditiveCommutative', 'AdditiveInverse', 'AdditiveUnital', 'Associative', 'Distributive']
-
-      sage: C is (CommutativeAdditiveGroups() & Semigroups()).Distributive()
->>>>>>> c718f218
       True
       sage: C.Unital()
       Category of rings
@@ -49,10 +44,6 @@
         sage: TestSuite(C).run()
     """
 
-<<<<<<< HEAD
-    _base_category_class_and_axiom = (DistributiveMagmasAndAdditiveMagmas.AdditiveAssociative.AdditiveCommutative.AdditiveUnital.AdditiveInverse, axioms.Associative())
-=======
-    _base_category_class_and_axiom = (MagmasAndAdditiveMagmas.Distributive.AdditiveAssociative.AdditiveCommutative.AdditiveUnital.Associative, "AdditiveInverse")
->>>>>>> c718f218
+    _base_category_class_and_axiom = (MagmasAndAdditiveMagmas.Distributive.AdditiveAssociative.AdditiveCommutative.AdditiveUnital.Associative, axioms.AdditiveInverse())
 
     Unital = LazyImport('sage.categories.rings', 'Rings', 'Unital', at_startup=True)