r"""
Categories

AUTHORS:

- David Kohel, William Stein and Nicolas M. Thiery

Every Sage object lies in a category. Categories in Sage are
modeled on the mathematical idea of category, and are distinct from
Python classes, which are a programming construct.

In most cases, typing ``x.category()`` returns the category to which ``x``
belongs. If ``C`` is a category and ``x`` is any object, ``C(x)`` tries to
make an object in ``C`` from ``x``. Checking if ``x`` belongs to ``C`` is done
as usually by ``x in C``.

See :class:`Category` and :mod:`sage.categories.primer` for more details.

EXAMPLES:

We create a couple of categories::

    sage: Sets()
    Category of sets
    sage: GSets(AbelianGroup([2,4,9]))
    Category of G-sets for Multiplicative Abelian group isomorphic to C2 x C4 x C9
    sage: Semigroups()
    Category of semigroups
    sage: VectorSpaces(FiniteField(11))
    Category of vector spaces over Finite Field of size 11
    sage: Ideals(IntegerRing())
    Category of ring ideals in Integer Ring

Let's request the category of some objects::

    sage: V = VectorSpace(RationalField(), 3)
    sage: V.category()
    Category of vector spaces over Rational Field
    sage: G = SymmetricGroup(9)
    sage: G.category()
    Join of Category of finite permutation groups and Category of finite weyl groups
    sage: P = PerfectMatchings(3)
    sage: P.category()
    Category of finite enumerated sets

Let's check some memberships::

    sage: V in VectorSpaces(QQ)
    True
    sage: V in VectorSpaces(FiniteField(11))
    False
    sage: G in Monoids()
    True
    sage: P in Rings()
    False

For parametrized categories one can use the following shorthand::

    sage: V in VectorSpaces
    True
    sage: G in VectorSpaces
    False

A parent ``P`` is in a category ``C`` if ``P.category()`` is a subcategory of
``C``.

.. note::

    Any object of a category should be an instance of
    :class:`~sage.structure.category_object.CategoryObject`.

    For backward compatibilty this is not yet enforced::

        sage: class A:
        ....:   def category(self):
        ....:       return Fields()
        sage: A() in Rings()
        True

    By default, the category of an element `x` of a parent `P` is the category
    of all objects of `P` (this is dubious an may be deprecated)::

        sage: V = VectorSpace(RationalField(), 3)
        sage: v = V.gen(1)
        sage: v.category()
        Category of elements of Vector space of dimension 3 over Rational Field
"""

#*****************************************************************************
#  Copyright (C) 2005      David Kohel <kohel@maths.usyd.edu> and
#                          William Stein <wstein@math.ucsd.edu>
#                2008-2014 Nicolas M. Thiery <nthiery at users.sf.net>
#
#  Distributed under the terms of the GNU General Public License (GPL)
#                  http://www.gnu.org/licenses/
#*****************************************************************************

import inspect
from warnings import warn
from sage.misc.abstract_method import abstract_method, abstract_methods_of_class
from sage.misc.cachefunc import cached_method, cached_function
from sage.misc.c3_controlled import _cmp_key, _cmp_key_named, C3_sorted_merge
from sage.misc.lazy_attribute import lazy_attribute
from sage.misc.lazy_import import lazy_import
from sage.misc.unknown import Unknown
from sage.misc.weak_dict import WeakValueDictionary

from sage.structure.sage_object import SageObject
from sage.structure.unique_representation import UniqueRepresentation
from sage.structure.dynamic_class import DynamicMetaclass, dynamic_class

<<<<<<< HEAD
import sage.misc.weak_dict
from sage.misc.weak_dict import WeakValueDictionary
_join_cache = WeakValueDictionary()

def _join(categories, as_list):
    """
    This is an auxiliary function for :meth:`Category.join`

    INPUT:

    - ``categories``: A tuple (no list) of categories.
    - ``as_list`` (boolean): Whether or not the result should be represented as a list.

    EXAMPLES::

        sage: Category.join((Groups(), CommutativeAdditiveMonoids()))  # indirect doctest
        Join of Category of groups and Category of commutative additive monoids
        sage: Category.join((Modules(ZZ), FiniteFields()), as_list=True)
        [Category of finite fields, Category of modules over Integer Ring]

    """
    # Since Objects() is the top category, it is the neutral element of join
    if len(categories) == 0:
        from objects import Objects
        return Objects()

    if not as_list:
        try:
            return _join_cache[categories]
        except KeyError:
            pass

    # Ensure associativity by flattening JoinCategory's
    # Invariant: the super categories of a JoinCategory are not JoinCategories themselves
    categories = sum( (tuple(category._super_categories) if isinstance(category, JoinCategory) else (category,)
                       for category in categories), ())

    # canonicalize, by removing redundant categories which are super
    # categories of others, and by sorting
    result = ()
    for category in categories:
        if any(cat.is_subcategory(category) for cat in result):
            continue
        result = tuple( cat for cat in result if not category.is_subcategory(cat) ) + (category,)
    result = tuple(sorted(result, key = category_sort_key, reverse=True))
    if as_list:
        return list(result)
    if len(result) == 1:
        out = _join_cache[categories] = result[0]
    else:
        out = _join_cache[categories] = JoinCategory(result)
    return out
=======
from sage.categories.category_cy_helper import category_sort_key, _sort_uniq, _flatten_categories, join_as_tuple

_join_cache = WeakValueDictionary()
>>>>>>> 66e07a2b

class Category(UniqueRepresentation, SageObject):
    r"""
    The base class for modeling mathematical categories, like for example:

    - ``Groups()``: the category of groups
    - ``EuclideanDomains()``: the category of euclidean rings
    - ``VectorSpaces(QQ)``: the category of vector spaces over the field of
      rationals

    See :mod:`sage.categories.primer` for an introduction to
    categories in Sage, their relevance, purpose, and usage. The
    documentation below will focus on their implementation.

    Technically, a category is an instance of the class
    :class:`Category` or some of its subclasses. Some categories, like
    :class:`VectorSpaces`, are parametrized: ``VectorSpaces(QQ)`` is one of
    many instances of the class :class:`VectorSpaces`. On the other
    hand, ``EuclideanDomains()`` is the single instance of the class
    :class:`EuclideanDomains`.

    Recall that an algebraic structure (say, the ring `\QQ[x]`) is
    modelled in Sage by an object which is called a parent. This
    object belongs to certain categories (here ``EuclideanDomains()`` and
    ``Algebras()``). The elements of the ring are themselves objects.

    The class of a category (say :class:`EuclideanDomains`) can define simultaneously:

    - Operations on the category itself (what is its super categories?
      its category of morphisms? its dual category?).
    - Generic operations on parents in this category, like the ring `\QQ[x]`.
    - Generic operations on elements of such parents (e. g., the
      Euclidean algorithm for computing gcds).
    - Generic operations on morphisms of this category.

    This is achieved as follows::

        sage: from sage.categories.all import Category
        sage: class EuclideanDomains(Category):
        ....:     # operations on the category itself
        ....:     def super_categories(self):
        ....:         [Rings()]
        ....:
        ....:     def dummy(self): # TODO: find some good examples
        ....:          pass
        ....:
        ....:     class ParentMethods: # holds the generic operations on parents
        ....:          # TODO: find a good example of an operation
        ....:          pass
        ....:
        ....:     class ElementMethods:# holds the generic operations on elements
        ....:          def gcd(x,y):
        ....:              # Euclid algorithms
        ....:              pass
        ....:
        ....:     class MorphismMethods: # holds the generic operations on morphisms
        ....:          # TODO: find a good example of an operation
        ....:          pass
        ....:

    Note that the nested class ``ParentMethods`` is merely a container
    of operations, and does not inherit from anything. Instead, the
    hierarchy relation is defined once at the level of the categories,
    and the actual hierarchy of classes is built in parallel from all
    the ``ParentMethods`` nested classes, and stored in the attributes
    ``parent_class``. Then, a parent in a category ``C`` receives the
    appropriate operations from all the super categories by usual
    class inheritance from ``C.parent_class``.

    Similarly, two other hierarchies of classes, for elements and
    morphisms respectively, are built from all the ``ElementMethods``
    and ``MorphismMethods`` nested classes.

    EXAMPLES:

    We define a hierarchy of four categories ``As()``, ``Bs()``,
    ``Cs()``, ``Ds()`` with a diamond inheritance. Think for example:

    - ``As()``: the category of sets
    - ``Bs()``: the category of additive groups
    - ``Cs()``: the category of multiplicative monoids
    - ``Ds()``: the category of rings

    ::

        sage: from sage.categories.all import Category
        sage: from sage.misc.lazy_attribute import lazy_attribute
        sage: class As (Category):
        ....:     def super_categories(self):
        ....:         return []
        ....:
        ....:     class ParentMethods:
        ....:         def fA(self):
        ....:             return "A"
        ....:         f = fA

        sage: class Bs (Category):
        ....:     def super_categories(self):
        ....:         return [As()]
        ....:
        ....:     class ParentMethods:
        ....:         def fB(self):
        ....:             return "B"

        sage: class Cs (Category):
        ....:     def super_categories(self):
        ....:         return [As()]
        ....:
        ....:     class ParentMethods:
        ....:         def fC(self):
        ....:             return "C"
        ....:         f = fC

        sage: class Ds (Category):
        ....:     def super_categories(self):
        ....:         return [Bs(),Cs()]
        ....:
        ....:     class ParentMethods:
        ....:         def fD(self):
        ....:             return "D"

    Categories should always have unique representation; by trac ticket
    :trac:`12215`, this means that it will be kept in cache, but only
    if there is still some strong reference to it.

    We check this before proceeding::

        sage: import gc
        sage: idAs = id(As())
        sage: _ = gc.collect()
        sage: n == id(As())
        False
        sage: a = As()
        sage: id(As()) == id(As())
        True
        sage: As().parent_class == As().parent_class
        True

    We construct a parent in the category ``Ds()`` (that, is an instance
    of ``Ds().parent_class``), and check that it has access to all the
    methods provided by all the categories, with the appropriate
    inheritance order::

        sage: D = Ds().parent_class()
        sage: [ D.fA(), D.fB(), D.fC(), D.fD() ]
        ['A', 'B', 'C', 'D']
        sage: D.f()
        'C'

    ::

        sage: C = Cs().parent_class()
        sage: [ C.fA(), C.fC() ]
        ['A', 'C']
        sage: C.f()
        'C'

    Here is the parallel hierarchy of classes which has been built
    automatically, together with the method resolution order (``.mro()``)::

        sage: As().parent_class
        <class '__main__.As.parent_class'>
        sage: As().parent_class.__bases__
        (<type 'object'>,)
        sage: As().parent_class.mro()
        [<class '__main__.As.parent_class'>, <type 'object'>]

    ::

        sage: Bs().parent_class
        <class '__main__.Bs.parent_class'>
        sage: Bs().parent_class.__bases__
        (<class '__main__.As.parent_class'>,)
        sage: Bs().parent_class.mro()
        [<class '__main__.Bs.parent_class'>, <class '__main__.As.parent_class'>, <type 'object'>]

    ::

        sage: Cs().parent_class
        <class '__main__.Cs.parent_class'>
        sage: Cs().parent_class.__bases__
        (<class '__main__.As.parent_class'>,)
        sage: Cs().parent_class.__mro__
        (<class '__main__.Cs.parent_class'>, <class '__main__.As.parent_class'>, <type 'object'>)

    ::

        sage: Ds().parent_class
        <class '__main__.Ds.parent_class'>
        sage: Ds().parent_class.__bases__
        (<class '__main__.Cs.parent_class'>, <class '__main__.Bs.parent_class'>)
        sage: Ds().parent_class.mro()
        [<class '__main__.Ds.parent_class'>, <class '__main__.Cs.parent_class'>, <class '__main__.Bs.parent_class'>, <class '__main__.As.parent_class'>, <type 'object'>]

    Note that that two categories in the same class need not have the
    same ``super_categories``. For example, ``Algebras(QQ)`` has
    ``VectorSpaces(QQ)`` as super category, whereas ``Algebras(ZZ)``
    only has ``Modules(ZZ)`` as super category. In particular, the
    constructed parent class and element class will differ (inheriting,
    or not, methods specific for vector spaces)::

        sage: Algebras(QQ).parent_class is Algebras(ZZ).parent_class
        False
        sage: issubclass(Algebras(QQ).parent_class, VectorSpaces(QQ).parent_class)
        True

    On the other hand, identical hierarchies of classes are,
    preferably, built only once (e.g. for categories over a base ring)::

        sage: Algebras(GF(5)).parent_class is Algebras(GF(7)).parent_class
        True
        sage: Coalgebras(QQ).parent_class is Coalgebras(FractionField(QQ['x'])).parent_class
        True

    We now construct a parent in the usual way::

        sage: class myparent(Parent):
        ....:     def __init__(self):
        ....:         Parent.__init__(self, category=Ds())
        ....:     def g(self):
        ....:         return "myparent"
        ....:     class Element:
        ....:         pass
        sage: D = myparent()
        sage: D.__class__
        <class '__main__.myparent_with_category'>
        sage: D.__class__.__bases__
        (<class '__main__.myparent'>, <class '__main__.Ds.parent_class'>)
        sage: D.__class__.mro()
        [<class '__main__.myparent_with_category'>,
        <class '__main__.myparent'>,
        <type 'sage.structure.parent.Parent'>,
        <type 'sage.structure.category_object.CategoryObject'>,
        <type 'sage.structure.sage_object.SageObject'>,
        <class '__main__.Ds.parent_class'>,
        <class '__main__.Cs.parent_class'>,
        <class '__main__.Bs.parent_class'>,
        <class '__main__.As.parent_class'>,
        <type 'object'>]
        sage: D.fA()
        'A'
        sage: D.fB()
        'B'
        sage: D.fC()
        'C'
        sage: D.fD()
        'D'
        sage: D.f()
        'C'
        sage: D.g()
        'myparent'

    ::

        sage: D.element_class
        <class '__main__.myparent_with_category.element_class'>
        sage: D.element_class.mro()
        [<class '__main__.myparent_with_category.element_class'>,
        <class __main__.Element at ...>,
        <class '__main__.Ds.element_class'>,
        <class '__main__.Cs.element_class'>,
        <class '__main__.Bs.element_class'>,
        <class '__main__.As.element_class'>,
        <type 'object'>]


    TESTS::

        sage: import __main__
        sage: __main__.myparent = myparent
        sage: __main__.As = As
        sage: __main__.Bs = Bs
        sage: __main__.Cs = Cs
        sage: __main__.Ds = Ds
        sage: loads(dumps(Ds)) is Ds
        True
        sage: loads(dumps(Ds())) is Ds()
        True
        sage: loads(dumps(Ds().element_class)) is Ds().element_class
        True

    .. automethod:: _super_categories
    .. automethod:: _super_categories_for_classes
    .. automethod:: _all_super_categories
    .. automethod:: _all_super_categories_proper
    .. automethod:: _set_of_super_categories
    .. automethod:: _make_named_class
    .. automethod:: _repr_
    .. automethod:: _repr_object_names
    .. automethod:: _test_category
    .. automethod:: _with_axiom
    .. automethod:: _with_axiom_as_tuple
    .. automethod:: _without_axioms
    .. automethod:: _sort
    .. automethod:: _sort_uniq
    .. automethod:: __classcall__
    .. automethod:: __init__
    """
    @staticmethod
    def __classcall__(cls, *args, **options):
        """
        Input mangling for unique representation.

        Let ``C = Cs(...)`` be a category. Since :trac:`12895`, the
        class of ``C`` is a dynamic subclass ``Cs_with_category`` of
        ``Cs`` in order for ``C`` to inherit code from the
        ``SubcategoryMethods`` nested classes of its super categories.

        The purpose of this ``__classcall__`` method is to ensure that
        reconstructing ``C`` from its class with
        ``Cs_with_category(...)`` actually calls properly ``Cs(...)``
        and gives back ``C``.

        .. SEEALSO:: :meth:`subcategory_class`

        EXAMPLES::

            sage: A = Algebras(QQ)
            sage: A.__class__
            <class 'sage.categories.algebras.Algebras_with_category'>
            sage: A is Algebras(QQ)
            True
            sage: A is A.__class__(QQ)
            True
        """
        if isinstance(cls, DynamicMetaclass):
            cls = cls.__base__
        return super(Category, cls).__classcall__(cls, *args, **options)

    def __init__(self, s=None):
        """
        Initializes this category.

        EXAMPLES::

            sage: class SemiprimitiveRings(Category):
            ....:     def super_categories(self):
            ....:         return [Rings()]
            ....:
            ....:     class ParentMethods:
            ....:         def jacobson_radical(self):
            ....:             return self.ideal(0)
            ....:
            sage: C = SemiprimitiveRings()
            sage: C
            Category of semiprimitive rings
            sage: C.__class__
            <class '__main__.SemiprimitiveRings_with_category'>

        .. NOTE::

            Specifying the name of this category by passing a string
            is deprecated. If the default name (built from the name of
            the class) is not adequate, please use
            :meth:`_repr_object_names` to customize it.
        """
        assert s is None
        self.__class__ = dynamic_class("{}_with_category".format(self.__class__.__name__),
                                       (self.__class__, self.subcategory_class, ),
                                       cache = False, reduction = None,
                                       doccls=self.__class__)

    @lazy_attribute
    def _label(self):
        """
        A short name of ``self``, obtained from its type.

        EXAMPLES::

            sage: Rings()._label
            'Rings'

        """
        t = str(self.__class__.__base__)
        t = t[t.rfind('.')+1:]
        return t[:t.rfind("'")]

    # TODO: move this code into the method _repr_object_names once passing a string is not accepted anymore
    @lazy_attribute
    def __repr_object_names(self):
        """
        Determine the name of the objects of this category
        from its type, if it has not been explicitly given
        at initialisation.

        EXAMPLES::

            sage: Rings()._Category__repr_object_names
            'rings'
            sage: PrincipalIdealDomains()._Category__repr_object_names
            'principal ideal domains'

            sage: Rings()
            Category of rings
        """
        i = -1
        s = self._label
        while i < len(s)-1:
            for i in range(len(s)):
                if s[i].isupper():
                    s = s[:i] + " " + s[i].lower() + s[i+1:]
                    break
        return s.lstrip()

    def _repr_object_names(self):
        """
        Return the name of the objects of this category.

        EXAMPLES::

            sage: FiniteGroups()._repr_object_names()
            'finite groups'
            sage: AlgebrasWithBasis(QQ)._repr_object_names()
            'algebras with basis over Rational Field'
        """
        return self.__repr_object_names

    def _short_name(self):
        """
        Return a CamelCase name for this category.

        EXAMPLES::

            sage: CoxeterGroups()._short_name()
            'CoxeterGroups'

            sage: AlgebrasWithBasis(QQ)._short_name()
            'AlgebrasWithBasis'

        Conventions for short names should be discussed at the level
        of Sage, and only then applied accordingly here.
        """
        return self._label

    @classmethod
    def an_instance(cls):
        """
        Return an instance of this class.

        EXAMPLES::

            sage: Rings.an_instance()
            Category of rings

        Parametrized categories should overload this default
        implementation to provide appropriate arguments::

            sage: Algebras.an_instance()
            Category of algebras over Rational Field
            sage: Bimodules.an_instance()
            Category of bimodules over Rational Field on the left and Real Field with 53 bits of precision on the right
            sage: AlgebraIdeals.an_instance()
            Category of algebra ideals in Univariate Polynomial Ring in x over Rational Field
        """
        return cls()

    def __call__(self, x, *args, **opts):
        """
        Construct an object in this category from the data in ``x``,
        or throw ``TypeError`` or ``NotImplementedError``.

        If ``x`` is readily in ``self`` it is returned unchanged.
        Categories wishing to extend this minimal behavior should
        implement :meth:`._call_`.

        EXAMPLES::

            sage: Rings()(ZZ)
            Integer Ring
        """
        if x in self:
            return x
        return self._call_(x, *args, **opts)

    def _call_(self, x):
        """
        Construct an object in this category from the data in ``x``,
        or throw ``NotImplementedError``.

        EXAMPLES::

            sage: Semigroups()._call_(3)
            Traceback (most recent call last):
            ...
            NotImplementedError
        """
        raise NotImplementedError

    def _repr_(self):
        """
        Return the print representation of this category.

        EXAMPLES::

            sage: Sets() # indirect doctest
            Category of sets
        """
        return "Category of {}".format(self._repr_object_names())

    def _latex_(self):
        r"""
        Returns the latex representation of this category.

        EXAMPLES::

            sage: latex(Sets()) # indirect doctest
            \mathbf{Sets}
            sage: latex(CommutativeAdditiveSemigroups())
            \mathbf{CommutativeAdditiveSemigroups}
        """
        return "\\mathbf{%s}"%self._short_name()

#   The convention for which hash function to use should be decided at the level of UniqueRepresentation
#   The implementation below is bad (hash independent of the base ring)
#     def __hash__(self):
#         """
#         Returns a hash for this category.
#
#         Currently this is just the hash of the string representing the category.
#
#         EXAMPLES::
#
#             sage: hash(Algebras(QQ)) #indirect doctest
#             699942203
#             sage: hash(Algebras(ZZ))
#             699942203
#         """
#         return hash(self.__category) # Any reason not to use id?

    def _subcategory_hook_(self, category):
        """
        Quick subcategory check.

        INPUT:

        - ``category`` -- a category

        OUTPUT:

        - ``True``, if ``category`` is a subcategory of ``self``.
        - ``False``, if ``category`` is not a subcategory of ``self``.
        - ``Unknown``, if a quick check was not enough to determine
          whether ``category`` is a subcategory of ``self`` or not.

        The aim of this method is to offer a framework to add cheap
        tests for subcategories. When doing
        ``category.is_subcategory(self)`` (note the reverse order of
        ``self`` and ``category``), this method is usually called
        first.  Only if it returns ``Unknown``, :meth:`is_subcategory`
        will build the list of super categories of ``category``.

        This method need not to handle the case where ``category`` is
        ``self``; this is the first test that is done in
        :meth:`is_subcategory`.

        This default implementation tests whether the parent class of
        ``category`` is a subclass of the parent class of ``self``.
        This is most of the time a complete subcategory test.

        .. WARNING::

            This test is incomplete for categories in
            :class:`CategoryWithParameters`, as introduced by
            :trac:`11935`. This method is therefore overwritten by
            :meth:`~sage.categories.category.CategoryWithParameters._subcategory_hook_`.

        EXAMPLES::

            sage: Rings()._subcategory_hook_(Rings())
            True
        """
        return issubclass(category.parent_class, self.parent_class)

    def __contains__(self, x):
        """
        Membership testing

        Returns whether ``x`` is an object in this category, that is
        if the category of ``x`` is a subcategory of ``self``.

        EXAMPLES::

            sage: ZZ in Sets()
            True
        """
        try:
            c = x.category()
        except AttributeError:
            return False
        return c.is_subcategory(self)

    @staticmethod
    def __classcontains__(cls, x):
        """
        Membership testing, without arguments

        INPUT:

        - ``cls`` -- a category class
        - ``x`` -- any object

        Returns whether ``x`` is an object of a category which is an instance
        of ``cls``.

        EXAMPLES:

        This method makes it easy to test if an object is, say, a
        vector space, without having to specify the base ring::

            sage: F = FreeModule(QQ,3)
            sage: F in VectorSpaces
            True

            sage: F = FreeModule(ZZ,3)
            sage: F in VectorSpaces
            False

            sage: F in Algebras
            False

        TESTS:

        Non category objects shall be handled properly::

            sage: [1,2] in Algebras
            False
        """
        try:
            c = x.categories()
        except AttributeError:
            return False
        return any(isinstance(cat, cls) for cat in c)

    def is_abelian(self):
        """
        Returns whether this category is abelian.

        An abelian category is a category satisfying:

        - It has a zero object;
        - It has all pullbacks and pushouts;
        - All monomorphisms and epimorphisms are normal.

        Equivalently, one can define an increasing sequence of conditions:

        - A category is pre-additive if it is enriched over abelian groups
          (all homsets are abelian groups and composition is bilinear);
        - A pre-additive category is additive if every finite set of objects
          has a biproduct (we can form direct sums and direct products);
        - An additive category is pre-abelian if every morphism has both a
          kernel and a cokernel;
        - A pre-abelian category is abelian if every monomorphism is the
          kernel of some morphism and every epimorphism is the cokernel of
          some morphism.

        EXAMPLES::

            sage: Modules(ZZ).is_abelian()
            True
            sage: FreeModules(ZZ).is_abelian()
            False
            sage: FreeModules(QQ).is_abelian()
            True
            sage: CommutativeAdditiveGroups().is_abelian()
            True
            sage: Semigroups().is_abelian()
            Traceback (most recent call last):
            NotImplementedError: is_abelian
        """
        raise NotImplementedError("is_abelian")

    ##########################################################################
    # Methods related to the category hierarchy
    ##########################################################################

    def category_graph(self):
         r"""
         Returns the graph of all super categories of this category

         EXAMPLES::

             sage: C = Algebras(QQ)
             sage: G = C.category_graph()
             sage: G.is_directed_acyclic()
             True
             sage: G.girth()
             4
         """
         return category_graph([self])

    @abstract_method
    def super_categories(self):
        """
        Return the *immediate* super categories of ``self``.

        OUTPUT:

        - a duplicate-free list of categories.

        Every category should implement this method.

        EXAMPLES::

            sage: Groups().super_categories()
            [Category of monoids, Category of inverse unital magmas]
            sage: Objects().super_categories()
            []

        .. NOTE::

            Since :trac:`10963`, the order of the categories in the
            result is irrelevant. For details, see
            :ref:`category-primer-category-order`.

        .. NOTE::

            Whenever speed matters, developers are advised to use the
            lazy attribute :meth:`_super_categories` instead of
            calling this method.
        """

    @lazy_attribute
    def _all_super_categories(self):
        r"""
        All the super categories of this category, including this category.

        Since :trac:`11943`, the order of super categories is
        determined by Python's method resolution order C3 algorithm.

        .. seealso:: :meth:`all_super_categories`

        .. note:: this attribute is likely to eventually become a tuple.

        .. note:: this sets :meth:`_super_categories_for_classes` as a side effect

        EXAMPLES::

            sage: C = Rings(); C
            Category of rings
            sage: C._all_super_categories
            [Category of rings, Category of rngs, Category of semirings, ...
             Category of monoids, ...
             Category of commutative additive groups, ...
             Category of sets, Category of sets with partial maps,
             Category of objects]
        """
        (result, bases) = C3_sorted_merge([cat._all_super_categories
                                           for cat in self._super_categories] +
                                          [self._super_categories],
                                          category_sort_key)
        if not sorted(result, key = category_sort_key, reverse=True) == result:
            warn("Inconsistent sorting results for all super categories of {}".format(
                 self.__class__))
        self._super_categories_for_classes = bases
        return [self] + result

    @lazy_attribute
    def _all_super_categories_proper(self):
        r"""
        All the proper super categories of this category.

        Since :trac:`11943`, the order of super categories is
        determined by Python's method resolution order C3 algorithm.

        .. seealso:: :meth:`all_super_categories`

        .. note:: this attribute is likely to eventually become a tuple.

        EXAMPLES::

            sage: C = Rings(); C
            Category of rings
            sage: C._all_super_categories_proper
            [Category of rngs, Category of semirings, ...
             Category of monoids, ...
             Category of commutative additive groups, ...
             Category of sets, Category of sets with partial maps,
             Category of objects]
        """
        return self._all_super_categories[1:]

    @lazy_attribute
    def _set_of_super_categories(self):
        """
        The frozen set of all proper super categories of this category.

        .. note:: this is used for speeding up category containment tests.

        .. seealso:: :meth:`all_super_categories`

        EXAMPLES::

            sage: Groups()._set_of_super_categories
            frozenset({Category of inverse unital magmas,
                       Category of unital magmas,
                       Category of magmas,
                       Category of monoids,
                       Category of objects,
                       Category of semigroups,
                       Category of sets with partial maps,
                       Category of sets})
            sage: sorted(Groups()._set_of_super_categories, key=str)
            [Category of inverse unital magmas, Category of magmas, Category of monoids,
             Category of objects, Category of semigroups, Category of sets,
             Category of sets with partial maps, Category of unital magmas]

        TESTS::

            sage: C = HopfAlgebrasWithBasis(GF(7))
            sage: C._set_of_super_categories == frozenset(C._all_super_categories_proper)
            True
        """
        return frozenset(self._all_super_categories_proper)

    def all_super_categories(self, proper=False):
        """
        Returns the list of all super categories of this category.

        INPUT:

         - ``proper`` -- a boolean (default: ``False``); whether to exclude this category.

        Since :trac:`11943`, the order of super categories is
        determined by Python's method resolution order C3 algorithm.

        .. note::

            Whenever speed matters, the developers are advised to use
            instead the lazy attributes :meth:`_all_super_categories`,
            :meth:`_all_super_categories_proper`, or
            :meth:`_set_of_super_categories`, as
            appropriate. Simply because lazy attributes are much
            faster than any method.

        EXAMPLES::

            sage: C = Rings(); C
            Category of rings
            sage: C.all_super_categories()
            [Category of rings, Category of rngs, Category of semirings, ...
             Category of monoids, ...
             Category of commutative additive groups, ...
             Category of sets, Category of sets with partial maps,
             Category of objects]

            sage: C.all_super_categories(proper = True)
            [Category of rngs, Category of semirings, ...
             Category of monoids, ...
             Category of commutative additive groups, ...
             Category of sets, Category of sets with partial maps,
             Category of objects]

            sage: Sets().all_super_categories()
            [Category of sets, Category of sets with partial maps, Category of objects]
            sage: Sets().all_super_categories(proper=True)
            [Category of sets with partial maps, Category of objects]
            sage: Sets().all_super_categories() is Sets()._all_super_categories
            True
            sage: Sets().all_super_categories(proper=True) is Sets()._all_super_categories_proper
            True

        """
        if proper:
            return self._all_super_categories_proper
        return self._all_super_categories

    @lazy_attribute
    def _super_categories(self):
        """
        The immediate super categories of this category.

        This lazy attribute caches the result of the mandatory method
        :meth:`super_categories` for speed. It also does some mangling
        (flattening join categories, sorting, ...).

        Whenever speed matters, developers are advised to use this
        lazy attribute rather than calling :meth:`super_categories`.

        .. NOTE::

            This attribute is likely to eventually become a tuple.
            When this happens, we might as well use :meth:`Category._sort`,
            if not :meth:`Category._sort_uniq`.

        EXAMPLES::

            sage: Rings()._super_categories
            [Category of rngs, Category of semirings]
        """
        return sorted(_flatten_categories(self.super_categories(),JoinCategory), key = category_sort_key, reverse=True)

    @lazy_attribute
    def _super_categories_for_classes(self):
        """
        The super categories of this category used for building classes.

        This is a close variant of :meth:`_super_categories` used for
        constructing the list of the bases for :meth:`parent_class`,
        :meth:`element_class`, and friends. The purpose is ensure that
        Python will find a proper Method Resolution Order for those
        classes. For background, see :mod:`sage.misc.c3_controlled`.

        .. SEEALSO:: :meth:`_cmp_key`.

        .. NOTE::

            This attribute is calculated as a by-product of computing
            :meth:`_all_super_categories`.

        EXAMPLES::

            sage: Rings()._super_categories_for_classes
            [Category of rngs, Category of semirings]
        """
        self._all_super_categories
        return self._super_categories_for_classes

    ##########################################################################
    # Methods handling of full subcategories
    ##########################################################################

    def additional_structure(self):
        """
        Return whether ``self`` defines additional structure.

        OUTPUT:

        - ``self`` if ``self`` defines additional structure and
          ``None`` otherwise. This default implementation returns
          ``self``.

        A category `C` *defines additional structure* if `C`-morphisms
        shall preserve more structure (e.g. operations) than that
        specified by the super categories of `C`. For example, the
        category of magmas defines additional structure, namely the
        operation `*` that shall be preserved by magma morphisms. On
        the other hand the category of rings does not define additional
        structure: a function between two rings that is both a unital
        magma morphism and a unital additive magma morphism is
        automatically a ring morphism.

        Formally speaking `C` *defines additional structure*, if `C`
        is *not* a full subcategory of the join of its super
        categories: the morphisms need to preserve more structure, and
        thus the homsets are smaller.

        By default, a category is considered as defining additional
        structure, unless it is a :ref:`category with axiom
        <category-primer-axioms>`.

        EXAMPLES:

        Here are some typical structure categories, with the
        additional structure they define::

            sage: Sets().additional_structure()
            Category of sets
            sage: Magmas().additional_structure()         # `*`
            Category of magmas
            sage: AdditiveMagmas().additional_structure() # `+`
            Category of additive magmas
            sage: LeftModules(ZZ).additional_structure()  # left multiplication by scalar
            Category of left modules over Integer Ring
            sage: Coalgebras(QQ).additional_structure()   # coproduct
            Category of coalgebras over Rational Field
            sage: CoxeterGroups().additional_structure()  # distinguished generators
            Category of coxeter groups
            sage: Crystals().additional_structure()       # crystal operators
            Category of crystals

        On the other hand, the category of semigroups is not a
        structure category, since its operation `+` is already defined
        by the category of magmas::

            sage: Semigroups().additional_structure()

        Most :ref:`categories with axiom <category-primer-axioms>`
        don't define additional structure::

            sage: Sets().Finite().additional_structure()
            sage: Rings().Commutative().additional_structure()
            sage: Modules(QQ).FiniteDimensional().additional_structure()
            sage: from sage.categories.magmatic_algebras import MagmaticAlgebras
            sage: MagmaticAlgebras(QQ).Unital().additional_structure()

        As of Sage 6.4, the only exceptions are the category of unital
        magmas or the category of unital additive magmas (both define
        a unit which shall be preserved by morphisms)::

            sage: Magmas().Unital().additional_structure()
            Category of unital magmas
            sage: AdditiveMagmas().AdditiveUnital().additional_structure()
            Category of additive unital additive magmas

        Similarly, :ref:`functorial construction categories
        <category-primer-functorial-constructions>` don't define
        additional structure, unless the construction is actually
        defined by their base category. For example, the category of
        graded modules defines a grading which shall be preserved by
        morphisms::

            sage: Modules(ZZ).Graded().additional_structure()
            Category of graded modules over Integer Ring

        On the other hand, the category of graded algebras does not
        define additional structure; indeed an algebra morphism which
        is also a module morphism is a graded algebra morphism::

            sage: Algebras(ZZ).Graded().additional_structure()

        Similarly, morphisms are requested to preserve the structure
        given by the following constructions::

            sage: Sets().Quotients().additional_structure()
            Category of quotients of sets
            sage: Sets().CartesianProducts().additional_structure()
            Category of Cartesian products of sets
            sage: Modules(QQ).TensorProducts().additional_structure()

        This might change, as we are lacking enough data points to
        guarantee that this was the correct design decision.

        .. NOTE::

            In some cases a category defines additional structure,
            where the structure can be useful to manipulate morphisms
            but where, in most use cases, we don't want the morphisms
            to necessarily preserve it. For example, in the context of
            finite dimensional vector spaces, having a distinguished
            basis allows for representing morphisms by matrices; yet
            considering only morphisms that preserve that
            distinguished basis would be boring.

            In such cases, we might want to eventually have two
            categories, one where the additional structure is
            preserved, and one where it's not necessarily preserved
            (we would need to find an idiom for this).

            At this point, a choice is to be made each time, according
            to the main use cases. Some of those choices are yet to be
            settled. For example, should by default:

            - an euclidean domain morphism preserve euclidean
              division? ::

                  sage: EuclideanDomains().additional_structure()
                  Category of euclidean domains

            - an enumerated set morphism preserve the distinguished
              enumeration? ::

                  sage: EnumeratedSets().additional_structure()

            - a module with basis morphism preserve the distinguished
              basis? ::

                  sage: Modules(QQ).WithBasis().additional_structure()

        .. SEEALSO::

            This method together with the methods overloading it
            provide the basic data to determine, for a given category,
            the super categories that define some structure (see
            :meth:`structure`), and to test whether a
            category is a full subcategory of some other category (see
            :meth:`is_full_subcategory`).

            The support for modeling full subcategories has been
            introduced in :trac:`16340`.
        """
        return self

    @cached_method
    def structure(self):
        r"""
        Return the structure ``self`` is endowed with.

        This method returns the structure that morphisms in this
        category shall be preserving. For example, it tells that a
        ring is a set endowed with a structure of both a unital magma
        and an additive unital magma which satisfies some further
        axioms. In other words, a ring morphism is a function that
        preserves the unital magma and additive unital magma
        structure.

        In practice, this returns the collection of all the super
        categories of ``self`` that define some additional structure,
        as a frozen set.

        EXAMPLES::

            sage: Objects().structure()
            frozenset()

            sage: def structure(C):
            ....:     return Category._sort(C.structure())

            sage: structure(Sets())
            (Category of sets, Category of sets with partial maps)
            sage: structure(Magmas())
            (Category of magmas, Category of sets, Category of sets with partial maps)

        In the following example, we only list the smallest structure
        categories to get a more readable output::

            sage: def structure(C):
            ....:     return Category._sort_uniq(C.structure())

            sage: structure(Magmas())
            (Category of magmas,)
            sage: structure(Rings())
            (Category of unital magmas, Category of additive unital additive magmas)
            sage: structure(Fields())
            (Category of euclidean domains,)
            sage: structure(Algebras(QQ))
            (Category of unital magmas,
             Category of right modules over Rational Field,
             Category of left modules over Rational Field)
            sage: structure(HopfAlgebras(QQ).Graded().WithBasis().Connected())
            (Category of hopf algebras over Rational Field,
             Category of graded modules over Rational Field)

        This method is used in :meth:`is_full_subcategory` for
        deciding whether a category is a full subcategory of some
        other category, and for documentation purposes. It is computed
        recursively from the result of :meth:`additional_structure`
        on the super categories of ``self``.
        """
        result = { D for C in self.super_categories() for D in C.structure() }
        if self.additional_structure() is not None:
            result.add(self)
        return frozenset(result)

    def is_full_subcategory(self, other):
        """
        Return whether ``self`` is a full subcategory of ``other``.

        A subcategory `B` of a category `A` is a *full subcategory* if
        any `A`-morphism between two objects of `B` is also a
        `B`-morphism (the reciprocal always holds: any `B`-morphism
        between two objects of `B` is an `A`-morphism).

        This is computed by testing whether ``self`` is a subcategory
        of ``other`` and whether they have the same structure, as
        determined by :meth:`structure` from the
        result of :meth:`additional_structure` on the super
        categories.

        .. WARNING::

            A positive answer is guaranteed to be mathematically
            correct. A negative answer may mean that Sage has not been
            taught enough information (or can not yet within the
            current model) to derive this information. See
            :meth:`full_super_categories` for a discussion.

        .. SEEALSO::

            - :meth:`is_subcategory`
            - :meth:`full_super_categories`

        EXAMPLES::

            sage: Magmas().Associative().is_full_subcategory(Magmas())
            True
            sage: Magmas().Unital().is_full_subcategory(Magmas())
            False
            sage: Rings().is_full_subcategory(Magmas().Unital() & AdditiveMagmas().AdditiveUnital())
            True

        Here are two typical examples of false negatives::

            sage: Groups().is_full_subcategory(Semigroups())
            False
            sage: Groups().is_full_subcategory(Semigroups()) # todo: not implemented
            True
            sage: Fields().is_full_subcategory(Rings())
            False
            sage: Fields().is_full_subcategory(Rings())      # todo: not implemented
            True

        .. TODO::

            The latter is a consequence of :class:`EuclideanDomains`
            currently being a structure category. Is this what we
            want? ::

                sage: EuclideanDomains().is_full_subcategory(Rings())
                False
        """
        return self.is_subcategory(other) and \
           len(self.structure()) == \
           len(other.structure())

    @cached_method
    def full_super_categories(self):
        """
        Return the *immediate* full super categories of ``self``.

        .. SEEALSO::

            - :meth:`super_categories`
            - :meth:`is_full_subcategory`

        .. WARNING::

            The current implementation selects the full subcategories
            among the immediate super categories of ``self``. This
            assumes that, if `C\subset B\subset A` is a chain of
            categories and `C` is a full subcategory of `A`, then `C`
            is a full subcategory of `B` and `B` is a full subcategory
            of `A`.

            This assumption is guaranteed to hold with the current
            model and implementation of full subcategories in
            Sage. However, mathematically speaking, this is too
            restrictive. This indeed prevents the complete modelling
            of situations where any `A` morphism between elements of
            `C` automatically preserves the `B` structure. See below
            for an example.

        EXAMPLES:

        A semigroup morphism between two finite semigroups is a finite
        semigroup morphism::

            sage: Semigroups().Finite().full_super_categories()
            [Category of semigroups]

        On the other hand, a semigroup morphism between two monoids is
        not necessarily a monoid morphism (which must map the unit to
        the unit)::

            sage: Monoids().super_categories()
            [Category of semigroups, Category of unital magmas]
            sage: Monoids().full_super_categories()
            [Category of unital magmas]

        Any semigroup morphism between two groups is automatically a
        monoid morphism (in a group the unit is the unique idempotent,
        so it has to be mapped to the unit). Yet, due to the
        limitation of the model advertised above, Sage currently can't
        be taught that the category of groups is a full subcategory of
        the category of semigroups::

            sage: Groups().full_super_categories()     # todo: not implemented
            [Category of monoids, Category of semigroups, Category of inverse unital magmas]
            sage: Groups().full_super_categories()
            [Category of monoids, Category of inverse unital magmas]
        """
        return [C for C in self.super_categories()
                if self.is_full_subcategory(C)]

    ##########################################################################
    # Test methods
    ##########################################################################

    def _test_category_graph(self, **options):
        """
        Check that the category graph matches with Python's method resolution order

        .. note::

            By :trac:`11943`, the list of categories returned by
            :meth:`all_super_categories` is supposed to match with the
            method resolution order of the parent and element
            classes. This method checks this.

        .. todo:: currently, this won't work for hom categories.

        EXAMPLES::

            sage: C = HopfAlgebrasWithBasis(QQ)
            sage: C.parent_class.mro() == [X.parent_class for X in C._all_super_categories] + [object]
            True
            sage: C.element_class.mro() == [X.element_class for X in C._all_super_categories] + [object]
            True
            sage: TestSuite(C).run()    # indirect doctest

        """
        tester = self._tester(**options)
        tester.assert_(self.parent_class.mro() == [C.parent_class for C in self._all_super_categories] + [object])
        tester.assert_(self.element_class.mro() == [C.element_class for C in self._all_super_categories] + [object])

    def _test_category(self, **options):
        r"""
        Run generic tests on this category

        .. SEEALSO:: :class:`TestSuite`.

        EXAMPLES::

            sage: Sets()._test_category()

        Let us now write a couple broken categories::

            sage: class MyObjects(Category):
            ....:      pass
            sage: MyObjects()._test_category()
            Traceback (most recent call last):
            ...
            NotImplementedError: <abstract method super_categories at ...>

            sage: class MyObjects(Category):
            ....:      def super_categories(self):
            ....:          return tuple()
            sage: MyObjects()._test_category()
            Traceback (most recent call last):
            ...
            AssertionError: Category of my objects.super_categories() should return a list

            sage: class MyObjects(Category):
            ....:      def super_categories(self):
            ....:          return []
            sage: MyObjects()._test_category()
            Traceback (most recent call last):
            ...
            AssertionError: Category of my objects is not a subcategory of Objects()

        """
        from sage.categories.objects    import Objects
        from sage.categories.sets_cat import Sets
        tester = self._tester(**options)
        tester.assert_(isinstance(self.super_categories(), list),
                       "%s.super_categories() should return a list"%self)
        tester.assert_(self.is_subcategory(Objects()),
                       "%s is not a subcategory of Objects()"%self)
        tester.assert_(isinstance(self.parent_class, type))
        tester.assert_(all(not isinstance(cat, JoinCategory) for cat in self._super_categories))
        if not isinstance(self, JoinCategory):
            tester.assert_(all(self._cmp_key > cat._cmp_key      for cat in self._super_categories))
        tester.assert_(self.is_subcategory( Category.join(self.super_categories()) )) # Not an obviously passing test with axioms

        for category in self._all_super_categories_proper:
            if self.is_full_subcategory(category):
                tester.assert_(any(cat.is_subcategory(category)
                                   for cat in self.full_super_categories()),
                               "Every full super category should be a super category"
                               "of some immediate full super category")

        if self.is_subcategory(Sets()):
            tester.assert_(isinstance(self.parent_class, type))
            tester.assert_(isinstance(self.element_class, type))

    _cmp_key = _cmp_key


    ##########################################################################
    # Construction of the associated abstract classes for parents, elements, ...
    ##########################################################################

    def _make_named_class(self, name, method_provider, cache=False, picklable=True):
        """
        Construction of the parent/element/... class of ``self``.

        INPUT:

        - ``name`` -- a string; the name of the class as an attribute of
          ``self``. E.g. "parent_class"
        - ``method_provider`` -- a string; the name of an attribute of
          ``self`` that provides methods for the new class (in
          addition to those coming from the super categories).
          E.g. "ParentMethods"
        - ``cache`` -- a boolean or ``ignore_reduction`` (default: ``False``)
          (passed down to dynamic_class; for internal use only)
        - ``picklable`` -- a boolean (default: ``True``)

        ASSUMPTION:

        It is assumed that this method is only called from a lazy
        attribute whose name coincides with the given ``name``.

        OUTPUT:

        A dynamic class with bases given by the corresponding named
        classes of ``self``'s super_categories, and methods taken from
        the class ``getattr(self,method_provider)``.

        .. NOTE::

            - In this default implementation, the reduction data of
              the named class makes it depend on ``self``. Since the
              result is going to be stored in a lazy attribute of
              ``self`` anyway, we may as well disable the caching in
              ``dynamic_class`` (hence the default value
              ``cache=False``).

            - :class:`CategoryWithParameters` overrides this method so
              that the same parent/element/... classes can be shared
              between closely related categories.

            - The bases of the named class may also contain the named
              classes of some indirect super categories, according to
              :meth:`_super_categories_for_classes`. This is to
              guarantee that Python will build consistent method
              resolution orders. For background, see
              :mod:`sage.misc.c3_controlled`.

        .. SEEALSO:: :meth:`CategoryWithParameters._make_named_class`

        EXAMPLES::

            sage: PC = Rings()._make_named_class("parent_class", "ParentMethods"); PC
            <class 'sage.categories.rings.Rings.parent_class'>
            sage: type(PC)
            <class 'sage.structure.dynamic_class.DynamicMetaclass'>
            sage: PC.__bases__
            (<class 'sage.categories.rngs.Rngs.parent_class'>,
             <class 'sage.categories.semirings.Semirings.parent_class'>)

        Note that, by default, the result is not cached::

            sage: PC is Rings()._make_named_class("parent_class", "ParentMethods")
            False

        Indeed this method is only meant to construct lazy attributes
        like ``parent_class`` which already handle this caching::

            sage: Rings().parent_class
            <class 'sage.categories.rings.Rings.parent_class'>

        Reduction for pickling also assumes the existence of this lazy
        attribute::

            sage: PC._reduction
            (<built-in function getattr>, (Category of rings, 'parent_class'))
            sage: loads(dumps(PC)) is Rings().parent_class
            True

        TESTS::

            sage: class A: pass
            sage: class BrokenCategory(Category):
            ....:     def super_categories(self): return []
            ....:     ParentMethods = 1
            ....:     class ElementMethods(A):
            ....:         pass
            ....:     class MorphismMethods(object):
            ....:         pass
            sage: C = BrokenCategory()
            sage: C._make_named_class("parent_class",   "ParentMethods")
            Traceback (most recent call last):
            ...
            AssertionError: BrokenCategory.ParentMethods should be a class
            sage: C._make_named_class("element_class",  "ElementMethods")
            doctest:...: UserWarning: BrokenCategory.ElementMethods should not have a super class
            <class '__main__.BrokenCategory.element_class'>
            sage: C._make_named_class("morphism_class", "MorphismMethods")
            <class '__main__.BrokenCategory.morphism_class'>
        """
        cls = self.__class__
        if isinstance(cls, DynamicMetaclass):
            cls = cls.__base__
        class_name = "%s.%s"%(cls.__name__, name)
        method_provider_cls = getattr(self, method_provider, None)
        if method_provider_cls is None:
            # If the category provides no XXXMethods class,
            # point to the documentation of the category itself
            doccls = cls
        else:
            # Otherwise, check XXXMethods
            assert inspect.isclass(method_provider_cls),\
                "%s.%s should be a class"%(cls.__name__, method_provider)
            mro = inspect.getmro(method_provider_cls)
            if len(mro) > 2 or (len(mro) == 2 and mro[1] is not object):
                warn("%s.%s should not have a super class"%(cls.__name__, method_provider))
            # and point the documentation to it
            doccls = method_provider_cls
        if picklable:
            reduction = (getattr, (self, name))
        else:
            reduction = None
        return dynamic_class(class_name,
                             tuple(getattr(cat,name) for cat in self._super_categories_for_classes),
                             method_provider_cls, prepend_cls_bases = False, doccls = doccls,
                             reduction = reduction, cache = cache)


    @lazy_attribute
    def subcategory_class(self):
        """
        A common superclass for all subcategories of this category (including this one).

        This class derives from ``D.subcategory_class`` for each super
        category `D` of ``self``, and includes all the methods from
        the nested class ``self.SubcategoryMethods``, if it exists.

        .. SEEALSO::

            - :trac:`12895`
            - :meth:`parent_class`
            - :meth:`element_class`
            - :meth:`_make_named_class`

        EXAMPLES::

            sage: cls = Rings().subcategory_class; cls
            <class 'sage.categories.rings.Rings.subcategory_class'>
            sage: type(cls)
            <class 'sage.structure.dynamic_class.DynamicMetaclass'>

        ``Rings()`` is an instance of this class, as well as all its subcategories::

            sage: isinstance(Rings(), cls)
            True
            sage: isinstance(AlgebrasWithBasis(QQ), cls)
            True

        TESTS::

            sage: cls = Algebras(QQ).subcategory_class; cls
            <class 'sage.categories.algebras.Algebras.subcategory_class'>
            sage: type(cls)
            <class 'sage.structure.dynamic_class.DynamicMetaclass'>

        """
        return self._make_named_class('subcategory_class', 'SubcategoryMethods',
                                      cache=False, picklable=False)

    @lazy_attribute
    def parent_class(self):
        r"""
        A common super class for all parents in this category (and its
        subcategories).

        This class contains the methods defined in the nested class
        ``self.ParentMethods`` (if it exists), and has as bases the
        parent classes of the super categories of ``self``.

        .. SEEALSO::

            - :meth:`element_class`, :meth:`morphism_class`
            - :class:`Category` for details

        EXAMPLES::

            sage: C = Algebras(QQ).parent_class; C
            <class 'sage.categories.algebras.Algebras.parent_class'>
            sage: type(C)
            <class 'sage.structure.dynamic_class.DynamicMetaclass'>

        By :trac:`11935`, some categories share their parent
        classes. For example, the parent class of an algebra only
        depends on the category of the base ring. A typical example is
        the category of algebras over a finite field versus algebras
        over a non-field::

            sage: Algebras(GF(7)).parent_class is Algebras(GF(5)).parent_class
            True
            sage: Algebras(QQ).parent_class is Algebras(ZZ).parent_class
            False
            sage: Algebras(ZZ['t']).parent_class is Algebras(ZZ['t','x']).parent_class
            True

        See :class:`CategoryWithParameters` for an abstract base class for
        categories that depend on parameters, even though the parent
        and element classes only depend on the parent or element
        classes of its super categories. It is used in
        :class:`~sage.categories.bimodules.Bimodules`,
        :class:`~sage.categories.category_types.Category_over_base` and
        :class:`sage.categories.category.JoinCategory`.
        """
        return self._make_named_class('parent_class', 'ParentMethods')

    @lazy_attribute
    def element_class(self):
        r"""
        A common super class for all elements of parents in this category
        (and its subcategories).

        This class contains the methods defined in the nested class
        ``self.ElementMethods`` (if it exists), and has as bases the
        element classes of the super categories of ``self``.

        .. SEEALSO::

            - :meth:`parent_class`, :meth:`morphism_class`
            - :class:`Category` for details

        EXAMPLES::

            sage: C = Algebras(QQ).element_class; C
            <class 'sage.categories.algebras.Algebras.element_class'>
            sage: type(C)
            <class 'sage.structure.dynamic_class.DynamicMetaclass'>

        By :trac:`11935`, some categories share their element
        classes. For example, the element class of an algebra only
        depends on the category of the base. A typical example is the
        category of algebras over a field versus algebras over a
        non-field::

            sage: Algebras(GF(5)).element_class is Algebras(GF(3)).element_class
            True
            sage: Algebras(QQ).element_class is Algebras(ZZ).element_class
            False
            sage: Algebras(ZZ['t']).element_class is Algebras(ZZ['t','x']).element_class
            True

        .. SEEALSO:: :meth:`parent_class`
        """
        return self._make_named_class('element_class', 'ElementMethods')

    @lazy_attribute
    def morphism_class(self):
        r"""
        A common super class for all morphisms between parents in this
        category (and its subcategories).

        This class contains the methods defined in the nested class
        ``self.MorphismMethods`` (if it exists), and has as bases the
        morphims classes of the super categories of ``self``.

        .. SEEALSO::

            - :meth:`parent_class`, :meth:`element_class`
            - :class:`Category` for details

        EXAMPLES::

            sage: C = Algebras(QQ).morphism_class; C
            <class 'sage.categories.algebras.Algebras.morphism_class'>
            sage: type(C)
            <class 'sage.structure.dynamic_class.DynamicMetaclass'>
        """
        return self._make_named_class('morphism_class', 'MorphismMethods')

    def required_methods(self):
        """
        Returns the methods that are required and optional for parents
        in this category and their elements.

        EXAMPLES::

            sage: Algebras(QQ).required_methods()
            {'element': {'optional': ['_add_', '_mul_'], 'required': ['__nonzero__']},
             'parent': {'optional': ['algebra_generators'], 'required': ['__contains__']}}
        """
        return { "parent"  : abstract_methods_of_class(self.parent_class),
                 "element" : abstract_methods_of_class(self.element_class) }


    # Operations on the lattice of categories
    def is_subcategory(self, c):
        """
        Returns True if self is naturally embedded as a subcategory of c.

        EXAMPLES::

            sage: AbGrps = CommutativeAdditiveGroups()
            sage: Rings().is_subcategory(AbGrps)
            True
            sage: AbGrps.is_subcategory(Rings())
            False

        The ``is_subcategory`` function takes into account the
        base.

        ::

            sage: M3 = VectorSpaces(FiniteField(3))
            sage: M9 = VectorSpaces(FiniteField(9, 'a'))
            sage: M3.is_subcategory(M9)
            False

        Join categories are properly handled::

            sage: CatJ = Category.join((CommutativeAdditiveGroups(), Semigroups()))
            sage: Rings().is_subcategory(CatJ)
            True

        ::

            sage: V3 = VectorSpaces(FiniteField(3))
            sage: POSet = PartiallyOrderedSets()
            sage: PoV3 = Category.join((V3, POSet))
            sage: A3 = AlgebrasWithBasis(FiniteField(3))
            sage: PoA3 = Category.join((A3, POSet))
            sage: PoA3.is_subcategory(PoV3)
            True
            sage: PoV3.is_subcategory(PoV3)
            True
            sage: PoV3.is_subcategory(PoA3)
            False
        """
        if c is self:
            return True
        subcat_hook = c._subcategory_hook_(self)
        if subcat_hook is Unknown:
            return c in self._set_of_super_categories
        return subcat_hook

    def or_subcategory(self, category = None, join = False):
        """
        Return ``category`` or ``self`` if ``category`` is ``None``.

        INPUT:

        - ``category`` -- a sub category of ``self``, tuple/list thereof,
          or ``None``
        - ``join`` -- a boolean (default: ``False``)

        OUTPUT:

        - a category

        EXAMPLES::

            sage: Monoids().or_subcategory(Groups())
            Category of groups
            sage: Monoids().or_subcategory(None)
            Category of monoids

        If category is a list/tuple, then a join category is returned::

            sage: Monoids().or_subcategory((CommutativeAdditiveMonoids(), Groups()))
            Join of Category of groups and Category of commutative additive monoids

        If ``join`` is ``False``, an error if raised if category is not a
        subcategory of ``self``::

            sage: Monoids().or_subcategory(EnumeratedSets())
            Traceback (most recent call last):
            ...
            AssertionError: Subcategory of `Category of enumerated sets` required; got `Category of monoids`

        Otherwise, the two categories are joined together::

            sage: Monoids().or_subcategory(EnumeratedSets(), join=True)
            Join of Category of monoids and Category of enumerated sets
        """
        if category is None:
            return self
        if isinstance(category, (tuple, list)):
            category = Category.join(category)
        assert isinstance(category, Category)
        if join:
            return Category.join([self, category])
        else:
            assert category.is_subcategory(self), "Subcategory of `{}` required; got `{}`".format(category, self)
            return category

    def _is_subclass(self, c):
        """
        Same as is_subcategory, but c may also be the class of a
        category instead of a category.

        EXAMPLES::

            sage: Fields()._is_subclass(Rings)
            True
            sage: Algebras(QQ)._is_subclass(Modules)
            True
            sage: Algebras(QQ)._is_subclass(ModulesWithBasis)
            False
        """
        assert( isinstance(c, Category) or (issubclass(c.__class__, type) and issubclass(c, Category)) )
        if isinstance(c, Category):
            return self.is_subcategory(c)
        else:
            return any(isinstance(cat, c) for cat in self._all_super_categories)

    @cached_method
    def _meet_(self, other):
        """
        Returns the largest common subcategory of self and other:

        EXAMPLES::

            sage: Monoids()._meet_(Monoids())
            Category of monoids
            sage: Rings()._meet_(Rings())
            Category of rings
            sage: Rings()._meet_(Monoids())
            Category of monoids
            sage: Monoids()._meet_(Rings())
            Category of monoids

            sage: VectorSpaces(QQ)._meet_(Modules(ZZ))
            Category of commutative additive groups
            sage: Algebras(ZZ)._meet_(Algebras(QQ))
            Category of rings
            sage: Groups()._meet_(Rings())
            Category of monoids
            sage: Algebras(QQ)._meet_(Category.join([Fields(), ModulesWithBasis(QQ)]))
            Join of Category of rings and Category of vector spaces over Rational Field

        Note: abstractly, the category poset is a distributive
        lattice, so this is well defined; however, the subset of those
        categories actually implemented is not: we need to also
        include their join-categories.

        For example, the category of rings is *not* the join of the
        category of abelian groups and that of semi groups, just a
        subcategory of their join, since rings further require
        distributivity.

        For the meet computation, there may be several lowest common
        sub categories of self and other, in which case, we need to
        take the join of them all.

        FIXME:

        - If A is a subcategory of B, A has *more* structure than B,
          but then *less* objects in there. We should choose an
          appropriate convention for A<B. Using subcategory calls
          for A<B, but the current meet and join call for A>B.
        """
        if self is other: # useful? fast pathway
            return self
        elif self.is_subcategory(other):
            return other
        elif other.is_subcategory(self):
            # Useful fast pathway; try:
            # %time L = EllipticCurve('960d1').prove_BSD()
            return self
        else:
            return Category.join(self._meet_(sup) for sup in other._super_categories)

    @staticmethod
    def meet(categories):
        """
        Returns the meet of a list of categories

        INPUT:

        - ``categories`` - a non empty list (or iterable) of categories

        .. SEEALSO:: :meth:`__or__` for a shortcut

        EXAMPLES::

            sage: Category.meet([Algebras(ZZ), Algebras(QQ), Groups()])
            Category of monoids

        That meet of an empty list should be a category which is a
        subcategory of all categories, which does not make practical sense::

            sage: Category.meet([])
            Traceback (most recent call last):
            ...
            ValueError: The meet of an empty list of categories is not implemented
        """
        categories = tuple(categories)
        if not categories:
            raise ValueError("The meet of an empty list of categories is not implemented")
        result = categories[0]
        for category in categories[1:]:
            result = result._meet_(category)
        return result

    @cached_method
    def axioms(self):
        """
        Return the axioms known to be satisfied by all the objects of ``self``.

        Technically, this is the set of all the axioms ``A`` such that, if
        ``Cs`` is the category defining ``A``, then ``self`` is a subcategory
        of ``Cs().A()``. Any additional axiom ``A`` would yield a strict
        subcategory of ``self``, at the very least ``self & Cs().A()`` where
        ``Cs`` is the category defining ``A``.

        EXAMPLES::

            sage: Monoids().axioms()
            frozenset({'Associative', 'Unital'})
            sage: (EnumeratedSets().Infinite() & Sets().Facade()).axioms()
            frozenset({'Facade', 'Infinite'})
        """
        return frozenset(axiom
                         for category in self._super_categories
                         for axiom in category.axioms())

    @cached_method
    def _with_axiom_as_tuple(self, axiom):
        """
        Return a tuple of categories whose join is ``self._with_axiom()``.

        INPUT:

        - ``axiom`` -- a string, the name of an axiom

        This is a lazy version of :meth:`_with_axiom` which is used to
        avoid recursion loops during join calculations.

        .. NOTE:: The order in the result is irrelevant.

        EXAMPLES::

            sage: Sets()._with_axiom_as_tuple('Finite')
            (Category of finite sets,)
            sage: Magmas()._with_axiom_as_tuple('Finite')
            (Category of magmas, Category of finite sets)
            sage: Rings().Division()._with_axiom_as_tuple('Finite')
            (Category of division rings,
             Category of finite monoids,
             Category of commutative magmas)
            sage: HopfAlgebras(QQ)._with_axiom_as_tuple('FiniteDimensional')
            (Category of hopf algebras over Rational Field,
             Category of finite dimensional modules over Rational Field)
        """
        if axiom in self.axioms():
            return (self, )
        axiom_attribute = getattr(self.__class__, axiom, None)
        if axiom_attribute is None:
            # If the axiom is not defined for this category, ignore it
            # This uses the following invariant: the categories for
            # which a given axiom is defined form a lower set
            return (self,)
        if axiom in self.__class__.__base__.__dict__:
            # self implements this axiom
            from category_with_axiom import CategoryWithAxiom
            if inspect.isclass(axiom_attribute) and issubclass(axiom_attribute, CategoryWithAxiom):
                return (axiom_attribute(self),)
            warn(("Expecting {}.{} to be a subclass of CategoryWithAxiom to"
                  " implement a category with axiom; got {}; ignoring").format(
                    self.__class__.__base__.__name__, axiom, axiom_attribute))

        # self does not implement this axiom
        result = (self, ) + \
                 tuple(cat
                       for category in self._super_categories
                       for cat in category._with_axiom_as_tuple(axiom))
        hook = getattr(self, axiom+"_extra_super_categories", None)
        if hook is not None:
            assert inspect.ismethod(hook)
            result += tuple(hook())
        return _sort_uniq(result)

    @cached_method
    def _with_axiom(self, axiom):
        """
        Return the subcategory of the objects of ``self`` satisfying
        the given ``axiom``.

        INPUT:

        - ``axiom`` -- a string, the name of an axiom

        EXAMPLES::

            sage: Sets()._with_axiom("Finite")
            Category of finite sets

            sage: type(Magmas().Finite().Commutative())
            <class 'sage.categories.category.JoinCategory_with_category'>
            sage: Magmas().Finite().Commutative().super_categories()
            [Category of commutative magmas, Category of finite sets]
            sage: Algebras(QQ).WithBasis().Commutative() is Algebras(QQ).Commutative().WithBasis()
            True

        When ``axiom`` is not defined for ``self``, ``self`` is returned::

            sage: Sets()._with_axiom("Associative")
            Category of sets

        .. WARNING:: This may be changed in the future to raising an error.
        """
        return Category.join(self._with_axiom_as_tuple(axiom))

    def _with_axioms(self, axioms):
        """
        Return the subcategory of the objects of ``self`` satisfying
        the given ``axioms``.

        INPUT:

        - ``axioms`` -- a list of strings, the names of the axioms

        EXAMPLES::

            sage: Sets()._with_axioms(["Finite"])
            Category of finite sets
            sage: Sets()._with_axioms(["Infinite"])
            Category of infinite sets
            sage: FiniteSets()._with_axioms(["Finite"])
            Category of finite sets

        Axioms that are not defined for the ``self`` are ignored::

            sage: Sets()._with_axioms(["FooBar"])
            Category of sets
            sage: Magmas()._with_axioms(["FooBar", "Unital"])
            Category of unital magmas

        Note that adding several axioms at once can do more than
        adding them one by one. This is because the availability of an
        axiom may depend on another axiom. For example, for
        semigroups, the ``Inverse`` axiom is meaningless unless there
        is a unit::

            sage: Semigroups().Inverse()
            Traceback (most recent call last):
            ...
            AttributeError: 'Semigroups_with_category' object has no attribute 'Inverse'
            sage: Semigroups()._with_axioms(["Inverse"])
            Category of semigroups

        So one needs to first add the ``Unital`` axiom, and then the
        ``Inverse`` axiom::

            sage: Semigroups().Unital().Inverse()
            Category of groups

        or to specify all of them at once, in any order::

            sage: Semigroups()._with_axioms(["Inverse", "Unital"])
            Category of groups
            sage: Semigroups()._with_axioms(["Unital", "Inverse"])
            Category of groups

            sage: Magmas()._with_axioms(['Commutative', 'Associative', 'Unital','Inverse'])
            Category of commutative groups
            sage: Magmas()._with_axioms(['Inverse', 'Commutative', 'Associative', 'Unital'])
            Category of commutative groups
        """
        # We repeat adding axioms until they have all been
        # integrated or nothing happens
        axioms = frozenset(axioms)
        previous = None
        result = self
        while result is not previous:
            previous = result
            for axiom in axioms:
                result = result._with_axiom(axiom)
            axioms = axioms.difference(result.axioms())
        return result

    @cached_method
    def _without_axiom(self, axiom):
        r"""
        Return the category with axiom ``axiom`` removed.

        OUTPUT:

        A category ``C`` which does not have axiom ``axiom``
        and such that either ``C`` is ``self``, or adding back all the
        axioms of ``self`` gives back ``self``.

        .. WARNING:: This is not guaranteed to be robust.

        EXAMPLES::

            sage: Sets()._without_axiom("Facade")
            Category of sets
            sage: Sets().Facade()._without_axiom("Facade")
            Category of sets
            sage: Algebras(QQ)._without_axiom("Unital")
            Category of associative algebras over Rational Field
            sage: Groups()._without_axiom("Unital") # todo: not implemented
            Category of semigroups
        """
        if axiom not in self.axioms():
            return self
        else:
            raise ValueError("Cannot remove axiom {} from {}".format(axiom, self))

    def _without_axioms(self, named=False):
        r"""
        Return the category without the axioms that have been added
        to create it.

        INPUT:

        - ``named`` -- a boolean (default: ``False``)

        .. TODO:: Improve this explanation.

        If ``named`` is ``True``, then this stops at the first
        category that has an explicit name of its own. See
        :meth:`.category_with_axiom.CategoryWithAxiom._without_axioms`

        EXAMPLES::

            sage: Sets()._without_axioms()
            Category of sets
            sage: Semigroups()._without_axioms()
            Category of magmas
            sage: Algebras(QQ).Commutative().WithBasis()._without_axioms()
            Category of magmatic algebras over Rational Field
            sage: Algebras(QQ).Commutative().WithBasis()._without_axioms(named=True)
            Category of algebras over Rational Field
        """
        return self

    _flatten_categories = _flatten_categories

    @staticmethod
    def _sort(categories):
        """
        Return the categories after sorting them decreasingly according
        to their comparison key.

        .. SEEALSO:: :meth:`_cmp_key`

        INPUT:

        - ``categories`` -- a list (or iterable) of non-join categories

        OUTPUT:

        A sorted tuple of categories, possibly with repeats.

        .. NOTE::

            The auxiliary function `_flatten_categories` used in the test
            below expects a second argument, which is a type such that
            instances of that type will be replaced by its super
            categories. Usually, this type is :class:`JoinCategory`.

        EXAMPLES::

            sage: Category._sort([Sets(), Objects(), Coalgebras(QQ), Monoids(), Sets().Finite()])
            (Category of monoids,
             Category of coalgebras over Rational Field,
             Category of finite sets,
             Category of sets,
             Category of objects)
            sage: Category._sort([Sets().Finite(), Semigroups().Finite(), Sets().Facade(),Magmas().Commutative()])
            (Category of finite semigroups,
             Category of commutative magmas,
             Category of finite sets,
             Category of facade sets)
            sage: Category._sort(Category._flatten_categories([Sets().Finite(), Algebras(QQ).WithBasis(), Semigroups().Finite(), Sets().Facade(),Algebras(QQ).Commutative(), Algebras(QQ).Graded().WithBasis()], sage.categories.category.JoinCategory))
            (Category of algebras with basis over Rational Field,
             Category of algebras with basis over Rational Field,
             Category of graded algebras over Rational Field,
             Category of commutative algebras over Rational Field,
             Category of finite semigroups,
             Category of finite sets,
             Category of facade sets)
        """
        return tuple(sorted(categories, key=category_sort_key, reverse=True))

    _sort_uniq = _sort_uniq   # a cythonised helper

    def __and__(self, other):
        """
        Return the intersection of two categories.

        This is just a shortcut for :meth:`join`.

        EXAMPLES::

            sage: Sets().Finite() & Rings().Commutative()
            Category of finite commutative rings
            sage: Monoids() & CommutativeAdditiveMonoids()
            Join of Category of monoids and Category of commutative additive monoids
        """
        return Category.join([self, other])

    def __or__(self, other):
        """
        Return the smallest category containing the two categories.

        This is just a shortcut for :meth:`meet`.

        EXAMPLES::

            sage: Algebras(QQ) | Groups()
            Category of monoids
        """
        return Category.meet([self, other])

    _join_cache = _join_cache

    @staticmethod
    def join(categories, as_list=False, ignore_axioms=(), axioms=()):
        """
        Return the join of the input categories in the lattice of categories.

        At the level of objects and morphisms, this operation
        corresponds to intersection: the objects and morphisms of a
        join category are those that belong to all its super
        categories.

        INPUT:

        - ``categories`` -- a list (or iterable) of categories
        - ``as_list`` -- a boolean (default: ``False``);
          whether the result should be returned as a list
        - ``axioms`` -- a tuple of strings; the names of some
          supplementary axioms

        .. SEEALSO:: :meth:`__and__` for a shortcut

        EXAMPLES::

            sage: J = Category.join((Groups(), CommutativeAdditiveMonoids())); J
            Join of Category of groups and Category of commutative additive monoids
            sage: J.super_categories()
            [Category of groups, Category of commutative additive monoids]
            sage: J.all_super_categories(proper=True)
            [Category of groups, ..., Category of magmas,
             Category of commutative additive monoids, ..., Category of additive magmas,
             Category of sets, ...]

        As a short hand, one can use::

            sage: Groups() & CommutativeAdditiveMonoids()
            Join of Category of groups and Category of commutative additive monoids

        This is a commutative and associative operation::

            sage: Groups() & Posets()
            Join of Category of groups and Category of posets
            sage: Posets() & Groups()
            Join of Category of groups and Category of posets

            sage: Groups() & (CommutativeAdditiveMonoids() & Posets())
            Join of Category of groups
                and Category of commutative additive monoids
                and Category of posets
            sage: (Groups() & CommutativeAdditiveMonoids()) & Posets()
            Join of Category of groups
                and Category of commutative additive monoids
                and Category of posets

        The join of a single category is the category itself::

            sage: Category.join([Monoids()])
            Category of monoids

        Similarly, the join of several mutually comparable categories is
        the smallest one::

            sage: Category.join((Sets(), Rings(), Monoids()))
            Category of rings

        In particular, the unit is the top category :class:`Objects`::

            sage: Groups() & Objects()
            Category of groups

        If the optional parameter ``as_list`` is ``True``, this
        returns the super categories of the join as a list, without
        constructing the join category itself::

            sage: Category.join((Groups(), CommutativeAdditiveMonoids()), as_list=True)
            [Category of groups, Category of commutative additive monoids]
            sage: Category.join((Sets(), Rings(), Monoids()), as_list=True)
            [Category of rings]
            sage: Category.join((Modules(ZZ), FiniteFields()), as_list=True)
            [Category of finite fields, Category of modules over Integer Ring]
            sage: Category.join([], as_list=True)
            []
            sage: Category.join([Groups()], as_list=True)
            [Category of groups]
            sage: Category.join([Groups() & Posets()], as_list=True)
            [Category of groups, Category of posets]

        Support for axiom categories (TODO: put here meaningfull examples)::

            sage: Sets().Facade() & Sets().Infinite()
            Category of facade infinite sets
            sage: Magmas().Infinite() & Sets().Facade()
            Category of facade infinite magmas

            sage: FiniteSets() & Monoids()
            Category of finite monoids
            sage: Rings().Commutative() & Sets().Finite()
            Category of finite commutative rings

        Note that several of the above examples are actually join
        categories; they are just nicely displayed::

            sage: AlgebrasWithBasis(QQ) & FiniteSets().Algebras(QQ)
            Join of Category of finite dimensional algebras with basis over Rational Field
                and Category of finite set algebras over Rational Field

            sage: UniqueFactorizationDomains() & Algebras(QQ)
            Join of Category of unique factorization domains
                and Category of commutative algebras over Rational Field

        TESTS::

            sage: Magmas().Unital().Commutative().Finite() is Magmas().Finite().Commutative().Unital()
            True
            sage: from sage.categories.category_with_axiom import TestObjects
            sage: T = TestObjects()
            sage: TCF = T.Commutative().Facade(); TCF
            Category of facade commutative test objects
            sage: TCF is T.Facade().Commutative()
            True
            sage: TCF is (T.Facade() & T.Commutative())
            True
            sage: TCF.axioms()
            frozenset({'Commutative', 'Facade'})
            sage: type(TCF)
            <class 'sage.categories.category_with_axiom.TestObjects.Commutative.Facade_with_category'>

            sage: TCF = T.Commutative().FiniteDimensional()
            sage: TCF is T.FiniteDimensional().Commutative()
            True
            sage: TCF is T.Commutative() & T.FiniteDimensional()
            True
            sage: TCF is T.FiniteDimensional() & T.Commutative()
            True
            sage: type(TCF)
            <class 'sage.categories.category_with_axiom.TestObjects.Commutative.FiniteDimensional_with_category'>

            sage: TCU = T.Commutative().Unital()
            sage: TCU is T.Unital().Commutative()
            True
            sage: TCU is T.Commutative() & T.Unital()
            True
            sage: TCU is T.Unital() & T.Commutative()
            True

            sage: TUCF = T.Unital().Commutative().FiniteDimensional(); TUCF
            Category of finite dimensional commutative unital test objects
            sage: type(TUCF)
            <class 'sage.categories.category_with_axiom.TestObjects.FiniteDimensional.Unital.Commutative_with_category'>

            sage: TFFC = T.Facade().FiniteDimensional().Commutative(); TFFC
            Category of facade finite dimensional commutative test objects
            sage: type(TFFC)
            <class 'sage.categories.category.JoinCategory_with_category'>
            sage: TFFC.super_categories()
            [Category of facade commutative test objects,
             Category of finite dimensional commutative test objects]
        """
        # Get the list of categories and deal with some trivial cases
        categories = list(categories)
        if not categories:
            if as_list:
                return []
            else:
                # Since Objects() is the top category, it is the neutral element of join
                from objects import Objects
                return Objects()
        elif len(categories) == 1:
            category = categories[0]
            if as_list:
                if isinstance(category, JoinCategory):
                    return category.super_categories()
                else:
                    return categories
            else:
                return category

        # Get the cache key, and look into the cache
        # Ensure associativity and commutativity by flattening
        # TODO:
        # - Do we want to store the cache after or before the mangling of the categories?
        # - Caching with ignore_axioms?
        # JoinCategory's sorting, and removing duplicates
        cache_key = _sort_uniq(_flatten_categories(categories, JoinCategory))
        if not ignore_axioms:
            try:
                out = _join_cache[cache_key]
                if as_list:
                    if isinstance(out, JoinCategory):
                        return out._super_categories
                    return [out]
                return out
            except KeyError:
                pass

        # Handle axioms
        result = join_as_tuple(cache_key, axioms, ignore_axioms)
        if as_list:
            return list(result)
        if len(result) == 1:
            result = result[0]
        else:
            result = JoinCategory(result)
        if not ignore_axioms:
            _join_cache[cache_key] = result
        return result

    def category(self):
        """
        Return the category of this category. So far, all categories
        are in the category of objects.

        EXAMPLES::

            sage: Sets().category()
            Category of objects
            sage: VectorSpaces(QQ).category()
            Category of objects
        """
        from objects import Objects
        return Objects()

    def example(self, *args, **keywords):
        """
        Returns an object in this category. Most of the time, this is a parent.

        This serves three purposes:

        - Give a typical example to better explain what the category is all about.
          (and by the way prove that the category is non empty :-) )
        - Provide a minimal template for implementing other objects in this category
        - Provide an object on which to test generic code implemented by the category

        For all those applications, the implementation of the object
        shall be kept to a strict minimum. The object is therefore not
        meant to be used for other applications; most of the time a
        full featured version is available elsewhere in Sage, and
        should be used insted.

        Technical note: by default ``FooBar(...).example()`` is
        constructed by looking up
        ``sage.categories.examples.foo_bar.Example`` and calling it as
        ``Example()``. Extra positional or named parameters are also
        passed down. For a category over base ring, the base ring is
        further passed down as an optional argument.

        Categories are welcome to override this default implementation.

        EXAMPLES::

            sage: Semigroups().example()
            An example of a semigroup: the left zero semigroup

            sage: Monoids().Subquotients().example()
            NotImplemented
        """
        if '.' in self.__class__.__name__:
            # this magic should not apply to nested categories like Monoids.Subquotients
            return NotImplemented
        module_name = self.__module__.replace("sage.categories", "sage.categories.examples")
        import sys
        try:
            __import__(module_name)
            module = sys.modules[module_name]
        except ImportError:
            return NotImplemented
        try:
            cls = module.Example
        except AttributeError:
            return NotImplemented
        # Add the base ring as optional argument if this is a category over base ring
        if "base_ring" not in keywords:
            try:
                keywords["base_ring"] = self.base_ring()
            except AttributeError:
                pass
        return cls(*args, **keywords)


def is_Category(x):
    """
    Returns True if x is a category.

    EXAMPLES::

        sage: sage.categories.category.is_Category(CommutativeAdditiveSemigroups())
        True
        sage: sage.categories.category.is_Category(ZZ)
        False
    """
    return isinstance(x, Category)

@cached_function
def category_sample():
    r"""
    Return a sample of categories.

    It is constructed by looking for all concrete category classes declared in
    ``sage.categories.all``, calling :meth:`Category.an_instance` on those and
    taking all their super categories.

    EXAMPLES::

        sage: from sage.categories.category import category_sample
        sage: sorted(category_sample(), key=str)
        [Category of G-sets for Symmetric group of order 8! as a permutation group,
         Category of Hecke modules over Rational Field,
         Category of additive magmas, ...,
         Category of fields, ...,
         Category of graded hopf algebras with basis over Rational Field, ...,
         Category of modular abelian varieties over Rational Field, ...,
         Category of simplicial complexes, ...,
         Category of vector spaces over Rational Field, ...,
         Category of weyl groups,...
    """
    import sage.categories.all
    abstract_classes_for_categories = [Category]
    return tuple(cls.an_instance()
                 for cls in sage.categories.all.__dict__.values()
                 if isinstance(cls, type) and issubclass(cls, Category) and cls not in abstract_classes_for_categories)

def category_graph(categories = None):
    """
    Return the graph of the categories in Sage.

    INPUT:

    - ``categories`` -- a list (or iterable) of categories

    If ``categories`` is specified, then the graph contains the
    mentioned categories together with all their super
    categories. Otherwise the graph contains (an instance of) each
    category in :mod:`sage.categories.all` (e.g. ``Algebras(QQ)`` for
    algebras).

    For readability, the names of the category are shortened.

    .. TODO:: Further remove the base ring (see also :trac:`15801`).

    EXAMPLES::

        sage: G = sage.categories.category.category_graph(categories = [Groups()])
        sage: G.vertices()
        ['groups', 'inverse unital magmas', 'magmas', 'monoids', 'objects',
         'semigroups', 'sets', 'sets with partial maps', 'unital magmas']
        sage: G.plot()
        Graphics object consisting of 20 graphics primitives

        sage: sage.categories.category.category_graph().plot()
        Graphics object consisting of 312 graphics primitives
    """
    from sage import graphs
    if categories is None:
        categories = category_sample()
    # Include all the super categories
    # Get rid of join categories
    categories = set(cat
                     for category in categories
                     for cat in category.all_super_categories(proper=isinstance(category, JoinCategory)))
    g = graphs.digraph.DiGraph()
    for cat in categories:
        g.add_vertex(cat._repr_object_names())
        for source in categories:
            # Don't use super_categories() since it might contain join categories
            for target in source._super_categories:
                g.add_edge([source._repr_object_names(), target._repr_object_names()])
    return g

lazy_import('sage.categories.homsets', 'Homsets', 'HomCategory', deprecation=10668)

##############################################################################
# Parametrized categories whose parent/element class depend only on
# the super categories
##############################################################################

class CategoryWithParameters(Category):
    """
    A parametrized category whose parent/element classes depend only on
    its super categories.

    Many categories in Sage are parametrized, like ``C = Algebras(K)``
    which takes a base ring as parameter. In many cases, however, the
    operations provided by ``C`` in the parent class and element class
    depend only on the super categories of ``C``. For example, the
    vector space operations are provided if and only if ``K`` is a
    field, since ``VectorSpaces(K)`` is a super category of ``C`` only
    in that case. In such cases, and as an optimization (see :trac:`11935`),
    we want to use the same parent and element class for all fields.
    This is the purpose of this abstract class.

    Currently, :class:`~sage.categories.category.JoinCategory`,
    :class:`~sage.categories.category_types.Category_over_base` and
    :class:`~sage.categories.bimodules.Bimodules` inherit from this
    class.

    EXAMPLES::

        sage: C1 = Algebras(GF(5))
        sage: C2 = Algebras(GF(3))
        sage: C3 = Algebras(ZZ)
        sage: from sage.categories.category import CategoryWithParameters
        sage: isinstance(C1, CategoryWithParameters)
        True
        sage: C1.parent_class is C2.parent_class
        True
        sage: C1.parent_class is C3.parent_class
        False

    .. automethod:: _make_named_class
    """

    def _make_named_class(self, name, method_provider, cache = False, **options):
        """
        Return the parent/element/... class of ``self``.

        INPUT:

        - ``name`` -- a string; the name of the class as an attribute
          of ``self``
        - ``method_provider`` -- a string; the name of an attribute of
          ``self`` that provides methods for the new class (in
          addition to what comes from the super categories)
        - ``**options`` -- other named options to pass down to
          :meth:`Category._make_named_class`.

        ASSUMPTION:

        It is assumed that this method is only called from a lazy
        attribute whose name coincides with the given ``name``.

        OUTPUT:

        A dynamic class that has the corresponding named classes of
        the super categories of ``self`` as bases and contains the
        methods provided by ``getattr(self, method_provider)``.

        .. NOTE::

            This method overrides :meth:`Category._make_named_class`
            so that the returned class *only* depends on the
            corresponding named classes of the super categories and on
            the provided methods. This allows for sharing the named
            classes across closely related categories providing the
            same code to their parents, elements and so on.

        EXAMPLES:

        The categories of bimodules over the fields ``CC`` or ``RR``
        provide the same methods to their parents and elements::

            sage: Bimodules(ZZ,RR).parent_class is Bimodules(ZZ,RDF).parent_class #indirect doctest
            True
            sage: Bimodules(CC,ZZ).element_class is Bimodules(RR,ZZ).element_class
            True

        On the other hand, modules over a field have more methods than
        modules over a ring::

            sage: Modules(GF(3)).parent_class is Modules(ZZ).parent_class
            False
            sage: Modules(GF(3)).element_class is Modules(ZZ).element_class
            False

        For a more subtle example, one could possibly share the classes for
        ``GF(3)`` and ``GF(2^3, 'x')``, but this is not currently the case::

            sage: Modules(GF(3)).parent_class is Modules(GF(2^3,'x')).parent_class
            False

        This is because those two fields do not have the exact same category::

            sage: GF(3).category()
            Join of Category of finite fields and Category of subquotients of monoids and Category of quotients of semigroups
            sage: GF(2^3,'x').category()
            Category of finite fields

        Similarly for ``QQ`` and ``RR``::

            sage: QQ.category()
            Category of quotient fields
            sage: RR.category()
            Category of fields
            sage: Modules(QQ).parent_class is Modules(RR).parent_class
            False

        Some other cases where one could potentially share those classes::

            sage: Modules(GF(3),dispatch=False).parent_class  is Modules(ZZ).parent_class
            False
            sage: Modules(GF(3),dispatch=False).element_class is Modules(ZZ).element_class
            False

        TESTS::

            sage: PC = Algebras(QQ).parent_class; PC   # indirect doctest
            <class 'sage.categories.algebras.Algebras.parent_class'>
            sage: type(PC)
            <class 'sage.structure.dynamic_class.DynamicMetaclass'>
            sage: PC.__bases__
            (<class 'sage.categories.rings.Rings.parent_class'>,
             <class 'sage.categories.associative_algebras.AssociativeAlgebras.parent_class'>,
             <class 'sage.categories.unital_algebras.UnitalAlgebras.parent_class'>)
            sage: loads(dumps(PC)) is PC
            True
        """
        cls = self.__class__
        if isinstance(cls, DynamicMetaclass):
            cls = cls.__base__
        key = (cls, name, self._make_named_class_key(name))
        try:
            return self._make_named_class_cache[key]
        except KeyError:
            pass
        result = Category._make_named_class(self, name, method_provider,
                                            cache=cache, **options)
        self._make_named_class_cache[key] = result
        return result


    @abstract_method
    def _make_named_class_key(self, name):
        r"""
        Return what the element/parent/... class depend on.

        INPUT:

        - ``name`` -- a string; the name of the class as an attribute
          of ``self``

        .. SEEALSO::

            - :meth:`_make_named_class`
            - :meth:`sage.categories.category_types.Category_over_base._make_named_class_key`
            - :meth:`sage.categories.bimodules.Bimodules._make_named_class_key`
            - :meth:`JoinCategory._make_named_class_key`

        EXAMPLES:

        The parent class of an algebra depends only on the category of the base ring::

            sage: Algebras(ZZ)._make_named_class_key("parent_class")
            Join of Category of euclidean domains
                and Category of infinite enumerated sets

        The morphism class of a bimodule depends only on the category
        of the left and right base rings::

            sage: Bimodules(QQ, ZZ)._make_named_class_key("morphism_class")
            (Category of quotient fields,
             Join of Category of euclidean domains and Category of infinite enumerated sets)

        The element class of a join category depends only on the
        element class of its super categories::

            sage: Category.join([Groups(), Posets()])._make_named_class_key("element_class")
            (<class 'sage.categories.groups.Groups.element_class'>,
             <class 'sage.categories.posets.Posets.element_class'>)
        """

    _make_named_class_cache = dict()

    _cmp_key = _cmp_key_named

    def _subcategory_hook_(self, C):
        """
        A quick but partial test whether ``C`` is a subcategory of ``self``.

        INPUT:

        - ``C`` -- a category

        OUTPUT:

        ``False``, if ``C.parent_class`` is not a subclass of
        ``self.parent_class``, and :obj:`~sage.misc.unknown.Unknown`
        otherwise.

        EXAMPLES::

            sage: Bimodules(QQ,QQ)._subcategory_hook_(Modules(QQ))
            Unknown
            sage: Bimodules(QQ,QQ)._subcategory_hook_(Rings())
            False
        """
        if not issubclass(C.parent_class, self.parent_class):
            return False
        return Unknown


#############################################################
# Join of several categories
#############################################################

class JoinCategory(CategoryWithParameters):
    """
    A class for joins of several categories. Do not use directly;
    see Category.join instead.

    EXAMPLES::

        sage: from sage.categories.category import JoinCategory
        sage: J = JoinCategory((Groups(), CommutativeAdditiveMonoids())); J
        Join of Category of groups and Category of commutative additive monoids
        sage: J.super_categories()
        [Category of groups, Category of commutative additive monoids]
        sage: J.all_super_categories(proper=True)
        [Category of groups, ..., Category of magmas,
         Category of commutative additive monoids, ..., Category of additive magmas,
         Category of sets, Category of sets with partial maps, Category of objects]

    By :trac:`11935`, join categories and categories over base rings
    inherit from :class:`CategoryWithParameters`. This allows for
    sharing parent and element classes between similar categories. For
    example, since group algebras belong to a join category and since
    the underlying implementation is the same for all finite fields,
    we have::

        sage: G = SymmetricGroup(10)
        sage: A3 = G.algebra(GF(3))
        sage: A5 = G.algebra(GF(5))
        sage: type(A3.category())
        <class 'sage.categories.category.JoinCategory_with_category'>
        sage: type(A3) is type(A5)
        True

    .. automethod:: _repr_object_names
    .. automethod:: _repr_
    .. automethod:: _without_axioms
    """

    def __init__(self, super_categories, **kwds):
        """
        Initializes this JoinCategory

        INPUT:

        - super_categories -- Categories to join.  This category will
          consist of objects and morphisms that lie in all of these
          categories.

        - name -- An optional name for this category.

        TESTS::

            sage: from sage.categories.category import JoinCategory
            sage: C = JoinCategory((Groups(), CommutativeAdditiveMonoids())); C
            Join of Category of groups and Category of commutative additive monoids
            sage: TestSuite(C).run()

        """
        assert(len(super_categories) >= 2)
        assert(all(not isinstance(category, JoinCategory) for category in super_categories))
        # Use __super_categories to not overwrite the lazy attribute Category._super_categories
        # Maybe this would not be needed if the flattening/sorting is does consistently?
        self.__super_categories = list(super_categories)
        if 'name' in kwds:
            Category.__init__(self, kwds['name'])
        else:
            Category.__init__(self)

    def _make_named_class_key(self, name):
        r"""
        Return what the element/parent/... classes depend on.

        Since :trac:`11935`, the element/parent classes of a join
        category over base only depend on the element/parent class of
        its super categories.

        .. SEEALSO::

            - :meth:`CategoryWithParameters`
            - :meth:`CategoryWithParameters._make_named_class_key`

        EXAMPLES::

            sage: Modules(ZZ)._make_named_class_key('element_class')
            Join of Category of euclidean domains
                and Category of infinite enumerated sets
            sage: Modules(QQ)._make_named_class_key('parent_class')
            Category of quotient fields
            sage: Schemes(Spec(ZZ))._make_named_class_key('parent_class')
            Category of schemes
            sage: ModularAbelianVarieties(QQ)._make_named_class_key('parent_class')
            Category of quotient fields
        """
        return tuple(getattr(cat, name) for cat in self._super_categories)

    def super_categories(self):
        """
        Returns the immediate super categories, as per :meth:`Category.super_categories`.

        EXAMPLES::

            sage: from sage.categories.category import JoinCategory
            sage: JoinCategory((Semigroups(), FiniteEnumeratedSets())).super_categories()
            [Category of semigroups, Category of finite enumerated sets]
        """
        return self.__super_categories

    def additional_structure(self):
        r"""
        Return ``None``.

        Indeed, a join category defines no additional structure.

        .. SEEALSO:: :meth:`Category.additional_structure`

        EXAMPLES::

            sage: Modules(ZZ).additional_structure()
        """
        return None

    def _subcategory_hook_(self, category):
        """
        Returns whether ``category`` is a subcategory of this join category

        INPUT:

        - ``category`` -- a category.

        .. note::

            ``category`` is a sub-category of this join category if
            and only if it is a sub-category of all super categories
            of this join category.

        EXAMPLE::

            sage: QQ['x'].category().is_subcategory(Category.join([Rings(), VectorSpaces(QuotientFields())]))  # indirect doctest
            True
        """
        return all(category.is_subcategory(X) for X in self._super_categories)

    def is_subcategory(self, C):
        """
        Check whether this join category is subcategory of another
        category ``C``.

        EXAMPLES::

            sage: Category.join([Rings(),Modules(QQ)]).is_subcategory(Category.join([Rngs(),Bimodules(QQ,QQ)]))
            True
        """
        if C is self:
            return True
        hook = C._subcategory_hook_(self)
        if hook is Unknown:
            return any(X.is_subcategory(C) for X in self._super_categories)
        return hook

    def _with_axiom(self, axiom):
        """
        Return the category obtained by adding an axiom to ``self``.

        .. NOTE::

            This is just an optimization of
            :meth:`Category._with_axiom`; it's not necessarily
            actually useful.

        EXAMPLES::

            sage: C = Category.join([Monoids(), Posets()])
            sage: C._with_axioms(["Finite"])
            Join of Category of finite monoids and Category of finite posets

        TESTS:

        Check that axiom categories for a join are reconstructed from
        the base categories::

            sage: C = Category.join([Monoids(), Magmas().Commutative()])
            sage: C._with_axioms(["Finite"])
            Category of finite commutative monoids

        This helps guaranteeing commutativity of taking axioms::

            sage: Monoids().Finite().Commutative() is Monoids().Commutative().Finite()
            True
        """
        return Category.join([cat._with_axiom(axiom) for cat in self._super_categories])

    @cached_method
    def _without_axiom(self, axiom):
        """
        Return this category with axiom ``axiom`` removed.

        OUTPUT:

        A category ``C`` which does not have axiom ``axiom`` and such
        that either ``C`` is ``self``, or adding back all the
        axioms of ``self`` gives back ``self``.

        .. SEEALSO:: :meth:`Category._without_axiom`

        .. WARNING:: This is not guaranteed to be robust.

        EXAMPLES::

            sage: C = Posets() & FiniteEnumeratedSets() & Sets().Facade(); C
            Join of Category of finite posets and Category of finite enumerated sets and Category of facade sets
            sage: C._without_axiom("Facade")
            Join of Category of finite posets and Category of finite enumerated sets

            sage: C = Sets().Finite().Facade()
            sage: type(C)
            <class 'sage.categories.category.JoinCategory_with_category'>
            sage: C._without_axiom("Facade")
            Category of finite sets
        """
        result = Category.join(C._without_axiom(axiom) for C in self.super_categories())
        assert axiom not in result.axioms()
        assert result._with_axioms(self.axioms()) is self
        return result

    def _without_axioms(self, named=False):
        """
        When adjoining axioms to a category, one often gets a join
        category; this method tries to recover the original
        category from this join category.

        INPUT:

        - ``named`` -- a boolean (default: ``False``)

        See :meth:`Category._without_axioms` for the description
        of the ``named`` parameter.

        EXAMPLES::

            sage: C = Category.join([Monoids(), Posets()]).Finite()
            sage: C._repr_(as_join=True)
            'Join of Category of finite monoids and Category of finite posets'
            sage: C._without_axioms()
            Traceback (most recent call last):
            ...
            ValueError: This join category isn't built by adding axioms to a single category
            sage: C = Monoids().Infinite()
            sage: C._repr_(as_join=True)
            'Join of Category of monoids and Category of infinite sets'
            sage: C._without_axioms()
            Category of magmas
            sage: C._without_axioms(named=True)
            Category of monoids

        TESTS:

        ``C`` is in fact a join category::

            sage: from sage.categories.category import JoinCategory
            sage: isinstance(C, JoinCategory)
            True
        """
        axioms = self.axioms()
        for category in self._super_categories:
            if category._with_axioms(axioms) is self:
                return category._without_axioms(named=named)
        raise ValueError("This join category isn't built by adding axioms"
                         " to a single category")

    def _cmp_key(self):
        """
        Return a comparison key for ``self``.

        See :meth:`Category._cmp_key` for the specifications.

        EXAMPLES:

        This raises an error since ``_cmp_key`` should not be called
        on join categories::

            sage: (Magmas() & CommutativeAdditiveSemigroups())._cmp_key()
            Traceback (most recent call last):
            ...
            ValueError: _cmp_key should not be called on join categories
        """
        raise ValueError("_cmp_key should not be called on join categories")

    def _repr_object_names(self):
        """
        Return the name of the objects of this category.

        .. SEEALSO:: :meth:`Category._repr_object_names`, :meth:`_repr_`, :meth:`._without_axioms`

        EXAMPLES::

            sage: Groups().Finite().Commutative()._repr_(as_join=True)
            'Join of Category of finite groups and Category of commutative groups'
            sage: Groups().Finite().Commutative()._repr_object_names()
            'finite commutative groups'

        This uses :meth:`._without_axioms` which may fail if this
        category is not obtained by adjoining axioms to some super
        categories::

            sage: Category.join((Groups(), CommutativeAdditiveMonoids()))._repr_object_names()
            Traceback (most recent call last):
            ...
            ValueError: This join category isn't built by adding axioms to a single category
        """
        from sage.categories.category_with_axiom import CategoryWithAxiom
        return CategoryWithAxiom._repr_object_names_static(self._without_axioms(named=True), self.axioms())

    def _repr_(self, as_join = False):
        """
        Print representation.

        INPUT:

        - ``as_join`` -- a boolean (default: False)

        EXAMPLES::

            sage: Category.join((Groups(), CommutativeAdditiveMonoids())) #indirect doctest
            Join of Category of groups and Category of commutative additive monoids

        By default, when a join category is built from category by
        adjoining axioms, a nice name is printed out::

            sage: Groups().Facade().Finite()
            Category of facade finite groups

        But this is in fact really a join category::

            sage: Groups().Facade().Finite()._repr_(as_join = True)
            'Join of Category of finite groups and Category of facade sets'

        The rationale is to make it more readable, and hide the
        technical details of how this category is constructed
        internally, especially since this construction is likely to
        change over time when new axiom categories are implemented.

        This join category may possibly be obtained by adding axioms
        to different categories; so the result is not guaranteed to be
        unique; when this is not the case the first found is used.

        .. SEEALSO:: :meth:`Category._repr_`, :meth:`_repr_object_names`

        TESTS::

            sage: Category.join((Sets().Facade(), Groups()))
            Category of facade groups
        """
        if not as_join:
            try:
                return super(JoinCategory, self)._repr_()
            except ValueError:
                pass
<<<<<<< HEAD
        #return "Join of " + " and ".join(str(cat) for cat in self._super_categories)
        return "Join of %s"%(" and ".join(str(cat) for cat in self._super_categories))

    def extra_super_categories(self):
        r"""
        A list of the extra supercategories of the categories being joined.

        EXAMPLES::

            sage: ModulesWithBasis(QQ).TensorProducts().extra_super_categories()
            [Category of modules with basis over Rational Field, Category of vector spaces over Rational Field]
            sage: ModulesWithBasis(ZZ).TensorProducts().extra_super_categories()
            [Category of modules with basis over Integer Ring]

        """
        categories = []
        for supercategory in self.super_categories():
            if hasattr(supercategory, 'extra_super_categories'):
                categories = categories + supercategory.extra_super_categories()
        return categories
=======
        return "Join of " + " and ".join(str(cat) for cat in self._super_categories)


>>>>>>> 66e07a2b
<|MERGE_RESOLUTION|>--- conflicted
+++ resolved
@@ -109,64 +109,9 @@
 from sage.structure.unique_representation import UniqueRepresentation
 from sage.structure.dynamic_class import DynamicMetaclass, dynamic_class
 
-<<<<<<< HEAD
-import sage.misc.weak_dict
-from sage.misc.weak_dict import WeakValueDictionary
+from sage.categories.category_cy_helper import category_sort_key, _sort_uniq, _flatten_categories, join_as_tuple
+
 _join_cache = WeakValueDictionary()
-
-def _join(categories, as_list):
-    """
-    This is an auxiliary function for :meth:`Category.join`
-
-    INPUT:
-
-    - ``categories``: A tuple (no list) of categories.
-    - ``as_list`` (boolean): Whether or not the result should be represented as a list.
-
-    EXAMPLES::
-
-        sage: Category.join((Groups(), CommutativeAdditiveMonoids()))  # indirect doctest
-        Join of Category of groups and Category of commutative additive monoids
-        sage: Category.join((Modules(ZZ), FiniteFields()), as_list=True)
-        [Category of finite fields, Category of modules over Integer Ring]
-
-    """
-    # Since Objects() is the top category, it is the neutral element of join
-    if len(categories) == 0:
-        from objects import Objects
-        return Objects()
-
-    if not as_list:
-        try:
-            return _join_cache[categories]
-        except KeyError:
-            pass
-
-    # Ensure associativity by flattening JoinCategory's
-    # Invariant: the super categories of a JoinCategory are not JoinCategories themselves
-    categories = sum( (tuple(category._super_categories) if isinstance(category, JoinCategory) else (category,)
-                       for category in categories), ())
-
-    # canonicalize, by removing redundant categories which are super
-    # categories of others, and by sorting
-    result = ()
-    for category in categories:
-        if any(cat.is_subcategory(category) for cat in result):
-            continue
-        result = tuple( cat for cat in result if not category.is_subcategory(cat) ) + (category,)
-    result = tuple(sorted(result, key = category_sort_key, reverse=True))
-    if as_list:
-        return list(result)
-    if len(result) == 1:
-        out = _join_cache[categories] = result[0]
-    else:
-        out = _join_cache[categories] = JoinCategory(result)
-    return out
-=======
-from sage.categories.category_cy_helper import category_sort_key, _sort_uniq, _flatten_categories, join_as_tuple
-
-_join_cache = WeakValueDictionary()
->>>>>>> 66e07a2b
 
 class Category(UniqueRepresentation, SageObject):
     r"""
@@ -3280,29 +3225,6 @@
                 return super(JoinCategory, self)._repr_()
             except ValueError:
                 pass
-<<<<<<< HEAD
-        #return "Join of " + " and ".join(str(cat) for cat in self._super_categories)
-        return "Join of %s"%(" and ".join(str(cat) for cat in self._super_categories))
-
-    def extra_super_categories(self):
-        r"""
-        A list of the extra supercategories of the categories being joined.
-
-        EXAMPLES::
-
-            sage: ModulesWithBasis(QQ).TensorProducts().extra_super_categories()
-            [Category of modules with basis over Rational Field, Category of vector spaces over Rational Field]
-            sage: ModulesWithBasis(ZZ).TensorProducts().extra_super_categories()
-            [Category of modules with basis over Integer Ring]
-
-        """
-        categories = []
-        for supercategory in self.super_categories():
-            if hasattr(supercategory, 'extra_super_categories'):
-                categories = categories + supercategory.extra_super_categories()
-        return categories
-=======
         return "Join of " + " and ".join(str(cat) for cat in self._super_categories)
 
 
->>>>>>> 66e07a2b
