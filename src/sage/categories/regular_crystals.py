--- conflicted
+++ resolved
@@ -131,11 +131,7 @@
                     ['A', 2, 1] Crystal morphism:
                       From: The crystal of LS paths of type ['A', 2, 1] and weight Lambda[0]
                       To:   Highest weight crystal of generalized Young walls of Cartan type ['A', 2, 1]
-<<<<<<< HEAD
-                             and highest weight Lambda[0].
-=======
                              and highest weight Lambda[0]
->>>>>>> 78b4c046
                       Defn: (Lambda[0],) |--> []
                     sage: psi.is_isomorphism()
                     True
