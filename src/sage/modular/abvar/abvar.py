"""
Base class for modular abelian varieties

AUTHORS:

- William Stein (2007-03)

TESTS::

    sage: A = J0(33)
    sage: D = A.decomposition(); D
    [
    Simple abelian subvariety 11a(1,33) of dimension 1 of J0(33),
    Simple abelian subvariety 11a(3,33) of dimension 1 of J0(33),
    Simple abelian subvariety 33a(1,33) of dimension 1 of J0(33)
    ]
    sage: loads(dumps(D)) == D
    True
    sage: loads(dumps(A)) == A
    True
"""

###########################################################################
#       Copyright (C) 2007 William Stein <wstein@gmail.com>               #
#  Distributed under the terms of the GNU General Public License (GPL)    #
#                  http://www.gnu.org/licenses/                           #
###########################################################################

from sage.categories.all        import ModularAbelianVarieties
from sage.structure.sequence    import Sequence, Sequence_generic
from sage.structure.parent_base import ParentWithBase
from morphism                   import HeckeOperator, Morphism, DegeneracyMap
from torsion_subgroup           import RationalTorsionSubgroup, QQbarTorsionSubgroup
from finite_subgroup            import (FiniteSubgroup_lattice, FiniteSubgroup, TorsionPoint)
from cuspidal_subgroup          import CuspidalSubgroup, RationalCuspidalSubgroup, RationalCuspSubgroup, RationalCuspidalSubgroupLigozat
from sage.rings.all             import (ZZ, QQ, QQbar, LCM,
                                        divisors, Integer, prime_range)
from sage.rings.ring import is_Ring
from sage.modules.free_module   import is_FreeModule
from sage.modular.arithgroup.all import is_CongruenceSubgroup, is_Gamma0, is_Gamma1, is_GammaH
from sage.modular.modsym.all    import ModularSymbols
from sage.modular.modsym.space  import ModularSymbolsSpace
from sage.matrix.all            import matrix, block_diagonal_matrix, identity_matrix
from sage.modules.all           import vector
from sage.databases.cremona     import cremona_letter_code
from sage.misc.misc             import prod

from copy import copy

import homology
import homspace
import lseries

def is_ModularAbelianVariety(x):
    """
    Return True if x is a modular abelian variety.

    INPUT:


    -  ``x`` - object


    EXAMPLES::

        sage: from sage.modular.abvar.abvar import is_ModularAbelianVariety
        sage: is_ModularAbelianVariety(5)
        False
        sage: is_ModularAbelianVariety(J0(37))
        True

    Returning True is a statement about the data type not whether or
    not some abelian variety is modular::

        sage: is_ModularAbelianVariety(EllipticCurve('37a'))
        False
    """
    return isinstance(x, ModularAbelianVariety_abstract)


class ModularAbelianVariety_abstract(ParentWithBase):
    def __init__(self, groups, base_field, is_simple=None, newform_level=None,
                 isogeny_number=None, number=None, check=True):
        """
        Abstract base class for modular abelian varieties.

        INPUT:


        -  ``groups`` - a tuple of congruence subgroups

        -  ``base_field`` - a field

        -  ``is_simple`` - bool; whether or not self is
           simple

        -  ``newform_level`` - if self is isogenous to a
           newform abelian variety, returns the level of that abelian variety

        -  ``isogeny_number`` - which isogeny class the
           corresponding newform is in; this corresponds to the Cremona letter
           code

        -  ``number`` - the t number of the degeneracy map that
           this abelian variety is the image under

        -  ``check`` - whether to do some type checking on the
           defining data


        EXAMPLES: One should not create an instance of this class, but we
        do so anyways here as an example::

            sage: A = sage.modular.abvar.abvar.ModularAbelianVariety_abstract((Gamma0(37),), QQ)
            sage: type(A)
            <class 'sage.modular.abvar.abvar.ModularAbelianVariety_abstract_with_category'>


        All hell breaks loose if you try to do anything with `A`::

            sage: A
            Traceback (most recent call last):
            ...
            NotImplementedError: BUG -- lattice method must be defined in derived class


        All instances of this class are in the category of modular
        abelian varieties::

            sage: A.category()
            Category of modular abelian varieties over Rational Field
            sage: J0(23).category()
            Category of modular abelian varieties over Rational Field
        """
        if check:
            if not isinstance(groups, tuple):
                raise TypeError("groups must be a tuple")
            for G in groups:
                if not is_CongruenceSubgroup(G):
                    raise TypeError("each element of groups must be a congruence subgroup")
        self.__groups = groups
        if is_simple is not None:
            self.__is_simple = is_simple
        if newform_level is not None:
            self.__newform_level = newform_level
        if number is not None:
            self.__degen_t = number
        if isogeny_number is not None:
            self.__isogeny_number = isogeny_number
        if check and not is_Ring(base_field) and base_field.is_field():
            raise TypeError("base_field must be a field")
        ParentWithBase.__init__(self, base_field, category = ModularAbelianVarieties(base_field))

    def groups(self):
        r"""
        Return an ordered tuple of the congruence subgroups that the
        ambient product Jacobian is attached to.

        Every modular abelian variety is a finite quotient of an abelian
        subvariety of a product of modular Jacobians `J_\Gamma`.
        This function returns a tuple containing the groups
        `\Gamma`.

        EXAMPLES::

            sage: A = (J0(37) * J1(13))[0]; A
            Simple abelian subvariety 13aG1(1,13) of dimension 2 of J0(37) x J1(13)
            sage: A.groups()
            (Congruence Subgroup Gamma0(37), Congruence Subgroup Gamma1(13))
        """
        return self.__groups

    #############################################################################
    # lattice() *must* be defined by every derived class!!!!
    def lattice(self):
        """
        Return lattice in ambient cuspidal modular symbols product that
        defines this modular abelian variety.

        This must be defined in each derived class.

        OUTPUT: a free module over `\ZZ`

        EXAMPLES::

            sage: A = sage.modular.abvar.abvar.ModularAbelianVariety_abstract((Gamma0(37),), QQ)
            sage: A
            Traceback (most recent call last):
            ...
            NotImplementedError: BUG -- lattice method must be defined in derived class
        """
        raise NotImplementedError("BUG -- lattice method must be defined in derived class")
    #############################################################################

    def free_module(self):
        r"""
        Synonym for ``self.lattice()``.

        OUTPUT: a free module over `\ZZ`

        EXAMPLES::

            sage: J0(37).free_module()
            Ambient free module of rank 4 over the principal ideal domain Integer Ring
            sage: J0(37)[0].free_module()
            Free module of degree 4 and rank 2 over Integer Ring
            Echelon basis matrix:
            [ 1 -1  1  0]
            [ 0  0  2 -1]
        """
        return self.lattice()

    def vector_space(self):
        r"""
        Return vector space corresponding to the modular abelian variety.

        This is the lattice tensored with `\QQ`.

        EXAMPLES::

            sage: J0(37).vector_space()
            Vector space of dimension 4 over Rational Field
            sage: J0(37)[0].vector_space()
            Vector space of degree 4 and dimension 2 over Rational Field
            Basis matrix:
            [   1   -1    0  1/2]
            [   0    0    1 -1/2]
        """
        try:
            return self.__vector_space
        except AttributeError:
            self.__vector_space = self.lattice().change_ring(QQ)
            return self.__vector_space

    def base_field(self):
        r"""
        Synonym for ``self.base_ring()``.

        EXAMPLES::

            sage: J0(11).base_field()
            Rational Field
        """
        return self.base_ring()

    def base_extend(self, K):
        """
        EXAMPLES::

            sage: A = J0(37); A
            Abelian variety J0(37) of dimension 2
            sage: A.base_extend(QQbar)
            Abelian variety J0(37) over Algebraic Field of dimension 2
            sage: A.base_extend(GF(7))
            Abelian variety J0(37) over Finite Field of size 7 of dimension 2
        """
        N = self.__newform_level if hasattr(self, '__newform_level') else None
        return ModularAbelianVariety(self.groups(), self.lattice(), K, newform_level=N)

    def __contains__(self, x):
        """
        Determine whether or not self contains x.

        EXAMPLES::

            sage: J = J0(67); G = (J[0] + J[1]).intersection(J[1] + J[2])
            sage: G[0]
            Finite subgroup with invariants [5, 10] over QQbar of Abelian subvariety of dimension 3 of J0(67)
            sage: a = G[0].0; a
            [(1/10, 1/10, 3/10, 1/2, 1, -2, -3, 33/10, 0, -1/2)]
            sage: a in J[0]
            False
            sage: a in (J[0]+J[1])
            True
            sage: a in (J[1]+J[2])
            True
            sage: C = G[1]   # abelian variety in kernel
            sage: G[0].0
            [(1/10, 1/10, 3/10, 1/2, 1, -2, -3, 33/10, 0, -1/2)]
            sage: 5*G[0].0
            [(1/2, 1/2, 3/2, 5/2, 5, -10, -15, 33/2, 0, -5/2)]
            sage: 5*G[0].0 in C
            True
        """
        if not isinstance(x, TorsionPoint):
            return False
        if x.parent().abelian_variety().groups() != self.groups():
            return False
        v = x.element()
        n = v.denominator()
        nLambda = self.ambient_variety().lattice().scale(n)
        return n*v in self.lattice() + nLambda

    def __cmp__(self, other):
        """
        Compare two modular abelian varieties.

        If other is not a modular abelian variety, compares the types of
        self and other. If other is a modular abelian variety, compares the
        groups, then if those are the same, compares the newform level and
        isogeny class number and degeneracy map numbers. If those are not
        defined or matched up, compare the underlying lattices.

        EXAMPLES::

            sage: cmp(J0(37)[0], J0(37)[1])
            -1
            sage: cmp(J0(33)[0], J0(33)[1])
            -1
            sage: cmp(J0(37), 5) #random
            1
        """
        if not isinstance(other, ModularAbelianVariety_abstract):
            return cmp(type(self), type(other))
        if self is other:
            return 0
        c = cmp(self.groups(), other.groups())
        if c: return c

        try:
            c = cmp(self.__newform_level, other.__newform_level)
            if c: return c
        except AttributeError:
            pass
        try:
            c = cmp(self.__isogeny_number, other.__isogeny_number)
            if c: return c
        except AttributeError:
            pass

        try:
            c = cmp(self.__degen_t, other.__degen_t)
            if c: return c
        except AttributeError:
            pass

        # NOTE!! having the same newform level, isogeny class number,
        # and degen_t does not imply two abelian varieties are equal.
        # See the docstring for self.label.

        return cmp(self.lattice(), other.lattice())

    def __radd__(self,other):
        """
        Return other + self when other is 0. Otherwise raise a TypeError.

        EXAMPLES::

            sage: int(0) + J0(37)
            Abelian variety J0(37) of dimension 2
        """
        if other == 0:
            return self
        raise TypeError

    def _repr_(self):
        """
        Return string representation of this modular abelian variety.

        This is just the generic base class, so it's unlikely to be called
        in practice.

        EXAMPLES::

            sage: A = J0(23)
            sage: import sage.modular.abvar.abvar as abvar
            sage: abvar.ModularAbelianVariety_abstract._repr_(A)
            'Abelian variety J0(23) of dimension 2'

        ::

            sage: (J0(11) * J0(33))._repr_()
            'Abelian variety J0(11) x J0(33) of dimension 4'
        """
        field = '' if self.base_field() == QQ else ' over %s'%self.base_field()
        #if self.newform_level(none_if_not_known=True) is None:
        simple = self.is_simple(none_if_not_known=True)
        if simple and self.dimension() > 0:
            label = self.label() + ' '
        else:
            label = ''
        simple = 'Simple a' if simple else 'A'
        if self.is_ambient():
            return '%sbelian variety %s%s of dimension %s'%(simple, self._ambient_repr(), field, self.dimension())

        if self.is_subvariety_of_ambient_jacobian():
            sub = 'subvariety'
        else:
            sub = 'variety factor'
        return "%sbelian %s %sof dimension %s of %s%s"%(
            simple, sub, label, self.dimension(), self._ambient_repr(), field)


    def label(self):
        r"""
        Return the label associated to this modular abelian variety.

        The format of the label is [level][isogeny class][group](t, ambient
        level)

        If this abelian variety `B` has the above label, this
        implies only that `B` is isogenous to the newform abelian
        variety `A_f` associated to the newform with label
        [level][isogeny class][group]. The [group] is empty for
        `\Gamma_0(N)`, is G1 for `\Gamma_1(N)` and is
        GH[...] for `\Gamma_H(N)`.

        .. warning::

           The sum of `\delta_s(A_f)` for all `s\mid t`
           contains `A`, but no sum for a proper divisor of
           `t` contains `A`. It need *not* be the case
           that `B` is equal to `\delta_t(A_f)`!!!

        OUTPUT: string

        EXAMPLES::

            sage: J0(11).label()
            '11a(1,11)'
            sage: J0(11)[0].label()
            '11a(1,11)'
            sage: J0(33)[2].label()
            '33a(1,33)'
            sage: J0(22).label()
            Traceback (most recent call last):
            ...
            ValueError: self must be simple

        We illustrate that self need not equal `\delta_t(A_f)`::

            sage: J = J0(11); phi = J.degeneracy_map(33, 1) + J.degeneracy_map(33,3)
            sage: B = phi.image(); B
            Abelian subvariety of dimension 1 of J0(33)
            sage: B.decomposition()
            [
            Simple abelian subvariety 11a(3,33) of dimension 1 of J0(33)
            ]
            sage: C = J.degeneracy_map(33,3).image(); C
            Abelian subvariety of dimension 1 of J0(33)
            sage: C == B
            False
        """
        degen = str(self.degen_t()).replace(' ','')
        return '%s%s'%(self.newform_label(), degen)

    def newform_label(self):
        """
        Return the label [level][isogeny class][group] of the newform
        `f` such that this abelian variety is isogenous to the
        newform abelian variety `A_f`. If this abelian variety is
        not simple, raise a ValueError.

        OUTPUT: string

        EXAMPLES::

            sage: J0(11).newform_label()
            '11a'
            sage: J0(33)[2].newform_label()
            '33a'

        The following fails since `J_0(33)` is not simple::

            sage: J0(33).newform_label()
            Traceback (most recent call last):
            ...
            ValueError: self must be simple
        """
        N, G = self.newform_level()
        if is_Gamma0(G):
            group = ''
        elif is_Gamma1(G):
            group = 'G1'
        elif is_GammaH(G):
            group = 'GH%s'%(str(G._generators_for_H()).replace(' ',''))
        return '%s%s%s'%(N, cremona_letter_code(self.isogeny_number()), group)

    def _isogeny_to_newform_abelian_variety(self):
        r"""
        Return an isogeny from self to an abelian variety `A_f`
        attached to a newform. If self is not simple (so that no such
        isogeny exists), raise a ValueError.

        EXAMPLES::

            sage: J0(22)[0]._isogeny_to_newform_abelian_variety()
            Abelian variety morphism:
              From: Simple abelian subvariety 11a(1,22) of dimension 1 of J0(22)
              To:   Newform abelian subvariety 11a of dimension 1 of J0(11)
            sage: J = J0(11); phi = J.degeneracy_map(33, 1) + J.degeneracy_map(33,3)
            sage: A = phi.image()
            sage: A._isogeny_to_newform_abelian_variety().matrix()
            [-3  3]
            [ 0 -3]
        """
        try:
            return self._newform_isogeny
        except AttributeError:
            pass

        if not self.is_simple():
            raise ValueError("self is not simple")
<<<<<<< HEAD
=======

        ls = []
>>>>>>> 2001f33f

        t, N = self.decomposition()[0].degen_t()
        A = self.ambient_variety()
        for i in range(len(self.groups())):
            g = self.groups()[i]
            if N == g.level():
                J = g.modular_abelian_variety()
                d = J.degeneracy_map(self.newform_level()[0], t)
                p = A.project_to_factor(i)
                mat = p.matrix() * d.matrix()
                if not (self.lattice().matrix() * mat).is_zero():
                    break

        from constructor import AbelianVariety
        Af = AbelianVariety(self.newform_label())
        H = A.Hom(Af.ambient_variety())
        m = H(Morphism(H, mat))
        self._newform_isogeny = m.restrict_domain(self).restrict_codomain(Af)
        return self._newform_isogeny

    def _simple_isogeny(self, other):
        """
        Given self and other, if both are simple, and correspond to the
        same newform with the same congruence subgroup, return an isogeny.
        Otherwise, raise a ValueError.

        INPUT:


        -  ``self, other`` - modular abelian varieties


        OUTPUT: an isogeny

        EXAMPLES::

            sage: J = J0(33); J
            Abelian variety J0(33) of dimension 3
            sage: J[0]._simple_isogeny(J[1])
            Abelian variety morphism:
              From: Simple abelian subvariety 11a(1,33) of dimension 1 of J0(33)
              To:   Simple abelian subvariety 11a(3,33) of dimension 1 of J0(33)

        The following illustrates how simple isogeny is only implemented
        when the ambients are the same::

            sage: J[0]._simple_isogeny(J1(11))
            Traceback (most recent call last):
            ...
            NotImplementedError: _simple_isogeny only implemented when both abelian variety have the same ambient product Jacobian
        """
        if not is_ModularAbelianVariety(other):
            raise TypeError("other must be a modular abelian variety")

        if not self.is_simple():
            raise ValueError("self is not simple")

        if not other.is_simple():
            raise ValueError("other is not simple")

        if self.groups() != other.groups():
            # The issue here is that the stuff below probably won't make any sense at all if we don't know
<<<<<<< HEAD
            # that the two newform abelian varieties A_f are identical.
=======
            # that the two newform abelian varieties $A_f$ are identical.
>>>>>>> 2001f33f
            raise NotImplementedError("_simple_isogeny only implemented when both abelian variety have the same ambient product Jacobian")


        if (self.newform_level() != other.newform_level()) or \
           (self.isogeny_number() != other.isogeny_number()):
            raise ValueError("self and other do not correspond to the same newform")

        return other._isogeny_to_newform_abelian_variety().complementary_isogeny() * \
               self._isogeny_to_newform_abelian_variety()

    def _Hom_(self, B, cat=None):
        """
        INPUT:


        -  ``B`` - modular abelian varieties

        -  ``cat`` - category


        EXAMPLES::

            sage: J0(37)._Hom_(J1(37))
            Space of homomorphisms from Abelian variety J0(37) of dimension 2 to Abelian variety J1(37) of dimension 40
            sage: J0(37)._Hom_(J1(37)).homset_category()
            Category of modular abelian varieties over Rational Field
        """
        if cat is None:
            K = self.base_field(); L = B.base_field()
            if K == L:
                F = K
            elif K == QQbar or L == QQbar:
                F = QQbar
            else:
                # TODO -- improve this
                raise ValueError("please specify a category")
            cat = ModularAbelianVarieties(F)
        if self is B:
            return self.endomorphism_ring(cat)
        else:
            return homspace.Homspace(self, B, cat)

    def in_same_ambient_variety(self, other):
        """
        Return True if self and other are abelian subvarieties of the same
        ambient product Jacobian.

        EXAMPLES::

            sage: A,B,C = J0(33)
            sage: A.in_same_ambient_variety(B)
            True
            sage: A.in_same_ambient_variety(J0(11))
            False
        """
        if not is_ModularAbelianVariety(other):
            return False
        if self.groups() != other.groups():
            return False
        if not self.is_subvariety_of_ambient_jacobian() or not other.is_subvariety_of_ambient_jacobian():
            return False
        return True

    def modular_kernel(self):
        """
        Return the modular kernel of this abelian variety, which is the
        kernel of the canonical polarization of self.

        EXAMPLES::

            sage: A = AbelianVariety('33a'); A
            Newform abelian subvariety 33a of dimension 1 of J0(33)
            sage: A.modular_kernel()
            Finite subgroup with invariants [3, 3] over QQ of Newform abelian subvariety 33a of dimension 1 of J0(33)
        """
        try:
            return self.__modular_kernel
        except AttributeError:
            _, f, _ = self.dual()
            G = f.kernel()[0]
            self.__modular_kernel = G
            return G

    def modular_degree(self):
        """
        Return the modular degree of this abelian variety, which is the
        square root of the degree of the modular kernel.

        EXAMPLES::

            sage: A = AbelianVariety('37a')
            sage: A.modular_degree()
            2
        """
        n = self.modular_kernel().order()
        return ZZ(n.sqrt())


    def intersection(self, other):
        """
        Returns the intersection of self and other inside a common ambient
        Jacobian product.

        INPUT:


        -  ``other`` - a modular abelian variety or a finite
           group


        OUTPUT: If other is a modular abelian variety:


        -  ``G`` - finite subgroup of self

        -  ``A`` - abelian variety (identity component of
           intersection) If other is a finite group:

        -  ``G`` - a finite group


        EXAMPLES: We intersect some abelian varieties with finite
        intersection.

        ::

            sage: J = J0(37)
            sage: J[0].intersection(J[1])
            (Finite subgroup with invariants [2, 2] over QQ of Simple abelian subvariety 37a(1,37) of dimension 1 of J0(37), Simple abelian subvariety of dimension 0 of J0(37))

        ::

            sage: D = list(J0(65)); D
            [Simple abelian subvariety 65a(1,65) of dimension 1 of J0(65), Simple abelian subvariety 65b(1,65) of dimension 2 of J0(65), Simple abelian subvariety 65c(1,65) of dimension 2 of J0(65)]
            sage: D[0].intersection(D[1])
            (Finite subgroup with invariants [2] over QQ of Simple abelian subvariety 65a(1,65) of dimension 1 of J0(65), Simple abelian subvariety of dimension 0 of J0(65))
            sage: (D[0]+D[1]).intersection(D[1]+D[2])
            (Finite subgroup with invariants [2] over QQbar of Abelian subvariety of dimension 3 of J0(65), Abelian subvariety of dimension 2 of J0(65))

        ::

            sage: J = J0(33)
            sage: J[0].intersection(J[1])
            (Finite subgroup with invariants [5] over QQ of Simple abelian subvariety 11a(1,33) of dimension 1 of J0(33), Simple abelian subvariety of dimension 0 of J0(33))

        Next we intersect two abelian varieties with non-finite
        intersection::

            sage: J = J0(67); D = J.decomposition(); D
            [
            Simple abelian subvariety 67a(1,67) of dimension 1 of J0(67),
            Simple abelian subvariety 67b(1,67) of dimension 2 of J0(67),
            Simple abelian subvariety 67c(1,67) of dimension 2 of J0(67)
            ]
            sage: (D[0] + D[1]).intersection(D[1] + D[2])
            (Finite subgroup with invariants [5, 10] over QQbar of Abelian subvariety of dimension 3 of J0(67), Abelian subvariety of dimension 2 of J0(67))
        """
        # First check whether we are intersecting an abelian variety
        # with a finite subgroup.  If so, call the intersection method
        # for the finite group, which does know how to intersect with
        # an abelian variety.
        if isinstance(other, FiniteSubgroup):
            return other.intersection(self)

        # Now both self and other are abelian varieties.  We require
        # at least that the ambient Jacobian product is the same for
        # them.
        if not self.in_same_ambient_variety(other):
            raise TypeError("other must be an abelian variety in the same ambient space")

        # 1. Compute the abelian variety (connected) part of the intersection
        V = self.vector_space().intersection(other.vector_space())
        if V.dimension() > 0:
            # If there is a nonzero abelian variety, get the actual
            # lattice that defines it.  We intersect (=saturate) in
            # the sum of the lattices, to ensure that the intersection
            # is an abelian subvariety of both self and other (even if
            # they aren't subvarieties of the ambient Jacobian).
            lattice = V.intersection(self.lattice() + other.lattice())
            A = ModularAbelianVariety(self.groups(), lattice, self.base_field(), check=False)
        else:
            A = self.zero_subvariety()

        # 2. Compute the finite intersection group when the
        # intersection is finite, or a group that maps surjectively
        # onto the component group in general.

        # First we get basis matrices for the lattices that define
        # both abelian varieties.
        L = self.lattice().basis_matrix()
        M = other.lattice().basis_matrix()

        # Then we stack matrices and find a subset that forms a
        # basis.
        LM = L.stack(M)
        P = LM.pivot_rows()
        V = (ZZ**L.ncols()).span_of_basis([LM.row(p) for p in P])
        S = (self.lattice() + other.lattice()).saturation()
        n = self.lattice().rank()
        # Finally we project onto the L factor.
        gens = [L.linear_combination_of_rows(v.list()[:n])
                for v in V.coordinate_module(S).basis()]

        if A.dimension() > 0:
            finitegroup_base_field = QQbar
        else:
            finitegroup_base_field = self.base_field()
        G = self.finite_subgroup(gens, field_of_definition=finitegroup_base_field)


        return G, A


    def __add__(self, other):
        r"""
        Returns the sum of the *images* of self and other inside the
        ambient Jacobian product. self and other must be abelian
        subvarieties of the ambient Jacobian product.

        ..warning::

          The sum of course only makes sense in some ambient variety,
          and by definition this function takes the sum of the images
          of both self and other in the ambient product Jacobian.

        EXAMPLES: We compute the sum of two abelian varieties of
        `J_0(33)`::

            sage: J = J0(33)
            sage: J[0] + J[1]
            Abelian subvariety of dimension 2 of J0(33)

        We sum all three and get the full `J_0(33)`::

            sage: (J[0] + J[1]) + (J[1] + J[2])
            Abelian variety J0(33) of dimension 3

        Adding to zero works::

            sage: J[0] + 0
            Simple abelian subvariety 11a(1,33) of dimension 1 of J0(33)

        Hence the sum command works::

            sage: sum([J[0], J[2]])
            Abelian subvariety of dimension 2 of J0(33)

        We try to add something in `J_0(33)` to something in
        `J_0(11)`; this shouldn't and doesn't work.

        ::

            sage: J[0] + J0(11)
            Traceback (most recent call last):
            ...
            TypeError: sum not defined since ambient spaces different

        We compute the diagonal image of `J_0(11)` in
        `J_0(33)`, then add the result to the new elliptic curve
        of level `33`.

        ::

            sage: A = J0(11)
            sage: B = (A.degeneracy_map(33,1) + A.degeneracy_map(33,3)).image()
            sage: B + J0(33)[2]
            Abelian subvariety of dimension 2 of J0(33)

        TESTS: This exposed a bug in HNF (see trac #4527)::

            sage: A = J0(206).new_subvariety().decomposition()[3] ; A # long time
            Simple abelian subvariety 206d(1,206) of dimension 4 of J0(206)
            sage: B = J0(206).old_subvariety(2) ; B # long time
            Abelian subvariety of dimension 16 of J0(206)
            sage: A+B # long time
            Abelian subvariety of dimension 20 of J0(206)
        """
        if not is_ModularAbelianVariety(other):
            if other == 0:
                return self
            raise TypeError("other must be a modular abelian variety")
        if self.groups() != other.groups():
            raise ValueError("incompatible ambient Jacobians")
        L = self.vector_space() + other.vector_space()
        M = L.intersection(self._ambient_lattice())
        return ModularAbelianVariety(self.groups(), M, self.base_field(), check=False)

    def direct_product(self, other):
        """
        Compute the direct product of self and other.

        INPUT:


        -  ``self, other`` - modular abelian varieties


        OUTPUT: abelian variety

        EXAMPLES::

            sage: J0(11).direct_product(J1(13))
            Abelian variety J0(11) x J1(13) of dimension 3
            sage: A = J0(33)[0].direct_product(J0(33)[1]); A
            Abelian subvariety of dimension 2 of J0(33) x J0(33)
            sage: A.lattice()
            Free module of degree 12 and rank 4 over Integer Ring
            Echelon basis matrix:
            [ 1  1 -2  0  2 -1  0  0  0  0  0  0]
            [ 0  3 -2 -1  2  0  0  0  0  0  0  0]
            [ 0  0  0  0  0  0  1  0  0  0 -1  2]
            [ 0  0  0  0  0  0  0  1 -1  1  0 -2]
        """
        return self * other

    def __pow__(self, n):
        """
        Return `n^{th}` power of self.

        INPUT:


        -  ``n`` - a nonnegative integer


        OUTPUT: an abelian variety

        EXAMPLES::

            sage: J = J0(37)
            sage: J^0
            Simple abelian subvariety of dimension 0 of J0(37)
            sage: J^1
            Abelian variety J0(37) of dimension 2
            sage: J^1 is J
            True
        """
        n = ZZ(n)
        if n < 0:
            raise ValueError("n must be nonnegative")
        if n == 0:
            return self.zero_subvariety()
        if n == 1:
            return self
        groups = self.groups() * n
        L = self.lattice().basis_matrix()
        lattice = block_diagonal_matrix([L]*n).row_module(ZZ)
        return ModularAbelianVariety(groups, lattice, self.base_field(), check=False)

    def __mul__(self, other):
        """
        Compute the direct product of self and other.

        EXAMPLES: Some modular Jacobians::

            sage: J0(11) * J0(33)
            Abelian variety J0(11) x J0(33) of dimension 4
            sage: J0(11) * J0(33) * J0(11)
            Abelian variety J0(11) x J0(33) x J0(11) of dimension 5

        We multiply some factors of `J_0(65)`::

            sage: d = J0(65).decomposition()
            sage: d[0] * d[1] * J0(11)
            Abelian subvariety of dimension 4 of J0(65) x J0(65) x J0(11)
        """
        if not is_ModularAbelianVariety(other):
            raise TypeError("other must be a modular abelian variety")
        if other.base_ring() != self.base_ring():
            raise TypeError("self and other must have the same base ring")
        groups = tuple(list(self.groups()) + list(other.groups()))
        lattice = self.lattice().direct_sum(other.lattice())
        base_field = self.base_ring()
        return ModularAbelianVariety(groups, lattice, base_field, check=False)

    def quotient(self, other):
        """
        Compute the quotient of self and other, where other is either an
        abelian subvariety of self or a finite subgroup of self.

        INPUT:


        -  ``other`` - a finite subgroup or subvariety


        OUTPUT: a pair (A, phi) with phi the quotient map from self to A

        EXAMPLES: We quotient `J_0(33)` out by an abelian
        subvariety::

            sage: Q, f = J0(33).quotient(J0(33)[0])
            sage: Q
            Abelian variety factor of dimension 2 of J0(33)
            sage: f
            Abelian variety morphism:
              From: Abelian variety J0(33) of dimension 3
              To:   Abelian variety factor of dimension 2 of J0(33)

        We quotient `J_0(33)` by the cuspidal subgroup::

            sage: C = J0(33).cuspidal_subgroup()
            sage: Q, f = J0(33).quotient(C)
            sage: Q
            Abelian variety factor of dimension 3 of J0(33)
            sage: f.kernel()[0]
            Finite subgroup with invariants [10, 10] over QQ of Abelian variety J0(33) of dimension 3
            sage: C
            Finite subgroup with invariants [10, 10] over QQ of Abelian variety J0(33) of dimension 3
            sage: J0(11).direct_product(J1(13))
            Abelian variety J0(11) x J1(13) of dimension 3
        """
        return self.__div__(other)

    def __div__(self, other):
        """
        Compute the quotient of self and other, where other is either an
        abelian subvariety of self or a finite subgroup of self.

        INPUT:


        -  ``other`` - a finite subgroup or subvariety


        EXAMPLES: Quotient out by a finite group::

            sage: J = J0(67); G = (J[0] + J[1]).intersection(J[1] + J[2])
            sage: Q, _ = J/G[0]; Q
            Abelian variety factor of dimension 5 of J0(67) over Algebraic Field
            sage: Q.base_field()
            Algebraic Field
            sage: Q.lattice()
            Free module of degree 10 and rank 10 over Integer Ring
            Echelon basis matrix:
            [1/10 1/10 3/10  1/2    0    0    0 3/10    0  1/2]
            [   0  1/5  4/5  4/5    0    0    0    0    0  3/5]
            ...

        Quotient out by an abelian subvariety::

            sage: A, B, C = J0(33)
            sage: Q, phi = J0(33)/A
            sage: Q
            Abelian variety factor of dimension 2 of J0(33)
            sage: phi.domain()
            Abelian variety J0(33) of dimension 3
            sage: phi.codomain()
            Abelian variety factor of dimension 2 of J0(33)
            sage: phi.kernel()
            (Finite subgroup with invariants [2] over QQbar of Abelian variety J0(33) of dimension 3,
             Abelian subvariety of dimension 1 of J0(33))
            sage: phi.kernel()[1] == A
            True

        The abelian variety we quotient out by must be an abelian
        subvariety.

        ::

            sage: Q = (A + B)/C; Q
            Traceback (most recent call last):
            ...
            TypeError: other must be a subgroup or abelian subvariety
        """
        if isinstance(other, FiniteSubgroup):
            if other.abelian_variety() != self:
                other = self.finite_subgroup(other)
            return self._quotient_by_finite_subgroup(other)
        elif isinstance(other, ModularAbelianVariety_abstract) and other.is_subvariety(self):
            return self._quotient_by_abelian_subvariety(other)
        else:
            raise TypeError("other must be a subgroup or abelian subvariety")

    def degeneracy_map(self, M_ls, t_ls):
        """
        Return the degeneracy map with domain self and given
        level/parameter. If self.ambient_variety() is a product of
        Jacobians (as opposed to a single Jacobian), then one can provide a
        list of new levels and parameters, corresponding to the ambient
        Jacobians in order. (See the examples below.)

        INPUT:


        -  ``M, t`` - integers level and `t`, or

        -  ``Mlist, tlist`` - if self is in a nontrivial
           product ambient Jacobian, input consists of a list of levels and
           corresponding list of `t`'s.


        OUTPUT: a degeneracy map

        EXAMPLES: We make several degeneracy maps related to
        `J_0(11)` and `J_0(33)` and compute their
        matrices.

        ::

            sage: d1 = J0(11).degeneracy_map(33, 1); d1
            Degeneracy map from Abelian variety J0(11) of dimension 1 to Abelian variety J0(33) of dimension 3 defined by [1]
            sage: d1.matrix()
            [ 0 -3  2  1 -2  0]
            [ 1 -2  0  1  0 -1]
            sage: d2 = J0(11).degeneracy_map(33, 3); d2
            Degeneracy map from Abelian variety J0(11) of dimension 1 to Abelian variety J0(33) of dimension 3 defined by [3]
            sage: d2.matrix()
            [-1  0  0  0  1 -2]
            [-1 -1  1 -1  1  0]
            sage: d3 = J0(33).degeneracy_map(11, 1); d3
            Degeneracy map from Abelian variety J0(33) of dimension 3 to Abelian variety J0(11) of dimension 1 defined by [1]

        He we verify that first mapping from level `11` to level
        `33`, then back is multiplication by `4`::

            sage: d1.matrix() * d3.matrix()
            [4 0]
            [0 4]

        We compute a more complicated degeneracy map involving nontrivial
        product ambient Jacobians; note that this is just the block direct
        sum of the two matrices at the beginning of this example::

            sage: d = (J0(11)*J0(11)).degeneracy_map([33,33], [1,3]); d
            Degeneracy map from Abelian variety J0(11) x J0(11) of dimension 2 to Abelian variety J0(33) x J0(33) of dimension 6 defined by [1, 3]
            sage: d.matrix()
            [ 0 -3  2  1 -2  0  0  0  0  0  0  0]
            [ 1 -2  0  1  0 -1  0  0  0  0  0  0]
            [ 0  0  0  0  0  0 -1  0  0  0  1 -2]
            [ 0  0  0  0  0  0 -1 -1  1 -1  1  0]
        """
        if not isinstance(M_ls, list):
            M_ls = [M_ls]
        if not isinstance(t_ls, list):
            t_ls = [t_ls]

        groups = self.groups()
        length = len(M_ls)
        if length != len(t_ls):
            raise ValueError("must have same number of Ms and ts")
        if length != len(groups):
            raise ValueError("must have same number of Ms and groups in ambient variety")

        for i in range(length):
            N = groups[i].level()
            if (M_ls[i]%N) and (N%M_ls[i]):
<<<<<<< HEAD
                raise ValueError("one level must divide the other in %s-th component" % i)
            if (( max(M_ls[i],N) // min(M_ls[i],N) ) % t_ls[i]):
                raise ValueError("each t must divide the quotient of the levels")
=======
                raise ValueError("one level must divide the other in %s-th component"%i)
            if (( max(M_ls[i],N) // min(M_ls[i],N) ) % t_ls[i]):
                raise ValueError("each t must divide the quotient of the levels")

>>>>>>> 2001f33f
        ls = [ self.groups()[i].modular_abelian_variety().degeneracy_map(M_ls[i], t_ls[i]).matrix() for i in range(length) ]


        new_codomain = prod([ self.groups()[i]._new_group_from_level(M_ls[i]).modular_abelian_variety()
                              for i in range(length) ])
        M = block_diagonal_matrix(ls, subdivide=False)

        H = self.Hom(new_codomain)
        return H(DegeneracyMap(H, M.restrict_domain(self.lattice()), t_ls))

    def _quotient_by_finite_subgroup(self, G):
        """
        Return the quotient of self by the finite subgroup `G`.
        This is used internally by the quotient and __div__ commands.

        INPUT:


        -  ``G`` - a finite subgroup of self


        OUTPUT: abelian variety - the quotient `Q` of self by
        `G`


        -  ``morphism`` - from self to the quotient
           `Q`


        EXAMPLES: We quotient the elliptic curve `J_0(11)` out by
        its cuspidal subgroup.

        ::

            sage: A = J0(11)
            sage: G = A.cuspidal_subgroup(); G
            Finite subgroup with invariants [5] over QQ of Abelian variety J0(11) of dimension 1
            sage: Q, f = A._quotient_by_finite_subgroup(G)
            sage: Q
            Abelian variety factor of dimension 1 of J0(11)
            sage: f
            Abelian variety morphism:
              From: Abelian variety J0(11) of dimension 1
              To:   Abelian variety factor of dimension 1 of J0(11)

        We compute the finite kernel of `f` (hence the [0]) and
        note that it equals the subgroup `G` that we quotiented out
        by::

            sage: f.kernel()[0] == G
            True
        """
        if G.order() == 1:
            return self
        L = self.lattice() + G.lattice()
        A = ModularAbelianVariety(self.groups(), L, G.field_of_definition())
        M = L.coordinate_module(self.lattice()).basis_matrix()
        phi = self.Hom(A)(M)
        return A, phi

    def _quotient_by_abelian_subvariety(self, B):
        """
        Return the quotient of self by the abelian variety `B`.
        This is used internally by the quotient and __div__ commands.

        INPUT:


        -  ``B`` - an abelian subvariety of self


        OUTPUT:


        -  ``abelian variety`` - quotient `Q` of self
           by B

        -  ``morphism`` - from self to the quotient
           `Q`


        EXAMPLES: We compute the new quotient of `J_0(33)`.

        ::

            sage: A = J0(33); B = A.old_subvariety()
            sage: Q, f = A._quotient_by_abelian_subvariety(B)

        Note that the quotient happens to also be an abelian subvariety::

            sage: Q
            Abelian subvariety of dimension 1 of J0(33)
            sage: Q.lattice()
            Free module of degree 6 and rank 2 over Integer Ring
            Echelon basis matrix:
            [ 1  0  0 -1  0  0]
            [ 0  0  1  0  1 -1]
            sage: f
            Abelian variety morphism:
              From: Abelian variety J0(33) of dimension 3
              To:   Abelian subvariety of dimension 1 of J0(33)

        We verify that `B` is equal to the kernel of the quotient
        map.

        ::

            sage: f.kernel()[1] == B
            True

        Next we quotient `J_0(33)` out by `Q` itself::

            sage: C, g = A._quotient_by_abelian_subvariety(Q)

        The result is not a subvariety::

            sage: C
            Abelian variety factor of dimension 2 of J0(33)
            sage: C.lattice()
            Free module of degree 6 and rank 4 over Integer Ring
            Echelon basis matrix:
            [ 1/3    0    0  2/3   -1    0]
            [   0    1    0    0   -1    1]
            [   0    0  1/3    0 -2/3  2/3]
            [   0    0    0    1   -1   -1]
        """

        # We first compute the complement of B in self to get
        # an abelian variety C also in self such that self/B
        # is isogenous to C. This is the case because the
        # projection map pi:self --> C is surjective and has
        # kernel a finite extension of the abelian variety B.
        C = B.complement(self)

        # Now that we have C we need to find some abelian variety Q
        # isogenous to C and a map self --> Q whose kernel is exactly
        # B.  We do this by computing the kernel of the map pi below,
        # which is an extension of the abelian variety B by a finite
        # group Phi of complements.  Our strategy is to enlarge the
        # lattice that defines C so that the map pi below suddenly
        # has connected kernel.

        pi = self.projection(C)
        psi = pi.factor_out_component_group()
        Q = psi.codomain()
        return Q, psi

    def projection(self, A, check=True):
        """
        Given an abelian subvariety A of self, return a projection morphism
        from self to A. Note that this morphism need not be unique.

        INPUT:


        -  ``A`` - an abelian variety


        OUTPUT: a morphism

        EXAMPLES::

            sage: a,b,c = J0(33)
            sage: pi = J0(33).projection(a); pi.matrix()
            [ 3 -2]
            [-5  5]
            [-4  1]
            [ 3 -2]
            [ 5  0]
            [ 1  1]
            sage: pi = (a+b).projection(a); pi.matrix()
            [ 0  0]
            [-3  2]
            [-4  1]
            [-1 -1]
            sage: pi = a.projection(a); pi.matrix()
            [1 0]
            [0 1]

        We project onto a factor in a product of two Jacobians::

            sage: A = J0(11)*J0(11); A
            Abelian variety J0(11) x J0(11) of dimension 2
            sage: A[0]
            Simple abelian subvariety 11a(1,11) of dimension 1 of J0(11) x J0(11)
            sage: A.projection(A[0])
            Abelian variety morphism:
              From: Abelian variety J0(11) x J0(11) of dimension 2
              To:   Simple abelian subvariety 11a(1,11) of dimension 1 of J0(11) x J0(11)
            sage: A.projection(A[0]).matrix()
            [0 0]
            [0 0]
            [1 0]
            [0 1]
            sage: A.projection(A[1]).matrix()
            [1 0]
            [0 1]
            [0 0]
            [0 0]
        """
        if check and not A.is_subvariety(self):
            raise ValueError("A must be an abelian subvariety of self")

        W = A.complement(self)
        mat = A.lattice().basis_matrix().stack(W.lattice().basis_matrix())

        # solve  X * mat = self, i.e. write each row of self in terms of the
        # rows of mat.
        X = mat.solve_left(self.lattice().basis_matrix())

        # The projection map is got from the first 2*dim(A) columns of X.
        X = X.matrix_from_columns(range(2*A.dimension()))

        X, _ = X._clear_denom()

        return Morphism(self.Hom(A), X)

    def project_to_factor(self, n):
        """
        If self is an ambient product of Jacobians, return a projection
        from self to the nth such Jacobian.

        EXAMPLES::

            sage: J = J0(33)
            sage: J.project_to_factor(0)
            Abelian variety endomorphism of Abelian variety J0(33) of dimension 3

        ::

            sage: J = J0(33) * J0(37) * J0(11)
            sage: J.project_to_factor(2)
            Abelian variety morphism:
              From: Abelian variety J0(33) x J0(37) x J0(11) of dimension 6
              To:   Abelian variety J0(11) of dimension 1
            sage: J.project_to_factor(2).matrix()
            [0 0]
            [0 0]
            [0 0]
            [0 0]
            [0 0]
            [0 0]
            [0 0]
            [0 0]
            [0 0]
            [0 0]
            [1 0]
            [0 1]
        """
        if not self.is_ambient():
            raise ValueError("self is not ambient")
        if n >= len(self.groups()):
<<<<<<< HEAD
            raise IndexError("index (=%s) too large (max = %s)" % (n, len(self.groups())))
=======
            raise IndexError("index (=%s) too large (max = %s)"%(n, len(self.groups())))
>>>>>>> 2001f33f

        G = self.groups()[n]
        A = G.modular_abelian_variety()
        index = sum([ gp.modular_symbols().cuspidal_subspace().dimension()
                      for gp in self.groups()[0:n] ])

        H = self.Hom(A)
        mat = H.matrix_space()(0)
        mat.set_block(index, 0, identity_matrix(2*A.dimension()))

        return H(Morphism(H, mat))


    def is_subvariety_of_ambient_jacobian(self):
        """
        Return True if self is (presented as) a subvariety of the ambient
        product Jacobian.

        Every abelian variety in Sage is a quotient of a subvariety of an
        ambient Jacobian product by a finite subgroup.

        EXAMPLES::

            sage: J0(33).is_subvariety_of_ambient_jacobian()
            True
            sage: A = J0(33)[0]; A
            Simple abelian subvariety 11a(1,33) of dimension 1 of J0(33)
            sage: A.is_subvariety_of_ambient_jacobian()
            True
            sage: B, phi = A / A.torsion_subgroup(2)
            sage: B
            Abelian variety factor of dimension 1 of J0(33)
            sage: phi.matrix()
            [2 0]
            [0 2]
            sage: B.is_subvariety_of_ambient_jacobian()
            False
        """
        try:
            return self.__is_sub_ambient
        except AttributeError:
            self.__is_sub_ambient = (self.lattice().denominator() == 1)
            return self.__is_sub_ambient

    def ambient_variety(self):
        """
        Return the ambient modular abelian variety that contains this
        abelian variety. The ambient variety is always a product of
        Jacobians of modular curves.

        OUTPUT: abelian variety

        EXAMPLES::

            sage: A = J0(33)[0]; A
            Simple abelian subvariety 11a(1,33) of dimension 1 of J0(33)
            sage: A.ambient_variety()
            Abelian variety J0(33) of dimension 3
        """
        try:
            return self.__ambient_variety
        except AttributeError:
            A = ModularAbelianVariety(self.groups(), ZZ**(2*self._ambient_dimension()),
                                     self.base_field(), check=False)
            self.__ambient_variety = A
            return A

    def ambient_morphism(self):
        """
        Return the morphism from self to the ambient variety. This is
        injective if self is natural a subvariety of the ambient product
        Jacobian.

        OUTPUT: morphism

        The output is cached.

        EXAMPLES: We compute the ambient structure morphism for an abelian
        subvariety of `J_0(33)`::

            sage: A,B,C = J0(33)
            sage: phi = A.ambient_morphism()
            sage: phi.domain()
            Simple abelian subvariety 11a(1,33) of dimension 1 of J0(33)
            sage: phi.codomain()
            Abelian variety J0(33) of dimension 3
            sage: phi.matrix()
            [ 1  1 -2  0  2 -1]
            [ 0  3 -2 -1  2  0]

        phi is of course injective

        ::

            sage: phi.kernel()
            (Finite subgroup with invariants [] over QQ of Simple abelian subvariety 11a(1,33) of dimension 1 of J0(33),
             Abelian subvariety of dimension 0 of J0(33))

        This is the same as the basis matrix for the lattice corresponding
        to self::

            sage: A.lattice()
            Free module of degree 6 and rank 2 over Integer Ring
            Echelon basis matrix:
            [ 1  1 -2  0  2 -1]
            [ 0  3 -2 -1  2  0]

        We compute a non-injective map to an ambient space::

            sage: Q,pi = J0(33)/A
            sage: phi = Q.ambient_morphism()
            sage: phi.matrix()
            [  1   4   1   9  -1  -1]
            [  0  15   0   0  30 -75]
            [  0   0   5  10  -5  15]
            [  0   0   0  15 -15  30]
            sage: phi.kernel()[0]
            Finite subgroup with invariants [5, 15, 15] over QQ of Abelian variety factor of dimension 2 of J0(33)
        """
        try:
            return self.__ambient_morphism
        except AttributeError:
            matrix1, _ = self.lattice().basis_matrix()._clear_denom()
            phi = Morphism(self.Hom(self.ambient_variety()), matrix1)
            self.__ambient_morphism = phi
            return phi

    def is_ambient(self):
        """
        Return True if self equals the ambient product Jacobian.

        OUTPUT: bool

        EXAMPLES::

            sage: A,B,C = J0(33)
            sage: A.is_ambient()
            False
            sage: J0(33).is_ambient()
            True
            sage: (A+B).is_ambient()
            False
            sage: (A+B+C).is_ambient()
            True
        """
        try:
            return self.__is_ambient
        except AttributeError:
            pass
        L = self.lattice()
        self.__is_ambient = (self.lattice() == ZZ**L.degree())
        return self.__is_ambient

    def dimension(self):
        """
        Return the dimension of this abelian variety.

        EXAMPLES::

            sage: A = J0(23)
            sage: A.dimension()
            2
        """
        return self.lattice().rank() // 2

    def rank(self):
        """
        Return the rank of the underlying lattice of self.

        EXAMPLES::

            sage: J = J0(33)
            sage: J.rank()
            6
            sage: J[1]
            Simple abelian subvariety 11a(3,33) of dimension 1 of J0(33)
            sage: (J[1] * J[1]).rank()
            4
        """
        return self.lattice().rank()

    def degree(self):
        """
        Return the degree of this abelian variety, which is the dimension
        of the ambient Jacobian product.

        EXAMPLES::

            sage: A = J0(23)
            sage: A.dimension()
            2
        """
        return self._ambient_dimension()

    def endomorphism_ring(self, category=None):
        """
        Return the endomorphism ring of self.

        OUTPUT: b = self.sturm_bound()

        EXAMPLES: We compute a few endomorphism rings::

            sage: J0(11).endomorphism_ring()
            Endomorphism ring of Abelian variety J0(11) of dimension 1
            sage: J0(37).endomorphism_ring()
            Endomorphism ring of Abelian variety J0(37) of dimension 2
            sage: J0(33)[2].endomorphism_ring()
            Endomorphism ring of Simple abelian subvariety 33a(1,33) of dimension 1 of J0(33)

        No real computation is done::

            sage: J1(123456).endomorphism_ring()
            Endomorphism ring of Abelian variety J1(123456) of dimension 423185857
        """
        try:
            return self.__endomorphism_ring
        except AttributeError:
            pass

        self.__endomorphism_ring = homspace.EndomorphismSubring(self, category=category)
        return self.__endomorphism_ring

    def sturm_bound(self):
        r"""
        Return a bound `B` such that all Hecke operators
        `T_n` for `n\leq B` generate the Hecke algebra.

        OUTPUT: integer

        EXAMPLES::

            sage: J0(11).sturm_bound()
            2
            sage: J0(33).sturm_bound()
            8
            sage: J1(17).sturm_bound()
            48
            sage: J1(123456).sturm_bound()
            1693483008
            sage: JH(37,[2,3]).sturm_bound()
            7
            sage: J1(37).sturm_bound()
            228
        """
        try:
            return self.__sturm_bound
        except AttributeError:
            B = max([G.sturm_bound(2) for G in self.groups()])
            self.__sturm_bound = B
            return B

    def is_hecke_stable(self):
        """
        Return True if self is stable under the Hecke operators of its
        ambient Jacobian.

        OUTPUT: bool

        EXAMPLES::

            sage: J0(11).is_hecke_stable()
            True
            sage: J0(33)[2].is_hecke_stable()
            True
            sage: J0(33)[0].is_hecke_stable()
            False
            sage: (J0(33)[0] + J0(33)[1]).is_hecke_stable()
            True
        """
        try:
            return self._is_hecke_stable
        except AttributeError:
            pass

        #b = self.modular_symbols().sturm_bound()
        b = max([ m.sturm_bound() for m in self._ambient_modular_symbols_spaces() ])
        J = self.ambient_variety()
        L = self.lattice()
        B = self.lattice().basis()

        for n in prime_range(1,b+1):
            Tn_matrix = J.hecke_operator(n).matrix()
            for v in B:
                if not (v*Tn_matrix in L):
                    self._is_hecke_stable = False
                    return False

        self._is_hecke_stable = True
        return True

    def is_subvariety(self, other):
        """
        Return True if self is a subvariety of other as they sit in a
        common ambient modular Jacobian. In particular, this function will
        only return True if self and other have exactly the same ambient
        Jacobians.

        EXAMPLES::

            sage: J = J0(37); J
            Abelian variety J0(37) of dimension 2
            sage: A = J[0]; A
            Simple abelian subvariety 37a(1,37) of dimension 1 of J0(37)
            sage: A.is_subvariety(A)
            True
            sage: A.is_subvariety(J)
            True
        """
        if not is_ModularAbelianVariety(other):
            return False
        if self is other:
            return True
        if self.groups() != other.groups():
            return False
        L = self.lattice()
        M = other.lattice()
        # self is an abelian subvariety of other if and only if
        #   1. L is a subset of M (so the abelian subvarieties of
        #      the ambient J are equal), and
        #   2. L is relatively saturated in M, i.e., M/L is
        #      torsion free.
        if not L.is_submodule(M):
            return False
        # To determine if L is relatively saturated we compute the
        # intersection of M with (L tensor Q) and see if that equals
        # L.
        return L.change_ring(QQ).intersection(M) == L

    def change_ring(self, R):
        """
        Change the base ring of this modular abelian variety.

        EXAMPLES::

            sage: A = J0(23)
            sage: A.change_ring(QQ)
            Abelian variety J0(23) of dimension 2
        """
        return ModularAbelianVariety(self.groups(), self.lattice(), R, check=False)

    def level(self):
        """
        Return the level of this modular abelian variety, which is an
        integer N (usually minimal) such that this modular abelian variety
        is a quotient of `J_1(N)`. In the case that the ambient
        variety of self is a product of Jacobians, return the LCM of their
        levels.

        EXAMPLES::

            sage: J1(5077).level()
            5077
            sage: JH(389,[4]).level()
            389
            sage: (J0(11)*J0(17)).level()
            187
        """
        try:
            return self.__level
        except AttributeError:
            self.__level = LCM([G.level() for G in self.groups()])
            return self.__level

    def newform_level(self, none_if_not_known=False):
        """
        Write self as a product (up to isogeny) of newform abelian
        varieties `A_f`. Then this function return the least
        common multiple of the levels of the newforms `f`, along
        with the corresponding group or list of groups (the groups do not
        appear with multiplicity).

        INPUT:


        -  ``none_if_not_known`` - (default: False) if True,
           return None instead of attempting to compute the newform level, if
           it isn't already known. This None result is not cached.


        OUTPUT: integer group or list of distinct groups

        EXAMPLES::

            sage: J0(33)[0].newform_level()
            (11, Congruence Subgroup Gamma0(33))
            sage: J0(33)[0].newform_level(none_if_not_known=True)
            (11, Congruence Subgroup Gamma0(33))

        Here there are multiple groups since there are in fact multiple
        newforms::

            sage: (J0(11) * J1(13)).newform_level()
            (143, [Congruence Subgroup Gamma0(11), Congruence Subgroup Gamma1(13)])
        """
        try:
            return self.__newform_level
        except AttributeError:
            if none_if_not_known:
                return None
            N = [A.newform_level() for A in self.decomposition()]
            level = LCM([z[0] for z in N])
            groups = sorted(set([z[1] for z in N]))
            if len(groups) == 1:
                groups = groups[0]
            self.__newform_level = level, groups
            return self.__newform_level

    def zero_subvariety(self):
        """
        Return the zero subvariety of self.

        EXAMPLES::

            sage: J = J0(37)
            sage: J.zero_subvariety()
            Simple abelian subvariety of dimension 0 of J0(37)
            sage: J.zero_subvariety().level()
            37
            sage: J.zero_subvariety().newform_level()
            (1, [])
        """
        try:
            return self.__zero_subvariety
        except AttributeError:
            lattice = (ZZ**(2*self.degree())).zero_submodule()
            A = ModularAbelianVariety(self.groups(), lattice, self.base_field(),
                                      is_simple=True, check=False)
            self.__zero_subvariety = A
            return A


    ###############################################################################
    # Properties of the ambient product of Jacobians
    ###############################################################################
    def _ambient_repr(self):
        """
        OUTPUT: string

        EXAMPLES::

            sage: (J0(33)*J1(11))._ambient_repr()
            'J0(33) x J1(11)'
        """
        v = []
        for G in self.groups():
            if is_Gamma0(G):
                v.append('J0(%s)'%G.level())
            elif is_Gamma1(G):
                v.append('J1(%s)'%G.level())
            elif is_GammaH(G):
                v.append('JH(%s,%s)'%(G.level(), G._generators_for_H()))
        return ' x '.join(v)

    def _ambient_latex_repr(self):
        """
        Return Latex representation of the ambient product.

        OUTPUT: string

        EXAMPLES::

            sage: (J0(11) * J0(33))._ambient_latex_repr()
            'J_0(11) \\times J_0(33)'
        """
        v = []
        for G in self.groups():
            if is_Gamma0(G):
                v.append('J_0(%s)'%G.level())
            elif is_Gamma1(G):
                v.append('J_1(%s)'%G.level())
            elif is_GammaH(G):
                v.append('J_H(%s,%s)'%(G.level(), G._generators_for_H()))
        return ' \\times '.join(v)


    def _ambient_lattice(self):
        """
        Return free lattice of rank twice the degree of self. This is the
        lattice corresponding to the ambient product Jacobian.

        OUTPUT: lattice

        EXAMPLES: We compute the ambient lattice of a product::

            sage: (J0(33)*J1(11))._ambient_lattice()
            Ambient free module of rank 8 over the principal ideal domain Integer Ring

        We compute the ambient lattice of an abelian subvariety
        `J_0(33)`, which is the same as the lattice for the
        `J_0(33)` itself::

            sage: A = J0(33)[0]; A._ambient_lattice()
            Ambient free module of rank 6 over the principal ideal domain Integer Ring
            sage: J0(33)._ambient_lattice()
            Ambient free module of rank 6 over the principal ideal domain Integer Ring
        """
        try:
            return self.__ambient_lattice
        except AttributeError:
            self.__ambient_lattice = ZZ**(2*self.degree())
            return self.__ambient_lattice

    def _ambient_modular_symbols_spaces(self):
        """
        Return a tuple of the ambient cuspidal modular symbols spaces that
        make up the Jacobian product that contains self.

        OUTPUT: tuple of cuspidal modular symbols spaces

        EXAMPLES::

            sage: (J0(11) * J0(33))._ambient_modular_symbols_spaces()
            (Modular Symbols subspace of dimension 2 of Modular Symbols space of dimension 3 for Gamma_0(11) of weight 2 with sign 0 over Rational Field,
             Modular Symbols subspace of dimension 6 of Modular Symbols space of dimension 9 for Gamma_0(33) of weight 2 with sign 0 over Rational Field)
            sage: (J0(11) * J0(33)[0])._ambient_modular_symbols_spaces()
            (Modular Symbols subspace of dimension 2 of Modular Symbols space of dimension 3 for Gamma_0(11) of weight 2 with sign 0 over Rational Field,
             Modular Symbols subspace of dimension 6 of Modular Symbols space of dimension 9 for Gamma_0(33) of weight 2 with sign 0 over Rational Field)
        """
        if not self.is_ambient():
            return self.ambient_variety()._ambient_modular_symbols_spaces()
        try:
            return self.__ambient_modular_symbols_spaces
        except AttributeError:
            X = tuple([ModularSymbols(G).cuspidal_subspace() for G in self.groups()])
            self.__ambient_modular_symbols_spaces = X
            return X

    def _ambient_modular_symbols_abvars(self):
        """
        Return a tuple of the ambient modular symbols abelian varieties
        that make up the Jacobian product that contains self.

        OUTPUT: tuple of modular symbols abelian varieties

        EXAMPLES::

            sage: (J0(11) * J0(33))._ambient_modular_symbols_abvars()
            (Abelian variety J0(11) of dimension 1, Abelian variety J0(33) of dimension 3)
        """
        if not self.is_ambient():
            return self.ambient_variety()._ambient_modular_symbols_abvars()
        try:
            return self.__ambient_modular_symbols_abvars
        except AttributeError:
            X = tuple([ModularAbelianVariety_modsym(M) for M in self._ambient_modular_symbols_spaces()])
            self.__ambient_modular_symbols_abvars = X
            return X

    def _ambient_dimension(self):
        """
        Return the dimension of the ambient Jacobian product.

        EXAMPLES::

            sage: A = J0(37) * J1(13); A
            Abelian variety J0(37) x J1(13) of dimension 4
            sage: A._ambient_dimension()
            4
            sage: B = A[0]; B
            Simple abelian subvariety 13aG1(1,13) of dimension 2 of J0(37) x J1(13)
            sage: B._ambient_dimension()
            4

        This example is fast because it implicitly calls
        _ambient_dimension.

        ::

            sage: J0(902834082394)
            Abelian variety J0(902834082394) of dimension 113064825881
        """
        try:
            return self.__ambient_dimension
        except AttributeError:
            d = sum([G.dimension_cusp_forms(2) for G in self.groups()], Integer(0))
            self.__ambient_dimension = d
            return d

    def _ambient_hecke_matrix_on_modular_symbols(self, n):
        r"""
        Return block direct sum of the matrix of the Hecke operator
        `T_n` acting on each of the ambient modular symbols
        spaces.

        INPUT:


        -  ``n`` - an integer `\geq 1`.


        OUTPUT: a matrix

        EXAMPLES::

            sage: (J0(11) * J1(13))._ambient_hecke_matrix_on_modular_symbols(2)
            [-2  0  0  0  0  0]
            [ 0 -2  0  0  0  0]
            [ 0  0 -2  0 -1  1]
            [ 0  0  1 -1  0 -1]
            [ 0  0  1  1 -2  0]
            [ 0  0  0  1 -1 -1]
        """
        if not self.is_ambient():
            return self.ambient_variety()._ambient_hecke_matrix_on_modular_symbols(n)
        try:
            return self.__ambient_hecke_matrix_on_modular_symbols[n]
        except AttributeError:
            self.__ambient_hecke_matrix_on_modular_symbols = {}
        except KeyError:
            pass
        M = self._ambient_modular_symbols_spaces()
        if len(M) == 0:
            return matrix(QQ,0)
        T = M[0].hecke_matrix(n)
        for i in range(1,len(M)):
            T = T.block_sum(M[i].hecke_matrix(n))
        self.__ambient_hecke_matrix_on_modular_symbols[n] = T
        return T

    ###############################################################################
    # Rational and Integral Homology
    ###############################################################################
    def _rational_homology_space(self):
        """
        Return the rational homology of this modular abelian variety.

        EXAMPLES::

            sage: J = J0(11)
            sage: J._rational_homology_space()
            Vector space of dimension 2 over Rational Field

        The result is cached::

            sage: J._rational_homology_space() is J._rational_homology_space()
            True
        """
        try:
            return self.__rational_homology_space
        except AttributeError:
            HQ = self.rational_homology().free_module()
            self.__rational_homology_space = HQ
            return HQ

    def homology(self, base_ring=ZZ):
        """
        Return the homology of this modular abelian variety.

        .. warning::

           For efficiency reasons the basis of the integral homology
           need not be the same as the basis for the rational
           homology.

        EXAMPLES::

            sage: J0(389).homology(GF(7))
            Homology with coefficients in Finite Field of size 7 of Abelian variety J0(389) of dimension 32
            sage: J0(389).homology(QQ)
            Rational Homology of Abelian variety J0(389) of dimension 32
            sage: J0(389).homology(ZZ)
            Integral Homology of Abelian variety J0(389) of dimension 32
        """
        try:
            return self._homology[base_ring]
        except AttributeError:
            self._homology = {}
        except KeyError:
            pass
        if base_ring == ZZ:
            H = homology.IntegralHomology(self)
        elif base_ring == QQ:
            H = homology.RationalHomology(self)
        else:
            H = homology.Homology_over_base(self, base_ring)
        self._homology[base_ring] = H
        return H

    def integral_homology(self):
        """
        Return the integral homology of this modular abelian variety.

        EXAMPLES::

            sage: H = J0(43).integral_homology(); H
            Integral Homology of Abelian variety J0(43) of dimension 3
            sage: H.rank()
            6
            sage: H = J1(17).integral_homology(); H
            Integral Homology of Abelian variety J1(17) of dimension 5
            sage: H.rank()
            10

        If you just ask for the rank of the homology, no serious
        calculations are done, so the following is fast::

            sage: H = J0(50000).integral_homology(); H
            Integral Homology of Abelian variety J0(50000) of dimension 7351
            sage: H.rank()
            14702

        A product::

            sage: H = (J0(11) * J1(13)).integral_homology()
            sage: H.hecke_operator(2)
            Hecke operator T_2 on Integral Homology of Abelian variety J0(11) x J1(13) of dimension 3
            sage: H.hecke_operator(2).matrix()
            [-2  0  0  0  0  0]
            [ 0 -2  0  0  0  0]
            [ 0  0 -2  0 -1  1]
            [ 0  0  1 -1  0 -1]
            [ 0  0  1  1 -2  0]
            [ 0  0  0  1 -1 -1]
        """
        return self.homology(ZZ)

    def rational_homology(self):
        """
        Return the rational homology of this modular abelian variety.

        EXAMPLES::

            sage: H = J0(37).rational_homology(); H
            Rational Homology of Abelian variety J0(37) of dimension 2
            sage: H.rank()
            4
            sage: H.base_ring()
            Rational Field
            sage: H = J1(17).rational_homology(); H
            Rational Homology of Abelian variety J1(17) of dimension 5
            sage: H.rank()
            10
            sage: H.base_ring()
            Rational Field
        """
        return self.homology(QQ)

    ###############################################################################
    # L-series
    ###############################################################################
    def lseries(self):
        """
        Return the complex `L`-series of this modular abelian
        variety.

        EXAMPLES::

            sage: A = J0(37)
            sage: A.lseries()
            Complex L-series attached to Abelian variety J0(37) of dimension 2
        """
        try:
            return self.__lseries
        except AttributeError:
            pass
        self.__lseries = lseries.Lseries_complex(self)
        return self.__lseries

    def padic_lseries(self, p):
        """
        Return the `p`-adic `L`-series of this modular
        abelian variety.

        EXAMPLES::

            sage: A = J0(37)
            sage: A.padic_lseries(7)
            7-adic L-series attached to Abelian variety J0(37) of dimension 2
        """
        p = int(p)
        try:
            return self.__lseries_padic[p]
        except AttributeError:
            self.__lseries_padic = {}
        except KeyError:
            pass
        self.__lseries_padic[p] = lseries.Lseries_padic(self, p)
        return self.__lseries_padic[p]

    ###############################################################################
    # Hecke Operators
    ###############################################################################
    def hecke_operator(self, n):
        """
        Return the `n^{th}` Hecke operator on the modular abelian
        variety, if this makes sense [[elaborate]]. Otherwise raise a
        ValueError.

        EXAMPLES: We compute `T_2` on `J_0(37)`.

        ::

            sage: t2 = J0(37).hecke_operator(2); t2
            Hecke operator T_2 on Abelian variety J0(37) of dimension 2
            sage: t2.charpoly().factor()
            x * (x + 2)
            sage: t2.index()
            2

        Note that there is no matrix associated to Hecke operators on
        modular abelian varieties. For a matrix, instead consider, e.g.,
        the Hecke operator on integral or rational homology.

        ::

            sage: t2.action_on_homology().matrix()
            [-1  1  1 -1]
            [ 1 -1  1  0]
            [ 0  0 -2  1]
            [ 0  0  0  0]
        """
        try:
            return self._hecke_operator[n]
        except AttributeError:
            self._hecke_operator = {}
        except KeyError:
            pass
        Tn = HeckeOperator(self, n)
        self._hecke_operator[n] = Tn
        return Tn

    def hecke_polynomial(self, n, var='x'):
        r"""
        Return the characteristic polynomial of the `n^{th}` Hecke
        operator `T_n` acting on self. Raises an ArithmeticError
        if self is not Hecke equivariant.

        INPUT:


        -  ``n`` - integer `\geq 1`

        -  ``var`` - string (default: 'x'); valid variable
           name


        EXAMPLES::

            sage: J0(33).hecke_polynomial(2)
            x^3 + 3*x^2 - 4
            sage: f = J0(33).hecke_polynomial(2, 'y'); f
            y^3 + 3*y^2 - 4
            sage: f.parent()
            Univariate Polynomial Ring in y over Rational Field
            sage: J0(33)[2].hecke_polynomial(3)
            x + 1
            sage: J0(33)[0].hecke_polynomial(5)
            x - 1
            sage: J0(33)[0].hecke_polynomial(11)
            x - 1
            sage: J0(33)[0].hecke_polynomial(3)
            Traceback (most recent call last):
            ...
            ArithmeticError: subspace is not invariant under matrix
        """
        n = Integer(n)
        if n <= 0:
            raise ValueError("n must be a positive integer")
        key = (n,var)
        try:
            return self.__hecke_polynomial[key]
        except AttributeError:
            self.__hecke_polynomial = {}
        except KeyError:
            pass
        f = self._compute_hecke_polynomial(n, var=var)
        self.__hecke_polynomial[key] = f
        return f

    def _compute_hecke_polynomial(self, n, var='x'):
        """
        Return the Hecke polynomial of index `n` in terms of the
        given variable.

        INPUT:


        -  ``n`` - positive integer

        -  ``var`` - string (default: 'x')


        EXAMPLES::

            sage: A = J0(33)*J0(11)
            sage: A._compute_hecke_polynomial(2)
            x^4 + 5*x^3 + 6*x^2 - 4*x - 8
        """
        return self.hecke_operator(n).charpoly(var=var)

    def _integral_hecke_matrix(self, n):
        """
        Return the matrix of the Hecke operator `T_n` acting on
        the integral homology of this modular abelian variety, if the
        modular abelian variety is stable under `T_n`. Otherwise,
        raise an ArithmeticError.

        EXAMPLES::

            sage: A = J0(23)
            sage: t = A._integral_hecke_matrix(2); t
            [ 0  1 -1  0]
            [ 0  1 -1  1]
            [-1  2 -2  1]
            [-1  1  0 -1]
            sage: t.parent()
            Full MatrixSpace of 4 by 4 dense matrices over Integer Ring
        """
        A = self._ambient_hecke_matrix_on_modular_symbols(n)
        return A.restrict(self.lattice())

    def _rational_hecke_matrix(self, n):
        r"""
        Return the matrix of the Hecke operator `T_n` acting on
        the rational homology `H_1(A,\QQ)` of this modular
        abelian variety, if this action is defined. Otherwise, raise an
        ArithmeticError.

        EXAMPLES::

            sage: A = J0(23)
            sage: t = A._rational_hecke_matrix(2); t
            [ 0  1 -1  0]
            [ 0  1 -1  1]
            [-1  2 -2  1]
            [-1  1  0 -1]
            sage: t.parent()
            Full MatrixSpace of 4 by 4 dense matrices over Rational Field
        """
        return self._integral_hecke_matrix(n)

    ###############################################################################
    # Subgroups
    ###############################################################################
    def qbar_torsion_subgroup(self):
        r"""
        Return the group of all points of finite order in the algebraic
        closure of this abelian variety.

        EXAMPLES::

            sage: T = J0(33).qbar_torsion_subgroup(); T
            Group of all torsion points in QQbar on Abelian variety J0(33) of dimension 3

        The field of definition is the same as the base field of the
        abelian variety.

        ::

            sage: T.field_of_definition()
            Rational Field

        On the other hand, T is a module over `\ZZ`.

        ::

            sage: T.base_ring()
            Integer Ring
        """
        try:
            return self.__qbar_torsion_subgroup
        except AttributeError:
            G = QQbarTorsionSubgroup(self)
            self.__qbar_torsion_subgroup = G
            return G

    def rational_torsion_subgroup(self):
        """
        Return the maximal torsion subgroup of self defined over QQ.

        EXAMPLES::

            sage: J = J0(33)
            sage: A = J.new_subvariety()
            sage: A
            Abelian subvariety of dimension 1 of J0(33)
            sage: t = A.rational_torsion_subgroup()
            sage: t.multiple_of_order()
            4
            sage: t.divisor_of_order()
            4
            sage: t.order()
            4
            sage: t.gens()
            [[(1/2, 0, 0, -1/2, 0, 0)], [(0, 0, 1/2, 0, 1/2, -1/2)]]
            sage: t
            Torsion subgroup of Abelian subvariety of dimension 1 of J0(33)
        """
        try:
            return self.__rational_torsion_subgroup
        except AttributeError:
            T = RationalTorsionSubgroup(self)
            self.__rational_torsion_subgroup = T
            return T

    def cuspidal_subgroup(self):
        """
        Return the cuspidal subgroup of this modular abelian variety. This
        is the subgroup generated by rational cusps.

        EXAMPLES::

            sage: J = J0(54)
            sage: C = J.cuspidal_subgroup()
            sage: C.gens()
            [[(1/3, 0, 0, 0, 0, 1/3, 0, 2/3)], [(0, 1/3, 0, 0, 0, 2/3, 0, 1/3)], [(0, 0, 1/9, 1/9, 1/9, 1/9, 1/9, 2/9)], [(0, 0, 0, 1/3, 0, 1/3, 0, 0)], [(0, 0, 0, 0, 1/3, 1/3, 0, 1/3)], [(0, 0, 0, 0, 0, 0, 1/3, 2/3)]]
            sage: C.invariants()
            [3, 3, 3, 3, 3, 9]
            sage: J1(13).cuspidal_subgroup()
            Finite subgroup with invariants [19, 19] over QQ of Abelian variety J1(13) of dimension 2
            sage: A = J0(33)[0]
            sage: A.cuspidal_subgroup()
            Finite subgroup with invariants [5] over QQ of Simple abelian subvariety 11a(1,33) of dimension 1 of J0(33)
        """
        try:
            return self._cuspidal_subgroup
        except AttributeError:
            if not self.is_subvariety_of_ambient_jacobian():
                raise ValueError("self must be a subvariety of the ambient variety")
            if self.is_ambient():
                T = self._ambient_cuspidal_subgroup(rational_only=False)
            else:
                T = self.ambient_variety().cuspidal_subgroup().intersection(self)
            self._cuspidal_subgroup = T
            return T

    def rational_cuspidal_subgroup_ligozat(self):
        """
        This function returns cuspidal subgroup using Ligozat's method.

        Currently this is only implemented for `J_0(N)`.

        EXAMPLES::

            sage: J0(15).rational_cuspidal_subgroup_ligozat()
            Finite subgroup with invariants (2, 4) over QQ of Abelian variety J0(15) of dimension 1
        """
        return RationalCuspidalSubgroupLigozat(self)

    def _ambient_cuspidal_subgroup(self, rational_only=False, rational_subgroup=False):
        """
        EXAMPLES::

            sage: (J1(13)*J0(11))._ambient_cuspidal_subgroup()
            Finite subgroup with invariants [19, 95] over QQ of Abelian variety J1(13) x J0(11) of dimension 3
            sage: (J0(33))._ambient_cuspidal_subgroup()
            Finite subgroup with invariants [10, 10] over QQ of Abelian variety J0(33) of dimension 3
            sage: (J0(33)*J0(33))._ambient_cuspidal_subgroup()
            Finite subgroup with invariants [10, 10, 10, 10] over QQ of Abelian variety J0(33) x J0(33) of dimension 6
        """
        n = 2 * self.degree()
        i = 0
        lattice = (ZZ**n).zero_submodule()
        if rational_subgroup:
            CS = RationalCuspidalSubgroup
        elif rational_only:
            CS = RationalCuspSubgroup
        else:
            CS = CuspidalSubgroup
        for J in self._ambient_modular_symbols_abvars():
            L = CS(J).lattice().basis_matrix()
            Z_left = matrix(QQ,L.nrows(),i)
            Z_right = matrix(QQ,L.nrows(),n-i-L.ncols())
            lattice += (Z_left.augment(L).augment(Z_right)).row_module(ZZ)
            i += L.ncols()
        return FiniteSubgroup_lattice(self, lattice, field_of_definition=self.base_field())

    def shimura_subgroup(self):
        r"""
        Return the Shimura subgroup of this modular abelian variety. This is
        the kernel of `J_0(N) \rightarrow J_1(N)` under the natural map.
        Here we compute the Shimura subgroup as the kernel of
        `J_0(N) \rightarrow J_0(Np)` where the map is the difference between the
        two degeneracy maps.

        EXAMPLES::

            sage: J=J0(11)
            sage: J.shimura_subgroup()
            Finite subgroup with invariants [5] over QQ of Abelian variety J0(11) of dimension 1

            sage: J=J0(17)
            sage: G=J.cuspidal_subgroup(); G
            Finite subgroup with invariants [4] over QQ of Abelian variety J0(17) of dimension 1
            sage: S=J.shimura_subgroup(); S
            Finite subgroup with invariants [4] over QQ of Abelian variety J0(17) of dimension 1
            sage: G.intersection(S)
            Finite subgroup with invariants [2] over QQ of Abelian variety J0(17) of dimension 1

            sage: J=J0(33)
            sage: A=J.decomposition()[0]
            sage: A.shimura_subgroup()
            Finite subgroup with invariants [5] over QQ of Simple abelian subvariety 11a(1,33) of dimension 1 of J0(33)
            sage: J.shimura_subgroup()
            Finite subgroup with invariants [10] over QQ of Abelian variety J0(33) of dimension 3
        """
        N=self.level()
        J=self.ambient_variety()
        for p in prime_range(100):
            if N%p!=0:
                break
        phi=J.degeneracy_map(N*p,1)
        phip=J.degeneracy_map(N*p,p)
        SIG = (phi-phip).kernel()
        assert SIG[1].dimension()==0, "The intersection should have dimension 0"

        return self.intersection(SIG[0])

    def rational_cusp_subgroup(self):
        r"""
        Return the subgroup of this modular abelian variety generated by
        rational cusps.

        This is a subgroup of the group of rational points in the cuspidal
        subgroup.

        .. warning::

           This is only currently implemented for
           `\Gamma_0(N)`.

        EXAMPLES::

            sage: J = J0(54)
            sage: CQ = J.rational_cusp_subgroup(); CQ
            Finite subgroup with invariants [3, 3, 9] over QQ of Abelian variety J0(54) of dimension 4
            sage: CQ.gens()
            [[(1/3, 0, 0, 1/3, 2/3, 1/3, 0, 1/3)], [(0, 0, 1/9, 1/9, 7/9, 7/9, 1/9, 8/9)], [(0, 0, 0, 0, 0, 0, 1/3, 2/3)]]
            sage: factor(CQ.order())
            3^4
            sage: CQ.invariants()
            [3, 3, 9]

        In this example the rational cuspidal subgroup and the cuspidal
        subgroup differ by a lot.

        ::

            sage: J = J0(49)
            sage: J.cuspidal_subgroup()
            Finite subgroup with invariants [2, 14] over QQ of Abelian variety J0(49) of dimension 1
            sage: J.rational_cusp_subgroup()
            Finite subgroup with invariants [2] over QQ of Abelian variety J0(49) of dimension 1

        Note that computation of the rational cusp subgroup isn't
        implemented for `\Gamma_1`.

        ::

            sage: J = J1(13)
            sage: J.cuspidal_subgroup()
            Finite subgroup with invariants [19, 19] over QQ of Abelian variety J1(13) of dimension 2
            sage: J.rational_cusp_subgroup()
            Traceback (most recent call last):
            ...
            NotImplementedError: computation of rational cusps only implemented in Gamma0 case.
        """
        try:
            return self._rational_cusp_subgroup
        except AttributeError:
            if not self.is_subvariety_of_ambient_jacobian():
                raise ValueError("self must be a subvariety of the ambient variety")
            if self.is_ambient():
                T = self._ambient_cuspidal_subgroup(rational_only=True)
            else:
                T = self.ambient_variety().rational_cusp_subgroup().intersection(self)
            self._rational_cusp_subgroup = T
            return T

    def rational_cuspidal_subgroup(self):
        r"""
        Return the rational subgroup of the cuspidal subgroup of this
        modular abelian variety.

        This is a subgroup of the group of rational points in the
        cuspidal subgroup.

        .. warning::

           This is only currently implemented for
           `\Gamma_0(N)`.

        EXAMPLES::

            sage: J = J0(54)
            sage: CQ = J.rational_cuspidal_subgroup(); CQ
            Finite subgroup with invariants [3, 3, 9] over QQ of Abelian variety J0(54) of dimension 4
            sage: CQ.gens()
            [[(1/3, 0, 0, 1/3, 2/3, 1/3, 0, 1/3)], [(0, 0, 1/9, 1/9, 7/9, 7/9, 1/9, 8/9)], [(0, 0, 0, 0, 0, 0, 1/3, 2/3)]]
            sage: factor(CQ.order())
            3^4
            sage: CQ.invariants()
            [3, 3, 9]

        In this example the rational cuspidal subgroup and the cuspidal
        subgroup differ by a lot.

        ::

            sage: J = J0(49)
            sage: J.cuspidal_subgroup()
            Finite subgroup with invariants [2, 14] over QQ of Abelian variety J0(49) of dimension 1
            sage: J.rational_cuspidal_subgroup()
            Finite subgroup with invariants [2] over QQ of Abelian variety J0(49) of dimension 1

        Note that computation of the rational cusp subgroup isn't
        implemented for `\Gamma_1`.

        ::

            sage: J = J1(13)
            sage: J.cuspidal_subgroup()
            Finite subgroup with invariants [19, 19] over QQ of Abelian variety J1(13) of dimension 2
            sage: J.rational_cuspidal_subgroup()
            Traceback (most recent call last):
            ...
            NotImplementedError: only implemented when group is Gamma0
        """
        try:
            return self._rational_cuspidal_subgroup
        except AttributeError:
            if not self.is_subvariety_of_ambient_jacobian():
                raise ValueError("self must be a subvariety of the ambient variety")
            if self.is_ambient():
                T = self._ambient_cuspidal_subgroup(rational_subgroup=True)
            else:
                T = self.ambient_variety().rational_cuspidal_subgroup().intersection(self)
            self._rational_cuspidal_subgroup = T
            return T

    def zero_subgroup(self):
        """
        Return the zero subgroup of this modular abelian variety, as a
        finite group.

        EXAMPLES::

            sage: A =J0(54); G = A.zero_subgroup(); G
            Finite subgroup with invariants [] over QQ of Abelian variety J0(54) of dimension 4
            sage: G.is_subgroup(A)
            True
        """
        try:
            return self.__zero_subgroup
        except AttributeError:
            G = FiniteSubgroup_lattice(self, self.lattice(), field_of_definition=QQ)
            self.__zero_subgroup = G
            return G

    def finite_subgroup(self, X, field_of_definition=None, check=True):
        """
        Return a finite subgroup of this modular abelian variety.

        INPUT:


        -  ``X`` - list of elements of other finite subgroups
           of this modular abelian variety or elements that coerce into the
           rational homology (viewed as a rational vector space); also X could
           be a finite subgroup itself that is contained in this abelian
           variety.

        -  ``field_of_definition`` - (default: None) field
           over which this group is defined. If None try to figure out the
           best base field.


        OUTPUT: a finite subgroup of a modular abelian variety

        EXAMPLES::

            sage: J = J0(11)
            sage: J.finite_subgroup([[1/5,0], [0,1/3]])
            Finite subgroup with invariants [15] over QQbar of Abelian variety J0(11) of dimension 1

        ::

            sage: J = J0(33); C = J[0].cuspidal_subgroup(); C
            Finite subgroup with invariants [5] over QQ of Simple abelian subvariety 11a(1,33) of dimension 1 of J0(33)
            sage: J.finite_subgroup([[0,0,0,0,0,1/6]])
            Finite subgroup with invariants [6] over QQbar of Abelian variety J0(33) of dimension 3
            sage: J.finite_subgroup(C)
            Finite subgroup with invariants [5] over QQ of Abelian variety J0(33) of dimension 3
        """
        if isinstance(X, (list, tuple)):
            X = self._ambient_lattice().span(X)
        elif isinstance(X, FiniteSubgroup):
            if field_of_definition is None:
                field_of_definition = X.field_of_definition()
            A = X.abelian_variety()
            if A.groups() != self.groups():
                raise ValueError("ambient product Jacobians must be equal")
            if A == self:
                X = X.lattice()
            else:
                if X.is_subgroup(self):
                    X = (X.lattice() + self.lattice()).intersection(self.vector_space())
                else:
                    raise ValueError("X must be a subgroup of self.")


        if field_of_definition is None:
            field_of_definition = QQbar
        else:
            field_of_definition = field_of_definition

        return FiniteSubgroup_lattice(self, X, field_of_definition=field_of_definition, check=check)


    def torsion_subgroup(self, n):
        """
        If n is an integer, return the subgroup of points of order n.
        Return the `n`-torsion subgroup of elements of order
        dividing `n` of this modular abelian variety `A`,
        i.e., the group `A[n]`.

        EXAMPLES::

            sage: J1(13).torsion_subgroup(19)
            Finite subgroup with invariants [19, 19, 19, 19] over QQ of Abelian variety J1(13) of dimension 2

        ::

            sage: A = J0(23)
            sage: G = A.torsion_subgroup(5); G
            Finite subgroup with invariants [5, 5, 5, 5] over QQ of Abelian variety J0(23) of dimension 2
            sage: G.order()
            625
            sage: G.gens()
            [[(1/5, 0, 0, 0)], [(0, 1/5, 0, 0)], [(0, 0, 1/5, 0)], [(0, 0, 0, 1/5)]]
            sage: A = J0(23)
            sage: A.torsion_subgroup(2).order()
            16
        """
        try:
            return self.__torsion_subgroup[n]
        except KeyError:
            pass
        except AttributeError:
            self.__torsion_subgroup = {}
        lattice = self.lattice().scale(1/Integer(n))
        H = FiniteSubgroup_lattice(self, lattice, field_of_definition=self.base_field())
        self.__torsion_subgroup[n] = H
        return H


    ###############################################################################
    # Decomposition
    ###############################################################################
    def degen_t(self, none_if_not_known=False):
        """
        If this abelian variety is obtained via decomposition then it gets
        labeled with the newform label along with some information about
        degeneracy maps. In particular, the label ends in a pair
        `(t,N)`, where `N` is the ambient level and
        `t` is an integer that divides the quotient of `N`
        by the newform level. This function returns the tuple
        `(t,N)`, or raises a ValueError if self isn't simple.

        .. note::

           It need not be the case that self is literally equal to the
           image of the newform abelian variety under the `t^{th}`
           degeneracy map. See the documentation for the label method
           for more details.

        INPUT:


        -  ``none_if_not_known`` - (default: False) - if
           True, return None instead of attempting to compute the degen map's
           `t`, if it isn't known. This None result is not cached.


        OUTPUT: a pair (integer, integer)

        EXAMPLES::

            sage: D = J0(33).decomposition(); D
            [
            Simple abelian subvariety 11a(1,33) of dimension 1 of J0(33),
            Simple abelian subvariety 11a(3,33) of dimension 1 of J0(33),
            Simple abelian subvariety 33a(1,33) of dimension 1 of J0(33)
            ]
            sage: D[0].degen_t()
            (1, 33)
            sage: D[1].degen_t()
            (3, 33)
            sage: D[2].degen_t()
            (1, 33)
            sage: J0(33).degen_t()
            Traceback (most recent call last):
            ...
            ValueError: self must be simple
        """
        try:
            return self.__degen_t
        except AttributeError:
            if none_if_not_known:
                return None
            elif self.dimension() > 0 and self.is_simple():
                self.__degen_t = self.decomposition()[0].degen_t()
                return self.__degen_t
            raise ValueError("self must be simple")

    def isogeny_number(self, none_if_not_known=False):
        """
        Return the number (starting at 0) of the isogeny class of new
        simple abelian varieties that self is in. If self is not simple,
        raises a ValueError exception.

        INPUT:


        -  ``none_if_not_known`` - bool (default: False); if
           True then this function may return None instead of True of False if
           we don't already know the isogeny number of self.


        EXAMPLES: We test the none_if_not_known flag first::

            sage: J0(33).isogeny_number(none_if_not_known=True) is None
            True

        Of course, `J_0(33)` is not simple, so this function
        raises a ValueError::

            sage: J0(33).isogeny_number()
            Traceback (most recent call last):
            ...
            ValueError: self must be simple

        Each simple factor has isogeny number 1, since that's the number at
        which the factor is new.

        ::

            sage: J0(33)[1].isogeny_number()
            0
            sage: J0(33)[2].isogeny_number()
            0

        Next consider `J_0(37)` where there are two distinct
        newform factors::

            sage: J0(37)[1].isogeny_number()
            1
        """
        try:
            return self.__isogeny_number
        except AttributeError:
            if none_if_not_known:
                return None
            elif self.is_simple():
                self.__isogeny_number = self.decomposition()[0].isogeny_number()
                return self.__isogeny_number
            else:
                raise ValueError("self must be simple")
<<<<<<< HEAD
=======

>>>>>>> 2001f33f

    def is_simple(self, none_if_not_known=False):
        """
        Return whether or not this modular abelian variety is simple, i.e.,
        has no proper nonzero abelian subvarieties.

        INPUT:


        -  ``none_if_not_known`` - bool (default: False); if
           True then this function may return None instead of True of False if
           we don't already know whether or not self is simple.


        EXAMPLES::

            sage: J0(5).is_simple(none_if_not_known=True) is None  # this may fail if J0(5) comes up elsewhere...
            True
            sage: J0(33).is_simple()
            False
            sage: J0(33).is_simple(none_if_not_known=True)
            False
            sage: J0(33)[1].is_simple()
            True
            sage: J1(17).is_simple()
            False
        """
        try:
            return self.__is_simple
        except AttributeError:
            if none_if_not_known:
                return None
            self.__is_simple = len(self.decomposition()) <= 1
            return self.__is_simple

    def decomposition(self, simple=True, bound=None):
        """
        Return a sequence of abelian subvarieties of self that are all
        simple, have finite intersection and sum to self.

        INPUT: simple- bool (default: True) if True, all factors are
        simple. If False, each factor returned is isogenous to a power of a
        simple and the simples in each factor are distinct.


        -  ``bound`` - int (default: None) if given, only use
           Hecke operators up to this bound when decomposing. This can give
           wrong answers, so use with caution!


        EXAMPLES::

            sage: m = ModularSymbols(11).cuspidal_submodule()
            sage: d1 = m.degeneracy_map(33,1).matrix(); d3=m.degeneracy_map(33,3).matrix()
            sage: w = ModularSymbols(33).submodule((d1 + d3).image(), check=False)
            sage: A = w.abelian_variety(); A
            Abelian subvariety of dimension 1 of J0(33)
            sage: D = A.decomposition(); D
            [
            Simple abelian subvariety 11a(3,33) of dimension 1 of J0(33)
            ]
            sage: D[0] == A
            True
            sage: B = A + J0(33)[0]; B
            Abelian subvariety of dimension 2 of J0(33)
            sage: dd = B.decomposition(simple=False); dd
            [
            Abelian subvariety of dimension 2 of J0(33)
            ]
            sage: dd[0] == B
            True
            sage: dd = B.decomposition(); dd
            [
            Simple abelian subvariety 11a(1,33) of dimension 1 of J0(33),
            Simple abelian subvariety 11a(3,33) of dimension 1 of J0(33)
            ]
            sage: sum(dd) == B
            True

        We decompose a product of two Jacobians::

            sage: (J0(33) * J0(11)).decomposition()
            [
            Simple abelian subvariety 11a(1,11) of dimension 1 of J0(33) x J0(11),
            Simple abelian subvariety 11a(1,33) of dimension 1 of J0(33) x J0(11),
            Simple abelian subvariety 11a(3,33) of dimension 1 of J0(33) x J0(11),
            Simple abelian subvariety 33a(1,33) of dimension 1 of J0(33) x J0(11)
            ]
        """
        try:
            return self.__decomposition[(simple, bound)]
        except KeyError:
            pass
        except AttributeError:
            self.__decomposition = {}

        if self.is_ambient():
            # Decompose each piece, then lift
            if len(self.groups()) == 0:
                D = []
            elif len(self.groups()) == 1:
                D = ModularAbelianVariety_modsym(ModularSymbols(self.groups()[0], sign=0).cuspidal_submodule()).decomposition(simple=simple, bound=bound)
            else:
                # Decompose each ambient modular symbols factor.
                #X = [ModularAbelianVariety_modsym(ModularSymbols(G,sign=0).cuspidal_submodule()) for G in self.groups()]
                from abvar_ambient_jacobian import ModAbVar_ambient_jacobian_class
                X = [ModAbVar_ambient_jacobian_class(G) for G in self.groups()]
                E = [A.decomposition(simple=simple, bound=bound) for A in X]
                i = 0
                n = 2*self.dimension()
                # Now lift each factor of the decomposition to self.
                G = self.groups()
                D = []
                K = self.base_field()
                for C in E:
                    for B in C:
                        L = B.lattice().basis_matrix()
                        if simple:
                            is_simple = True
                        else:
                            is_simple = None
                        lattice = matrix(QQ,L.nrows(),i).augment(L).augment(matrix(QQ,L.nrows(),n-i-L.ncols())).row_module(ZZ)
                        D.append(ModularAbelianVariety(G, lattice, K, is_simple=is_simple, newform_level=B.newform_level(),
                                                       isogeny_number=B.isogeny_number(none_if_not_known=True),
                                                       number=B.degen_t(none_if_not_known=True)))
                    if len(C) > 0:
                        i += L.ncols()
        elif not simple:
            # In this case decompose the ambient space into powers of
            # simple abelian varieties (i.e. with
            # \code{simple=False)}, and then intersect the lattice
            # corresponding to self with each of these factors.
            D = []
            L = self.lattice()
            groups = self.groups()
            K = self.base_ring()
            for X in self.ambient_variety().decomposition(simple=False):
                lattice = L.intersection(X.vector_space())
                if lattice.rank() > 0:
                    the_factor = ModularAbelianVariety(groups, lattice, K, is_simple=X.is_simple(none_if_not_known=True), newform_level=X.newform_level(), isogeny_number=X.isogeny_number(none_if_not_known=True), number=X.degen_t(none_if_not_known=True))
                    D.append(the_factor)

        else:
            # See the documentation for self._classify_ambient_factors
            # in order to understand what we're doing here.
            I_F, I_E, X = self._classify_ambient_factors(simple=simple, bound=bound)
            Z_E = [X[i] for i in I_E]
            Z_F = [X[i] for i in I_F]
            F = sum(Z_F, self.zero_subvariety())
            # Now self is isogenous to the sum of the factors in Z.
            # We use this isogeny to obtain a product decomposition of
            # self.
            if F == self:
                # The easy case -- it is already such a decomposition
                D = Z_F
            else:
                # The hard case -- now we have to pull back the
                # factorization

                # Suppose B is an abelian variety and there is a
                # finite degree map B\to J, where J is an ambient
                # Jacobian.  Suppose further that we find abelian
                # subvarieties E and F of J such that E + F =
                # J, E and F have finite intersection, the
                # composition B \to J \to J/E is an isogeny, and we
                # know an explicit decomposition of F.  Then we can
                # compute a decomposition of B as follows.  Let
                # L_E and L_F be the lattices corresponding to E
                # and F inside of L_J.  Compute a matrix \Phi
                # representing the composition L_B \to L_J \to L_F
                # \otimes \QQ, where the map L_J to L_F\otimes
                # \QQ is projection onto the second factor in the
                # decomposition of L_J as L_E + L_F (up to finite
                # index).  Finally, for each factor A_i of F with
                # lattice L_{A_i}, compute the saturation S_i of
                # \Phi^{-1}(L_{A_i}).  Then the S_i define a
                # decomposition of B.
                E = sum(Z_E, self.zero_subvariety())
                L_B = self.lattice()
                L_E = E.lattice()
                L_F = F.lattice()
                decomp_matrix = L_E.basis_matrix().stack(L_F.basis_matrix())
                # Now we compute explicitly the ZZ-linear map (over
                # QQ) from L_B that is "projection onto L_F".  This
                # means write each element of a basis for L_B in terms
                # of decomp_matrix, then take the bottom coordinates.
                X = decomp_matrix.solve_left(L_B.basis_matrix())
                # Now row of X gives each element of L_B as a linear
                # combination of the rows of decomp_matrix.  We
                # project onto L_F by taking the right-most part of
                # this matrix.
                n = X.ncols()
                proj = X.matrix_from_columns(range(n-L_F.rank(), n))
                # Now proj is the matrix of projection that goes from
                # L_B to L_F, wrt the basis of those spaces.
                section = proj**(-1)

                # Now section maps L_F to L_B (tensor QQ).  Now we
                # just take each factor of F, which corresponds to a
                # submodule of L_F, and map it over to L_B tensor QQ
                # and saturate.
                D = []
                groups = self.groups()
                K = self.base_field()
                for A in Z_F:
                    L_A = A.lattice()
                    M = L_F.coordinate_module(L_A).basis_matrix() * section
                    M, _ = M._clear_denom()
                    M = M.saturation()
                    M = M * L_B.basis_matrix()
                    lattice = M.row_module(ZZ)
                    the_factor = ModularAbelianVariety(groups, lattice, K, is_simple=True, newform_level=A.newform_level(),
                                                       isogeny_number=A.isogeny_number(), number=A.degen_t())
                    D.append(the_factor)

        ################

        if isinstance(D, Sequence_generic):
            S = D
        else:
            D.sort()
            S = Sequence(D, immutable=True, cr=True, universe=self.category())
        self.__decomposition[(simple, bound)] = S
        return S

    def _classify_ambient_factors(self, simple=True, bound=None):
        r"""
        This function implements the following algorithm, which produces
        data useful in finding a decomposition or complement of self.


        #. Suppose `A_1 + \cdots + A_n` is a simple decomposition
           of the ambient space.

        #. For each `i`, let
           `B_i = A_1 + \cdots + A_i`.

        #. For each `i`, compute the intersection `C_i` of
           `B_i` and self.

        #. For each `i`, if the dimension of `C_i` is
           bigger than `C_{i-1}` put `i` in the "in" list;
           otherwise put `i` in the "out" list.


        Then one can show that self is isogenous to the sum of the
        `A_i` with `i` in the "in" list. Moreover, the sum
        of the `A_j` with `i` in the "out" list is a
        complement of self in the ambient space.

        INPUT:


        -  ``simple`` - bool (default: True)

        -  ``bound`` - integer (default: None); if given,
           passed onto decomposition function


        OUTPUT: IN list OUT list simple (or power of simple) factors

        EXAMPLES::

            sage: d1 = J0(11).degeneracy_map(33, 1); d1
            Degeneracy map from Abelian variety J0(11) of dimension 1 to Abelian variety J0(33) of dimension 3 defined by [1]
            sage: d2 = J0(11).degeneracy_map(33, 3); d2
            Degeneracy map from Abelian variety J0(11) of dimension 1 to Abelian variety J0(33) of dimension 3 defined by [3]
            sage: A = (d1 + d2).image(); A
            Abelian subvariety of dimension 1 of J0(33)
            sage: A._classify_ambient_factors()
            ([1], [0, 2], [
            Simple abelian subvariety 11a(1,33) of dimension 1 of J0(33),
            Simple abelian subvariety 11a(3,33) of dimension 1 of J0(33),
            Simple abelian subvariety 33a(1,33) of dimension 1 of J0(33)
            ])
        """
        # Decompose an arbitrary abelian variety
        amb = self.ambient_variety()
        S   = self.vector_space()
        X = amb.decomposition(simple=simple, bound=bound)
        IN = []; OUT = []
        V = 0
        last_dimension = 0
        for j in range(len(X)):
            V += X[j].vector_space()
            d = S.intersection(V).dimension()
            if d > last_dimension:
                IN.append(j)
                last_dimension = d
            else:
                OUT.append(j)
        return IN, OUT, X

    def _isogeny_to_product_of_simples(self):
        r"""
        Given an abelian variety `A`, return an isogeny
        `\phi: A \rightarrow B_1 \times \cdots \times B_n`, where
        each `B_i` is simple. Note that this isogeny is not
        unique.

        EXAMPLES::

            sage: J = J0(37) ; J.decomposition()
            [
            Simple abelian subvariety 37a(1,37) of dimension 1 of J0(37),
            Simple abelian subvariety 37b(1,37) of dimension 1 of J0(37)
            ]
            sage: phi = J._isogeny_to_product_of_simples() ; phi
            Abelian variety morphism:
              From: Abelian variety J0(37) of dimension 2
              To:   Abelian subvariety of dimension 2 of J0(37) x J0(37)
            sage: J[0].intersection(J[1]) == phi.kernel()
            True

        ::

            sage: J = J0(22) * J0(37)
            sage: J._isogeny_to_product_of_simples()
            Abelian variety morphism:
              From: Abelian variety J0(22) x J0(37) of dimension 4
              To:   Abelian subvariety of dimension 4 of J0(11) x J0(11) x J0(37) x J0(37)
        """
        try:
            return self._simple_product_isogeny
        except AttributeError:
            pass

        D = self.decomposition()
        dest = prod([d._isogeny_to_newform_abelian_variety().image() for d in D])
        A = self.ambient_variety()
        dim = sum([d.dimension() for d in D])

        proj_ls = [ A.projection(factor) for factor in D ]

        mat = matrix(ZZ, 2*self.dimension(), 2*dim)
        ind = 0

        for i in range(len(D)):
            factor = D[i]
            proj = proj_ls[i]
            mat.set_block(0, ind, proj.restrict_domain(self).matrix())
            ind += 2*factor.dimension()

        H = self.Hom(dest)
        self._simple_product_isogeny = H(Morphism(H, mat))
        return self._simple_product_isogeny

    def _isogeny_to_product_of_powers(self):
        r"""
        Given an abelian variety `A`, return an isogeny
        `\phi: A \rightarrow B_1 \times \cdots \times B_n`, where
        each `B_i` is a power of a simple abelian variety. These
        factors will be exactly those returned by
        self.decomposition(simple=False).Note that this isogeny is not
        unique.

        EXAMPLES::

            sage: J = J0(33) ; D = J.decomposition(simple=False) ; len(D)
            2
            sage: phi = J._isogeny_to_product_of_powers() ; phi
            Abelian variety morphism:
              From: Abelian variety J0(33) of dimension 3
              To:   Abelian subvariety of dimension 3 of J0(33) x J0(33)

        ::

            sage: J = J0(22) * J0(37)
            sage: J._isogeny_to_product_of_powers()
            Abelian variety morphism:
              From: Abelian variety J0(22) x J0(37) of dimension 4
              To:   Abelian subvariety of dimension 4 of J0(22) x J0(37) x J0(22) x J0(37) x J0(22) x J0(37)
        """
        try:
            return self._simple_power_product_isogeny
        except AttributeError:
            pass

        D = self.decomposition(simple=False)
        A = self.ambient_variety()
        proj_ls = [ A.projection(factor) for factor in D ]
        dest = prod([phi.image() for phi in proj_ls])
        dim = sum([d.dimension() for d in D])

        mat = matrix(ZZ, 2*self.dimension(), 2*dim)
        ind = 0

        for i in range(len(D)):
            factor = D[i]
            proj = proj_ls[i]
            mat.set_block(0, ind, proj.restrict_domain(self).matrix())
            ind += 2*factor.dimension()

        H = self.Hom(dest)
        self._simple_power_product_isogeny = H(Morphism(H, mat))
        return self._simple_power_product_isogeny


    def complement(self, A=None):
        """
        Return a complement of this abelian variety.

        INPUT:


        -  ``A`` - (default: None); if given, A must be an
           abelian variety that contains self, in which case the complement of
           self is taken inside A. Otherwise the complement is taken in the
           ambient product Jacobian.


        OUTPUT: abelian variety

        EXAMPLES::

            sage: a,b,c = J0(33)
            sage: (a+b).complement()
            Simple abelian subvariety 33a(1,33) of dimension 1 of J0(33)
            sage: (a+b).complement() == c
            True
            sage: a.complement(a+b)
            Abelian subvariety of dimension 1 of J0(33)
        """
        try:
            C = self.__complement
        except AttributeError:
            pass
        if self.dimension() is 0:
            if A is None:
                C = self.ambient_variety()
            else:
                C = A
        elif A is not None and self.dimension() == A.dimension():
            if not self.is_subvariety(A):
                raise ValueError("self must be a subvariety of A")
            C = self.zero_subvariety()
        else:
            _, factors, X = self._classify_ambient_factors()
            D = [X[i] for i in factors]
            C = sum(D)
            if C:
                self.__complement = C
                if A is not None:
                    C = C.intersection(A)[1]
            else:
                C = self.zero_subvariety()
        return C

    def dual(self):
        r"""
        Return the dual of this abelian variety.

        OUTPUT:
            - dual abelian variety
            - morphism from self to dual
            - covering morphism from J to dual

        .. warning::

           This is currently only implemented when self is an abelian
           subvariety of the ambient Jacobian product, and the
           complement of self in the ambient product Jacobian share no
           common factors. A more general implementation will require
           implementing computation of the intersection pairing on
           integral homology and the resulting Weil pairing on
           torsion.

        EXAMPLES: We compute the dual of the elliptic curve newform abelian
        variety of level `33`, and find the kernel of the modular
        map, which has structure `(\ZZ/3)^2`.

        ::

            sage: A,B,C = J0(33)
            sage: C
            Simple abelian subvariety 33a(1,33) of dimension 1 of J0(33)
            sage: Cd, f, pi = C.dual()
            sage: f.matrix()
            [3 0]
            [0 3]
            sage: f.kernel()[0]
            Finite subgroup with invariants [3, 3] over QQ of Simple abelian subvariety 33a(1,33) of dimension 1 of J0(33)

        By a theorem the modular degree must thus be `3`::

            sage: E = EllipticCurve('33a')
            sage: E.modular_degree()
            3

        Next we compute the dual of a `2`-dimensional new simple
        abelian subvariety of `J_0(43)`.

        ::

            sage: A = AbelianVariety('43b'); A
            Newform abelian subvariety 43b of dimension 2 of J0(43)
            sage: Ad, f, pi = A.dual()

        The kernel shows that the modular degree is `2`::

            sage: f.kernel()[0]
            Finite subgroup with invariants [2, 2] over QQ of Newform abelian subvariety 43b of dimension 2 of J0(43)

        Unfortunately, the dual is not implemented in general::

            sage: A = J0(22)[0]; A
            Simple abelian subvariety 11a(1,22) of dimension 1 of J0(22)
            sage: A.dual()
            Traceback (most recent call last):
            ...
            NotImplementedError: dual not implemented unless complement shares no simple factors with self.
        """
        try:
            return self.__dual
        except AttributeError:
            if not self.is_subvariety_of_ambient_jacobian():
                raise NotImplementedError("dual not implemented unless abelian variety is a subvariety of the ambient Jacobian product")
            if not self._complement_shares_no_factors_with_same_label():
                raise NotImplementedError("dual not implemented unless complement shares no simple factors with self.")
            C = self.complement()
            Q, phi = self.ambient_variety().quotient(C)
            psi = self.ambient_morphism()
            self.__dual = Q, phi*psi, phi
            return self.__dual

    def _factors_with_same_label(self, other):
        """
        Given two modular abelian varieties self and other, this function
        returns a list of simple abelian subvarieties appearing in the
        decomposition of self that have the same newform labels. Each
        simple factor with a given newform label appears at most one.

        INPUT:


        -  ``other`` - abelian variety


        OUTPUT: list of simple abelian varieties

        EXAMPLES::

            sage: D = J0(33).decomposition(); D
            [
            Simple abelian subvariety 11a(1,33) of dimension 1 of J0(33),
            Simple abelian subvariety 11a(3,33) of dimension 1 of J0(33),
            Simple abelian subvariety 33a(1,33) of dimension 1 of J0(33)
            ]
            sage: D[0]._factors_with_same_label(D[1])
            [Simple abelian subvariety 11a(1,33) of dimension 1 of J0(33)]
            sage: D[0]._factors_with_same_label(D[2])
            []
            sage: (D[0]+D[1])._factors_with_same_label(D[1] + D[2])
            [Simple abelian subvariety 11a(1,33) of dimension 1 of J0(33)]

        This illustrates that the multiplicities in the returned list are
        1::

            sage: (D[0]+D[1])._factors_with_same_label(J0(33))
            [Simple abelian subvariety 11a(1,33) of dimension 1 of J0(33)]

        This illustrates that the ambient product Jacobians do not have to
        be the same::

            sage: (D[0]+D[1])._factors_with_same_label(J0(22))
            [Simple abelian subvariety 11a(1,33) of dimension 1 of J0(33)]

        This illustrates that the actual factor labels are relevant, not
        just the isogeny class.

        ::

            sage: (D[0]+D[1])._factors_with_same_label(J1(11))
            []
            sage: J1(11)[0].newform_label()
            '11aG1'
        """
        if not isinstance(other, ModularAbelianVariety_abstract):
            raise TypeError("other must be an abelian variety")
        D = self.decomposition()
        C = set([A.newform_label() for A in other.decomposition()])
        Z = []
        for X in D:
            lbl = X.newform_label()
            if lbl in C:
                Z.append(X)
                C.remove(lbl)
        Z.sort()
        return Z

    def _complement_shares_no_factors_with_same_label(self):
        """
        Return True if no simple factor of self has the same newform_label
        as any factor in a Poincare complement of self in the ambient
        product Jacobian.

        EXAMPLES: `J_0(37)` is made up of two non-isogenous
        elliptic curves::

            sage: J0(37)[0]._complement_shares_no_factors_with_same_label()
            True

        `J_0(33)` decomposes as a product of two isogenous
        elliptic curves with a third nonisogenous curve::

            sage: D = J0(33).decomposition(); D
            [
            Simple abelian subvariety 11a(1,33) of dimension 1 of J0(33),
            Simple abelian subvariety 11a(3,33) of dimension 1 of J0(33),
            Simple abelian subvariety 33a(1,33) of dimension 1 of J0(33)
            ]
            sage: D[0]._complement_shares_no_factors_with_same_label()
            False
            sage: (D[0]+D[1])._complement_shares_no_factors_with_same_label()
            True
            sage: D[2]._complement_shares_no_factors_with_same_label()
            True

        This example illustrates the relevance of the ambient product
        Jacobian.

        ::

            sage: D = (J0(11) * J0(11)).decomposition(); D
            [
            Simple abelian subvariety 11a(1,11) of dimension 1 of J0(11) x J0(11),
            Simple abelian subvariety 11a(1,11) of dimension 1 of J0(11) x J0(11)
            ]
            sage: D[0]._complement_shares_no_factors_with_same_label()
            False

        This example illustrates that it is the newform label, not the
        isogeny, class that matters::

            sage: D = (J0(11)*J1(11)).decomposition(); D
            [
            Simple abelian subvariety 11aG1(1,11) of dimension 1 of J0(11) x J1(11),
            Simple abelian subvariety 11a(1,11) of dimension 1 of J0(11) x J1(11)
            ]
            sage: D[0]._complement_shares_no_factors_with_same_label()
            True
            sage: D[0].newform_label()
            '11aG1'
            sage: D[1].newform_label()
            '11a'
        """
        try:
            return self.__complement_shares
        except AttributeError:
            t = len(self._factors_with_same_label(self.complement())) == 0
            self.__complement_shares = t
            return t

    def __getitem__(self, i):
        """
        Returns the `i^{th}` decomposition factor of self
        or returns the slice `i` of decompositions of self.

        EXAMPLES::

            sage: J = J0(389)
            sage: J.decomposition()
            [
            Simple abelian subvariety 389a(1,389) of dimension 1 of J0(389),
            Simple abelian subvariety 389b(1,389) of dimension 2 of J0(389),
            Simple abelian subvariety 389c(1,389) of dimension 3 of J0(389),
            Simple abelian subvariety 389d(1,389) of dimension 6 of J0(389),
            Simple abelian subvariety 389e(1,389) of dimension 20 of J0(389)
            ]
            sage: J[2]
            Simple abelian subvariety 389c(1,389) of dimension 3 of J0(389)
            sage: J[-1]
            Simple abelian subvariety 389e(1,389) of dimension 20 of J0(389)
            sage: J = J0(125); J.decomposition()
            [
            Simple abelian subvariety 125a(1,125) of dimension 2 of J0(125),
            Simple abelian subvariety 125b(1,125) of dimension 2 of J0(125),
            Simple abelian subvariety 125c(1,125) of dimension 4 of J0(125)
            ]
            sage: J[:2]
            [
            Simple abelian subvariety 125a(1,125) of dimension 2 of J0(125),
            Simple abelian subvariety 125b(1,125) of dimension 2 of J0(125)
            ]
        """
        return self.decomposition()[i]


class ModularAbelianVariety(ModularAbelianVariety_abstract):
    def __init__(self, groups, lattice=None, base_field=QQ, is_simple=None, newform_level=None,
                 isogeny_number=None, number=None, check=True):
        r"""
        Create a modular abelian variety with given level and base field.

        INPUT:


        -  ``groups`` - a tuple of congruence subgroups

        -  ``lattice`` - (default: `\ZZ^n`) a
           full lattice in `\ZZ^n`, where `n` is the
           sum of the dimensions of the spaces of cuspidal modular symbols
           corresponding to each `\Gamma \in` groups

        -  ``base_field`` - a field (default:
           `\QQ`)


        EXAMPLES::

            sage: J0(23)
            Abelian variety J0(23) of dimension 2
        """
        ModularAbelianVariety_abstract.__init__(self, groups, base_field, is_simple=is_simple, newform_level=newform_level,
                                                isogeny_number=isogeny_number, number=number, check=check)
        if lattice is None:
            lattice = ZZ**(2*self._ambient_dimension())
        if check:
            n = self._ambient_dimension()
            if not is_FreeModule(lattice):
                raise TypeError("lattice must be a free module")
            if lattice.base_ring() != ZZ:
                raise TypeError("lattice must be over ZZ")
            if lattice.degree() != 2*n:
<<<<<<< HEAD
                raise ValueError("lattice must have degree 2*n (=%s)" % (2*n))
=======
                raise ValueError("lattice must have degree 2*n (=%s)"%(2*n))
>>>>>>> 2001f33f
            if not lattice.saturation().is_submodule(lattice):  # potentially expensive
                raise ValueError("lattice must be full")
        self.__lattice = lattice


    def lattice(self):
        """
        Return the lattice that defines this abelian variety.

        OUTPUT:


        -  ``lattice`` - a lattice embedded in the rational
           homology of the ambient product Jacobian


        EXAMPLES::

            sage: A = (J0(11) * J0(37))[1]; A
            Simple abelian subvariety 37a(1,37) of dimension 1 of J0(11) x J0(37)
            sage: type(A)
            <class 'sage.modular.abvar.abvar.ModularAbelianVariety_with_category'>
            sage: A.lattice()
            Free module of degree 6 and rank 2 over Integer Ring
            Echelon basis matrix:
            [ 0  0  1 -1  1  0]
            [ 0  0  0  0  2 -1]
        """
        return self.__lattice


class ModularAbelianVariety_modsym_abstract(ModularAbelianVariety_abstract):
    # Anything that derives from this class must define the
    # modular_symbols method, which returns a cuspidal modular symbols
    # space over QQ.  It can have any sign.
    def _modular_symbols(self):
        """
        Return the space of modular symbols corresponding to this modular
        symbols abelian variety.

        EXAMPLES: This function is in the abstract base class, so it raises
        a NotImplementedError::

            sage: M = ModularSymbols(37).cuspidal_submodule()
            sage: A = M.abelian_variety(); A
            Abelian variety J0(37) of dimension 2
            sage: sage.modular.abvar.abvar.ModularAbelianVariety_modsym_abstract._modular_symbols(A)
            Traceback (most recent call last):
            ...
            NotImplementedError: bug -- must define this

        Of course this function isn't called in practice, so this works::

            sage: A._modular_symbols()
            Modular Symbols subspace of dimension 4 of Modular Symbols space of dimension 5 for Gamma_0(37) of weight 2 with sign 0 over Rational Field
        """
        raise NotImplementedError("bug -- must define this")

    def __add__(self, other):
        """
        Add two modular abelian variety factors.

        EXAMPLES::

            sage: A = J0(42); D = A.decomposition(); D
            [
            Simple abelian subvariety 14a(1,42) of dimension 1 of J0(42),
            Simple abelian subvariety 14a(3,42) of dimension 1 of J0(42),
            Simple abelian subvariety 21a(1,42) of dimension 1 of J0(42),
            Simple abelian subvariety 21a(2,42) of dimension 1 of J0(42),
            Simple abelian subvariety 42a(1,42) of dimension 1 of J0(42)
            ]
            sage: D[0] + D[1]
            Abelian subvariety of dimension 2 of J0(42)
            sage: D[1].is_subvariety(D[0] + D[1])
            True
            sage: D[0] + D[1] + D[2]
            Abelian subvariety of dimension 3 of J0(42)
            sage: D[0] + D[0]
            Abelian subvariety of dimension 1 of J0(42)
            sage: D[0] + D[0] == D[0]
            True
            sage: sum(D, D[0]) == A
            True
        """
        if not is_ModularAbelianVariety(other):
            if other == 0:
                return self
            raise TypeError("sum not defined")
        if not isinstance(other, ModularAbelianVariety_modsym_abstract):
            return ModularAbelianVariety_abstract.__add__(self, other)
        if self.groups() != other.groups():
            raise TypeError("sum not defined since ambient spaces different")
        M = self.modular_symbols() + other.modular_symbols()
        return ModularAbelianVariety_modsym(M)

    def groups(self):
        """
        Return the tuple of groups associated to the modular symbols
        abelian variety. This is always a 1-tuple.

        OUTPUT: tuple

        EXAMPLES::

            sage: A = ModularSymbols(33).cuspidal_submodule().abelian_variety(); A
            Abelian variety J0(33) of dimension 3
            sage: A.groups()
            (Congruence Subgroup Gamma0(33),)
            sage: type(A)
            <class 'sage.modular.abvar.abvar.ModularAbelianVariety_modsym_with_category'>
        """
        return (self._modular_symbols().group(), )

    def lattice(self):
        r"""
        Return the lattice the defines this modular symbols modular abelian
        variety.

        OUTPUT: a free `\ZZ`-module embedded in an ambient
        `\QQ`-vector space

        EXAMPLES::

            sage: A = ModularSymbols(33).cuspidal_submodule()[0].abelian_variety(); A
            Abelian subvariety of dimension 1 of J0(33)
            sage: A.lattice()
            Free module of degree 6 and rank 2 over Integer Ring
            User basis matrix:
            [ 1  0  0 -1  0  0]
            [ 0  0  1  0  1 -1]
            sage: type(A)
            <class 'sage.modular.abvar.abvar.ModularAbelianVariety_modsym_with_category'>
        """
        try:
            return self.__lattice
        except AttributeError:
            M = self.modular_symbols()
            S = M.ambient_module().cuspidal_submodule()
            if M.dimension() == S.dimension():
                L = ZZ**M.dimension()
            else:
                K0 = M.integral_structure()
                K1 = S.integral_structure()
                L = K1.coordinate_module(K0)
            self.__lattice = L
            return self.__lattice

    def _set_lattice(self, lattice):
        """
        Set the lattice of this modular symbols abelian variety.

        .. warning::

           This is only for internal use. Do not use this unless you
           really really know what you're doing. That's why there is
           an underscore in this method name.

        INPUT:


        -  ``lattice`` - a lattice


        EXAMPLES: We do something evil - there's no type checking since
        this function is for internal use only::

            sage: A = ModularSymbols(33).cuspidal_submodule().abelian_variety()
            sage: A._set_lattice(5)
            sage: A.lattice()
            5
        """
        self.__lattice = lattice

    def modular_symbols(self, sign=0):
        """
        Return space of modular symbols (with given sign) associated to
        this modular abelian variety, if it can be found by cutting down
        using Hecke operators. Otherwise raise a RuntimeError exception.

        EXAMPLES::

            sage: A = J0(37)
            sage: A.modular_symbols()
            Modular Symbols subspace of dimension 4 of Modular Symbols space of dimension 5 for Gamma_0(37) of weight 2 with sign 0 over Rational Field
            sage: A.modular_symbols(1)
            Modular Symbols subspace of dimension 2 of Modular Symbols space of dimension 3 for Gamma_0(37) of weight 2 with sign 1 over Rational Field

        More examples::

            sage: J0(11).modular_symbols()
            Modular Symbols subspace of dimension 2 of Modular Symbols space of dimension 3 for Gamma_0(11) of weight 2 with sign 0 over Rational Field
            sage: J0(11).modular_symbols(sign=1)
            Modular Symbols subspace of dimension 1 of Modular Symbols space of dimension 2 for Gamma_0(11) of weight 2 with sign 1 over Rational Field
            sage: J0(11).modular_symbols(sign=0)
            Modular Symbols subspace of dimension 2 of Modular Symbols space of dimension 3 for Gamma_0(11) of weight 2 with sign 0 over Rational Field
            sage: J0(11).modular_symbols(sign=-1)
            Modular Symbols space of dimension 1 for Gamma_0(11) of weight 2 with sign -1 over Rational Field

        Even more examples::

            sage: A = J0(33)[1]; A
            Simple abelian subvariety 11a(3,33) of dimension 1 of J0(33)
            sage: A.modular_symbols()
            Modular Symbols subspace of dimension 2 of Modular Symbols space of dimension 9 for Gamma_0(33) of weight 2 with sign 0 over Rational Field

        It is not always possible to determine the sign subspaces::

            sage: A.modular_symbols(1)
            Traceback (most recent call last):
            ...
            RuntimeError: unable to determine sign (=1) space of modular symbols

        ::

            sage: A.modular_symbols(-1)
            Traceback (most recent call last):
            ...
            RuntimeError: unable to determine sign (=-1) space of modular symbols
        """
        M = self._modular_symbols().modular_symbols_of_sign(sign)
        if (sign != 0 and M.dimension() != self.dimension()) or (sign == 0 and M.dimension() != 2*self.dimension()):
<<<<<<< HEAD
            raise RuntimeError("unable to determine sign (=%s) space of modular symbols" % sign)
=======
            raise RuntimeError("unable to determine sign (=%s) space of modular symbols"%sign)
>>>>>>> 2001f33f
        return M

    def _compute_hecke_polynomial(self, n, var='x'):
        """
        Return the characteristic polynomial of the `n^{th}` Hecke
        operator on self.

        .. note::

           If self has dimension d, then this is a polynomial of
           degree d. It is not of degree 2\*d, so it is the square
           root of the characteristic polynomial of the Hecke operator
           on integral or rational homology (which has degree 2\*d).

        EXAMPLES::

            sage: J0(11).hecke_polynomial(2)
            x + 2
            sage: J0(23)._compute_hecke_polynomial(2)
            x^2 + x - 1
            sage: J1(13).hecke_polynomial(2)
            x^2 + 3*x + 3
            sage: factor(J0(43).hecke_polynomial(2))
            (x + 2) * (x^2 - 2)

        The Hecke polynomial is the square root of the characteristic
        polynomial::

            sage: factor(J0(43).hecke_operator(2).charpoly())
            (x + 2) * (x^2 - 2)
        """
        return sqrt_poly(self.modular_symbols().hecke_polynomial(n, var))

    def _integral_hecke_matrix(self, n, sign=0):
        """
        Return the action of the Hecke operator `T_n` on the
        integral homology of self.

        INPUT:


        -  ``n`` - a positive integer

        -  ``sign`` - 0, +1, or -1; if 1 or -1 act on the +1 or
           -1 quotient of the integral homology.


        EXAMPLES::

            sage: J1(13)._integral_hecke_matrix(2)     # slightly random choice of basis
            [-2  0 -1  1]
            [ 1 -1  0 -1]
            [ 1  1 -2  0]
            [ 0  1 -1 -1]
            sage: J1(13)._integral_hecke_matrix(2,sign=1)  # slightly random choice of basis
            [-1  1]
            [-1 -2]
            sage: J1(13)._integral_hecke_matrix(2,sign=-1)  # slightly random choice of basis
            [-2 -1]
            [ 1 -1]
        """
        return self.modular_symbols(sign).integral_hecke_matrix(n)

    def _rational_hecke_matrix(self, n, sign=0):
        """
        Return the action of the Hecke operator `T_n` on the
        rational homology of self.

        INPUT:


        -  ``n`` - a positive integer

        -  ``sign`` - 0, +1, or -1; if 1 or -1 act on the +1 or
           -1 quotient of the rational homology.


        EXAMPLES::

            sage: J1(13)._rational_hecke_matrix(2)    # slightly random choice of basis
            [-2  0 -1  1]
            [ 1 -1  0 -1]
            [ 1  1 -2  0]
            [ 0  1 -1 -1]
            sage: J0(43)._rational_hecke_matrix(2,sign=1)  # slightly random choice of basis
            [-2  0  1]
            [-1 -2  2]
            [-2  0  2]
        """
        return self._integral_hecke_matrix(n, sign=sign).change_ring(QQ)

    def group(self):
        """
        Return the congruence subgroup associated that this modular abelian
        variety is associated to.

        EXAMPLES::

            sage: J0(13).group()
            Congruence Subgroup Gamma0(13)
            sage: J1(997).group()
            Congruence Subgroup Gamma1(997)
            sage: JH(37,[3]).group()
            Congruence Subgroup Gamma_H(37) with H generated by [3]
            sage: J0(37)[1].groups()
            (Congruence Subgroup Gamma0(37),)
        """
        return self.modular_symbols().group()

    def is_subvariety(self, other):
        """
        Return True if self is a subvariety of other.

        EXAMPLES::

            sage: J = J0(37); J
            Abelian variety J0(37) of dimension 2
            sage: A = J[0]; A
            Simple abelian subvariety 37a(1,37) of dimension 1 of J0(37)
            sage: A.is_subvariety(J)
            True
            sage: A.is_subvariety(J0(11))
            False

        There may be a way to map `A` into `J_0(74)`, but
        `A` is not equipped with any special structure of an
        embedding.

        ::

            sage: A.is_subvariety(J0(74))
            False

        Some ambient examples::

            sage: J = J0(37)
            sage: J.is_subvariety(J)
            True
            sage: J.is_subvariety(25)
            False

        More examples::

            sage: A = J0(42); D = A.decomposition(); D
            [
            Simple abelian subvariety 14a(1,42) of dimension 1 of J0(42),
            Simple abelian subvariety 14a(3,42) of dimension 1 of J0(42),
            Simple abelian subvariety 21a(1,42) of dimension 1 of J0(42),
            Simple abelian subvariety 21a(2,42) of dimension 1 of J0(42),
            Simple abelian subvariety 42a(1,42) of dimension 1 of J0(42)
            ]
            sage: D[0].is_subvariety(A)
            True
            sage: D[1].is_subvariety(D[0] + D[1])
            True
            sage: D[2].is_subvariety(D[0] + D[1])
            False
        """
        if not is_ModularAbelianVariety(other):
            return False
        if not isinstance(other, ModularAbelianVariety_modsym_abstract):
            return ModularAbelianVariety_abstract.is_subvariety(self, other)
        return self.modular_symbols().is_submodule(other.modular_symbols())

    def is_ambient(self):
        """
        Return True if this abelian variety attached to a modular symbols
        space space is attached to the cuspidal subspace of the ambient
        modular symbols space.

        OUTPUT: bool

        EXAMPLES::

            sage: A = ModularSymbols(43).cuspidal_subspace().abelian_variety(); A
            Abelian variety J0(43) of dimension 3
            sage: A.is_ambient()
            True
            sage: type(A)
            <class 'sage.modular.abvar.abvar.ModularAbelianVariety_modsym_with_category'>
            sage: A = ModularSymbols(43).cuspidal_subspace()[1].abelian_variety(); A
            Abelian subvariety of dimension 2 of J0(43)
            sage: A.is_ambient()
            False
        """
        return self.degree() == self.dimension()

    def dimension(self):
        """
        Return the dimension of this modular abelian variety.

        EXAMPLES::

            sage: J0(37)[0].dimension()
            1
            sage: J0(43)[1].dimension()
            2
            sage: J1(17)[1].dimension()
            4
        """
        try:
            return self._dimension
        except AttributeError:
            M = self._modular_symbols()
            if M.sign() == 0:
                d = M.dimension() // 2
            else:
                d = M.dimension()
            self._dimension = d
            return d

    def new_subvariety(self, p=None):
        """
        Return the new or `p`-new subvariety of self.

        INPUT:


        -  ``self`` - a modular abelian variety

        -  ``p`` - prime number or None (default); if p is a
           prime, return the p-new subvariety. Otherwise return the full new
           subvariety.


        EXAMPLES::

            sage: J0(33).new_subvariety()
            Abelian subvariety of dimension 1 of J0(33)
            sage: J0(100).new_subvariety()
            Abelian subvariety of dimension 1 of J0(100)
            sage: J1(13).new_subvariety()
            Abelian variety J1(13) of dimension 2
        """
        try:
            return self.__new_subvariety[p]
        except AttributeError:
            self.__new_subvariety = {}
        except KeyError:
            pass
        A = self.modular_symbols()
        N = A.new_submodule(p=p)
        B = ModularAbelianVariety_modsym(N)
        self.__new_subvariety[p] = B
        return B

    def old_subvariety(self, p=None):
        """
        Return the old or `p`-old abelian variety of self.

        INPUT:


        -  ``self`` - a modular abelian variety

        -  ``p`` - prime number or None (default); if p is a
           prime, return the p-old subvariety. Otherwise return the full old
           subvariety.


        EXAMPLES::

            sage: J0(33).old_subvariety()
            Abelian subvariety of dimension 2 of J0(33)
            sage: J0(100).old_subvariety()
            Abelian subvariety of dimension 6 of J0(100)
            sage: J1(13).old_subvariety()
            Abelian subvariety of dimension 0 of J1(13)
        """
        try:
            return self.__old_subvariety[p]
        except AttributeError:
            self.__old_subvariety = {}
        except KeyError:
            pass
        A = self.modular_symbols()
        N = A.old_submodule(p=p)
        B = ModularAbelianVariety_modsym(N)
        self.__old_subvariety[p] = B
        return B

    def decomposition(self, simple=True, bound=None):
        r"""
        Decompose this modular abelian variety as a product of abelian
        subvarieties, up to isogeny.

        INPUT: simple- bool (default: True) if True, all factors are
        simple. If False, each factor returned is isogenous to a power of a
        simple and the simples in each factor are distinct.


        -  ``bound`` - int (default: None) if given, only use
           Hecke operators up to this bound when decomposing. This can give
           wrong answers, so use with caution!


        EXAMPLES::

            sage: J = J0(33)
            sage: J.decomposition()
            [
            Simple abelian subvariety 11a(1,33) of dimension 1 of J0(33),
            Simple abelian subvariety 11a(3,33) of dimension 1 of J0(33),
            Simple abelian subvariety 33a(1,33) of dimension 1 of J0(33)
            ]
            sage: J1(17).decomposition()
            [
            Simple abelian subvariety 17aG1(1,17) of dimension 1 of J1(17),
            Simple abelian subvariety 17bG1(1,17) of dimension 4 of J1(17)
            ]
        """
        try:
            return self.__decomposition[(simple, bound)]
        except KeyError:
            pass
        except AttributeError:
            self.__decomposition = {}
        if not self.is_ambient():
            S = ModularAbelianVariety_abstract.decomposition(self, simple=simple, bound=bound)
        else:
            A = self.modular_symbols()
            amb = A.ambient_module()
            G = amb.group()
            S = amb.cuspidal_submodule().integral_structure()
            if simple:
                M = A.level()
                D = []
                for N in reversed(divisors(M)):
                    if N > 1:
                        isogeny_number = 0
                        A = amb.modular_symbols_of_level(N).cuspidal_subspace().new_subspace()
                        if bound is None:
                            X = factor_new_space(A)
                        else:
                            X = A.decomposition(bound = bound)
                        for B in X:
                            for t in divisors(M//N):
                                D.append(ModularAbelianVariety_modsym(B.degeneracy_map(M, t).image(),
                                                                      is_simple=True, newform_level=(N, G),
                                                                      isogeny_number=isogeny_number,
                                                                      number=(t,M)))
                            isogeny_number += 1
            elif A == amb.cuspidal_submodule():
                D = [ModularAbelianVariety_modsym(B) for B in A.decomposition(bound = bound)]
            else:
                D = ModularAbelianVariety_abstract.decomposition(self, simple=simple, bound=bound)
            D.sort()
            S = Sequence(D, immutable=True, cr=True, universe=self.category())
        self.__decomposition[(simple, bound)] = S
        return S


class ModularAbelianVariety_modsym(ModularAbelianVariety_modsym_abstract):

    def __init__(self, modsym, lattice=None, newform_level=None,
                 is_simple=None, isogeny_number=None, number=None, check=True):
        """
        Modular abelian variety that corresponds to a Hecke stable space of
        cuspidal modular symbols.

        EXAMPLES: We create a modular abelian variety attached to a space
        of modular symbols.

        ::

            sage: M = ModularSymbols(23).cuspidal_submodule()
            sage: A = M.abelian_variety(); A
            Abelian variety J0(23) of dimension 2
        """
        if check:
            if not isinstance(modsym, ModularSymbolsSpace):
                raise TypeError("modsym must be a modular symbols space")
            if modsym.sign() != 0:
                raise TypeError("modular symbols space must have sign 0")
            if not modsym.is_cuspidal():
                raise ValueError("modsym must be cuspidal")

        ModularAbelianVariety_abstract.__init__(self, (modsym.group(), ), modsym.base_ring(),
                             newform_level=newform_level, is_simple=is_simple,
                             isogeny_number=isogeny_number, number=number, check=check)
        if lattice is not None:
            self._set_lattice(lattice)
        self.__modsym = modsym

    def _modular_symbols(self):
        """
        Return the modular symbols space that defines this modular abelian
        variety.

        OUTPUT: space of modular symbols

        EXAMPLES::

            sage: M = ModularSymbols(37).cuspidal_submodule()
            sage: A = M.abelian_variety(); A
            Abelian variety J0(37) of dimension 2
            sage: A._modular_symbols()
            Modular Symbols subspace of dimension 4 of Modular Symbols space of dimension 5 for Gamma_0(37) of weight 2 with sign 0 over Rational Field
        """
        return self.__modsym

    def component_group_order(self, p):
        """
        Return the order of the component group of the special fiber
        at p of the Neron model of self.

        NOTE: For bad primes, this is only implemented when the group
        if Gamma0 and p exactly divides the level.

        NOTE: the input abelian variety must be simple

        ALGORITHM: See "Component Groups of Quotients of J0(N)" by Kohel and Stein.  That
        paper is about optimal quotients; however, section 4.1 of Conrad-Stein "Component
        Groups of Purely Toric Quotients", one sees that the component group of an optimal
        quotient is the same as the component group of its dual (which is the subvariety).

        INPUT:
            - p -- a prime number

        OUTPUT:
            - Integer

        EXAMPLES::

            sage: A = J0(37)[1]
            sage: A.component_group_order(37)
            3
            sage: A = J0(43)[1]
            sage: A.component_group_order(37)
            1
            sage: A.component_group_order(43)
            7
            sage: A = J0(23)[0]
            sage: A.component_group_order(23)
            11
        """
        if not self.is_simple():
            raise ValueError("self must be simple")
        p = Integer(p)
<<<<<<< HEAD
        if not p.is_prime():
            raise ValueError("p must be a prime integer")
=======
        if not p.is_prime(): raise ValueError("p must be a prime integer")
>>>>>>> 2001f33f
        try: return self.__component_group[p][0]
        except AttributeError:
            self.__component_group = {}
        except KeyError: pass
        # Easy special case -- a prime of good reduction
        if self.level() % p != 0:
            one = Integer(1)
            self.__component_group[p] = (one,one,one)
            return one
        # Cases that we don't know how to handle yet.
        if not is_Gamma0(self.group()):
            raise NotImplementedError("computation of component group not implemented when group isn't Gamma0")
        if self.level() % (p*p) == 0:
            raise NotImplementedError("computation of component group not implemented when p^2 divides the level")

        # Now we're on Gamma0(p*M) with gcd(p,M) = 1.
        # 1. Compute factor of Brandt module space, and put integral structure on it.

        # TODO -- in case self.level() is prime, should use
        # supersingular module instead for massive speedup...  Of
        # course, then one can just use Emertons theorem that the
        # component group order equals the torsion order, and avoid
        # all of this!
        XI = self.brandt_module(p)
        Y = XI.ambient_module()
        n = Y.dimension()

        # X_ZZ is the submodule of degree 0 divisors
        M = ZZ**n
        deg_zero = []
        for k in range(1,n):
            v = vector(ZZ, n)
            v[0] = 1
            v[k] = -1
            deg_zero.append(v)
        X_ZZ = M.span(deg_zero, ZZ)
        XI_ZZ = XI.free_module().intersection(M)

        # 2. Compute the map alpha: X --> Hom(X[I],Z) over ZZ
        # todo -- this could be done more quickly with a clever matrix multiply
        B = [XI(v) for v in XI_ZZ.basis()]
        mat = []
        for v in M.basis():
            w = Y(v)
            mat.append([w.monodromy_pairing(b) for b in B])
        monodromy = matrix(ZZ, mat)
        alpha = X_ZZ.basis_matrix().change_ring(ZZ) * monodromy

        # 3. Compute invariants:
        #        * Phi_X = #coker(alpha)
        #        * m_X = #(alpha(X)/alpha(X[I]))
        alphaX = alpha.row_module()
        Phi_X_invariants = alphaX.basis_matrix().change_ring(ZZ).elementary_divisors()
        Phi_X = prod(Phi_X_invariants + [Integer(1)])

        W = alphaX.span([b*monodromy for b in XI_ZZ.basis()], ZZ)
        m_X = Integer(W.index_in(alphaX))

        # 4. Compute the modular degree
        moddeg = self.modular_degree()

        # 5. Obtain the component group order using Theorem 1 of [Kohel-Stein]
        Phi = Phi_X * moddeg / m_X

        # 6. Record the answer
        self.__component_group[p] = (Phi, Phi_X_invariants, m_X)
        return Phi

    def _invariants_of_image_of_component_group_of_J0(self, p):
        """
        Return the elementary invariants of the image of the component
        group of J0(N).  The API of this function is subject to
        change, which is why it starts with an underscore.

        INPUT:
            - p -- integer
        OUTPUT:
            - list -- of elementary invariants

        EXAMPLES::

            sage: A = J0(62).new_subvariety()[1]; A
            Simple abelian subvariety 62b(1,62) of dimension 2 of J0(62)
            sage: A._invariants_of_image_of_component_group_of_J0(2)
            [1, 6]
            sage: A.component_group_order(2)
            66
        """
        self.component_group_order(p)
        return list(self.__component_group[p][1])   # make a copy

    def tamagawa_number(self, p):
        """
        Return the Tamagawa number of this abelian variety at p.

        NOTE: For bad primes, this is only implemented when the group
        if Gamma0 and p exactly divides the level and Atkin-Lehner
        acts diagonally on this abelian variety (e.g., if this variety
        is new and simple).  See the self.component_group command for
        more information.

        NOTE: the input abelian variety must be simple

        In cases where this function doesn't work, consider using the
        self.tamagawa_number_bounds functions.

        INPUT:
            - p -- a prime number

        OUTPUT:
            - Integer

        EXAMPLES::

            sage: A = J0(37)[1]
            sage: A.tamagawa_number(37)
            3
            sage: A = J0(43)[1]
            sage: A.tamagawa_number(37)
            1
            sage: A.tamagawa_number(43)
            7
            sage: A = J0(23)[0]
            sage: A.tamagawa_number(23)
            11
        """
        try: return self.__tamagawa_number[p]
        except AttributeError: self.__tamagawa_number = {}
        except KeyError: pass
        if not self.is_simple():
            raise ValueError("self must be simple")
        try:
            g = self.component_group_order(p)
        except NotImplementedError:
            raise NotImplementedError("Tamagawa number can't be determined using known algorithms, so consider using the tamagawa_number_bounds function instead")
        div, mul, mul_primes = self.tamagawa_number_bounds(p)
        if div == mul:
            cp = div
        else:
<<<<<<< HEAD
            raise NotImplementedError("the Tamagawa number at %s is a power of 2, but the exact power can't be determined using known algorithms.  Consider using the tamagawa_number_bounds function instead." % p)
=======
            raise NotImplementedError("the Tamagawa number at %s is a power of 2, but the exact power can't be determined using known algorithms.  Consider using the tamagawa_number_bounds function instead."%p)
>>>>>>> 2001f33f
        self.__tamagawa_number[p] = cp
        return cp

    def tamagawa_number_bounds(self, p):
        """
        Return a divisor and multiple of the Tamagawa number of self at p.

        NOTE: the input abelian variety must be simple

        INPUT:
            - p -- a prime number

        OUTPUT:
            - div -- integer; divisor of Tamagawa number at p
            - mul -- integer; multiple of Tamagawa number at p
            - mul_primes -- tuple; in case mul==0, a list of all
              primes that can possibly divide the Tamagawa number at p.

        EXAMPLES::

            sage: A = J0(63).new_subvariety()[1]; A
            Simple abelian subvariety 63b(1,63) of dimension 2 of J0(63)
            sage: A.tamagawa_number_bounds(7)
            (3, 3, ())
            sage: A.tamagawa_number_bounds(3)
            (1, 0, (2, 3, 5))
        """
        try: return self.__tamagawa_number_bounds[p]
        except AttributeError: self.__tamagawa_number_bounds = {}
        except KeyError: pass
        if not self.is_simple():
            raise ValueError("self must be simple")
        N = self.level()
        div = 1; mul = 0; mul_primes = []
        if N % p != 0:
            div = 1; mul = 1
        elif N.valuation(p) == 1:
            M = self.modular_symbols(sign=1)
            if is_Gamma0(M.group()):
                g = self.component_group_order(p)
                W = M.atkin_lehner_operator(p).matrix()
                if W == -1:
                    # Frob acts trivially
                    div = g; mul = g
                elif W == 1:
                    # Frob acts by -1
                    n = g.valuation(2)
                    if n <= 1:
                        div = 2**n
                    else:
                        phi_X_invs = self._invariants_of_image_of_component_group_of_J0(p)
                        m = max(1, len([z for z in phi_X_invs if z%2==0]))
                        div = 2**m
                    mul = 2**n
                else:
                    raise NotImplementedError("Atkin-Lehner at p must act as a scalar")
        else:
            mul_primes = list(sorted(set([p] + [q for q in prime_range(2,2*self.dimension()+2)])))
        div = Integer(div)
        mul = Integer(mul)
        mul_primes = tuple(mul_primes)
        self.__tamagawa_number_bounds[p] = (div, mul, mul_primes)
        return (div, mul, mul_primes)


    def brandt_module(self, p):
        """
        Return the Brandt module at p that corresponds to self.  This
        is the factor of the vector space on the ideal class set in an
        order of level N in the quaternion algebra ramified at p and
        infinity.

        INPUT:
            - p -- prime that exactly divides the level

        OUTPUT:
            - Brandt module space that corresponds to self.

        EXAMPLES::

            sage: J0(43)[1].brandt_module(43)
            Subspace of dimension 2 of Brandt module of dimension 4 of level 43 of weight 2 over Rational Field
            sage: J0(43)[1].brandt_module(43).basis()
            ((1, 0, -1/2, -1/2), (0, 1, -1/2, -1/2))
            sage: J0(43)[0].brandt_module(43).basis()
            ((0, 0, 1, -1),)
            sage: J0(35)[0].brandt_module(5).basis()
            ((1, 0, -1, 0),)
            sage: J0(35)[0].brandt_module(7).basis()
            ((1, -1, 1, -1),)
        """
        try: return self.__brandt_module[p]
        except AttributeError: self.__brandt_module = {}
        except KeyError: pass
        p = Integer(p)
        if not is_Gamma0(self.group()):
            raise NotImplementedError("Brandt module only defined on Gamma0")
<<<<<<< HEAD
        if not p.is_prime():
            raise ValueError("p must be a prime integer")
=======
        if not p.is_prime(): raise ValueError("p must be a prime integer")
>>>>>>> 2001f33f
        if self.level().valuation(p) != 1:
            raise ValueError("p must exactly divide the level")
        M = self.level() / p
        from sage.modular.all import BrandtModule
        V = BrandtModule(p, M)
        # now cut out version of self in B
        S = self.modular_symbols(sign=1)
        B = S.hecke_bound()
        if self.dimension() <= 3:
            q = 2
            while V.dimension() > self.dimension() and q <= B:
                f = S.hecke_polynomial(q)
                V = f(V.hecke_operator(q)).kernel()
                q = next_prime(q)
            if V.dimension() > self.dimension():
                raise RuntimeError("unable to cut out Brandt module (got dimension %s instead of %s)"%(V.dimension(), self.dimension()))
        else:
            D = V.decomposition()
            D = [A for A in D if A.dimension() == self.dimension()]
            # now figure out which element of D is isomorphic to self.
            q = 2
            while len(D) > 1 and q <= B:
                f = S.hecke_polynomial(q)
                D = [A for A in D if A.hecke_polynomial(q) == f]
                q = next_prime(q)
            if len(D) != 1:
<<<<<<< HEAD
                raise RuntimeError("unable to locate Brandt module (got %s candidates instead of 1)" % (len(D)))
=======
                raise RuntimeError("unable to locate Brandt module (got %s candidates instead of 1)"%(len(D)))
>>>>>>> 2001f33f
            V = D[0]
        self.__brandt_module[p] = V
        return V


def sqrt_poly(f):
    """
    Return the square root of the polynomial `f`.

    .. note::

       At some point something like this should be a member of the
       polynomial class. For now this is just used internally by some
       charpoly functions above.

    EXAMPLES::

        sage: R.<x> = QQ[]
        sage: f = (x-1)*(x+2)*(x^2 + 1/3*x + 5)
        sage: f
        x^4 + 4/3*x^3 + 10/3*x^2 + 13/3*x - 10
        sage: sage.modular.abvar.abvar.sqrt_poly(f^2)
        x^4 + 4/3*x^3 + 10/3*x^2 + 13/3*x - 10
        sage: sage.modular.abvar.abvar.sqrt_poly(f)
        Traceback (most recent call last):
        ...
        ValueError: f must be a perfect square
        sage: sage.modular.abvar.abvar.sqrt_poly(2*f^2)
        Traceback (most recent call last):
        ...
        ValueError: f must be monic
    """
    if not f.is_monic():
        raise ValueError("f must be monic")
    try:
        return prod([g**Integer(e/Integer(2)) for g, e in f.factor()])
    except TypeError:
        raise ValueError("f must be a perfect square")


####################################################################################################
# Useful for decomposing exactly the sort of modular symbols spaces that come up here.
from random import randrange
from sage.rings.arith import next_prime

def random_hecke_operator(M, t=None, p=2):
    """
    Return a random Hecke operator acting on `M`, got by adding
    to `t` a random multiple of `T_p`

    INPUT:


    -  ``M`` - modular symbols space

    -  ``t`` - None or a Hecke operator

    -  ``p`` - a prime


    OUTPUT: Hecke operator prime

    EXAMPLES::

        sage: M = ModularSymbols(11).cuspidal_subspace()
        sage: t, p = sage.modular.abvar.abvar.random_hecke_operator(M)
        sage: p
        3
        sage: t, p = sage.modular.abvar.abvar.random_hecke_operator(M, t, p)
        sage: p
        5
    """
    r = 0
    while r == 0:
        r = randrange(1,p//2+1) * ZZ.random_element()
    t = (0 if t is None else t) + r*M.hecke_operator(p)
    return t, next_prime(p)

def factor_new_space(M):
    """
    Given a new space `M` of modular symbols, return the
    decomposition into simple of `M` under the Hecke
    operators.

    INPUT:


    -  ``M`` - modular symbols space


    OUTPUT: list of factors

    EXAMPLES::

        sage: M = ModularSymbols(37).cuspidal_subspace()
        sage: sage.modular.abvar.abvar.factor_new_space(M)
        [
        Modular Symbols subspace of dimension 2 of Modular Symbols space of dimension 5 for Gamma_0(37) of weight 2 with sign 0 over Rational Field,
        Modular Symbols subspace of dimension 2 of Modular Symbols space of dimension 5 for Gamma_0(37) of weight 2 with sign 0 over Rational Field
        ]
    """
    t = None; p = 2
    for i in range(200):
        t, p = random_hecke_operator(M, t, p)
        f = t.charpoly()
        cube_free = True
        for _, e in f.factor():
            if e > 2:
                cube_free = False
                break
        if cube_free:
            return t.decomposition()
        t, p = random_hecke_operator(M, t, p)
    raise RuntimeError("unable to factor new space -- this should not happen") # should never happen

def factor_modsym_space_new_factors(M):
    """
    Given an ambient modular symbols space, return complete
    factorization of it.

    INPUT:


    -  ``M`` - modular symbols space


    OUTPUT: list of decompositions corresponding to each new space.

    EXAMPLES::

        sage: M = ModularSymbols(33)
        sage: sage.modular.abvar.abvar.factor_modsym_space_new_factors(M)
        [[
        Modular Symbols subspace of dimension 2 of Modular Symbols space of dimension 3 for Gamma_0(11) of weight 2 with sign 0 over Rational Field
        ],
         [
        Modular Symbols subspace of dimension 2 of Modular Symbols space of dimension 9 for Gamma_0(33) of weight 2 with sign 0 over Rational Field
        ]]
    """
    eps = M.character()
    K = eps.conductor() if eps is not None else 1
    N = [M.modular_symbols_of_level(d).cuspidal_subspace().new_subspace() \
           for d in M.level().divisors() if d%K == 0 and (d == 11 or d >= 13)]
    return [factor_new_space(A) for A in N]

def simple_factorization_of_modsym_space(M, simple=True):
    """
    Return factorization of `M`. If simple is False, return
    powers of simples.

    INPUT:


    -  ``M`` - modular symbols space

    -  ``simple`` - bool (default: True)


    OUTPUT: sequence

    EXAMPLES::

        sage: M = ModularSymbols(33)
        sage: sage.modular.abvar.abvar.simple_factorization_of_modsym_space(M)
        [
        (11, 0, 1, Modular Symbols subspace of dimension 2 of Modular Symbols space of dimension 9 for Gamma_0(33) of weight 2 with sign 0 over Rational Field),
        (11, 0, 3, Modular Symbols subspace of dimension 2 of Modular Symbols space of dimension 9 for Gamma_0(33) of weight 2 with sign 0 over Rational Field),
        (33, 0, 1, Modular Symbols subspace of dimension 2 of Modular Symbols space of dimension 9 for Gamma_0(33) of weight 2 with sign 0 over Rational Field)
        ]
        sage: sage.modular.abvar.abvar.simple_factorization_of_modsym_space(M, simple=False)
        [
        (11, 0, None, Modular Symbols subspace of dimension 4 of Modular Symbols space of dimension 9 for Gamma_0(33) of weight 2 with sign 0 over Rational Field),
        (33, 0, None, Modular Symbols subspace of dimension 2 of Modular Symbols space of dimension 9 for Gamma_0(33) of weight 2 with sign 0 over Rational Field)
        ]
    """
    D = []
    N = M.level()
    for G in factor_modsym_space_new_factors(M):
        if len(G) > 0:
            # Compute the matrices of the degeneracy maps up.
            T = divisors(N//G[0].level())
            degen = [G[0].ambient_module().degeneracy_map(N, t).matrix() for t in T]
            # Construct a matrix with rows the basis for all the factors
            # stacked on top of each other.  We just multiply this by each
            # degeneracy matrix to get the basis for the images of the
            # factors at higher level.  By doing matrix multiplies, we
            # save time over taking images of individual factors.
            matrix = G[0].basis_matrix()
            for A in G[1:]:
                matrix = matrix.stack(A.basis_matrix())

            # Compute the actual images
            ims = [matrix * z for z in degen]

            # Construct the corresponding subspaces at higher level.
            j = 0
            for (isog,A) in enumerate(G):
                d = A.dimension()
                if simple:
                    for i in range(len(T)):
                        V = ims[i].matrix_from_rows(range(j, j+d)).row_module()
                        W = M.submodule(V, check=False)
                        D.append( (A.level(), isog, T[i], W) )
                else:
                    V = sum(ims[i].matrix_from_rows(range(j, j+d)).row_module() for i in range(len(T)))
                    W = M.submodule(V, check=False)
                    D.append( (A.level(), isog, None, W))
                j += d
    return Sequence(D, cr=True)

def modsym_lattices(M, factors):
    """
    Append lattice information to the output of
    simple_factorization_of_modsym_space.

    INPUT:


    -  ``M`` - modular symbols spaces

    -  ``factors`` - Sequence
       (simple_factorization_of_modsym_space)


    OUTPUT: sequence with more information for each factor (the
    lattice)

    EXAMPLES::

        sage: M = ModularSymbols(33)
        sage: factors = sage.modular.abvar.abvar.simple_factorization_of_modsym_space(M, simple=False)
        sage: sage.modular.abvar.abvar.modsym_lattices(M, factors)
        [
        (11, 0, None, Modular Symbols subspace of dimension 4 of Modular Symbols space of dimension 9 for Gamma_0(33) of weight 2 with sign 0 over Rational Field, Free module of degree 6 and rank 4 over Integer Ring
        Echelon basis matrix:
        [ 1  0  0  0 -1  2]
        [ 0  1  0  0 -1  1]
        [ 0  0  1  0 -2  2]
        [ 0  0  0  1 -1 -1]),
        (33, 0, None, Modular Symbols subspace of dimension 2 of Modular Symbols space of dimension 9 for Gamma_0(33) of weight 2 with sign 0 over Rational Field, Free module of degree 6 and rank 2 over Integer Ring
        Echelon basis matrix:
        [ 1  0  0 -1  0  0]
        [ 0  0  1  0  1 -1])
        ]
    """
    # 1. Change basis of everything to the ambient integral modular symbols space
    # 2. Clear denominator.
    # 3. Echelonize/saturate each factor
    if len(factors) == 0:
        return factors

    D = []
    I = M.cuspidal_submodule().integral_structure().basis_matrix()
    A = factors[0][-1].basis_matrix()
    rows = [range(A.nrows())]
    for F in factors[1:]:
        mat = F[-1].basis_matrix()
        i = rows[-1][-1]+1
        rows.append(range(i, i + mat.nrows()))
        A = A.stack(mat)
    X = I.solve_left(A)
    X, _ = X._clear_denom()
    for i, R in enumerate(rows):
        A = X.matrix_from_rows(R)
        A = copy(A.saturation())
        A.echelonize()
        D.append(tuple(list(factors[i]) + [A.row_module()]))
    return Sequence(D, cr=True)
<|MERGE_RESOLUTION|>--- conflicted
+++ resolved
@@ -501,11 +501,6 @@
 
         if not self.is_simple():
             raise ValueError("self is not simple")
-<<<<<<< HEAD
-=======
-
-        ls = []
->>>>>>> 2001f33f
 
         t, N = self.decomposition()[0].degen_t()
         A = self.ambient_variety()
@@ -568,11 +563,7 @@
 
         if self.groups() != other.groups():
             # The issue here is that the stuff below probably won't make any sense at all if we don't know
-<<<<<<< HEAD
             # that the two newform abelian varieties A_f are identical.
-=======
-            # that the two newform abelian varieties $A_f$ are identical.
->>>>>>> 2001f33f
             raise NotImplementedError("_simple_isogeny only implemented when both abelian variety have the same ambient product Jacobian")
 
 
@@ -1120,18 +1111,11 @@
         for i in range(length):
             N = groups[i].level()
             if (M_ls[i]%N) and (N%M_ls[i]):
-<<<<<<< HEAD
                 raise ValueError("one level must divide the other in %s-th component" % i)
             if (( max(M_ls[i],N) // min(M_ls[i],N) ) % t_ls[i]):
                 raise ValueError("each t must divide the quotient of the levels")
-=======
-                raise ValueError("one level must divide the other in %s-th component"%i)
-            if (( max(M_ls[i],N) // min(M_ls[i],N) ) % t_ls[i]):
-                raise ValueError("each t must divide the quotient of the levels")
-
->>>>>>> 2001f33f
+
         ls = [ self.groups()[i].modular_abelian_variety().degeneracy_map(M_ls[i], t_ls[i]).matrix() for i in range(length) ]
-
 
         new_codomain = prod([ self.groups()[i]._new_group_from_level(M_ls[i]).modular_abelian_variety()
                               for i in range(length) ])
@@ -1382,11 +1366,7 @@
         if not self.is_ambient():
             raise ValueError("self is not ambient")
         if n >= len(self.groups()):
-<<<<<<< HEAD
             raise IndexError("index (=%s) too large (max = %s)" % (n, len(self.groups())))
-=======
-            raise IndexError("index (=%s) too large (max = %s)"%(n, len(self.groups())))
->>>>>>> 2001f33f
 
         G = self.groups()[n]
         A = G.modular_abelian_variety()
@@ -2845,10 +2825,6 @@
                 return self.__isogeny_number
             else:
                 raise ValueError("self must be simple")
-<<<<<<< HEAD
-=======
-
->>>>>>> 2001f33f
 
     def is_simple(self, none_if_not_known=False):
         """
@@ -3573,11 +3549,7 @@
             if lattice.base_ring() != ZZ:
                 raise TypeError("lattice must be over ZZ")
             if lattice.degree() != 2*n:
-<<<<<<< HEAD
                 raise ValueError("lattice must have degree 2*n (=%s)" % (2*n))
-=======
-                raise ValueError("lattice must have degree 2*n (=%s)"%(2*n))
->>>>>>> 2001f33f
             if not lattice.saturation().is_submodule(lattice):  # potentially expensive
                 raise ValueError("lattice must be full")
         self.__lattice = lattice
@@ -3800,11 +3772,7 @@
         """
         M = self._modular_symbols().modular_symbols_of_sign(sign)
         if (sign != 0 and M.dimension() != self.dimension()) or (sign == 0 and M.dimension() != 2*self.dimension()):
-<<<<<<< HEAD
             raise RuntimeError("unable to determine sign (=%s) space of modular symbols" % sign)
-=======
-            raise RuntimeError("unable to determine sign (=%s) space of modular symbols"%sign)
->>>>>>> 2001f33f
         return M
 
     def _compute_hecke_polynomial(self, n, var='x'):
@@ -4244,12 +4212,8 @@
         if not self.is_simple():
             raise ValueError("self must be simple")
         p = Integer(p)
-<<<<<<< HEAD
         if not p.is_prime():
             raise ValueError("p must be a prime integer")
-=======
-        if not p.is_prime(): raise ValueError("p must be a prime integer")
->>>>>>> 2001f33f
         try: return self.__component_group[p][0]
         except AttributeError:
             self.__component_group = {}
@@ -4389,11 +4353,7 @@
         if div == mul:
             cp = div
         else:
-<<<<<<< HEAD
             raise NotImplementedError("the Tamagawa number at %s is a power of 2, but the exact power can't be determined using known algorithms.  Consider using the tamagawa_number_bounds function instead." % p)
-=======
-            raise NotImplementedError("the Tamagawa number at %s is a power of 2, but the exact power can't be determined using known algorithms.  Consider using the tamagawa_number_bounds function instead."%p)
->>>>>>> 2001f33f
         self.__tamagawa_number[p] = cp
         return cp
 
@@ -4491,12 +4451,8 @@
         p = Integer(p)
         if not is_Gamma0(self.group()):
             raise NotImplementedError("Brandt module only defined on Gamma0")
-<<<<<<< HEAD
         if not p.is_prime():
             raise ValueError("p must be a prime integer")
-=======
-        if not p.is_prime(): raise ValueError("p must be a prime integer")
->>>>>>> 2001f33f
         if self.level().valuation(p) != 1:
             raise ValueError("p must exactly divide the level")
         M = self.level() / p
@@ -4523,11 +4479,7 @@
                 D = [A for A in D if A.hecke_polynomial(q) == f]
                 q = next_prime(q)
             if len(D) != 1:
-<<<<<<< HEAD
                 raise RuntimeError("unable to locate Brandt module (got %s candidates instead of 1)" % (len(D)))
-=======
-                raise RuntimeError("unable to locate Brandt module (got %s candidates instead of 1)"%(len(D)))
->>>>>>> 2001f33f
             V = D[0]
         self.__brandt_module[p] = V
         return V
