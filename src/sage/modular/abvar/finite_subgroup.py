--- conflicted
+++ resolved
@@ -104,14 +104,6 @@
 
 import abvar as abelian_variety
 
-<<<<<<< HEAD
-=======
-
-class FiniteSubgroup(Module_old):
-    def __init__(self, abvar, field_of_definition=QQ):
-        """
-        A finite subgroup of a modular abelian variety.
->>>>>>> df15725e
 
 class FiniteSubgroup(Module):
     r"""
