--- conflicted
+++ resolved
@@ -336,11 +336,7 @@
             sage: (QM.1 + QM.2).is_modular_form() # mixed weight components
             False
         """
-<<<<<<< HEAD
-        if not self._polynomial.degree():
-            return self._polynomial[0].is_modular_form()
-        else:
-            return False
+        return not self._polynomial.degree() and self._polynomial[0].is_modular_form()
 
     def to_polynomial(self, names='E2, E4, E6'):
         r"""
@@ -454,7 +450,4 @@
         QM = self.parent()
         poly_self = self.to_polynomial()
         pol_hom_comp = poly_self.homogeneous_components()
-        return { k : QM.from_polynomial(pol) for k, pol in pol_hom_comp.items()}
-=======
-        return not self._polynomial.degree() and self._polynomial[0].is_modular_form()
->>>>>>> 100f0795
+        return { k : QM.from_polynomial(pol) for k, pol in pol_hom_comp.items()}