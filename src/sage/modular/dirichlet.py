# -*- coding: utf-8 -*-
r"""
Dirichlet characters

A :class:`DirichletCharacter` is the extension of a homomorphism

.. math::

    (\ZZ/N\ZZ)^* \to R^*,

for some ring `R`, to the map `\ZZ/N\ZZ \to R` obtained by sending
those `x\in\ZZ/N\ZZ` with `\gcd(N,x)>1` to `0`.

EXAMPLES::

    sage: G = DirichletGroup(35)
    sage: x = G.gens()
    sage: e = x[0]*x[1]^2; e
    Dirichlet character modulo 35 of conductor 35 mapping 22 |--> zeta12^3, 31 |--> zeta12^2 - 1
    sage: e.order()
    12

This illustrates a canonical coercion::

    sage: e = DirichletGroup(5, QQ).0
    sage: f = DirichletGroup(5,CyclotomicField(4)).0
    sage: e*f
    Dirichlet character modulo 5 of conductor 5 mapping 2 |--> -zeta4

AUTHORS:

-  William Stein (2005-09-02): Fixed bug in comparison of Dirichlet
   characters. It was checking that their values were the same, but
   not checking that they had the same level!

-  William Stein (2006-01-07): added more examples

-  William Stein (2006-05-21): added examples of everything; fix a
   *lot* of tiny bugs and design problem that became clear when
   creating examples.

-  Craig Citro (2008-02-16): speed up __call__ method for
   Dirichlet characters, miscellaneous fixes

-  Julian Rueth (2014-03-06): use UniqueFactory to cache DirichletGroups

"""

#*****************************************************************************
#       Copyright (C) 2004-2006 William Stein <wstein@gmail.com>
#       Copyright (C) 2014 Julian Rueth <julian.rueth@fsfe.org>
#
# This program is free software: you can redistribute it and/or modify
# it under the terms of the GNU General Public License as published by
# the Free Software Foundation, either version 2 of the License, or
# (at your option) any later version.
#                  http://www.gnu.org/licenses/
#*****************************************************************************

import sage.categories.all                  as cat
from sage.misc.all import prod
import sage.misc.prandom                    as random
import sage.modules.free_module             as free_module
import sage.modules.free_module_element     as free_module_element
import sage.rings.all                       as rings
import sage.rings.number_field.number_field as number_field

from sage.categories.map import Map
from sage.rings.rational_field import is_RationalField
from sage.rings.complex_field import is_ComplexField
from sage.rings.qqbar import is_AlgebraicField
from sage.rings.ring import is_Ring

from sage.misc.cachefunc                    import cached_method
from sage.misc.fast_methods                 import WithEqualityById
from sage.structure.element                 import MultiplicativeGroupElement
from sage.structure.gens_py                 import multiplicative_iterator
from sage.structure.parent                  import Parent
from sage.structure.sequence                import Sequence
from sage.structure.factory                 import UniqueFactory
from sage.arith.all import (binomial, bernoulli, kronecker, factor, gcd,
        lcm, fundamental_discriminant, euler_phi, factorial, valuation)

def trivial_character(N, base_ring=rings.RationalField()):
    r"""
    Return the trivial character of the given modulus, with values in the given
    base ring.

    EXAMPLE::

        sage: t = trivial_character(7)
        sage: [t(x) for x in [0..20]]
        [0, 1, 1, 1, 1, 1, 1, 0, 1, 1, 1, 1, 1, 1, 0, 1, 1, 1, 1, 1, 1]
        sage: t(1).parent()
        Rational Field
        sage: trivial_character(7, Integers(3))(1).parent()
        Ring of integers modulo 3
    """
    return DirichletGroup(N, base_ring)(1)

TrivialCharacter = trivial_character

def kronecker_character(d):
    """
    Returns the quadratic Dirichlet character (d/.) of minimal
    conductor.

    EXAMPLES::

        sage: kronecker_character(97*389*997^2)
        Dirichlet character modulo 37733 of conductor 37733 mapping 1557 |--> -1, 37346 |--> -1

    ::

        sage: a = kronecker_character(1)
        sage: b = DirichletGroup(2401,QQ)(a)    # NOTE -- over QQ!
        sage: b.modulus()
        2401

    AUTHORS:

    - Jon Hanke (2006-08-06)
    """
    d = rings.Integer(d)
    if d == 0:
        raise ValueError("d must be nonzero")

    D = fundamental_discriminant(d)
    G = DirichletGroup(abs(D), rings.RationalField())
    return G([kronecker(D,u) for u in G.unit_gens()])


def kronecker_character_upside_down(d):
    """
    Returns the quadratic Dirichlet character (./d) of conductor d, for
    d0.

    EXAMPLES::

        sage: kronecker_character_upside_down(97*389*997^2)
        Dirichlet character modulo 37506941597 of conductor 37733 mapping 13533432536 |--> -1, 22369178537 |--> -1, 14266017175 |--> 1

    AUTHORS:

    - Jon Hanke (2006-08-06)
    """
    d = rings.Integer(d)
    if d <= 0:
        raise ValueError("d must be positive")

    G = DirichletGroup(d, rings.RationalField())
    return G([kronecker(u.lift(),d) for u in G.unit_gens()])


def is_DirichletCharacter(x):
    r"""
    Return True if x is of type DirichletCharacter.

    EXAMPLES::

        sage: from sage.modular.dirichlet import is_DirichletCharacter
        sage: is_DirichletCharacter(trivial_character(3))
        True
        sage: is_DirichletCharacter([1])
        False
    """
    return isinstance(x, DirichletCharacter)


class DirichletCharacter(MultiplicativeGroupElement):
    """
    A Dirichlet character
    """
    def __init__(self, parent, x, check=True):
        r"""
        Create a Dirichlet character with specified values on
        generators of `(\ZZ/n\ZZ)^*`.

        INPUT:

        - ``parent`` -- :class:`DirichletGroup`, a group of Dirichlet
           characters

        - ``x`` -- one of the following:

           - tuple or list of ring elements: the values of the
             Dirichlet character on the standard generators of
             `(\ZZ/N\ZZ)^*` as returned by
             :meth:`sage.rings.finite_rings.integer_mod_ring.IntegerModRing_generic.unit_gens`.

           - vector over `\ZZ/e\ZZ`, where `e` is the order of the
             standard root of unity for ``parent``.

           In both cases, the orders of the elements must divide the
           orders of the respective generators of `(\ZZ/N\ZZ)^*`.

        OUTPUT:

        The Dirichlet character defined by `x` (type
        :class:`DirichletCharacter`).

        EXAMPLES::

            sage: G.<e> = DirichletGroup(13)
            sage: G
            Group of Dirichlet characters of modulus 13 over Cyclotomic Field of order 12 and degree 4
            sage: e
            Dirichlet character modulo 13 of conductor 13 mapping 2 |--> zeta12
            sage: loads(e.dumps()) == e
            True

        ::

            sage: G, x = DirichletGroup(35).objgens()
            sage: e = x[0]*x[1]; e
            Dirichlet character modulo 35 of conductor 35 mapping 22 |--> zeta12^3, 31 |--> zeta12^2
            sage: e.order()
            12
            sage: loads(e.dumps()) == e
            True

        TESTS::

            sage: G = DirichletGroup(10)
            sage: TestSuite(G[1]).run()

        It is checked that the orders of the elements in `x` are
        admissible (see :trac:`17283`)::

            sage: k.<i> = CyclotomicField(4)
            sage: G = DirichletGroup(192)
            sage: G([i, -1, -1])
            Traceback (most recent call last):
            ...
            ValueError: values (= (zeta16^4, -1, -1)) must have multiplicative orders dividing (2, 16, 2), respectively

            sage: from sage.modular.dirichlet import DirichletCharacter
            sage: M = FreeModule(Zmod(16), 3)
            sage: DirichletCharacter(G, M([4, 8, 8]))
            Traceback (most recent call last):
            ...
            ValueError: values (= (4, 8, 8) modulo 16) must have additive orders dividing (2, 16, 2), respectively
        """
        MultiplicativeGroupElement.__init__(self, parent)
        self.__modulus = parent.modulus()
        if check:
            orders = parent.integers_mod().unit_group().gens_orders()
            if len(x) != len(orders):
                raise ValueError("wrong number of values (= {}) on generators (want {})".format(x, len(orders)))
            if free_module_element.is_FreeModuleElement(x):
                x = parent._module(x)
                if any(map(lambda u, v: v*u != 0, x, orders)):
                    raise ValueError("values (= {} modulo {}) must have additive orders dividing {}, respectively"
                                     .format(x, parent.zeta_order(), orders))
                self.__element = x
            else:
                R = parent.base_ring()
                x = tuple(map(R, x))
                if R.is_exact() and any(map(lambda u, v: u**v != 1, x, orders)):
                    raise ValueError("values (= {}) must have multiplicative orders dividing {}, respectively"
                                     .format(x, orders))
                self.__values_on_gens = x
        else:
            if free_module_element.is_FreeModuleElement(x):
                self.__element = x
            else:
                self.__values_on_gens = x


    @cached_method
    def __eval_at_minus_one(self):
        r"""
        Efficiently evaluate the character at -1 using knowledge of its
        order. This is potentially much more efficient than computing the
        value of -1 directly using dlog and a large power of the image root
        of unity.

        We use the following. Proposition: Suppose eps is a character mod
        `p^n`, where `p` is a prime. Then
        `\varepsilon(-1) = -1` if and only if `p = 2` and
        the factor of eps at 4 is nontrivial or `p > 2` and 2 does
        not divide `\phi(p^n)/\mbox{\rm ord}(\varepsilon)`.

        EXAMPLES::

            sage: chi = DirichletGroup(20).0; chi._DirichletCharacter__eval_at_minus_one()
            -1
        """
        D = self.decomposition()
        val = self.base_ring()(1)
        for e in D:
            if e.modulus() % 2 == 0:
                if e.modulus() % 4 == 0:
                    val *= e.values_on_gens()[0] # first gen is -1 for 2-power modulus
            elif (euler_phi(e.parent().modulus()) / e.order()) % 2 != 0:
                val *= -1
        return val

    def __call__(self, m):
        """
        Return the value of this character at the integer `m`.

        .. warning::

           A table of values of the character is made the first time
           you call this (unless `m` equals -1)

        EXAMPLES::

            sage: G = DirichletGroup(60)
            sage: e = prod(G.gens(), G(1))
            sage: e
            Dirichlet character modulo 60 of conductor 60 mapping 31 |--> -1, 41 |--> -1, 37 |--> zeta4
            sage: e(-1)
            -1
            sage: e(2)
            0
            sage: e(7)
            -zeta4
            sage: Integers(60).unit_gens()
            (31, 41, 37)
            sage: e(31)
            -1
            sage: e(41)
            -1
            sage: e(37)
            zeta4
            sage: e(31*37)
            -zeta4
            sage: parent(e(31*37))
            Cyclotomic Field of order 4 and degree 2
        """
        m = int(m % self.__modulus)
        if self.values.is_in_cache() or m != self.__modulus - 1:
            return self.values()[m]
        else:
            return self.__eval_at_minus_one()

    def change_ring(self, R):
        """
        Return the base extension of ``self`` to ``R``.

        INPUT:

        - ``R`` -- either a ring admitting a conversion map from the
          base ring of ``self``, or a ring homomorphism with the base
          ring of ``self`` as its domain

        EXAMPLE::

            sage: e = DirichletGroup(7, QQ).0
            sage: f = e.change_ring(QuadraticField(3, 'a'))
            sage: f.parent()
            Group of Dirichlet characters of modulus 7 over Number Field in a with defining polynomial x^2 - 3

        ::

            sage: e = DirichletGroup(13).0
            sage: e.change_ring(QQ)
            Traceback (most recent call last):
            ...
            TypeError: Unable to coerce zeta12 to a rational

        We test the case where `R` is a map (:trac:`18072`)::

            sage: K.<i> = QuadraticField(-1)
            sage: chi = DirichletGroup(5, K)[1]
            sage: chi(2)
            i
            sage: f = K.complex_embeddings()[0]
            sage: psi = chi.change_ring(f)
            sage: psi(2)
            -1.00000000000000*I

        """
        if self.base_ring() is R:
            return self
        G = self.parent().change_ring(R)
        if isinstance(R, Map):
            return G.element_class(G, self.element())
        return G(self)

    def __cmp__(self, other):
        """
        Compare self to other. Note that this only gets called when the parents
        of self and other are identical, via a canonical coercion map; this
        means that characters of different moduli compare as unequal, even if
        they define identical functions on ZZ.

        EXAMPLES::

            sage: e = DirichletGroup(16)([-1, 1])
            sage: f = e.restrict(8)
            sage: e == e
            True
            sage: f == f
            True
            sage: e == f
            False
            sage: k = DirichletGroup(7)([-1])
            sage: k == e
            False
        """
        return cmp(self.element(), other.element())

    def __hash__(self):
        """
        EXAMPLES::

            sage: e = DirichletGroup(16)([-1, 1])
            sage: hash(e)
            1498523633                  # 32-bit
            3713082714464823281         # 64-bit
        """
        return self.element()._hash()

    def __invert__(self):
        """
        Return the multiplicative inverse of self. The notation is self.

        EXAMPLES::

            sage: e = DirichletGroup(13).0
            sage: f = ~e
            sage: f*e
            Dirichlet character modulo 13 of conductor 1 mapping 2 |--> 1
        """
        G = self.parent()
        return G.element_class(G, -self.element(), check=False)

    def _mul_(self,  other):
        """
        Return the product of self and other.

        EXAMPLES::

            sage: G.<a,b> = DirichletGroup(20)
            sage: a
            Dirichlet character modulo 20 of conductor 4 mapping 11 |--> -1, 17 |--> 1
            sage: b
            Dirichlet character modulo 20 of conductor 5 mapping 11 |--> 1, 17 |--> zeta4
            sage: a*b # indirect doctest
            Dirichlet character modulo 20 of conductor 20 mapping 11 |--> -1, 17 |--> zeta4

        Multiplying elements whose parents have different zeta orders works::

            sage: a = DirichletGroup(3, QQ, zeta=1, zeta_order=1)(1)
            sage: b = DirichletGroup(3, QQ, zeta=-1, zeta_order=2)([-1])
            sage: a * b # indirect doctest
            Dirichlet character modulo 3 of conductor 3 mapping 2 |--> -1
        """
        G = self.parent()
        return G.element_class(G, self.element() + other.element(), check=False)

    def __copy__(self):
        """
        Return a (shallow) copy of this Dirichlet character.

        EXAMPLE::

            sage: G.<a> = DirichletGroup(11)
            sage: b = copy(a)
            sage: a is b
            False
            sage: a.element() is b.element()
            True
        """
        # This method exists solely because of a bug in the cPickle module --
        # see modsym/manin_symbols.py.
        G = self.parent()
        return G.element_class(G, self.element(), check=False)

    def __pow__(self, n):
        """
        Return self raised to the power of n

        EXAMPLES::

            sage: G.<a,b> = DirichletGroup(20)
            sage: a^2
            Dirichlet character modulo 20 of conductor 1 mapping 11 |--> 1, 17 |--> 1
            sage: b^2
            Dirichlet character modulo 20 of conductor 5 mapping 11 |--> 1, 17 |--> -1
        """
        G = self.parent()
        return G.element_class(G, n * self.element(), check=False)

    def _repr_short_(self):
        r"""
        A short string representation of self, often used in string representations of modular forms

        EXAMPLES::

            sage: chi = DirichletGroup(24).0
            sage: chi._repr_short_()
            '[-1, 1, 1]'

        """
        return str(list(self.values_on_gens()))

    def _repr_(self):
        """
        String representation of self.

        EXAMPLES::

            sage: G.<a,b> = DirichletGroup(20)
            sage: repr(a) # indirect doctest
            'Dirichlet character modulo 20 of conductor 4 mapping 11 |--> -1, 17 |--> 1'

        TESTS:

        Dirichlet characters modulo 1 and 2 are printed correctly (see
        :trac:`17338`)::

            sage: DirichletGroup(1)[0]
            Dirichlet character modulo 1 of conductor 1
            sage: DirichletGroup(2)[0]
            Dirichlet character modulo 2 of conductor 1
        """
        s = 'Dirichlet character modulo %s of conductor %s' % (self.modulus(), self.conductor())
        r = len(self.values_on_gens())
        if r != 0:
            s += ' mapping '
        for i in range(r):
            if i != 0:
                s += ', '
            s += str(self.parent().unit_gens()[i]) + ' |--> ' + str(self.values_on_gens()[i])
        return s

    def _latex_(self):
        r"""
        LaTeX representation of self.

        EXAMPLES::

            sage: G.<a,b> = DirichletGroup(16)
            sage: latex(b)  # indirect doctest
            \hbox{Dirichlet character modulo } 16 \hbox{ of conductor } 16 \hbox{ mapping } 15 \mapsto 1,\ 5 \mapsto \zeta_{4}

        TESTS:

        Dirichlet characters modulo 1 and 2 are printed correctly (see
        :trac:`17338`)::

            sage: latex(DirichletGroup(1)[0])
            \hbox{Dirichlet character modulo } 1 \hbox{ of conductor } 1
            sage: latex(DirichletGroup(2)[0])
            \hbox{Dirichlet character modulo } 2 \hbox{ of conductor } 1
        """
        s = r'\hbox{Dirichlet character modulo } %s \hbox{ of conductor } %s' % (self.modulus(), self.conductor())
        r = len(self.values_on_gens())
        if r != 0:
            s += r' \hbox{ mapping } '
        for i in range(r):
            if i != 0:
                s += r',\ '
            s += self.parent().unit_gens()[i]._latex_() + r' \mapsto ' + self.values_on_gens()[i]._latex_()
        return s

    def base_ring(self):
        """
        Returns the base ring of this Dirichlet character.

        EXAMPLES::

            sage: G = DirichletGroup(11)
            sage: G.gen(0).base_ring()
            Cyclotomic Field of order 10 and degree 4
            sage: G = DirichletGroup(11, RationalField())
            sage: G.gen(0).base_ring()
            Rational Field
        """
        return self.parent().base_ring()

    def bar(self):
        """
        Return the complex conjugate of this Dirichlet character.

        EXAMPLES::

            sage: e = DirichletGroup(5).0
            sage: e
            Dirichlet character modulo 5 of conductor 5 mapping 2 |--> zeta4
            sage: e.bar()
            Dirichlet character modulo 5 of conductor 5 mapping 2 |--> -zeta4
        """
        return ~self

    def bernoulli(self, k, algorithm='recurrence', cache=True, **opts):
        r"""
        Returns the generalized Bernoulli number `B_{k,eps}`.

        INPUT:

        - ``k`` -- a non-negative integer

        - ``algorithm`` -- either ``'recurrence'`` (default) or
          ``'definition'``

        - ``cache`` -- if True, cache answers

        - ``**opts`` -- optional arguments; not used directly, but
          passed to the :func:`bernoulli` function if this is called

        OUTPUT:

        Let `\varepsilon` be a (not necessarily primitive) character
        of modulus `N`.  This function returns the generalized
        Bernoulli number `B_{k,\varepsilon}`, as defined by the
        following identity of power series (see for example
        [Diamond-Im]_, Section 2.2):

        .. math::

            \sum_{a=1}^N \frac{\varepsilon(a) t e^{at}}{e^{Nt}-1}
            = sum_{k=0}^{\infty} \frac{B_{k,\varepsilon}}{k!} t^k.

        ALGORITHM:

        The ``'recurrence'`` algorithm computes generalized Bernoulli
        numbers via classical Bernoulli numbers using the formula in
        [Cohen-II]_, Proposition 9.4.5; this is usually optimal.  The
        ``definition`` algorithm uses the definition directly.

        .. WARNING::

            In the case of the trivial Dirichlet character modulo 1,
            this function returns `B_{1,\varepsilon} = 1/2`, in
            accordance with the above definition, but in contrast to
            the value `B_1 = -1/2` for the classical Bernoulli number.
            Some authors use an alternative definition giving
            `B_{1,\varepsilon} = -1/2`; see the discussion in
            [Cohen-II]_, Section 9.4.1.

        REFERENCES:

        .. [Cohen-II] H. Cohen, Number Theory and Diophantine
           Equations, Volume II.  Graduate Texts in Mathematics 240.
           Springer, 2007.

        .. [Diamond-Im] F. Diamond and J. Im, Modular forms and
           modular curves.  In: V. Kumar Murty (ed.), Seminar on
           Fermat's Last Theorem (Toronto, 1993-1994), 39-133.  CMS
           Conference Proceedings 17.  American Mathematical Society,
           1995.

        EXAMPLES::

            sage: G = DirichletGroup(13)
            sage: e = G.0
            sage: e.bernoulli(5)
            7430/13*zeta12^3 - 34750/13*zeta12^2 - 11380/13*zeta12 + 9110/13
            sage: eps = DirichletGroup(9).0
            sage: eps.bernoulli(3)
            10*zeta6 + 4
            sage: eps.bernoulli(3, algorithm="definition")
            10*zeta6 + 4

        TESTS:

        Check that :trac:`17586` is fixed::

            sage: DirichletGroup(1)[0].bernoulli(1)
            1/2

        """
        if cache:
            try:
                self.__bernoulli
            except AttributeError:
                self.__bernoulli = {}
            if k in self.__bernoulli:
                return self.__bernoulli[k]
        N = self.modulus()
        K = self.base_ring()

        if N == 1:
            # By definition, the first Bernoulli number of the trivial
            # character is 1/2, in contrast to the value B_1 = -1/2.
            ber = K.one()/2 if k == 1 else K(bernoulli(k))
        elif self(-1) != K((-1)**k):
            ber = K.zero()
        elif algorithm == "recurrence":
            # The following code is pretty fast, at least compared to
            # the other algorithm below.  That said, I'm sure it could
            # be sped up by a factor of 10 or more in many cases,
            # especially since we end up computing all the bernoulli
            # numbers up to k, which should be done with power series
            # instead of calls to the bernoulli function.  Likewise
            # computing all binomial coefficients can be done much
            # more efficiently.
            v = self.values()
            S = lambda n: sum(v[r] * r**n for r in range(1, N))
            ber = K(sum(binomial(k,j) * bernoulli(j, **opts) *
                        N**(j-1) * S(k-j) for j in range(k+1)))
        elif algorithm == "definition":
            # This is better since it computes the same thing, but requires
            # no arith in a poly ring over a number field.
            prec = k+2
            R = rings.PowerSeriesRing(rings.QQ, 't')
            t = R.gen()
            # g(t) = t/(e^{Nt}-1)
            g = t/((N*t).exp(prec) - 1)
            # h(n) = g(t)*e^{nt}
            h = [0] + [g * ((n*t).exp(prec)) for n in range(1,N+1)]
            ber = sum([self(a)*h[a][k] for a in range(1,N+1)]) * factorial(k)
        else:
            raise ValueError("algorithm = '%s' unknown"%algorithm)

        if cache:
            self.__bernoulli[k] = ber
        return ber

    @cached_method
    def conductor(self):
        """
        Computes and returns the conductor of this character.

        EXAMPLES::

            sage: G.<a,b> = DirichletGroup(20)
            sage: a.conductor()
            4
            sage: b.conductor()
            5
            sage: (a*b).conductor()
            20

        TESTS::

            sage: G.<a, b> = DirichletGroup(20)
            sage: type(G(1).conductor())
            <type 'sage.rings.integer.Integer'>
        """
        if self.modulus() == 1 or self.is_trivial():
            return rings.Integer(1)
        F = factor(self.modulus())
        if len(F) > 1:
            return prod([d.conductor() for d in self.decomposition()])
        p = F[0][0]
        # When p is odd, and x =/= 1, the conductor is the smallest p**r such that
        #   Order(x) divides EulerPhi(p**r) = p**(r-1)*(p-1).
        # For a given r, whether or not the above divisibility holds
        # depends only on the factor of p**(r-1) on the right hand side.
        # Since p-1 is coprime to p, this smallest r such that the
        # divisibility holds equals Valuation(Order(x),p)+1.
        cond = p**(valuation(self.order(),p) + 1)
        if p == 2 and F[0][1] > 2 and self.values_on_gens()[1].multiplicative_order() != 1:
            cond *= 2;
        return rings.Integer(cond)

    @cached_method
    def decomposition(self):
        """
        Return the decomposition of self as a product of Dirichlet
        characters of prime power modulus, where the prime powers exactly
        divide the modulus of this character.

        EXAMPLES::

            sage: G.<a,b> = DirichletGroup(20)
            sage: c = a*b
            sage: d = c.decomposition(); d
            [Dirichlet character modulo 4 of conductor 4 mapping 3 |--> -1, Dirichlet character modulo 5 of conductor 5 mapping 2 |--> zeta4]
            sage: d[0].parent()
            Group of Dirichlet characters of modulus 4 over Cyclotomic Field of order 4 and degree 2
            sage: d[1].parent()
            Group of Dirichlet characters of modulus 5 over Cyclotomic Field of order 4 and degree 2

        We can't multiply directly, since coercion of one element into the
        other parent fails in both cases::

            sage: d[0]*d[1] == c
            Traceback (most recent call last):
            ...
            TypeError: unsupported operand parent(s) for '*': 'Group of Dirichlet characters of modulus 4 over Cyclotomic Field of order 4 and degree 2' and 'Group of Dirichlet characters of modulus 5 over Cyclotomic Field of order 4 and degree 2'

        We can multiply if we're explicit about where we want the
        multiplication to take place.

        ::

            sage: G(d[0])*G(d[1]) == c
            True

        Conductors that are divisible by various powers of 2 present
        some problems as the multiplicative group modulo `2^k` is
        trivial for `k = 1` and non-cyclic for `k \ge 3`::

            sage: (DirichletGroup(18).0).decomposition()
            [Dirichlet character modulo 2 of conductor 1, Dirichlet character modulo 9 of conductor 9 mapping 2 |--> zeta6]
            sage: (DirichletGroup(36).0).decomposition()
            [Dirichlet character modulo 4 of conductor 4 mapping 3 |--> -1, Dirichlet character modulo 9 of conductor 1 mapping 2 |--> 1]
            sage: (DirichletGroup(72).0).decomposition()
            [Dirichlet character modulo 8 of conductor 4 mapping 7 |--> -1, 5 |--> 1, Dirichlet character modulo 9 of conductor 1 mapping 2 |--> 1]
        """
        D = self.parent().decomposition()
        vals = [[z] for z in self.values_on_gens()]
        if self.modulus() % 8 == 0:   # 2 factors at 2.
            vals[0].append(vals[1][0])
            del vals[1]
        elif self.modulus() % 4 == 2: # 0 factors at 2.
            vals = [1] + vals
        return [D[i](vals[i]) for i in range(len(D))]

    def extend(self, M):
        """
        Returns the extension of this character to a Dirichlet character
        modulo the multiple M of the modulus.

        EXAMPLES::

            sage: G.<a,b> = DirichletGroup(20)
            sage: H.<c> = DirichletGroup(4)
            sage: c.extend(20)
            Dirichlet character modulo 20 of conductor 4 mapping 11 |--> -1, 17 |--> 1
            sage: a
            Dirichlet character modulo 20 of conductor 4 mapping 11 |--> -1, 17 |--> 1
            sage: c.extend(20) == a
            True
        """
        if M % self.modulus() != 0:
            raise ArithmeticError("M(=%s) must be a multiple of the modulus(=%s)"%(M,self.modulus()))
        H = DirichletGroup(M, self.base_ring())
        return H(self)

    def galois_orbit(self, sort=True):
        r"""
        Return the orbit of this character under the action of the absolute
        Galois group of the prime subfield of the base ring.

        EXAMPLES::

            sage: G = DirichletGroup(30); e = G.1
            sage: e.galois_orbit()
            [Dirichlet character modulo 30 of conductor 5 mapping 11 |--> 1, 7 |--> zeta4, Dirichlet character modulo 30 of conductor 5 mapping 11 |--> 1, 7 |--> -zeta4]

        Another example::

            sage: G = DirichletGroup(13)
            sage: G.galois_orbits()
            [
            [Dirichlet character modulo 13 of conductor 1 mapping 2 |--> 1], ... [Dirichlet character modulo 13 of conductor 13 mapping 2 |--> -1]
            ]
            sage: e = G.0
            sage: e
            Dirichlet character modulo 13 of conductor 13 mapping 2 |--> zeta12
            sage: e.galois_orbit()
            [Dirichlet character modulo 13 of conductor 13 mapping 2 |--> zeta12, Dirichlet character modulo 13 of conductor 13 mapping 2 |--> zeta12^3 - zeta12, Dirichlet character modulo 13 of conductor 13 mapping 2 |--> -zeta12, Dirichlet character modulo 13 of conductor 13 mapping 2 |--> -zeta12^3 + zeta12]
            sage: e = G.0^2; e
            Dirichlet character modulo 13 of conductor 13 mapping 2 |--> zeta12^2
            sage: e.galois_orbit()
            [Dirichlet character modulo 13 of conductor 13 mapping 2 |--> zeta12^2, Dirichlet character modulo 13 of conductor 13 mapping 2 |--> -zeta12^2 + 1]

        A non-example::

            sage: chi = DirichletGroup(7, Integers(9), zeta = Integers(9)(2)).0
            sage: chi.galois_orbit()
            Traceback (most recent call last):
            ...
            TypeError: Galois orbits only defined if base ring is an integral domain
        """
        if not self.base_ring().is_integral_domain():
            raise TypeError("Galois orbits only defined if base ring is an integral domain")
        k = self.order()
        if k <= 2:
            return [self]
        P = self.parent()
        z = self.element()
        o = int(z.additive_order())
        Auts = set([m % o for m in P._automorphisms()])
        v = [P.element_class(P, m * z, check=False) for m in Auts]
        if sort:
            v.sort()
        return v

    def gauss_sum(self, a=1):
        r"""
        Return a Gauss sum associated to this Dirichlet character.

        The Gauss sum associated to `\chi` is

        .. math::

            g_a(\chi) = \sum_{r \in \ZZ/m\ZZ} \chi(r)\,\zeta^{ar},

        where `m` is the modulus of `\chi` and `\zeta` is a primitive
        `m^{th}` root of unity.

        FACTS: If the modulus is a prime `p` and the character is
        nontrivial, then the Gauss sum has absolute value `\sqrt{p}`.

        CACHING: Computed Gauss sums are *not* cached with this character.

        EXAMPLES::

            sage: G = DirichletGroup(3)
            sage: e = G([-1])
            sage: e.gauss_sum(1)
            2*zeta6 - 1
            sage: e.gauss_sum(2)
            -2*zeta6 + 1
            sage: norm(e.gauss_sum())
            3

        ::

            sage: G = DirichletGroup(13)
            sage: e = G.0
            sage: e.gauss_sum()
            -zeta156^46 + zeta156^45 + zeta156^42 + zeta156^41 + 2*zeta156^40 + zeta156^37 - zeta156^36 - zeta156^34 - zeta156^33 - zeta156^31 + 2*zeta156^30 + zeta156^28 - zeta156^24 - zeta156^22 + zeta156^21 + zeta156^20 - zeta156^19 + zeta156^18 - zeta156^16 - zeta156^15 - 2*zeta156^14 - zeta156^10 + zeta156^8 + zeta156^7 + zeta156^6 + zeta156^5 - zeta156^4 - zeta156^2 - 1
            sage: factor(norm(e.gauss_sum()))
            13^24

        TESTS:

        The field of algebraic numbers is supported (:trac:`19056`)::

            sage: G = DirichletGroup(7, QQbar)
            sage: G[1].gauss_sum()
            -2.440133358345538? + 1.022618791871794?*I

        Check that :trac:`19060` is fixed::

            sage: K.<z> = CyclotomicField(8)
            sage: G = DirichletGroup(13, K)
            sage: chi = G([z^2])
            sage: chi.gauss_sum()
            zeta52^22 + zeta52^21 + zeta52^19 - zeta52^16 + zeta52^15 + zeta52^14 + zeta52^12 - zeta52^11 - zeta52^10 - zeta52^7 - zeta52^5 + zeta52^4
        """
        G = self.parent()
        K = G.base_ring()
        chi = self
        m = G.modulus()
        if is_ComplexField(K):
            return self.gauss_sum_numerical(a=a)
        elif is_AlgebraicField(K):
            L = K
            zeta = L.zeta(m)
        elif number_field.is_CyclotomicField(K) or is_RationalField(K):
            chi = chi.minimize_base_ring()
            n = lcm(m, G.zeta_order())
            L = rings.CyclotomicField(n)
            zeta = L.gen(0) ** (n // m)
        else:
            raise NotImplementedError("Gauss sums only currently implemented when the base ring is a cyclotomic field, QQ, QQbar, or a complex field")
        zeta = zeta ** a
        g = L.zero()
        z = L.one()
        for c in chi.values()[1:]:
            z *= zeta
            g += L(c)*z
        return g

    def gauss_sum_numerical(self, prec=53, a=1):
        r"""
        Return a Gauss sum associated to this Dirichlet character as an
        approximate complex number with prec bits of precision.

        INPUT:

        - ``prec`` -- integer (default: 53), *bits* of precision

        - ``a`` -- integer, as for :meth:`gauss_sum`.

        The Gauss sum associated to `\chi` is

        .. math::

            g_a(\chi) = \sum_{r \in \ZZ/m\ZZ} \chi(r)\,\zeta^{ar},

        where `m` is the modulus of `\chi` and `\zeta` is a primitive
        `m^{th}` root of unity.

        EXAMPLES::

            sage: G = DirichletGroup(3)
            sage: e = G.0
            sage: abs(e.gauss_sum_numerical())
            1.7320508075...
            sage: sqrt(3.0)
            1.73205080756888
            sage: e.gauss_sum_numerical(a=2)
            -...e-15 - 1.7320508075...*I
            sage: e.gauss_sum_numerical(a=2, prec=100)
            4.7331654313260708324703713917e-30 - 1.7320508075688772935274463415*I
            sage: G = DirichletGroup(13)
            sage: H = DirichletGroup(13, CC)
            sage: e = G.0
            sage: f = H.0
            sage: e.gauss_sum_numerical()
            -3.07497205... + 1.8826966926...*I
            sage: f.gauss_sum_numerical()
            -3.07497205... + 1.8826966926...*I
            sage: abs(e.gauss_sum_numerical())
            3.60555127546...
            sage: abs(f.gauss_sum_numerical())
            3.60555127546...
            sage: sqrt(13.0)
            3.60555127546399

        TESTS:

        The field of algebraic numbers is supported (:trac:`19056`)::

            sage: G = DirichletGroup(7, QQbar)
            sage: G[1].gauss_sum_numerical()
            -2.44013335834554 + 1.02261879187179*I
        """
        G = self.parent()
        K = G.base_ring()
        if is_ComplexField(K):
            phi = lambda t : t
            CC = K
        elif is_AlgebraicField(K):
            from sage.rings.complex_field import ComplexField
            CC = ComplexField(prec)
            phi = CC.coerce_map_from(K)
        elif number_field.is_CyclotomicField(K) or is_RationalField(K):
            phi = K.complex_embedding(prec)
            CC = phi.codomain()
        else:
            raise NotImplementedError("Gauss sums only currently implemented when the base ring is a cyclotomic field, QQ, QQbar, or a complex field")
        zeta = CC.zeta(G.modulus()) ** a
        g = CC.zero()
        z = CC.one()
        for c in self.values()[1:]:
            z *= zeta
            g += phi(c)*z
        return g

    def jacobi_sum(self, char, check=True):
        """
        Return the Jacobi sum associated to these Dirichlet characters
        (i.e., J(self,char)). This is defined as

        .. math::

            J(\chi, \psi) = \sum_{a \in \ZZ / N\ZZ} \chi(a) \psi(1-a)

        where `\chi` and `\psi` are both characters modulo `N`.

        EXAMPLES::

            sage: D = DirichletGroup(13)
            sage: e = D.0
            sage: f = D[-2]
            sage: e.jacobi_sum(f)
            3*zeta12^2 + 2*zeta12 - 3
            sage: f.jacobi_sum(e)
            3*zeta12^2 + 2*zeta12 - 3
            sage: p = 7
            sage: DP = DirichletGroup(p)
            sage: f = DP.0
            sage: e.jacobi_sum(f)
            Traceback (most recent call last):
            ...
            NotImplementedError: Characters must be from the same Dirichlet Group.

            sage: all_jacobi_sums = [(DP[i].values_on_gens(),DP[j].values_on_gens(),DP[i].jacobi_sum(DP[j])) \
            ...                       for i in range(p-1) for j in range(p-1)[i:]]
            ...
            sage: for s in all_jacobi_sums:
            ...       print s
            ((1,), (1,), 5)
            ((1,), (zeta6,), -1)
            ((1,), (zeta6 - 1,), -1)
            ((1,), (-1,), -1)
            ((1,), (-zeta6,), -1)
            ((1,), (-zeta6 + 1,), -1)
            ((zeta6,), (zeta6,), -zeta6 + 3)
            ((zeta6,), (zeta6 - 1,), 2*zeta6 + 1)
            ((zeta6,), (-1,), -2*zeta6 - 1)
            ((zeta6,), (-zeta6,), zeta6 - 3)
            ((zeta6,), (-zeta6 + 1,), 1)
            ((zeta6 - 1,), (zeta6 - 1,), -3*zeta6 + 2)
            ((zeta6 - 1,), (-1,), 2*zeta6 + 1)
            ((zeta6 - 1,), (-zeta6,), -1)
            ((zeta6 - 1,), (-zeta6 + 1,), -zeta6 - 2)
            ((-1,), (-1,), 1)
            ((-1,), (-zeta6,), -2*zeta6 + 3)
            ((-1,), (-zeta6 + 1,), 2*zeta6 - 3)
            ((-zeta6,), (-zeta6,), 3*zeta6 - 1)
            ((-zeta6,), (-zeta6 + 1,), -2*zeta6 + 3)
            ((-zeta6 + 1,), (-zeta6 + 1,), zeta6 + 2)

        Let's check that trivial sums are being calculated correctly::

            sage: N = 13
            sage: D = DirichletGroup(N)
            sage: g = D(1)
            sage: g.jacobi_sum(g)
            11
            sage: sum([g(x)*g(1-x) for x in IntegerModRing(N)])
            11

        And sums where exactly one character is nontrivial (see :trac:`6393`)::

            sage: G = DirichletGroup(5); X=G.list(); Y=X[0]; Z=X[1]
            sage: Y.jacobi_sum(Z)
            -1
            sage: Z.jacobi_sum(Y)
            -1

        Now let's take a look at a non-prime modulus::

            sage: N = 9
            sage: D = DirichletGroup(N)
            sage: g = D(1)
            sage: g.jacobi_sum(g)
            3

        We consider a sum with values in a finite field::

            sage: g = DirichletGroup(17, GF(9,'a')).0
            sage: g.jacobi_sum(g**2)
            2*a

        TESTS:

        This shows that ticket #6393 has been fixed::

            sage: G = DirichletGroup(5); X = G.list(); Y = X[0]; Z = X[1]
            sage: # Y is trivial and Z is quartic
            sage: sum([Y(x)*Z(1-x) for x in IntegerModRing(5)])
            -1
            sage: # The value -1 above is the correct value of the Jacobi sum J(Y, Z).
            sage: Y.jacobi_sum(Z); Z.jacobi_sum(Y)
            -1
            -1
        """
        if check:
            if self.parent() != char.parent():
                raise NotImplementedError("Characters must be from the same Dirichlet Group.")

        return sum([self(x) * char(1-x) for x in rings.IntegerModRing(self.modulus())])

    def kloosterman_sum(self, a=1,b=0):
        r"""
        Return the "twisted" Kloosterman sum associated to this Dirichlet character.
        This includes Gauss sums, classical Kloosterman sums, Salie sums, etc.

        The Kloosterman sum associated to `\chi` and the integers a,b is

        .. math::

            K(a,b,\chi) = \sum_{r \in (\ZZ/m\ZZ)^\times} \chi(r)\,\zeta^{ar+br^{-1}},

        where `m` is the modulus of `\chi` and `\zeta` is a primitive
        `m` th root of unity. This reduces to to the Gauss sum if `b=0`.

        This method performs an exact calculation and returns an element of a
        suitable cyclotomic field; see also :meth:`.kloosterman_sum_numerical`,
        which gives an inexact answer (but is generally much quicker).

        CACHING: Computed Kloosterman sums are *not* cached with this
        character.

        EXAMPLES::

            sage: G = DirichletGroup(3)
            sage: e = G([-1])
            sage: e.kloosterman_sum(3,5)
            -2*zeta6 + 1
            sage: G = DirichletGroup(20)
            sage: e = G([1 for  u in G.unit_gens()])
            sage: e.kloosterman_sum(7,17)
            -2*zeta20^6 + 2*zeta20^4 + 4

        """
        G = self.parent()
        K = G.base_ring()
        if not (number_field.is_CyclotomicField(K) or is_RationalField(K)):
            raise NotImplementedError("Kloosterman sums only currently implemented when the base ring is a cyclotomic field or QQ.")
        g = 0
        m = G.modulus()
        L = rings.CyclotomicField(lcm(m,G.zeta_order()))
        zeta = L.gen(0)
        n = zeta.multiplicative_order()
        zeta = zeta ** (n // m)
        for c in range(1,m):
            if gcd(c,m)==1:
                e = rings.Mod(c,m)
                z = zeta ** int(a*e + b*(e**(-1)))
                g += self(c)*z
        return g

    def kloosterman_sum_numerical(self, prec=53, a=1,b=0):
        r"""
        Return the Kloosterman sum associated to this Dirichlet character as
        an approximate complex number with prec bits of precision. See also
        :meth:`.kloosterman_sum`, which calculates the sum exactly (which is
        generally slower).

        INPUT:

        - ``prec`` -- integer (default: 53), *bits* of precision
        - ``a`` -- integer, as for :meth:`.kloosterman_sum`
        - ``b`` -- integer, as for :meth:`.kloosterman_sum`.

        EXAMPLES::

            sage: G = DirichletGroup(3)
            sage: e = G.0

        The real component of the numerical value of e is near zero::

            sage: v=e.kloosterman_sum_numerical()
            sage: v.real() < 1.0e15
            True
            sage: v.imag()
            1.73205080756888
            sage: G = DirichletGroup(20)
            sage: e = G.1
            sage: e.kloosterman_sum_numerical(53,3,11)
            3.80422606518061 - 3.80422606518061*I
        """
        G = self.parent()
        K = G.base_ring()
        if not (number_field.is_CyclotomicField(K) or is_RationalField(K)):
            raise NotImplementedError("Kloosterman sums only currently implemented when the base ring is a cyclotomic field or QQ.")
        phi = K.complex_embedding(prec)
        CC = phi.codomain()
        g = 0
        m = G.modulus()
        zeta = CC.zeta(m)

        for c in range(1,m):
            if gcd(c,m)==1:
                e = rings.Mod(c,m)
                z = zeta ** int(a*e + b*(e**(-1)))
                g += phi(self(c))*z
        return g

    @cached_method
    def is_even(self):
        r"""
        Return ``True`` if and only if `\varepsilon(-1) = 1`.

        EXAMPLES::

            sage: G = DirichletGroup(13)
            sage: e = G.0
            sage: e.is_even()
            False
            sage: e(-1)
            -1
            sage: [e.is_even() for e in G]
            [True, False, True, False, True, False, True, False, True, False, True, False]

            sage: G = DirichletGroup(13, CC)
            sage: e = G.0
            sage: e.is_even()
            False
            sage: e(-1)
            -1.000000...
            sage: [e.is_even() for e in G]
            [True, False, True, False, True, False, True, False, True, False, True, False]

            sage: G = DirichletGroup(100000, CC)
            sage: G.1.is_even()
            True

        Note that ``is_even`` need not be the negation of
        is_odd, e.g., in characteristic 2::

            sage: G.<e> = DirichletGroup(13, GF(4,'a'))
            sage: e.is_even()
            True
            sage: e.is_odd()
            True
        """
        R = self.base_ring()
        # self(-1) is either +1 or -1
        if not R.is_exact():
            return abs(self(-1) - R(1)) < 0.5
        return self(-1) == R(1)

    @cached_method
    def is_odd(self):
        r"""
        Return ``True`` if and only if
        `\varepsilon(-1) = -1`.

        EXAMPLES::

            sage: G = DirichletGroup(13)
            sage: e = G.0
            sage: e.is_odd()
            True
            sage: [e.is_odd() for e in G]
            [False, True, False, True, False, True, False, True, False, True, False, True]

            sage: G = DirichletGroup(13)
            sage: e = G.0
            sage: e.is_odd()
            True
            sage: [e.is_odd() for e in G]
            [False, True, False, True, False, True, False, True, False, True, False, True]

            sage: G = DirichletGroup(100000, CC)
            sage: G.0.is_odd()
            True

        Note that ``is_even`` need not be the negation of
        is_odd, e.g., in characteristic 2::

            sage: G.<e> = DirichletGroup(13, GF(4,'a'))
            sage: e.is_even()
            True
            sage: e.is_odd()
            True
        """
        R = self.base_ring()
        # self(-1) is either +1 or -1
        if not R.is_exact():
            return abs(self(-1) - R(-1)) < 0.5
        return self(-1) == R(-1)

    @cached_method
    def is_primitive(self):
        """
        Return ``True`` if and only if this character is
        primitive, i.e., its conductor equals its modulus.

        EXAMPLES::

            sage: G.<a,b> = DirichletGroup(20)
            sage: a.is_primitive()
            False
            sage: b.is_primitive()
            False
            sage: (a*b).is_primitive()
            True
            sage: G.<a,b> = DirichletGroup(20, CC)
            sage: a.is_primitive()
            False
            sage: b.is_primitive()
            False
            sage: (a*b).is_primitive()
            True
        """
        return (self.conductor() == self.modulus())

    @cached_method
    def is_trivial(self):
        r"""
        Returns ``True`` if this is the trivial character,
        i.e., has order 1.

        EXAMPLES::

            sage: G.<a,b> = DirichletGroup(20)
            sage: a.is_trivial()
            False
            sage: (a^2).is_trivial()
            True
        """
        return (self.element() == 0)

    def kernel(self):
        r"""
        Return the kernel of this character.

        OUTPUT: Currently the kernel is returned as a list. This may
        change.

        EXAMPLES::

            sage: G.<a,b> = DirichletGroup(20)
            sage: a.kernel()
            [1, 9, 13, 17]
            sage: b.kernel()
            [1, 11]
        """
        one = self.base_ring()(1)
        return [x for x in range(self.modulus()) if self(x) == one]

    def maximize_base_ring(self):
        r"""
        Let

        .. math::

           \varepsilon : (\ZZ/N\ZZ)^* \to \QQ(\zeta_n)


        be a Dirichlet character. This function returns an equal Dirichlet
        character

        .. math::

           \chi : (\ZZ/N\ZZ)^* \to \QQ(\zeta_m)


        where `m` is the least common multiple of `n` and
        the exponent of `(\ZZ/N\ZZ)^*`.

        EXAMPLES::

            sage: G.<a,b> = DirichletGroup(20,QQ)
            sage: b.maximize_base_ring()
            Dirichlet character modulo 20 of conductor 5 mapping 11 |--> 1, 17 |--> -1
            sage: b.maximize_base_ring().base_ring()
            Cyclotomic Field of order 4 and degree 2
            sage: DirichletGroup(20).base_ring()
            Cyclotomic Field of order 4 and degree 2
        """
        g = rings.IntegerModRing(self.modulus()).unit_group_exponent()
        if g == 1:
            g = 2
        z = self.base_ring().zeta()
        n = z.multiplicative_order()
        m = lcm(g,n)
        if n == m:
            return self
        K = rings.CyclotomicField(m)
        return self.change_ring(K)

    def minimize_base_ring(self):
        r"""
        Return a Dirichlet character that equals this one, but over as
        small a subfield (or subring) of the base ring as possible.

        .. note::

           This function is currently only implemented when the base
           ring is a number field. It's the identity function in
           characteristic p.

        EXAMPLES::

            sage: G = DirichletGroup(13)
            sage: e = DirichletGroup(13).0
            sage: e.base_ring()
            Cyclotomic Field of order 12 and degree 4
            sage: e.minimize_base_ring().base_ring()
            Cyclotomic Field of order 12 and degree 4
            sage: (e^2).minimize_base_ring().base_ring()
            Cyclotomic Field of order 6 and degree 2
            sage: (e^3).minimize_base_ring().base_ring()
            Cyclotomic Field of order 4 and degree 2
            sage: (e^12).minimize_base_ring().base_ring()
            Rational Field

        TESTS:

        Check that :trac:`18479` is fixed::

            sage: f = Newforms(Gamma1(25), names='a')[1]
            sage: eps = f.character()
            sage: eps.minimize_base_ring() == eps
            True
        
        A related bug (see :trac:`18086`)::

            sage: K.<a,b>=NumberField([x^2 + 1, x^2 - 3])
            sage: chi = DirichletGroup(7, K).0
            sage: chi.minimize_base_ring()
            Dirichlet character modulo 7 of conductor 7 mapping 3 |--> -1/2*b*a + 1/2
        """
        R = self.base_ring()
        if R.is_prime_field():
            return self
        p = R.characteristic()

        if p:
            K = rings.IntegerModRing(p)
        elif self.order() <= 2:
            K = rings.QQ
        elif (isinstance(R, number_field.NumberField_generic)
              and euler_phi(self.order()) < R.absolute_degree()):
            K = rings.CyclotomicField(self.order())
        else:
            return self

        try:
            return self.change_ring(K)
        except (TypeError, ValueError, ArithmeticError):
            return self

    def modulus(self):
        """
        The modulus of this character.

        EXAMPLES::

            sage: e = DirichletGroup(100, QQ).0
            sage: e.modulus()
            100
            sage: e.conductor()
            4
        """
        return self.__modulus

    def level(self):
        """
        Synonym for modulus.

        EXAMPLE::

            sage: e = DirichletGroup(100, QQ).0
            sage: e.level()
            100
        """
        return self.modulus()

    @cached_method
    def multiplicative_order(self):
        """
        The order of this character.

        EXAMPLES::

            sage: e = DirichletGroup(100).1
            sage: e.order()    # same as multiplicative_order, since group is multiplicative
            20
            sage: e.multiplicative_order()
            20
            sage: e = DirichletGroup(100).0
            sage: e.multiplicative_order()
            2
        """
        return self.element().additive_order()

    def primitive_character(self):
        """
        Returns the primitive character associated to self.

        EXAMPLES::

            sage: e = DirichletGroup(100).0; e
            Dirichlet character modulo 100 of conductor 4 mapping 51 |--> -1, 77 |--> 1
            sage: e.conductor()
            4
            sage: f = e.primitive_character(); f
            Dirichlet character modulo 4 of conductor 4 mapping 3 |--> -1
            sage: f.modulus()
            4
        """
        return self.restrict(self.conductor())

    def restrict(self, M):
        """
        Returns the restriction of this character to a Dirichlet character
        modulo the divisor M of the modulus, which must also be a multiple
        of the conductor of this character.

        EXAMPLES::

            sage: e = DirichletGroup(100).0
            sage: e.modulus()
            100
            sage: e.conductor()
            4
            sage: e.restrict(20)
            Dirichlet character modulo 20 of conductor 4 mapping 11 |--> -1, 17 |--> 1
            sage: e.restrict(4)
            Dirichlet character modulo 4 of conductor 4 mapping 3 |--> -1
            sage: e.restrict(50)
            Traceback (most recent call last):
            ...
            ValueError: conductor(=4) must divide M(=50)
        """
        M = int(M)
        if self.modulus()%M != 0:
            raise ValueError("M(=%s) must divide the modulus(=%s)"%(M,self.modulus()))
        if M%self.conductor() != 0:
            raise ValueError("conductor(=%s) must divide M(=%s)"%(self.conductor(),M))
        H = DirichletGroup(M, self.base_ring())
        return H(self)

    @cached_method
    def values(self):
        """
        Return a list of the values of this character on each integer
        between 0 and the modulus.

        EXAMPLES::

            sage: e = DirichletGroup(20)(1)
            sage: e.values()
            [0, 1, 0, 1, 0, 0, 0, 1, 0, 1, 0, 1, 0, 1, 0, 0, 0, 1, 0, 1]
            sage: e = DirichletGroup(20).gen(0)
            sage: print e.values()
            [0, 1, 0, -1, 0, 0, 0, -1, 0, 1, 0, -1, 0, 1, 0, 0, 0, 1, 0, -1]
            sage: e = DirichletGroup(20).gen(1)
            sage: e.values()
            [0, 1, 0, -zeta4, 0, 0, 0, zeta4, 0, -1, 0, 1, 0, -zeta4, 0, 0, 0, zeta4, 0, -1]
            sage: e = DirichletGroup(21).gen(0) ; e.values()
            [0, 1, -1, 0, 1, -1, 0, 0, -1, 0, 1, -1, 0, 1, 0, 0, 1, -1, 0, 1, -1]
            sage: e = DirichletGroup(21, base_ring=GF(37)).gen(0) ; e.values()
            [0, 1, 36, 0, 1, 36, 0, 0, 36, 0, 1, 36, 0, 1, 0, 0, 1, 36, 0, 1, 36]
            sage: e = DirichletGroup(21, base_ring=GF(3)).gen(0) ; e.values()
            [0, 1, 2, 0, 1, 2, 0, 0, 2, 0, 1, 2, 0, 1, 0, 0, 1, 2, 0, 1, 2]

        ::

            sage: chi = DirichletGroup(100151, CyclotomicField(10)).0
            sage: ls = chi.values() ; ls[0:10]
            [0,
            1,
            -zeta10^3,
            -zeta10,
            -zeta10,
            1,
            zeta10^3 - zeta10^2 + zeta10 - 1,
            zeta10,
            zeta10^3 - zeta10^2 + zeta10 - 1,
            zeta10^2]

        TESTS:

        Test that :trac:`11783` and :trac:`14368` are fixed::

            sage: chi = DirichletGroup(1).list()[0]
            sage: chi.values()
            [1]
            sage: chi(1)
            1
        """
        G = self.parent()
        R = G.base_ring()

        mod = self.__modulus
        if mod == 1:
            return [R.one()]
        elif mod == 2:
            return [R.zero(), R.one()]

        result_list = [R.zero()] * mod
        gens = G.unit_gens()
        orders = G.integers_mod().unit_group().gens_orders()

        R_values = G._zeta_powers
        val_on_gen = self.element()

        exponents = [0] * len(orders)
        n = G.integers_mod().one()
        value = val_on_gen.base_ring().zero()

        while True:
            # record character value on n
            result_list[n] = R_values[value]
            # iterate:
            #   increase the exponent vector by 1,
            #   increase n accordingly, and increase value
            i = 0
            while True:
                try:
                    exponents[i] += 1
                except IndexError:  # Done!
                    return result_list
                value += val_on_gen[i]
                n *= gens[i]
                if exponents[i] < orders[i]:
                    break
                exponents[i] = 0
                i += 1


    def values_on_gens(self):
        r"""
        Return a tuple of the values of ``self`` on the standard
        generators of `(\ZZ/N\ZZ)^*`, where `N` is the modulus.

        EXAMPLES::

            sage: e = DirichletGroup(16)([-1, 1])
            sage: e.values_on_gens ()
            (-1, 1)
        """
        try:
            return self.__values_on_gens
        except AttributeError:
            pows = self.parent()._zeta_powers
            v = tuple([pows[i] for i in self.element()])
            self.__values_on_gens = v
            return v

    def element(self):
        r"""
        Return the underlying `\ZZ/n\ZZ`-module
        vector of exponents.

        .. warning::

           Please do not change the entries of the returned vector;
           this vector is mutable *only* because immutable vectors are
           implemented yet.

        EXAMPLES::

            sage: G.<a,b> = DirichletGroup(20)
            sage: a.element()
            (2, 0)
            sage: b.element()
            (0, 1)
        """
        try:
            return self.__element
        except AttributeError:
            P = self.parent()
            M = P._module
            if is_ComplexField(P.base_ring()):
                zeta = P._zeta
                zeta_argument = zeta.argument()
                v = M([int(round(x.argument()/zeta_argument))
                       for x in self.values_on_gens()])
            else:
                v = M([P._zeta_dlog(x) for x in self.values_on_gens()])
            self.__element = v
            return v

class DirichletGroupFactory(UniqueFactory):
    r"""
    The group of Dirichlet characters modulo `N` with values in the subgroup
    `\langle \zeta_n\rangle` of the multiplicative group of the ``base_ring``.
    If ``base_ring`` is omitted then we use `\QQ(\zeta_n)`, where `n` is the
    exponent of `(\ZZ/N\ZZ)^*`. If `\zeta` is omitted then we compute and use a
    maximal-order zeta in ``base_ring``, if possible.

    INPUT:

    - ``N`` - an integer

    - ``base_ring`` - a ring (optional), where characters take their values
      (should be an integral domain)

    - ``zeta`` - an element (optional), a root of unity in ``base_ring``

    - ``zeta_order`` - an integer (optional), the order of zeta

    - ``names`` - ignored (needed so ``G.... = DirichletGroup(...)`` notation
      works)

    - ``integral`` - a boolean (default: ``False``). If ``True``, return the
      group with ``base_ring`` the ring of integers in the smallest choice of
      :meth:`sage.rings.number_field.number_field.CyclotomicField`. Ignored if
      ``base_ring`` is not ``None``.

    OUTPUT:

    a group of Dirichlet characters

    EXAMPLES:

    The default base ring is a cyclotomic field of order the exponent
    of `(\ZZ/N\ZZ)^*`::

        sage: DirichletGroup(20)
        Group of Dirichlet characters of modulus 20 over Cyclotomic Field of order 4 and degree 2

    We create the group of Dirichlet character mod 20 with values in
    the rational numbers::

        sage: G = DirichletGroup(20, QQ); G
        Group of Dirichlet characters of modulus 20 over Rational Field
        sage: G.order()
        4
        sage: G.base_ring()
        Rational Field

    The elements of G print as lists giving the values of the character
    on the generators of `(Z/NZ)^*`::

        sage: list(G)
        [Dirichlet character modulo 20 of conductor 1 mapping 11 |--> 1, 17 |--> 1, Dirichlet character modulo 20 of conductor 4 mapping 11 |--> -1, 17 |--> 1, Dirichlet character modulo 20 of conductor 5 mapping 11 |--> 1, 17 |--> -1, Dirichlet character modulo 20 of conductor 20 mapping 11 |--> -1, 17 |--> -1]

    Next we construct the group of Dirichlet character mod 20, but with
    values in `\QQ(\zeta_n)`::

        sage: G = DirichletGroup(20)
        sage: G.1
        Dirichlet character modulo 20 of conductor 5 mapping 11 |--> 1, 17 |--> zeta4

    We next compute several invariants of ``G``::

        sage: G.gens()
        (Dirichlet character modulo 20 of conductor 4 mapping 11 |--> -1, 17 |--> 1, Dirichlet character modulo 20 of conductor 5 mapping 11 |--> 1, 17 |--> zeta4)
        sage: G.unit_gens()
        (11, 17)
        sage: G.zeta()
        zeta4
        sage: G.zeta_order()
        4

    In this example we create a Dirichlet character with values in a
    number field. We have to give ``zeta``, but not its order::

        sage: R.<x> = PolynomialRing(QQ)
        sage: K.<a> = NumberField(x^4 + 1)
        sage: G = DirichletGroup(5, K, a); G
        Group of Dirichlet characters of modulus 5 over Number Field in a with defining polynomial x^4 + 1
        sage: G.list()
        [Dirichlet character modulo 5 of conductor 1 mapping 2 |--> 1, Dirichlet character modulo 5 of conductor 5 mapping 2 |--> a^2, Dirichlet character modulo 5 of conductor 5 mapping 2 |--> -1, Dirichlet character modulo 5 of conductor 5 mapping 2 |--> -a^2]

    ::

        sage: G.<e> = DirichletGroup(13)
        sage: loads(G.dumps()) == G
        True

    ::

        sage: G = DirichletGroup(19, GF(5))
        sage: loads(G.dumps()) == G
        True

    We compute a Dirichlet group over a large prime field::

        sage: p = next_prime(10^40)
        sage: g = DirichletGroup(19, GF(p)); g
        Group of Dirichlet characters of modulus 19 over Finite Field of size 10000000000000000000000000000000000000121

    Note that the root of unity has small order, i.e., it is not the
    largest order root of unity in the field::

        sage: g.zeta_order()
        2

    ::

        sage: r4 = CyclotomicField(4).ring_of_integers()
        sage: G = DirichletGroup(60, r4)
        sage: G.gens()
        (Dirichlet character modulo 60 of conductor 4 mapping 31 |--> -1, 41 |--> 1, 37 |--> 1, Dirichlet character modulo 60 of conductor 3 mapping 31 |--> 1, 41 |--> -1, 37 |--> 1, Dirichlet character modulo 60 of conductor 5 mapping 31 |--> 1, 41 |--> 1, 37 |--> zeta4)
        sage: val = G.gens()[2].values_on_gens()[2] ; val
        zeta4
        sage: parent(val)
        Gaussian Integers in Cyclotomic Field of order 4 and degree 2
        sage: r4.residue_field(r4.ideal(29).factor()[0][0])(val)
        17
        sage: r4.residue_field(r4.ideal(29).factor()[0][0])(val) * GF(29)(3)
        22
        sage: r4.residue_field(r4.ideal(29).factor()[0][0])(G.gens()[2].values_on_gens()[2]) * 3
        22
        sage: parent(r4.residue_field(r4.ideal(29).factor()[0][0])(G.gens()[2].values_on_gens()[2]) * 3)
        Residue field of Fractional ideal (-2*zeta4 + 5)

    ::

        sage: DirichletGroup(60, integral=True)
        Group of Dirichlet characters of modulus 60 over Gaussian Integers in Cyclotomic Field of order 4 and degree 2
        sage: parent(DirichletGroup(60, integral=True).gens()[2].values_on_gens()[2])
        Gaussian Integers in Cyclotomic Field of order 4 and degree 2

    TESTS:

    Dirichlet groups are cached, creating two groups with the same parameters
    yields the same object::

        sage: DirichletGroup(60) is DirichletGroup(60)
        True

    """
    def create_key(self, N, base_ring=None, zeta=None, zeta_order=None, names=None, integral=False):
        """
        Create a key that uniquely determines a Dirichlet group.

        TESTS::

            sage: DirichletGroup.create_key(60)
            (Cyclotomic Field of order 4 and degree 2, 60, zeta4, 4)

        An example to illustrate that ``base_ring`` is a part of the key::

            sage: k = DirichletGroup.create_key(2, base_ring=QQ); k
            (Rational Field, 2, 1, 1)
            sage: l = DirichletGroup.create_key(2, base_ring=CC); l
            (Complex Field with 53 bits of precision, 2, 1.00000000000000, 1)
            sage: k == l
            False
            sage: G = DirichletGroup.create_object(None, k); G
            Group of Dirichlet characters of modulus 2 over Rational Field
            sage: H = DirichletGroup.create_object(None, l); H
            Group of Dirichlet characters of modulus 2 over Complex Field with 53 bits of precision
            sage: G == H
            False

        If ``base_ring`` was not be a part of the key, the keys would compare
        equal and the caching would be broken::

            sage: k = k[1:]; k
            (2, 1, 1)
            sage: l = l[1:]; l
            (2, 1.00000000000000, 1)
            sage: k == l
            True
            sage: DirichletGroup(2, base_ring=QQ) is DirichletGroup(2, base_ring=CC)
            False

        """
        modulus = rings.Integer(N)

        if base_ring is None:
            if not (zeta is None and zeta_order is None):
                raise ValueError("zeta and zeta_order must be None if base_ring not specified.")
            e = rings.IntegerModRing(modulus).unit_group_exponent()
            base_ring = rings.CyclotomicField(e)
            if integral:
                base_ring = base_ring.ring_of_integers()

        if not is_Ring(base_ring):
            raise TypeError("base_ring (=%s) must be a ring"%base_ring)

        if zeta is None:
            e = rings.IntegerModRing(modulus).unit_group_exponent()
            for d in reversed(e.divisors()):
                try:
                    zeta = base_ring.zeta(d)
                    zeta_order = d
                    break
                except ValueError:
                    pass
        elif zeta_order is None:
            zeta_order = zeta.multiplicative_order()

        return (base_ring, modulus, zeta, zeta_order)

    def create_object(self, version, key, **extra_args):
        """
        Create the object from the key (extra arguments are ignored). This is
        only called if the object was not found in the cache.

        TESTS::

            sage: K = CyclotomicField(4)
            sage: DirichletGroup.create_object(None, (K, 60, K.gen(), 4))
            Group of Dirichlet characters of modulus 60 over Cyclotomic Field of order 4 and degree 2

        """
        base_ring, modulus, zeta, zeta_order = key
        return DirichletGroup_class(modulus, zeta, zeta_order)

DirichletGroup = DirichletGroupFactory("DirichletGroup")

def is_DirichletGroup(x):
    """
    Returns True if x is a Dirichlet group.

    EXAMPLES::

        sage: from sage.modular.dirichlet import is_DirichletGroup
        sage: is_DirichletGroup(DirichletGroup(11))
        True
        sage: is_DirichletGroup(11)
        False
        sage: is_DirichletGroup(DirichletGroup(11).0)
        False
    """
    return isinstance(x, DirichletGroup_class)


class DirichletGroup_class(WithEqualityById, Parent):
    """
    Group of Dirichlet characters modulo `N` with values in a ring `R`.
    """

    Element = DirichletCharacter

    def __init__(self, modulus, zeta, zeta_order):
        """
        Create a Dirichlet group.

        Not to be called directly (use the factory function ``DirichletGroup``).

        TESTS::

            sage: G = DirichletGroup(7, base_ring=Integers(9), zeta=Integers(9)(2))  # indirect doctest
            sage: TestSuite(G).run()
            sage: G.base()  # check that Parent.__init__ has been called
            Ring of integers modulo 9

            sage: DirichletGroup(13) == DirichletGroup(13)
            True
            sage: DirichletGroup(13) == DirichletGroup(13, QQ)
            False

        TESTS:

        Verify that :trac:`16342` has been resolved::

            sage: K.<a> = Qq(9)
            sage: DirichletGroup(1,zeta=K(-1),base_ring=K,zeta_order=2)
            Group of Dirichlet characters of modulus 1 over Unramified Extension of 3-adic Field with capped relative precision 20 in a defined by (1 + O(3^20))*x^2 + (2 + O(3^20))*x + (2 + O(3^20))

        """
        from sage.categories.groups import Groups
        category = Groups().Commutative()
        base_ring = zeta.parent()
        if base_ring.is_integral_domain() or base_ring.is_finite():
            # The group of n-th roots of unity in the base ring is
            # finite, and hence this Dirichlet group is finite too.
            # In particular, it is finitely generated; the added
            # FinitelyGenerated() here means that the group has a
            # distinguished set of generators.
            category = category.Finite().FinitelyGenerated()
        Parent.__init__(self, base_ring, category=category)
        self._zeta = zeta
        self._zeta_order = rings.Integer(zeta_order)
        self._modulus = modulus
        self._integers = rings.IntegerModRing(modulus)
<<<<<<< HEAD
        self._zeta_powers = []

        a = zeta.parent().one()
        for i in range(self._zeta_order):
            if is_ComplexField(base_ring):
                a._set_multiplicative_order(zeta_order/arith.GCD(zeta_order, i))
            self._zeta_dlog.set_cache(i, a)
            self._zeta_powers.append(a)
            a = a * zeta

=======
        a = base_ring.one()
        v = {a:0}
        w = [a]
        if is_ComplexField(base_ring):
            for i in range(1, self._zeta_order):
                a = a * zeta
                a._set_multiplicative_order(zeta_order/gcd(zeta_order, i))
                v[a] = i
                w.append(a)
        else:
            for i in range(1, self._zeta_order):
                a = a * zeta
                v[a] = i
                w.append(a)
        self._zeta_powers = w  # gives quickly the ith power of zeta
        self._zeta_dlog = v    # dictionary that computes log_{zeta}(power of zeta).
>>>>>>> 7f50c6bf
        self._module = free_module.FreeModule(rings.IntegerModRing(zeta_order),
                                              len(self._integers.unit_gens()))

    def __setstate__(self, state):
        """
        Used for unpickling old instances.

        TESTS::

            sage: G = DirichletGroup(9)
            sage: loads(dumps(G)) is G
            True
        """
        self._set_element_constructor()
        if '_zeta_order' in state:
            state['_zeta_order'] = rings.Integer(state['_zeta_order'])
        super(DirichletGroup_class, self).__setstate__(state)

    def change_ring(self, R, zeta=None, zeta_order=None):
        """
        Return the base extension of ``self`` to ``R``.

        INPUT:

        - ``R`` -- either a ring admitting a conversion map from the
          base ring of ``self``, or a ring homomorphism with the base
          ring of ``self`` as its domain

        EXAMPLES::

            sage: G = DirichletGroup(7,QQ); G
            Group of Dirichlet characters of modulus 7 over Rational Field
            sage: G.change_ring(CyclotomicField(6))
            Group of Dirichlet characters of modulus 7 over Cyclotomic Field of order 6 and degree 2

        TESTS:

        We test the case where `R` is a map (:trac:`18072`)::

            sage: K.<i> = QuadraticField(-1)
            sage: f = K.complex_embeddings()[0]
            sage: D = DirichletGroup(5, K)
            sage: D.change_ring(f)
            Group of Dirichlet characters of modulus 5 over Complex Field with 53 bits of precision

        """
        if isinstance(R, Map):
            if zeta is None:
                zeta = R(self._zeta)
            R = R.codomain()
        return DirichletGroup(self.modulus(), R,
                              zeta=zeta,
                              zeta_order=zeta_order)

    def base_extend(self, R):
        """
        Returns the Dirichlet group over R obtained by extending scalars, with the same modulus and root of unity as self.

        EXAMPLES::

            sage: G = DirichletGroup(7,QQ); G
            Group of Dirichlet characters of modulus 7 over Rational Field
            sage: H = G.base_extend(CyclotomicField(6)); H
            Group of Dirichlet characters of modulus 7 over Cyclotomic Field of order 6 and degree 2
            sage: H.zeta()
            -1
            sage: G.base_extend(ZZ)
            Traceback (most recent call last):
            ...
            TypeError: no coercion map from 'Rational Field' to 'Integer Ring' is defined

        """
        if not R.has_coerce_map_from(self.base_ring()):
            raise TypeError("no coercion map from '%s' to '%s' is defined" % (self.base_ring(), R))
        return DirichletGroup(self.modulus(), R, zeta=R(self.zeta()), zeta_order=self.zeta_order())

    def _element_constructor_(self, x):
        """
        Construct a Dirichlet character from `x`.

        EXAMPLES::

            sage: G = DirichletGroup(13)
            sage: K = G.base_ring()
            sage: G(1)
            Dirichlet character modulo 13 of conductor 1 mapping 2 |--> 1
            sage: G([-1])
            Dirichlet character modulo 13 of conductor 13 mapping 2 |--> -1
            sage: G([K.0])
            Dirichlet character modulo 13 of conductor 13 mapping 2 |--> zeta12
            sage: G(0)
            Traceback (most recent call last):
            ...
            TypeError: no coercion of 0 into Group of Dirichlet characters of modulus 13 over Cyclotomic Field of order 12 and degree 4 defined

            sage: G = DirichletGroup(6)
            sage: G(DirichletGroup(3).0)
            Dirichlet character modulo 6 of conductor 3 mapping 5 |--> -1
            sage: G(DirichletGroup(15).0)
            Dirichlet character modulo 6 of conductor 3 mapping 5 |--> -1
            sage: G(DirichletGroup(15).1)
            Traceback (most recent call last):
            ...
            TypeError: conductor must divide modulus
            sage: H = DirichletGroup(16, QQ); H(DirichletGroup(16).1)
            Traceback (most recent call last):
            ...
            TypeError: Unable to coerce zeta4 to a rational
        """
        R = self.base_ring()
        try:
            if x == R.one():
                x = [R.one()] * len(self.unit_gens())
        except (TypeError, ValueError, ArithmeticError):
            pass
        if isinstance(x, list):  # list of values on each unit generator
            return self.element_class(self, x)
        elif not isinstance(x, DirichletCharacter):
            raise TypeError("no coercion of %s into %s defined" % (x, self))
        elif not x.conductor().divides(self.modulus()):
            raise TypeError("conductor must divide modulus")
        a = []
        for u in self.unit_gens():
            v = u.lift()
            # have to do this, since e.g., unit gens mod 11 are not units mod 22.
            while x.modulus().gcd(v) != 1:
                v += self.modulus()
            a.append(R(x(v)))
        return self(a)

    def _coerce_map_from_(self, X):
        """
        Decide whether there is a coercion map from `X`.

        There is conversion between Dirichlet groups of different
        moduli, but no coercion.  This implies that Dirichlet
        characters of different moduli do not compare as equal.

        TESTS::

            sage: trivial_character(6) == trivial_character(3) # indirect doctest
            False
            sage: trivial_character(3) == trivial_character(9)
            False
            sage: trivial_character(3) == DirichletGroup(3, QQ).0^2
            True
        """
        return (isinstance(X, DirichletGroup_class) and
                self.modulus() == X.modulus() and
                self.base_ring().has_coerce_map_from(X.base_ring()) and
                X.zeta_order().divides(self.zeta_order()))

    def __len__(self):
        """
        Return the number of elements of this Dirichlet group. This is the
        same as self.order().

        EXAMPLES::

            sage: len(DirichletGroup(20))
            8
            sage: len(DirichletGroup(20, QQ))
            4
            sage: len(DirichletGroup(20, GF(5)))
            8
            sage: len(DirichletGroup(20, GF(2)))
            1
            sage: len(DirichletGroup(20, GF(3)))
            4
        """
        return self.order()

    def _repr_(self):
        """
        Return a print representation of this group, which can be renamed.

        EXAMPLES::

            sage: G = DirichletGroup(11)
            sage: repr(G) # indirect doctest
            'Group of Dirichlet characters of modulus 11 over Cyclotomic Field of order 10 and degree 4'
            sage: G.rename('Dir(11)')
            sage: G
            Dir(11)
        """
        return "Group of Dirichlet characters of modulus %s over %s"%\
               (self.modulus(),self.base_ring())

    @cached_method
    def decomposition(self):
        r"""
        Returns the Dirichlet groups of prime power modulus corresponding
        to primes dividing modulus.

        (Note that if the modulus is 2 mod 4, there will be a "factor" of
        `(\ZZ/2\ZZ)^*`, which is the trivial group.)

        EXAMPLES::

            sage: DirichletGroup(20).decomposition()
            [
            Group of Dirichlet characters of modulus 4 over Cyclotomic Field of order 4 and degree 2,
            Group of Dirichlet characters of modulus 5 over Cyclotomic Field of order 4 and degree 2
            ]
            sage: DirichletGroup(20,GF(5)).decomposition()
            [
            Group of Dirichlet characters of modulus 4 over Finite Field of size 5,
            Group of Dirichlet characters of modulus 5 over Finite Field of size 5
            ]
        """
        R = self.base_ring()
        return Sequence([DirichletGroup(p**r,R) for p, r \
                           in factor(self.modulus())],
                                cr=True,
                                universe = cat.Objects())

    def exponent(self):
        """
        Return the exponent of this group.

        EXAMPLES::

            sage: DirichletGroup(20).exponent()
            4
            sage: DirichletGroup(20,GF(3)).exponent()
            2
            sage: DirichletGroup(20,GF(2)).exponent()
            1
            sage: DirichletGroup(37).exponent()
            36
        """
        return self._zeta_order

    @cached_method
    def _automorphisms(self):
        """
        Compute the automorphisms of self. These are always given by raising to
        a power, so the return value is a list of integers.

        At present this is only implemented if the base ring has characteristic 0 or a prime.

        EXAMPLES::

            sage: DirichletGroup(17)._automorphisms()
            [1, 3, 5, 7, 9, 11, 13, 15]
            sage: DirichletGroup(17, GF(11^4, 'a'))._automorphisms()
            [1, 11, 121, 1331]
            sage: DirichletGroup(17, Integers(6), zeta=Integers(6)(5))._automorphisms()
            Traceback (most recent call last):
            ...
            NotImplementedError: Automorphisms for finite non-field base rings not implemented
            sage: DirichletGroup(17, Integers(9), zeta=Integers(9)(2))._automorphisms()
            Traceback (most recent call last):
            ...
            NotImplementedError: Automorphisms for finite non-field base rings not implemented
        """
        n = self.zeta_order()
        R = self.base_ring()
        p = R.characteristic()
        if p == 0:
            Auts = [e for e in xrange(1,n) if gcd(e,n) == 1]
        else:
            if not rings.ZZ(p).is_prime():
                raise NotImplementedError("Automorphisms for finite non-field base rings not implemented")
            # The automorphisms in characteristic p are
            # k-th powering for
            #         k = 1, p, p^2, ..., p^(r-1),
            # where p^r = 1 (mod n), so r is the mult order of p modulo n.
            r = rings.IntegerModRing(n)(p).multiplicative_order()
            Auts = [p**m for m in xrange(0,r)]
        return Auts

    def galois_orbits(self, v=None, reps_only=False, sort=True, check=True):
        """
        Return a list of the Galois orbits of Dirichlet characters in self,
        or in v if v is not None.

        INPUT:

        -  ``v`` - (optional) list of elements of self

        -  ``reps_only`` - (optional: default False) if True
           only returns representatives for the orbits.

        -  ``sort`` - (optional: default True) whether to sort
           the list of orbits and the orbits themselves (slightly faster if
           False).

        -  ``check`` - (optional, default: True) whether or not
           to explicitly coerce each element of v into self.

        The Galois group is the absolute Galois group of the prime subfield
        of Frac(R). If R is not a domain, an error will be raised.

        EXAMPLES::

            sage: DirichletGroup(20).galois_orbits()
            [
            [Dirichlet character modulo 20 of conductor 1 mapping 11 |--> 1, 17 |--> 1], ... [Dirichlet character modulo 20 of conductor 20 mapping 11 |--> -1, 17 |--> -1]
            ]
            sage: DirichletGroup(17, Integers(6), zeta=Integers(6)(5)).galois_orbits()
            Traceback (most recent call last):
            ...
            TypeError: Galois orbits only defined if base ring is an integral domain
            sage: DirichletGroup(17, Integers(9), zeta=Integers(9)(2)).galois_orbits()
            Traceback (most recent call last):
            ...
            TypeError: Galois orbits only defined if base ring is an integral domain
        """
        if v is None:
            v = self.list()
        else:
            if check:
                v = [self(x) for x in v]

        G = []
        seen_so_far = set([])
        for x in v:
            z = x.element()
            e = tuple(z)   # change when there are immutable vectors (and below)
            if e in seen_so_far:
                continue
            orbit = x.galois_orbit(sort=sort)
            if reps_only:
                G.append(x)
            else:
                G.append(orbit)
            for z in orbit:
                seen_so_far.add(tuple(z.element()))
        G = Sequence(G, cr=True)
        if sort:
            G.sort()
        return G

    def gen(self, n=0):
        """
        Return the n-th generator of self.

        EXAMPLES::

            sage: G = DirichletGroup(20)
            sage: G.gen(0)
            Dirichlet character modulo 20 of conductor 4 mapping 11 |--> -1, 17 |--> 1
            sage: G.gen(1)
            Dirichlet character modulo 20 of conductor 5 mapping 11 |--> 1, 17 |--> zeta4
            sage: G.gen(2)
            Traceback (most recent call last):
            ...
            IndexError: n(=2) must be between 0 and 1

        ::

            sage: G.gen(-1)
            Traceback (most recent call last):
            ...
            IndexError: n(=-1) must be between 0 and 1
        """
        n = int(n)
        g = self.gens()
        if n<0 or n>=len(g):
            raise IndexError("n(=%s) must be between 0 and %s"%(n,len(g)-1))
        return g[n]

    @cached_method
    def gens(self):
        """
        Returns generators of self.

        EXAMPLES::

            sage: G = DirichletGroup(20)
            sage: G.gens()
            (Dirichlet character modulo 20 of conductor 4 mapping 11 |--> -1, 17 |--> 1, Dirichlet character modulo 20 of conductor 5 mapping 11 |--> 1, 17 |--> zeta4)
        """
        g = []
        ord = self.zeta_order()
        M = self._module
        zero = M(0)
        orders = self.integers_mod().unit_group().gens_orders()
        for i in range(len(self.unit_gens())):
            z = zero.__copy__()
            z[i] = ord//gcd(ord, orders[i])
            g.append(self.element_class(self, z, check=False))
        return tuple(g)

    def integers_mod(self):
        r"""
        Returns the group of integers `\ZZ/N\ZZ`
        where `N` is the modulus of self.

        EXAMPLES::

            sage: G = DirichletGroup(20)
            sage: G.integers_mod()
            Ring of integers modulo 20
        """
        return self._integers

    __iter__ = multiplicative_iterator

    def list(self):
        """
        Return a list of the Dirichlet characters in this group.

        EXAMPLES::

            sage: DirichletGroup(5).list()
            [Dirichlet character modulo 5 of conductor 1 mapping 2 |--> 1,
             Dirichlet character modulo 5 of conductor 5 mapping 2 |--> zeta4,
             Dirichlet character modulo 5 of conductor 5 mapping 2 |--> -1,
             Dirichlet character modulo 5 of conductor 5 mapping 2 |--> -zeta4]
        """
        return self._list_from_iterator_cached()

    def modulus(self):
        """
        Returns the modulus of self.

        EXAMPLES::

            sage: G = DirichletGroup(20)
            sage: G.modulus()
            20
        """
        return self._modulus

    def ngens(self):
        """
        Returns the number of generators of self.

        EXAMPLES::

            sage: G = DirichletGroup(20)
            sage: G.ngens()
            2
        """
        return len(self.gens())

    @cached_method
    def order(self):
        """
        Return the number of elements of self. This is the same as
        len(self).

        EXAMPLES::

            sage: DirichletGroup(20).order()
            8
            sage: DirichletGroup(37).order()
            36
        """
        ord = rings.Integer(1)
        for g in self.gens():
            ord *= int(g.order())
        return ord

    def random_element(self):
        """
        Return a random element of self.

        The element is computed by multiplying a random power of each
        generator together, where the power is between 0 and the order of
        the generator minus 1, inclusive.

        EXAMPLES::

            sage: DirichletGroup(37).random_element()
            Dirichlet character modulo 37 of conductor 37 mapping 2 |--> zeta36^4
            sage: DirichletGroup(20).random_element()
            Dirichlet character modulo 20 of conductor 4 mapping 11 |--> -1, 17 |--> 1
            sage: DirichletGroup(60).random_element()
            Dirichlet character modulo 60 of conductor 3 mapping 31 |--> 1, 41 |--> -1, 37 |--> 1
        """
        e = self(1)
        for i in range(self.ngens()):
            g = self.gen(i)
            n = random.randrange(g.order())
            e *= g**n
        return e

    def unit_gens(self):
        r"""
        Returns the minimal generators for the units of
        `(\ZZ/N\ZZ)^*`, where `N` is the
        modulus of self.

        EXAMPLES::

            sage: DirichletGroup(37).unit_gens()
            (2,)
            sage: DirichletGroup(20).unit_gens()
            (11, 17)
            sage: DirichletGroup(60).unit_gens()
            (31, 41, 37)
            sage: DirichletGroup(20,QQ).unit_gens()
            (11, 17)
        """
        return self._integers.unit_gens()

    def zeta(self):
        """
        Returns the chosen root zeta of unity in the base ring
        `R`.

        EXAMPLES::

            sage: DirichletGroup(37).zeta()
            zeta36
            sage: DirichletGroup(20).zeta()
            zeta4
            sage: DirichletGroup(60).zeta()
            zeta4
            sage: DirichletGroup(60,QQ).zeta()
            -1
            sage: DirichletGroup(60, GF(25,'a')).zeta()
            2
        """
        return self._zeta

    def zeta_order(self):
        """
        Returns the order of the chosen root zeta of unity in the base ring
        `R`.

        EXAMPLES::

            sage: DirichletGroup(20).zeta_order()
            4
            sage: DirichletGroup(60).zeta_order()
            4
            sage: DirichletGroup(60, GF(25,'a')).zeta_order()
            4
            sage: DirichletGroup(19).zeta_order()
            18
        """
        return self._zeta_order

    @cached_method
    def _zeta_dlog(self, x):
        r"""
        Return the discrete logarithm of ``x`` with respect to ``zeta``.

        INPUT:

        - ``x`` -- a power of ``zeta``

        EXAMPLES::

            sage: G = DirichletGroup(7, base_ring = Integers(9), zeta = Integers(9)(2))
            sage: G._zeta_dlog(G._zeta)
            1
            sage: G._zeta_dlog(G._zeta^2)
            2

        The cache attached to this methods already contains all powers of zeta,
        so the body of this method is hardly ever executed::

            sage: sorted(G._zeta_dlog.cache.items()) # sorted for output stability
            [(((1,), ()), 0),
             (((2,), ()), 1),
             (((4,), ()), 2),
             (((5,), ()), 5),
             (((7,), ()), 4),
             (((8,), ()), 3)]

        It is only executed for rings whose elements can not define a proper
        hash function such as `p`-adics or if ``x`` is not a power of
        ``zeta``::

            sage: K.<a> = Qq(9)
            sage: G = DirichletGroup(1,zeta=K(-1),base_ring=K,zeta_order=2)
            sage: G._zeta_dlog(K.one())
            0
            sage: G._zeta_dlog(K(-1))
            1
            sage: G._zeta_dlog(K(2))
            Traceback (most recent call last):
            ...
            ValueError: x is not a power of zeta

        """
        for (i,y) in enumerate(self._zeta_powers):
            if x == y:
                return i
        raise ValueError("x is not a power of zeta")<|MERGE_RESOLUTION|>--- conflicted
+++ resolved
@@ -2002,35 +2002,16 @@
         self._zeta_order = rings.Integer(zeta_order)
         self._modulus = modulus
         self._integers = rings.IntegerModRing(modulus)
-<<<<<<< HEAD
         self._zeta_powers = []
 
         a = zeta.parent().one()
         for i in range(self._zeta_order):
             if is_ComplexField(base_ring):
-                a._set_multiplicative_order(zeta_order/arith.GCD(zeta_order, i))
+                a._set_multiplicative_order(zeta_order/gcd(zeta_order, i))
             self._zeta_dlog.set_cache(i, a)
             self._zeta_powers.append(a)
             a = a * zeta
 
-=======
-        a = base_ring.one()
-        v = {a:0}
-        w = [a]
-        if is_ComplexField(base_ring):
-            for i in range(1, self._zeta_order):
-                a = a * zeta
-                a._set_multiplicative_order(zeta_order/gcd(zeta_order, i))
-                v[a] = i
-                w.append(a)
-        else:
-            for i in range(1, self._zeta_order):
-                a = a * zeta
-                v[a] = i
-                w.append(a)
-        self._zeta_powers = w  # gives quickly the ith power of zeta
-        self._zeta_dlog = v    # dictionary that computes log_{zeta}(power of zeta).
->>>>>>> 7f50c6bf
         self._module = free_module.FreeModule(rings.IntegerModRing(zeta_order),
                                               len(self._integers.unit_gens()))
 
