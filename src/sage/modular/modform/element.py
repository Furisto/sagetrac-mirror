# -*- coding: utf-8 -*-
"""
Elements of modular forms spaces

Class hierarchy:

- :class:`ModularForm_abstract`

  - :class:`Newform`

  - :class:`ModularFormElement`

    - :class:`ModularFormElement_elliptic_curve`

    - :class:`EisensteinSeries`

"""

#########################################################################
#       Copyright (C) 2004--2008 William Stein <wstein@gmail.com>
#
#  Distributed under the terms of the GNU General Public License (GPL)
#
#                  http://www.gnu.org/licenses/
#########################################################################

import space
import sage.modular.hecke.element as element
import sage.rings.all as rings
from sage.modular.modsym.space import is_ModularSymbolsSpace
from sage.modules.module_element import ModuleElement
from sage.modules.free_module_element import vector
from sage.misc.misc import verbose
from sage.modular.dirichlet import DirichletGroup
from sage.misc.superseded import deprecated_function_alias
from sage.rings.arith import lcm
from sage.structure.element import get_coercion_model


def is_ModularFormElement(x):
    """
    Return True if x is a modular form.

    EXAMPLES::

        sage: from sage.modular.modform.element import is_ModularFormElement
        sage: is_ModularFormElement(5)
        False
        sage: is_ModularFormElement(ModularForms(11).0)
        True
    """
    return isinstance(x, ModularFormElement)

def delta_lseries(prec=53,
                 max_imaginary_part=0,
                 max_asymp_coeffs=40):
    r"""
    Return the L-series of the modular form Delta.

    This actually returns an interface to Tim Dokchitser's program
    for computing with the L-series of the modular form `\Delta`.

    INPUT:

    - ``prec`` - integer (bits precision)

    - ``max_imaginary_part`` - real number

    - ``max_asymp_coeffs`` - integer

    OUTPUT:

    The L-series of `\Delta`.

    EXAMPLES::

        sage: L = delta_lseries()
        sage: L(1)
        0.0374412812685155
    """
    from sage.lfunctions.all import Dokchitser
    # key = (prec, max_imaginary_part, max_asymp_coeffs)
    L = Dokchitser(conductor = 1,
                   gammaV = [0, 1],
                   weight = 12,
                   eps = 1,
                   prec = prec)
    s = 'tau(n) = (5*sigma(n,3)+7*sigma(n,5))*n/12-35*sum(k=1,n-1,(6*k-4*(n-k))*sigma(k,3)*sigma(n-k,5));'
    L.init_coeffs('tau(k)',pari_precode = s,
                  max_imaginary_part=max_imaginary_part,
                  max_asymp_coeffs=max_asymp_coeffs)
    L.set_coeff_growth('2*n^(11/2)')
    L.rename('L-series associated to the modular form Delta')
    return L

class ModularForm_abstract(ModuleElement):
    """
    Constructor for generic class of a modular form. This
    should never be called directly; instead one should
    instantiate one of the derived classes of this
    class.
    """
    def group(self):
        """
        Return the group for which self is a modular form.

        EXAMPLES::

            sage: ModularForms(Gamma1(11), 2).gen(0).group()
            Congruence Subgroup Gamma1(11)
        """
        return self.parent().group()

    def weight(self):
        """
        Return the weight of self.

        EXAMPLES::

            sage: (ModularForms(Gamma1(9),2).6).weight()
            2
        """
        return self.parent().weight()

    def level(self):
        """
        Return the level of self.

        EXAMPLES::

            sage: ModularForms(25,4).0.level()
            25
        """
        return self.parent().level()

    def _repr_(self):
        """
        Return the string representation of self.

        EXAMPLES::

            sage: ModularForms(25,4).0._repr_()
            'q + O(q^6)'

            sage: ModularForms(25,4).3._repr_()
            'q^4 + O(q^6)'
        """
        return str(self.q_expansion())

    def __call__(self, x, prec=None):
        """
        Evaluate the q-expansion of this modular form at x.

        EXAMPLES::

            sage: f = ModularForms(DirichletGroup(17).0^2,2).2

            sage: q = f.q_expansion().parent().gen()
            sage: f(q^2 + O(q^7))
            q^2 + (-zeta8^2 + 2)*q^4 + (zeta8 + 3)*q^6 + O(q^7)

            sage: f(0)
            0
        """
        return self.q_expansion(prec)(x)

    def valuation(self):
        """
        Return the valuation of self (i.e. as an element of the power
        series ring in q).

        EXAMPLES::

            sage: ModularForms(11,2).0.valuation()
            1
            sage: ModularForms(11,2).1.valuation()
            0
            sage: ModularForms(25,6).1.valuation()
            2
            sage: ModularForms(25,6).6.valuation()
            7
        """
        try:
            return self.__valuation
        except AttributeError:
            v = self.qexp().valuation()
            if v != self.qexp().prec():
                self.__valuation = v
                return v
            v = self.qexp(self.parent().sturm_bound()).valuation()
            self.__valuation = v
            return v

    def qexp(self, prec=None):
        """
        Same as ``self.q_expansion(prec)``.

        .. seealso:: :meth:`q_expansion`

        EXAMPLES::

            sage: CuspForms(1,12).0.qexp()
            q - 24*q^2 + 252*q^3 - 1472*q^4 + 4830*q^5 + O(q^6)
        """
        return self.q_expansion(prec)

    def __eq__(self, other):
        """
        Compare self to other.

        EXAMPLES::

            sage: f = ModularForms(6,4).0
            sage: g = ModularForms(23,2).0
            sage: f == g ## indirect doctest
            False
            sage: f == f
            True
            sage: f == loads(dumps(f))
            True
        """
        if not isinstance(other, ModularFormElement) or \
           self.ambient_module() != other.ambient_module():
            return False
        else:
            return self.element() == other.element()

    def __ne__(self, other):
        """
        Return True if ``self != other``.

        EXAMPLES::

            sage: f = Newforms(Gamma1(30), 2, names='a')[1]
            sage: g = ModularForms(23, 2).0
            sage: f != g
            True
            sage: f != f
            False
<<<<<<< HEAD
=======

        TESTS:

        The following used to fail (see :trac:`18068`)::

>>>>>>> dd977f21
            sage: f != loads(dumps(f))
            False
        """
        return not (self == other)

    def _compute(self, X):
        """
        Compute the coefficients of `q^n` of the power series of self,
        for `n` in the list `X`.  The results are not cached.  (Use
        coefficients for cached results).

        EXAMPLES::

            sage: f = ModularForms(18,2).1
            sage: f.q_expansion(20)
            q + 8*q^7 + 4*q^10 + 14*q^13 - 4*q^16 + 20*q^19 + O(q^20)
            sage: f._compute([10,17])
            [4, 0]
            sage: f._compute([])
            []
        """
        if not isinstance(X, list) or len(X) == 0:
            return []
        bound = max(X)
        q_exp = self.q_expansion(bound+1)
        return [q_exp[i] for i in X]

    def coefficients(self, X):
        """
        The coefficients a_n of self, for integers n>=0 in the list
        X. If X is an Integer, return coefficients for indices from 1
        to X.

        This function caches the results of the compute function.

        TESTS::

            sage: e = DirichletGroup(11).gen()
            sage: f = EisensteinForms(e, 3).eisenstein_series()[0]
            sage: f.coefficients([0,1])
            [15/11*zeta10^3 - 9/11*zeta10^2 - 26/11*zeta10 - 10/11,
            1]
            sage: f.coefficients([0,1,2,3])
            [15/11*zeta10^3 - 9/11*zeta10^2 - 26/11*zeta10 - 10/11,
            1,
            4*zeta10 + 1,
            -9*zeta10^3 + 1]
            sage: f.coefficients([2,3])
            [4*zeta10 + 1,
            -9*zeta10^3 + 1]

        Running this twice once revealed a bug, so we test it::

            sage: f.coefficients([0,1,2,3])
            [15/11*zeta10^3 - 9/11*zeta10^2 - 26/11*zeta10 - 10/11,
            1,
            4*zeta10 + 1,
            -9*zeta10^3 + 1]
        """
        try:
            self.__coefficients
        except AttributeError:
            self.__coefficients = {}
        if isinstance(X, rings.Integer):
            X = range(1,X+1)
        Y = [n for n in X   if  not (n in self.__coefficients.keys())]
        v = self._compute(Y)
        for i in range(len(v)):
            self.__coefficients[Y[i]] = v[i]
        return [ self.__coefficients[x] for x in X ]

    def __getitem__(self, n):
        """
        Returns the `q^n` coefficient of the `q`-expansion of self or
        returns a list containing the `q^i` coefficients of self
        where `i` is in slice `n`.

        EXAMPLES::

            sage: f = ModularForms(DirichletGroup(17).0^2,2).2
            sage: f.__getitem__(10)
            zeta8^3 - 5*zeta8^2 - 2*zeta8 + 10
            sage: f[30]
            -2*zeta8^3 - 17*zeta8^2 + 4*zeta8 + 29
            sage: f[10:15]
            [zeta8^3 - 5*zeta8^2 - 2*zeta8 + 10,
            -zeta8^3 + 11,
            -2*zeta8^3 - 6*zeta8^2 + 3*zeta8 + 9,
            12,
            2*zeta8^3 - 7*zeta8^2 + zeta8 + 14]
        """
        if isinstance(n, slice):
            if n.stop is None:
                return self.q_expansion().list()[n]
            else:
                return self.q_expansion(n.stop+1).list()[n]
        else:
            return self.q_expansion(n+1)[int(n)]

    def padded_list(self, n):
        """
        Return a list of length n whose entries are the first n
        coefficients of the q-expansion of self.

        EXAMPLES::

            sage: CuspForms(1,12).0.padded_list(20)
            [0, 1, -24, 252, -1472, 4830, -6048, -16744, 84480, -113643, -115920, 534612, -370944, -577738, 401856, 1217160, 987136, -6905934, 2727432, 10661420]
        """
        return self.q_expansion(n).padded_list(n)


    def _latex_(self):
        """
        Return the LaTeX expression of self.

        EXAMPLES:
            sage: ModularForms(25,4).0._latex_()
            'q + O(q^{6})'

            sage: ModularForms(25,4).4._latex_()
            'q^{5} + O(q^{6})'
        """
        return self.q_expansion()._latex_()

    def base_ring(self):
        """
        Return the base_ring of self.

        EXAMPLES::

            sage: (ModularForms(117, 2).13).base_ring()
            Rational Field
            sage: (ModularForms(119, 2, base_ring=GF(7)).12).base_ring()
            Finite Field of size 7
        """
        return self.parent().base_ring()

    def character(self, compute=True):
        """
        Return the character of self. If ``compute=False``, then this will
        return None unless the form was explicitly created as an element of a
        space of forms with character, skipping the (potentially expensive)
        computation of the matrices of the diamond operators.

        EXAMPLES::

            sage: ModularForms(DirichletGroup(17).0^2,2).2.character()
            Dirichlet character modulo 17 of conductor 17 mapping 3 |--> zeta8

            sage: CuspForms(Gamma1(7), 3).gen(0).character()
            Dirichlet character modulo 7 of conductor 7 mapping 3 |--> -1
            sage: CuspForms(Gamma1(7), 3).gen(0).character(compute = False) is None
            True
            sage: M = CuspForms(Gamma1(7), 5).gen(0).character()
            Traceback (most recent call last):
            ...
            ValueError: Form is not an eigenvector for <3>
        """
        chi = self.parent().character()
        if (chi is not None) or (not compute):
            return chi
        else: # do the expensive computation
            G = DirichletGroup(self.parent().level(), base_ring = self.parent().base_ring())
            gens = G.unit_gens()
            i = self.valuation()
            vals = []
            for g in gens:
                df = self.parent().diamond_bracket_operator(g)(self)
                if df != (df[i] / self[i]) * self:
                    raise ValueError("Form is not an eigenvector for <%s>" % g)
                vals.append(df[i] / self[i])
            return G(vals)

    def __nonzero__(self):
        """
        Return True if self is nonzero, and False if not.

        EXAMPLES::

            sage: ModularForms(25,6).6.__nonzero__()
            True
        """
        return not self.element().is_zero()

    def prec(self):
        """
        Return the precision to which self.q_expansion() is
        currently known. Note that this may be 0.

        EXAMPLES::

            sage: M = ModularForms(2,14)
            sage: f = M.0
            sage: f.prec()
            0

            sage: M.prec(20)
            20
            sage: f.prec()
            0
            sage: x = f.q_expansion() ; f.prec()
            20
        """
        try:
            return self.__q_expansion[0]
        except AttributeError:
            return 0

    def q_expansion(self, prec=None):
        r"""
        The `q`-expansion of the modular form to precision `O(q^\text{prec})`.
        This function takes one argument, which is the integer prec.

        EXAMPLES:

        We compute the cusp form `\Delta`::

            sage: delta = CuspForms(1,12).0
            sage: delta.q_expansion()
            q - 24*q^2 + 252*q^3 - 1472*q^4 + 4830*q^5 + O(q^6)

        We compute the `q`-expansion of one of the cusp forms of level 23::

            sage: f = CuspForms(23,2).0
            sage: f.q_expansion()
            q - q^3 - q^4 + O(q^6)
            sage: f.q_expansion(10)
            q - q^3 - q^4 - 2*q^6 + 2*q^7 - q^8 + 2*q^9 + O(q^10)
            sage: f.q_expansion(2)
            q + O(q^2)
            sage: f.q_expansion(1)
            O(q^1)
            sage: f.q_expansion(0)
            O(q^0)
        """
        if prec is None:
            prec = self.parent().prec()
        prec = rings.Integer(prec)
        if prec < 0:
            raise ValueError("prec (=%s) must be at least 0"%prec)
        try:
            current_prec, f = self.__q_expansion
        except AttributeError:
            current_prec = 0
            f = self.parent()._q_expansion_ring()(0, -1)

        if current_prec == prec:
            return f
        elif current_prec > prec:
            return f.add_bigoh(prec)
        else:
            f = self._compute_q_expansion(prec)
            self.__q_expansion = (prec, f)
            return f

    def atkin_lehner_eigenvalue(self, d=None, embedding=None):
        r"""
        Return the eigenvalue of the Atkin-Lehner operator `W_d`
        acting on ``self``.

        INPUT:

        - ``d`` -- a positive integer exactly dividing the level `N`
          of ``self``, i.e. `d` divides `N` and is coprime to `N/d`
          (default: `d = N`)

        - ``embedding`` -- (optional) embedding of the base ring of
          ``self`` into another ring

        OUTPUT:

        The Atkin-Lehner eigenvalue of `W_d` on ``self``.  If ``self``
        is not an eigenform for `W_d`, a ``ValueError`` is raised.

        EXAMPLES::

            sage: sage.modular.modform.element.ModularForm_abstract.atkin_lehner_eigenvalue(CuspForms(2, 8).0)
            Traceback (most recent call last):
            ...
            NotImplementedError
        """
        raise NotImplementedError

    # The methods period() and lseries() below currently live
    # in ModularForm_abstract so they are inherited by Newform (which
    # does *not* derive from ModularFormElement).

    def period(self, M, prec=53):
        r"""
        Return the period of ``self`` with respect to `M`.

        INPUT:

        - ``self`` -- a cusp form `f` of weight 2 for `Gamma_0(N)`

        - ``M`` -- an element of `\Gamma_0(N)`

        - ``prec`` -- (default: 53) the working precision in bits.  If
          `f` is a normalised eigenform, then the output is correct to
          approximately this number of bits.

        OUTPUT:

        A numerical approximation of the period `P_f(M)`.  This period
        is defined by the following integral over the complex upper
        half-plane, for any `\alpha` in `\Bold{P}^1(\QQ)`:

        .. math::

            P_f(M) = 2 \pi i \int_\alpha^{M(\alpha)} f(z) dz.

        This is independent of the choice of `\alpha`.

        EXAMPLES::

            sage: C = Newforms(11, 2)[0]
            sage: m = C.group()(matrix([[-4, -3], [11, 8]]))
            sage: C.period(m)
            -0.634604652139776 - 1.45881661693850*I

            sage: f = Newforms(15, 2)[0]
            sage: g = Gamma0(15)(matrix([[-4, -3], [15, 11]]))
            sage: f.period(g)  # abs tol 1e-15
            2.17298044293747e-16 - 1.59624222213178*I

        If `E` is an elliptic curve over `\QQ` and `f` is the newform
        associated to `E`, then the periods of `f` are in the period
        lattice of `E` up to an integer multiple::

            sage: E = EllipticCurve('11a3')
            sage: f = E.newform()
            sage: g = Gamma0(11)([3, 1, 11, 4])
            sage: f.period(g)
            0.634604652139777 + 1.45881661693850*I
            sage: omega1, omega2 = E.period_lattice().basis()
            sage: -2/5*omega1 + omega2
            0.634604652139777 + 1.45881661693850*I

        The integer multiple is 5 in this case, which is explained by
        the fact that there is a 5-isogeny between the elliptic curves
        `J_0(5)` and `E`.

        The elliptic curve `E` has a pair of modular symbols attached
        to it, which can be computed using the method
        `:meth:~sage.schemes.elliptic_curves.ell_rational_field.EllipticCurve_rational_field.modular_symbol`.
        These can be used to express the periods of `f` as exact
        linear combinations of a basis for the period lattice of `E`::

            sage: s = E.modular_symbol(sign=+1)
            sage: t = E.modular_symbol(sign=-1)
            sage: s(3/11), t(3/11)
            (1/10, 1)
            sage: s(3/11)*omega1 + t(3/11)*omega2.imag()*I
            0.634604652139777 + 1.45881661693850*I

        ALGORITHM:

        We use the series expression from [Cremona]_, Chapter II,
        Proposition 2.10.3.  The algorithm sums the first `T` terms of
        this series, where `T` is chosen in such a way that the result
        would approximate `P_f(M)` with an absolute error of at most
        `2^{-\text{prec}}` if all computations were done exactly.

        Since the actual precision is finite, the output is currently
        *not* guaranteed to be correct to ``prec`` bits of precision.

        REFERENCE:

        .. [Cremona] J. E. Cremona, Algorithms for Modular Elliptic
           Curves.  Cambridge University Press, 1997.

        TESTS::

            sage: C = Newforms(11, 2)[0]
            sage: g = Gamma0(15)(matrix([[-4, -3], [15, 11]]))
            sage: C.period(g)
            Traceback (most recent call last):
            ...
            TypeError: matrix [-4 -3]
                              [15 11]
            is not an element of Congruence Subgroup Gamma0(11)

            sage: f = Newforms(Gamma0(15), 4)[0]
            sage: f.period(g)
            Traceback (most recent call last):
            ...
            ValueError: period pairing only defined for cusp forms of weight 2

            sage: S = Newforms(Gamma1(17), 2, names='a')
            sage: f = S[1]
            sage: g = Gamma1(17)([18, 1, 17, 1])
            sage: f.period(g)
            Traceback (most recent call last):
            ...
            NotImplementedError: period pairing only implemented for cusp forms of trivial character

            sage: E = ModularForms(Gamma0(4), 2).eisenstein_series()[0]
            sage: gamma = Gamma0(4)([1, 0, 4, 1])
            sage: E.period(gamma)
            Traceback (most recent call last):
            ...
            NotImplementedError: Don't know how to compute Atkin-Lehner matrix acting on this space (try using a newform constructor instead)

            sage: E = EllipticCurve('19a1')
            sage: M = Gamma0(19)([10, 1, 19, 2])
            sage: E.newform().period(M)  # abs tol 1e-14
            -1.35975973348831 + 1.09365931898146e-16*I

        """
        R = rings.RealField(prec)

        N = self.level()
        if not self.character().is_trivial():
            raise NotImplementedError('period pairing only implemented for cusp forms of trivial character')
        if self.weight() != 2:
            raise ValueError('period pairing only defined for cusp forms of weight 2')
        if not isinstance(self, (Newform, ModularFormElement_elliptic_curve)):
            print('Warning: not a newform, precision not guaranteed')

        M = self.group()(M)
        # coefficients of the matrix M
        (b, c, d) = (M.b(), M.c() / N, M.d())
        if d == 0:
            return R.zero()
        if d < 0:
            (b, c, d) = (-b, -c, -d)

        twopi = 2 * R.pi()
        I = R.complex_field().gen()
        rootN = R(N).sqrt()

        eps = self.atkin_lehner_eigenvalue()
        mu_N = (-twopi / rootN).exp()
        mu_dN = (-twopi / d / rootN).exp()
        mu_d = (twopi * I / d).exp()

        # We bound the tail of the series by means of the triangle
        # inequality and the following bounds (tau(n) = #divisors(n)):
        #       mu_N <= mu_dN
        #   |a_n(f)| <= tau(n)*sqrt(n)  (holds if f is a newform)
        #     tau(n) <= sqrt(3)*sqrt(n) for all n >= 1
        # This gives a correct but somewhat coarse lower bound on the
        # number of terms needed.  We ignore rounding errors.
        numterms = (((1 - mu_dN) * R(2)**(-prec)
                     / ((abs(eps - 1) + 2) * R(3).sqrt())).log()
                    / mu_dN.log()).ceil()
        coeff = self.coefficients(numterms)

        return sum((coeff[n - 1] / n)
                   *((eps - 1) * mu_N ** n
                     + mu_dN ** n * (mu_d ** (n * b) - eps * mu_d ** (n * c)))
                   for n in range(1, numterms + 1))

    def lseries(self, conjugate=0, prec=53,
                         max_imaginary_part=0,
                         max_asymp_coeffs=40):
        r"""
        Return the L-series of the weight k cusp form
        f on `\Gamma_0(N)`.

        This actually returns an interface to Tim Dokchitser's program
        for computing with the L-series of the cusp form.

        INPUT:

        - ``conjugate`` - (default: 0), integer between 0 and degree-1

        - ``prec`` - integer (bits precision)

        - ``max_imaginary_part`` - real number

        - ``max_asymp_coeffs`` - integer

        OUTPUT:

        The L-series of the cusp form.

        EXAMPLES::

           sage: f = CuspForms(2,8).newforms()[0]
           sage: L = f.lseries()
           sage: L(1)
           0.0884317737041015
           sage: L(0.5)
           0.0296568512531983

        For non-rational newforms we can specify a conjugate::

           sage: f = Newforms(43, names='a')[1]
           sage: L = f.lseries(conjugate=0)
           sage: L(1)
           0.620539857407845
           sage: L = f.lseries(conjugate=1)
           sage: L(1)
           0.921328017272472

        We compute with the L-series of the Eisenstein series `E_4`::

           sage: f = ModularForms(1,4).0
           sage: L = f.lseries()
           sage: L(1)
           -0.0304484570583933
           sage: L = eisenstein_series_lseries(4)
           sage: L(1)
           -0.0304484570583933

        Consistency check with delta_lseries (which computes coefficients in pari)::

           sage: delta = CuspForms(1,12).0
           sage: L = delta.lseries()
           sage: L(1)
           0.0374412812685155
           sage: L = delta_lseries()
           sage: L(1)
           0.0374412812685155

        We check that :trac:`5262` is fixed::

            sage: E=EllipticCurve('37b2')
            sage: h=Newforms(37)[1]
            sage: Lh = h.lseries()
            sage: LE=E.lseries()
            sage: Lh(1), LE(1)
            (0.725681061936153, 0.725681061936153)
            sage: CuspForms(1, 30).0.lseries().eps
            -1.00000000000000

        We can change the precision (in bits)

            sage: f = Newforms(389, names='a')[0]
            sage: L = f.lseries(prec=30)
            sage: abs(L(1)) < 2^-30
            True
            sage: L = f.lseries(prec=53)
            sage: abs(L(1)) < 2^-53
            True
            sage: L = f.lseries(prec=100)
            sage: abs(L(1)) < 2^-100
            True

            sage: f = Newforms(27, names='a')[0]
            sage: L = f.lseries()
            sage: L(1)
            0.588879583428483
        """
        from sage.lfunctions.all import Dokchitser
        # key = (prec, max_imaginary_part, max_asymp_coeffs)
        l = self.weight()
        N = self.level()

        C = rings.ComplexField(prec)
        emb = self.base_ring().embeddings(C)[conjugate]

        w = self.atkin_lehner_eigenvalue(N, embedding=emb)
        e = C.gen()**l * w

        if self.q_expansion()[0] == 0:
            poles = []  # cuspidal
        else:
            poles = [l] # non-cuspidal

        L = Dokchitser(conductor = N,
                       gammaV = [0, 1],
                       weight = l,
                       eps = e,
                       poles = poles,
                       prec = prec)
        # Find out how many coefficients of the Dirichlet series are needed
        # in order to compute to the required precision
        num_coeffs = L.num_coeffs()
        coeffs = self.q_expansion(num_coeffs+1).padded_list()

        # renormalize so that coefficient of q is 1
        b = coeffs[1]
        if b != 1:
            invb = 1/b
            coeffs = (invb*c for c in coeffs)

        s = 'coeff = %s;'% map(emb, coeffs)
        L.init_coeffs('coeff[k+1]',pari_precode = s,
                      max_imaginary_part=max_imaginary_part,
                      max_asymp_coeffs=max_asymp_coeffs)
        L.check_functional_equation()
        L.rename('L-series associated to the cusp form %s'%self)
        return L

    cuspform_lseries = deprecated_function_alias(16917, lseries)

class Newform(ModularForm_abstract):
    def __init__(self, parent, component, names, check=True):
        r"""
        Initialize a Newform object.

        INPUT:

        - ``parent`` - An ambient cuspidal space of modular forms for
          which self is a newform.

        - ``component`` - A simple component of a cuspidal modular
          symbols space of any sign corresponding to this newform.

        - ``check`` - If check is ``True``, check that parent and
          component have the same weight, level, and character, that
          component has sign 1 and is simple, and that the types are
          correct on all inputs.

        EXAMPLES::

            sage: sage.modular.modform.element.Newform(CuspForms(11,2), ModularSymbols(11,2,sign=1).cuspidal_subspace(), 'a')
            q - 2*q^2 - q^3 + 2*q^4 + q^5 + O(q^6)

            sage: f = Newforms(DirichletGroup(5).0, 7,names='a')[0]; f[2].trace(f.base_ring().base_field())
            -5*zeta4 - 5
        """
        if check:
            if not space.is_ModularFormsSpace(parent):
                raise TypeError("parent must be a space of modular forms")
            if not is_ModularSymbolsSpace(component):
                raise TypeError("component must be a space of modular symbols")
            if parent.group() != component.group():
                raise ValueError("parent and component must be defined by the same congruence subgroup")
            if parent.weight() != component.weight():
                raise ValueError("parent and component must have the same weight")
            if not component.is_cuspidal():
                raise ValueError("component must be cuspidal")
            if not component.is_simple():
                raise ValueError("component must be simple")
        extension_field = component.eigenvalue(1,name=names).parent()
        if extension_field != parent.base_ring(): # .degree() != 1 and rings.is_NumberField(extension_field):
            assert extension_field.base_field() == parent.base_ring()
            extension_field = parent.base_ring().extension(extension_field.relative_polynomial(), names=names)
        self.__name = names
        ModuleElement.__init__(self, parent.base_extend(extension_field))
        self.__modsym_space = component
        self.__hecke_eigenvalue_field = extension_field

    def _name(self):
        """
        Return the name of the generator of the Hecke eigenvalue field
        of self. Note that a name exists even when this field is QQ.

        EXAMPLES::

            sage: [ f._name() for f in Newforms(38,4,names='a') ]
            ['a0', 'a1', 'a2']
        """
        return self.__name

    def _compute_q_expansion(self, prec):
        """
        Return the q-expansion of self to precision prec.

        EXAMPLES::

            sage: forms = Newforms(31, 6, names='a')
            sage: forms[0]._compute_q_expansion(10)
            q + a0*q^2 + (5/704*a0^4 + 43/704*a0^3 - 61/88*a0^2 - 197/44*a0 + 717/88)*q^3 + (a0^2 - 32)*q^4 + (-31/352*a0^4 - 249/352*a0^3 + 111/22*a0^2 + 218/11*a0 - 2879/44)*q^5 + (-1/352*a0^4 - 79/352*a0^3 - 67/44*a0^2 + 13/22*a0 - 425/44)*q^6 + (17/88*a0^4 + 133/88*a0^3 - 405/44*a0^2 - 1005/22*a0 - 35/11)*q^7 + (a0^3 - 64*a0)*q^8 + (39/352*a0^4 + 441/352*a0^3 - 93/44*a0^2 - 441/22*a0 - 5293/44)*q^9 + O(q^10)
            sage: forms[0]._compute_q_expansion(15)
            q + a0*q^2 + (5/704*a0^4 + 43/704*a0^3 - 61/88*a0^2 - 197/44*a0 + 717/88)*q^3 + (a0^2 - 32)*q^4 + (-31/352*a0^4 - 249/352*a0^3 + 111/22*a0^2 + 218/11*a0 - 2879/44)*q^5 + (-1/352*a0^4 - 79/352*a0^3 - 67/44*a0^2 + 13/22*a0 - 425/44)*q^6 + (17/88*a0^4 + 133/88*a0^3 - 405/44*a0^2 - 1005/22*a0 - 35/11)*q^7 + (a0^3 - 64*a0)*q^8 + (39/352*a0^4 + 441/352*a0^3 - 93/44*a0^2 - 441/22*a0 - 5293/44)*q^9 + (15/176*a0^4 - 135/176*a0^3 - 185/11*a0^2 + 311/11*a0 + 2635/22)*q^10 + (-291/704*a0^4 - 3629/704*a0^3 + 1139/88*a0^2 + 10295/44*a0 - 21067/88)*q^11 + (-75/176*a0^4 - 645/176*a0^3 + 475/22*a0^2 + 1503/11*a0 - 5651/22)*q^12 + (207/704*a0^4 + 2977/704*a0^3 + 581/88*a0^2 - 3307/44*a0 - 35753/88)*q^13 + (-5/22*a0^4 + 39/11*a0^3 + 763/22*a0^2 - 2296/11*a0 - 2890/11)*q^14 + O(q^15)
        """
        return self.modular_symbols(1).q_eigenform(prec, names=self._name())

    def __eq__(self, other):
        """
        Return True if self equals other, and False otherwise.

        EXAMPLES::

            sage: f1, f2 = Newforms(17,4,names='a')
            sage: f1.__eq__(f1)
            True
            sage: f1.__eq__(f2)
            False
        """
        if (not isinstance(other, ModularForm_abstract)
            or self.parent().ambient() != other.parent().ambient()):
            return False
        if (isinstance(other, Newform) and
            self.q_expansion(self.parent().sturm_bound())
            == other.q_expansion(other.parent().sturm_bound())):
            return True
        if (is_ModularFormElement(other) and
            self.element() == other.element()):
            return True
        return False

    def abelian_variety(self):
        """
        Return the abelian variety associated to self.

        EXAMPLES::

            sage: Newforms(14,2)[0]
            q - q^2 - 2*q^3 + q^4 + O(q^6)
            sage: Newforms(14,2)[0].abelian_variety()
            Newform abelian subvariety 14a of dimension 1 of J0(14)
        """
        try:
            return self.__abelian_variety
        except AttributeError:
            from sage.modular.abvar.abvar_newform import ModularAbelianVariety_newform
            self.__abelian_variety = ModularAbelianVariety_newform(self)
            return self.__abelian_variety

    def hecke_eigenvalue_field(self):
        r"""
        Return the field generated over the rationals by the
        coefficients of this newform.

        EXAMPLES::

            sage: ls = Newforms(35, 2, names='a') ; ls
            [q + q^3 - 2*q^4 - q^5 + O(q^6),
            q + a1*q^2 + (-a1 - 1)*q^3 + (-a1 + 2)*q^4 + q^5 + O(q^6)]
            sage: ls[0].hecke_eigenvalue_field()
            Rational Field
            sage: ls[1].hecke_eigenvalue_field()
            Number Field in a1 with defining polynomial x^2 + x - 4
        """
        return self.__hecke_eigenvalue_field

    def _compute(self, X):
        """
        Compute the coefficients of `q^n` of the power series of self,
        for `n` in the list `X`.  The results are not cached.  (Use
        coefficients for cached results).

        EXAMPLES::

            sage: f = Newforms(39,4,names='a')[1] ; f
            q + a1*q^2 - 3*q^3 + (2*a1 + 5)*q^4 + (-2*a1 + 14)*q^5 + O(q^6)
            sage: f._compute([2,3,7])
            [alpha, -3, -2*alpha + 2]
            sage: f._compute([])
            []
        """
        M = self.modular_symbols(1)
        return [M.eigenvalue(x) for x in X]

    def element(self):
        """
        Find an element of the ambient space of modular forms which
        represents this newform.

        .. note::

           This can be quite expensive. Also, the polynomial defining
           the field of Hecke eigenvalues should be considered random,
           since it is generated by a random sum of Hecke
           operators. (The field itself is not random, of course.)

        EXAMPLES::

            sage: ls = Newforms(38,4,names='a')
            sage: ls[0]
            q - 2*q^2 - 2*q^3 + 4*q^4 - 9*q^5 + O(q^6)
            sage: ls # random
            [q - 2*q^2 - 2*q^3 + 4*q^4 - 9*q^5 + O(q^6),
            q - 2*q^2 + (-a1 - 2)*q^3 + 4*q^4 + (2*a1 + 10)*q^5 + O(q^6),
            q + 2*q^2 + (1/2*a2 - 1)*q^3 + 4*q^4 + (-3/2*a2 + 12)*q^5 + O(q^6)]
            sage: type(ls[0])
            <class 'sage.modular.modform.element.Newform'>
            sage: ls[2][3].minpoly()
            x^2 - 9*x + 2
            sage: ls2 = [ x.element() for x in ls ]
            sage: ls2 # random
            [q - 2*q^2 - 2*q^3 + 4*q^4 - 9*q^5 + O(q^6),
            q - 2*q^2 + (-a1 - 2)*q^3 + 4*q^4 + (2*a1 + 10)*q^5 + O(q^6),
            q + 2*q^2 + (1/2*a2 - 1)*q^3 + 4*q^4 + (-3/2*a2 + 12)*q^5 + O(q^6)]
            sage: type(ls2[0])
            <class 'sage.modular.modform.element.CuspidalSubmodule_g0_Q_with_category.element_class'>
            sage: ls2[2][3].minpoly()
            x^2 - 9*x + 2
        """
        S = self.parent()
        return S(self.q_expansion(S.sturm_bound()))

    def modular_symbols(self, sign=0):
        """
        Return the subspace with the specified sign of the space of
        modular symbols corresponding to this newform.

        EXAMPLES::

            sage: f = Newforms(18,4)[0]
            sage: f.modular_symbols()
            Modular Symbols subspace of dimension 2 of Modular Symbols space of dimension 18 for Gamma_0(18) of weight 4 with sign 0 over Rational Field
            sage: f.modular_symbols(1)
            Modular Symbols subspace of dimension 1 of Modular Symbols space of dimension 11 for Gamma_0(18) of weight 4 with sign 1 over Rational Field
        """
        return self.__modsym_space.modular_symbols_of_sign(sign)

    def _defining_modular_symbols(self):
        """
        Return the modular symbols space corresponding to self.

        EXAMPLES::

            sage: Newforms(43,2,names='a')
            [q - 2*q^2 - 2*q^3 + 2*q^4 - 4*q^5 + O(q^6),
            q + a1*q^2 - a1*q^3 + (-a1 + 2)*q^5 + O(q^6)]
            sage: [ x._defining_modular_symbols() for x in Newforms(43,2,names='a') ]
            [Modular Symbols subspace of dimension 1 of Modular Symbols space of dimension 4 for Gamma_0(43) of weight 2 with sign 1 over Rational Field,
            Modular Symbols subspace of dimension 2 of Modular Symbols space of dimension 4 for Gamma_0(43) of weight 2 with sign 1 over Rational Field]
            sage: ModularSymbols(43,2,sign=1).cuspidal_subspace().new_subspace().decomposition()
            [
            Modular Symbols subspace of dimension 1 of Modular Symbols space of dimension 4 for Gamma_0(43) of weight 2 with sign 1 over Rational Field,
            Modular Symbols subspace of dimension 2 of Modular Symbols space of dimension 4 for Gamma_0(43) of weight 2 with sign 1 over Rational Field
            ]
        """
        return self.__modsym_space

    def number(self):
        """
        Return the index of this space in the list of simple, new,
        cuspidal subspaces of the full space of modular symbols for
        this weight and level.

        EXAMPLES::

            sage: Newforms(43, 2, names='a')[1].number()
            1
        """
        return self._defining_modular_symbols().ambient().cuspidal_subspace().new_subspace().decomposition().index(self._defining_modular_symbols())

    def __nonzero__(self):
        """
        Return True, as newforms are never zero.

        EXAMPLES::

            sage: Newforms(14,2)[0].__nonzero__()
            True
        """
        return True

    def character(self):
        r"""
        The nebentypus character of this newform (as a Dirichlet character with
        values in the field of Hecke eigenvalues of the form).

        EXAMPLES::

            sage: Newforms(Gamma1(7), 4,names='a')[1].character()
            Dirichlet character modulo 7 of conductor 7 mapping 3 |--> 1/2*a1
            sage: chi = DirichletGroup(3).0; Newforms(chi, 7)[0].character() == chi
            True
        """
        return self._defining_modular_symbols().q_eigenform_character(self._name())

    def _atkin_lehner_action_prime_power(self, Q, embedding=None):
        """
        Return the result of the Atkin-Lehner operator `W_Q` on
        ``self``.

        INPUT:

        - ``self`` -- a newform `f`

        - ``Q`` -- a prime power exactly dividing the level of ``self``

        - ``embedding`` -- (optional) embedding of the coefficient
          field of `f` into a field containing the relevant Gauss sums
          as well as a square root of `Q` if the weight of `f` is odd

        OUTPUT:

        A pair `(w, f^*)` where `f^*` is a :class:`Newform` and `w`
        is a scalar such that `W_Q f = w f^*`.  The parent of `w` is
        the codomain of ``embedding`` if specified, otherwise it is
        (a suitable extension of) the coefficient field of `f`.

        .. NOTE::

            This method assumes that the `Q`-th coefficient in the
            `q`-expansion of ``self`` is non-zero.

        """
        a_Q = self[Q]
        if not a_Q:
            raise NotImplementedError("action of W_Q is not implemented if a_Q(f) = 0")
        epsilon = self.character()
        eps_Q = [eps for eps in epsilon.decomposition() if eps.modulus() == Q][0]
        f_star = self.twist(~eps_Q, level=self.level())
        if embedding is not None:
            a_Q = embedding(a_Q)
            eps_Q = eps_Q.change_ring(embedding)
        if eps_Q.is_trivial():
            g = -1
        else:
            # eps_Q is primitive of conductor d
            g = eps_Q.gauss_sum()
        lambda_Q = g / a_Q
        Q = lambda_Q.parent()(Q)
        return Q**(self.weight()/2 - 1) * lambda_Q, f_star

    def atkin_lehner_action(self, d, embedding=None):
        """
        Return the result of the Atkin-Lehner operator `W_d` on
        ``self``.

        INPUT:

        - ``d`` -- a positive integer exactly dividing the level `N`
          of ``self``, i.e. `d` divides `N` and is coprime to `N/d`

        - ``embedding`` -- (optional) embedding of the base ring of
          ``self`` into another ring

        OUTPUT:

        A pair `(w, f^*)` where `f^*` is a :class:`Newform` and `w` is
        a scalar such that `W_d f = w f^*`.  This `w` is called the
        Atkin-Lehner pseudo-eigenvalue of `W_d` acting on `f`.

        The parent of `w` is the codomain of ``embedding`` if
        specified, otherwise it is (a suitable extension of) the
        coefficient field of `f`.

        ALGORITHM:

        The action is computed using the results of [Atkin-Li]_,
        Sections 1 and 2.

        EXAMPLES::

            sage: f = Newforms(Gamma1(30), 2, names='a')[1]
            sage: emb = f.base_ring().complex_embeddings()[0]
            sage: for d in divisors(30):
            ....:     print(f.atkin_lehner_action(d, embedding=emb))
            (1.00000000000000, q + a1*q^2 - a1*q^3 - q^4 + (a1 - 2)*q^5 + O(q^6))
            (-1.00000000000000*I, q + a1*q^2 - a1*q^3 - q^4 + (a1 - 2)*q^5 + O(q^6))
            (1.00000000000000*I, q + a1*q^2 - a1*q^3 - q^4 + (a1 - 2)*q^5 + O(q^6))
            (-0.894427190999916 + 0.447213595499958*I, q - a1*q^2 + a1*q^3 - q^4 + (-a1 - 2)*q^5 + O(q^6))
            (1.00000000000000, q + a1*q^2 - a1*q^3 - q^4 + (a1 - 2)*q^5 + O(q^6))
            (-0.447213595499958 - 0.894427190999916*I, q - a1*q^2 + a1*q^3 - q^4 + (-a1 - 2)*q^5 + O(q^6))
            (0.447213595499958 + 0.894427190999916*I, q - a1*q^2 + a1*q^3 - q^4 + (-a1 - 2)*q^5 + O(q^6))
            (-0.894427190999916 + 0.447213595499958*I, q - a1*q^2 + a1*q^3 - q^4 + (-a1 - 2)*q^5 + O(q^6))

        The above computation can also be done exactly:

            sage: K.<z> = CyclotomicField(20)                   # long time
            sage: g = Newforms(Gamma1(30), 2, K, names='a')[1]  # long time
            sage: for d in divisors(30):                        # long time
            ....:     print(g.atkin_lehner_action(d))           # long time
            (1, q - z^5*q^2 + z^5*q^3 - q^4 + (-z^5 - 2)*q^5 + O(q^6))
            (-z^5, q - z^5*q^2 + z^5*q^3 - q^4 + (-z^5 - 2)*q^5 + O(q^6))
            (z^5, q - z^5*q^2 + z^5*q^3 - q^4 + (-z^5 - 2)*q^5 + O(q^6))
            (2/5*z^7 + 4/5*z^6 - 1/5*z^5 - 4/5*z^4 + 2/5*z^3 - 2/5, q + z^5*q^2 - z^5*q^3 - q^4 + (z^5 - 2)*q^5 + O(q^6))
            (1, q - z^5*q^2 + z^5*q^3 - q^4 + (-z^5 - 2)*q^5 + O(q^6))
            (-4/5*z^7 + 2/5*z^6 + 2/5*z^5 - 2/5*z^4 - 4/5*z^3 - 1/5, q + z^5*q^2 - z^5*q^3 - q^4 + (z^5 - 2)*q^5 + O(q^6))
            (4/5*z^7 - 2/5*z^6 - 2/5*z^5 + 2/5*z^4 + 4/5*z^3 + 1/5, q + z^5*q^2 - z^5*q^3 - q^4 + (z^5 - 2)*q^5 + O(q^6))
            (2/5*z^7 + 4/5*z^6 - 1/5*z^5 - 4/5*z^4 + 2/5*z^3 - 2/5, q + z^5*q^2 - z^5*q^3 - q^4 + (z^5 - 2)*q^5 + O(q^6))

        """
        if d == 1:
            w = self.base_ring().one()
            if embedding is not None:
                w = embedding(w)
            return w, self
        if self.base_ring() is rings.QQ:
            w = self.modular_symbols(sign=1).atkin_lehner_operator(d).matrix()[0,0]
            if embedding is not None:
                w = embedding(w)
            return w, self
        d = rings.Integer(d)
        q, e = d.factor()[0]
        Q = q**e
        M = d // Q
        eps_Q = [eps for eps in self.character().decomposition() if eps.modulus() == Q][0]
        eps = eps_Q(M)
        if embedding is not None:
            eps = embedding(eps)
        eta0, g0 = self.atkin_lehner_action(M, embedding)
        eta1, g1 = g0._atkin_lehner_action_prime_power(Q, embedding)
        return eps * eta0 * eta1, g1

    def atkin_lehner_eigenvalue(self, d=None, embedding=None):
        r"""
        Return the eigenvalue of the Atkin-Lehner operator `W_d`
        acting on ``self``.

        INPUT:

        - ``d`` -- a positive integer exactly dividing the level `N`
          of ``self``, i.e. `d` divides `N` and is coprime to `N/d`
          (default: `d = N`)

        - ``embedding`` -- (optional) embedding of the base ring of
          ``self`` into another ring

        OUTPUT:

        The Atkin-Lehner eigenvalue of `W_d` on ``self``.  This is
        returned as an element of the codomain of ``embedding`` if
        specified, and in (a suitable extension of) the base field of
        ``self`` otherwise.

        If ``self`` is not an eigenform for `W_d`, a ``ValueError`` is
        raised.

        .. NOTE::

            Even though this method always returns `\pm 1`,
            specifiying ``embedding`` may be necessary to compute
            certain intermediate Gauss sums and square roots.

        EXAMPLES::

            sage: [x.atkin_lehner_eigenvalue() for x in ModularForms(53).newforms('a')]
            [1, -1]
            sage: CuspForms(DirichletGroup(5).0, 5).newforms()[0].atkin_lehner_eigenvalue()
            Traceback (most recent call last):
            ...
            ValueError: q + (-zeta4 - 1)*q^2 + (6*zeta4 - 6)*q^3 - 14*zeta4*q^4 + (15*zeta4 + 20)*q^5 + O(q^6) is not an eigenform for W_5

        TESTS:

        Check that the bug reported at :trac:`18061` is fixed::

            sage: K.<i> = CyclotomicField(4)
            sage: f = Newforms(Gamma1(30), 2, K, names='a')[1]  # long time
            sage: f.atkin_lehner_eigenvalue()                   # long time
            Traceback (most recent call last):
            ...
            ValueError: q - i*q^2 + i*q^3 - q^4 + (-i - 2)*q^5 + O(q^6) is not an eigenform for W_30

        """
        if d is None:
            d = self.level()
        eta, g = self.atkin_lehner_action(d, embedding)
        if g != self:
            raise ValueError("%r is not an eigenform for W_%r" % (self, d))
        return eta

    def twist(self, chi, level=None, check=True):
        r"""
        Return the twist of the newform ``self`` by the Dirichlet
        character ``chi``.

        If ``self`` is a newform `f` with character `\epsilon` and
        `q`-expansion

        .. math::

            f(q) = \sum_{n=1}^\infty a_n q^n,

        then the twist by `\chi` is the unique newform `f\otimes\chi`
        with character `\epsilon\chi^2` and `q`-expansion

        .. math::

            (f\otimes\chi)(q) = \sum_{n=1}^\infty b_n q^n

        satisfying `b_n = \chi(n) a_n` for all but finitely many `n`.

        INPUT:

        - ``chi`` -- a Dirichlet character

        - ``level`` -- (optional) the level `N` of the twisted form.
          By default, the algorithm tries to compute `N` using
          [Atkin-Li]_, Theorem 3.1.

        - ``check` -- (optional) boolean; if ``True`` (default),
          ensure that the coefficients `b_n` are correct for `n` up to
          the Sturm bound and coprime to the level of `f` and to the
          conductor of `\chi`.  This makes it less likely that a wrong
          result is returned if an incorrect ``level`` is specified.

        OUTPUT:

        The form `f\otimes\chi` as an element of the set of newforms
        for `\Gamma_1(N)` with character `\epsilon\chi^2`.

        EXAMPLES::

            sage: Delta = Newforms(SL2Z, 12)[0]; Delta
            q - 24*q^2 + 252*q^3 - 1472*q^4 + 4830*q^5 + O(q^6)
            sage: chi = DirichletGroup(3)[1]
            sage: Delta.twist(chi)  # long time (about 5 s)
            q + 24*q^2 - 1472*q^4 - 4830*q^5 + O(q^6)

            sage: f = Newforms(Gamma1(30), 2, names='a')[1]; f
            q + a1*q^2 - a1*q^3 - q^4 + (a1 - 2)*q^5 + O(q^6)
            sage: f.twist(f.character())
            Traceback (most recent call last):
            ...
            NotImplementedError: cannot calculate 5-primary part of the level of the twist of q + a1*q^2 - a1*q^3 - q^4 + (a1 - 2)*q^5 + O(q^6) by Dirichlet character modulo 5 of conductor 5 mapping 2 |--> -1
            sage: f.twist(f.character(), level=30)
            q - a1*q^2 + a1*q^3 - q^4 + (-a1 - 2)*q^5 + O(q^6)

        TESTS:

        We test that setting ``check=False`` can lead to wrong answers
        that are prevented by the default ``check=True``::

            sage: chi = DirichletGroup(1)[0]
            sage: Delta.twist(chi, level=3)  # long time
            Traceback (most recent call last):
            ...
            RuntimeError: twist of q - 24*q^2 + 252*q^3 - 1472*q^4 + 4830*q^5 + O(q^6) by Dirichlet character modulo 1 of conductor 1 is not a newform in Cuspidal subspace of dimension 3 of Modular Forms space of dimension 5 for Congruence Subgroup Gamma0(3) of weight 12 over Cyclotomic Field of order 1 and degree 1
            sage: Delta.twist(chi, level=3, check=False)  # long time
            q + 78*q^2 - 243*q^3 + 4036*q^4 - 5370*q^5 + O(q^6)

        AUTHORS:

        - Peter Bruin (April 2015)

        """
        from sage.modular.all import CuspForms
        coercion_model = get_coercion_model()
        R = coercion_model.common_parent(self.base_ring(), chi.base_ring())
        N = self.level()
        epsilon = self.character()
        chi = chi.primitive_character()
        if level is None:
            N_epsilon = epsilon.conductor()
            N_chi = chi.conductor()
            G = DirichletGroup(N_epsilon.lcm(N_chi), base_ring=R)
            epsilon_chi = G(epsilon) * G(chi)
            N_epsilon_chi = epsilon_chi.conductor()
            for q in N_chi.prime_divisors():
                # See [Atkin-Li], Theorem 3.1.
                alpha = N_epsilon.valuation(q)
                beta = N_chi.valuation(q)
                gamma = N.valuation(q)
                delta = max(alpha + beta, 2*beta, gamma)
                if delta == gamma and max(alpha + beta, 2*beta) < gamma:
                    continue
                if delta > gamma and N_epsilon_chi.valuation(q) == max(alpha, beta):
                    continue
                raise NotImplementedError('cannot calculate %s-primary part of the level of the twist of %s by %s'
                                          % (q, self, chi))
            level = lcm([N, N_epsilon * N_chi, N_chi**2])
        G = DirichletGroup(level, base_ring=R)
        S = CuspForms(G(epsilon) * G(chi)**2, self.weight(), base_ring=R)
        nf = S.newforms(names='a')
        L = N.lcm(level)
        p = rings.ZZ.one()
        while len(nf) > 1 or (check and len(nf) == 1 and p < S.sturm_bound()):
            p = p.next_prime()
            if not p.divides(L):
                nf = [f for f in nf if f[p] == chi(p) * self[p]]
        if len(nf) == 0:
            raise RuntimeError('twist of %s by %s is not a newform in %s' % (self, chi, S))
        return nf[0]


    def twist(self, chi, level=None, check=True):
        r"""
        Return the twist of the newform ``self`` by the Dirichlet
        character ``chi``.

        If ``self`` is a newform `f` with character `\epsilon` and
        `q`-expansion

        .. math::

            f(q) = \sum_{n=1}^\infty a_n q^n,

        then the twist by `\chi` is the unique newform `f\otimes\chi`
        with character `\epsilon\chi^2` and `q`-expansion

        .. math::

            (f\otimes\chi)(q) = \sum_{n=1}^\infty b_n q^n

        satisfying `b_n = \chi(n) a_n` for all but finitely many `n`.

        INPUT:

        - ``chi`` -- a Dirichlet character

        - ``level`` -- (optional) the level `N` of the twisted form.
          By default, the algorithm tries to compute `N` using
          [Atkin-Li]_, Theorem 3.1.

        - ``check`` -- (optional) boolean; if ``True`` (default),
          ensure that the coefficients `b_n` are correct for `n` up to
          the Sturm bound and coprime to the level of `f` and to the
          conductor of `\chi`.  This makes it less likely that a wrong
          result is returned if an incorrect ``level`` is specified.

        OUTPUT:

        The form `f\otimes\chi` as an element of the set of newforms
        for `\Gamma_1(N)` with character `\epsilon\chi^2`.

        EXAMPLES::

            sage: G = DirichletGroup(3, base_ring=QQ)
            sage: Delta = Newforms(SL2Z, 12)[0]; Delta
            q - 24*q^2 + 252*q^3 - 1472*q^4 + 4830*q^5 + O(q^6)
            sage: Delta.twist(G[0]) == Delta
            True
            sage: Delta.twist(G[1])  # long time (about 5 s)
            q + 24*q^2 - 1472*q^4 - 4830*q^5 + O(q^6)

            sage: M = CuspForms(Gamma1(13), 2)
            sage: f = M.newforms('a')[0]; f
            q + a0*q^2 + (-2*a0 - 4)*q^3 + (-a0 - 1)*q^4 + (2*a0 + 3)*q^5 + O(q^6)
            sage: f.twist(G[1])
            q - a0*q^2 + (-a0 - 1)*q^4 + (-2*a0 - 3)*q^5 + O(q^6)

            sage: f = Newforms(Gamma1(30), 2, names='a')[1]; f
            q + a1*q^2 - a1*q^3 - q^4 + (a1 - 2)*q^5 + O(q^6)
            sage: f.twist(f.character())
            Traceback (most recent call last):
            ...
            NotImplementedError: cannot calculate 5-primary part of the level of the twist of q + a1*q^2 - a1*q^3 - q^4 + (a1 - 2)*q^5 + O(q^6) by Dirichlet character modulo 5 of conductor 5 mapping 2 |--> -1
            sage: f.twist(f.character(), level=30)
            q - a1*q^2 + a1*q^3 - q^4 + (-a1 - 2)*q^5 + O(q^6)

        TESTS:

        We test that setting ``check=False`` can lead to wrong answers
        that are prevented by the default ``check=True``::

            sage: chi = DirichletGroup(1)[0]
            sage: Delta.twist(chi, level=3)  # long time
            Traceback (most recent call last):
            ...
            RuntimeError: twist of q - 24*q^2 + 252*q^3 - 1472*q^4 + 4830*q^5 + O(q^6) by Dirichlet character modulo 1 of conductor 1 is not a newform in Cuspidal subspace of dimension 3 of Modular Forms space of dimension 5 for Congruence Subgroup Gamma0(3) of weight 12 over Cyclotomic Field of order 1 and degree 1
            sage: Delta.twist(chi, level=3, check=False)  # long time
            q + 78*q^2 - 243*q^3 + 4036*q^4 - 5370*q^5 + O(q^6)

        AUTHORS:

        - Peter Bruin (April 2015)

        """
        from sage.modular.all import CuspForms
        coercion_model = get_coercion_model()
        R = coercion_model.common_parent(self.base_ring(), chi.base_ring())
        N = self.level()
        epsilon = self.character()
        chi = chi.primitive_character()
        if level is None:
            N_epsilon = epsilon.conductor()
            N_chi = chi.conductor()
            G = DirichletGroup(N_epsilon.lcm(N_chi), base_ring=R)
            epsilon_chi = G(epsilon) * G(chi)
            N_epsilon_chi = epsilon_chi.conductor()
            for q in N_chi.prime_divisors():
                # See [Atkin-Li], Theorem 3.1.
                alpha = N_epsilon.valuation(q)
                beta = N_chi.valuation(q)
                gamma = N.valuation(q)
                delta = max(alpha + beta, 2*beta, gamma)
                if delta == gamma and max(alpha + beta, 2*beta) < gamma:
                    continue
                if delta > gamma and N_epsilon_chi.valuation(q) == max(alpha, beta):
                    continue
                raise NotImplementedError('cannot calculate %s-primary part of the level of the twist of %s by %s'
                                          % (q, self, chi))
            level = lcm([N, N_epsilon * N_chi, N_chi**2])
        G = DirichletGroup(level, base_ring=R)
        S = CuspForms(G(epsilon) * G(chi)**2, self.weight(), base_ring=R)
        nf = S.newforms(names='a')
        L = N.lcm(level)
        p = rings.ZZ.one()
        while len(nf) > 1 or (check and len(nf) == 1 and p < S.sturm_bound()):
            p = p.next_prime()
            if not p.divides(L):
                nf = [f for f in nf if f[p] == chi(p) * self[p]]
        if len(nf) == 0:
            raise RuntimeError('twist of %s by %s is not a newform in %s' % (self, chi, S))
        return nf[0]


class ModularFormElement(ModularForm_abstract, element.HeckeModuleElement):
    def __init__(self, parent, x, check=True):
        r"""
        An element of a space of modular forms.

        INPUT:

        - ``parent`` - ModularForms (an ambient space of modular forms)

        - ``x`` - a vector on the basis for parent

        - ``check`` - if check is ``True``, check the types of the
          inputs.

        OUTPUT:

        - ``ModularFormElement`` - a modular form

        EXAMPLES::

            sage: M = ModularForms(Gamma0(11),2)
            sage: f = M.0
            sage: f.parent()
            Modular Forms space of dimension 2 for Congruence Subgroup Gamma0(11) of weight 2 over Rational Field
        """
        if not isinstance(parent, space.ModularFormsSpace):
            raise TypeError("First argument must be an ambient space of modular forms.")
        element.HeckeModuleElement.__init__(self, parent, x)

    def _compute_q_expansion(self, prec):
        """
        Computes the q-expansion of self to precision prec.

        EXAMPLES::

            sage: f = EllipticCurve('37a').modular_form()
            sage: f.q_expansion() ## indirect doctest
            q - 2*q^2 - 3*q^3 + 2*q^4 - 2*q^5 + O(q^6)

            sage: f._compute_q_expansion(10)
            q - 2*q^2 - 3*q^3 + 2*q^4 - 2*q^5 + 6*q^6 - q^7 + 6*q^9 + O(q^10)
        """
        return self.parent()._q_expansion(element = self.element(), prec=prec)

    def _add_(self, other):
        """
        Add self to other.

        EXAMPLES::

            sage: f = ModularForms(DirichletGroup(17).0^2,2).2
            sage: g = ModularForms(DirichletGroup(17).0^2,2).1
            sage: f
            q + (-zeta8^2 + 2)*q^2 + (zeta8 + 3)*q^3 + (-2*zeta8^2 + 3)*q^4 + (-zeta8 + 5)*q^5 + O(q^6)

            sage: g
            1 + (-14/73*zeta8^3 + 57/73*zeta8^2 + 13/73*zeta8 - 6/73)*q^2 + (-90/73*zeta8^3 + 64/73*zeta8^2 - 52/73*zeta8 + 24/73)*q^3 + (-81/73*zeta8^3 + 189/73*zeta8^2 - 3/73*zeta8 + 153/73)*q^4 + (72/73*zeta8^3 + 124/73*zeta8^2 + 100/73*zeta8 + 156/73)*q^5 + O(q^6)

            sage: f+g ## indirect doctest
            1 + q + (-14/73*zeta8^3 - 16/73*zeta8^2 + 13/73*zeta8 + 140/73)*q^2 + (-90/73*zeta8^3 + 64/73*zeta8^2 + 21/73*zeta8 + 243/73)*q^3 + (-81/73*zeta8^3 + 43/73*zeta8^2 - 3/73*zeta8 + 372/73)*q^4 + (72/73*zeta8^3 + 124/73*zeta8^2 + 27/73*zeta8 + 521/73)*q^5 + O(q^6)
        """
        return ModularFormElement(self.parent(), self.element() + other.element())

    def __mul__(self, other):
        r"""
        Calculate the product self * other.

        This tries to determine the
        characters of self and other, in order to avoid having to compute a
        (potentially very large) Gamma1 space. Note that this might lead to
        a modular form that is defined with respect to a larger subgroup than
        the factors are.

        An example with character::

            sage: f = ModularForms(DirichletGroup(3).0, 3).0
            sage: f * f
            1 + 108*q^2 + 144*q^3 + 2916*q^4 + 8640*q^5 + O(q^6)
            sage: (f*f).parent()
            Modular Forms space of dimension 3 for Congruence Subgroup Gamma0(3) of weight 6 over Rational Field
            sage: (f*f*f).parent()
            Modular Forms space of dimension 4, character [-1] and weight 9 over Rational Field

        An example where the character is computed on-the-fly::

            sage: f = ModularForms(Gamma1(3), 5).0
            sage: f*f
            1 - 180*q^2 - 480*q^3 + 8100*q^4 + 35712*q^5 + O(q^6)
            sage: (f*f).parent()
            Modular Forms space of dimension 4 for Congruence Subgroup Gamma0(3) of weight 10 over Rational Field

            sage: f = ModularForms(Gamma1(3), 7).0
            sage: f*f
            q^2 - 54*q^4 + 128*q^5 + O(q^6)
            sage: (f*f).parent()
            Modular Forms space of dimension 5 for Congruence Subgroup Gamma0(3) of weight 14 over Rational Field

        An example with no character::

            sage: f = ModularForms(Gamma1(5), 2).0
            sage: f*f
            1 + 120*q^3 - 240*q^4 + 480*q^5 + O(q^6)
            sage: (f*f).parent()
            Modular Forms space of dimension 5 for Congruence Subgroup Gamma1(5) of weight 4 over Rational Field

        TESTS:

        This shows that the issue at :trac:`7548` is fixed::

            sage: M = CuspForms(Gamma0(5*3^2), 2)
            sage: f = M.basis()[0]
            sage: 2*f
            2*q - 2*q^4 + O(q^6)
            sage: f*2
            2*q - 2*q^4 + O(q^6)
        """

        # boring case: scalar multiplication
        if not isinstance(other, ModularFormElement):
            return element.HeckeModuleElement.__mul__(self, other)

        # first ensure the levels are equal
        if self.level() != other.level():
            raise NotImplementedError("Cannot multiply forms of different levels")

        # find out about characters
        try:
            eps1 = self.character()
            verbose("character of left is %s" % eps1)
            eps2 = other.character()
            verbose("character of right is %s" % eps2)
            newchar = eps1 * eps2
            verbose("character of product is %s" % newchar)
        except (NotImplementedError, ValueError):
            newchar = None
            verbose("character of product not determined")

        # now do the math
        from constructor import ModularForms
        if newchar is not None:
            verbose("creating a parent with char")
            newparent = ModularForms(newchar, self.weight() + other.weight(), base_ring = newchar.base_ring())
            verbose("parent is %s" % newparent)
        else:
            newparent = ModularForms(self.group(), self.weight() + other.weight(), base_ring = rings.ZZ)
        m = newparent.sturm_bound()
        newqexp = self.qexp(m) * other.qexp(m)

        return newparent.base_extend(newqexp.base_ring())(newqexp)

    modform_lseries = deprecated_function_alias(16917,
            ModularForm_abstract.lseries)

    def atkin_lehner_eigenvalue(self, d=None, embedding=None):
        r"""
        Return the eigenvalue of the Atkin-Lehner operator `W_d`
        acting on ``self``.

        INPUT:

        - ``d`` -- a positive integer exactly dividing the level `N`
          of ``self``, i.e. `d` divides `N` and is coprime to `N/d`
          (default: `d = N`)

        - ``embedding`` -- ignored (but accepted for compatibility
          with :meth:`Newform.atkin_lehner_eigenvalue`)

        OUTPUT:

        The Atkin-Lehner eigenvalue of `W_d` on ``self``.  This is
        either `1` or `-1`.

        If ``self`` is not an eigenform for `W_d`, a ``ValueError`` is
        raised.

        EXAMPLES::

            sage: CuspForms(1, 30).0.atkin_lehner_eigenvalue()
            1
            sage: CuspForms(2, 8).0.atkin_lehner_eigenvalue()
            Traceback (most recent call last):
            ...
            NotImplementedError: Don't know how to compute Atkin-Lehner matrix acting on this space (try using a newform constructor instead)
        """
        if d is None:
            d = self.level()
        try:
            f = self.parent().atkin_lehner_operator(d)(self)
        except NotImplementedError:
            raise NotImplementedError("Don't know how to compute Atkin-Lehner matrix acting on this space" \
                + " (try using a newform constructor instead)")
        if f == self:
            return rings.QQ.one()
        elif f == -self:
            return rings.QQ(-1)
        else:
            raise ValueError("%r is not an eigenform for W_%r" % (self, d))

    def twist(self, chi, level=None):
        r"""
        Return the twist of the modular form ``self`` by the Dirichlet
        character ``chi``.

        If ``self`` is a modular form `f` with character `\epsilon`
        and `q`-expansion

        .. math::

            f(q) = \sum_{n=0}^\infty a_n q^n,

        then the twist by `\chi` is a modular form `f_\chi` with
        character `\epsilon\chi^2` and `q`-expansion

        .. math::

            f_\chi(q) = \sum_{n=0}^\infty \chi(n) a_n q^n.

        INPUT:

        - ``chi`` -- a Dirichlet character

        - ``level`` -- (optional) the level `N` of the twisted form.
          By default, the algorithm chooses some not necessarily
          minimal value for `N` using [Atkin-Li]_, Proposition 3.1,
          (See also [Koblitz]_, Proposition III.3.17, for a simpler
          but slightly weaker bound.)

        OUTPUT:

        The form `f_\chi` as an element of the space of modular forms
        for `\Gamma_1(N)` with character `\epsilon\chi^2`.

        EXAMPLES::

            sage: f = CuspForms(11, 2).0
            sage: f.parent()
            Cuspidal subspace of dimension 1 of Modular Forms space of dimension 2 for Congruence Subgroup Gamma0(11) of weight 2 over Rational Field
            sage: f.q_expansion(6)
            q - 2*q^2 - q^3 + 2*q^4 + q^5 + O(q^6)
            sage: eps = DirichletGroup(3).0
            sage: eps.parent()
            Group of Dirichlet characters of modulus 3 over Cyclotomic Field of order 2 and degree 1
            sage: f_eps = f.twist(eps)
            sage: f_eps.parent()
            Cuspidal subspace of dimension 9 of Modular Forms space of dimension 16 for Congruence Subgroup Gamma0(99) of weight 2 over Cyclotomic Field of order 2 and degree 1
            sage: f_eps.q_expansion(6)
            q + 2*q^2 + 2*q^4 - q^5 + O(q^6)

        Modular forms without character are supported::

            sage: M = ModularForms(Gamma1(5), 2)
            sage: f = M.gen(0); f
            1 + 60*q^3 - 120*q^4 + 240*q^5 + O(q^6)
            sage: chi = DirichletGroup(2)[0]
            sage: f.twist(chi)
            60*q^3 + 240*q^5 + O(q^6)

        The base field of the twisted form is extended if necessary::

            sage: E4 = ModularForms(1, 4).gen(0)
            sage: E4.parent()
            Modular Forms space of dimension 1 for Modular Group SL(2,Z) of weight 4 over Rational Field
            sage: chi = DirichletGroup(5)[1]
            sage: chi.base_ring()
            Cyclotomic Field of order 4 and degree 2
            sage: E4_chi = E4.twist(chi)
            sage: E4_chi.parent()
            Modular Forms space of dimension 10, character [-1] and weight 4 over Cyclotomic Field of order 4 and degree 2

        REFERENCES:

        .. [Atkin-Li] A. O. L. Atkin and Wen-Ch'ing Winnie Li, Twists
           of newforms and pseudo-eigenvalues of `W`-operators.
           Inventiones math. 48 (1978), 221-243.

        .. [Koblitz] Neal Koblitz, Introduction to Elliptic Curves and
           Modular Forms.  Springer GTM 97, 1993.

        AUTHORS:

        - \L. J. P. Kilford (2009-08-28)

        - Peter Bruin (2015-03-30)

        """
        from sage.modular.all import CuspForms, ModularForms
        from sage.rings.all import PowerSeriesRing
        coercion_model = get_coercion_model()
        R = coercion_model.common_parent(self.base_ring(), chi.base_ring())
        N = self.level()
        Q = chi.modulus()
        try:
            epsilon = self.character()
        except ValueError:
            epsilon = None
        constructor = CuspForms if self.is_cuspidal() else ModularForms
        if epsilon is not None:
            if level is None:
                # See [Atkin-Li], Proposition 3.1.
                level = lcm([N, epsilon.conductor() * Q, Q**2])
            G = DirichletGroup(level, base_ring=R)
            M = constructor(G(epsilon) * G(chi)**2, self.weight(), base_ring=R)
        else:
            from sage.modular.arithgroup.all import Gamma1
            if level is None:
                # See [Atkin-Li], Proposition 3.1.
                level = lcm([N, Q]) * Q
            M = constructor(Gamma1(level), self.weight(), base_ring=R)
        bound = M.sturm_bound() + 1
        S = PowerSeriesRing(R, 'q')
        f_twist = S([self[i] * chi(i) for i in xrange(bound)], prec=bound)
        return M(f_twist)


class ModularFormElement_elliptic_curve(ModularFormElement):
    r"""
    A modular form attached to an elliptic curve over `\QQ`.
    """
    def __init__(self, parent, E):
        """
        Modular form attached to an elliptic curve as an element
        of a space of modular forms.

        EXAMPLES::

            sage: E = EllipticCurve('5077a')
            sage: f = E.modular_form()
            sage: f
            q - 2*q^2 - 3*q^3 + 2*q^4 - 4*q^5 + O(q^6)
            sage: f.q_expansion(10)
            q - 2*q^2 - 3*q^3 + 2*q^4 - 4*q^5 + 6*q^6 - 4*q^7 + 6*q^9 + O(q^10)
            sage: f.parent()
            Modular Forms space of dimension 423 for Congruence Subgroup Gamma0(5077) of weight 2 over Rational Field

            sage: E = EllipticCurve('37a')
            sage: f = E.modular_form() ; f
            q - 2*q^2 - 3*q^3 + 2*q^4 - 2*q^5 + O(q^6)
            sage: f == loads(dumps(f))
            True
        """
        ModularFormElement.__init__(self, parent, None)
##                                    parent.find_in_space( E.q_expansion(parent.hecke_bound()) ))
        self.__E = E


    def elliptic_curve(self):
        """
        Return elliptic curve associated to self.

        EXAMPLES::

            sage: E = EllipticCurve('11a')
            sage: f = E.modular_form()
            sage: f.elliptic_curve()
            Elliptic Curve defined by y^2 + y = x^3 - x^2 - 10*x - 20 over Rational Field
            sage: f.elliptic_curve() is E
            True
        """
        return self.__E

    def _compute_element(self):
        """
        Compute self as a linear combination of the basis elements
        of parent.

        EXAMPLES::

            sage: EllipticCurve('11a1').modular_form()._compute_element()
            (1, 0)
            sage: EllipticCurve('389a1').modular_form()._compute_element()
            (1, -2, -2, 2, -3, 4, -5, 0, 1, 6, -4, -4, -3, 10, 6, -4, -6, -2, 5, -6, 10, 8, -4, 0, 4, 6, 4, -10, -6, -12, 4, 8, 0)
        """
        M = self.parent()
        S = M.cuspidal_subspace()
##        return S.find_in_space( self.__E.q_expansion( S.q_expansion_basis()[0].prec() ) ) + [0] * ( M.dimension() - S.dimension() )
        return vector(S.find_in_space( self.__E.q_expansion( S.sturm_bound() ) ) + [0] * ( M.dimension() - S.dimension() ))

    def _compute_q_expansion(self, prec):
        r"""
        The `q`-expansion of the modular form to precision `O(q^\text{prec})`.
        This function takes one argument, which is the integer prec.

        EXAMPLES::

            sage: E = EllipticCurve('11a') ; f = E.modular_form()
            sage: f._compute_q_expansion(10)
            q - 2*q^2 - q^3 + 2*q^4 + q^5 + 2*q^6 - 2*q^7 - 2*q^9 + O(q^10)

            sage: f._compute_q_expansion(30)
            q - 2*q^2 - q^3 + 2*q^4 + q^5 + 2*q^6 - 2*q^7 - 2*q^9 - 2*q^10 + q^11 - 2*q^12 + 4*q^13 + 4*q^14 - q^15 - 4*q^16 - 2*q^17 + 4*q^18 + 2*q^20 + 2*q^21 - 2*q^22 - q^23 - 4*q^25 - 8*q^26 + 5*q^27 - 4*q^28 + O(q^30)

            sage: f._compute_q_expansion(10)
            q - 2*q^2 - q^3 + 2*q^4 + q^5 + 2*q^6 - 2*q^7 - 2*q^9 + O(q^10)
        """
        return self.__E.q_expansion(prec)

    def atkin_lehner_eigenvalue(self, d=None, embedding=None):
        r"""
        Return the eigenvalue of the Atkin-Lehner operator `W_d`
        acting on ``self``.

        INPUT:

        - ``d`` -- a positive integer exactly dividing the level `N`
          of ``self``, i.e. `d` divides `N` and is coprime to `N/d`
          (default: `d = N`)

        - ``embedding`` -- ignored (but accepted for compatibility
          with :meth:`Newform.atkin_lehner_eigenvalue`)

        OUTPUT:

        The Atkin-Lehner eigenvalue of `W_d` on ``self``.  This is
        either `1` or `-1`.

        If ``self`` is not an eigenform for `W_d`, a ``ValueError`` is
        raised.

        EXAMPLES::

            sage: EllipticCurve('57a1').newform().atkin_lehner_eigenvalue()
            1
            sage: EllipticCurve('57b1').newform().atkin_lehner_eigenvalue()
            -1
            sage: EllipticCurve('57b1').newform().atkin_lehner_eigenvalue(19)
            1
        """
        if d is None:
            d = self.level()
        if d == self.level():
            return -self.__E.root_number()
        else:
            # The space of modular symbols attached to E is
            # one-dimensional.
            return self.__E.modular_symbol_space().atkin_lehner_operator(d).matrix()[0,0]


class EisensteinSeries(ModularFormElement):
    """
    An Eisenstein series.

    EXAMPLES::

        sage: E = EisensteinForms(1,12)
        sage: E.eisenstein_series()
        [
        691/65520 + q + 2049*q^2 + 177148*q^3 + 4196353*q^4 + 48828126*q^5 + O(q^6)
        ]
        sage: E = EisensteinForms(11,2)
        sage: E.eisenstein_series()
        [
        5/12 + q + 3*q^2 + 4*q^3 + 7*q^4 + 6*q^5 + O(q^6)
        ]
        sage: E = EisensteinForms(Gamma1(7),2)
        sage: E.set_precision(4)
        sage: E.eisenstein_series()
        [
        1/4 + q + 3*q^2 + 4*q^3 + O(q^4),
        1/7*zeta6 - 3/7 + q + (-2*zeta6 + 1)*q^2 + (3*zeta6 - 2)*q^3 + O(q^4),
        q + (-zeta6 + 2)*q^2 + (zeta6 + 2)*q^3 + O(q^4),
        -1/7*zeta6 - 2/7 + q + (2*zeta6 - 1)*q^2 + (-3*zeta6 + 1)*q^3 + O(q^4),
        q + (zeta6 + 1)*q^2 + (-zeta6 + 3)*q^3 + O(q^4)
        ]
    """
    def __init__(self, parent, vector, t, chi, psi):
        """
        An Eisenstein series.

        EXAMPLES::

            sage: E = EisensteinForms(1,12) ## indirect doctest
            sage: E.eisenstein_series()
            [
            691/65520 + q + 2049*q^2 + 177148*q^3 + 4196353*q^4 + 48828126*q^5 + O(q^6)
            ]
            sage: E = EisensteinForms(11,2)
            sage: E.eisenstein_series()
            [
            5/12 + q + 3*q^2 + 4*q^3 + 7*q^4 + 6*q^5 + O(q^6)
            ]
            sage: E = EisensteinForms(Gamma1(7),2)
            sage: E.set_precision(4)
            sage: E.eisenstein_series()
            [
            1/4 + q + 3*q^2 + 4*q^3 + O(q^4),
            1/7*zeta6 - 3/7 + q + (-2*zeta6 + 1)*q^2 + (3*zeta6 - 2)*q^3 + O(q^4),
            q + (-zeta6 + 2)*q^2 + (zeta6 + 2)*q^3 + O(q^4),
            -1/7*zeta6 - 2/7 + q + (2*zeta6 - 1)*q^2 + (-3*zeta6 + 1)*q^3 + O(q^4),
            q + (zeta6 + 1)*q^2 + (-zeta6 + 3)*q^3 + O(q^4)
            ]
        """
        N = parent.level()
        K = parent.base_ring()
        if chi.parent().modulus() != N or psi.parent().modulus() != N:
            raise ArithmeticError("Incompatible moduli")
        if chi.parent().base_ring() != K or psi.parent().base_ring() != K:
            raise ArithmeticError("Incompatible base rings")
        t = int(t)
        #if not isinstance(t, int): raise TypeError, "weight must be an int"
        if parent.weight() == 2 and chi.is_trivial() \
               and psi.is_trivial() and t==1:
            raise ArithmeticError("If chi and psi are trivial and k=2, then t must be >1.")
        ModularFormElement.__init__(self, parent, vector)
        self.__chi = chi
        self.__psi = psi
        self.__t   = t

    def _compute_q_expansion(self, prec=None):
        """
        Compute the q-expansion of self to precision prec.

        EXAMPLES::

            sage: EisensteinForms(11,2).eisenstein_series()[0]._compute_q_expansion(10)
            5/12 + q + 3*q^2 + 4*q^3 + 7*q^4 + 6*q^5 + 12*q^6 + 8*q^7 + 15*q^8 + 13*q^9 + O(q^10)
        """
        if prec is None:
            prec = self.parent().prec()
        F = self._compute(range(prec))
        R = self.parent()._q_expansion_ring()
        return R(F, prec)

    def _compute(self, X):
        r"""
        Compute the coefficients of `q^n` of the power series of self,
        for `n` in the list `X`.  The results are not cached.  (Use
        coefficients for cached results).

        EXAMPLES::

            sage: e = DirichletGroup(11).gen()
            sage: f = EisensteinForms(e, 3).eisenstein_series()[0]
            sage: f._compute([3,4,5])
            [-9*zeta10^3 + 1,
             16*zeta10^2 + 4*zeta10 + 1,
             25*zeta10^3 - 25*zeta10^2 + 25*zeta10 - 24]

        """
        if self.weight() == 2 and (self.__chi.is_trivial() and self.__psi.is_trivial()):
            return self.__compute_weight2_trivial_character(X)
        else: # general case
            return self.__compute_general_case(X)

    def __compute_weight2_trivial_character(self, X):
        r"""
        Compute coefficients for self an Eisenstein series of the form
        `E_2 - t*E_2(q^t)`. Computes `a_n` for each `n \in X`.

        EXAMPLES::

            sage: EisensteinForms(14,2).eisenstein_series()[0]._EisensteinSeries__compute_weight2_trivial_character([0])
            [1/24]
            sage: EisensteinForms(14,2).eisenstein_series()[0]._EisensteinSeries__compute_weight2_trivial_character([0,4,11,38])
            [1/24, 1, 12, 20]
        """
        F = self.base_ring()
        v = []
        t = self.__t
        for n in X:
            if n < 0:
                pass
            elif n == 0:
                v.append(F(t-1)/F(24))
            else:
                an = rings.sigma(n,1)
                if n%t==0:
                    an -= t*rings.sigma(n/t,1)
                v.append(an)
        return v

    def __compute_general_case(self, X):
        """
        Returns the list coefficients of `q^n` of the power series of self,
        for `n` in the list `X`.  The results are not cached.  (Use
        coefficients for cached results).

        General case (except weight 2, trivial character, where this
        is wrong!)  `\chi` is a primitive character of conductor `L`
        `\psi` is a primitive character of conductor `M` We have
        `MLt \mid N`, and

        .. math::

          E_k(chi,psi,t) =
           c_0 + sum_{m \geq 1}[sum_{n|m} psi(n) * chi(m/n) * n^(k-1)] q^{mt},

        with `c_0=0` if `L>1`, and `c_0=L(1-k,psi)/2` if `L=1` (that
        second `L` is an `L`-function `L`).

        EXAMPLES::

            sage: e = DirichletGroup(11).gen()
            sage: f = EisensteinForms(e, 3).eisenstein_series()[0]
            sage: f._EisensteinSeries__compute_general_case([1])
            [1]
            sage: f._EisensteinSeries__compute_general_case([2])
            [4*zeta10 + 1]
            sage: f._EisensteinSeries__compute_general_case([0,1,2])
            [15/11*zeta10^3 - 9/11*zeta10^2 - 26/11*zeta10 - 10/11, 1, 4*zeta10 + 1]
        """
        c0, chi, psi, K, n, t, L, M = self.__defining_parameters()
        zero = K.zero()
        k = self.weight()
        v = []
        for i in X:
            if i == 0:
                v.append(c0)
                continue
            if i % t != 0:
                v.append(zero)
            else:
                m = i // t
                v.append(sum([psi(d) * chi(m / d) * d ** (k - 1)
                              for d in rings.divisors(m)]))
        return v

    def __defining_parameters(self):
        r"""
        Return defining parameters for ``self``.

        EXAMPLES::

            sage: EisensteinForms(11,2).eisenstein_series()[0]._EisensteinSeries__defining_parameters()
            (-1/24, Dirichlet character modulo 1 of conductor 1, Dirichlet character modulo 1 of conductor 1, Rational Field, 2, 11, 1, 1)
        """
        try:
            return self.__defining_params
        except AttributeError:
            chi = self.__chi.primitive_character()
            psi = self.__psi.primitive_character()
            k = self.weight()
            t = self.__t
            L = chi.conductor()
            M = psi.conductor()
            K = chi.base_ring()
            n = K.zeta_order()
            if L == 1:
                c0 = K(-psi.bernoulli(k))/K(2*k)
            else:
                c0 = K(0)
            self.__defining_params = (c0, chi, psi, K, n, t, L, M)
        return self.__defining_params

    def chi(self):
        """
        Return the parameter chi associated to self.

        EXAMPLES::

            sage: EisensteinForms(DirichletGroup(17).0,99).eisenstein_series()[1].chi()
            Dirichlet character modulo 17 of conductor 17 mapping 3 |--> zeta16
        """
        return self.__chi

    def psi(self):
        """
        Return the parameter psi associated to self.

        EXAMPLES::

            sage: EisensteinForms(DirichletGroup(17).0,99).eisenstein_series()[1].psi()
             Dirichlet character modulo 17 of conductor 1 mapping 3 |--> 1
        """
        return self.__psi

    def t(self):
        """
        Return the parameter t associated to self.

        EXAMPLES::

            sage: EisensteinForms(DirichletGroup(17).0,99).eisenstein_series()[1].t()
            1
        """
        return self.__t

    def parameters(self):
        """
        Return chi, psi, and t, which are the defining parameters of self.

        EXAMPLES::

            sage: EisensteinForms(DirichletGroup(17).0,99).eisenstein_series()[1].parameters()
            (Dirichlet character modulo 17 of conductor 17 mapping 3 |--> zeta16, Dirichlet character modulo 17 of conductor 1 mapping 3 |--> 1, 1)
        """
        return self.__chi, self.__psi, self.__t

    def L(self):
        """
        Return the conductor of self.chi().

        EXAMPLES::

            sage: EisensteinForms(DirichletGroup(17).0,99).eisenstein_series()[1].L()
            17
        """
        return self.__chi.conductor()

    def M(self):
        """
        Return the conductor of self.psi().

        EXAMPLES::

            sage: EisensteinForms(DirichletGroup(17).0,99).eisenstein_series()[1].M()
            1
        """
        return self.__psi.conductor()

    def character(self):
        """
        Return the character associated to self.

        EXAMPLES::

            sage: EisensteinForms(DirichletGroup(17).0,99).eisenstein_series()[1].character()
            Dirichlet character modulo 17 of conductor 17 mapping 3 |--> zeta16

            sage: chi = DirichletGroup(7)[4]
            sage: E = EisensteinForms(chi).eisenstein_series() ; E
            [
            -1/7*zeta6 - 2/7 + q + (2*zeta6 - 1)*q^2 + (-3*zeta6 + 1)*q^3 + (-2*zeta6 - 1)*q^4 + (5*zeta6 - 4)*q^5 + O(q^6),
            q + (zeta6 + 1)*q^2 + (-zeta6 + 3)*q^3 + (zeta6 + 2)*q^4 + (zeta6 + 4)*q^5 + O(q^6)
            ]
            sage: E[0].character() == chi
            True
            sage: E[1].character() == chi
            True

        TESTS::

            sage: [ [ f.character() == chi for f in EisensteinForms(chi).eisenstein_series() ] for chi in DirichletGroup(17) ]
            [[True], [], [True, True], [], [True, True], [], [True, True], [], [True, True], [], [True, True], [], [True, True], [], [True, True], []]

            sage: [ [ f.character() == chi for f in EisensteinForms(chi).eisenstein_series() ] for chi in DirichletGroup(16) ]
            [[True, True, True, True, True], [], [True, True], [], [True, True, True, True], [], [True, True], []]
        """
        try:
            return self.__character
        except AttributeError:
            self.__character = self.__chi * self.__psi
        return self.__character

    def new_level(self):
        """
        Return level at which self is new.

        EXAMPLES::

            sage: EisensteinForms(DirichletGroup(17).0,99).eisenstein_series()[1].level()
            17
            sage: EisensteinForms(DirichletGroup(17).0,99).eisenstein_series()[1].new_level()
            17
            sage: [ [x.level(), x.new_level()] for x in EisensteinForms(DirichletGroup(60).0^2,2).eisenstein_series() ]
            [[60, 2], [60, 3], [60, 2], [60, 5], [60, 2], [60, 2], [60, 2], [60, 3], [60, 2], [60, 2], [60, 2]]
        """
        if self.__chi.is_trivial() and self.__psi.is_trivial() and self.weight() == 2:
            return rings.factor(self.__t)[0][0]
        return self.L()*self.M()


<|MERGE_RESOLUTION|>--- conflicted
+++ resolved
@@ -237,14 +237,11 @@
             True
             sage: f != f
             False
-<<<<<<< HEAD
-=======
 
         TESTS:
 
         The following used to fail (see :trac:`18068`)::
 
->>>>>>> dd977f21
             sage: f != loads(dumps(f))
             False
         """
@@ -1310,7 +1307,7 @@
           By default, the algorithm tries to compute `N` using
           [Atkin-Li]_, Theorem 3.1.
 
-        - ``check` -- (optional) boolean; if ``True`` (default),
+        - ``check`` -- (optional) boolean; if ``True`` (default),
           ensure that the coefficients `b_n` are correct for `n` up to
           the Sturm bound and coprime to the level of `f` and to the
           conductor of `\chi`.  This makes it less likely that a wrong
@@ -1323,11 +1320,19 @@
 
         EXAMPLES::
 
+            sage: G = DirichletGroup(3, base_ring=QQ)
             sage: Delta = Newforms(SL2Z, 12)[0]; Delta
             q - 24*q^2 + 252*q^3 - 1472*q^4 + 4830*q^5 + O(q^6)
-            sage: chi = DirichletGroup(3)[1]
-            sage: Delta.twist(chi)  # long time (about 5 s)
+            sage: Delta.twist(G[0]) == Delta
+            True
+            sage: Delta.twist(G[1])  # long time (about 5 s)
             q + 24*q^2 - 1472*q^4 - 4830*q^5 + O(q^6)
+
+            sage: M = CuspForms(Gamma1(13), 2)
+            sage: f = M.newforms('a')[0]; f
+            q + a0*q^2 + (-2*a0 - 4)*q^3 + (-a0 - 1)*q^4 + (2*a0 + 3)*q^5 + O(q^6)
+            sage: f.twist(G[1])
+            q - a0*q^2 + (-a0 - 1)*q^4 + (-2*a0 - 3)*q^5 + O(q^6)
 
             sage: f = Newforms(Gamma1(30), 2, names='a')[1]; f
             q + a1*q^2 - a1*q^3 - q^4 + (a1 - 2)*q^5 + O(q^6)
@@ -1395,128 +1400,6 @@
         return nf[0]
 
 
-    def twist(self, chi, level=None, check=True):
-        r"""
-        Return the twist of the newform ``self`` by the Dirichlet
-        character ``chi``.
-
-        If ``self`` is a newform `f` with character `\epsilon` and
-        `q`-expansion
-
-        .. math::
-
-            f(q) = \sum_{n=1}^\infty a_n q^n,
-
-        then the twist by `\chi` is the unique newform `f\otimes\chi`
-        with character `\epsilon\chi^2` and `q`-expansion
-
-        .. math::
-
-            (f\otimes\chi)(q) = \sum_{n=1}^\infty b_n q^n
-
-        satisfying `b_n = \chi(n) a_n` for all but finitely many `n`.
-
-        INPUT:
-
-        - ``chi`` -- a Dirichlet character
-
-        - ``level`` -- (optional) the level `N` of the twisted form.
-          By default, the algorithm tries to compute `N` using
-          [Atkin-Li]_, Theorem 3.1.
-
-        - ``check`` -- (optional) boolean; if ``True`` (default),
-          ensure that the coefficients `b_n` are correct for `n` up to
-          the Sturm bound and coprime to the level of `f` and to the
-          conductor of `\chi`.  This makes it less likely that a wrong
-          result is returned if an incorrect ``level`` is specified.
-
-        OUTPUT:
-
-        The form `f\otimes\chi` as an element of the set of newforms
-        for `\Gamma_1(N)` with character `\epsilon\chi^2`.
-
-        EXAMPLES::
-
-            sage: G = DirichletGroup(3, base_ring=QQ)
-            sage: Delta = Newforms(SL2Z, 12)[0]; Delta
-            q - 24*q^2 + 252*q^3 - 1472*q^4 + 4830*q^5 + O(q^6)
-            sage: Delta.twist(G[0]) == Delta
-            True
-            sage: Delta.twist(G[1])  # long time (about 5 s)
-            q + 24*q^2 - 1472*q^4 - 4830*q^5 + O(q^6)
-
-            sage: M = CuspForms(Gamma1(13), 2)
-            sage: f = M.newforms('a')[0]; f
-            q + a0*q^2 + (-2*a0 - 4)*q^3 + (-a0 - 1)*q^4 + (2*a0 + 3)*q^5 + O(q^6)
-            sage: f.twist(G[1])
-            q - a0*q^2 + (-a0 - 1)*q^4 + (-2*a0 - 3)*q^5 + O(q^6)
-
-            sage: f = Newforms(Gamma1(30), 2, names='a')[1]; f
-            q + a1*q^2 - a1*q^3 - q^4 + (a1 - 2)*q^5 + O(q^6)
-            sage: f.twist(f.character())
-            Traceback (most recent call last):
-            ...
-            NotImplementedError: cannot calculate 5-primary part of the level of the twist of q + a1*q^2 - a1*q^3 - q^4 + (a1 - 2)*q^5 + O(q^6) by Dirichlet character modulo 5 of conductor 5 mapping 2 |--> -1
-            sage: f.twist(f.character(), level=30)
-            q - a1*q^2 + a1*q^3 - q^4 + (-a1 - 2)*q^5 + O(q^6)
-
-        TESTS:
-
-        We test that setting ``check=False`` can lead to wrong answers
-        that are prevented by the default ``check=True``::
-
-            sage: chi = DirichletGroup(1)[0]
-            sage: Delta.twist(chi, level=3)  # long time
-            Traceback (most recent call last):
-            ...
-            RuntimeError: twist of q - 24*q^2 + 252*q^3 - 1472*q^4 + 4830*q^5 + O(q^6) by Dirichlet character modulo 1 of conductor 1 is not a newform in Cuspidal subspace of dimension 3 of Modular Forms space of dimension 5 for Congruence Subgroup Gamma0(3) of weight 12 over Cyclotomic Field of order 1 and degree 1
-            sage: Delta.twist(chi, level=3, check=False)  # long time
-            q + 78*q^2 - 243*q^3 + 4036*q^4 - 5370*q^5 + O(q^6)
-
-        AUTHORS:
-
-        - Peter Bruin (April 2015)
-
-        """
-        from sage.modular.all import CuspForms
-        coercion_model = get_coercion_model()
-        R = coercion_model.common_parent(self.base_ring(), chi.base_ring())
-        N = self.level()
-        epsilon = self.character()
-        chi = chi.primitive_character()
-        if level is None:
-            N_epsilon = epsilon.conductor()
-            N_chi = chi.conductor()
-            G = DirichletGroup(N_epsilon.lcm(N_chi), base_ring=R)
-            epsilon_chi = G(epsilon) * G(chi)
-            N_epsilon_chi = epsilon_chi.conductor()
-            for q in N_chi.prime_divisors():
-                # See [Atkin-Li], Theorem 3.1.
-                alpha = N_epsilon.valuation(q)
-                beta = N_chi.valuation(q)
-                gamma = N.valuation(q)
-                delta = max(alpha + beta, 2*beta, gamma)
-                if delta == gamma and max(alpha + beta, 2*beta) < gamma:
-                    continue
-                if delta > gamma and N_epsilon_chi.valuation(q) == max(alpha, beta):
-                    continue
-                raise NotImplementedError('cannot calculate %s-primary part of the level of the twist of %s by %s'
-                                          % (q, self, chi))
-            level = lcm([N, N_epsilon * N_chi, N_chi**2])
-        G = DirichletGroup(level, base_ring=R)
-        S = CuspForms(G(epsilon) * G(chi)**2, self.weight(), base_ring=R)
-        nf = S.newforms(names='a')
-        L = N.lcm(level)
-        p = rings.ZZ.one()
-        while len(nf) > 1 or (check and len(nf) == 1 and p < S.sturm_bound()):
-            p = p.next_prime()
-            if not p.divides(L):
-                nf = [f for f in nf if f[p] == chi(p) * self[p]]
-        if len(nf) == 0:
-            raise RuntimeError('twist of %s by %s is not a newform in %s' % (self, chi, S))
-        return nf[0]
-
-
 class ModularFormElement(ModularForm_abstract, element.HeckeModuleElement):
     def __init__(self, parent, x, check=True):
         r"""
