--- conflicted
+++ resolved
@@ -401,17 +401,9 @@
           \beta\}`. If the weight `k > 2`, then this yields `Y^{k-2} \{\alpha,
           \beta\}`.
 
-<<<<<<< HEAD
         - a 3-element list `[i, \alpha, \beta]`, where `i` is an integer, and
           `\alpha`, `\beta` are (coercible to) cusps; results in the modular
           symbol `X^i Y^{k-2-i} \{\alpha, \beta\}`.
-=======
-        -  2-elements list - Given a list ``[alpha, beta]``,
-           where `\alpha` and `\beta` are (coercible to)
-           cusps, return the modular symbol `\{\alpha, \beta\}`. When
-           the weight `k > 2` return
-           `Y^{k-2} \{\alpha, \beta\}`.
->>>>>>> 74b03027
 
         - a 3-element list `[f, \alpha, \beta]`, where `f` is a homogeneous
           polynomial in two variables of degree `k-2` with integer
