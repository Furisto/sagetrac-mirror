r"""
Eta-products on modular curves `X_0(N)`

This package provides a class for representing eta-products, which
are meromorphic functions on modular curves of the form

.. MATH::

    \prod_{d | N} \eta(q^d)^{r_d}

where `\eta(q)` is Dirichlet's eta function

.. MATH::

    q^{1/24} \prod_{n = 1}^\infty(1-q^n) .

These are useful for obtaining explicit models of modular curves.

See :trac:`3934` for background.

AUTHOR:

- David Loeffler (2008-08-22): initial version
"""

# ***************************************************************************
#       Copyright (C) 2008 William Stein <wstein@gmail.com>
#                     2008 David Loeffler <d.loeffler.01@cantab.net>
#
#  Distributed under the terms of the GNU General Public License (GPL)
#                  https://www.gnu.org/licenses/
# ***************************************************************************
from numbers import Integral

from sage.arith.misc import divisors, prime_divisors, euler_phi, is_square, gcd
from sage.categories.groups import Groups
from sage.matrix.constructor import matrix
from sage.misc.misc import union
from sage.modules.free_module import FreeModule
from sage.rings.finite_rings.integer_mod import Mod
from sage.rings.finite_rings.integer_mod_ring import IntegerModRing
from sage.rings.integer import Integer
from sage.rings.integer_ring import ZZ
from sage.rings.polynomial.polynomial_ring_constructor import PolynomialRing
from sage.rings.power_series_ring import PowerSeriesRing
from sage.rings.rational_field import QQ
from sage.structure.element import Element
from sage.structure.formal_sum import FormalSum
from sage.structure.parent import Parent
from sage.structure.richcmp import richcmp, richcmp_method, op_EQ, op_NE
from sage.structure.sage_object import SageObject
from sage.structure.unique_representation import UniqueRepresentation

import weakref

_cache = {}


def EtaGroup(level):
    r"""
    Create the group of eta products of the given level.

    EXAMPLES::

        sage: EtaGroup(12)
        Group of eta products on X_0(12)
        sage: EtaGroup(1/2)
        Traceback (most recent call last):
        ...
        TypeError: Level (=1/2) must be a positive integer
        sage: EtaGroup(0)
        Traceback (most recent call last):
        ...
        ValueError: Level (=0) must be a positive integer
    """
    if level in _cache:
        G = _cache[level]()
        if G is not None:
            return G
    G = EtaGroup_class(level)
    _cache[level] = weakref.ref(G)
    return G


class EtaGroupElement(Element):

    def __init__(self, parent, rdict):
        r"""
        Create an eta product object. Usually called implicitly via
        EtaGroup_class.__call__ or the EtaProduct factory function.

        EXAMPLES::

            sage: EtaProduct(8, {1:24, 2:-24})
            Eta product of level 8 : (eta_1)^24 (eta_2)^-24
            sage: g = _; g == loads(dumps(g))
            True
            sage: TestSuite(g).run()
        """
<<<<<<< HEAD
        self._N = parent.level()
=======
        self._N = parent._N
>>>>>>> 8453ffb8
        N = self._N

        if isinstance(rdict, EtaGroupElement):
            rdict = rdict._rdict
            # Note: This is needed because the "x in G" test tries to call G(x)
            # and see if it returns an error. So sometimes this will be getting
            # called with rdict being an eta product, not a dictionary.

        if rdict == 1:
            rdict = {}
        # Check Ligozat criteria
        sumR = sumDR = sumNoverDr = 0
        prod = 1

        for d in list(rdict):
            if N % d:
                raise ValueError("%s does not divide %s" % (d, N))

            if rdict[d] == 0:
                del rdict[d]
                continue
            sumR += rdict[d]
            sumDR += rdict[d] * d
            sumNoverDr += rdict[d] * N / d
            prod *= (N // d)**rdict[d]

        if sumR != 0:
            raise ValueError("sum r_d (=%s) is not 0" % sumR)
        if sumDR % 24:
            raise ValueError("sum d r_d (=%s) is not 0 mod 24" % sumDR)
        if sumNoverDr % 24:
            raise ValueError("sum (N/d) r_d (=%s) is not 0 mod 24" % sumNoverDr)
        if not is_square(prod):
            raise ValueError("product (N/d)^(r_d) (=%s) is not a square" % prod)

        self._sumDR = ZZ(sumDR)  # this is useful to have around
        self._rdict = rdict

        Element.__init__(self, parent)

        Element.__init__(self, parent)

    def _mul_(self, other):
        r"""
        Return the product of ``self`` and ``other``.

        EXAMPLES::

            sage: eta1, eta2 = EtaGroup(4).basis() # indirect doctest
            sage: eta1 * eta2
            Eta product of level 4 : (eta_1)^8 (eta_4)^-8
        """
<<<<<<< HEAD
        newdict = {d: self.r(d) + other.r(d)
                   for d in union(self._keys, other._keys)}
=======
        newdict = {d: self._rdict.get(d, 0) + other._rdict.get(d, 0)
                   for d in union(self._rdict, other._rdict)}
>>>>>>> 8453ffb8
        P = self.parent()
        return P.element_class(P, newdict)

    def _div_(self, other):
        r"""
        Return `self * other^{-1}`.

        EXAMPLES::

            sage: eta1, eta2 = EtaGroup(4).basis()
            sage: eta1 / eta2 # indirect doctest
            Eta product of level 4 : (eta_1)^-24 (eta_2)^48 (eta_4)^-24
            sage: (eta1 / eta2) * eta2 == eta1
            True
        """
<<<<<<< HEAD
        newdict = {d: self.r(d) - other.r(d)
                   for d in union(self._keys, other._keys)}
=======
        newdict = {d: self._rdict.get(d, 0) - other._rdict.get(d, 0)
                   for d in union(self._rdict, other._rdict)}
>>>>>>> 8453ffb8
        P = self.parent()
        return P.element_class(P, newdict)

    def __invert__(self):
        r"""
        Return the inverse of ``self``.

        EXAMPLES::

            sage: eta1, eta2 = EtaGroup(4).basis()
            sage: ~eta2  # indirect doctest
            Eta product of level 4 : (eta_1)^-16 (eta_2)^24 (eta_4)^-8
        """
<<<<<<< HEAD
        newdict = {d: -self.r(d) for d in self._keys}
        P = self.parent()
        return P.element_class(P, newdict)
=======
        newdict = {d: -self._rdict[d] for d in self._rdict}
        P = self.parent()
        return P.element_class(P, newdict)

    def is_one(self):
        r"""
        Return whether ``self`` is the one of the monoid.

        EXAMPLES::

            sage: e = EtaProduct(3, {3:12, 1:-12})
            sage: e.is_one()
            False
            sage: e.parent().one().is_one()
            True
            sage: ep = EtaProduct(5, {})
            sage: ep.is_one()
            True
            sage: ep.parent().one() == ep
            True
        """
        return not self._rdict
>>>>>>> 8453ffb8

    def _richcmp_(self, other, op):
        r"""
        Compare ``self`` to ``other``.

        Eta products are compared according to their rdicts.

        EXAMPLES::

            sage: EtaProduct(2, {2:24,1:-24}) == 1
            False
            sage: EtaProduct(6, {1:-24, 2:24}) == EtaProduct(6, {1:-24, 2:24})
            True
            sage: EtaProduct(6, {1:-24, 2:24}) == EtaProduct(6, {1:24, 2:-24})
            False
            sage: EtaProduct(6, {1:-24, 2:24}) < EtaProduct(6, {1:-24, 2:24, 3:24, 6:-24})
            True
            sage: EtaProduct(6, {1:-24, 2:24, 3:24, 6:-24}) < EtaProduct(6, {1:-24, 2:24})
            False
        """
        if op in [op_EQ, op_NE]:
            test = (self._N == other._N and
                    self._rdict == other._rdict)
            return test == (op == op_EQ)
        return richcmp((self._N, sorted(self._rdict.items())),
                       (other._N, sorted(other._rdict.items())), op)

    def _short_repr(self) -> str:
        r"""
        A short string representation of ``self``, which does not specify the
        level.

        EXAMPLES::

            sage: EtaProduct(3, {3:12, 1:-12})._short_repr()
            '(eta_1)^-12 (eta_3)^12'
        """
        if self.degree() == 0:
            return "1"
        return " ".join("(eta_%s)^%s" % (d, exp)
                        for d, exp in sorted(self._rdict.items()))

    def _repr_(self) -> str:
        r"""
        Return the string representation of ``self``.

        EXAMPLES::

            sage: EtaProduct(3, {3:12, 1:-12})._repr_()
            'Eta product of level 3 : (eta_1)^-12 (eta_3)^12'
        """
        return "Eta product of level %s : " % self.level() + self._short_repr()

    def level(self) -> Integral:
        r"""
        Return the level of this eta product.

        EXAMPLES::

            sage: e = EtaProduct(3, {3:12, 1:-12})
            sage: e.level()
            3
            sage: EtaProduct(12, {6:6, 2:-6}).level() # not the lcm of the d's
            12
            sage: EtaProduct(36, {6:6, 2:-6}).level() # not minimal
            36
        """
        return self._N

    def q_expansion(self, n):
        r"""
        Return the `q`-expansion of ``self`` at the cusp at infinity.

        INPUT:

        - ``n`` (integer): number of terms to calculate

        OUTPUT:

        -  a power series over `\ZZ` in
           the variable `q`, with a *relative* precision of
           `1 + O(q^n)`.

        ALGORITHM: Calculates eta to (n/m) terms, where m is the smallest
        integer dividing self.level() such that self.r(m) != 0. Then
        multiplies.

        EXAMPLES::

            sage: EtaProduct(36, {6:6, 2:-6}).q_expansion(10)
            q + 6*q^3 + 27*q^5 + 92*q^7 + 279*q^9 + O(q^11)
            sage: R.<q> = ZZ[[]]
            sage: EtaProduct(2,{2:24,1:-24}).q_expansion(100) == delta_qexp(101)(q^2)/delta_qexp(101)(q)
            True
        """
        R, q = PowerSeriesRing(ZZ, 'q').objgen()
        pr = R.one().O(n)
<<<<<<< HEAD
        if self == self.parent().one():
            return pr
        eta_n = max(n // d for d in self._keys if self.r(d))
=======
        if not self._rdict: #  if self.is_one():
            return pr
        # self.r(d) should always be nonzero since we filtered out the 0s
        eta_n = max(n // d for d in self._rdict) #  if self.r(d)
>>>>>>> 8453ffb8
        eta = qexp_eta(R, eta_n)
        for d in self._rdict:
            rd = self._rdict[d]
            if rd:
                pr *= eta(q ** d) ** ZZ(rd)
        return pr * q**(self._sumDR // 24)

    def qexp(self, n):
        """
        Alias for ``self.q_expansion()``.

        EXAMPLES::

            sage: e = EtaProduct(36, {6:8, 3:-8})
            sage: e.qexp(10)
            q + 8*q^4 + 36*q^7 + O(q^10)
            sage: e.qexp(30) == e.q_expansion(30)
            True
        """
        return self.q_expansion(n)

    def order_at_cusp(self, cusp: 'CuspFamily') -> Integral:
        r"""
        Return the order of vanishing of ``self`` at the given cusp.

        INPUT:

        -  ``cusp`` --  a :class:`CuspFamily` object

        OUTPUT:

        - an integer

        EXAMPLES::

            sage: e = EtaProduct(2, {2:24, 1:-24})
            sage: e.order_at_cusp(CuspFamily(2, 1)) # cusp at infinity
            1
            sage: e.order_at_cusp(CuspFamily(2, 2)) # cusp 0
            -1
        """
        if not isinstance(cusp, CuspFamily):
<<<<<<< HEAD
            raise TypeError("Argument (=%s) should be a CuspFamily" % cusp)
        if cusp.level() != self.level():
            raise ValueError("Cusp not on right curve!")
        sigma = sum(ell * self.r(ell) / cusp.width() *
                    (gcd(cusp.width(), self.level() // ell))**2
                    for ell in self._keys)
        return sigma / ZZ(24) / gcd(cusp.width(), self.level() // cusp.width())
=======
            raise TypeError("argument (=%s) should be a CuspFamily" % cusp)
        if cusp.level() != self._N:
            raise ValueError("cusp not on right curve")
        sigma = sum(ell * self._rdict[ell] / cusp.width() *
                    (gcd(cusp.width(), self._N // ell))**2
                    for ell in self._rdict)
        return sigma / ZZ(24) / gcd(cusp.width(), self._N // cusp.width())
>>>>>>> 8453ffb8

    def divisor(self):
        r"""
        Return the divisor of ``self``, as a formal sum of CuspFamily objects.

        EXAMPLES::

            sage: e = EtaProduct(12, {1:-336, 2:576, 3:696, 4:-216, 6:-576, 12:-144})
            sage: e.divisor() # FormalSum seems to print things in a random order?
            -131*(Inf) - 50*(c_{2}) + 11*(0) + 50*(c_{6}) + 169*(c_{4}) - 49*(c_{3})
            sage: e = EtaProduct(2^8, {8:1,32:-1})
            sage: e.divisor() # random
            -(c_{2}) - (Inf) - (c_{8,2}) - (c_{8,3}) - (c_{8,4}) - (c_{4,2})
             - (c_{8,1}) - (c_{4,1}) + (c_{32,4}) + (c_{32,3}) + (c_{64,1})
             + (0) + (c_{32,2}) + (c_{64,2}) + (c_{128}) + (c_{32,1})
        """
        return FormalSum([(self.order_at_cusp(c), c)
                          for c in AllCusps(self.level())])

    def degree(self) -> Integral:
        r"""
        Return the degree of ``self`` as a map `X_0(N) \to \mathbb{P}^1`.

        This is the sum of all the positive coefficients in the divisor
        of ``self``.

        EXAMPLES::

            sage: e = EtaProduct(12, {1:-336, 2:576, 3:696, 4:-216, 6:-576, 12:-144})
            sage: e.degree()
            230
        """
        return sum(self.order_at_cusp(c)
<<<<<<< HEAD
                   for c in AllCusps(self.level())
=======
                   for c in AllCusps(self._N)
>>>>>>> 8453ffb8
                   if self.order_at_cusp(c) > 0)

    def r(self, d) -> Integral:
        r"""
        Return the exponent `r_d` of `\eta(q^d)` in ``self``.

        EXAMPLES::

            sage: e = EtaProduct(12, {2:24, 3:-24})
            sage: e.r(3)
            -24
            sage: e.r(4)
            0
        """
        return self._rdict.get(d, 0)


class EtaGroup_class(UniqueRepresentation, Parent):
    r"""
    The group of eta products of a given level under multiplication.

    TESTS::

        sage: TestSuite(EtaGroup(12)).run()

        sage: EtaGroup(12) == EtaGroup(12)
        True
        sage: EtaGroup(12) == EtaGroup(13)
        False

        sage: EtaGroup(12) != EtaGroup(12)
        False
        sage: EtaGroup(12) != EtaGroup(13)
        True
    """

    def __init__(self, level):
        r"""
        Create the group of eta products of a given level, which must be a
        positive integer.

        EXAMPLES::

            sage: G = EtaGroup(12); G # indirect doctest
            Group of eta products on X_0(12)
            sage: TestSuite(G).run()
        """
        try:
            level = ZZ(level)
        except TypeError:
            raise TypeError("Level (=%s) must be a positive integer" % level)
        if level < 1:
            raise ValueError("Level (=%s) must be a positive integer" % level)
        self._N = level
        Parent.__init__(self, category=Groups().Commutative())

    def _repr_(self) -> str:
        r"""
        String representation of ``self``.

        EXAMPLES::

            sage: EtaGroup(12)._repr_()
            'Group of eta products on X_0(12)'
        """
        return "Group of eta products on X_0(%s)" % self.level()

    def one(self) -> 'EtaGroupElement':
        r"""
        Return the identity element of ``self``.

        EXAMPLES::

            sage: EtaGroup(12).one()
            Eta product of level 12 : 1
        """
        return self({})

    def _element_constructor_(self, dic):
        r"""
        Create an element of this group (an eta product object) with
        exponents from the given dictionary.

        INPUT:

        - ``dic`` -- a dictionary

        See the docstring of :func:`EtaProduct` for how ``dic`` is used.

        EXAMPLES::

            sage: EtaGroup(2).__call__({1:24, 2:-24})
            Eta product of level 2 : (eta_1)^24 (eta_2)^-24
        """
        return self.element_class(self, dic)

    def level(self) -> Integral:
        r"""
        Return the level of ``self``.

        EXAMPLES::

            sage: EtaGroup(10).level()
            10
        """
        return self._N

    def basis(self, reduce=True):
        r"""
        Produce a basis for the free abelian group of eta-products of level
        N (under multiplication), attempting to find basis vectors of the
        smallest possible degree.

        INPUT:

        -  ``reduce`` - a boolean (default True) indicating
           whether or not to apply LLL-reduction to the calculated basis

        EXAMPLES::

            sage: EtaGroup(5).basis()
            [Eta product of level 5 : (eta_1)^6 (eta_5)^-6]
            sage: EtaGroup(12).basis()
            [Eta product of level 12 : (eta_1)^2 (eta_2)^1 (eta_3)^2 (eta_4)^-1 (eta_6)^-7 (eta_12)^3,
             Eta product of level 12 : (eta_1)^-4 (eta_2)^2 (eta_3)^4 (eta_6)^-2,
             Eta product of level 12 : (eta_1)^-1 (eta_2)^3 (eta_3)^3 (eta_4)^-2 (eta_6)^-9 (eta_12)^6,
             Eta product of level 12 : (eta_1)^1 (eta_2)^-1 (eta_3)^-3 (eta_4)^-2 (eta_6)^7 (eta_12)^-2,
             Eta product of level 12 : (eta_1)^-6 (eta_2)^9 (eta_3)^2 (eta_4)^-3 (eta_6)^-3 (eta_12)^1]
            sage: EtaGroup(12).basis(reduce=False) # much bigger coefficients
            [Eta product of level 12 : (eta_2)^24 (eta_12)^-24,
             Eta product of level 12 : (eta_1)^-336 (eta_2)^576 (eta_3)^696 (eta_4)^-216 (eta_6)^-576 (eta_12)^-144,
             Eta product of level 12 : (eta_1)^-8 (eta_2)^-2 (eta_6)^2 (eta_12)^8,
             Eta product of level 12 : (eta_1)^1 (eta_2)^9 (eta_3)^13 (eta_4)^-4 (eta_6)^-15 (eta_12)^-4,
             Eta product of level 12 : (eta_1)^15 (eta_2)^-24 (eta_3)^-29 (eta_4)^9 (eta_6)^24 (eta_12)^5]

        ALGORITHM: An eta product of level `N` is uniquely
        determined by the integers `r_d` for `d | N` with
        `d < N`, since `\sum_{d | N} r_d = 0`. The valid
        `r_d` are those that satisfy two congruences modulo 24,
        and one congruence modulo 2 for every prime divisor of N. We beef
        up the congruences modulo 2 to congruences modulo 24 by multiplying
        by 12. To calculate the kernel of the ensuing map
        `\ZZ^m \to (\ZZ/24\ZZ)^n`
        we lift it arbitrarily to an integer matrix and calculate its Smith
        normal form. This gives a basis for the lattice.

        This lattice typically contains "large" elements, so by default we
        pass it to the reduce_basis() function which performs
        LLL-reduction to give a more manageable basis.
        """
        N = self.level()
        divs = divisors(N)[:-1]
        s = len(divs)
        primedivs = prime_divisors(N)

        rows = []
        for di in divs:
            # generate a row of relation matrix
            row = [Mod(di, 24) - Mod(N, 24), Mod(N // di, 24) - Mod(1, 24)]
            for p in primedivs:
                row.append(Mod(12 * (N // di).valuation(p), 24))
            rows.append(row)

        M = matrix(IntegerModRing(24), rows)
        Mlift = M.change_ring(ZZ)
        # now we compute elementary factors of Mlift
        S, U, V = Mlift.smith_form()
        good_vects = []
        for i in range(U.nrows()):
            vect = U.row(i)
            nf = (i < S.ncols() and S[i, i]) or 0  # ?
            good_vects.append((vect * 24 / gcd(nf, 24)).list())
        for v in good_vects:
            v.append(-sum([r for r in v]))
        dicts = []
        for v in good_vects:
            dicts.append({})
            for i in range(s):
                dicts[-1][divs[i]] = v[i]
            dicts[-1][N] = v[-1]
        if reduce:
            return self.reduce_basis([self(d) for d in dicts])
        else:
            return [self(d) for d in dicts]

    def reduce_basis(self, long_etas):
        r"""
        Produce a more manageable basis via LLL-reduction.

        INPUT:

        - ``long_etas`` -  a list of EtaGroupElement objects (which
          should all be of the same level)

        OUTPUT:

        - a new list of EtaGroupElement objects having
          hopefully smaller norm

        ALGORITHM: We define the norm of an eta-product to be the
        `L^2` norm of its divisor (as an element of the free
        `\ZZ`-module with the cusps as basis and the
        standard inner product). Applying LLL-reduction to this gives a
        basis of hopefully more tractable elements. Of course we'd like to
        use the `L^1` norm as this is just twice the degree, which
        is a much more natural invariant, but `L^2` norm is easier
        to work with!

        EXAMPLES::

            sage: EtaGroup(4).reduce_basis([ EtaProduct(4, {1:8,2:24,4:-32}), EtaProduct(4, {1:8, 4:-8})])
            [Eta product of level 4 : (eta_1)^8 (eta_4)^-8,
             Eta product of level 4 : (eta_1)^-8 (eta_2)^24 (eta_4)^-16]
        """
        N = self.level()
        cusps = AllCusps(N)
        r = matrix(ZZ, [[et.order_at_cusp(c) for c in cusps] for et in long_etas])
        V = FreeModule(ZZ, r.ncols())
        A = V.submodule_with_basis([V(rw) for rw in r.rows()])
        rred = r.LLL()
        short_etas = []
        for shortvect in rred.rows():
            bv = A.coordinates(shortvect)
            dic = {d: sum(bv[i] * long_etas[i].r(d)
                          for i in range(r.nrows()))
                   for d in divisors(N)}
            short_etas.append(self(dic))
        return short_etas

    Element = EtaGroupElement


def EtaProduct(level, dic) -> 'EtaGroupElement':
    r"""
    Create an :class:`EtaGroupElement` object representing the function
    `\prod_{d | N} \eta(q^d)^{r_d}`.

    This checks the criteria of Ligozat to ensure that this product
    really is the `q`-expansion of a meromorphic function on `X_0(N)`.

    INPUT:

    -  ``level`` -- (integer): the N such that this eta
       product is a function on X_0(N).
<<<<<<< HEAD

    -  ``dic`` -- (dictionary): a dictionary indexed by
       divisors of N such that the coefficient of `\eta(q^d)` is
       r[d]. Only nonzero coefficients need be specified. If Ligozat's
       criteria are not satisfied, a ``ValueError`` will be raised.

    OUTPUT:

    -  an EtaGroupElement object, whose parent is
       the EtaGroup of level N and whose coefficients are the given
       dictionary.

    .. NOTE::

        The dictionary ``dic`` does not uniquely specify N. It is
        possible for two EtaGroupElements with different `N`'s to
        be created with the same dictionary, and these represent different
        objects (although they will have the same `q`-expansion at
        the cusp `\infty`).

    EXAMPLES::

        sage: EtaProduct(3, {3:12, 1:-12})
        Eta product of level 3 : (eta_1)^-12 (eta_3)^12
        sage: EtaProduct(3, {3:6, 1:-6})
        Traceback (most recent call last):
        ...
        ValueError: sum d r_d (=12) is not 0 mod 24
        sage: EtaProduct(3, {4:6, 1:-6})
        Traceback (most recent call last):
        ...
        ValueError: 4 does not divide 3
    """
    return EtaGroup(level)(dic)


def num_cusps_of_width(N, d) -> Integral:
    r"""
    Return the number of cusps on `X_0(N)` of width ``d``.

    INPUT:

    -  ``N`` -- (integer): the level

=======

    -  ``dic`` -- (dictionary): a dictionary indexed by
       divisors of N such that the coefficient of `\eta(q^d)` is
       r[d]. Only nonzero coefficients need be specified. If Ligozat's
       criteria are not satisfied, a ``ValueError`` will be raised.

    OUTPUT:

    -  an EtaGroupElement object, whose parent is
       the EtaGroup of level N and whose coefficients are the given
       dictionary.

    .. NOTE::

        The dictionary ``dic`` does not uniquely specify N. It is
        possible for two EtaGroupElements with different `N`'s to
        be created with the same dictionary, and these represent different
        objects (although they will have the same `q`-expansion at
        the cusp `\infty`).

    EXAMPLES::

        sage: EtaProduct(3, {3:12, 1:-12})
        Eta product of level 3 : (eta_1)^-12 (eta_3)^12
        sage: EtaProduct(3, {3:6, 1:-6})
        Traceback (most recent call last):
        ...
        ValueError: sum d r_d (=12) is not 0 mod 24
        sage: EtaProduct(3, {4:6, 1:-6})
        Traceback (most recent call last):
        ...
        ValueError: 4 does not divide 3
    """
    return EtaGroup(level)(dic)


def num_cusps_of_width(N, d) -> Integral:
    r"""
    Return the number of cusps on `X_0(N)` of width ``d``.

    INPUT:

    -  ``N`` -- (integer): the level

>>>>>>> 8453ffb8
    -  ``d`` -- (integer): an integer dividing N, the cusp width

    EXAMPLES::

        sage: from sage.modular.etaproducts import num_cusps_of_width
        sage: [num_cusps_of_width(18,d) for d in divisors(18)]
        [1, 1, 2, 2, 1, 1]
        sage: num_cusps_of_width(4,8)
        Traceback (most recent call last):
        ...
        ValueError: N and d must be positive integers with d|N
    """
    N = ZZ(N)
    d = ZZ(d)
    if N <= 0 or d <= 0 or N % d:
        raise ValueError("N and d must be positive integers with d|N")

    return euler_phi(d.gcd(N // d))


def AllCusps(N):
    r"""
    Return a list of CuspFamily objects corresponding to the cusps of
    `X_0(N)`.

    INPUT:

    -  ``N`` -- (integer): the level

    EXAMPLES::

        sage: AllCusps(18)
        [(Inf), (c_{2}), (c_{3,1}), (c_{3,2}), (c_{6,1}), (c_{6,2}), (c_{9}), (0)]
        sage: AllCusps(0)
        Traceback (most recent call last):
        ...
        ValueError: N must be positive
    """
    N = ZZ(N)
    if N <= 0:
        raise ValueError("N must be positive")

    c = []
    for d in divisors(N):
        n = num_cusps_of_width(N, d)
        if n == 1:
            c.append(CuspFamily(N, d))
        elif n > 1:
            for i in range(n):
                c.append(CuspFamily(N, d, label=str(i + 1)))
    return c


@richcmp_method
class CuspFamily(SageObject):
    r"""
    A family of elliptic curves parametrising a region of `X_0(N)`.
    """
    def __init__(self, N, width, label=None):
        r"""
        Create the cusp of width d on X_0(N) corresponding to the family
        of Tate curves `(\CC_p/q^d, \langle \zeta q\rangle)`.

        Here `\zeta` is a primitive root of unity of order `r` with
        `\mathrm{lcm}(r,d) = N`. The cusp does not store zeta, so we
        store an arbitrary label instead.

        EXAMPLES::

            sage: CuspFamily(8, 4)
            (c_{4})
            sage: CuspFamily(16, 4, '1')
            (c_{4,1})
        """
        N = ZZ(N)
        if N <= 0:
            raise ValueError("N must be positive")
        self._N = N
        self._width = width
        if N % width:
            raise ValueError("bad width")
        if num_cusps_of_width(N, width) > 1 and label is None:
            raise ValueError("there are %s > 1 cusps of width %s on X_0(%s): specify a label" % (num_cusps_of_width(N, width), width, N))
        if num_cusps_of_width(N, width) == 1 and label is not None:
            raise ValueError("there is only one cusp of width %s on X_0(%s): no need to specify a label" % (width, N))
        self.label = label

    @property
    def __tuple(self):
        """
        The defining data of this ``CuspFamily`` as tuple, used for
        comparisons.
        """
        return (self._N, self._width, self.label)

    def __richcmp__(self, other, op) -> bool:
        """
        EXAMPLES::

            sage: a = CuspFamily(16, 4, "1"); a
            (c_{4,1})
            sage: b = CuspFamily(16, 4, "2"); b
            (c_{4,2})
            sage: c = CuspFamily(8, 8); c
            (0)
            sage: a == a
            True
            sage: a == b
            False
            sage: a != b
            True
            sage: a == c
            False
            sage: a < c
            False
            sage: a > c
            True
            sage: a != "foo"
            True
        """
        if not isinstance(other, CuspFamily):
            return NotImplemented
        return richcmp(self.__tuple, other.__tuple, op)

    def __hash__(self):
        """
        EXAMPLES::

            sage: hash(CuspFamily(10, 1))  # random
            -4769758480201659164
        """
        return hash(self.__tuple)

    def width(self) -> Integral:
        r"""
        Return the width of this cusp.

        EXAMPLES::

            sage: e = CuspFamily(10, 1)
            sage: e.width()
            1
        """
        return self._width

    def level(self) -> Integral:
        r"""
        Return the level of this cusp.

        EXAMPLES::

            sage: e = CuspFamily(10, 1)
            sage: e.level()
            10
        """
        return self._N

    def sage_cusp(self):
        r"""
        Return the corresponding element of `\mathbb{P}^1(\QQ)`.

        EXAMPLES::

            sage: CuspFamily(10, 1).sage_cusp() # not implemented
            Infinity
        """
        raise NotImplementedError

    def _repr_(self) -> str:
        r"""
        Return a string representation of ``self``.

        EXAMPLES::

            sage: CuspFamily(16, 4, "1")._repr_()
            '(c_{4,1})'
        """
        if self.width() == 1:
            return "(Inf)"
        elif self.width() == self.level():
            return "(0)"
        return "(c_{%s%s})" % (self.width(), ((self.label and ("," + self.label)) or ""))


def qexp_eta(ps_ring, prec):
    r"""
    Return the q-expansion of `\eta(q) / q^{1/24}`.

    Here `\eta(q)` is Dedekind's function

    .. MATH::

        \eta(q) = q^{1/24}\prod_{n=1}^\infty (1-q^n).

    The result is an element of ``ps_ring``, with precision ``prec``.

    INPUT:

    -  ``ps_ring`` -- (PowerSeriesRing): a power series ring

    -  ``prec`` -- (integer): the number of terms to compute

    OUTPUT: An element of ps_ring which is the q-expansion of
    `\eta(q)/q^{1/24}` truncated to prec terms.

    ALGORITHM: We use the Euler identity

    .. MATH::

         \eta(q) = q^{1/24}( 1 + \sum_{n \ge 1} (-1)^n (q^{n(3n+1)/2} + q^{n(3n-1)/2})

    to compute the expansion.

    EXAMPLES::

        sage: from sage.modular.etaproducts import qexp_eta
        sage: qexp_eta(ZZ[['q']], 100)
        1 - q - q^2 + q^5 + q^7 - q^12 - q^15 + q^22 + q^26 - q^35 - q^40 + q^51 + q^57 - q^70 - q^77 + q^92 + O(q^100)
    """
    prec = Integer(prec)
    if not prec > 0:
        raise ValueError("prec must be a positive integer")
    v = [Integer(0)] * prec
    pm = Integer(1)
    v[0] = pm
    try:
        n = 1
        while True:
            pm = -pm
            v[n * (3 * n - 1) // 2] = pm
            v[n * (3 * n + 1) // 2] = pm
            n += 1
    except IndexError:
        pass
    return ps_ring(v, prec=prec)


def eta_poly_relations(eta_elements, degree, labels=['x1', 'x2'],
                       verbose=False):
    r"""
    Find polynomial relations between eta products.

    INPUT:

    - ``eta_elements`` - (list): a list of EtaGroupElement objects.
      Not implemented unless this list has precisely two elements. degree

    - ``degree`` - (integer): the maximal degree of polynomial to look for.

    - ``labels`` - (list of strings): labels to use for the polynomial returned.

    - ``verbose``` - (boolean, default False): if True, prints information as
      it goes.

    OUTPUT: a list of polynomials which is a Groebner basis for the
    part of the ideal of relations between eta_elements which is
    generated by elements up to the given degree; or None, if no
    relations were found.

    ALGORITHM: An expression of the form
    `\sum_{0 \le i,j \le d} a_{ij} x^i y^j` is zero if and
    only if it vanishes at the cusp infinity to degree at least
    `v = d(deg(x) + deg(y))`. For all terms up to `q^v`
    in the `q`-expansion of this expression to be zero is a
    system of `v + k` linear equations in `d^2`
    coefficients, where `k` is the number of nonzero negative
    coefficients that can appear.

    Solving these equations and calculating a basis for the solution
    space gives us a set of polynomial relations, but this is generally
    far from a minimal generating set for the ideal, so we calculate a
    Groebner basis.

    As a test, we calculate five extra terms of `q`-expansion
    and check that this doesn't change the answer.

    EXAMPLES::

        sage: from sage.modular.etaproducts import eta_poly_relations
        sage: t = EtaProduct(26, {2:2,13:2,26:-2,1:-2})
        sage: u = EtaProduct(26, {2:4,13:2,26:-4,1:-2})
        sage: eta_poly_relations([t, u], 3)
        sage: eta_poly_relations([t, u], 4)
        [x1^3*x2 - 13*x1^3 - 4*x1^2*x2 - 4*x1*x2 - x2^2 + x2]

    Use ``verbose=True`` to see the details of the computation::

        sage: eta_poly_relations([t, u], 3, verbose=True)
        Trying to find a relation of degree 3
        Lowest order of a term at infinity = -12
        Highest possible degree of a term = 15
        Trying all coefficients from q^-12 to q^15 inclusive
        No polynomial relation of order 3 valid for 28 terms
        Check:
        Trying all coefficients from q^-12 to q^20 inclusive
        No polynomial relation of order 3 valid for 33 terms

    ::

        sage: eta_poly_relations([t, u], 4, verbose=True)
        Trying to find a relation of degree 4
        Lowest order of a term at infinity = -16
        Highest possible degree of a term = 20
        Trying all coefficients from q^-16 to q^20 inclusive
        Check:
        Trying all coefficients from q^-16 to q^25 inclusive
        [x1^3*x2 - 13*x1^3 - 4*x1^2*x2 - 4*x1*x2 - x2^2 + x2]
    """
    if len(eta_elements) > 2:
        raise NotImplementedError("do not know how to find relations between more than two elements")

    eta1, eta2 = eta_elements

    if verbose:
        print("Trying to find a relation of degree %s" % degree)
    inf = CuspFamily(eta1.level(), 1)
    loterm = -(min([0, eta1.order_at_cusp(inf)]) + min([0, eta2.order_at_cusp(inf)])) * degree
    if verbose:
        print("Lowest order of a term at infinity = %s" % -loterm)

    maxdeg = sum([eta1.degree(), eta2.degree()]) * degree
    if verbose:
        print("Highest possible degree of a term = %s" % maxdeg)
    m = loterm + maxdeg + 1
    oldgrob = _eta_relations_helper(eta1, eta2, degree, m, labels, verbose)
    if verbose:
        print("Check:")
    newgrob = _eta_relations_helper(eta1, eta2, degree, m + 5, labels, verbose)
    if oldgrob != newgrob:
        raise ArithmeticError("Check: answers different!")
    return newgrob


def _eta_relations_helper(eta1, eta2, degree, qexp_terms, labels, verbose):
    r"""
    Helper function used by eta_poly_relations. Finds a basis for the
    space of linear relations between the first qexp_terms of the
    `q`-expansions of the monomials
    `\eta_1^i * \eta_2^j` for `0 \le i,j < degree`,
    and calculates a Groebner basis for the ideal generated by these
    relations.

    Liable to return meaningless results if qexp_terms isn't at least
    `1 + d*(m_1,m_2)` where

    .. MATH::

       m_i = min(0, {\text degree of the pole of $\eta_i$ at $\infty$})

    as then 1 will be in the ideal.

    EXAMPLES::

        sage: from sage.modular.etaproducts import _eta_relations_helper
        sage: r,s = EtaGroup(4).basis()
        sage: _eta_relations_helper(r,s,4,100,['a','b'],False)
        [a*b - a + 16]
        sage: _eta_relations_helper(EtaProduct(26, {2:2,13:2,26:-2,1:-2}),EtaProduct(26, {2:4,13:2,26:-4,1:-2}),3,12,['a','b'],False) # not enough terms, will return rubbish
        [1]
    """
    indices = [(i, j) for j in range(degree) for i in range(degree)]
    inf = CuspFamily(eta1.level(), 1)

    pole_at_infinity = -(min([0, eta1.order_at_cusp(inf)]) + min([0, eta2.order_at_cusp(inf)])) * degree
    if verbose:
        print("Trying all coefficients from q^%s to q^%s inclusive" % (-pole_at_infinity, -pole_at_infinity + qexp_terms - 1))

    rows = []
    for j in range(qexp_terms):
        rows.append([])
    for i in indices:
        func = (eta1**i[0] * eta2**i[1]).qexp(qexp_terms)
        for j in range(qexp_terms):
            rows[j].append(func[j - pole_at_infinity])
    M = matrix(rows)
    V = M.right_kernel()
    if V.dimension() == 0:
        if verbose:
            print("No polynomial relation of order %s valid for %s terms" % (degree, qexp_terms))
        return None
    if V.dimension() >= 1:
        R = PolynomialRing(QQ, 2, labels)
        x, y = R.gens()
        relations = [sum([c[v] * x**indices[v][0] * y**indices[v][1]
                          for v in range(len(indices))])
                     for c in V.basis()]
        id = R.ideal(relations)
        return id.groebner_basis()
<|MERGE_RESOLUTION|>--- conflicted
+++ resolved
@@ -97,11 +97,7 @@
             True
             sage: TestSuite(g).run()
         """
-<<<<<<< HEAD
-        self._N = parent.level()
-=======
         self._N = parent._N
->>>>>>> 8453ffb8
         N = self._N
 
         if isinstance(rdict, EtaGroupElement):
@@ -142,8 +138,6 @@
 
         Element.__init__(self, parent)
 
-        Element.__init__(self, parent)
-
     def _mul_(self, other):
         r"""
         Return the product of ``self`` and ``other``.
@@ -154,13 +148,8 @@
             sage: eta1 * eta2
             Eta product of level 4 : (eta_1)^8 (eta_4)^-8
         """
-<<<<<<< HEAD
-        newdict = {d: self.r(d) + other.r(d)
-                   for d in union(self._keys, other._keys)}
-=======
         newdict = {d: self._rdict.get(d, 0) + other._rdict.get(d, 0)
                    for d in union(self._rdict, other._rdict)}
->>>>>>> 8453ffb8
         P = self.parent()
         return P.element_class(P, newdict)
 
@@ -176,13 +165,8 @@
             sage: (eta1 / eta2) * eta2 == eta1
             True
         """
-<<<<<<< HEAD
-        newdict = {d: self.r(d) - other.r(d)
-                   for d in union(self._keys, other._keys)}
-=======
         newdict = {d: self._rdict.get(d, 0) - other._rdict.get(d, 0)
                    for d in union(self._rdict, other._rdict)}
->>>>>>> 8453ffb8
         P = self.parent()
         return P.element_class(P, newdict)
 
@@ -196,11 +180,6 @@
             sage: ~eta2  # indirect doctest
             Eta product of level 4 : (eta_1)^-16 (eta_2)^24 (eta_4)^-8
         """
-<<<<<<< HEAD
-        newdict = {d: -self.r(d) for d in self._keys}
-        P = self.parent()
-        return P.element_class(P, newdict)
-=======
         newdict = {d: -self._rdict[d] for d in self._rdict}
         P = self.parent()
         return P.element_class(P, newdict)
@@ -223,7 +202,6 @@
             True
         """
         return not self._rdict
->>>>>>> 8453ffb8
 
     def _richcmp_(self, other, op):
         r"""
@@ -321,16 +299,10 @@
         """
         R, q = PowerSeriesRing(ZZ, 'q').objgen()
         pr = R.one().O(n)
-<<<<<<< HEAD
-        if self == self.parent().one():
-            return pr
-        eta_n = max(n // d for d in self._keys if self.r(d))
-=======
         if not self._rdict: #  if self.is_one():
             return pr
         # self.r(d) should always be nonzero since we filtered out the 0s
         eta_n = max(n // d for d in self._rdict) #  if self.r(d)
->>>>>>> 8453ffb8
         eta = qexp_eta(R, eta_n)
         for d in self._rdict:
             rd = self._rdict[d]
@@ -373,15 +345,6 @@
             -1
         """
         if not isinstance(cusp, CuspFamily):
-<<<<<<< HEAD
-            raise TypeError("Argument (=%s) should be a CuspFamily" % cusp)
-        if cusp.level() != self.level():
-            raise ValueError("Cusp not on right curve!")
-        sigma = sum(ell * self.r(ell) / cusp.width() *
-                    (gcd(cusp.width(), self.level() // ell))**2
-                    for ell in self._keys)
-        return sigma / ZZ(24) / gcd(cusp.width(), self.level() // cusp.width())
-=======
             raise TypeError("argument (=%s) should be a CuspFamily" % cusp)
         if cusp.level() != self._N:
             raise ValueError("cusp not on right curve")
@@ -389,7 +352,6 @@
                     (gcd(cusp.width(), self._N // ell))**2
                     for ell in self._rdict)
         return sigma / ZZ(24) / gcd(cusp.width(), self._N // cusp.width())
->>>>>>> 8453ffb8
 
     def divisor(self):
         r"""
@@ -423,11 +385,7 @@
             230
         """
         return sum(self.order_at_cusp(c)
-<<<<<<< HEAD
-                   for c in AllCusps(self.level())
-=======
                    for c in AllCusps(self._N)
->>>>>>> 8453ffb8
                    if self.order_at_cusp(c) > 0)
 
     def r(self, d) -> Integral:
@@ -672,7 +630,6 @@
 
     -  ``level`` -- (integer): the N such that this eta
        product is a function on X_0(N).
-<<<<<<< HEAD
 
     -  ``dic`` -- (dictionary): a dictionary indexed by
        divisors of N such that the coefficient of `\eta(q^d)` is
@@ -717,52 +674,6 @@
 
     -  ``N`` -- (integer): the level
 
-=======
-
-    -  ``dic`` -- (dictionary): a dictionary indexed by
-       divisors of N such that the coefficient of `\eta(q^d)` is
-       r[d]. Only nonzero coefficients need be specified. If Ligozat's
-       criteria are not satisfied, a ``ValueError`` will be raised.
-
-    OUTPUT:
-
-    -  an EtaGroupElement object, whose parent is
-       the EtaGroup of level N and whose coefficients are the given
-       dictionary.
-
-    .. NOTE::
-
-        The dictionary ``dic`` does not uniquely specify N. It is
-        possible for two EtaGroupElements with different `N`'s to
-        be created with the same dictionary, and these represent different
-        objects (although they will have the same `q`-expansion at
-        the cusp `\infty`).
-
-    EXAMPLES::
-
-        sage: EtaProduct(3, {3:12, 1:-12})
-        Eta product of level 3 : (eta_1)^-12 (eta_3)^12
-        sage: EtaProduct(3, {3:6, 1:-6})
-        Traceback (most recent call last):
-        ...
-        ValueError: sum d r_d (=12) is not 0 mod 24
-        sage: EtaProduct(3, {4:6, 1:-6})
-        Traceback (most recent call last):
-        ...
-        ValueError: 4 does not divide 3
-    """
-    return EtaGroup(level)(dic)
-
-
-def num_cusps_of_width(N, d) -> Integral:
-    r"""
-    Return the number of cusps on `X_0(N)` of width ``d``.
-
-    INPUT:
-
-    -  ``N`` -- (integer): the level
-
->>>>>>> 8453ffb8
     -  ``d`` -- (integer): an integer dividing N, the cusp width
 
     EXAMPLES::
