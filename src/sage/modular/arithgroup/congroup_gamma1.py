--- conflicted
+++ resolved
@@ -445,17 +445,6 @@
             sage: [Gamma1(9).dimension_cusp_forms(k, eps^2) for k in [1..10]]
             [0, 0, 0, 2, 0, 4, 0, 6, 0, 8]
 
-<<<<<<< HEAD
-        In weight 1 this will return 0 in a few small cases, and otherwise give a NotImplementedError::
-
-            sage: chi = [u for u in DirichletGroup(40) if u(-1) == -1 and u(21) == 1][0]
-            sage: Gamma1(40).dimension_cusp_forms(1, chi)
-            0
-            sage: Gamma1(40).dimension_cusp_forms(1)
-            Traceback (most recent call last):
-            ...
-            NotImplementedError: Computation of dimensions of weight 1 cusp forms spaces not implemented in general
-=======
         Examples with half-integral weights::
 
             sage: Gamma1(44).dimension_cusp_forms(3/2)
@@ -469,7 +458,6 @@
             sage: K = DirichletGroup(108)
             sage: Gamma1(108).dimension_cusp_forms(3/2, K.0*K.1^9)
             5
->>>>>>> 3de63311
         """
         from .all import Gamma0
         k = QQ(k)
@@ -478,7 +466,7 @@
             raise TypeError("The weight must be an integer or half an integer")
         num = k.numerator()
         N = self.level()
-        if den == 2 and N%4 !=0:
+        if den == 2 and N % 4:
             raise TypeError("The level must be divisible by 4")
 
         # first deal with special cases
