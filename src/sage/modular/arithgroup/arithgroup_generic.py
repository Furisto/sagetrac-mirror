r"""
Arithmetic subgroups (finite index subgroups of `{\rm SL}_2(\ZZ)`)
"""
################################################################################
#
#       Copyright (C) 2009, The Sage Group -- http://www.sagemath.org/
#
#  Distributed under the terms of the GNU General Public License (GPL)
#
#  The full text of the GPL is available at:
#
#                  http://www.gnu.org/licenses/
#
################################################################################
from __future__ import absolute_import
from six.moves import range

from sage.groups.old import Group
from sage.rings.all import ZZ
from sage.rings.rational_field import QQ
from sage.arith.all import lcm

from sage.misc.cachefunc import cached_method
from copy import copy # for making copies of lists of cusps
from sage.modular.modsym.p1list import lift_to_sl2z
from sage.modular.cusps import Cusp

from sage.misc.lazy_import import lazy_import
lazy_import('sage.modular.arithgroup.congroup_sl2z', 'SL2Z')
from sage.structure.element import parent

from .arithgroup_element import ArithmeticSubgroupElement, M2Z as Mat2Z

def is_ArithmeticSubgroup(x):
    r"""
    Return True if x is of type ArithmeticSubgroup.

    EXAMPLES::

        sage: from sage.modular.arithgroup.all import is_ArithmeticSubgroup
        sage: is_ArithmeticSubgroup(GL(2, GF(7)))
        False
        sage: is_ArithmeticSubgroup(Gamma0(4))
        True
    """

    return isinstance(x, ArithmeticSubgroup)


class ArithmeticSubgroup(Group):
    r"""
    Base class for arithmetic subgroups of `{\rm SL}_2(\ZZ)`. Not
    intended to be used directly, but still includes quite a few
    general-purpose routines which compute data about an arithmetic subgroup
    assuming that it has a working element testing routine.
    """

    Element = ArithmeticSubgroupElement

    def __init__(self):
        r"""
        Standard init routine.

        EXAMPLES::

            sage: G = Gamma1(7)
            sage: G.category() # indirect doctest
            Category of groups
        """
        Group.__init__(self)

    def _repr_(self):
        r"""
        Return the string representation of self.

        NOTE: This function should be overridden by all subclasses.

        EXAMPLES::

            sage: sage.modular.arithgroup.arithgroup_generic.ArithmeticSubgroup()._repr_()
            'Generic arithmetic subgroup of SL2Z'
        """
        return "Generic arithmetic subgroup of SL2Z"

    def _repr_option(self, key):
        """
        Metadata about the :meth:`_repr_` output.

        See :meth:`sage.structure.parent._repr_option` for details.

        EXAMPLES::

            sage: Gamma1(7)._repr_option('element_ascii_art')
            True
        """
        if key == 'element_ascii_art':
            return True
        return super(ArithmeticSubgroup, self)._repr_option(key)

    def __reduce__(self):
        r"""
        Used for pickling self.

        NOTE: This function should be overridden by all subclasses.

        EXAMPLES::

            sage: sage.modular.arithgroup.arithgroup_generic.ArithmeticSubgroup().__reduce__()
            Traceback (most recent call last):
            ...
            NotImplementedError: all subclasses must define a __reduce__ method
        """
        raise NotImplementedError("all subclasses must define a __reduce__ method")

    def _element_constructor_(self, x, check=True):
        r"""
        Create an element of this congruence subgroup from x.

        If the optional flag check is True (default), check whether
        x actually gives an element of self.

        EXAMPLES::

            sage: G = Gamma(5)
            sage: G([1, 0, -10, 1]) # indirect doctest
            [ 1   0]
            [-10  1]
            sage: G(matrix(ZZ, 2, [26, 5, 5, 1]))
            [26  5]
            [ 5  1]
            sage: G([1, 1, 6, 7])
            Traceback (most recent call last):
            ...
            TypeError: matrix [1 1]
            [6 7] is not an element of Congruence Subgroup Gamma(5)
        """
        # Do not override this function! Derived classes should override
        # _contains_sl2.
        x = SL2Z(x, check)
        if not check or x in self:
            return x
        raise TypeError("matrix %s is not an element of %s" % (x, self))

    def __contains__(self, x):
        r"""
        Test if x is an element of this group. This checks that x defines (is?) a 2x2 integer matrix of determinant 1, and
        then hands over to the routine _contains_sl2, which derived classes should implement.

        EXAMPLES::

            sage: [1,2] in SL2Z # indirect doctest
            False
            sage: [1,2,0,1] in SL2Z # indirect doctest
            True
            sage: SL2Z([1,2,0,1]) in Gamma(3) # indirect doctest
            False
            sage: -1 in SL2Z
            True
            sage: 2 in SL2Z
            False
        """
        # Do not override this function! Derived classes should override
        # _contains_sl2.
        if isinstance(x, list) and len(x) == 4:
            if not (x[0] in ZZ and x[1] in ZZ and x[2] in ZZ and x[3] in ZZ):
                return False
            a,b,c,d = map(ZZ, x)
            if a*d - b*c != 1: return False
            return self._contains_sl2(a,b,c,d)
        else:
            if parent(x) is not SL2Z:
                try:
                    y = SL2Z(x)
                except TypeError:
                    return False
                x = y
            return self._contains_sl2(x.a(),x.b(),x.c(),x.d())

    def _contains_sl2(self, a,b,c,d):
        r"""
        Test whether the matrix [a,b;c,d], which may be assumed to have
        determinant 1, is an element of self. This must be overridden by all
        subclasses.

        EXAMPLES::

            sage: G = sage.modular.arithgroup.arithgroup_generic.ArithmeticSubgroup()
            sage: 1 in G
            Traceback (most recent call last):
            ...
            NotImplementedError: Please implement _contains_sl2 for <class 'sage.modular.arithgroup.arithgroup_generic.ArithmeticSubgroup_with_category'>
        """
        raise NotImplementedError("Please implement _contains_sl2 for %s" % self.__class__)

    def __hash__(self):
        r"""
        Return a hash of self.

        EXAMPLES::

            sage: h = hash(Gamma0(11))
            sage: h = hash(Gamma1(11))

        TESTS:

        We test that :trac:`18743` is fixed::

            sage: G1 = GammaH(37,[4]); G1
            Congruence Subgroup Gamma_H(37) with H generated by [4]
            sage: G2 = GammaH(37,[4,16]); G2
            Congruence Subgroup Gamma_H(37) with H generated by [4, 7]
            sage: G1 == G2
            True
            sage: hash(G1) == hash(G2)
            True
            sage: set([G1,G2])
            {Congruence Subgroup Gamma_H(37) with H generated by [4]}
        """
        return hash((self.level(), self.index()))

    def matrix_space(self):
        """
        Return the parent space of the matrices, which is always
        ``MatrixSpace(ZZ, 2)``.

        EXAMPLES::

            sage: Gamma(3).matrix_space()
            Full MatrixSpace of 2 by 2 dense matrices over Integer Ring
        """
        return Mat2Z

    def is_parent_of(self, x):
        r"""
        Check whether this group is a valid parent for the element x. Required
        by Sage's testing framework.

        EXAMPLES::

            sage: Gamma(3).is_parent_of(ZZ(1))
            False
            sage: Gamma(3).is_parent_of([1,0,0,1])
            False
            sage: Gamma(3).is_parent_of(SL2Z([1,1,0,1]))
            False
            sage: Gamma(3).is_parent_of(SL2Z(1))
            True
        """
        return (parent(x) == SL2Z and x in self)

    def coset_reps(self, G=None):
        r"""
        Return right coset representatives for self \\ G, where G is another
        arithmetic subgroup that contains self.  If G = None, default to G =
        SL2Z.

        For generic arithmetic subgroups G this is carried out by Todd-Coxeter
        enumeration; here G is treated as a black box, implementing nothing but
        membership testing.

        EXAMPLES::

            sage: sage.modular.arithgroup.arithgroup_generic.ArithmeticSubgroup().coset_reps()
            Traceback (most recent call last):
            ...
            NotImplementedError: Please implement _contains_sl2 for <class 'sage.modular.arithgroup.arithgroup_generic.ArithmeticSubgroup_with_category'>
            sage: sage.modular.arithgroup.arithgroup_generic.ArithmeticSubgroup.coset_reps(Gamma0(3))
            [
            [1 0]  [ 0 -1]  [ 0 -1]  [ 0 -1]
            [0 1], [ 1  0], [ 1  1], [ 1  2]
            ]
        """
        return self.todd_coxeter(G)[0]

    @cached_method
    def todd_coxeter(self, G=None, on_right=True):
        r"""
        Compute coset representatives for self \\ G and action of standard
        generators on them via Todd-Coxeter enumeration.

        If ``G`` is ``None``, default to ``SL2Z``. The method also computes
        generators of the subgroup at same time.

        INPUT:

        - ``G`` - intermediate subgroup (currently not implemented if different
          from SL(2,Z))

        - ``on_right`` - boolean (default: True) - if True return right coset
          enumeration, if False return left one.

        This is *extremely* slow in general.

        OUTPUT:

        - a list of coset representatives

        - a list of generators for the group

        - ``l`` - list of integers that correspond to the action of the
          standard parabolic element [[1,1],[0,1]] of `SL(2,\ZZ)` on the cosets
          of self.

        - ``s`` - list of integers that correspond to the action of the standard
          element of order `2` [[0,-1],[1,0]] on the cosets of self.

        EXAMPLES::

            sage: L = SL2Z([1,1,0,1])
            sage: S = SL2Z([0,-1,1,0])

            sage: G = Gamma(2)
            sage: reps, gens, l, s = G.todd_coxeter()
            sage: len(reps) == G.index()
            True
            sage: all(reps[i] * L * ~reps[l[i]] in G for i in range(6))
            True
            sage: all(reps[i] * S * ~reps[s[i]] in G for i in range(6))
            True

            sage: G = Gamma0(7)
            sage: reps, gens, l, s = G.todd_coxeter()
            sage: len(reps) == G.index()
            True
            sage: all(reps[i] * L * ~reps[l[i]] in G for i in range(8))
            True
            sage: all(reps[i] * S * ~reps[s[i]] in G for i in range(8))
            True

            sage: G = Gamma1(3)
            sage: reps, gens, l, s = G.todd_coxeter(on_right=False)
            sage: len(reps) == G.index()
            True
            sage: all(~reps[l[i]] * L * reps[i] in G for i in range(8))
            True
            sage: all(~reps[s[i]] * S * reps[i] in G for i in range(8))
            True

            sage: G = Gamma0(5)
            sage: reps, gens, l, s = G.todd_coxeter(on_right=False)
            sage: len(reps) == G.index()
            True
            sage: all(~reps[l[i]] * L * reps[i] in G for i in range(6))
            True
            sage: all(~reps[s[i]] * S * reps[i] in G for i in range(6))
            True
        """
        if G is None:
            G = SL2Z
        if G != SL2Z:
            raise NotImplementedError("Don't know how to compute coset reps for subgroups yet")

        id = SL2Z([1,0,0,1])
        l = SL2Z([1,1,0,1])
        s = SL2Z([0,-1,1,0])

        reps = [id]       # coset representatives
        reps_inv = {id:0} # coset representatives index

        l_wait_back = [id] # rep with no incoming s_edge
        s_wait_back = [id] # rep with no incoming l_edge
        l_wait = [id]      # rep with no outgoing l_edge
        s_wait = [id]      # rep with no outgoing s_edge

        l_edges = [None]    # edges for l
        s_edges = [None]    # edges for s

        gens = []

        while l_wait or s_wait:
            if l_wait:
                x = l_wait.pop(0)
                y = x
                not_end = True
                while not_end:
                    if on_right:
                        y = y*l
                    else:
                        y = l*y
                    for i in range(len(l_wait_back)):
                        v = l_wait_back[i]
                        if on_right:
                            yy = y*~v
                        else:
                            yy = ~v*y
                        if yy in self:
                            l_edges[reps_inv[x]] = reps_inv[v]
                            del l_wait_back[i]
                            if yy != id:
                                gens.append(self(yy))
                            not_end = False
                            break
                    else:
                        reps_inv[y] = len(reps)
                        l_edges[reps_inv[x]] = len(reps)
                        reps.append(y)
                        l_edges.append(None)
                        s_edges.append(None)
                        s_wait_back.append(y)
                        s_wait.append(y)
                    x = y

            if s_wait:
                x = s_wait.pop(0)
                y = x
                not_end = True
                while not_end:
                    if on_right:
                        y = y*s
                    else:
                        y = s*y
                    for i in range(len(s_wait_back)):
                        v = s_wait_back[i]
                        if on_right:
                            yy = y*~v
                        else:
                            yy = ~v*y
                        if yy in self:
                            s_edges[reps_inv[x]] = reps_inv[v]
                            del s_wait_back[i]
                            if yy != id:
                                gens.append(self(yy))
                            not_end = False
                            break
                    else:
                        reps_inv[y] = len(reps)
                        s_edges[reps_inv[x]] = len(reps)
                        reps.append(y)
                        l_edges.append(None)
                        s_edges.append(None)
                        l_wait_back.append(y)
                        l_wait.append(y)
                    x = y

        return reps, gens, l_edges, s_edges

    def nu2(self):
        r"""
        Return the number of orbits of elliptic points of order 2 for this
        arithmetic subgroup.

        EXAMPLES::

            sage: sage.modular.arithgroup.arithgroup_generic.ArithmeticSubgroup().nu2()
            Traceback (most recent call last):
            ...
            NotImplementedError: Please implement _contains_sl2 for <class 'sage.modular.arithgroup.arithgroup_generic.ArithmeticSubgroup_with_category'>
            sage: sage.modular.arithgroup.arithgroup_generic.ArithmeticSubgroup.nu2(Gamma0(1105)) == 8
            True
        """

        # Subgroups not containing -1 have no elliptic points of order 2.

        if not self.is_even():
            return 0

        # Cheap trick: if self is a subgroup of something with no elliptic points,
        # then self has no elliptic points either.

        from .all import Gamma0, is_CongruenceSubgroup
        if is_CongruenceSubgroup(self):
            if self.is_subgroup(Gamma0(self.level())) and Gamma0(self.level()).nu2() == 0:
                return 0

        # Otherwise, the number of elliptic points is the number of g in self \
        # SL2Z such that the stabiliser of g * i in self is not trivial. (Note
        # that the points g*i for g in the coset reps are not distinct, but it
        # still works, since the failure of these points to be distinct happens
        # precisely when the preimages are not elliptic.)

        count = 0
        for g in self.coset_reps():
            if g * SL2Z([0,1,-1,0]) * (~g) in self:
                count += 1
        return count

    def nu3(self):
        r"""
        Return the number of orbits of elliptic points of order 3 for this
        arithmetic subgroup.

        EXAMPLES::

            sage: sage.modular.arithgroup.arithgroup_generic.ArithmeticSubgroup().nu3()
            Traceback (most recent call last):
            ...
            NotImplementedError: Please implement _contains_sl2 for <class 'sage.modular.arithgroup.arithgroup_generic.ArithmeticSubgroup_with_category'>
            sage: sage.modular.arithgroup.arithgroup_generic.ArithmeticSubgroup.nu3(Gamma0(1729)) == 8
            True

        We test that a bug in handling of subgroups not containing -1 is fixed::

            sage: sage.modular.arithgroup.arithgroup_generic.ArithmeticSubgroup.nu3(GammaH(7, [2]))
            2
        """

        # Cheap trick: if self is a subgroup of something with no elliptic points,
        # then self has no elliptic points either.

        from .all import Gamma0, is_CongruenceSubgroup
        if is_CongruenceSubgroup(self):
            if self.is_subgroup(Gamma0(self.level())) and Gamma0(self.level()).nu3() == 0:
                return 0

        count = 0
        for g in self.coset_reps():
            if g * SL2Z([0,1,-1,-1]) * (~g) in self:
                count += 1

        if self.is_even():
            return count
        else:
            return count // 2

    def is_abelian(self):
        r"""
        Return True if this arithmetic subgroup is abelian.

        Since arithmetic subgroups are always nonabelian, this always
        returns False.

        EXAMPLES::

            sage: SL2Z.is_abelian()
            False
            sage: Gamma0(3).is_abelian()
            False
            sage: Gamma1(12).is_abelian()
            False
            sage: GammaH(4, [3]).is_abelian()
            False
        """
        return False

    def is_finite(self):
        r"""
        Return True if this arithmetic subgroup is finite.

        Since arithmetic subgroups are always infinite, this always
        returns False.

        EXAMPLES::

            sage: SL2Z.is_finite()
            False
            sage: Gamma0(3).is_finite()
            False
            sage: Gamma1(12).is_finite()
            False
            sage: GammaH(4, [3]).is_finite()
            False
        """
        return False

    def is_subgroup(self, right):
        r"""
        Return True if self is a subgroup of right, and False otherwise. For
        generic arithmetic subgroups this is done by the absurdly slow
        algorithm of checking all of the generators of self to see if they are
        in right.

        EXAMPLES::

            sage: sage.modular.arithgroup.arithgroup_generic.ArithmeticSubgroup().is_subgroup(SL2Z)
            Traceback (most recent call last):
            ...
            NotImplementedError: Please implement _contains_sl2 for <class 'sage.modular.arithgroup.arithgroup_generic.ArithmeticSubgroup_with_category'>
            sage: sage.modular.arithgroup.arithgroup_generic.ArithmeticSubgroup.is_subgroup(Gamma1(18), Gamma0(6))
            True
        """
        # ridiculously slow generic algorithm

        w = self.gens()
        for g in w:
            if not (g in right):
                return False
        return True

    def is_normal(self):
        r"""
        Return True precisely if this subgroup is a normal subgroup of SL2Z.

        EXAMPLES::

            sage: Gamma(3).is_normal()
            True
            sage: Gamma1(3).is_normal()
            False
        """
        for x in self.gens():
            for y in SL2Z.gens():
                if y*SL2Z(x)*(~y) not in self:
                    return False
        return True

    def is_odd(self):
        r"""
        Return True precisely if this subgroup does not contain the
        matrix -1.

        EXAMPLES::

            sage: SL2Z.is_odd()
            False
            sage: Gamma0(20).is_odd()
            False
            sage: Gamma1(5).is_odd()
            True
            sage: GammaH(11, [3]).is_odd()
            True
        """
        return not self.is_even()

    def is_even(self):
        r"""
        Return True precisely if this subgroup contains the matrix -1.

        EXAMPLES::

            sage: SL2Z.is_even()
            True
            sage: Gamma0(20).is_even()
            True
            sage: Gamma1(5).is_even()
            False
            sage: GammaH(11, [3]).is_even()
            False
        """
        return [-1, 0, 0, -1] in self

    def to_even_subgroup(self):
        r"""
        Return the smallest even subgroup of `SL(2, \ZZ)` containing self.

        EXAMPLES::

            sage: sage.modular.arithgroup.arithgroup_generic.ArithmeticSubgroup().to_even_subgroup()
            Traceback (most recent call last):
            ...
            NotImplementedError: Please implement _contains_sl2 for <class 'sage.modular.arithgroup.arithgroup_generic.ArithmeticSubgroup_with_category'>
        """
        if self.is_even():
            return self
        else:
            raise NotImplementedError

    def order(self):
        r"""
        Return the number of elements in this arithmetic subgroup.

        Since arithmetic subgroups are always infinite, this always returns
        infinity.

        EXAMPLES::

            sage: SL2Z.order()
            +Infinity
            sage: Gamma0(5).order()
            +Infinity
            sage: Gamma1(2).order()
            +Infinity
            sage: GammaH(12, [5]).order()
            +Infinity
        """
        from sage.rings.infinity import infinity
        return infinity

    def reduce_cusp(self, c):
        r"""
        Given a cusp `c \in \mathbb{P}^1(\QQ)`, return the unique reduced cusp
        equivalent to c under the action of self, where a reduced cusp is an
        element `\tfrac{r}{s}` with r,s coprime non-negative integers, s as
        small as possible, and r as small as possible for that s.

        NOTE: This function should be overridden by all subclasses.

        EXAMPLES::

            sage: sage.modular.arithgroup.arithgroup_generic.ArithmeticSubgroup().reduce_cusp(1/4)
            Traceback (most recent call last):
            ...
            NotImplementedError
        """
        raise NotImplementedError

    def cusps(self, algorithm='default'):
        r"""
        Return a sorted list of inequivalent cusps for self, i.e. a set of
        representatives for the orbits of self on `\mathbb{P}^1(\QQ)`.
        These should be returned in a reduced form where this makes sense.

        INPUT:

        - ``algorithm`` -- which algorithm to use to compute the cusps of self.
          ``'default'`` finds representatives for a known complete set of
          cusps. ``'modsym'`` computes the boundary map on the space of weight
          two modular symbols associated to self, which finds the cusps for
          self in the process.

        EXAMPLES::

            sage: Gamma0(36).cusps()
            [0, 1/18, 1/12, 1/9, 1/6, 1/4, 1/3, 5/12, 1/2, 2/3, 5/6, Infinity]
            sage: Gamma0(36).cusps(algorithm='modsym') == Gamma0(36).cusps()
            True
            sage: GammaH(36, [19,29]).cusps() == Gamma0(36).cusps()
            True
            sage: Gamma0(1).cusps()
            [Infinity]
        """
        try:
            return copy(self._cusp_list[algorithm])
        except (AttributeError,KeyError):
            self._cusp_list = {}

        from .congroup_sl2z import is_SL2Z
        if is_SL2Z(self):
            s = [Cusp(1,0)]

        if algorithm == 'default':
            s = self._find_cusps()
        elif algorithm == 'modsym':
            s = sorted([self.reduce_cusp(c) for c in self.modular_symbols().cusps()])
        else:
            raise ValueError("unknown algorithm: %s"%algorithm)

        self._cusp_list[algorithm] = s
        return copy(s)

    def _find_cusps(self):
        r"""
        Calculate a list of inequivalent cusps.

        EXAMPLES::

            sage: sage.modular.arithgroup.congroup_generic.CongruenceSubgroup(5)._find_cusps()
            Traceback (most recent call last):
            ...
            NotImplementedError

        NOTE: There is a generic algorithm implemented at the top level that
        uses the coset representatives of self. This is *very slow* and for all
        the standard congruence subgroups there is a quicker way of doing it,
        so this should usually be overridden in subclasses; but it doesn't have
        to be.
        """
        i = Cusp([1,0])
        L = [i]
        for a in self.coset_reps():
            ai = i.apply([a.a(), a.b(), a.c(), a.d()])
            new = 1
            for v in L:
                if self.are_equivalent(ai, v):
                    new = 0
                    break
            if new == 1:
                L.append(ai)
        return L

    def are_equivalent(self, x, y, trans = False):
        r"""
        Test whether or not cusps x and y are equivalent modulo self.  If self
        has a reduce_cusp() method, use that; otherwise do a slow explicit
        test.

        If trans = False, returns True or False. If trans = True, then return
        either False or an element of self mapping x onto y.

        EXAMPLES::

            sage: Gamma0(7).are_equivalent(Cusp(1/3), Cusp(0), trans=True)
            [  3  -1]
            [-14   5]
            sage: Gamma0(7).are_equivalent(Cusp(1/3), Cusp(1/7))
            False
        """
        x = Cusp(x)
        y = Cusp(y)
        if not trans:
            try:
                xr = self.reduce_cusp(x)
                yr = self.reduce_cusp(y)
                if xr != yr:
                    return False
                if xr == yr:
                    return True
            except NotImplementedError:
                pass

        vx = lift_to_sl2z(x.numerator(),x.denominator(), 0)
        dx = SL2Z([vx[2], -vx[0], vx[3], -vx[1]])
        vy = lift_to_sl2z(y.numerator(),y.denominator(), 0)
        dy = SL2Z([vy[2], -vy[0], vy[3], -vy[1]])

        for i in range(self.index()):
            # Note that the width of any cusp is bounded above by the index of self.
            # If self is congruence, then the level of self is a much better bound, but
            # this method is written to work with non-congruence subgroups as well,
            if dy * SL2Z([1,i,0,1])*(~dx) in self:
                if trans:
                    return dy * SL2Z([1,i,0,1]) * ~dx
                else:
                    return True
            elif (self.is_odd() and dy * SL2Z([-1,-i,0,-1]) * ~dx in self):
                if trans:
                    return dy * SL2Z([-1,-i,0,-1]) * ~dx
                else:
                    return True
        return False

    def cusp_data(self, c):
        r"""
        Return a triple (g, w, t) where g is an element of self generating the
        stabiliser of the given cusp, w is the width of the cusp, and t is 1 if
        the cusp is regular and -1 if not.

        EXAMPLES::

            sage: Gamma1(4).cusp_data(Cusps(1/2))
            (
            [ 1 -1]
            [ 4 -3], 1, -1
            )
        """
        c = Cusp(c)

        # first find an element of SL2Z sending infinity to the given cusp
        w = lift_to_sl2z(c.denominator(), c.numerator(), 0)
        g = SL2Z([w[3], w[1], w[2],w[0]])

        for d in range(1,1+self.index()):
            if g * SL2Z([1,d,0,1]) * (~g) in self:
                return (g * SL2Z([1,d,0,1]) * (~g), d, 1)
            elif g * SL2Z([-1,-d,0,-1]) * (~g) in self:
                return (g * SL2Z([-1,-d,0,-1]) * (~g), d, -1)
        raise ArithmeticError("Can't get here!")

    def is_regular_cusp(self, c):
        r"""
        Return True if the orbit of the given cusp is a regular cusp for self,
        otherwise False. This is automatically true if -1 is in self.

        EXAMPLES::

            sage: Gamma1(4).is_regular_cusp(Cusps(1/2))
            False
            sage: Gamma1(4).is_regular_cusp(Cusps(oo))
            True
        """
        if self.is_even(): return True
        return (self.cusp_data(c)[2] == 1)

    def cusp_width(self, c):
        r"""
        Return the width of the orbit of cusps represented by c.

        EXAMPLES::

            sage: Gamma0(11).cusp_width(Cusps(oo))
            1
            sage: Gamma0(11).cusp_width(0)
            11
            sage: [Gamma0(100).cusp_width(c) for c in Gamma0(100).cusps()]
            [100, 1, 4, 1, 1, 1, 4, 25, 1, 1, 4, 1, 25, 4, 1, 4, 1, 1]
        """
        return self.cusp_data(c)[1]

    def index(self):
        r"""
        Return the index of self in the full modular group.

        EXAMPLES::

            sage: Gamma0(17).index()
            18
            sage: sage.modular.arithgroup.congroup_generic.CongruenceSubgroup(5).index()
            Traceback (most recent call last):
            ...
            NotImplementedError
        """

        return len(list(self.coset_reps()))

    def generalised_level(self):
        r"""
        Return the generalised level of self, i.e. the least common multiple of
        the widths of all cusps.

        If self is *even*, Wohlfart's theorem tells us that this is equal to
        the (conventional) level of self when self is a congruence subgroup.
        This can fail if self is odd, but the actual level is at most twice the
        generalised level. See the paper by Kiming, Schuett and Verrill for
        more examples.

        EXAMPLES::

            sage: Gamma0(18).generalised_level()
            18
            sage: sage.modular.arithgroup.arithgroup_perm.HsuExample18().generalised_level()
            24

        In the following example, the actual level is twice the generalised
        level. This is the group `G_2` from Example 17 of K-S-V.

        ::

            sage: G = CongruenceSubgroup(8, [ [1,1,0,1], [3,-1,4,-1] ])
            sage: G.level()
            8
            sage: G.generalised_level()
            4
        """
        return lcm([self.cusp_width(c) for c in self.cusps()])

    def projective_index(self):
        r"""
        Return the index of the image of self in `{\rm PSL}_2(\ZZ)`. This is equal
        to the index of self if self contains -1, and half of this otherwise.

        This is equal to the degree of the natural map from the modular curve
        of self to the `j`-line.

        EXAMPLES::

            sage: Gamma0(5).projective_index()
            6
            sage: Gamma1(5).projective_index()
            12
        """

        if self.is_even():
            return self.index()
        else:
            return self.index() // 2

    def is_congruence(self):
        r"""
        Return True if self is a congruence subgroup.

        EXAMPLES::

            sage: Gamma0(5).is_congruence()
            True
            sage: sage.modular.arithgroup.arithgroup_generic.ArithmeticSubgroup().is_congruence()
            Traceback (most recent call last):
            ...
            NotImplementedError
        """

        raise NotImplementedError

    def genus(self):
        r"""
        Return the genus of the modular curve of self.

        EXAMPLES::

            sage: Gamma1(5).genus()
            0
            sage: Gamma1(31).genus()
            26
            sage: Gamma1(157).genus() == dimension_cusp_forms(Gamma1(157), 2)
            True
            sage: GammaH(7, [2]).genus()
            0
            sage: [Gamma0(n).genus() for n in [1..23]]
            [0, 0, 0, 0, 0, 0, 0, 0, 0, 0, 1, 0, 0, 1, 1, 0, 1, 0, 1, 1, 1, 2, 2]
            sage: [n for n in [1..200] if Gamma0(n).genus() == 1]
            [11, 14, 15, 17, 19, 20, 21, 24, 27, 32, 36, 49]


        """

        return ZZ(1 + (self.projective_index()) / ZZ(12)  - (self.nu2())/ZZ(4) - (self.nu3())/ZZ(3) - self.ncusps()/ZZ(2))

    def farey_symbol(self):
        r"""
        Return the Farey symbol associated to this subgroup. See the
        :mod:`~sage.modular.arithgroup.farey_symbol` module for more
        information.

        EXAMPLES::

            sage: Gamma1(4).farey_symbol()
            FareySymbol(Congruence Subgroup Gamma1(4))
        """
        from .farey_symbol import Farey
        return Farey(self)

    @cached_method
    def generators(self, algorithm="farey"):
        r"""
        Return a list of generators for this congruence subgroup. The result is cached.

        INPUT:

        - ``algorithm`` (string): either ``farey`` or ``todd-coxeter``.

        If ``algorithm`` is set to ``"farey"``, then the generators will be
        calculated using Farey symbols, which will always return a *minimal*
        generating set. See :mod:`~sage.modular.arithgroup.farey_symbol` for
        more information.

        If ``algorithm`` is set to ``"todd-coxeter"``, a simpler algorithm
        based on Todd-Coxeter enumeration will be used. This is *exceedingly*
        slow for general subgroups, and the list of generators will be far from
        minimal (indeed it may contain repetitions).

        EXAMPLES::

            sage: Gamma(2).generators()
            [
            [1 2]  [ 3 -2]  [-1  0]
            [0 1], [ 2 -1], [ 0 -1]
            ]
            sage: Gamma(2).generators(algorithm="todd-coxeter")
            [
            [1 2]  [-1  0]  [ 1  0]  [-1  0]  [-1  2]  [-1  0]  [1 0]
            [0 1], [ 0 -1], [-2  1], [ 0 -1], [-2  3], [ 2 -1], [2 1]
            ]
        """
        if algorithm=="farey":
            return self.farey_symbol().generators()
        elif algorithm == "todd-coxeter":
            return self.todd_coxeter()[1]
        else:
            raise ValueError("Unknown algorithm '%s' (should be either 'farey' or 'todd-coxeter')" % algorithm)

    def gens(self, *args, **kwds):
        r"""
        Return a tuple of generators for this congruence subgroup.

        The generators need not be minimal. For arguments, see :meth:`~generators`.

        EXAMPLES::

            sage: SL2Z.gens()
            (
            [ 0 -1]  [1 1]
            [ 1  0], [0 1]
            )
        """
        return tuple(self.generators(*args, **kwds))

    def gen(self, i):
        r"""
        Return the i-th generator of self, i.e. the i-th element of the
        tuple self.gens().

        EXAMPLES::

            sage: SL2Z.gen(1)
            [1 1]
            [0 1]
        """
        return self.generators()[i]

    def ngens(self):
        r"""
        Return the size of the minimal generating set of self returned by
        :meth:`generators`.

        EXAMPLES::

            sage: Gamma0(22).ngens()
            8
            sage: Gamma1(14).ngens()
            13
            sage: GammaH(11, [3]).ngens()
            3
            sage: SL2Z.ngens()
            2
        """
        return len(self.generators())

    def ncusps(self):
        r"""
        Return the number of cusps of this arithmetic subgroup. This is
        provided as a separate function since for dimension formulae in even
        weight all we need to know is the number of cusps, and this can be
        calculated very quickly, while enumerating all cusps is much slower.

        EXAMPLES::

            sage: sage.modular.arithgroup.arithgroup_generic.ArithmeticSubgroup.ncusps(Gamma0(7))
            2
        """

        return ZZ(len(self.cusps()))

    def nregcusps(self):
        r"""
        Return the number of cusps of self that are "regular", i.e. their
        stabiliser has a generator with both eigenvalues +1 rather than -1. If
        the group contains -1, every cusp is clearly regular.

        EXAMPLES::

            sage: sage.modular.arithgroup.arithgroup_generic.ArithmeticSubgroup.nregcusps(Gamma1(4))
            2
        """
        return self.ncusps() - self.nirregcusps()

    def nirregcusps(self):
        r"""
        Return the number of cusps of self that are "irregular", i.e. their
        stabiliser can only be generated by elements with both eigenvalues -1
        rather than +1. If the group contains -1, every cusp is clearly
        regular.

        EXAMPLES::

            sage: sage.modular.arithgroup.arithgroup_generic.ArithmeticSubgroup.nirregcusps(Gamma1(4))
            1
        """
        if self.is_even():
            return 0
        else:
            return ZZ(len([c for c in self.cusps() if not self.is_regular_cusp(c)]))

    def dimension_modular_forms(self, k=2):
        r"""
        Return the dimension of the space of weight k modular forms for this
        group. This is given, for integral k, by a standard formula in terms
        of k and various invariants of the group; see Diamond--Shurman, "A
        First Course in Modular Forms", section 3.5 and 3.6. For half-integral
        k, this is computed using the algorithms of Cohen--Oesterle and
        Serre--Stark. If k is not given, defaults to k = 2.

        For dimensions of spaces of modular forms with character for Gamma1, use
        the dimension_modular_forms method of the Gamma1 class, or the standalone
        function dimension_modular_forms().

        For weight 1 modular forms this generic implementation only works in
        cases where one can prove solely via Riemann-Roch theory that there
        aren't any cusp forms (i.e. when the number of regular cusps is
        strictly greater than the degree of the canonical divisor). Otherwise a
        NotImplementedError is raised.

        EXAMPLES::

            sage: Gamma1(31).dimension_modular_forms(2)
            55
            sage: Gamma1(3).dimension_modular_forms(1)
            1
            sage: Gamma1(4).dimension_modular_forms(1) # irregular cusp
            1
<<<<<<< HEAD
            sage: Gamma(13).dimension_modular_forms(1)
=======
            sage: Gamma0(32).dimension_modular_forms(2)
            8
            sage: Gamma1(64).dimension_modular_forms(1/2)
            5
            sage: Gamma1(40).dimension_modular_forms(3/2)
            48
            sage: Gamma0(32).dimension_modular_forms(5/2)
            10
            sage: Gamma1(31).dimension_modular_forms(1)
>>>>>>> 411af562
            Traceback (most recent call last):
            ...
            NotImplementedError: Computation of dimensions of weight 1 cusp forms spaces not implemented in general
        """
<<<<<<< HEAD
        return self.dimension_cusp_forms(k) + self.dimension_eis(k)
=======
        k = QQ(k)
        den = abs(k.denominator())
        if den > 2:
            raise TypeError("The weight must be an integer or half an integer")
        if k < 0: return ZZ(0)
        if k == 0: return ZZ(1)

        if den == 2: # else, k is an integer
            return self.dimension_cusp_forms(k) + self.dimension_eis(k)

        k = ZZ(k)

        if not (k % 2):
            # k even

            return (k-1) * (self.genus() - 1) + (k // ZZ(4))*self.nu2() + (k // ZZ(3))*self.nu3() + (k // ZZ(2))*self.ncusps()

        else:
            # k odd
            if self.is_even():
                return ZZ(0)
            else:
                e_reg = self.nregcusps()
                e_irr = self.nirregcusps()

                if k > 1:
                    return (k-1)*(self.genus()-1) + (k // ZZ(3)) * self.nu3() + (k * e_reg)/ZZ(2) + (k-1)/ZZ(2) * e_irr
                else:
                    if e_reg > 2*self.genus() - 2:
                        return e_reg / ZZ(2)
                    else:
                        raise NotImplementedError("Computation of dimensions of weight 1 modular forms spaces not implemented in general")
>>>>>>> 411af562

    def dimension_cusp_forms(self, k=2):
        r"""
        Return the dimension of the space of weight k cusp forms for this
<<<<<<< HEAD
        group. For `k \ge 2`, this is given by a standard formula in terms of k
        and various invariants of the group; see Diamond + Shurman, "A First
        Course in Modular Forms", section 3.5 and 3.6. If k is not given,
        default to k = 2.
=======
        group. This is given, for integral k, by a standard formula in terms
        of k and various invariants of the group; see Diamond--Shurman, "A
        First Course in Modular Forms", section 3.5 and 3.6. For half-integral k,
        this is computed using the algorithms of Cohen--Oesterle and Serre--Stark.
        If k is not given, default to k = 2.
>>>>>>> 411af562

        For dimensions of spaces of cusp forms with character for Gamma1, use
        the dimension_cusp_forms method of the Gamma1 class, or the standalone
        function dimension_cusp_forms().

        For weight 1 cusp forms this generic implementation only works in cases
        where one can prove solely via Riemann-Roch theory that there aren't
        any cusp forms (i.e. when the number of regular cusps is strictly
        greater than the degree of the canonical divisor). Otherwise a
        NotImplementedError is raised.

        EXAMPLES::

            sage: Gamma1(31).dimension_cusp_forms(2)
            26
            sage: Gamma(5).dimension_cusp_forms(1)
            0
            sage: Gamma1(4).dimension_cusp_forms(1) # irregular cusp
            0
<<<<<<< HEAD
            sage: Gamma(13).dimension_cusp_forms(1)
=======
            sage: Gamma1(40).dimension_cusp_forms(3/2)
            4
            sage: Gamma1(64).dimension_cusp_forms(1/2)
            0
            sage: Gamma0(32).dimension_cusp_forms(2)
            1
            sage: Gamma0(32).dimension_cusp_forms(9/2)
            10
            sage: Gamma1(31).dimension_cusp_forms(1)
>>>>>>> 411af562
            Traceback (most recent call last):
            ...
            NotImplementedError: Computation of dimensions of weight 1 cusp forms spaces not implemented in general
        """
        k = QQ(k)
        den = abs(k.denominator())
        if den > 2:
            raise TypeError("The weight must be an integer or half an integer")
        if k <= 0: return ZZ(0)

        if den == 2: # else, k is an integer
            from sage.modular.arithgroup.congroup_gamma1 import is_Gamma1
            from sage.modular.arithgroup.congroup_gamma0 import is_Gamma0
            from sage.modular.dims import dimension_cusp_forms
            N = self.level()
            if is_Gamma0(self):
                return dimension_cusp_forms(N, k)
            elif is_Gamma1(self):
                from sage.modular.dirichlet import DirichletGroup
                char_group = DirichletGroup(N)
                return sum([dimension_cusp_forms(eps, k) for eps in char_group])
            else:
                raise NotImplementedError("Computation of dimensions of half-integral weight cusp forms spaces not implemented for arithmetic subgroups other than Gamma0, Gamma1")

        k = ZZ(k)

        if not (k % 2):
            # k even

            if k == 2:
                return self.genus()

            else:
                return (k-1) * (self.genus() - 1) + (k // ZZ(4))*self.nu2() + (k // ZZ(3))*self.nu3() + (k // ZZ(2) - 1)*self.ncusps()

        else:
            # k odd

            if self.is_even():
                return ZZ(0)

            else:
                e_reg = self.nregcusps()
                e_irr = self.nirregcusps()

                if k > 1:
                    return (k-1)*(self.genus()-1) + (k // ZZ(3)) * self.nu3() + (k-2)/ZZ(2) * e_reg + (k-1)/ZZ(2) * e_irr
                else:
                    if e_reg > 2*self.genus() - 2:
                        return ZZ(0)
                    else:
                        raise NotImplementedError("Computation of dimensions of weight 1 cusp forms spaces not implemented in general")

    def dimension_eis(self, k=2):
        r"""
        Return the dimension of the space of weight k Eisenstein series for
        this group, which is a subspace of the space of modular forms
        complementary to the space of cusp forms.

        INPUT:

        - ``k`` - an integer, or half an integer (default 2).

        EXAMPLES::

            sage: GammaH(33,[2]).dimension_eis()
            7
            sage: GammaH(33,[2]).dimension_eis(3)
            0
            sage: GammaH(33, [2,5]).dimension_eis(2)
            3
            sage: GammaH(33, [4]).dimension_eis(1)
            4
            sage: Gamma0(32).dimension_eis(2)
            7
            sage: Gamma1(40).dimension_eis(3/2)
            44
            sage: Gamma1(64).dimension_eis(1/2)
            5
            sage: Gamma0(32).dimension_eis(5/2)
            8
        """
<<<<<<< HEAD
=======
        k = QQ(k)
        den = abs(k.denominator())
        if den > 2:
            raise TypeError("The weight must be an integer or half an integer")

>>>>>>> 411af562
        if k < 0: return ZZ(0)
        if k == 0: return ZZ(1)

        if den == 2: # else, k is an integer
            from sage.modular.arithgroup.congroup_gamma1 import is_Gamma1
            from sage.modular.arithgroup.congroup_gamma0 import is_Gamma0
            from sage.modular.dims import dimension_eis
            N = self.level()
            if is_Gamma0(self):
                return dimension_eis(N, k)
            elif is_Gamma1(self):
                from sage.modular.dirichlet import DirichletGroup
                char_group = DirichletGroup(N)
                return sum([dimension_eis(eps, k) for eps in char_group])
            else:
                raise NotImplementedError("Computation of dimensions of spaces of half-integral weight Eisenstein series not implemented for arithmetic subgroups other than Gamma0, Gamma1")

        k = ZZ(k)
        if not (k % 2): # k even
            if k > 2:
                return self.ncusps()
            else: # k = 2
                return self.ncusps() - 1

        else: # k odd
            if self.is_even():
                return 0
            if k > 1:
                return self.nregcusps()
            else: # k = 1
                return ZZ(self.nregcusps()/ ZZ(2))

    def as_permutation_group(self):
        r"""
        Return self as an arithmetic subgroup defined in terms of the
        permutation action of `SL(2,\ZZ)` on its right cosets.

        This method uses Todd-Coxeter enumeration (via the method
        :meth:`~todd_coxeter`) which can be extremely slow for arithmetic
        subgroups with relatively large index in `SL(2,\ZZ)`.

        EXAMPLES::

            sage: G = Gamma(3)
            sage: P = G.as_permutation_group(); P
            Arithmetic subgroup of index 24
            sage: G.ncusps() == P.ncusps()
            True
            sage: G.nu2() == P.nu2()
            True
            sage: G.nu3() == P.nu3()
            True
            sage: G.an_element() in P
            True
            sage: P.an_element() in G
            True
        """
        _,_,l_edges,s2_edges=self.todd_coxeter()
        n = len(l_edges)
        s3_edges = [None] * n
        r_edges = [None] * n
        for i in range(n):
            ii = s2_edges[l_edges[i]]
            s3_edges[ii] = i
            r_edges[ii] = s2_edges[i]
        if self.is_even():
            from sage.modular.arithgroup.arithgroup_perm import EvenArithmeticSubgroup_Permutation
            g=EvenArithmeticSubgroup_Permutation(S2=s2_edges,S3=s3_edges,L=l_edges,R=r_edges)
        else:
            from sage.modular.arithgroup.arithgroup_perm import OddArithmeticSubgroup_Permutation
            g=OddArithmeticSubgroup_Permutation(S2=s2_edges,S3=s3_edges,L=l_edges,R=r_edges)
        g.relabel()
        return g

    def sturm_bound(self, weight=2):
        r"""
        Returns the Sturm bound for modular forms of the given weight and level
        this subgroup.

        INPUT:

        -  ``weight`` - an integer `\geq 2` (default: 2)

        EXAMPLES::

            sage: Gamma0(11).sturm_bound(2)
            2
            sage: Gamma0(389).sturm_bound(2)
            65
            sage: Gamma0(1).sturm_bound(12)
            1
            sage: Gamma0(100).sturm_bound(2)
            30
            sage: Gamma0(1).sturm_bound(36)
            3
            sage: Gamma0(11).sturm_bound()
            2
            sage: Gamma0(13).sturm_bound()
            3
            sage: Gamma0(16).sturm_bound()
            4
            sage: GammaH(16,[13]).sturm_bound()
            8
            sage: GammaH(16,[15]).sturm_bound()
            16
            sage: Gamma1(16).sturm_bound()
            32
            sage: Gamma1(13).sturm_bound()
            28
            sage: Gamma1(13).sturm_bound(5)
            70

        FURTHER DETAILS: This function returns a positive integer
        `n` such that the Hecke operators
        `T_1,\ldots, T_n` acting on *cusp forms* generate the
        Hecke algebra as a `\ZZ`-module when the character
        is trivial or quadratic. Otherwise, `T_1,\ldots,T_n`
        generate the Hecke algebra at least as a
        `\ZZ[\varepsilon]`-module, where
        `\ZZ[\varepsilon]` is the ring generated by the
        values of the Dirichlet character `\varepsilon`.
        Alternatively, this is a bound such that if two cusp forms
        associated to this space of modular symbols are congruent modulo
        `(\lambda, q^n)`, then they are congruent modulo
        `\lambda`.

        REFERENCES:

        - See the Agashe-Stein appendix to Lario and Schoof,
          *Some computations with Hecke rings and deformation rings*,
          Experimental Math., 11 (2002), no. 2, 303-311.

        - This result originated in the paper Sturm,
          *On the congruence of modular forms*,
          Springer LNM 1240, 275-280, 1987.

        REMARK: Kevin Buzzard pointed out to me (William Stein) in Fall
        2002 that the above bound is fine for `\Gamma_1(N)` with
        character, as one sees by taking a power of `f`. More
        precisely, if `f \cong 0 \pmod{p}` for first
        `s` coefficients, then `f^r \cong 0 \pmod{p}` for
        first `sr` coefficients. Since the weight of `f^r`
        is `r\cdot k(f)`, it follows that if
        `s \geq b`, where `b` is the Sturm bound for
        `\Gamma_0(N)` at weight `k(f)`, then `f^r`
        has valuation large enough to be forced to be `0` at
        `r*k(f)` by Sturm bound (which is valid if we choose
        `r` correctly). Thus `f \cong 0 \pmod{p}`.
        Conclusion: For `\Gamma_1(N)` with fixed character, the
        Sturm bound is *exactly* the same as for `\Gamma_0(N)`.

        A key point is that we are finding
        `\ZZ[\varepsilon]` generators for the Hecke algebra
        here, not `\ZZ`-generators. So if one wants
        generators for the Hecke algebra over `\ZZ`, this
        bound must be suitably modified (and I'm not sure what the
        modification is).

        AUTHORS:

        - William Stein
        """
        return ZZ((self.index() * weight / ZZ(12)).ceil())<|MERGE_RESOLUTION|>--- conflicted
+++ resolved
@@ -1145,9 +1145,12 @@
             1
             sage: Gamma1(4).dimension_modular_forms(1) # irregular cusp
             1
-<<<<<<< HEAD
+
             sage: Gamma(13).dimension_modular_forms(1)
-=======
+            Traceback (most recent call last):
+            ...
+            NotImplementedError: Computation of dimensions of weight 1 cusp forms spaces not implemented in general
+
             sage: Gamma0(32).dimension_modular_forms(2)
             8
             sage: Gamma1(64).dimension_modular_forms(1/2)
@@ -1156,21 +1159,15 @@
             48
             sage: Gamma0(32).dimension_modular_forms(5/2)
             10
-            sage: Gamma1(31).dimension_modular_forms(1)
->>>>>>> 411af562
-            Traceback (most recent call last):
-            ...
-            NotImplementedError: Computation of dimensions of weight 1 cusp forms spaces not implemented in general
-        """
-<<<<<<< HEAD
-        return self.dimension_cusp_forms(k) + self.dimension_eis(k)
-=======
+        """
         k = QQ(k)
         den = abs(k.denominator())
         if den > 2:
             raise TypeError("The weight must be an integer or half an integer")
-        if k < 0: return ZZ(0)
-        if k == 0: return ZZ(1)
+        if k < 0:
+            return ZZ(0)
+        if k == 0:
+            return ZZ(1)
 
         if den == 2: # else, k is an integer
             return self.dimension_cusp_forms(k) + self.dimension_eis(k)
@@ -1197,33 +1194,28 @@
                         return e_reg / ZZ(2)
                     else:
                         raise NotImplementedError("Computation of dimensions of weight 1 modular forms spaces not implemented in general")
->>>>>>> 411af562
 
     def dimension_cusp_forms(self, k=2):
         r"""
         Return the dimension of the space of weight k cusp forms for this
-<<<<<<< HEAD
-        group. For `k \ge 2`, this is given by a standard formula in terms of k
-        and various invariants of the group; see Diamond + Shurman, "A First
-        Course in Modular Forms", section 3.5 and 3.6. If k is not given,
-        default to k = 2.
-=======
-        group. This is given, for integral k, by a standard formula in terms
-        of k and various invariants of the group; see Diamond--Shurman, "A
-        First Course in Modular Forms", section 3.5 and 3.6. For half-integral k,
-        this is computed using the algorithms of Cohen--Oesterle and Serre--Stark.
-        If k is not given, default to k = 2.
->>>>>>> 411af562
+        group.
+
+        This is given, for integral `k \ge 2`, by a standard formula
+        in terms of `k` and various invariants of the group; see
+        Diamond--Shurman, "A First Course in Modular Forms", section
+        3.5 and 3.6. For half-integral `k`, this is computed using the
+        algorithms of Cohen--Oesterle and Serre--Stark.  If `k` is not
+        given, default to k = 2.
 
         For dimensions of spaces of cusp forms with character for Gamma1, use
         the dimension_cusp_forms method of the Gamma1 class, or the standalone
         function dimension_cusp_forms().
 
         For weight 1 cusp forms this generic implementation only works in cases
-        where one can prove solely via Riemann-Roch theory that there aren't
-        any cusp forms (i.e. when the number of regular cusps is strictly
+        where one can prove solely via Riemann-Roch theory that there are
+        no cusp forms (i.e. when the number of regular cusps is strictly
         greater than the degree of the canonical divisor). Otherwise a
-        NotImplementedError is raised.
+        ``NotImplementedError`` is raised.
 
         EXAMPLES::
 
@@ -1233,9 +1225,12 @@
             0
             sage: Gamma1(4).dimension_cusp_forms(1) # irregular cusp
             0
-<<<<<<< HEAD
+
             sage: Gamma(13).dimension_cusp_forms(1)
-=======
+            Traceback (most recent call last):
+            ...
+            NotImplementedError: Computation of dimensions of weight 1 cusp forms spaces not implemented in general
+
             sage: Gamma1(40).dimension_cusp_forms(3/2)
             4
             sage: Gamma1(64).dimension_cusp_forms(1/2)
@@ -1244,11 +1239,6 @@
             1
             sage: Gamma0(32).dimension_cusp_forms(9/2)
             10
-            sage: Gamma1(31).dimension_cusp_forms(1)
->>>>>>> 411af562
-            Traceback (most recent call last):
-            ...
-            NotImplementedError: Computation of dimensions of weight 1 cusp forms spaces not implemented in general
         """
         k = QQ(k)
         den = abs(k.denominator())
@@ -1328,16 +1318,15 @@
             sage: Gamma0(32).dimension_eis(5/2)
             8
         """
-<<<<<<< HEAD
-=======
         k = QQ(k)
         den = abs(k.denominator())
         if den > 2:
             raise TypeError("The weight must be an integer or half an integer")
 
->>>>>>> 411af562
-        if k < 0: return ZZ(0)
-        if k == 0: return ZZ(1)
+        if k < 0:
+            return ZZ(0)
+        if k == 0:
+            return ZZ(1)
 
         if den == 2: # else, k is an integer
             from sage.modular.arithgroup.congroup_gamma1 import is_Gamma1
