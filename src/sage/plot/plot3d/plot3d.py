--- conflicted
+++ resolved
@@ -1153,13 +1153,8 @@
             if max_z == min_z:
                 span = 0
             else:
-<<<<<<< HEAD
                 span = (len(texture)-1) / (max_z - min_z)    # max to avoid dividing by 0
             parts = P.partition(lambda x, y, z: int((z-min_z)*span))
-=======
-                span = len(texture) / (max_z - min_z)
-            parts = P.partition(lambda x,y,z: int((z-min_z)*span))
->>>>>>> 8fc72c35
         all = []
         for k, G in iteritems(parts):
             G.set_texture(texture[k], opacity=opacity)
