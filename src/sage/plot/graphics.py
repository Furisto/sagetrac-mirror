--- conflicted
+++ resolved
@@ -1252,14 +1252,6 @@
             sage: S.plot(1)
             Traceback (most recent call last):
             ...
-<<<<<<< HEAD
-            TypeError: ...plot() takes exactly 1 argument (2 given)
-
-            sage: S.plot(1)  # py3
-            Traceback (most recent call last):
-            ...
-=======
->>>>>>> c73bc973
             TypeError: ...plot() takes 1 positional argument but 2 were given
 
             sage: S.plot(hey="hou")
