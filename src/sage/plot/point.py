# -*- coding: utf-8 -*-
r"""
Points

TESTS::

    sage: E = EllipticCurve('37a')
    sage: P = E(0,0)
    sage: def get_points(n): return sum([point(list(i*P)[:2], size=3) for i in range(-n,n) if i != 0 and (i*P)[0] < 3])
    sage: sum([get_points(15*n).plot3d(z=n) for n in range(1,10)])
    Graphics3d Object
"""

# ****************************************************************************
#       Copyright (C) 2006 Alex Clemesha <clemesha@gmail.com>,
#                          William Stein <wstein@gmail.com>,
#                     2008 Mike Hansen <mhansen@gmail.com>,
#
<<<<<<< HEAD
# This program is free software: you can redistribute it and/or modify
# it under the terms of the GNU General Public License as published by
# the Free Software Foundation, either version 2 of the License, or
# (at your option) any later version.
#                  https://www.gnu.org/licenses/
# ****************************************************************************

from sage.misc.decorators import options, rename_keyword
from sage.plot.colors import to_mpl_color
from sage.plot.primitive import GraphicPrimitive_xydata
from collections.abc import Iterator

=======
#  Distributed under the terms of the GNU General Public License (GPL)
#
#    This code is distributed in the hope that it will be useful,
#    but WITHOUT ANY WARRANTY; without even the implied warranty of
#    MERCHANTABILITY or FITNESS FOR A PARTICULAR PURPOSE.  See the GNU
#    General Public License for more details.
#
#  The full text of the GPL is available at:
#
#                  http://www.gnu.org/licenses/
# ****************************************************************************
from sage.misc.decorators import options, rename_keyword
from sage.plot.colors import to_mpl_color
from sage.plot.primitive import GraphicPrimitive_xydata
import collections
import numbers
>>>>>>> eff981bd

# TODO: create _allowed_options for 3D point classes to
# improve bad option handling in plot3d?
class Point(GraphicPrimitive_xydata):
    """
    Primitive class for the point graphics type.  See point?, point2d?
    or point3d? for information about actually plotting points.

    INPUT:

    - xdata -- list of x values for points in Point object

    - ydata -- list of y values for points in Point object

    - options -- dict of valid plot options to pass to constructor

    EXAMPLES:

    Note this should normally be used indirectly via ``point`` and friends::

        sage: from sage.plot.point import Point
        sage: P = Point([1,2],[2,3],{'alpha':.5})
        sage: P
        Point set defined by 2 point(s)
        sage: P.options()['alpha']
        0.500000000000000
        sage: P.xdata
        [1, 2]

    TESTS:

    We test creating a point::

        sage: point((3,3))
        Graphics object consisting of 1 graphics primitive
    """
    def __init__(self, xdata, ydata, options):
        """
        Initializes base class Point.

        EXAMPLES::

            sage: P = point((3,4))
            sage: P[0].xdata
            [3.0]
            sage: P[0].options()['alpha']
            1
        """
        self.xdata = xdata
        self.ydata = ydata
        GraphicPrimitive_xydata.__init__(self, options)

    def _allowed_options(self):
        """
        Return the allowed options for the Point class.

        EXAMPLES::

            sage: P = point((3,4))
            sage: P[0]._allowed_options()['size']
            'How big the point is (i.e., area in points^2=(1/72 inch)^2).'
        """
        return {'alpha':'How transparent the point is.',
                'faceted': 'If True color the edge of the point. (only for 2D plots)',
                'hue':'The color given as a hue.',
                'legend_color':'The color of the legend text',
                'legend_label':'The label for this item in the legend.',
                'marker':'the marker symbol for 2D plots only (see documentation of plot() for details)',
                'markeredgecolor':'the color of the marker edge (only for 2D plots)',
                'rgbcolor':'The color as an RGB tuple.',
                'size': 'How big the point is (i.e., area in points^2=(1/72 inch)^2).',
                'zorder':'The layer level in which to draw'}

    def _plot3d_options(self, options=None):
        """
        Translate 2D plot options into 3D plot options.

        EXAMPLES::

            sage: A=point((1,1),size=22)
            sage: a=A[0];a
            Point set defined by 1 point(s)
            sage: b=a.plot3d()
            sage: b.size
            22
            sage: b=a.plot3d(size=3)
            sage: b.size
            3
        """
        if options is None:
            options = dict(self.options())
        options_3d = {}
        if 'size' in options:
            options_3d['size'] = options['size']
            del options['size']
        if options.pop('faceted', False):
            raise NotImplementedError("3D points can not be faceted.")
        for o in ('marker', 'markeredgecolor'): # remove 2D options
            if o in options:
                del options[o]

        options_3d.update(GraphicPrimitive_xydata._plot3d_options(self, options))
        return options_3d

    def plot3d(self, z=0, **kwds):
        """
        Plots a two-dimensional point in 3-D, with default height zero.

        INPUT:


        -  ``z`` - optional 3D height above `xy`-plane.  May be a list
           if self is a list of points.

        EXAMPLES:

        One point::

            sage: A=point((1,1))
            sage: a=A[0];a
            Point set defined by 1 point(s)
            sage: b=a.plot3d()

        One point with a height::

            sage: A=point((1,1))
            sage: a=A[0];a
            Point set defined by 1 point(s)
            sage: b=a.plot3d(z=3)
            sage: b.loc[2]
            3.0

        Multiple points::

            sage: P=point([(0,0), (1,1)])
            sage: p=P[0]; p
            Point set defined by 2 point(s)
            sage: q=p.plot3d(size=22)

        Multiple points with different heights::

            sage: P=point([(0,0), (1,1)])
            sage: p=P[0]
            sage: q=p.plot3d(z=[2,3])
            sage: q.all[0].loc[2]
            2.0
            sage: q.all[1].loc[2]
            3.0

        Note that keywords passed must be valid point3d options::

            sage: A=point((1,1),size=22)
            sage: a=A[0];a
            Point set defined by 1 point(s)
            sage: b=a.plot3d()
            sage: b.size
            22
            sage: b=a.plot3d(pointsize=23) # only 2D valid option
            sage: b.size
            22
            sage: b=a.plot3d(size=23) # correct keyword
            sage: b.size
            23

        TESTS:

        Heights passed as a list should have same length as
        number of points::

            sage: P=point([(0,0), (1,1), (2,3)])
            sage: p=P[0]
            sage: q=p.plot3d(z=2)
            sage: q.all[1].loc[2]
            2.0
            sage: q=p.plot3d(z=[2,-2])
            Traceback (most recent call last):
            ...
            ValueError: Incorrect number of heights given
        """
        from sage.plot.plot3d.base import Graphics3dGroup
        from sage.plot.plot3d.shapes2 import point3d
        options = self._plot3d_options()
        options.update(kwds)
        zdata = []
        if isinstance(z, list):
            zdata = z
        else:
            zdata = [z] * len(self.xdata)
        if len(zdata) == len(self.xdata):
            all = [point3d(list(zip(self.xdata, self.ydata, zdata)), **options)]
            if len(all) == 1:
                return all[0]
            else:
                return Graphics3dGroup(all)
        else:
            raise ValueError('Incorrect number of heights given')

    def _repr_(self):
        """
        String representation of Point primitive.

        EXAMPLES::

            sage: P=point([(0,0), (1,1)])
            sage: p=P[0]; p
            Point set defined by 2 point(s)
        """
        return "Point set defined by %s point(s)"%len(self.xdata)

    def __getitem__(self, i):
        """
        Returns tuple of coordinates of point.

        EXAMPLES::

            sage: P=point([(0,0), (1,1), (2,3)])
            sage: p=P[0]; p
            Point set defined by 3 point(s)
            sage: p[1]
            (1.0, 1.0)
        """
        return self.xdata[i], self.ydata[i]

    def _render_on_subplot(self,subplot):
        r"""
        TESTS:

        We check to make sure that :trac:`2076` is fixed by verifying all
        the points are red::

            sage: point(((1,1), (2,2), (3,3)), rgbcolor=hue(1), size=30)
            Graphics object consisting of 1 graphics primitive
        """
        options = self.options()

        #Convert the color to a hex string so that the scatter
        #method does not interpret it as a list of 3 floating
        #point color specifications when there are
        #three points. This is mentioned in the matplotlib 0.98
        #documentation and fixes #2076
        from matplotlib.colors import rgb2hex
        c = rgb2hex(to_mpl_color(options['rgbcolor']))

        a = float(options['alpha'])
        z = int(options.pop('zorder', 0))
        s = int(options['size'])
        faceted = options['faceted'] #faceted=True colors the edge of point
        markeredgecolor = options['markeredgecolor']

        scatteroptions={}
        if not faceted and markeredgecolor is None:
            scatteroptions['edgecolors'] = 'none'
        elif markeredgecolor is not None:
            scatteroptions['edgecolors'] = to_mpl_color(
                                              options.pop('markeredgecolor'))
        scatteroptions['marker'] = options.pop('marker')

        subplot.scatter(self.xdata, self.ydata, s=s, c=c, alpha=a, zorder=z,
                        label=options['legend_label'], **scatteroptions)


def point(points, **kwds):
    """
    Return either a 2-dimensional or 3-dimensional point or sum of points.

    INPUT:

    -  ``points`` - either a single point (as a tuple), a list of
       points, a single complex number, or a list of complex numbers.

    For information regarding additional arguments, see either point2d?
    or point3d?.

    .. SEEALSO::

        :func:`sage.plot.point.point2d`, :func:`sage.plot.plot3d.shapes2.point3d`

    EXAMPLES::

        sage: point((1,2))
        Graphics object consisting of 1 graphics primitive

    ::

        sage: point((1,2,3))
        Graphics3d Object

    ::

        sage: point([(0,0), (1,1)])
        Graphics object consisting of 1 graphics primitive

    ::

        sage: point([(0,0,1), (1,1,1)])
        Graphics3d Object

    Extra options will get passed on to show(), as long as they are valid::

        sage: point([(cos(theta), sin(theta)) for theta in srange(0, 2*pi, pi/8)], frame=True)
        Graphics object consisting of 1 graphics primitive
        sage: point([(cos(theta), sin(theta)) for theta in srange(0, 2*pi, pi/8)]).show(frame=True) # These are equivalent

    TESTS:

    One can now use iterators (:trac:`13890`)::

        sage: point(iter([(1,1,1)]))
        Graphics3d Object
        sage: point(iter([(1,2),(3,5)]))
        Graphics object consisting of 1 graphics primitive
    """
    if isinstance(points, Iterator):
        points = list(points)
        
    try:
        return point2d(points, **kwds)
    except (ValueError, TypeError):
        from sage.plot.plot3d.shapes2 import point3d
        return point3d(points, **kwds)

@rename_keyword(color='rgbcolor', pointsize='size')
@options(alpha=1, aspect_ratio='automatic', faceted=False,
        legend_color=None, legend_label=None, marker='o',
        markeredgecolor=None, rgbcolor=(0,0,1), size=10)
def point2d(points, **options):
    r"""
    A point of size ``size`` defined by point = `(x,y)`.

    INPUT:

    -  ``points`` - either a single point (as a tuple), a list of
       points, a single complex number, or a list of complex numbers.
    - ``alpha`` -- How transparent the point is.
    - ``faceted`` -- If True color the edge of the point. (only for 2D plots)
    - ``hue`` -- The color given as a hue.
    - ``legend_color`` -- The color of the legend text
    - ``legend_label`` -- The label for this item in the legend.
    - ``marker`` -- the marker symbol for 2D plots only (see documentation of
      :func:`plot` for details)
    - ``markeredgecolor`` -- the color of the marker edge (only for 2D plots)
    - ``rgbcolor`` -- The color as an RGB tuple.
    - ``size`` -- How big the point is (i.e., area in points^2=(1/72 inch)^2).
    - ``zorder`` -- The layer level in which to draw

    EXAMPLES:

    A purple point from a single tuple or coordinates::

        sage: point((0.5, 0.5), rgbcolor=hue(0.75))
        Graphics object consisting of 1 graphics primitive

    Points with customized markers and edge colors::

        sage: r = [(random(), random()) for _ in range(10)]
        sage: point(r, marker='d', markeredgecolor='red', size=20)
        Graphics object consisting of 1 graphics primitive

    Passing an empty list returns an empty plot::

        sage: point([])
        Graphics object consisting of 0 graphics primitives
        sage: import numpy; point(numpy.array([]))
        Graphics object consisting of 0 graphics primitives

    If you need a 2D point to live in 3-space later, this is possible::

        sage: A=point((1,1))
        sage: a=A[0];a
        Point set defined by 1 point(s)
        sage: b=a.plot3d(z=3)

    This is also true with multiple points::

        sage: P=point([(0,0), (1,1)])
        sage: p=P[0]
        sage: q=p.plot3d(z=[2,3])

    Here are some random larger red points, given as a list of tuples::

        sage: point(((0.5, 0.5), (1, 2), (0.5, 0.9), (-1, -1)), rgbcolor=hue(1), size=30)
        Graphics object consisting of 1 graphics primitive

    And an example with a legend::

        sage: point((0,0), rgbcolor='black', pointsize=40, legend_label='origin')
        Graphics object consisting of 1 graphics primitive

    The legend can be colored::

        sage: P = points([(0,0),(1,0)], pointsize=40, legend_label='origin', legend_color='red')
        sage: P + plot(x^2,(x,0,1), legend_label='plot', legend_color='green')
        Graphics object consisting of 2 graphics primitives

    Extra options will get passed on to show(), as long as they are valid::

        sage: point([(cos(theta), sin(theta)) for theta in srange(0, 2*pi, pi/8)], frame=True)
        Graphics object consisting of 1 graphics primitive
        sage: point([(cos(theta), sin(theta)) for theta in srange(0, 2*pi, pi/8)]).show(frame=True) # These are equivalent

    For plotting data, we can use a logarithmic scale, as long as we are sure
    not to include any nonpositive points in the logarithmic direction::

        sage: point([(1,2),(2,4),(3,4),(4,8),(4.5,32)],scale='semilogy',base=2)
        Graphics object consisting of 1 graphics primitive

    Since Sage Version 4.4 (:trac:`8599`), the size of a 2d point can be
    given by the argument ``size`` instead of ``pointsize``. The argument
    ``pointsize`` is still supported::

        sage: point((3,4), size=100)
        Graphics object consisting of 1 graphics primitive

    ::

        sage: point((3,4), pointsize=100)
        Graphics object consisting of 1 graphics primitive

    We can plot a single complex number::

        sage: point(CC(1+I), pointsize=100)
        Graphics object consisting of 1 graphics primitive

    We can also plot a list of complex numbers::

        sage: point([CC(I), CC(I+1), CC(2+2*I)], pointsize=100)
        Graphics object consisting of 1 graphics primitive

    TESTS::

       sage: point2d(iter([]))
       Graphics object consisting of 0 graphics primitives
    """
    from sage.plot.plot import xydata_from_point_list
    from sage.plot.all import Graphics
    if isinstance(points, numbers.Complex):
        pass
    else:
        try:
            l = len(points)
        except TypeError:
            # argument is an iterator
            points = list(points)
            l = len(points)

        if l == 0:
            return Graphics()

    xdata, ydata = xydata_from_point_list(points)
    g = Graphics()
    g._set_extra_kwds(Graphics._extract_kwds_for_show(options))
    g.add_primitive(Point(xdata, ydata, options))
    if options['legend_label']:
        g.legend(True)
        g._legend_colors = [options['legend_color']]
    return g

points = point<|MERGE_RESOLUTION|>--- conflicted
+++ resolved
@@ -16,7 +16,6 @@
 #                          William Stein <wstein@gmail.com>,
 #                     2008 Mike Hansen <mhansen@gmail.com>,
 #
-<<<<<<< HEAD
 # This program is free software: you can redistribute it and/or modify
 # it under the terms of the GNU General Public License as published by
 # the Free Software Foundation, either version 2 of the License, or
@@ -28,25 +27,8 @@
 from sage.plot.colors import to_mpl_color
 from sage.plot.primitive import GraphicPrimitive_xydata
 from collections.abc import Iterator
-
-=======
-#  Distributed under the terms of the GNU General Public License (GPL)
-#
-#    This code is distributed in the hope that it will be useful,
-#    but WITHOUT ANY WARRANTY; without even the implied warranty of
-#    MERCHANTABILITY or FITNESS FOR A PARTICULAR PURPOSE.  See the GNU
-#    General Public License for more details.
-#
-#  The full text of the GPL is available at:
-#
-#                  http://www.gnu.org/licenses/
-# ****************************************************************************
-from sage.misc.decorators import options, rename_keyword
-from sage.plot.colors import to_mpl_color
-from sage.plot.primitive import GraphicPrimitive_xydata
-import collections
 import numbers
->>>>>>> eff981bd
+
 
 # TODO: create _allowed_options for 3D point classes to
 # improve bad option handling in plot3d?
