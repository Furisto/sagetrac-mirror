--- conflicted
+++ resolved
@@ -41,11 +41,8 @@
 from sage.rings.arith              import lcm, gcd
 from sage.rings.complex_field      import ComplexField
 from sage.rings.finite_rings.constructor import GF, is_PrimeFiniteField
-<<<<<<< HEAD
-=======
 from sage.rings.fraction_field     import FractionField
 from sage.rings.fraction_field_element import FractionFieldElement
->>>>>>> 819000f6
 from sage.rings.integer_ring       import ZZ
 from sage.rings.polynomial.polynomial_ring_constructor import PolynomialRing
 from sage.rings.quotient_ring      import QuotientRing_generic
@@ -186,8 +183,6 @@
         P = self._fast_eval(x._coords)
         return self.codomain().point(P, check)
 
-<<<<<<< HEAD
-=======
     def __eq__(self, right):
         """
         Tests the equality of two affine morphisms.
@@ -256,7 +251,6 @@
             return False
         return True
 
->>>>>>> 819000f6
     @lazy_attribute
     def _fastpolys(self):
         """
