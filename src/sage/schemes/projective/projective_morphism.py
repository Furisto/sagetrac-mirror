--- conflicted
+++ resolved
@@ -62,12 +62,9 @@
 from copy import copy
 from sage.parallel.multiprocessing_sage import parallel_iter
 from sage.ext.fast_callable        import fast_callable
-<<<<<<< HEAD
-from sage.schemes.projective.projective_morphism_helper import _fast_possible_periods
 from sage.schemes.projective.projective_morphism_helper import _fast_possible_periods 
-=======
 from sage.misc.lazy_attribute      import lazy_attribute
->>>>>>> 2a4342e2
+
 
 class SchemeMorphism_polynomial_projective_space(SchemeMorphism_polynomial):
     """
@@ -164,32 +161,7 @@
             degs = [f.degree() for f in polys]
             if not all([d == degs[0] for d in degs[1:]]):
                 raise ValueError("polys (=%s) must be of the same degree" % polys)
-<<<<<<< HEAD
-
-        # The remaining code is used to instantiate the _fastpolys
         self._is_prime_finite_field = is_PrimeFiniteField(polys[0].base_ring())
-        prime = polys[0].base_ring().characteristic()
-        degree = polys[0].degree()
-        self._fastpolys = []
-        for poly in polys:
-            # These tests are in place because the float and integer domain evaluate
-            # faster than using the base_ring
-            if self._is_prime_finite_field:
-                coefficients = poly.coefficients()
-                height = max(coefficients).lift()
-                num_terms = len(coefficients)
-                largest_value = num_terms * height * (prime - 1) ** degree
-                # If the calculations will not overflow the float data type use domain float
-                # Else use domain integer
-                if largest_value < (2 ** 27):
-                    self._fastpolys.append(fast_callable(poly, domain=float))
-                else:
-                    self._fastpolys.append(fast_callable(poly, domain=ZZ))
-            else:
-                self._fastpolys.append(fast_callable(poly, domain=poly.base_ring()))
-=======
-        self._is_prime_finite_field = is_PrimeFiniteField(polys[0].base_ring())
->>>>>>> 2a4342e2
 
     def __call__(self, x, check=True):
         """
@@ -202,33 +174,21 @@
             sage: f=H([x^2+y^2,y^2,z^2 + y*z])
             sage: f(P([1,1,1]))
             (1 : 1/2 : 1)
-<<<<<<< HEAD
-=======
-
->>>>>>> 2a4342e2
         """
         from sage.schemes.projective.projective_point import SchemeMorphism_point_projective_ring
         if check:
             if not isinstance(x, SchemeMorphism_point_projective_ring):
-<<<<<<< HEAD
-                x = self.domain()(x)
-            elif x.codomain() != self.domain():
-                raise TypeError, "Point must be in the domain of the function"
-=======
                 try:
                     x = self.domain()(x)
                 except (TypeError, NotImplementedError):
                     raise TypeError, "%s fails to convert into the map's domain %s, but a `pushforward` method is not properly implemented"%(x, self.domain())
             elif self.domain()!=x.codomain():
                 raise TypeError, "%s fails to convert into the map's domain %s, but a `pushforward` method is not properly implemented"%(x, self.domain())
->>>>>>> 2a4342e2
 
         # Passes the array of args to _fast_eval
         P = self._fast_eval(x._coords, check)
         return self.codomain().point(P, check)
 
-<<<<<<< HEAD
-=======
     @lazy_attribute
     def _fastpolys(self):
         polys = self._polys
@@ -254,7 +214,6 @@
                 fastpolys.append(fast_callable(poly, domain=poly.base_ring()))
         return fastpolys
 
->>>>>>> 2a4342e2
     def _fast_eval(self, x, check=True):
         """
         Evaluate projective morphism at point described by ``x``.
@@ -2421,42 +2380,18 @@
             p = next_prime(p + 1)
         B = e ** self.height_difference_bound()
 
-        f = self.change_ring(GF(p))
-        all_points = f.possible_periods(True) #return the list of points and their periods.
-        pos_points = []
+        f=self.change_ring(GF(p))
+        all_points=f.possible_periods(True) #return the list of points and their periods.
+        pos_points=[]
         for i in range(len(all_points)):
-            if all_points[i][1] in periods and  (all_points[i] in pos_points) == False:  #check period, remove duplicates
+            if all_points[i][1] in periods and  (all_points[i] in pos_points)==False:  #check period, remove duplicates
                 pos_points.append(all_points[i])
-<<<<<<< HEAD
-
-        # Finding the rational lift for each point in parallel
-        parallel_data = []
-        for P in pos_points:
-            parallel_data.append(((self, [P], B,), {}))
-
-        pos_points = []
-
-        parallel_results = list(parallel_iter(len(parallel_data), self.lift_to_rational_periodic, parallel_data))
-
-        periodic_points = []
-        for result in parallel_results:
-            point = result[1]
-            if len(point) > 0:
-                periodic_points.append(point[0])
-
-        for P, n in periodic_points:
-            for k in range(n):
-                  P.normalize_coordinates()
-                  periodic.add(P)
-                  P = self(P)
-=======
         periodic_points=self.lift_to_rational_periodic(pos_points,B)
         for p,n in periodic_points:
             for k in range(n):
                 p.normalize_coordinates()
                 periodic.add(p)
                 p=self(p)
->>>>>>> 2a4342e2
         return(list(periodic))
 
     def rational_preimages(self, Q):
@@ -2634,31 +2569,6 @@
         if self.domain().base_ring() != QQ:
             raise NotImplementedError("Must be QQ")
 
-<<<<<<< HEAD
-        PS = self.domain()
-        RPS = PS.base_ring()
-        all_preimages = set()
-
-        while points != []:
-
-            # Finding the preimage of each point in parallel
-            parallel_data = []
-            for P in points:
-                parallel_data.append(((self, P,), {}))
-
-            points = []
-
-            parallel_results = list(parallel_iter(len(parallel_data), self.rational_preimages, parallel_data))
-
-            for result in parallel_results:
-                preimages = result[1]
-                for p in preimages:
-                    if not p in all_preimages:
-                        points.append(p)
-                        all_preimages.add(p)
-
-        return(list(all_preimages))
-=======
         PS=self.domain()
         RPS=PS.base_ring()
         preperiodic=set()
@@ -2670,7 +2580,6 @@
                     points.append(preimages[i])
                     preperiodic.add(preimages[i])
         return(list(preperiodic))
->>>>>>> 2a4342e2
 
     def rational_preperiodic_points(self, **kwds):
         r"""
@@ -2832,10 +2741,6 @@
             sage: f=H([x^2+y^2,y^2,z^2 + y*z])
             sage: f._fast_eval([1,1,1])
             [2, 1, 2]
-<<<<<<< HEAD
-=======
-
->>>>>>> 2a4342e2
         """
         if self._is_prime_finite_field:
             p = self.base_ring().characteristic()
@@ -2995,82 +2900,4 @@
             - check == False to speed up?
 
         """
-<<<<<<< HEAD
         return _fast_possible_periods(self,return_points)
-=======
-        if not is_PrimeFiniteField(self.domain().base_ring()):
-            raise TypeError("Must be prime field")
-        if not self.is_endomorphism():
-            raise NotImplementedError("Must be an endomorphism of projective space")
-
-        PS = self.domain()
-        p = PS.base_ring().order()
-        N = PS.dimension_relative()
-        pointsdict = PS.rational_points_dictionary() #assume p is prime
-        pointslist = list(pointsdict)
-        hashlist = pointsdict.values()
-        pointtable = [[0, 0] for i in range(len(pointsdict))]
-        index = 1
-        periods = set()
-        points_periods = []
-        for j in range(len(pointsdict)):
-            hashP = hashlist[j]
-            if pointtable[hashP][1] == 0:
-                startindex = index
-                P = pointslist[j]
-                while pointtable[hashP][1] == 0:
-                    pointtable[hashP][1] = index
-                    Q = self(P)
-                    Q.normalize_coordinates()
-                    hashQ = pointsdict[Q]
-                    pointtable[hashP][0] = hashQ
-                    P = Q
-                    hashP = hashQ
-                    index += 1
-                if pointtable[hashP][1] >= startindex:
-                    period = index - pointtable[hashP][1]
-                    periods.add(period)
-                    points_periods.append([P, period])
-                    l = P.multiplier(self, period, False)
-                    lorders = set()
-                    for poly, _ in l.charpoly().factor():
-                        if poly.degree() == 1:
-                            eig = -poly.constant_coefficient()
-                            if not eig:
-                                continue # exclude 0
-                        else:
-                            eig = GF(p ** poly.degree(), 't', modulus=poly).gen()
-                        if eig:
-                            lorders.add(eig.multiplicative_order())
-                    S = subsets(lorders)
-                    S.next()   # get rid of the empty set
-                    rvalues = set()
-                    for s in S:
-                        rvalues.add(lcm(s))
-                    rvalues = list(rvalues)
-                    if N == 1:
-                        for k in range(len(rvalues)):
-                            r = rvalues[k]
-                            periods.add(period * r)
-                            points_periods.append([P, period * r])
-                            if p == 2 or p == 3: #need e=1 for N=1, QQ
-                                periods.add(period * r * p)
-                                points_periods.append([P, period * r * p])
-                    else:
-                        for k in range(len(rvalues)):
-                            r = rvalues[k]
-                            periods.add(period * r)
-                            periods.add(period * r * p)
-                            points_periods.append([P, period * r])
-                            points_periods.append([P, period * r * p])
-                            if p == 2:  #need e=3 for N>1, QQ
-                                periods.add(period * r * 4)
-                                points_periods.append([P, period * r * 4])
-                                periods.add(period * r * 8)
-                                points_periods.append([P, period * r * 8])
-
-        if return_points == False:
-            return(sorted(periods))
-        else:
-            return(points_periods)
->>>>>>> 2a4342e2
