# -*- coding: utf-8 -*-
r"""
Morphisms on projective varieties

A morphism of schemes determined by rational functions that define
what the morphism does on points in the ambient projective space.


AUTHORS:

- David Kohel, William Stein

- William Stein (2006-02-11): fixed bug where P(0,0,0) was allowed as
  a projective point.

- Volker Braun (2011-08-08): Renamed classes, more documentation, misc
  cleanups.

- Ben Hutz (2013-03) iteration functionality and new directory structure
  for affine/projective, height functionality

- Brian Stout, Ben Hutz (Nov 2013) - added minimal model functionality

- Dillon Rose (2014-01):  Speed enhancements

- Ben Hutz (2015-11): iteration of subschemes

"""

#*****************************************************************************
#       Copyright (C) 2011 Volker Braun <vbraun.name@gmail.com>
#       Copyright (C) 2006 David Kohel <kohel@maths.usyd.edu.au>
#       Copyright (C) 2006 William Stein <wstein@gmail.com>
#
# This program is free software: you can redistribute it and/or modify
# it under the terms of the GNU General Public License as published by
# the Free Software Foundation, either version 2 of the License, or
# (at your option) any later version.
#                  http://www.gnu.org/licenses/
#*****************************************************************************
from __future__ import print_function, absolute_import

from sage.calculus.functions import jacobian
from sage.misc.all import prod
from sage.misc.cachefunc import cached_method
from sage.rings.all import Integer
from sage.arith.all import gcd, lcm
from sage.rings.complex_field import ComplexField_class
from sage.rings.complex_interval_field import ComplexIntervalField_class
from sage.rings.finite_rings.finite_field_constructor import is_PrimeFiniteField
from sage.rings.fraction_field import FractionField
from sage.rings.integer_ring import ZZ
from sage.rings.number_field.order import is_NumberFieldOrder
from sage.rings.polynomial.polynomial_ring_constructor import PolynomialRing
from sage.rings.qqbar import QQbar, number_field_elements_from_algebraics
from sage.rings.quotient_ring import QuotientRing_generic
from sage.rings.rational_field import QQ
from sage.rings.real_mpfr import RealField_class
from sage.rings.real_mpfi import RealIntervalField_class
from sage.schemes.generic.morphism import SchemeMorphism_polynomial
from sage.ext.fast_callable import fast_callable
from sage.misc.lazy_attribute import lazy_attribute
import sys

from sage.categories.number_fields import NumberFields
from sage.categories.homset import Hom, End
_NumberFields = NumberFields()
from sage.categories.fields import Fields
_Fields = Fields()
from sage.rings.finite_rings.finite_field_constructor import is_FiniteField


class SchemeMorphism_polynomial_projective_space(SchemeMorphism_polynomial):
    r"""
    A morphism of schemes determined by rational functions that define
    what the morphism does on points in the ambient projective space.

    EXAMPLES::

        sage: R.<x,y> = QQ[]
        sage: P1 = ProjectiveSpace(R)
        sage: H = P1.Hom(P1)
        sage: H([y,2*x])
        Scheme endomorphism of Projective Space of dimension 1 over Rational Field
          Defn: Defined on coordinates by sending (x : y) to
                (y : 2*x)

    An example of a morphism between projective plane curves (see :trac:`10297`)::

        sage: P2.<x,y,z> = ProjectiveSpace(QQ,2)
        sage: f = x^3+y^3+60*z^3
        sage: g = y^2*z-( x^3 - 6400*z^3/3)
        sage: C = Curve(f)
        sage: E = Curve(g)
        sage: xbar,ybar,zbar = C.coordinate_ring().gens()
        sage: H = C.Hom(E)
        sage: H([zbar,xbar-ybar,-(xbar+ybar)/80])
        Scheme morphism:
          From: Projective Plane Curve over Rational Field defined by x^3 + y^3 + 60*z^3
          To:   Projective Plane Curve over Rational Field defined by -x^3 + y^2*z + 6400/3*z^3
          Defn: Defined on coordinates by sending (x : y : z) to
                (z : x - y : -1/80*x - 1/80*y)

    A more complicated example::

        sage: P2.<x,y,z> = ProjectiveSpace(2, QQ)
        sage: P1 = P2.subscheme(x-y)
        sage: H12 = P1.Hom(P2)
        sage: H12([x^2, x*z, z^2])
        Scheme morphism:
          From: Closed subscheme of Projective Space of dimension 2 over Rational Field defined by:
          x - y
          To:   Projective Space of dimension 2 over Rational Field
          Defn: Defined on coordinates by sending (x : y : z) to
              (x^2 : x*z : z^2)

    We illustrate some error checking::

        sage: R.<x,y> = QQ[]
        sage: P1 = ProjectiveSpace(R)
        sage: H = P1.Hom(P1)
        sage: f = H([x-y, x*y])
        Traceback (most recent call last):
        ...
        ValueError: polys (=[x - y, x*y]) must be of the same degree

        sage: H([x-1, x*y+x])
        Traceback (most recent call last):
        ...
        ValueError: polys (=[x - 1, x*y + x]) must be homogeneous

        sage: H([exp(x),exp(y)])
        Traceback (most recent call last):
        ...
        TypeError: polys (=[e^x, e^y]) must be elements of
        Multivariate Polynomial Ring in x, y over Rational Field

    We can also compute the forward image of subschemes through
    elimination. In particular, let `X = V(h_1,\ldots, h_t)` and define the ideal
    `I = (h_1,\ldots,h_t,y_0-f_0(\bar{x}), \ldots, y_n-f_n(\bar{x}))`.
    Then the elimination ideal `I_{n+1} = I \cap K[y_0,\ldots,y_n]` is a homogeneous
    ideal and `f(X) = V(I_{n+1})`::

        sage: P.<x,y,z> = ProjectiveSpace(QQ, 2)
        sage: H = End(P)
        sage: f = H([(x-2*y)^2, (x-2*z)^2, x^2])
        sage: X = P.subscheme(y-z)
        sage: f(f(f(X)))
        Closed subscheme of Projective Space of dimension 2 over Rational Field
        defined by:
          y - z

    ::

        sage: P.<x,y,z,w> = ProjectiveSpace(QQ, 3)
        sage: H = End(P)
        sage: f = H([(x-2*y)^2, (x-2*z)^2, (x-2*w)^2, x^2])
        sage: f(P.subscheme([x,y,z]))
        Closed subscheme of Projective Space of dimension 3 over Rational Field
        defined by:
          w,
          y,
          x
    """

    def __init__(self, parent, polys, check=True):
        """
        The Python constructor.

        See :class:`SchemeMorphism_polynomial` for details.

        EXAMPLES::

            sage: P1.<x,y> = ProjectiveSpace(QQ,1)
            sage: H = P1.Hom(P1)
            sage: H([y,2*x])
            Scheme endomorphism of Projective Space of dimension 1 over Rational Field
              Defn: Defined on coordinates by sending (x : y) to
                    (y : 2*x)

        ::

            sage: R.<t> = PolynomialRing(QQ)
            sage: P.<x,y,z> = ProjectiveSpace(R, 2)
            sage: X = P.subscheme([x])
            sage: H = End(X)
            sage: H([x^2, t*y^2, x*z])
            Scheme endomorphism of Closed subscheme of Projective Space of dimension
            2 over Univariate Polynomial Ring in t over Rational Field defined by:
              x
              Defn: Defined on coordinates by sending (x : y : z) to
                    (x^2 : t*y^2 : x*z)

        When elements of the quotient ring is used, they are reduced::

            sage: P.<x,y,z> = ProjectiveSpace(CC, 2)
            sage: X = P.subscheme([x-y])
            sage: u,v,w = X.coordinate_ring().gens()
            sage: H = End(X)
            sage: H([u^2, v^2, w*u])
            Scheme endomorphism of Closed subscheme of Projective Space of dimension
            2 over Complex Field with 53 bits of precision defined by:
              x - y
              Defn: Defined on coordinates by sending (x : y : z) to
                    (y^2 : y^2 : y*z)
        """
        SchemeMorphism_polynomial.__init__(self, parent, polys, check)
        if check:
            # morphisms from projective space are always given by
            # homogeneous polynomials of the same degree
            try:
                polys[0].degree()
            except AttributeError:
                polys = [f.lift() for f in polys]
            if not all(f.is_homogeneous() for f in polys):
                raise  ValueError("polys (=%s) must be homogeneous" % polys)
            degs = [f.degree() for f in polys]
            if not all(d == degs[0] for d in degs[1:]):
                raise ValueError("polys (=%s) must be of the same degree" % polys)
        self._is_prime_finite_field = is_PrimeFiniteField(polys[0].base_ring())

    def __call__(self, x, check=True):
        r"""
        Compute the forward image of the point or subscheme ``x`` by this map.

        For subschemes, the forward image is computed through elimination.
        In particular, let `X = V(h_1,\ldots, h_t)` and define the ideal
        `I = (h_1,\ldots,h_t,y_0-f_0(\bar{x}), \ldots, y_n-f_n(\bar{x}))`.
        Then the elimination ideal `I_{n+1} = I \cap K[y_0,\ldots,y_n]` is a homogeneous
        ideal and `self(X) = V(I_{n+1})`.

        The input boolean ``check`` can be set to false when fast iteration of
        points is desired. It bypasses all input checking and passes ``x`` straight
        to the fast evaluation of points function.

        INPUT:

        - ``x`` - a point or subscheme in domain of this map.

        - ``check`` - Boolean - if `False` assume that ``x`` is a point.

        EXAMPLES::

            sage: P.<x,y,z> = ProjectiveSpace(QQ, 2)
            sage: H = End(P)
            sage: f = H([x^2+y^2, y^2, z^2 + y*z])
            sage: f(P([1,1,1]))
            (1 : 1/2 : 1)

        ::

            sage: PS.<x,y,z> = ProjectiveSpace(QQ, 2)
            sage: P1.<u,v> = ProjectiveSpace(QQ,1)
            sage: H = End(P1)
            sage: f = H([u^2, v^2])
            sage: f(PS([0,1,1]))
            Traceback (most recent call last):
            ...
            TypeError: (0 : 1 : 1) fails to convert into the map's domain Projective Space of
            dimension 1 over Rational Field, but a `pushforward` method is not properly implemented

        ::

            sage: PS.<x,y> = ProjectiveSpace(QQ, 1)
            sage: P1.<u,v> = ProjectiveSpace(QQ, 1)
            sage: H = End(P1)
            sage: f = H([u^2, v^2])
            sage: f([0,1])
            (0 : 1)
            sage: f(PS([0,1]))
            (0 : 1)

        ::

            sage: PS.<x,y,z,w> = ProjectiveSpace(QQ, 3)
            sage: H = End(PS)
            sage: f = H([y^2, x^2, w^2, z^2])
            sage: X = PS.subscheme([z^2+y*w])
            sage: f(X)
            Closed subscheme of Projective Space of dimension 3 over Rational Field
            defined by:
              x*z - w^2

        ::

            sage: PS.<x,y,z> = ProjectiveSpace(QQ, 2)
            sage: P1.<u,v> = ProjectiveSpace(ZZ, 1)
            sage: H = End(PS)
            sage: f = H([x^2, y^2, z^2])
            sage: X = P1.subscheme([u-v])
            sage: f(X)
            Traceback (most recent call last):
            ...
            TypeError: subscheme must be in ambient space of domain of map

        ::

            sage: PS.<x,y,z> = ProjectiveSpace(QQ, 2)
            sage: P1.<u,v> = ProjectiveSpace(ZZ, 1)
            sage: H = End(P1)
            sage: f = H([u^2, v^2])
            sage: f([u-v])
            Closed subscheme of Projective Space of dimension 1 over Integer Ring defined by:
              u - v
            sage: X = PS.subscheme([x-z])
            sage: f([x-z])
            Traceback (most recent call last):
            ...
            TypeError: [x - z] fails to convert into the map's domain Projective Space of
            dimension 1 over Integer Ring, but a `pushforward` method is not properly implemented
        """
        from sage.schemes.projective.projective_point import SchemeMorphism_point_projective_ring
        if check:
            from sage.schemes.projective.projective_subscheme import AlgebraicScheme_subscheme_projective
            if isinstance(x, SchemeMorphism_point_projective_ring):
                if self.domain() != x.codomain():
                    try:
                        x = self.domain()(x)
                    except (TypeError, NotImplementedError):
                        raise TypeError("%s fails to convert into the map's domain %s, but a `pushforward` method is not properly implemented"%(x, self.domain()))
                #else pass it onto the eval below
            elif isinstance(x, AlgebraicScheme_subscheme_projective):
                return x._forward_image(self) #call subscheme eval
            else: #not a projective point or subscheme
                try:
                    x = self.domain()(x)
                except (TypeError, NotImplementedError):
                    try:
                        x = self.domain().subscheme(x)
                        return x._forward_image(self) #call subscheme eval
                    except (TypeError, NotImplementedError):
                        raise TypeError("%s fails to convert into the map's domain %s, but a `pushforward` method is not properly implemented"%(x, self.domain()))

        # Passes the array of args to _fast_eval
        P = self._fast_eval(x._coords)
        return self.codomain().point(P, check)

    @lazy_attribute
    def _fastpolys(self):
        """
        Lazy attribute for fast_callable polynomials for this map.

        EXAMPLES::

            sage: P.<x,y>=ProjectiveSpace(QQ,1)
            sage: H = Hom(P,P)
            sage: f = H([x^2+y^2,y^2])
            sage: [g.op_list() for g in f._fastpolys]
            [[('load_const', 0), ('load_const', 1), ('load_arg', ...), ('ipow', 2), 'mul', 'add', ('load_const', 1), ('load_arg', ...), ('ipow', 2), 'mul', 'add', 'return'], [('load_const', 0), ('load_const', 1), ('load_arg', 1), ('ipow', 2), 'mul', 'add', 'return']]
        """
        polys = self._polys

        fastpolys = []
        for poly in polys:
            # These tests are in place because the float and integer domain evaluate
            # faster than using the base_ring
            if self._is_prime_finite_field:
                prime = polys[0].base_ring().characteristic()
                degree = polys[0].degree()
                coefficients = poly.coefficients()
                height = max(abs(c.lift()) for c in coefficients)
                num_terms = len(coefficients)
                largest_value = num_terms * height * (prime - 1) ** degree
                # If the calculations will not overflow the float data type use domain float
                # Else use domain integer
                if largest_value < (2 ** sys.float_info.mant_dig):
                    fastpolys.append(fast_callable(poly, domain=float))
                else:
                    fastpolys.append(fast_callable(poly, domain=ZZ))
            else:
                fastpolys.append(fast_callable(poly, domain=poly.base_ring()))
        return fastpolys

    def _fast_eval(self, x):
        """
        Evaluate projective morphism at point described by ``x``.

        EXAMPLES::

            sage: P.<x,y,z> = ProjectiveSpace(QQ,2)
            sage: H = Hom(P,P)
            sage: f = H([x^2+y^2, y^2, z^2 + y*z])
            sage: f._fast_eval([1,1,1])
            [2, 1, 2]

            ::

            sage: T.<z> = LaurentSeriesRing(ZZ)
            sage: P.<x,y> = ProjectiveSpace(T,1)
            sage: H = End(P)
            sage: f = H([x^2+x*y, y^2])
            sage: Q = P(z,1)
            sage: f._fast_eval(list(Q))
            [z + z^2, 1]

            ::

            sage: T.<z> = PolynomialRing(CC)
            sage: I = T.ideal(z^3)
            sage: P.<x,y> = ProjectiveSpace(T.quotient_ring(I),1)
            sage: H = End(P)
            sage: f = H([x^2+x*y, y^2])
            sage: Q = P(z^2, 1)
            sage: f._fast_eval(list(Q))
            [zbar^2, 1.00000000000000]

            ::

            sage: T.<z> = LaurentSeriesRing(CC)
            sage: R.<t> = PolynomialRing(T)
            sage: P.<x,y> = ProjectiveSpace(R,1)
            sage: H = End(P)
            sage: f = H([x^2+x*y, y^2])
            sage: Q = P(t^2, z)
            sage: f._fast_eval(list(Q))
            [t^4 + z*t^2, z^2]
        """
        P = [f(*x) for f in self._fastpolys]
        return P

    def __eq__(self, right):
        """
        Tests the equality of two projective morphisms.

        INPUT:

        - ``right`` -- a map on projective space

        OUTPUT:

        ``True`` if ``self`` and ``right`` define the same projective map.
        ``False`` otherwise.

        EXAMPLES::

            sage: P.<x,y,z> = ProjectiveSpace(QQ, 2)
            sage: H = Hom(P,P)
            sage: f = H([x^2 - 2*x*y + z*x, z^2 -y^2 , 5*z*y])
            sage: g = H([x^2, y^2, z^2])
            sage: f == g
            False

        ::

            sage: P.<x,y> = ProjectiveSpace(QQ, 1)
            sage: P2.<u,v> = ProjectiveSpace(CC, 1)
            sage: H = End(P)
            sage: H2 = End(P2)
            sage: f = H([x^2 - 2*x*y, y^2])
            sage: g = H2([u^2 - 2*u*v, v^2])
            sage: f == g
            False

        ::

            sage: P.<x,y> = ProjectiveSpace(QQ, 1)
            sage: H = End(P)
            sage: f = H([x^2 - 2*x*y, y^2])
            sage: g = H([x^2*y - 2*x*y^2, y^3])
            sage: f == g
            True
        """
        if not isinstance(right, SchemeMorphism_polynomial):
            return False
        if self.parent() != right.parent():
            return False
        n = len(self._polys)
        return all(self._polys[i] * right._polys[j] == self._polys[j] * right._polys[i]
                   for i in range(n) for j in range(i+1, n))

    def __ne__(self, right):
        """
        Tests the inequality of two projective morphisms.

        INPUT:

        - ``right`` -- a map on projective space

        OUTPUT:

        ``True`` if ``self`` and ``right`` define different projective maps.
        ``False`` otherwise.

        EXAMPLES::

            sage: P.<x,y> = ProjectiveSpace(QQ, 1)
            sage: H = Hom(P,P)
            sage: f = H([x^3 - 2*x^2*y , 5*x*y^2])
            sage: g = f.change_ring(GF(7))
            sage: f != g
            True

        ::

            sage: P.<x,y,z> = ProjectiveSpace(QQ, 2)
            sage: H = Hom(P, P)
            sage: f = H([x^2 - 2*x*y + z*x, z^2 -y^2 , 5*z*y])
            sage: f != f
            False
        """
        if not isinstance(right, SchemeMorphism_polynomial):
            return True
        if self.parent() != right.parent():
            return True
        n = len(self._polys)
        return any(self._polys[i] * right._polys[j] != self._polys[j] * right._polys[i]
                   for i in range(n) for j in range(i + 1, n))

    def _matrix_times_polymap_(self, mat, h):
        """
        Multiplies the morphism on the left by a matrix ``mat``.

        INPUT:

        - ``mat`` -- a matrix

        OUTPUT: a scheme morphism given by ``self*mat``

        EXAMPLES::

            sage: P.<x,y> = ProjectiveSpace(ZZ, 1)
            sage: H = Hom(P,P)
            sage: f = H([x^2 + y^2, y^2])
            sage: matrix([[1,2], [0,1]]) * f
            Scheme endomorphism of Projective Space of dimension 1 over Integer Ring
              Defn: Defined on coordinates by sending (x : y) to
                    (x^2 + 3*y^2 : y^2)

        ::

            sage: R.<x> = PolynomialRing(QQ)
            sage: K.<i> = NumberField(x^2+1)
            sage: P.<x,y> = ProjectiveSpace(QQ, 1)
            sage: H = Hom(P,P)
            sage: f = H([1/3*x^2 + 1/2*y^2, y^2])
            sage: matrix([[i,0], [0,i]]) * f
            Scheme endomorphism of Projective Space of dimension 1 over Number Field in i with defining polynomial x^2 + 1
              Defn: Defined on coordinates by sending (x : y) to
                    ((1/3*i)*x^2 + (1/2*i)*y^2 : (i)*y^2)
        """
        from sage.modules.free_module_element import vector
        from sage.dynamics.arithmetic_dynamics.generic_ds import DynamicalSystem
        if not mat.is_square():
            raise ValueError("matrix must be square")
        if mat.ncols() != self.codomain().ngens():
            raise ValueError("matrix size is incompatible")
        F = mat * vector(list(self))
        if isinstance(self, DynamicalSystem):
            return h(list(F)).as_dynamical_system()
        return h(list(F))

    def _polymap_times_matrix_(self, mat, h):
        """
        Multiplies the morphism on the right by a matrix ``mat``.

        INPUT:

        - ``mat`` -- a matrix

        OUTPUT: a scheme morphism given by ``mat*self``

        EXAMPLES::

            sage: P.<x,y> = ProjectiveSpace(ZZ, 1)
            sage: H = Hom(P, P)
            sage: f = H([x^2 + y^2, y^2])
            sage: f * matrix([[1,2], [0,1]])
            Scheme endomorphism of Projective Space of dimension 1 over Integer Ring
              Defn: Defined on coordinates by sending (x : y) to
                    (x^2 + 4*x*y + 5*y^2 : y^2)

        ::

            sage: R.<x> = PolynomialRing(QQ)
            sage: K.<i> = NumberField(x^2+1)
            sage: P.<x,y> = ProjectiveSpace(QQ, 1)
            sage: H = Hom(P,P)
            sage: f = H([1/3*x^2 + 1/2*y^2, y^2])
            sage: f * matrix([[i,0], [0,i]])
            Scheme endomorphism of Projective Space of dimension 1 over Number Field in i with defining polynomial x^2 + 1
              Defn: Defined on coordinates by sending (x : y) to
                    (-1/3*x^2 - 1/2*y^2 : -y^2)
        """
        from sage.modules.free_module_element import vector
        from sage.dynamics.arithmetic_dynamics.generic_ds import DynamicalSystem
        if not mat.is_square():
            raise ValueError("matrix must be square")
        if mat.nrows() != self.domain().ngens():
            raise ValueError("matrix size is incompatible")
        X = mat * vector(self[0].parent().gens())
        F = vector(self._polys)
        F = F(list(X))
        if isinstance(self, DynamicalSystem):
            return h(list(F)).as_dynamical_system()
        return h(list(F))

    def as_dynamical_system(self):
        """
        Return this endomorphism as a :class:`DynamicalSystem_projective`.

        OUTPUT:

        - :class:`DynamicalSystem_projective`

        EXAMPLES::

            sage: P.<x,y,z> = ProjectiveSpace(ZZ, 2)
            sage: H = End(P)
            sage: f = H([x^2, y^2, z^2])
            sage: type(f.as_dynamical_system())
            <class 'sage.dynamics.arithmetic_dynamics.projective_ds.DynamicalSystem_projective'>

        ::

            sage: P.<x,y> = ProjectiveSpace(QQ, 1)
            sage: H = End(P)
            sage: f = H([x^2-y^2, y^2])
            sage: type(f.as_dynamical_system())
            <class 'sage.dynamics.arithmetic_dynamics.projective_ds.DynamicalSystem_projective_field'>

        ::

            sage: P.<x,y> = ProjectiveSpace(GF(5), 1)
            sage: H = End(P)
            sage: f = H([x^2, y^2])
            sage: type(f.as_dynamical_system())
            <class 'sage.dynamics.arithmetic_dynamics.projective_ds.DynamicalSystem_projective_finite_field'>

        ::

            sage: P.<x,y> = ProjectiveSpace(RR, 1)
            sage: f = DynamicalSystem([x^2 + y^2, y^2], P)
            sage: g = f.as_dynamical_system()
            sage: g is f
            True
        """
        from sage.dynamics.arithmetic_dynamics.generic_ds import DynamicalSystem
        if isinstance(self, DynamicalSystem):
            return self
        if not self.is_endomorphism():
            raise TypeError("must be an endomorphism")
        from sage.dynamics.arithmetic_dynamics.projective_ds import DynamicalSystem_projective
        from sage.dynamics.arithmetic_dynamics.projective_ds import DynamicalSystem_projective_field
        from sage.dynamics.arithmetic_dynamics.projective_ds import DynamicalSystem_projective_finite_field
        R = self.base_ring()
        if R not in _Fields:
            return DynamicalSystem_projective(list(self), self.domain())
        if is_FiniteField(R):
            return DynamicalSystem_projective_finite_field(list(self), self.domain())
        return DynamicalSystem_projective_field(list(self), self.domain())

    def scale_by(self, t):
        """
        Scales each coordinate by a factor of ``t``.

        A ``TypeError`` occurs if the point is not in the coordinate_ring
        of the parent after scaling.

        INPUT:

        - ``t`` -- a ring element.

        OUTPUT:

        - None.

        EXAMPLES::

            sage: A.<x,y> = ProjectiveSpace(QQ,1)
            sage: H = Hom(A,A)
            sage: f = H([x^3-2*x*y^2,x^2*y])
            sage: f.scale_by(1/x)
            sage: f
            Scheme endomorphism of Projective Space of dimension 1 over Rational
            Field
              Defn: Defined on coordinates by sending (x : y) to
                    (x^2 - 2*y^2 : x*y)

        ::

            sage: R.<t> = PolynomialRing(QQ)
            sage: P.<x,y> = ProjectiveSpace(R,1)
            sage: H = Hom(P,P)
            sage: f = H([3/5*x^2,6*y^2])
            sage: f.scale_by(5/3*t); f
            Scheme endomorphism of Projective Space of dimension 1 over Univariate
            Polynomial Ring in t over Rational Field
              Defn: Defined on coordinates by sending (x : y) to
                    (t*x^2 : 10*t*y^2)

        ::

            sage: P.<x,y,z> = ProjectiveSpace(GF(7),2)
            sage: X = P.subscheme(x^2-y^2)
            sage: H = Hom(X,X)
            sage: f = H([x^2,y^2,z^2])
            sage: f.scale_by(x-y);f
            Scheme endomorphism of Closed subscheme of Projective Space of dimension
            2 over Finite Field of size 7 defined by:
              x^2 - y^2
              Defn: Defined on coordinates by sending (x : y : z) to
                    (x*y^2 - y^3 : x*y^2 - y^3 : x*z^2 - y*z^2)
        """
        if t == 0:
            raise ValueError("Cannot scale by 0")
        R = self.domain().coordinate_ring()
        if isinstance(R, QuotientRing_generic):
            phi = R._internal_coerce_map_from(self.domain().ambient_space().coordinate_ring())
            for i in range(self.codomain().ambient_space().dimension_relative() + 1):
                new_polys = [phi(u*t).lift() for u in self]
        else:
            for i in range(self.codomain().ambient_space().dimension_relative() + 1):
                new_polys = [R(u*t) for u in self]
        self._polys = tuple(new_polys)

    def normalize_coordinates(self):
        """
        Scales by 1/gcd of the coordinate functions.

        Also, scales to clear any denominators from the coefficients. This is done in place.

        OUTPUT:

        - None.

        EXAMPLES::

            sage: P.<x,y> = ProjectiveSpace(QQ,1)
            sage: H = Hom(P,P)
            sage: f = H([5/4*x^3, 5*x*y^2])
            sage: f.normalize_coordinates(); f
            Scheme endomorphism of Projective Space of dimension 1 over Rational
            Field
              Defn: Defined on coordinates by sending (x : y) to
                    (x^2 : 4*y^2)

        ::

            sage: P.<x,y,z> = ProjectiveSpace(GF(7),2)
            sage: X = P.subscheme(x^2-y^2)
            sage: H = Hom(X,X)
            sage: f = H([x^3+x*y^2, x*y^2, x*z^2])
            sage: f.normalize_coordinates(); f
            Scheme endomorphism of Closed subscheme of Projective Space of dimension
            2 over Finite Field of size 7 defined by:
              x^2 - y^2
              Defn: Defined on coordinates by sending (x : y : z) to
                    (2*y^2 : y^2 : z^2)

        ::

            sage: R.<a,b> = QQ[]
            sage: P.<x,y,z> = ProjectiveSpace(R, 2)
            sage: H = End(P)
            sage: f = H([a*(x*z+y^2)*x^2, a*b*(x*z+y^2)*y^2, a*(x*z+y^2)*z^2])
            sage: f.normalize_coordinates(); f
            Scheme endomorphism of Projective Space of dimension 2 over Multivariate
            Polynomial Ring in a, b over Rational Field
              Defn: Defined on coordinates by sending (x : y : z) to
                    (x^2 : b*y^2 : z^2)

        .. NOTE:: gcd raises an error if the base_ring does not support gcds.
        """
        GCD = gcd(self[0], self[1])
        index = 2
        if self[0].lc() > 0 or self[1].lc() > 0:
            neg = 0
        else:
            neg = 1
        N = self.codomain().ambient_space().dimension_relative() + 1
        while GCD != 1 and index < N:
            if self[index].lc() > 0:
                neg = 0
            GCD = gcd(GCD, self[index])
            index += +1

        if GCD != 1:
            R = self.domain().base_ring()
            if neg == 1:
                self.scale_by(R(-1) / GCD)
            else:
                self.scale_by(R(1) / GCD)
        else:
            if neg == 1:
                self.scale_by(-1)

        #clears any denominators from the coefficients
        LCM = lcm([self[i].denominator() for i in range(N)])
        self.scale_by(LCM)

        #scales by 1/gcd of the coefficients.
        GCD = gcd([self[i].content() for i in range(N)])
        if GCD != 1:
            self.scale_by(1 / GCD)

    def degree(self):
        r"""
        Return the degree of this map.

        The degree is defined as the degree of the homogeneous
        polynomials that are the coordinates of this map.

        OUTPUT:

        - A positive integer

        EXAMPLES::

            sage: P.<x,y> = ProjectiveSpace(QQ,1)
            sage: H = Hom(P,P)
            sage: f = H([x^2+y^2, y^2])
            sage: f.degree()
            2

        ::

            sage: P.<x,y,z> = ProjectiveSpace(CC,2)
            sage: H = Hom(P,P)
            sage: f = H([x^3+y^3, y^2*z, z*x*y])
            sage: f.degree()
            3

        ::

            sage: R.<t> = PolynomialRing(QQ)
            sage: P.<x,y,z> = ProjectiveSpace(R,2)
            sage: H = Hom(P,P)
            sage: f = H([x^2+t*y^2, (2-t)*y^2, z^2])
            sage: f.degree()
            2

        ::

            sage: P.<x,y,z> = ProjectiveSpace(ZZ,2)
            sage: X = P.subscheme(x^2-y^2)
            sage: H = Hom(X,X)
            sage: f = H([x^2, y^2, z^2])
            sage: f.degree()
            2
        """
        return(self._polys[0].degree())

    def dehomogenize(self, n):
        r"""
        Returns the standard dehomogenization at the ``n[0]`` coordinate for the domain
        and the ``n[1]`` coordinate for the codomain.

        Note that the new function is defined over the fraction field
        of the base ring of this map.

        INPUT:

        - ``n`` -- a tuple of nonnegative integers.  If ``n`` is an integer, then the two values of
            the tuple are assumed to be the same.

        OUTPUT:

        - :class:`SchemeMorphism_polynomial_affine_space`.

        EXAMPLES::

            sage: P.<x,y> = ProjectiveSpace(ZZ,1)
            sage: H = Hom(P,P)
            sage: f = H([x^2+y^2, y^2])
            sage: f.dehomogenize(0)
            Scheme endomorphism of Affine Space of dimension 1 over Integer Ring
              Defn: Defined on coordinates by sending (y) to
                    (y^2/(y^2 + 1))

        ::

            sage: P.<x,y> = ProjectiveSpace(QQ,1)
            sage: H = Hom(P,P)
            sage: f = H([x^2-y^2, y^2])
            sage: f.dehomogenize((0,1))
            Scheme morphism:
              From: Affine Space of dimension 1 over Rational Field
              To:   Affine Space of dimension 1 over Rational Field
              Defn: Defined on coordinates by sending (y) to
                    ((-y^2 + 1)/y^2)

        ::

            sage: P.<x,y,z> = ProjectiveSpace(QQ,2)
            sage: H = Hom(P,P)
            sage: f = H([x^2+y^2, y^2-z^2, 2*z^2])
            sage: f.dehomogenize(2)
            Scheme endomorphism of Affine Space of dimension 2 over Rational Field
              Defn: Defined on coordinates by sending (x, y) to
                    (1/2*x^2 + 1/2*y^2, 1/2*y^2 - 1/2)

        ::

            sage: R.<t> = PolynomialRing(QQ)
            sage: P.<x,y,z> = ProjectiveSpace(FractionField(R),2)
            sage: H = Hom(P,P)
            sage: f = H([x^2+t*y^2, t*y^2-z^2, t*z^2])
            sage: f.dehomogenize(2)
            Scheme endomorphism of Affine Space of dimension 2 over Fraction Field
            of Univariate Polynomial Ring in t over Rational Field
              Defn: Defined on coordinates by sending (x, y) to
                    (1/t*x^2 + y^2, y^2 - 1/t)

        ::

            sage: P.<x,y,z> = ProjectiveSpace(ZZ,2)
            sage: X = P.subscheme(x^2-y^2)
            sage: H = Hom(X,X)
            sage: f = H([x^2, y^2, x*z])
            sage: f.dehomogenize(2)
            Scheme endomorphism of Closed subscheme of Affine Space of dimension 2 over Integer Ring defined by:
              x^2 - y^2
              Defn: Defined on coordinates by sending (x, y) to
                    (x, y^2/x)

        ::

            sage: P.<x,y> = ProjectiveSpace(QQ,1)
            sage: H = End(P)
            sage: f = H([x^2 - 2*x*y, y^2])
            sage: f.dehomogenize(0).homogenize(0) == f
            True

        ::

<<<<<<< HEAD
            sage: K.<w> = QuadraticField(3)
            sage: O = K.ring_of_integers()
            sage: P.<x,y> = ProjectiveSpace(O,1)
            sage: H = End(P)
            sage: f = H([x^2 - O(w)*y^2,y^2])
            sage: f.dehomogenize(1)
            Scheme endomorphism of Affine Space of dimension 1 over Maximal Order in Number Field in w with defining polynomial x^2 - 3 with w = 1.732050807568878?
              Defn: Defined on coordinates by sending (x) to
                    (x^2 - w)
=======
            sage: P1.<x,y> = ProjectiveSpace(QQ,1)
            sage: P2.<u,v,w> = ProjectiveSpace(QQ,2)
            sage: H = Hom(P2,P1)
            sage: f = H([u^2,v^2])
            sage: f.dehomogenize((2,1))
            Scheme morphism:
              From: Affine Space of dimension 2 over Rational Field
              To:   Affine Space of dimension 1 over Rational Field
              Defn: Defined on coordinates by sending (x0, x1) to
                    (x0^2/x1^2)
>>>>>>> 6d2c4522
        """
        #the dehomogenizations are stored for future use.
        try:
            return self.__dehomogenization[n]
        except AttributeError:
            self.__dehomogenization = {}
        except KeyError:
            pass
        #it is possible to dehomogenize the domain and codomain at different coordinates
        if isinstance(n,(tuple,list)):
            ind=tuple(n)
        else:
            ind=(n,n)
        PS_domain = self.domain()
        A_domain = PS_domain.ambient_space()
        if self._polys[ind[1]].substitute({A_domain.gen(ind[0]):1}) == 0:
            raise ValueError("can't dehomogenize at 0 coordinate")
        else:
            Aff_domain = PS_domain.affine_patch(ind[0])
            S = Aff_domain.ambient_space().coordinate_ring()
<<<<<<< HEAD
            FS = FractionField(S)
            N = A_domain.dimension_relative()
            R = A_domain.coordinate_ring()
            phi = R.hom([S.gen(j) for j in range(0, ind[0])] + [1] + [S.gen(j) for j in range(ind[0], N)], FS)
=======
            M = A_domain.dimension_relative()
            N = self.codomain().ambient_space().dimension_relative()
            R = A_domain.coordinate_ring()
            phi = R.hom([S.gen(j) for j in range(0, ind[0])] + [1] + [S.gen(j) for j in range(ind[0], M)], S)
>>>>>>> 6d2c4522
            F = []
            G = phi(self._polys[ind[1]])
            for i in range(0, N + 1):
                if i != ind[1]:
                    F.append(phi(self._polys[i]) / G)
            H = Hom(Aff_domain, self.codomain().affine_patch(ind[1]))
            #since often you dehomogenize at the same coordinate in domain
            #and codomain it should be stored appropriately.
            if ind == (n,n):
                self.__dehomogenization[ind]=H(F)
                return self.__dehomogenization[ind]
            else:
                self.__dehomogenization[n]=H(F)
                return self.__dehomogenization[n]

    @cached_method
    def is_morphism(self):
        r"""
        returns ``True`` if this map is a morphism.

        The map is a morphism if and only if the ideal generated by
        the defining polynomials is the unit ideal
        (no common zeros of the defining polynomials).

        OUTPUT:

        - Boolean

        EXAMPLES::

            sage: P.<x,y> = ProjectiveSpace(QQ,1)
            sage: H = Hom(P,P)
            sage: f = H([x^2+y^2, y^2])
            sage: f.is_morphism()
            True

        ::

            sage: P.<x,y,z> = ProjectiveSpace(RR,2)
            sage: H = Hom(P,P)
            sage: f = H([x*z-y*z, x^2-y^2, z^2])
            sage: f.is_morphism()
            False

        ::

            sage: R.<t> = PolynomialRing(GF(5))
            sage: P.<x,y,z> = ProjectiveSpace(R,2)
            sage: H = Hom(P,P)
            sage: f = H([x*z-t*y^2, x^2-y^2, t*z^2])
            sage: f.is_morphism()
            True

        Map that is not morphism on projective space, but is over a subscheme::

            sage: P.<x,y,z> = ProjectiveSpace(RR,2)
            sage: X = P.subscheme([x*y + y*z])
            sage: H = Hom(X,X)
            sage: f = H([x*z-y*z, x^2-y^2, z^2])
            sage: f.is_morphism()
            True
        """

        R = self.coordinate_ring()
        F = list(self._polys)
        defpolys = list(self.domain().defining_polynomials())
        if R.base_ring().is_field():
            F.extend(defpolys)
            J = R.ideal(F)
        else:
            S = PolynomialRing(R.base_ring().fraction_field(), R.gens(), R.ngens())
            L = [S(f) for f in F] + [S(f) for f in defpolys]
            J = S.ideal(L)
        if J.dimension() > 0:
            return False
        else:
            return True

    def global_height(self, prec=None):
        r"""
        Returns the maximum of the absolute logarithmic heights of the coefficients
        in any of the coordinate functions of this map.

        INPUT:

        - ``prec`` -- desired floating point precision (default:
          default RealField precision).

        OUTPUT:

        - a real number.

        EXAMPLES::

            sage: P.<x,y> = ProjectiveSpace(QQ,1)
            sage: H = Hom(P,P)
            sage: f = H([1/1331*x^2+1/4000*y^2, 210*x*y]);
            sage: f.global_height()
            8.29404964010203

        This function does not automatically normalize::

            sage: P.<x,y,z> = ProjectiveSpace(ZZ,2)
            sage: H = Hom(P,P)
            sage: f = H([4*x^2+100*y^2, 210*x*y, 10000*z^2]);
            sage: f.global_height()
            9.21034037197618
            sage: f.normalize_coordinates()
            sage: f.global_height()
            8.51719319141624

        ::

            sage: R.<z> = PolynomialRing(QQ)
            sage: K.<w> = NumberField(z^2-2)
            sage: O = K.maximal_order()
            sage: P.<x,y> = ProjectiveSpace(O,1)
            sage: H = Hom(P,P)
            sage: f = H([2*x^2 + 3*O(w)*y^2, O(w)*y^2])
            sage: f.global_height()
            1.44518587894808

        ::

            sage: P.<x,y> = ProjectiveSpace(QQbar,1)
            sage: P2.<u,v,w> = ProjectiveSpace(QQbar,2)
            sage: H = Hom(P,P2)
            sage: f = H([x^2 + QQbar(I)*x*y + 3*y^2, y^2, QQbar(sqrt(5))*x*y])
            sage: f.global_height()
            1.09861228866811
        """
        K = self.domain().base_ring()
        if K in _NumberFields or is_NumberFieldOrder(K):
            f = self
        elif K is QQbar:
            f = self._number_field_from_algebraics()
        else:
            raise TypeError("Must be over a Numberfield or a Numberfield Order or QQbar")
        H = 0
        for i in range(self.domain().ambient_space().dimension_relative() + 1):
            C = f[i].coefficients()
            h = max([c.global_height(prec) for c in C])
            H = max(H, h)
        return(H)

    def local_height(self, v, prec=None):
        r"""
        Returns the maximum of the local height of the coefficients in any
        of the coordinate functions of this map.

        INPUT:

        - ``v`` -- a prime or prime ideal of the base ring.

        - ``prec`` -- desired floating point precision (default:
          default RealField precision).

        OUTPUT:

        - a real number.

        EXAMPLES::

            sage: P.<x,y> = ProjectiveSpace(QQ,1)
            sage: H = Hom(P,P)
            sage: f = H([1/1331*x^2+1/4000*y^2, 210*x*y]);
            sage: f.local_height(1331)
            7.19368581839511

        This function does not automatically normalize::

            sage: P.<x,y,z> = ProjectiveSpace(QQ,2)
            sage: H = Hom(P,P)
            sage: f = H([4*x^2+3/100*y^2, 8/210*x*y, 1/10000*z^2]);
            sage: f.local_height(2)
            2.77258872223978
            sage: f.normalize_coordinates()
            sage: f.local_height(2)
            0.000000000000000

        ::

            sage: R.<z> = PolynomialRing(QQ)
            sage: K.<w> = NumberField(z^2-2)
            sage: P.<x,y> = ProjectiveSpace(K,1)
            sage: H = Hom(P,P)
            sage: f = H([2*x^2 + w/3*y^2, 1/w*y^2])
            sage: f.local_height(K.ideal(3))
            1.09861228866811
        """
        K = FractionField(self.domain().base_ring())
        if K not in _NumberFields:
            raise TypeError("must be over a number field or a number field order")
        return max([K(c).local_height(v, prec) for f in self for c in f.coefficients()])

    def local_height_arch(self, i, prec=None):
        r"""
        Returns the maximum of the local height at the ``i``-th infinite place of the coefficients in any
        of the coordinate functions of this map.

        INPUT:

        - ``i`` -- an integer.

        - ``prec`` -- desired floating point precision (default:
          default RealField precision).

        OUTPUT:

        - a real number.

        EXAMPLES::

            sage: P.<x,y> = ProjectiveSpace(QQ,1)
            sage: H = Hom(P,P)
            sage: f = H([1/1331*x^2+1/4000*y^2, 210*x*y]);
            sage: f.local_height_arch(0)
            5.34710753071747

        ::

            sage: R.<z> = PolynomialRing(QQ)
            sage: K.<w> = NumberField(z^2-2)
            sage: P.<x,y> = ProjectiveSpace(K,1)
            sage: H = Hom(P,P)
            sage: f = H([2*x^2 + w/3*y^2, 1/w*y^2])
            sage: f.local_height_arch(1)
            0.6931471805599453094172321214582
        """
        K = FractionField(self.domain().base_ring())
        if K not in _NumberFields:
            raise TypeError("must be over a number field or a number field order")
        if K == QQ:
            return max([K(c).local_height_arch(prec=prec) for f in self for c in f.coefficients()])
        else:
            return max([K(c).local_height_arch(i, prec=prec) for f in self for c in f.coefficients()])

    def wronskian_ideal(self):
        r"""
        Returns the ideal generated by the critical point locus.

        This is the vanishing of the maximal minors of the Jacobian matrix.
        Not implemented for subvarieties.

        OUTPUT: an ideal in the coordinate ring of the domain of this map.

        EXAMPLES::

            sage: R.<x> = PolynomialRing(QQ)
            sage: K.<w> = NumberField(x^2+11)
            sage: P.<x,y> = ProjectiveSpace(K,1)
            sage: H = End(P)
            sage: f = H([x^2-w*y^2, w*y^2])
            sage: f.wronskian_ideal()
            Ideal ((4*w)*x*y) of Multivariate Polynomial Ring in x, y over Number
            Field in w with defining polynomial x^2 + 11

        ::

            sage: P.<x,y> = ProjectiveSpace(QQ,1)
            sage: P2.<u,v,t> = ProjectiveSpace(K,2)
            sage: H = Hom(P,P2)
            sage: f = H([x^2-2*y^2, y^2, x*y])
            sage: f.wronskian_ideal()
            Ideal (4*x*y, 2*x^2 + 4*y^2, -2*y^2) of Multivariate Polynomial Ring in
            x, y over Rational Field
        """
        dom = self.domain()
        from sage.schemes.projective.projective_space import is_ProjectiveSpace
        if not (is_ProjectiveSpace(dom) and is_ProjectiveSpace(self.codomain())):
            raise NotImplementedError("not implemented for subschemes")
        N = dom.dimension_relative()+1
        R = dom.coordinate_ring()
        J = jacobian(self.defining_polynomials(),dom.gens())
        return(R.ideal(J.minors(N)))


class SchemeMorphism_polynomial_projective_space_field(SchemeMorphism_polynomial_projective_space):

    def rational_preimages(self, Q, k=1):
        r"""
        Determine all of the rational `k`-th preimages of ``Q`` by this map.

        Given a rational point ``Q`` in the domain of this map, return all the rational points ``P``
        in the domain with `f^k(P)==Q`. In other words, the set of `k`-th preimages of ``Q``.
        The map must be defined over a number field and be an endomorphism for `k > 1`.

        If ``Q`` is a subscheme, then return the subscheme that maps to ``Q`` by this map.
        In particular, `f^{-k}(V(h_1,\ldots,h_t)) = V(h_1 \circ f^k, \ldots, h_t \circ f^k)`.

        INPUT:

        - ``Q`` - a rational point or subscheme in the domain of this map.

        - ``k`` - positive integer.

        OUTPUT:

        - a list of rational points or a subscheme in the domain of this map.

        Examples::

            sage: P.<x,y> = ProjectiveSpace(QQ, 1)
            sage: H = End(P)
            sage: f = H([16*x^2 - 29*y^2, 16*y^2])
            sage: f.rational_preimages(P(-1, 4))
            [(-5/4 : 1), (5/4 : 1)]

        ::

            sage: P.<x,y,z> = ProjectiveSpace(QQ, 2)
            sage: H = End(P)
            sage: f = H([76*x^2 - 180*x*y + 45*y^2 + 14*x*z + 45*y*z\
            - 90*z^2, 67*x^2 - 180*x*y - 157*x*z + 90*y*z, -90*z^2])
            sage: f.rational_preimages(P(-9, -4, 1))
            [(0 : 4 : 1)]

        A non-periodic example ::

            sage: P.<x,y> = ProjectiveSpace(QQ, 1)
            sage: H = End(P)
            sage: f = H([x^2 + y^2, 2*x*y])
            sage: f.rational_preimages(P(17, 15))
            [(3/5 : 1), (5/3 : 1)]

        ::

            sage: P.<x,y,z,w> = ProjectiveSpace(QQ, 3)
            sage: H = End(P)
            sage: f = H([x^2 - 2*y*w - 3*w^2, -2*x^2 + y^2 - 2*x*z\
            + 4*y*w + 3*w^2, x^2 - y^2 + 2*x*z + z^2 - 2*y*w - w^2, w^2])
            sage: f.rational_preimages(P(0, -1, 0, 1))
            []

        ::

            sage: P.<x,y> = ProjectiveSpace(QQ, 1)
            sage: H = End(P)
            sage: f = H([x^2 + y^2, 2*x*y])
            sage: f.rational_preimages([CC.0, 1])
            Traceback (most recent call last):
            ...
            TypeError: point must be in codomain of self

        A number field example ::

            sage: z = QQ['z'].0
            sage: K.<a> = NumberField(z^2 - 2);
            sage: P.<x,y> = ProjectiveSpace(K, 1)
            sage: H = End(P)
            sage: f = H([x^2 + y^2, y^2])
            sage: f.rational_preimages(P(3, 1))
            [(-a : 1), (a : 1)]

        ::

            sage: z = QQ['z'].0
            sage: K.<a> = NumberField(z^2 - 2);
            sage: P.<x,y,z> = ProjectiveSpace(K, 2)
            sage: X = P.subscheme([x^2 - z^2])
            sage: H = End(X)
            sage: f= H([x^2 - z^2, a*y^2, z^2 - x^2])
            sage: f.rational_preimages(X([1, 2, -1]))
            []

        ::

            sage: P.<x,y,z> = ProjectiveSpace(QQ, 2)
            sage: X = P.subscheme([x^2 - z^2])
            sage: H = End(X)
            sage: f= H([x^2-z^2, y^2, z^2-x^2])
            sage: f.rational_preimages(X([0, 1, 0]))
            Traceback (most recent call last):
            ...
            NotImplementedError: subschemes as preimages not implemented

        ::

            sage: P.<x, y> = ProjectiveSpace(QQ, 1)
            sage: H = End(P)
            sage: f = H([x^2-y^2, y^2])
            sage: f.rational_preimages(P.subscheme([x]))
            Closed subscheme of Projective Space of dimension 1 over Rational Field
            defined by:
              x^2 - y^2

        ::

            sage: P.<x,y> = ProjectiveSpace(QQ, 1)
            sage: H = End(P)
            sage: f = H([x^2 - 29/16*y^2, y^2])
            sage: f.rational_preimages(P(5/4, 1), k=4)
            [(-3/4 : 1), (3/4 : 1), (-7/4 : 1), (7/4 : 1)]

        ::

            sage: P.<x,y> = ProjectiveSpace(QQ, 1)
            sage: P2.<u,v,w> = ProjectiveSpace(QQ, 2)
            sage: H = Hom(P, P2)
            sage: f = H([x^2, y^2, x^2-y^2])
            sage: f.rational_preimages(P2(1, 1, 0))
            [(-1 : 1), (1 : 1)]
        """
        k = ZZ(k)
        if k <= 0:
            raise ValueError("k (=%s) must be a positive integer"%(k))
        #first check if subscheme
        from sage.schemes.projective.projective_subscheme import AlgebraicScheme_subscheme_projective
        if isinstance(Q, AlgebraicScheme_subscheme_projective):
            return(Q.preimage(self, k))

        #else assume a point
        BR = self.base_ring()
        if k > 1 and not self.is_endomorphism():
            raise TypeError("must be an endomorphism of projective space")
        if not Q in self.codomain():
            raise TypeError("point must be in codomain of self")
        if isinstance(BR.base_ring(),(ComplexField_class, RealField_class,RealIntervalField_class, ComplexIntervalField_class)):
            raise NotImplementedError("not implemented over precision fields")
        PS = self.domain().ambient_space()
        N = PS.dimension_relative()
        L = [Q]
        for n in range(k):
            L2 = []
            for P in L:
                I = list(self.domain().defining_polynomials())
                for i in range(N+1):
                    for j in range(i+1, N+1):
                        I.append(P[i]*self[j] - P[j]*self[i])
                X = PS.subscheme(I)
                if X.dimension() > 0:
                    raise NotImplementedError("subschemes as preimages not implemented")
                preimages = []
                for T in X.rational_points():
                    if not all(g(tuple(T)) == 0 for g in self):
                        preimages.append(PS(T))
                L2 = L2 + preimages
            L = L2
        return L

    def _number_field_from_algebraics(self):
        r"""
        Given a projective map defined over `\QQbar`, return the same map, but defined
        over a number field.

        This is only implemented for maps of projective space.

        OUTPUT: scheme morphism

        EXAMPLES::

            sage: R.<x> = PolynomialRing(QQ)
            sage: P.<x,y> = ProjectiveSpace(QQbar,1)
            sage: H = End(P)
            sage: f = H([QQbar(3^(1/3))*x^2 + QQbar(sqrt(-2))*y^2, y^2])
            sage: f._number_field_from_algebraics()
            Scheme endomorphism of Projective Space of dimension 1 over Number Field in a with defining polynomial y^6 + 6*y^4 - 6*y^3 + 12*y^2 + 36*y + 17 with a = 1.442249570307409? + 1.414213562373095?*I
              Defn: Defined on coordinates by sending (z0 : z1) to
                    ((-48/269*a^5 + 27/269*a^4 - 320/269*a^3 + 468/269*a^2 - 772/269*a - 1092/269)*z0^2 + (48/269*a^5 - 27/269*a^4 + 320/269*a^3 - 468/269*a^2 + 1041/269*a + 1092/269)*z1^2 : z1^2)

        ::

            sage: R.<x> = PolynomialRing(QQ)
            sage: K.<a> = NumberField(x^3-x+1)
            sage: P.<x,y> = ProjectiveSpace(QQbar,1)
            sage: P2.<u,v,w> = ProjectiveSpace(QQbar,2)
            sage: H = Hom(P, P2)
            sage: f = H([x^2 + QQbar(I)*x*y + 3*y^2, y^2, QQbar(sqrt(5))*x*y])
            sage: f._number_field_from_algebraics()
            Scheme morphism:
              From: Projective Space of dimension 1 over Number Field in a with defining polynomial y^4 + 3*y^2 + 1 with a = 0.?e-113 + 0.618033988749895?*I
              To:   Projective Space of dimension 2 over Number Field in a with defining polynomial y^4 + 3*y^2 + 1 with a = 0.?e-113 + 0.618033988749895?*I
              Defn: Defined on coordinates by sending (z0 : z1) to
                    (z0^2 + (a^3 + 2*a)*z0*z1 + 3*z1^2 : z1^2 : (2*a^2 + 3)*z0*z1)

        The following was fixed in :trac:`23808`::

            sage: R.<t>=PolynomialRing(QQ)
            sage: s = (t^3+t+1).roots(QQbar)[0][0]
            sage: P.<x,y>=ProjectiveSpace(QQbar,1)
            sage: H = Hom(P,P)
            sage: f = H([s*x^3-13*y^3, y^3-15*y^3])
            sage: f
            Scheme endomorphism of Projective Space of dimension 1 over Algebraic Field
              Defn: Defined on coordinates by sending (x : y) to
                    ((-0.6823278038280193?)*x^3 + (-13)*y^3 : (-14)*y^3)
            sage: f_alg = f._number_field_from_algebraics()
            sage: f_alg.change_ring(QQbar) # Used to fail
            Scheme endomorphism of Projective Space of dimension 1 over Algebraic Field
              Defn: Defined on coordinates by sending (z0 : z1) to
                    ((-0.6823278038280193?)*z0^3 + (-13)*z1^3 : (-14)*z1^3)

        """
        from sage.schemes.projective.projective_space import is_ProjectiveSpace
        if not (is_ProjectiveSpace(self.domain()) and is_ProjectiveSpace(self.domain())):
            raise NotImplementedError("not implemented for subschemes")

        K_pre,C,phi = number_field_elements_from_algebraics([c for f in self for c in f.coefficients()])
        # Trac 23808: The field K_pre returned above does not have its embedding set to be phi
        # and phi is forgotten, so we redefine K_pre to be a field K with phi as the specified
        # embedding:
        if K_pre is QQ:
            K = QQ
        else:
            from sage.rings.number_field.number_field import NumberField
            K = NumberField(K_pre.polynomial(), embedding=phi(K_pre.gen()), name='a')
            psi = K_pre.hom([K.gen()], K) # Identification of K_pre with K
            C = [ psi(c) for c in C ] # The elements of C were in K_pre, move them to K
        from sage.schemes.projective.projective_space import ProjectiveSpace
        N = self.domain().dimension_relative()
        PS = ProjectiveSpace(K,N,'z')
        if self.is_endomorphism():
            H = End(PS)
        else:
            PS2 = ProjectiveSpace(K,self.codomain().dimension_relative(),'w')
            H = Hom(PS,PS2)
        R = PS.coordinate_ring()
        exps = [f.exponents() for f in self]
        F = []
        j = 0
        for t in exps:
            G = 0
            for e in t:
                G += C[j]*prod([R.gen(i)**e[i] for i in range(N+1)])
                j += 1
            F.append(G)
        return(H(F))

    def indeterminacy_locus(self):
        r"""
        Return the indeterminacy locus of this map.

        Only for rational maps on projective space defined over a field.
        The indeterminacy locus is the set of points in projective space at which all of the defining polynomials of the rational map simultaneously vanish.

        OUTPUT:

        - subscheme of the domain of the map.  The empty subscheme is returned as the vanishing
          of the coordinate functions of the domain.

        EXAMPLES::

            sage: P.<x,y,z> = ProjectiveSpace(QQ,2)
            sage: H = End(P)
            sage: f = H([x*z-y*z, x^2-y^2, z^2])
            sage: f.indeterminacy_locus()
            Closed subscheme of Projective Space of dimension 2 over Rational Field defined by:
                x*z - y*z,
                x^2 - y^2,
                z^2

        ::

            sage: P.<x,y,z> = ProjectiveSpace(QQ,2)
            sage: H = End(P)
            sage: f = H([x^2, y^2, z^2])
            sage: f.indeterminacy_locus()
            Closed subscheme of Projective Space of dimension 2 over Rational Field
            defined by:
                x^2,
                y^2,
                z^2

        ::

            sage: P1.<x,y,z> = ProjectiveSpace(RR,2)
            sage: P2.<t,u,v,w> = ProjectiveSpace(RR,3)
            sage: H = Hom(P1,P2)
            sage: h = H([y^3*z^3, x^3*z^3, y^3*z^3, x^2*y^2*z^2])
            sage: h.indeterminacy_locus()
            Closed subscheme of Projective Space of dimension 2 over Real Field with
            53 bits of precision defined by:
              y^3*z^3,
              x^3*z^3,
              y^3*z^3,
              x^2*y^2*z^2

        If defining polynomials are not normalized, output scheme will not be normalized::

            sage: P.<x,y,z>=ProjectiveSpace(QQ,2)
            sage: H=End(P)
            sage: f=H([x*x^2,x*y^2,x*z^2])
            sage: f.indeterminacy_locus()
            Closed subscheme of Projective Space of dimension 2 over Rational Field
            defined by:
              x^3,
              x*y^2,
              x*z^2

        ::

            sage: P.<x,y,z> = ProjectiveSpace(QQ, 2)
            sage: X = P.subscheme(x-y)
            sage: H = End(X)
            sage: f = H([x^2-4*y^2, y^2-z^2, 4*z^2-x^2])
            sage: Z = f.indeterminacy_locus(); Z
            Closed subscheme of Projective Space of dimension 2 over Rational Field defined by:
              x - y,
              x^2 - 4*y^2,
              y^2 - z^2,
              -x^2 + 4*z^2
            sage: Z.dimension()
            -1
        """
        dom = self.domain()
        AS = dom.ambient_space()
        return AS.subscheme(list(dom.defining_polynomials()) + list(self.defining_polynomials()))

    def indeterminacy_points(self, F=None):
        r"""
        Return the indeterminacy locus of this map defined over ``F``.

        Only for rational maps on projective space. Returns the set of points in projective space at which all of the defining polynomials of the rational map simultaneously vanish.

        INPUT:

        - ``F`` - a field (optional).

        OUTPUT:

        - indeterminacy points of the map defined over ``F``, provided the indeterminacy scheme is 0-dimensional.

        EXAMPLES::

            sage: P.<x,y,z> = ProjectiveSpace(QQ,2)
            sage: H = End(P)
            sage: f = H([x*z-y*z, x^2-y^2, z^2])
            sage: f.indeterminacy_points()
            [(-1 : 1 : 0), (1 : 1 : 0)]

        ::

            sage: P1.<x,y,z> = ProjectiveSpace(RR,2)
            sage: P2.<t,u,v,w> = ProjectiveSpace(RR,3)
            sage: H = Hom(P1,P2)
            sage: h = H([x+y, y, z+y, y])
            sage: set_verbose(None)
            sage: h.indeterminacy_points()
            []
            sage: g = H([y^3*z^3, x^3*z^3, y^3*z^3, x^2*y^2*z^2])
            sage: g.indeterminacy_points()
            Traceback (most recent call last):
            ...
            ValueError: indeterminacy scheme is not dimension 0

        ::

            sage: P.<x,y,z> = ProjectiveSpace(QQ,2)
            sage: H = End(P)
            sage: f = H([x^2+y^2, x*z, x^2+y^2])
            sage: f.indeterminacy_points()
            [(0 : 0 : 1)]
            sage: R.<t> = QQ[]
            sage: K.<a> = NumberField(t^2+1)
            sage: f.indeterminacy_points(F=K)
            [(-a : 1 : 0), (0 : 0 : 1), (a : 1 : 0)]
            sage: set_verbose(None)
            sage: f.indeterminacy_points(F=QQbar)
            [(-1*I : 1 : 0), (0 : 0 : 1), (1*I : 1 : 0)]

        ::

            sage: set_verbose(None)
            sage: K.<t>=FunctionField(QQ)
            sage: P.<x,y,z>=ProjectiveSpace(K,2)
            sage: H=End(P)
            sage: f=H([x^2-t^2*y^2,y^2-z^2,x^2-t^2*z^2])
            sage: f.indeterminacy_points()
            [(-t : -1 : 1), (-t : 1 : 1), (t : -1 : 1), (t : 1 : 1)]

        ::

            sage: set_verbose(None)
            sage: P.<x,y,z>=ProjectiveSpace(Qp(3),2)
            sage: H=End(P)
            sage: f=H([x^2-7*y^2,y^2-z^2,x^2-7*z^2])
            sage: f.indeterminacy_points()
            [(2 + 3 + 3^2 + 2*3^3 + 2*3^5 + 2*3^6 + 3^8 + 3^9 + 2*3^11 + 3^15 +
            2*3^16 + 3^18 + O(3^20) : 1 + O(3^20) : 1 + O(3^20)),
            (2 + 3 + 3^2 + 2*3^3 + 2*3^5 + 2*3^6 + 3^8 + 3^9 + 2*3^11 + 3^15 +
            2*3^16 + 3^18 + O(3^20) : 2 + 2*3 + 2*3^2 + 2*3^3 + 2*3^4 + 2*3^5 +
            2*3^6 + 2*3^7 + 2*3^8 + 2*3^9 + 2*3^10 + 2*3^11 + 2*3^12 + 2*3^13 +
            2*3^14 + 2*3^15 + 2*3^16 + 2*3^17 + 2*3^18 + 2*3^19 + O(3^20) : 1 +
            O(3^20)),
             (1 + 3 + 3^2 + 2*3^4 + 2*3^7 + 3^8 + 3^9 + 2*3^10 + 2*3^12 + 2*3^13 +
            2*3^14 + 3^15 + 2*3^17 + 3^18 + 2*3^19 + O(3^20) : 1 + O(3^20) : 1 +
            O(3^20)),
             (1 + 3 + 3^2 + 2*3^4 + 2*3^7 + 3^8 + 3^9 + 2*3^10 + 2*3^12 + 2*3^13 +
            2*3^14 + 3^15 + 2*3^17 + 3^18 + 2*3^19 + O(3^20) : 2 + 2*3 + 2*3^2 +
            2*3^3 + 2*3^4 + 2*3^5 + 2*3^6 + 2*3^7 + 2*3^8 + 2*3^9 + 2*3^10 + 2*3^11
            + 2*3^12 + 2*3^13 + 2*3^14 + 2*3^15 + 2*3^16 + 2*3^17 + 2*3^18 + 2*3^19
            + O(3^20) : 1 + O(3^20))]
        """
        if F is None:
            fcn = self
        else:
            if not F.is_field():
                raise NotImplementedError("indeterminacy points only implemented for fields")
            fcn = self.change_ring(F)
        indScheme = fcn.indeterminacy_locus()
        if indScheme.dimension() > 0:
            raise ValueError("indeterminacy scheme is not dimension 0")
        # Other error checking is in indeterminacy_locus
        indPoints = indScheme.rational_points()
        return indPoints

class SchemeMorphism_polynomial_projective_space_finite_field(SchemeMorphism_polynomial_projective_space_field):

    def _fast_eval(self, x):
        """
        Evaluate projective morphism at point described by x.

        EXAMPLES::

            sage: P.<x,y,z> = ProjectiveSpace(GF(7),2)
            sage: H = Hom(P,P)
            sage: f = H([x^2+y^2, y^2, z^2 + y*z])
            sage: f._fast_eval([1,1,1])
            [2, 1, 2]
        """
        if self._is_prime_finite_field:
            p = self.base_ring().characteristic()
            P = [Integer(f(*x)) % p for f in self._fastpolys]
        else:
            P = [f(*x) for f in self._fastpolys]
        return P<|MERGE_RESOLUTION|>--- conflicted
+++ resolved
@@ -923,7 +923,6 @@
 
         ::
 
-<<<<<<< HEAD
             sage: K.<w> = QuadraticField(3)
             sage: O = K.ring_of_integers()
             sage: P.<x,y> = ProjectiveSpace(O,1)
@@ -933,7 +932,9 @@
             Scheme endomorphism of Affine Space of dimension 1 over Maximal Order in Number Field in w with defining polynomial x^2 - 3 with w = 1.732050807568878?
               Defn: Defined on coordinates by sending (x) to
                     (x^2 - w)
-=======
+
+        ::
+
             sage: P1.<x,y> = ProjectiveSpace(QQ,1)
             sage: P2.<u,v,w> = ProjectiveSpace(QQ,2)
             sage: H = Hom(P2,P1)
@@ -944,7 +945,6 @@
               To:   Affine Space of dimension 1 over Rational Field
               Defn: Defined on coordinates by sending (x0, x1) to
                     (x0^2/x1^2)
->>>>>>> 6d2c4522
         """
         #the dehomogenizations are stored for future use.
         try:
@@ -965,17 +965,10 @@
         else:
             Aff_domain = PS_domain.affine_patch(ind[0])
             S = Aff_domain.ambient_space().coordinate_ring()
-<<<<<<< HEAD
-            FS = FractionField(S)
-            N = A_domain.dimension_relative()
-            R = A_domain.coordinate_ring()
-            phi = R.hom([S.gen(j) for j in range(0, ind[0])] + [1] + [S.gen(j) for j in range(ind[0], N)], FS)
-=======
             M = A_domain.dimension_relative()
             N = self.codomain().ambient_space().dimension_relative()
             R = A_domain.coordinate_ring()
             phi = R.hom([S.gen(j) for j in range(0, ind[0])] + [1] + [S.gen(j) for j in range(ind[0], M)], S)
->>>>>>> 6d2c4522
             F = []
             G = phi(self._polys[ind[1]])
             for i in range(0, N + 1):
