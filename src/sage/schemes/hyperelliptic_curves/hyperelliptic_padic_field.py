"""
Hyperelliptic curves over a padic field.
"""

#*****************************************************************************
#  Copyright (C) 2007 Robert Bradshaw <robertwb@math.washington.edu>
#  Distributed under the terms of the GNU General Public License (GPL)
#                  http://www.gnu.org/licenses/
#*****************************************************************************


import hyperelliptic_generic

from sage.rings.all import (PowerSeriesRing, PolynomialRing, ZZ, QQ, O,
                            pAdicField, GF, RR, RationalField, Infinity)
from sage.misc.functional import log, cyclotomic_polynomial
from sage.modules.free_module import VectorSpace
from sage.matrix.constructor import matrix
from sage.modules.all import vector
from sage.matrix.constructor import identity_matrix
from sage.rings.integer import Integer


class HyperellipticCurve_padic_field(hyperelliptic_generic.HyperellipticCurve_generic):

# The functions below were prototyped at the 2007 Arizona Winter School by
# Robert Bradshaw and Ralf Gerkmann, working with Miljan Brakovevic and
# Kiran Kedlaya
# All of the below is with respect to the Monsky Washnitzer cohomology.

    def local_analytic_interpolation(self, P, Q, prec = None):
        """
        For points $P$, $Q$ in the same residue disc,
        this constructs an interpolation from $P$ to $Q$
        (in homogeneous coordinates) in a power series in
        the local parameter $t$, with precision equal to
        the $p$-adic precision of the underlying ring.

        INPUT:

        - P and Q points on self in the same residue disc

        OUTPUT:

        Returns a point $X(t) = ( x(t) : y(t) : z(t) )$ such that

            (1) $X(0) = P$ and $X(1) = Q$ if $P, Q$ are not in the infinite disc
            (2) $X(P[0]^g}/P[1]) = P$ and $X(Q[0]^g/Q[1]) = Q$ if $P, Q$ are in the infinite disc

        EXAMPLES::

            sage: R.<x> = QQ['x']
            sage: H = HyperellipticCurve(x^3-10*x+9)
            sage: K = Qp(5,8)
            sage: HK = H.change_ring(K)

        A non-Weierstrass disc::

            sage: P = HK(0,3)
            sage: Q = HK(5, 3 + 3*5^2 + 2*5^3 + 3*5^4 + 2*5^5 + 2*5^6 + 3*5^7 + O(5^8))
            sage: x, y, z = HK.local_analytic_interpolation(P, Q)
            sage: x(0) == P[0], x(1) == Q[0], y(0) == P[1], y.polynomial()(1) == Q[1]
            (True, True, True, True)

        A finite Weierstrass disc::

            sage: P = HK.lift_x(1 + 2*5^2)
            sage: Q = HK.lift_x(1 + 3*5^2)
            sage: x, y, z = HK.local_analytic_interpolation(P, Q)
            sage: x(0) == P[0], x.polynomial()(1) == Q[0], y(0) == P[1], y(1) == Q[1]
            (True, True, True, True)

        The infinite disc::

            sage: P = HK.lift_x(5^-2)
            sage: Q = HK.lift_x(4*5^-2)
            sage: x, y,z = HK.local_analytic_interpolation(P, Q)
            sage: x = x/z
            sage: y = y/z
            sage: x(P[0]/P[1]) == P[0]
            True
            sage: x(Q[0]/Q[1]) == Q[0]
            True
            sage: y(P[0]/P[1]) == P[1]
            True
            sage: y(Q[0]/Q[1]) == Q[1]
            True

        An error if points are not in the same disc::

            sage: x, y,z = HK.local_analytic_interpolation(P,HK(1, 0))
            Traceback (most recent call last):
            ...
            ValueError: (5^-2 + O(5^6) : 5^-3 + 4*5^2 + 5^3 + 3*5^4 + O(5^5) : 1 + O(5^8)) and (1 + O(5^8) : 0 : 1 + O(5^8)) are not in the same residue disc

        AUTHORS:

        - Robert Bradshaw (2007-03)
        - Jennifer Balakrishnan (2010-02)
        """
<<<<<<< HEAD
        prec = self.base_ring().precision_cap()
        if self.is_same_disc(P,Q) == False:
            raise ValueError("%s and %s are not in the same residue disc"%(P,Q))
=======
        if prec is None:
            prec = self.base_ring().precision_cap()
        if not self.is_same_disc(P, Q):
            raise ValueError("%s and %s are not in the same residue disc" % (P, Q))
>>>>>>> d716e79b
        disc = self.residue_disc(P)
        t = PowerSeriesRing(self.base_ring(), 't', prec).gen(0)
        if disc == self.change_ring(self.base_ring().residue_field())(0, 1, 0):
            x, y = self.local_coordinates_at_infinity(2*prec)
            g = self.genus()
            return (x*t**(2*g+1), y*t**(2*g+1), t**(2*g+1))
        if disc[1] != 0:
            x = P[0]+t*(Q[0]-P[0])
            pts = self.lift_x(x, all=True)
            if pts[0][1][0] == P[1]:
                return pts[0]
            else:
                return pts[1]
        else:
            S = self.find_char_zero_weier_point(P)
            x, y = self.local_coord(S)
            a = P[1]
            b = Q[1] - P[1]
            y = a + b*t
            x = x.polynomial()(y).add_bigoh(x.prec())
            return (x, y, 1)

    def weierstrass_points(self):
        """
        Return the Weierstrass points of self defined over self.base_ring()

        That is, the point at infinity and those points in the support
        of the divisor of $y$

        EXAMPLES::

            sage: K = pAdicField(11, 5)
            sage: x = polygen(K)
            sage: C = HyperellipticCurve(x^5 + 33/16*x^4 + 3/4*x^3 + 3/8*x^2 - 1/4*x + 1/16)
            sage: C.weierstrass_points()
            [(0 : 1 + O(11^5) : 0), (7 + 10*11 + 4*11^3 + O(11^5) : 0 : 1 + O(11^5))]
        """
        f, h = self.hyperelliptic_polynomials()
        if h != 0:
            raise NotImplementedError()
        return [self((0, 1, 0))] + [self((x, 0, 1)) for x in f.roots()]

    def is_in_weierstrass_disc(self, P):
        """
        Checks if $P$ is in a Weierstrass disc

        EXAMPLES::

            sage: R.<x> = QQ['x']
            sage: H = HyperellipticCurve(x^3-10*x+9)
            sage: K = Qp(5,8)
            sage: HK = H.change_ring(K)
            sage: P = HK(0,3)
            sage: HK.is_in_weierstrass_disc(P)
            False
            sage: Q = HK(0, 1, 0)
            sage: HK.is_in_weierstrass_disc(Q)
            True
            sage: S = HK(1, 0)
            sage: HK.is_in_weierstrass_disc(S)
            True
            sage: T = HK.lift_x(1+3*5^2); T
            (1 + 3*5^2 + O(5^8) : 2*5 + 4*5^3 + 3*5^4 + 5^5 + 3*5^6 + O(5^7) : 1 + O(5^8))
            sage: HK.is_in_weierstrass_disc(T)
            True

        AUTHOR:

        - Jennifer Balakrishnan (2010-02)
        """
        if (P[1].valuation() == 0 and P != self(0, 1, 0)):
            return False
        else:
            return True

    def is_weierstrass(self, P):
        """
        Checks if $P$ is a Weierstrass point (i.e., fixed by the hyperelliptic involution)

        EXAMPLES::

            sage: R.<x> = QQ['x']
            sage: H = HyperellipticCurve(x^3-10*x+9)
            sage: K = Qp(5,8)
            sage: HK = H.change_ring(K)
            sage: P = HK(0,3)
            sage: HK.is_weierstrass(P)
            False
            sage: Q = HK(0, 1, 0)
            sage: HK.is_weierstrass(Q)
            True
            sage: S = HK(1, 0)
            sage: HK.is_weierstrass(S)
            True
            sage: T = HK.lift_x(1+3*5^2); T
            (1 + 3*5^2 + O(5^8) : 2*5 + 4*5^3 + 3*5^4 + 5^5 + 3*5^6 + O(5^7) : 1 + O(5^8))
            sage: HK.is_weierstrass(T)
            False

        AUTHOR:

        - Jennifer Balakrishnan (2010-02)
        """
        if (P[1] == 0 or P[2] == 0):
            return True
        else:
            return False

    def find_char_zero_weier_point(self, Q):
        """
        Given $Q$ a point on self in a Weierstrass disc, finds the
        center of the Weierstrass disc (if defined over self.base_ring())

        EXAMPLES::

            sage: R.<x> = QQ['x']
            sage: H = HyperellipticCurve(x^3-10*x+9)
            sage: K = Qp(5,8)
            sage: HK = H.change_ring(K)
            sage: P = HK.lift_x(1 + 2*5^2)
            sage: Q = HK.lift_x(5^-2)
            sage: S = HK(1, 0)
            sage: T = HK(0, 1, 0)
            sage: HK.find_char_zero_weier_point(P)
            (1 + O(5^8) : 0 : 1 + O(5^8))
            sage: HK.find_char_zero_weier_point(Q)
            (0 : 1 + O(5^8) : 0)
            sage: HK.find_char_zero_weier_point(S)
            (1 + O(5^8) : 0 : 1 + O(5^8))
            sage: HK.find_char_zero_weier_point(T)
            (0 : 1 + O(5^8) : 0)

        AUTHOR:

        - Jennifer Balakrishnan
        """
<<<<<<< HEAD
        if self.is_in_weierstrass_disc(Q) == False:
            raise ValueError("%s is not in a Weierstrass disc"%Q)
=======
        if self.is_in_weierstrass_disc(Q) is False:
            raise ValueError("%s is not in a Weierstrass disc" % Q)
>>>>>>> d716e79b
        points = self.weierstrass_points()
        for P in points:
            if self.is_same_disc(P, Q):
                return P

    def residue_disc(self, P):
        """
        Gives the residue disc of $P$

        EXAMPLES::

            sage: R.<x> = QQ['x']
            sage: H = HyperellipticCurve(x^3-10*x+9)
            sage: K = Qp(5,8)
            sage: HK = H.change_ring(K)
            sage: P = HK.lift_x(1 + 2*5^2)
            sage: HK.residue_disc(P)
            (1 : 0 : 1)
            sage: Q = HK(0,3)
            sage: HK.residue_disc(Q)
            (0 : 3 : 1)
            sage: S = HK.lift_x(5^-2)
            sage: HK.residue_disc(S)
            (0 : 1 : 0)
            sage: T = HK(0, 1, 0)
            sage: HK.residue_disc(T)
            (0 : 1 : 0)

        AUTHOR:

        - Jennifer Balakrishnan
        """
        xPv = P[0].valuation()
        yPv = P[1].valuation()
        F = self.base_ring().residue_field()
        HF = self.change_ring(F)
        if P == self(0, 1, 0):
            return HF(0, 1, 0)
        elif yPv > 0:
            if xPv > 0:
                return HF(0, 0, 1)
            if xPv == 0:
                return HF(P[0].list()[0], 0, 1)
        elif yPv ==0:
            if xPv > 0:
                return HF(0, P[1].list()[0], 1)
            if xPv == 0:
                return HF(P[0].list()[0], P[1].list()[0], 1)
        else:
            return HF(0, 1, 0)

    def is_same_disc(self, P, Q):
        """
        Checks if $P, Q$ are in same residue disc

        EXAMPLES::

            sage: R.<x> = QQ['x']
            sage: H = HyperellipticCurve(x^3-10*x+9)
            sage: K = Qp(5,8)
            sage: HK = H.change_ring(K)
            sage: P = HK.lift_x(1 + 2*5^2)
            sage: Q = HK.lift_x(5^-2)
            sage: S = HK(1, 0)
            sage: HK.is_same_disc(P, Q)
            False
            sage: HK.is_same_disc(P, S)
            True
            sage: HK.is_same_disc(Q, S)
            False
        """
        if self.residue_disc(P) == self.residue_disc(Q):
            return True
        else:
            return False

    def tiny_integrals(self, F, P, Q):
        r"""
        Evaluate the integrals of $f_i dx/2y$ from $P$ to $Q$ for each $f_i$ in $F$
        by formally integrating a power series in a local parameter $t$

        $P$ and $Q$ MUST be in the same residue disc for this result to make sense.

        INPUT:

        - F a list of functions $f_i$
        - P a point on self
        - Q a point on self (in the same residue disc as P)

        OUTPUT:

        The integrals $\int_P^Q f_i dx/2y$

        EXAMPLES::

            sage: K = pAdicField(17, 5)
            sage: E = EllipticCurve(K, [-31/3, -2501/108]) # 11a
            sage: P = E(K(14/3), K(11/2))
            sage: TP = E.teichmuller(P);
            sage: x, y = E.monsky_washnitzer_gens()
            sage: E.tiny_integrals([1,x], P, TP) == E.tiny_integrals_on_basis(P,TP)
            True

        ::

            sage: K = pAdicField(11, 5)
            sage: x = polygen(K)
            sage: C = HyperellipticCurve(x^5 + 33/16*x^4 + 3/4*x^3 + 3/8*x^2 - 1/4*x + 1/16)
            sage: P = C.lift_x(11^(-2))
            sage: Q = C.lift_x(3*11^(-2))
            sage: C.tiny_integrals([1], P, Q)
            (3*11^3 + 7*11^4 + 4*11^5 + 7*11^6 + 5*11^7 + O(11^8))

        Note that this fails if the points are not in the same residue disc::

            sage: S = C(0, 1/4)
            sage: C.tiny_integrals([1,x,x^2,x^3], P, S)
            Traceback (most recent call last):
            ...
            ValueError: (11^-2 + O(11^3) : 11^-5 + 8*11^-2 + O(11^0) : 1 + O(11^5)) and (0 : 3 + 8*11 + 2*11^2 + 8*11^3 + 2*11^4 + O(11^5) : 1 + O(11^5)) are not in the same residue disc

        """
        x, y, z = self.local_analytic_interpolation(P, Q)  
        # homogeneous coordinates
        x = x/z
        y = y/z
        dt = x.derivative() / (2*y)
        integrals = []
        g = self.genus()
        for f in F:
            try:
                f_dt = f(x, y)*dt
            except TypeError:   # if f is a constant, not callable
                f_dt = f*dt
            if x.valuation() != -2:
                I = sum([f_dt[n]/(n+1) for n in xrange(f_dt.degree()+1)]) # \int_0^1 f dt
            else:
                If_dt = f_dt.integral().laurent_polynomial()
                I = If_dt(Q[0]**g/Q[1]) - If_dt(P[0]**g/P[1])
            integrals.append(I)
        return vector(integrals)

    def tiny_integrals_on_basis(self, P, Q):
        r"""
        Evaluate the integrals $\{\int_P^Q x^i dx/2y \}_{i=0}^{2g-1}$
        by formally integrating a power series in a local parameter $t$.
        $P$ and $Q$ MUST be in the same residue disc for this result to make sense.

        INPUT:

        - P a point on self
        - Q a point on self (in the same residue disc as P)

        OUTPUT:

        The integrals $\{\int_P^Q x^i dx/2y \}_{i=0}^{2g-1}$

        EXAMPLES::

            sage: K = pAdicField(17, 5)
            sage: E = EllipticCurve(K, [-31/3, -2501/108]) # 11a
            sage: P = E(K(14/3), K(11/2))
            sage: TP = E.teichmuller(P);
            sage: E.tiny_integrals_on_basis(P, TP)
            (17 + 14*17^2 + 17^3 + 8*17^4 + O(17^5), 16*17 + 5*17^2 + 8*17^3 + 14*17^4 + O(17^5))

        ::

            sage: K = pAdicField(11, 5)
            sage: x = polygen(K)
            sage: C = HyperellipticCurve(x^5 + 33/16*x^4 + 3/4*x^3 + 3/8*x^2 - 1/4*x + 1/16)
            sage: P = C.lift_x(11^(-2))
            sage: Q = C.lift_x(3*11^(-2))
            sage: C.tiny_integrals_on_basis(P, Q)
            (3*11^3 + 7*11^4 + 4*11^5 + 7*11^6 + 5*11^7 + O(11^8), 3*11 + 10*11^2 + 8*11^3 + 9*11^4 + 7*11^5 + O(11^6), 4*11^-1 + 2 + 6*11 + 6*11^2 + 7*11^3 + O(11^4), 11^-3 + 6*11^-2 + 2*11^-1 + 2 + O(11^2))


        Note that this fails if the points are not in the same residue disc::

            sage: S = C(0, 1/4)
            sage: C.tiny_integrals_on_basis(P,S)
            Traceback (most recent call last):
            ...
            ValueError: (11^-2 + O(11^3) : 11^-5 + 8*11^-2 + O(11^0) : 1 + O(11^5)) and (0 : 3 + 8*11 + 2*11^2 + 8*11^3 + 2*11^4 + O(11^5) : 1 + O(11^5)) are not in the same residue disc

        """
        if P == Q:
            V = VectorSpace(self.base_ring(), 2*self.genus())
            return V(0)
        R = PolynomialRing(self.base_ring(), ['x', 'y'])
        x, y = R.gens()
        return self.tiny_integrals([x**i for i in range(2*self.genus())], P, Q)

    def teichmuller(self, P):
        r"""
        Find a Teichm\:uller point in the same residue class of $P$.

        Because this lift of frobenius acts as $x \mapsto x^p$,
        take the Teichmuller lift of $x$ and then find a matching $y$
        from that.

        EXAMPLES::

            sage: K = pAdicField(7, 5)
            sage: E = EllipticCurve(K, [-31/3, -2501/108]) # 11a
            sage: P = E(K(14/3), K(11/2))
            sage: E.frobenius(P) == P
            False
            sage: TP = E.teichmuller(P); TP
            (0 : 2 + 3*7 + 3*7^2 + 3*7^4 + O(7^5) : 1 + O(7^5))
            sage: E.frobenius(TP) == TP
            True
            sage: (TP[0] - P[0]).valuation() > 0, (TP[1] - P[1]).valuation() > 0
            (True, True)
        """
        K = P[0].parent()
        x = K.teichmuller(P[0])
        pts = self.lift_x(x, all=True)
        p = K.prime()
        if (pts[0][1] - P[1]).valuation() > 0:
            return pts[0]
        else:
            return pts[1]

    def coleman_integrals_on_basis(self, P, Q, algorithm=None):
        r"""
        Computes the Coleman integrals $\{\int_P^Q x^i dx/2y \}_{i=0}^{2g-1}$

        INPUT:

        - P point on self
        - Q point on self
        - algorithm (optional) = None (uses Frobenius) or teichmuller (uses Teichmuller points)

        OUTPUT:

        the Coleman integrals $\{\int_P^Q x^i dx/2y \}_{i=0}^{2g-1}$

        EXAMPLES::

            sage: K = pAdicField(11, 5)
            sage: x = polygen(K)
            sage: C = HyperellipticCurve(x^5 + 33/16*x^4 + 3/4*x^3 + 3/8*x^2 - 1/4*x + 1/16)
            sage: P = C.lift_x(2)
            sage: Q = C.lift_x(3)
            sage: C.coleman_integrals_on_basis(P, Q)
            (10*11 + 6*11^3 + 2*11^4 + O(11^5), 11 + 9*11^2 + 7*11^3 + 9*11^4 + O(11^5), 3 + 10*11 + 5*11^2 + 9*11^3 + 4*11^4 + O(11^5), 3 + 11 + 5*11^2 + 4*11^4 + O(11^5))
            sage: C.coleman_integrals_on_basis(P, Q, algorithm='teichmuller')
            (10*11 + 6*11^3 + 2*11^4 + O(11^5), 11 + 9*11^2 + 7*11^3 + 9*11^4 + O(11^5), 3 + 10*11 + 5*11^2 + 9*11^3 + 4*11^4 + O(11^5), 3 + 11 + 5*11^2 + 4*11^4 + O(11^5))

        ::

            sage: K = pAdicField(11,5)
            sage: x = polygen(K)
            sage: C = HyperellipticCurve(x^5 + 33/16*x^4 + 3/4*x^3 + 3/8*x^2 - 1/4*x + 1/16)
            sage: P = C.lift_x(11^(-2))
            sage: Q = C.lift_x(3*11^(-2))
            sage: C.coleman_integrals_on_basis(P, Q)
            (3*11^3 + 7*11^4 + 4*11^5 + 7*11^6 + 5*11^7 + O(11^8), 3*11 + 10*11^2 + 8*11^3 + 9*11^4 + 7*11^5 + O(11^6), 4*11^-1 + 2 + 6*11 + 6*11^2 + 7*11^3 + O(11^4), 11^-3 + 6*11^-2 + 2*11^-1 + 2 + O(11^2))

        ::

            sage: R = C(0, 1/4)
            sage: a = C.coleman_integrals_on_basis(P, R)  # long time (7s on sage.math, 2011)
            sage: b = C.coleman_integrals_on_basis(R, Q)  # long time (9s on sage.math, 2011)
            sage: c = C.coleman_integrals_on_basis(P, Q)  # long time
            sage: a+b == c  # long time
            True

        ::

            sage: R.<x> = QQ['x']
            sage: H = HyperellipticCurve(x^3-10*x+9)
            sage: K = Qp(5,8)
            sage: HK = H.change_ring(K)
            sage: S = HK(1, 0)
            sage: P = HK(0,3)
            sage: T = HK(0, 1, 0)
            sage: Q = HK.lift_x(5^-2)
            sage: R = HK.lift_x(4*5^-2)
            sage: HK.coleman_integrals_on_basis(S, P)
            (2*5^2 + 5^4 + 5^5 + 3*5^6 + 3*5^7 + 2*5^8 + O(5^9), 5 + 2*5^2 + 4*5^3 + 2*5^4 + 3*5^6 + 4*5^7 + 2*5^8 + O(5^9))
            sage: HK.coleman_integrals_on_basis(T, P)
            (2*5^2 + 5^4 + 5^5 + 3*5^6 + 3*5^7 + 2*5^8 + O(5^9), 5 + 2*5^2 + 4*5^3 + 2*5^4 + 3*5^6 + 4*5^7 + 2*5^8 + O(5^9))
            sage: HK.coleman_integrals_on_basis(P, S) == -HK.coleman_integrals_on_basis(S, P)
            True
            sage: HK.coleman_integrals_on_basis(S, Q)
            (4*5 + 4*5^2 + 4*5^3 + O(5^4), 5^-1 + O(5^3))
            sage: HK.coleman_integrals_on_basis(Q, R)
            (4*5 + 2*5^2 + 2*5^3 + 2*5^4 + 5^5 + 5^6 + 5^7 + 3*5^8 + O(5^9), 2*5^-1 + 4 + 4*5 + 4*5^2 + 4*5^3 + 2*5^4 + 3*5^5 + 2*5^6 + O(5^7))
            sage: HK.coleman_integrals_on_basis(S, R) == HK.coleman_integrals_on_basis(S,Q) + HK.coleman_integrals_on_basis(Q, R) 
            True
            sage: HK.coleman_integrals_on_basis(T, T)
            (0, 0)
            sage: HK.coleman_integrals_on_basis(S, T)
            (0, 0)

        AUTHORS:

        - Robert Bradshaw (2007-03): non-Weierstrass points
        - Jennifer Balakrishnan and Robert Bradshaw (2010-02): Weierstrass points
        """
        import sage.schemes.hyperelliptic_curves.monsky_washnitzer as monsky_washnitzer
        from sage.misc.profiler import Profiler
        prof = Profiler()
        prof("setup")
        K = self.base_ring()
        p = K.prime()
        prec = K.precision_cap()
        g = self.genus()
        dim = 2*g
        V = VectorSpace(K, dim)
        #if P or Q is Weierstrass, use the Frobenius algorithm
        if self.is_weierstrass(P):
            if self.is_weierstrass(Q):
                return V(0)
            else:
                PP = None
                QQ = Q
                TP = None
                TQ = self.frobenius(Q)
        elif self.is_weierstrass(Q):
            PP = P
            QQ = None
            TQ = None
            TP = self.frobenius(P)
        elif self.is_same_disc(P, Q):
            return self.tiny_integrals_on_basis(P, Q)
        elif algorithm == 'teichmuller':
            prof("teichmuller")
            PP = TP = self.teichmuller(P)
            QQ = TQ = self.teichmuller(Q)
            evalP, evalQ = TP, TQ
        else:
            prof("frobPQ")
            TP = self.frobenius(P)
            TQ = self.frobenius(Q)
            PP, QQ = P, Q
        prof("tiny integrals")
        if TP is None:
            P_to_TP = V(0)
        else:
<<<<<<< HEAD
            if TP is not None:
=======
            if not(TP is None):
>>>>>>> d716e79b
                TPv = (TP[0]**g/TP[1]).valuation()
                xTPv = TP[0].valuation()
            else:
                xTPv = TPv = +Infinity
<<<<<<< HEAD
            if TQ is not None:
=======
            if not(TQ is None):
>>>>>>> d716e79b
                TQv = (TQ[0]**g/TQ[1]).valuation()
                xTQv = TQ[0].valuation()
            else:
                xTQv = TQv = +Infinity
            offset = (2*g-1)*max(TPv, TQv)
            if offset == +Infinity:
                offset = (2*g-1)*min(TPv,TQv)
            if (offset > prec and (xTPv <0 or xTQv <0) and (self.residue_disc(P) == self.change_ring(GF(p))(0, 1, 0) or self.residue_disc(Q) == self.change_ring(GF(p))(0, 1, 0))):
                newprec = offset + prec
                K = pAdicField(p, newprec)
                A = PolynomialRing(RationalField(),'x')
                f = A(self.hyperelliptic_polynomials()[0])
                from sage.schemes.hyperelliptic_curves.constructor import HyperellipticCurve
                self = HyperellipticCurve(f).change_ring(K)
                xP = P[0]
                xPv = xP.valuation()
                xPnew = K(sum(xP.list()[i]*p**(xPv + i) for i in range(len(xP.list()))))
                PP = P = self.lift_x(xPnew)
                TP = self.frobenius(P)
                xQ = Q[0]
                xQv = xQ.valuation()
                xQnew = K(sum(xQ.list()[i]*p**(xQv + i) for i in range(len(xQ.list()))))
                QQ = Q = self.lift_x(xQnew)
                TQ = self.frobenius(Q)
                V = VectorSpace(K, dim)
            P_to_TP = V(self.tiny_integrals_on_basis(P, TP))
        if TQ is None:
            TQ_to_Q = V(0)
        else:
            TQ_to_Q = V(self.tiny_integrals_on_basis(TQ, Q))
        prof("mw calc")
        try:
            M_frob, forms = self._frob_calc
        except AttributeError:
            M_frob, forms = self._frob_calc = monsky_washnitzer.matrix_of_frobenius_hyperelliptic(self)
        prof("eval f")
        R = forms[0].base_ring()
        try:
            prof("eval f %s"%R)
            if PP is None:
                L = [-f(R(QQ[0]), R(QQ[1])) for f in forms]  ##changed
            elif QQ is None:
                L = [f(R(PP[0]), R(PP[1])) for f in forms]
            else:
                L = [f(R(PP[0]), R(PP[1])) - f(R(QQ[0]), R(QQ[1])) for f in forms]
        except ValueError:
            prof("changing rings")
            forms = [f.change_ring(self.base_ring()) for f in forms]
            prof("eval f %s"%self.base_ring())
            if PP is None:
                L = [-f(QQ[0], QQ[1]) for f in forms]  ##changed
            elif QQ is None:
                L = [f(PP[0], PP[1]) for f in forms]
            else:
                L = [f(PP[0], PP[1]) - f(QQ[0], QQ[1]) for f in forms]
        b = V(L)
        if PP is None:
            b -= TQ_to_Q
        elif QQ is None:
            b -= P_to_TP
        elif algorithm != 'teichmuller':
            b -= P_to_TP + TQ_to_Q
        prof("lin alg")
        M_sys = matrix(K, M_frob).transpose() - 1
        TP_to_TQ = M_sys**(-1) * b
        prof("done")
#        print prof
        if algorithm == 'teichmuller':
            return P_to_TP + TP_to_TQ + TQ_to_Q
        else:
            return TP_to_TQ

    coleman_integrals_on_basis_hyperelliptic = coleman_integrals_on_basis


#    def invariant_differential(self):
#        """
#        Returns the invariant differential $dx/2y$ on self
#
#        EXAMPLES::
#
#            sage: R.<x> = QQ['x']
#            sage: H = HyperellipticCurve(x^3+1)
#            sage: K = Qp(5,8)
#            sage: HK = H.change_ring(K)
#            sage: w = HK.invariant_differential(); w
#            (((1+O(5^8)))*1) dx/2y
#
#        ::
#
#            sage: K = pAdicField(11, 6)
#            sage: x = polygen(K)
#            sage: C = HyperellipticCurve(x^5 + 33/16*x^4 + 3/4*x^3 + 3/8*x^2 - 1/4*x + 1/16)
#            sage: C.invariant_differential()
#            (((1+O(11^6)))*1) dx/2y
#
#        """
#        import sage.schemes.hyperelliptic_curves.monsky_washnitzer as monsky_washnitzer
#        S = monsky_washnitzer.SpecialHyperellipticQuotientRing(self)
#        MW = monsky_washnitzer.MonskyWashnitzerDifferentialRing(S)
#        return MW.invariant_differential()

    def coleman_integral(self, w, P, Q, algorithm = 'None'):
        r"""
        Returns the Coleman integral `\int_P^Q w`

        INPUT:

        - w differential (if one of P, Q is Weierstrass, w must be odd)
        - P point on self
        - Q point on self
        - algorithm (optional) = None (uses Frobenius) or teichmuller (uses Teichmuller points)

        OUTPUT:

        the Coleman integral $\int_P^Q w$

        EXAMPLES:

        Example of Leprevost from Kiran Kedlaya
        The first two should be zero as $(P-Q) = 30(P-Q)$ in the Jacobian
        and $dx/2y$ and $x dx/2y$ are holomorphic. ::

            sage: K = pAdicField(11, 6)
            sage: x = polygen(K)
            sage: C = HyperellipticCurve(x^5 + 33/16*x^4 + 3/4*x^3 + 3/8*x^2 - 1/4*x + 1/16)
            sage: P = C(-1, 1); P1 = C(-1, -1)
            sage: Q = C(0, 1/4); Q1 = C(0, -1/4)
            sage: x, y = C.monsky_washnitzer_gens()
            sage: w = C.invariant_differential()
            sage: w.coleman_integral(P, Q)
            O(11^6)
            sage: C.coleman_integral(x*w, P, Q)
            O(11^6)
            sage: C.coleman_integral(x^2*w, P, Q)
            7*11 + 6*11^2 + 3*11^3 + 11^4 + 5*11^5 + O(11^6)

        ::

            sage: p = 71; m = 4
            sage: K = pAdicField(p, m)
            sage: x = polygen(K)
            sage: C = HyperellipticCurve(x^5 + 33/16*x^4 + 3/4*x^3 + 3/8*x^2 - 1/4*x + 1/16)
            sage: P = C(-1, 1); P1 = C(-1, -1)
            sage: Q = C(0, 1/4); Q1 = C(0, -1/4)
            sage: x, y = C.monsky_washnitzer_gens()
            sage: w = C.invariant_differential()
            sage: w.integrate(P, Q), (x*w).integrate(P, Q)
            (O(71^4), O(71^4))
            sage: R, R1 = C.lift_x(4, all=True)
            sage: w.integrate(P, R)
            21*71 + 67*71^2 + 27*71^3 + O(71^4)
            sage: w.integrate(P, R) + w.integrate(P1, R1)
            O(71^4)

        A simple example, integrating dx::

            sage: R.<x> = QQ['x']
            sage: E= HyperellipticCurve(x^3-4*x+4)
            sage: K = Qp(5, 10)
            sage: EK = E.change_ring(K)
            sage: P = EK(2, 2)
            sage: Q = EK.teichmuller(P)
            sage: x, y = EK.monsky_washnitzer_gens()
            sage: EK.coleman_integral(x.diff(), P, Q)
            5 + 2*5^2 + 5^3 + 3*5^4 + 4*5^5 + 2*5^6 + 3*5^7 + 3*5^9 + O(5^10)
            sage: Q[0] - P[0]
            5 + 2*5^2 + 5^3 + 3*5^4 + 4*5^5 + 2*5^6 + 3*5^7 + 3*5^9 + O(5^10)

        Yet another example::

            sage: R.<x> = QQ['x']
            sage: H = HyperellipticCurve(x*(x-1)*(x+9))
            sage: K = Qp(7, 10)
            sage: HK = H.change_ring(K)
            sage: import sage.schemes.hyperelliptic_curves.monsky_washnitzer as mw
            sage: M_frob, forms = mw.matrix_of_frobenius_hyperelliptic(HK)
            sage: w = HK.invariant_differential()
            sage: x, y = HK.monsky_washnitzer_gens()
            sage: f = forms[0]
            sage: S = HK(9,36)
            sage: Q = HK.teichmuller(S)
            sage: P = HK(-1,4)
            sage: b = x*w*w._coeff.parent()(f)
            sage: HK.coleman_integral(b, P, Q)
            7 + 7^2 + 4*7^3 + 5*7^4 + 3*7^5 + 7^6 + 5*7^7 + 3*7^8 + 4*7^9 + 4*7^10 + O(7^11)

        ::

            sage: R.<x> = QQ['x']
            sage: H = HyperellipticCurve(x^3+1)
            sage: K = Qp(5,8)
            sage: HK = H.change_ring(K)
            sage: w = HK.invariant_differential()
            sage: P = HK(0, 1)
            sage: Q = HK.lift_x(5)
            sage: x, y = HK.monsky_washnitzer_gens()
            sage: (2*y*w).coleman_integral(P, Q)
            5 + O(5^9)
            sage: xloc,yloc,zloc = HK.local_analytic_interpolation(P, Q)
            sage: I2 = (xloc.derivative()/(2*yloc)).integral()
            sage: I2.polynomial()(1) - I2(0)
            3*5 + 2*5^2 + 2*5^3 + 5^4 + 4*5^6 + 5^7 + O(5^9)
            sage: HK.coleman_integral(w, P, Q)
            3*5 + 2*5^2 + 2*5^3 + 5^4 + 4*5^6 + 5^7 + O(5^9)

        Integrals involving Weierstrass points::

            sage: R.<x> = QQ['x']
            sage: H = HyperellipticCurve(x^3-10*x+9)
            sage: K = Qp(5,8)
            sage: HK = H.change_ring(K)
            sage: S = HK(1, 0)
            sage: P = HK(0,3)
            sage: negP = HK(0, -3)
            sage: T = HK(0, 1, 0)
            sage: w = HK.invariant_differential()
            sage: x, y = HK.monsky_washnitzer_gens()
            sage: HK.coleman_integral(w*x^3,S,T)
            0
            sage: HK.coleman_integral(w*x^3,T,S)
            0
            sage: HK.coleman_integral(w, S, P)
            2*5^2 + 5^4 + 5^5 + 3*5^6 + 3*5^7 + 2*5^8 + O(5^9)
            sage: HK.coleman_integral(w, T, P)
            2*5^2 + 5^4 + 5^5 + 3*5^6 + 3*5^7 + 2*5^8 + O(5^9)
            sage: HK.coleman_integral(w*x^3, T, P)
            5^2 + 2*5^3 + 3*5^6 + 3*5^7 + O(5^8)
            sage: HK.coleman_integral(w*x^3, S, P)
            5^2 + 2*5^3 + 3*5^6 + 3*5^7 + O(5^8)
            sage: HK.coleman_integral(w, P, negP, algorithm='teichmuller')
            5^2 + 4*5^3 + 2*5^4 + 2*5^5 + 3*5^6 + 2*5^7 + 4*5^8 + O(5^9)
            sage: HK.coleman_integral(w, P, negP)
            5^2 + 4*5^3 + 2*5^4 + 2*5^5 + 3*5^6 + 2*5^7 + 4*5^8 + O(5^9)

        AUTHORS:

        - Robert Bradshaw (2007-03)
        - Kiran Kedlaya (2008-05)
        - Jennifer Balakrishnan (2010-02)
        """
        # TODO: implement Jacobians and show the relationship directly
        import sage.schemes.hyperelliptic_curves.monsky_washnitzer as monsky_washnitzer
        K = self.base_ring()
        prec = K.precision_cap()
        S = monsky_washnitzer.SpecialHyperellipticQuotientRing(self, K)
        MW = monsky_washnitzer.MonskyWashnitzerDifferentialRing(S)
        w = MW(w)
        f, vec = w.reduce_fast()
        basis_values = self.coleman_integrals_on_basis(P, Q, algorithm)
        dim = len(basis_values)
        x, y = self.local_coordinates_at_infinity(2*prec)
        if self.is_weierstrass(P):
            if self.is_weierstrass(Q):
                return 0
            elif f == 0:
                return sum([vec[i] * basis_values[i] for i in range(dim)])
            elif w._coeff(x, -y)*x.derivative()/(-2*y)+w._coeff(x, y)*x.derivative()/(2*y) == 0:
                return self.coleman_integral(w,self(Q[0], -Q[1]), self(Q[0], Q[1]), algorithm)/2
            else:
                raise ValueError("The differential is not odd: use coleman_integral_from_weierstrass_via_boundary")

        elif self.is_weierstrass(Q):
            if f == 0:
                return sum([vec[i] * basis_values[i] for i in range(dim)])
            elif w._coeff(x, -y)*x.derivative()/(-2*y)+w._coeff(x, y)*x.derivative()/(2*y) == 0:
                return -self.coleman_integral(w,self(P[0], -P[1]), self(P[0], P[1]), algorithm)/2
            else:
                raise ValueError("The differential is not odd: use coleman_integral_from_weierstrass_via_boundary")
        else:
            return f(Q[0], Q[1]) - f(P[0], P[1]) + sum([vec[i] * basis_values[i] for i in range(dim)]) # this is just a dot product...

    def frobenius(self, P=None):
        """
        Returns the $p$-th power lift of Frobenius of $P$

        EXAMPLES::

            sage: K = Qp(11, 5)
            sage: R.<x> = K[]
            sage: E = HyperellipticCurve(x^5 - 21*x - 20)
            sage: P = E.lift_x(2)
            sage: E.frobenius(P)
            (2 + 10*11 + 5*11^2 + 11^3 + O(11^5) : 5 + 9*11 + 2*11^2 + 2*11^3 + O(11^5) : 1 + O(11^5))
            sage: Q = E.teichmuller(P); Q
            (2 + 10*11 + 4*11^2 + 9*11^3 + 11^4 + O(11^5) : 5 + 9*11 + 6*11^2 + 11^3 + 6*11^4 + O(11^5) : 1 + O(11^5))
            sage: E.frobenius(Q)
            (2 + 10*11 + 4*11^2 + 9*11^3 + 11^4 + O(11^5) : 5 + 9*11 + 6*11^2 + 11^3 + 6*11^4 + O(11^5) : 1 + O(11^5))

        ::

            sage: R.<x> = QQ[]
            sage: H = HyperellipticCurve(x^5-23*x^3+18*x^2+40*x)
            sage: Q = H(0, 0)
            sage: u,v = H.local_coord(Q, prec=100)
            sage: K = Qp(11,5)
            sage: L.<a> = K.extension(x^20-11)
            sage: HL = H.change_ring(L)
            sage: S = HL(u(a),v(a))
            sage: HL.frobenius(S)
            (8*a^22 + 10*a^42 + 4*a^44 + 2*a^46 + 9*a^48 + 8*a^50 + a^52 + 7*a^54 +
            7*a^56 + 5*a^58 + 9*a^62 + 5*a^64 + a^66 + 6*a^68 + a^70 + 6*a^74 +
            2*a^76 + 2*a^78 + 4*a^82 + 5*a^84 + 2*a^86 + 7*a^88 + a^90 + 6*a^92 +
            a^96 + 5*a^98 + 2*a^102 + 2*a^106 + 6*a^108 + 8*a^110 + 3*a^112 +
            a^114 + 8*a^116 + 10*a^118 + 3*a^120 + O(a^122) :
            a^11 + 7*a^33 + 7*a^35 + 4*a^37 + 6*a^39 + 9*a^41 + 8*a^43 + 8*a^45 +
            a^47 + 7*a^51 + 4*a^53 + 5*a^55 + a^57 + 7*a^59 + 5*a^61 + 9*a^63 +
            4*a^65 + 10*a^69 + 3*a^71 + 2*a^73 + 9*a^75 + 10*a^77 + 6*a^79 +
            10*a^81 + 7*a^85 + a^87 + 4*a^89 + 8*a^91 + a^93 + 8*a^95 + 2*a^97 +
            7*a^99 + a^101 + 3*a^103 + 6*a^105 + 7*a^107 + 4*a^109 + O(a^111) :
            1 + O(a^100))

        AUTHORS:

        - Robert Bradshaw and Jennifer Balakrishnan (2010-02)
        """
        try:
            _frob = self._frob
        except AttributeError:
            K = self.base_ring()
            p = K.prime()
            x = K['x'].gen(0)

            f, f2 = self.hyperelliptic_polynomials()
            if f2 != 0:
                raise NotImplementedError("Curve must be in weierstrass normal form.")
            h = (f(x**p) - f**p)

            def _frob(P):
                if P == self(0, 1, 0):
                    return P
                x0 = P[0]
                y0 = P[1]
                try:
                    uN = (1 + h(x0)/y0**(2*p)).sqrt()
                    yres = y0**p * uN
                    xres = x0**p
                    if (yres-y0).valuation() == 0:
                        yres=-yres
                    return self.point([xres, yres, K(1)])
                except (TypeError, NotImplementedError):
                    uN2 = 1 + h(x0)/y0**(2*p)
                    #yfrob2 = f(x)
                    c = uN2.list()[0]
                    v = uN2.valuation()
                    a = uN2.parent().gen()
                    uN = self.newton_sqrt(uN2, c.sqrt()*a**(v//2),
                                          K.precision_cap())
                    yres = y0**p * uN
                    xres = x0**p
                    if (yres - y0).valuation() == 0:
                        yres = -yres
                    try:
                        return self(xres,yres)
                    except ValueError:
                        return self._curve_over_ram_extn(xres, yres)

            self._frob = _frob

        if P is None:
            return _frob
        else:
            return _frob(P)

    def newton_sqrt(self, f, x0, prec):
        r"""
        Takes the square root of the power series $f$ by Newton's method

        NOTE:

        this function should eventually be moved to $p$-adic power series ring

        INPUT:

        - f power series wtih coefficients in $\Q_p$ or an extension
        - x0 seeds the Newton iteration
        - prec precision

        OUTPUT:

        the square root of $f$

        EXAMPLES::

            sage: R.<x> = QQ['x']
            sage: H = HyperellipticCurve(x^5-23*x^3+18*x^2+40*x)
            sage: Q = H(0, 0)
            sage: u,v = H.local_coord(Q, prec=100)
            sage: K = Qp(11,5)
            sage: HK = H.change_ring(K)
            sage: L.<a> = K.extension(x^20-11)
            sage: HL = H.change_ring(L)
            sage: S = HL(u(a),v(a))
            sage: f = H.hyperelliptic_polynomials()[0]
            sage: y = HK.newton_sqrt( f(u(a)^11), a^11,5)
            sage: y^2 - f(u(a)^11)
            O(a^122)

        AUTHOR:

        - Jennifer Balakrishnan
        """
        z = x0
        try:
            x = f.parent().variable_name()
            if x!='a' :  #this is to distinguish between extensions of Qp that are finite vs. not
                S = f.base_ring()[[x]]
                x = S.gen()
        except ValueError:
            pass
        z = x0
        loop_prec = (log(RR(prec))/log(RR(2))).ceil()
        for i in range(loop_prec):
            z = (z+f/z)/2
        try:
            return z + O(x**prec)
        except (NameError, ArithmeticError, TypeError):
            return z

    def curve_over_ram_extn(self, deg):
        r"""
        Returns self over $\Q_p(p^(1/deg))$

        INPUT:

        - deg: the degree of the ramified extension

        OUTPUT:

        self over $\Q_p(p^(1/deg))$

        EXAMPLES::

            sage: R.<x> = QQ['x']
            sage: H = HyperellipticCurve(x^5-23*x^3+18*x^2+40*x)
            sage: K = Qp(11,5)
            sage: HK = H.change_ring(K)
            sage: HL = HK.curve_over_ram_extn(2)
            sage: HL
            Hyperelliptic Curve over Eisenstein Extension of 11-adic Field with capped relative precision 5 in a defined by (1 + O(11^5))*x^2 + (O(11^6))*x + (10*11 + 10*11^2 + 10*11^3 + 10*11^4 + 10*11^5 + O(11^6)) defined by (1 + O(a^10))*y^2 = (1 + O(a^10))*x^5 + (10 + 8*a^2 + 10*a^4 + 10*a^6 + 10*a^8 + O(a^10))*x^3 + (7 + a^2 + O(a^10))*x^2 + (7 + 3*a^2 + O(a^10))*x

        AUTHOR:

        - Jennifer Balakrishnan
        """
        from sage.schemes.hyperelliptic_curves.constructor import HyperellipticCurve
        K = self.base_ring()
        p = K.prime()
        A = PolynomialRing(QQ,'x')
        x = A.gen()
        J = K.extension(x**deg-p, names='a')
        pol = self.hyperelliptic_polynomials()[0]
        H = HyperellipticCurve(A(pol))
        HJ = H.change_ring(J)
        self._curve_over_ram_extn = HJ
        self._curve_over_ram_extn._curve_over_Qp = self
        return HJ

    def get_boundary_point(self, curve_over_extn, P):
        """
        Given self over an extension field, find a point in the disc of $P$ near the boundary

        INPUT:

        - curve_over_extn: self over a totally ramified extension
        - P: Weierstrass point

        OUTPUT:

        a point in the disc of $P$ near the boundary

        EXAMPLES::

            sage: R.<x> = QQ['x']
            sage: H = HyperellipticCurve(x^3-10*x+9)
            sage: K = Qp(3,6)
            sage: HK = H.change_ring(K)
            sage: P = HK(1, 0)
            sage: J.<a> = K.extension(x^30-3)
            sage: HJ  = H.change_ring(J)
            sage: S = HK.get_boundary_point(HJ, P)
            sage: S
            (1 + 2*a^2 + 2*a^6 + 2*a^18 + a^32 + a^34 + a^36 + 2*a^38 + 2*a^40 + a^42 + 2*a^44 + a^48 + 2*a^50 + 2*a^52 + a^54 + a^56 + 2*a^60 + 2*a^62 + a^70 + 2*a^72 + a^76 + 2*a^78 + a^82 + a^88 + a^96 + 2*a^98 + 2*a^102 + a^104 + 2*a^106 + a^108 + 2*a^110 + a^112 + 2*a^116 + a^126 + 2*a^130 + 2*a^132 + a^144 + 2*a^148 + 2*a^150 + a^152 + 2*a^154 + a^162 + a^164 + a^166 + a^168 + a^170 + a^176 + a^178 + O(a^180) : a + O(a^180) : 1 + O(a^180))

        AUTHOR:

        - Jennifer Balakrishnan
        """
        J = curve_over_extn.base_ring()
        a = J.gen()
        prec2 = J.precision_cap()
        x, y = self.local_coord(P, prec2)
        return curve_over_extn(x(a), y(a))

    def P_to_S(self, P, S):
        r"""
        Given a finite Weierstrass point $P$ and a point $S$
        in the same disc, computes the Coleman integrals $\{\int_P^S x^i dx/2y \}_{i=0}^{2g-1}$

        INPUT:

        - P: finite Weierstrass point
        - S: point in disc of P

        OUTPUT:

        Coleman integrals $\{\int_P^S x^i dx/2y \}_{i=0}^{2g-1}$

        EXAMPLES::

            sage: R.<x> = QQ['x']
            sage: H = HyperellipticCurve(x^3-10*x+9)
            sage: K = Qp(5,4)
            sage: HK = H.change_ring(K)
            sage: P = HK(1, 0)
            sage: HJ = HK.curve_over_ram_extn(10)
            sage: S = HK.get_boundary_point(HJ, P)
            sage: HK.P_to_S(P, S)
            (2*a + 4*a^3 + 2*a^11 + 4*a^13 + 2*a^17 + 2*a^19 + a^21 + 4*a^23 + a^25 + 2*a^27 + 2*a^29 + 3*a^31 + 4*a^33 + O(a^35), a^-5 + 2*a + 2*a^3 + a^7 + 3*a^11 + a^13 + 3*a^15 + 3*a^17 + 2*a^19 + 4*a^21 + 4*a^23 + 4*a^25 + 2*a^27 + a^29 + a^31 + O(a^33))

        AUTHOR:

        - Jennifer Balakrishnan
        """
        prec = self.base_ring().precision_cap()
        deg = (S[0]).parent().defining_polynomial().degree()
        prec2= prec*deg
        x, y = self.local_coord(P, prec2)
        g = self.genus()
        integrals = [((x**k*x.derivative()/(2*y)).integral()) for k in range(2*g)]
        val = [I(S[1]) for I in integrals]
        return vector(val)

    def coleman_integral_P_to_S(self, w, P, S):
        r"""
        Given a finite Weierstrass point $P$ and a point $S$
        in the same disc, computes the Coleman integral $\int_P^S w$

        INPUT:

        - w: differential
        - P: Weierstrass point
        - S: point in the same disc of P (S is defined over an extension of $\Q_p$; coordinates
          of S are given in terms of uniformizer $a$)

        OUTPUT:

        Coleman integral $\int_P^S w$ in terms of $a$

        EXAMPLES::

            sage: R.<x> = QQ['x']
            sage: H = HyperellipticCurve(x^3-10*x+9)
            sage: K = Qp(5,4)
            sage: HK = H.change_ring(K)
            sage: P = HK(1, 0)
            sage: J.<a> = K.extension(x^10-5)
            sage: HJ  = H.change_ring(J)
            sage: S = HK.get_boundary_point(HJ, P)
            sage: x, y = HK.monsky_washnitzer_gens()
            sage: S[0]-P[0] == HK.coleman_integral_P_to_S(x.diff(), P, S)
            True
            sage: HK.coleman_integral_P_to_S(HK.invariant_differential(), P, S) == HK.P_to_S(P,S)[0]
            True

        AUTHOR:

        - Jennifer Balakrishnan
        """
        prec = self.base_ring().precision_cap()
        deg = S[0].parent().defining_polynomial().degree()
        prec2= prec*deg
        x, y = self.local_coord(P, prec2)
        g = self.genus()
        int_sing = (w.coeff()(x, y)*x.derivative()/(2*y)).integral()
        int_sing_a = int_sing(S[1])
        return int_sing_a

    def S_to_Q(self, S, Q):
        r"""
        Given $S$ a point on self over an extension field, computes the
        Coleman integrals $\{\int_S^Q x^i dx/2y \}_{i=0}^{2g-1}$

        **one should be able to feed $S, Q$ into coleman_integral,
        but currently that segfaults**

        INPUT:

        - S: a point with coordinates in an extension of $\Q_p$ (with unif. a)
        - Q: a non-Weierstrass point defined over $\Q_p$

        OUTPUT:

        the Coleman integrals $\{\int_S^Q x^i dx/2y \}_{i=0}^{2g-1}$ in terms of $a$

        EXAMPLES::

            sage: R.<x> = QQ['x']
            sage: H = HyperellipticCurve(x^3-10*x+9)
            sage: K = Qp(5,6)
            sage: HK = H.change_ring(K)
            sage: J.<a> = K.extension(x^20-5)
            sage: HJ  = H.change_ring(J)
            sage: w = HK.invariant_differential()
            sage: x, y = HK.monsky_washnitzer_gens()
            sage: P = HK(1, 0)
            sage: Q = HK(0,3)
            sage: S = HK.get_boundary_point(HJ, P)
            sage: P_to_S = HK.P_to_S(P, S)
            sage: S_to_Q = HJ.S_to_Q(S, Q)
            sage: P_to_S + S_to_Q
            (2*a^40 + a^80 + a^100 + O(a^105), a^20 + 2*a^40 + 4*a^60 + 2*a^80 + O(a^103))
            sage: HK.coleman_integrals_on_basis(P, Q)
            (2*5^2 + 5^4 + 5^5 + 3*5^6 + O(5^7), 5 + 2*5^2 + 4*5^3 + 2*5^4 + 5^6 + O(5^7))

        AUTHOR:

        - Jennifer Balakrishnan
        """
        FS = self.frobenius(S)
        FS = (FS[0], FS[1])
        FQ = self.frobenius(Q)
        import sage.schemes.hyperelliptic_curves.monsky_washnitzer as monsky_washnitzer
        try:
            M_frob, forms = self._frob_calc
        except AttributeError:
            M_frob, forms = self._frob_calc = monsky_washnitzer.matrix_of_frobenius_hyperelliptic(self)
        try:
            HJ = self._curve_over_ram_extn
            K = HJ.base_ring()
        except AttributeError:
            HJ = S.scheme()
            K = self.base_ring()
        g = self.genus()
        prec2 = K.precision_cap()
        p = K.prime()
        dim = 2*g
        V = VectorSpace(K, dim)
        if S == FS:
            S_to_FS = V(dim*[0])
        else:
            P = self(ZZ(FS[0][0]),ZZ(FS[1][0]))
            x, y = self.local_coord(P, prec2)
            integrals = [(x**i*x.derivative()/(2*y)).integral() for i in range(dim)]
            S_to_FS = vector([I.polynomial()(FS[1]) - I.polynomial()(S[1]) for I in integrals])
        if HJ(Q[0], Q[1]) == HJ(FQ):
            FQ_to_Q = V(dim*[0])
        else:
            FQ_to_Q = V(self.tiny_integrals_on_basis(FQ, Q))
        try:
            L = [f(K(S[0]), K(S[1])) - f(K(Q[0]), K(Q[1])) for f in forms]
        except ValueError:
            forms = [f.change_ring(K) for f in forms]
            L = [f(S[0], S[1]) - f(Q[0], Q[1]) for f in forms]
        b = V(L)
        M_sys = matrix(K, M_frob).transpose() - 1
        B = (~M_sys)
        v = [B.list()[i].valuation() for i in range(len(B.list()))]
        vv= min(v)
        B = (p**(-vv)*B).change_ring(K)
        B = p**(vv)*B
        return B*(b-S_to_FS-FQ_to_Q)

    def coleman_integral_S_to_Q(self, w, S, Q):
        r"""
        Computes the Coleman integral `\int_S^Q w`

        **one should be able to feed $S,Q$ into coleman_integral,
        but currently that segfaults**

        INPUT:

        - w -- a differential
        - S -- a point with coordinates in an extension of `\Q_p`
        - Q -- a non-Weierstrass point defined over `\Q_p`

        OUTPUT:

        the Coleman integral `\int_S^Q w` 

        EXAMPLES::

            sage: R.<x> = QQ['x']
            sage: H = HyperellipticCurve(x^3-10*x+9)
            sage: K = Qp(5,6)
            sage: HK = H.change_ring(K)
            sage: J.<a> = K.extension(x^20-5)
            sage: HJ  = H.change_ring(J)
            sage: x, y = HK.monsky_washnitzer_gens()
            sage: P = HK(1, 0)
            sage: Q = HK(0,3)
            sage: S = HK.get_boundary_point(HJ, P)
            sage: P_to_S = HK.coleman_integral_P_to_S(y.diff(), P, S)
            sage: S_to_Q = HJ.coleman_integral_S_to_Q(y.diff(), S, Q)
            sage: P_to_S  + S_to_Q
            3 + O(a^119)
            sage: HK.coleman_integral(y.diff(), P, Q)
            3 + O(5^6)

        AUTHOR:

        - Jennifer Balakrishnan
        """
        import sage.schemes.hyperelliptic_curves.monsky_washnitzer as monsky_washnitzer
        K = self.base_ring()
        R = monsky_washnitzer.SpecialHyperellipticQuotientRing(self, K)
        MW = monsky_washnitzer.MonskyWashnitzerDifferentialRing(R)
        w = MW(w)
        f, vec = w.reduce_fast()
        g = self.genus()
        const = f(Q[0], Q[1]) - f(S[0], S[1])
        if vec == vector(2*g*[0]):
            return const
        else:
            basis_values = self.S_to_Q(S, Q)
            dim = len(basis_values)
            dot = sum([vec[i] * basis_values[i] for i in range(dim)])
            return const + dot

    def coleman_integral_from_weierstrass_via_boundary(self, w, P, Q, d):
        r"""
        Computes the Coleman integral $\int_P^Q w$ via a boundary point
        in the disc of $P$, defined over a degree $d$ extension

        INPUT:

        - w -- a differential
        - P -- a Weierstrass point
        - Q -- a non-Weierstrass point
        - d -- degree of extension where coordinates of boundary point lie

        OUTPUT:

        the Coleman integral $\int_P^Q w$, written in terms of the uniformizer
        $a$ of the degree $d$ extension

        EXAMPLES::

            sage: R.<x> = QQ['x']
            sage: H = HyperellipticCurve(x^3-10*x+9)
            sage: K = Qp(5,6)
            sage: HK = H.change_ring(K)
            sage: P = HK(1, 0)
            sage: Q = HK(0,3)
            sage: x, y = HK.monsky_washnitzer_gens()
            sage: HK.coleman_integral_from_weierstrass_via_boundary(y.diff(), P, Q, 20)
            3 + O(a^119)
            sage: HK.coleman_integral(y.diff(), P, Q)
            3 + O(5^6)
            sage: w = HK.invariant_differential()
            sage: HK.coleman_integral_from_weierstrass_via_boundary(w, P, Q, 20)
            2*a^40 + a^80 + a^100 + O(a^105)
            sage: HK.coleman_integral(w, P, Q)
            2*5^2 + 5^4 + 5^5 + 3*5^6 + O(5^7)

        AUTHOR:

        - Jennifer Balakrishnan
        """
        HJ = self.curve_over_ram_extn(d)
        S = self.get_boundary_point(HJ, P)
        P_to_S = self.coleman_integral_P_to_S(w, P, S)
        S_to_Q = HJ.coleman_integral_S_to_Q(w, S, Q)
        return P_to_S + S_to_Q

#-------------local heights------------------


    def recip_froby(self, x, y, prec=10):
        """
        Given local expansions x(t) and y(t), computes the reciprocal of the Frobenius of y

        EXAMPLES::
        """
        f = self.hyperelliptic_polynomials()[0]
        p = self.base_ring().prime()
        s = 1 + sum(self.Bm(i) * ((f(x**p)-f(x)**p)/(f(x)**p))**i
                    for i in range(1, prec))
        return y**(-p) * s

    def froby(self, x, y, prec=10):
        """
        Given local expansions x(t) and y(t), computes the Frobenius of y

        EXAMPLES::
        """
        f = self.hyperelliptic_polynomials()[0]
        p = self.base_ring().prime()
        s = 1 + sum(self.Bp(i) * ((f(x**p)-f(x)**p)/(f(x)**p))**i
                    for i in range(1, prec))
        return y**p * s

    def sum_of_local_symbols(self, divisor, prec=20):
        """
        For $w$ a differential with given residue divisor and $w_0,...,
        w_{2g-1}$ the basis of de Rham cohomology, computes 
        $\{\sum_P <w,w_i>_P\}_{i=0,...,2g}$, where the sum is taken over all
        points $P$ in the divisor as well as all weierstrass points.

        NOTE: Right now, assuming that divisor = (P)-(Q)
        
        EXAMPLES:
            sage: K = pAdicField(11, 10)
            sage: R.<x> = PolynomialRing(K)
            sage: C = HyperellipticCurve(x^5-23*x^3+18*x^2+40*x)
            sage: P = C(1,6)
            sage: Q = C(-2, 12)
        
        
        AUTHOR:

        - Jennifer Balakrishnan (2007-12)
        """
        x, y = self.monsky_washnitzer_gens()
        w = self.invariant_differential()
        g = self.genus()
        P = divisor[0][1]
        Q = divisor[1][1]
        local = vector([divisor[1][0]*self.coleman_integral(w*x**j, P, Q)
                        for j in range(2*g)])
        return local

    def differential_log(self, divisor, prec=40):
        r"""
        Given the hyperelliptic curve `C`, computes the log of a
        differential with given residue divisor lies in `H^1_dR(C)`

        This is Psi(w)

        if g = 1, W is spanned by x^(g+1) dx/y, ... x^(2g-1) dx/y else
        W is unit root subspace, given by Frob^n (x^(g+1) dx/y), ...,
        Frob^n (x^(2g-1) dx/y)

        EXAMPLES::

            sage: K = pAdicField(11,5)
            sage: R.<x> = PolynomialRing(K)
            sage: C = HyperellipticCurve(x^5-23*x^3+18*x^2+40*x)
            sage: P = C(1,6)
            sage: Q = C(-2, 12)
            sage: C.differential_log([(1, P), (-1, Q)])
            (11^-1 + 4 + 10*11 + 3*11^2 + O(11^3), 5*11^-1 + 7 + 11 + 9*11^2 + O(11^3), 3 + 10*11 + 8*11^2 + 7*11^3 + O(11^4), 6*11 + 10*11^2 + 4*11^3 + O(11^4))

        AUTHOR:

        - Jennifer Balakrishnan (2007-12)
        """
        A = self.cup_product_matrix(prec)
        # A = self._cpm
        v = self.sum_of_local_symbols(divisor, prec)
        g = self.genus()
        if g == 1:
            self._subspace = identity_matrix(2)
            return A**(-1)*v
        else:
            from sage.schemes.elliptic_curves.monsky_washnitzer import matrix_of_frobenius_hyperelliptic
            try:
                M_frob, forms = self._frob_calc
            except AttributeError:
                M_frob, forms = self._frob_calc = matrix_of_frobenius_hyperelliptic(self)
            default_prec = self.base_ring().precision_cap()
            X = (M_frob**(default_prec)).matrix_from_columns([g, 2*g-1]).transpose().list()
            I = identity_matrix(2*g).matrix_from_columns([0, g-1]).transpose().list()
            V = matrix(2*g, 2*g, I + X).transpose()
            self._subspace = V
            return V**(-1)*(A**(-1)*v)

    def differential_log_projection(self, divisor, prec=20):
        """
        The component of differential_log that lies in W
        Have to specify W in differential_log

        EXAMPLES:
            sage: K = pAdicField(11,5)
            sage: R.<x> = PolynomialRing(K)
            sage: C = HyperellipticCurve(x^5-23*x^3+18*x^2+40*x)
            sage: P = C(1,6)
            sage: Q = C(-2, 12)


        AUTHOR:

        - Jennifer Balakrishnan (2008-01)
        """
        g = self.genus()
        v = self.differential_log(divisor, prec)
        return vector([0]*g + [v[i] for i in range(g, 2*g)])

    def differential_log_holomorphic(self, divisor, prec=20):
        """
        The holomorphic component of differential_log.

        aka ``eta''

        EXAMPLES:
            sage: K = pAdicField(11,5)
            sage: R.<x> = PolynomialRing(K)
            sage: C = HyperellipticCurve(x^5-23*x^3+18*x^2+40*x)
            sage: P = C(1,6)
            sage: Q = C(-2, 12)


        AUTHOR:

        - Jennifer Balakrishnan (2008-01)
        """
        #print "differential_log_holomorphic"
        g = self.genus()
        v = self.differential_log(divisor, prec)
        w = vector([v[i] for i in range(g)]+[0]*g)
        return w

    def square_root_extension(self, num):
        """
        takes a square root in an p-adic extension
        (might not return the right one)
        """
        #print "square_root_extension"
        p = self.base_ring().prime()
        #print num
        if num.valuation() == 0:
            c = num.list()[0]
            i = 1
            while i <p//2:
                if (i**2)%p == c:
                    break
                i=i+1
        ###Newton's method for square root
        j = 0
        while j <100:       #change prec later
            root = (i+num/i)/2
            if i == root:
                break
            i = root
            #print i
            j = j+1
        if i**2 == num:
            #print "found a root!"
            return i

    def find_pth_root_point(self, P, all=False):
        r"""
        Given P=(a, b), finds a point P'=(a', b') over Qp(a^(1/p) such that
        a'^p = a

        if all is ``True``, find all pth roots

        """
        #print "find_pth_root_point"
        K = self.base_ring()
        p = K.prime()
        xP = P[0]

        g = self.hyperelliptic_polynomials()[0]
        ###working over the appropriate field
        R = QQ['x']
        x = R.gen()
        if xP**p == xP:
            f = cyclotomic_polynomial(p, var='y')
            J = K.extension(f(x+1), names='a')
        else:
            #print "not cyclotomic"
            J = K.extension((x+QQ(xP))**p-QQ(xP), names='a')
        a = J.gen()
        HJ = self.change_ring(J)

        ###find the pth roots of x(P)

        if xP**p == xP:
            xPfracpow = (1+a) * xP
        else:
            xPfracpow = a + xP
        if g(xPfracpow) == 0:
            return HJ(xPfracpow, 0)
        yPfracpow = HJ.square_root_extension(g(xPfracpow))
        Pfracpow = HJ(xPfracpow,yPfracpow)
        P = HJ(P[0], P[1])
        if P[0] == Pfracpow[0] :
            xnew = (a+xP)*Pfracpow[0]
            ynew = HJ.square_root_extension(g(xnew))
            Pfracpow = HJ(xnew,ynew)
        if ((Pfracpow[1]).list()[0] == (P[1]).list()[0]):
            point =  Pfracpow
        else:
            point = HJ(Pfracpow[0], -Pfracpow[1])
        if all is False:
            #print point[0]**p == P[0]
            return point
        else:
            if xP**p != xP:
                print "sorry, we can only print all of the roots when the extension is cyclotomic."
                return point
            else:
                pts = [point]
                xs = [(a+1)**i*(pts[0][0]) for i in range(1, p-1)]
                ys = [HJ.square_root_extension(g(x)) for x in xs]
                ynew = []
                for y in ys:
                    if y.list()[0] != (P[1]).list()[0] :
                        ynew = ynew + [-y]
                    else:
                        ynew = ynew + [y]
                pts += [HJ(xs[i],ynew[i]) for i in range(len(xs))]
                return pts

    def local_analytic_interpolation_cyclotomic(self, P, Q, prec=30):
        """
        Given P and x(Q), with P,Q
        in the same residue disc and P defined over Qp,
        this computes the local analytic interpolation
        between P,Q

        USE: for non-weierstrass points
        """
        R = self.base_ring()[['t']]
        t = R.gen()
        x, y = self.local_coord(P, prec)      # figure out precision here
        return x((Q-P[0])*t), y((Q-P[0])*t)

    def sum_of_local_symbols_extension(self, divisor, P, Q, extension=False,
                                       prec=80):
        """
        Computes the vector of local symbols (<w,w_i>_A)_{i=0...2g-1}, where w is a differential form with residue divisor "divisor"

        if extension is True, creates the appropriate field extension and curve over that extension

        P is fixed point for all computations to link constants of integration
        Q is the residue disc where all the stuff should be happening

        .. TODO: merge with sum_of_local_symbols, make more modular
        """
        p = self.base_ring().prime()
        #if (Q[0]**p==Q[0]):
        #    cyc = True
        #else:
        #    cyc = False

        wstrass = bool(Q[1] == 0)

        if extension:
            A = self.find_pth_root_point(Q)
        else:
            A = Q

        g = self.hyperelliptic_polynomials()[0]
        gen = self.genus()

        ###working over the appropriate field

        cyc = False
        if extension:
            R = QQ['x']
            x = R.gen()
            if cyc:
                f = cyclotomic_polynomial(p)
                J = self.base_ring().extension(f(x+1), names='a')
            else:
                if Q[0]**p == Q[0]:
                    f = (x+Q[0])**p - Q[0]
                    d = f.degree()
                    ff = sum(f.list()[i]*x**(i-1) for i in range(1, d+1))
                    J = self.base_ring().extension(ff, names='a')
                else:
                    J = self.base_ring().extension((x+Q[0])**p-Q[0], names='a')
            a = J.gen()
            H = self.change_ring(J)
        else:
            H = self

        x, y = H.local_coord(A, prec=30)     #worry about prec later
        ###formal antiderivative of w_i


        I2 = vector(J,[0]*2*gen)
        ###if working over an extension, need tiny integral + coleman integral over Qp
        if extension is True:
            xx, yy = H.local_analytic_interpolation_cyclotomic(Q, A[0], prec)  # this will change when it's weiestrass
            print xx(0) == Q[0]
            print yy(0) == Q[1]
            print xx(1) == A[0]
            print yy(1) == A[1]
            Q_to_A = [(xx.derivative()*xx**i/(2*yy)).integral() for i in range(2*gen)] #changed 1210   ##changed 03/04
            I = vector([f(1)-f(0) for f in Q_to_A])  #changed 1210

            #print "I = %s"%I

            P = H(P[0], P[1])
        ###plus a Coleman integral to offset the constant if P, A aren't in the same residue disc #this will change when it's weierstrass
            xm, ym = self.monsky_washnitzer_gens()
            omega = self.invariant_differential()

            if ((P[0]).list()[0] != (A[0]).list()[0] or (P[1]).list()[0] != (A[1]).list()[0]):
                I2 = vector([self.coleman_integral(omega*xm**i, divisor[0][1],
                                                   divisor[1][1]) for i in range(2*gen)])
        else:
            I = vector([self.coleman_integral(omega*xm**i, divisor[0][1], A) for i in range(2*gen)]) #weierstrass case
        print "I = %s"%I
        print "I2 = %s"%I2
        w  = self.frob_diff_nw(divisor, x, y, prec=10)

        v = [(w*(I[n]+I2[n])) for n in range(2*gen)]

        v = [f.residue() for f in v]
        #v = [(I[n])+(I2[n])+Fw_i[n] for n in range(2*gen)]
        #print "v = %s (before trace)"%v
        try:
            return vector([f.trace() for f in v])
        except AttributeError:
            return vector(self.base_ring(), v)
        #return (w*(I+I3+Fw_i)).residue_at_0().trace()

    def is_good(self, P, R):
        """
        checks if P is good wrt R

        EXAMPLES::
        """
        # S = div2[1][1]
        if P[0] == R[0] and P[1] == -R[1]:
            return True
        else:
            return not self.is_neg_disc(P, R)

    def diff(self, divisor, x, y, tiny=False, alpha=False):
        """
        ###needs to be fixed to account for neg discs
        writing differential with residue divisor "divisor" in terms of x, y
        (an interpolation usually)

        alpha=True: truncates diffP to get rid of meaningless terms

        EXAMPLES::
        """
        P = divisor[0][1]
        Q = divisor[1][1]
        a, b, nn = P
        c, d, nn = Q
        g = self.genus()
        f = self.hyperelliptic_polynomials()[0]
        if (a == c and b == -d):
            return b*x.derivative()/(y*(x-a))

        elif (tiny is False or self.is_good(P, (x(Integer(0)), y(Integer(0))))):
            forP = (y+b)/(x-a)
        else:
            hP = ((f(x)-f(a))/(x-a)).truncate(2*g+1)
            if hP.list()[-1] == 0:
                print "bug with division"
                print "this only works for genus 1 curves"
                if g > 1:
                    return "sorry, this only works for genus 1 right now"
                else:
                    hP = x**2+x*a+a**2 + f.list()[2]*(x+a)+f.list()[1]
            forP = hP/(y-b)
            #print "forP = %s"%forP
            #print "old forP = %s"%((y+b)/(x-a))
        if tiny==False or self.is_good(Q, (x(Integer(0)),y(Integer(0)))):
            forQ = (y+d)/(x-c)
        else:
            print "is bad and recomputing diff"
            hQ = ((f(x)-f(c))/(x-c)).truncate(2*g+1)
            if hQ.list()[-1] == 0:
                print "bug with division"
                print "this only works for genus 1 curves"
                if g > 1:
                    return "sorry, this only works for genus 1 right now"
                else:
                    hQ = x**2+x*c+c**2 + f.list()[2]*(x+c)+f.list()[1]
            forQ =hQ/(y-d)
            #print "forQ = %s"%forQ
            #print "old forQ = %s"%((y+d)/(x-c))
        #print "forP = %s"%forP
        #print "forQ = %s"%forQ

        #forP = (y+b)/(x-a)
        #forQ = (y+d)/(x-c)
        if alpha:
            #print forP.list()
            #print "this is the length: %s"%len(forP.list())
            i = 0
            while i < len(forP.list())-3:
                if (forP.list()[i] == 0 and forP.list()[i+1] == 0 and forP.list()[i+2] == 0):
                    forP = forP.truncate(i)
                    break
                else:
                    i += 1
            #print "forP = %s"%forP
            i = 0
            while i < len(forQ.list())-3:
                if (forQ.list()[i]==0 and forQ.list()[i+1]==0 and forQ.list()[i+2]==0):
                    forQ = forQ.truncate(i)
                    break
                else:
                    i += 1
            #print "forQ = %s"%forQ
        #return derivative(x)/(2*y)*((y+b)/(x-a)-(y+d)/(x-c))
        return x.derivative()/(2*y)*(forP-forQ)

    def frob_diff_nw(self, divisor, x, y , prec=7):
        """
        ###needs to be fixed to account for negative discs
        Action of Frobenius on differential for nonweierstrass point (x, y are local coordinates of that point)

        EXAMPLES::
        """
        p = self.base_ring().prime()
        P = divisor[0][1]
        Q = divisor[1][1]
        a, b, nn = P
        c, d, nn = Q
        if (a == c and b == -d):
            return p*b*x**(p-1)*x.derivative()*self.recip_froby(x, y, prec)/(x**p-a)
        phiy = self.froby(x, y, prec)
        forP = (phiy + b)/(x**p-a)
        forQ = (phiy + d)/(x**p-c)
        return (p/2)*x**(p-1)*x.derivative()*self.recip_froby(x, y, prec)*(forP - forQ)

    def frob_diff_wstrass(self, divisor, x, y, prec=10):
        r"""
        Returns the action of Frobenius on the differential associated to
        the divisor `(P) - (Q)` with respect to local coordinates of a
        Weierstrass point

        .. NOTE::

            This agrees with :meth:`frob_diff_w_alt` for Weierstrass points
            (but this is faster).

        This will not work for the prime `p = 2`.

        This is `phi^*w`.

        EXAMPLES::

            sage: R.<x> = QQ[]
            sage: H = HyperellipticCurve(x*(x-1)*(x+9))
            sage: K = Qp(7, 10)
            sage: HK = H.change_ring(K)
            sage: P = HK(-1,4)
            sage: Pprime = HK(25/16, 195/64)

        AUTHOR:

        - Jennifer Balakrishnan (2008-02)
        """
        p = self.base_ring().prime()
        a, b, z = divisor[0][1]
        c, d, zz = divisor[1][1]
        return p*x**(p-1)/(2*(x**p-a)*(x**p-c))*(a-c+((b-d)*x**p+a*d-b*c)*self.recip_froby(x, y, prec))*x.derivative()

    def finite_weierstrass_points(self):
        """
        Gives a list of finite Weierstrass points of self

        .. TODO:: 

            This should be moved to hyperelliptic_generic

        EXAMPLES::

            sage: R.<x> = QQ[]
            sage: H = HyperellipticCurve(x*(x-1)*(x+9))
        """
        f = self.hyperelliptic_polynomials()[0]
        return [j*[(i, 0)] for i, j in f.roots()]

    def alpha(self, divisor, prec=5, all=False):
        """
        Returns alpha = phi^*w - p*w in the various local coordinates

        here w has residue divisor (P)-(Q) and

        if all = True: P, Q, pth roots, then weierstrass
        else: just finite weierstrass

        #alpha[0] is at P
        #alpha[1] is at Q
        #alpha[2] is at zeta_p x(P)^(1/p)
        #alpha[3] is at zeta_p x(Q)^(1/p)
        have to re-index the following:

        alpha[4] is at finite weierstrass_1
        ...
        alpha[2g+4] is at finite weierstrass_{2g+1}
        alpha[2g+5] is at infnity

        So we have the following consistency checks (since res in each
        disc is supposed to be 0):
        (?? this also works when supp(divisor) is just in 1 disc)

        alpha[0].residue() + alpha[2].residue_at_0().trace() = 0
        alpha[1].residue() + alpha[3].residue_at_0().trace() = 0
        alpha[4].residue() = ... = alpha[2g+5].residue() = 0

        TESTS::

            sage: R.<x> = QQ['x']
            sage: K = Qp(7,6)
            sage: H = HyperellipticCurve(x*(x-1)*(x+9))
            sage: HK = H.change_ring(K)
            sage: P = HK(-1, 4)
            sage: Q = HK(9, -36)
            sage: a = HK.alpha([(1, P), (-1, Q)])
            sage: (a[2]).residue().trace()+(a[0]).residue()
            O(7^5)
            sage: (a[3]).residue().trace()+(a[1]).residue()
            O(7^4)
            sage: [(a[i]).residue() for i in range(4,8)]
            [0, 0, 0, 0]
        """
        g = self.genus()
        p = self.base_ring().prime()
        prec = self.base_ring().precision_cap()
        # this overrides what the user inputs, maybe change?
        if all:
            D1 = [divisor[0][1], divisor[1][1]]
        try:
            D2 = self._pth_roots
        except AttributeError:
            D2 = []    # what to do here is unclear to me ???
        # a vector of phi^*w
        frob = []
        diff = []
        if all:
            for i in range(2):
                x, y = self.local_coord(D1[i],20)
                frob += [self.frob_diff_nw(divisor, x, y, prec)]
                diff += [self.diff(divisor, x, y)]
            for i in range(2):
                x, y = self.local_coord(D2[i],20)
                frob += [self.frob_diff_nw(divisor, x, y, prec)]
                diff += [self.diff(divisor, x, y)]
        r = self._fwstrass
        for R in r:
            if R[0] != 0:
                x, y = self.local_coord(R, 2*p*prec - p - 3 + 2*g-1)
                # this seems to be the min for prec=5
                frob += [self.frob_diff_wstrass(divisor, x, y, prec)]
                diff += [self.diff(divisor, x, y)]
        return [frob[i] - p*diff[i] for i in range(len(frob))]

    def psi_frob_diff(self, divisor, prec=10):
        """
        This computes Psi(Frob(diff)), where diff is the form
        corresponding with residue divisor "divisor"

        #1210 - changed prec from 5 to 10

        #this works again as is, 12/10!

        EXAMPLES::

            sage: R.<x> = QQ[]
            sage: H = HyperellipticCurve(x*(x-1)*(x+9))
            sage: K = Qp(7, 10)
            sage: HK = H.change_ring(K)
            sage: P = HK(-1, 4)
            sage: Q = HK(9, -36)
            sage: Pprime = HK(-1, -4)
            sage: Qprime = HK(9, 36)
            sage: HK.init_height([(1, P), (-1, Q)],[(1, Pprime),(-1, Qprime)], 10)
            sage: HK.psi_frob_diff([(1, P), (-1, Q)])
            (2*7 + 2*7^2 + 2*7^3 + 5*7^4 + 5*7^5 + 4*7^6 + 2*7^7 + 7^8 + O(7^9), 4*7 + 2*7^3 + 5*7^7 + 3*7^8 + O(7^9))
            sage: HK.frob_psi_diff([(1, P), (-1, Q)])
            (2*7 + 2*7^2 + 2*7^3 + 5*7^4 + 5*7^5 + 4*7^6 + 2*7^7 + 7^8 + 3*7^9 + O(7^10), 4*7 + 2*7^3 + 5*7^7 + 3*7^8 + 5*7^9 + O(7^10))

            sage: R.<x> = QQ[]
            sage: H = HyperellipticCurve(x*(x-1)*(x+9))
            sage: K = Qp(7, 10)
            sage: HK = H.change_ring(K)
            sage: P = HK(-1, 4)
            sage: Q = HK(9, -36)
            sage: Pprime = HK(-1, -4)
            sage: Qprime = HK(9, 36)
            sage: HK.init_height([(1,Q),(-1,Qprime)],[(1, P),(-1, Pprime)], 10)
            sage: HK.psi_frob_diff([(1,Q),(-1,Qprime)])
            (5*7 + 2*7^2 + 4*7^5 + 7^6 + 7^7 + O(7^8), 7 + 5*7^2 + 2*7^3 + 4*7^4 + 3*7^5 + 6*7^6 + 6*7^7 + O(7^8))
            sage: HK.frob_psi_diff([(1,Q),(-1,Qprime)])
            (5*7 + 2*7^2 + 4*7^5 + 7^6 + 7^7 + 3*7^9 + O(7^10), 7 + 5*7^2 + 2*7^3 + 4*7^4 + 3*7^5 + 6*7^6 + 6*7^7 + 2*7^8 + 4*7^9 + O(7^10))

        Does not work for::

            sage: R.<x> = QQ[]
            sage: H = HyperellipticCurve(x*(x-1)*(x+9))
            sage: K = Qp(7, 10)
            sage: HK = H.change_ring(K)
            sage: P = HK(-1, 4)
            sage: Q = HK(9, -36)
            sage: Pprime = HK(-1, -4)
            sage: Qprime = HK(9, 36)
            sage: HK.init_height([(1, P),(-1, Pprime)],[(1,Q),(-1,Qprime)], 10)
            sage: HK.psi_frob_diff([(1, P),(-1, Pprime)])
            sage: HK.frob_psi_diff([(1, P),(-1, Pprime)])

        """
        # cup = self._cpm
        cup = self.cup_product_matrix()  # prec
        g = self.genus()
        p = self.base_ring().prime()
        P = divisor[0][1]
        Q = divisor[1][1]

        local_at_P = self.sum_of_local_symbols_extension([(1, P), (-1, Q)],
                                                         P, P, True)
        #print "local_at_P = %s"%local_at_P
        local_at_Q = self.sum_of_local_symbols_extension([(1, P), (-1, Q)],
                                                         P, Q, True)
        local = local_at_P + local_at_Q

        #print "local = %s"%local
        r = self._fwstrass
        local_wstrass=vector(self.base_ring(), [0]*2*g)
        for R in r:
            if R[0] != 0:
                x, y = self.local_coord(R, 20*p)  # this seems to be the min for prec=5
                frob = self.frob_diff_wstrass(divisor, x, y, prec)
                local_wstrass = local_wstrass + vector(self.base_ring(), [(frob* ((x**j*x.derivative()/(2*y) ).integral()) ).residue() for j in range(2*g)])
        #print "local_wstrass = %s"%local_wstrass
        return cup**(-1)*(local + local_wstrass)

    def frob_psi_diff(self, divisor, prec=20):
        """
        Computes Frobenius of Psi(diff), where diff has residue divisor
        "divisor"

        works!
        (see above for consistency check)

        EXAMPLES::
        """
        from sage.schemes.elliptic_curves.monsky_washnitzer import matrix_of_frobenius_hyperelliptic
        M_frob, forms = self._frob_calc = matrix_of_frobenius_hyperelliptic(self)
        if divisor == self._div1:
            #print "using cached value of log(div1)"
            psiw = self._diff_log_div1
        elif divisor == self._div2:
            #print "using cashed value of log(div2)"
            psiw = self._diff_log_div2
        else:
            #print "recomputing log because something's wrong"
            psiw = self.differential_log(divisor, prec)
        V = self._subspace
        return M_frob*V*psiw

    def psi_alpha(self, divisor, prec=20):
        """
        Computes Psi(alpha)= Psi(phi^*w-p*w) as phi^*(Psi(w))-p*Psi(w)

        EXAMPLES::
        """
        frob_psiw = self.frob_psi_diff(divisor, prec)
        p = self.base_ring().prime()
        #psiw = self.differential_log(divisor, prec)
        if divisor == self._div1:
            psiw = self._diff_log_div1
        elif divisor == self._div2:
            psiw = self._diff_log_div2
        else:
            psiw = self.differential_log(divisor, prec)
        V = self._subspace
        return frob_psiw - p*V*psiw

    def res_alpha_int_beta(self, divisor1, divisor2, prec=5):
        """
        returns sum(res(alpha*(int(beta) + c))) where c is the right constant of integration
        and the sum is over non-Weierstrass poles of alpha

        EXAMPLES::
        """
    #    print "res_alpha_int_beta"
        p = self.base_ring().prime()
        g = self.genus()
        pth_roots = self._pth_roots
        P = divisor1[0][1]
        ####integrate beta from P to P_i, take the trace
        x, y = self.local_analytic_interpolation_cyclotomic(P, pth_roots[0][0], p*prec+2*g+1)    # will have to change prec
        betaP = self.diff(divisor2, x, y, True, True)
        int_betaP = (betaP).integral()
        print "int_betaP = %s" % int_betaP
        I1 = int_betaP(1)-int_betaP(0)
        print "I1 = %s" % I1
        if I1 != 0:
            I1 = I1.trace()
        else:
            I1 = 0
        print "I1 via trace = %s" % I1
        Q = divisor1[1][1]
        if self.is_same_disc(P,Q):
            ##if in same disc, then trace(\int(beta, P,Q_i))
            xx, yy = self.local_analytic_interpolation_cyclotomic(P, pth_roots[1][0],2*p*prec)
            betaQ = self.diff(divisor2, xx, yy, True, True)
            int_betaQ = (betaQ).integral()
            I2 = int_betaQ(1)-int_betaQ(0)

            ##also have to integrate beta from P to Q
            xx2, yy2, z = self.local_analytic_interpolation(P, Q, 2*p*prec)  ##prev: lai2
            fix = self.diff(divisor2, xx2, yy2, True, True)
            fix = (fix).integral()
            fix = fix(1)-fix(0)
            xA, yA = self.local_coord(Q, prec=30)
            alphaQ = self.frob_diff_nw(divisor1, xA, yA, prec=10) - p*self.diff(divisor1, xA, yA)
            const = alphaQ.list()[0]
            #print "const = %s"%const
            print "same disc"
            #print "I2 = %s"%(-I2.trace() + const*fix)
            return I1 - I2.trace() +  const*fix

        else:

            xx, yy = self.local_analytic_interpolation_cyclotomic(Q, pth_roots[1][0],2*p*prec)       ###will have to change prec
            betaQ = self.diff(divisor2, xx, yy,True, True)
            int_betaQ = (betaQ).integral()
            #print "int_betaQ = %s"%int_betaQ
            I2 = int_betaQ(1)-int_betaQ(0)
            print "I2 = %s"%I2

            if I2 != 0:
                I2 = I2.trace()
            else:
                I2 = 0
            print "I2 trace = %s"%I2.trace()
            return I1-I2

    def res(self, divisor1, divisor2, prec=12):
        """
        #changed default of prec = 5 to prec = 12
        returns sum(res(alpha*integral(beta)))
        (but need to sum over all of the right residue discs)
        alpha[0] is at P
        alpha[1] is at Q
        alpha[2] is at zeta_p x(P)^(1/p)
        alpha[3] is at zeta_p x(Q)^(1/p)
        alpha[4] is at finite weierstrass_1
        ...
        alpha[2g+4] is at finite weierstrass_{2g+1}
        alpha[2g+5] is at infinity

        EXAMPLES::
        """
        from sage.schemes.hyperelliptic_curves.constructor import HyperellipticCurve
        p = self.base_ring().prime()
        #print "prec = %s"%prec
        A = self.alpha(divisor1, prec)
        ###need to cache values here
        #div3 = [self.find_pth_root_point(divisor1[i][1]) for i in range(2)]
        div3 = self._pth_roots
        #A = A.list()
        B = []
        r = self._fwstrass
        prec = self.base_ring().precision_cap()
        g = self.genus()
        for R in r:
            if R[0] != 0:
                x, y = self.local_coord(R, 2*p*prec - p -3 + 2*g-1)
                B += [self.diff(divisor2, x, y)]
        print "for A"
        print [f.valuation() for f in A]
        print [f.degree() for f in A]
        print "for B"
        print [f.valuation() for f in B]
        dd = [f.degree() for f in B]
        print dd
        Anew = []
        for i in range(len(A)):
            v = B[i].valuation()
            try:
                Anew += [A[i].truncate_neg(v-max(dd))]
            except AttributeError:
                Anew = [A[i]]
        res = [Anew[i]*((B[i]).integral()) for i in range(len(Anew))]
        res = [theta.residue() for theta in res]
        t = []
        for f in res:
            try:
                t = t + [f.trace()]
            except AttributeError:
                t = t + [f]
        return sum(t)

    def psiA_cup_psiB(self, divisor1, divisor2, prec=5):
        """
        Returns the cup product of psiA and psiB

        JSB (2008-05)

        EXAMPLES::
        """
        psiA = self.psi_alpha(divisor1)
        V = self._subspace
        psiA = psiA
        print "psiA wrt standard basis is %s" % psiA

        psiB = self._diff_log_div2
        psiB = V*psiB
        print "psiB wrt standard basis is = %s" % psiB
        return self.cup(psiA, psiB)

    def eta_integral(self, divisor1, divisor2, prec=5):
        """
        Integral of eta

        EXAMPLES::
        """
        #coeffs = self.differential_log_holomorphic(divisor1, prec)
        coeffs = self._diff_log_hol_div1
        int = self.coleman_integrals_on_basis(divisor2[1][1], divisor2[0][1])
        return coeffs*int

    def is_neg_disc(self, P, Q):
        """
        checks if P is in disc(-Q)

        EXAMPLES::
        """
        K = self.base_ring()
        if (P[0]).parent() == (Q[0]).parent():
            if (P[0].list()[0] == Q[0].list()[0] and K(P[1].list()[0])==K((-Q[1]).list()[0])):
                return True
            else:
                return False
        else:
            if (P[0].list()[0] == Q[0].list()[0].list()[0] and K(P[1].list()[0])==K((-Q[1]).list()[0].list()[0])):
                return True
            else:
                return False

    def omega_integral(self, divisor1, divisor2, prec=5):
        """
        EXAMPLES::
        """
        p = self.base_ring().prime()
        P = divisor1[0][1]
        Q = divisor1[1][1]
        R = divisor2[0][1]
        S = divisor2[1][1]
        f = self.hyperelliptic_polynomials()[0]
        if self.is_same_disc(R, S):
            x, y, z = self.local_analytic_interpolation(S, R, 5*prec)
            int_diff = self.diff(divisor1, x, y, True, False).integral()
            I = int_diff(Integer(1)) - int_diff(Integer(0))

        FR = self.frobenius(R)
        if R != FR:
            x, y, z = self.local_analytic_interpolation(R, FR, 5*prec)
            R_to_FR = self.diff(divisor1, x, y, tiny=True).integral()
            R_to_FR = R_to_FR(Integer(1)) - R_to_FR(Integer(0))
        else:
            R_to_FR = 0

        FS = self.frobenius(S)
        if S != FS:
            x, y, z = self.local_analytic_interpolation(FS, S, 5*prec)
            FS_to_S = self.diff(divisor1, x, y, tiny=True).integral()
            FS_to_S = FS_to_S(Integer(1)) - FS_to_S(Integer(0))
        else:
            FS_to_S = 0

        res = self.res(divisor1, divisor2, prec)
        ab = self.res_alpha_int_beta(divisor1, divisor2, prec)
        cups = self.psiA_cup_psiB(divisor1, divisor2, prec)

        return (cups + res + ab - FS_to_S - R_to_FR)/(1-p)

    def height(self, divisor1, divisor2, prec=5):
        """
        The p-part of the Coleman-Gross height pairing of divisor1 and
        divisor2

        If self has ordinary reduction at self.base_ring().prime(),
        the height pairing is symmetric.

        GENUS 1 EXAMPLES::

            sage: R.<x> = QQ[]
            sage: H = HyperellipticCurve(x*(x-1)*(x+9))
            sage: K = Qp(7, 10)
            sage: HK = H.change_ring(K)
            sage: P = HK(9,36)
            sage: Q = HK.teichmuller(P)
            sage: Pprime = HK(-4, 10)
            sage: Qprime = HK.teichmuller(Pprime)
            sage: HK.height([(1, P),(-1,Q)],[(1, Pprime),(-1, Qprime)], 10)
            2*7^2 + 5*7^3 + 7^4 + 7^5 + 2*7^6 + 3*7^7 + 7^8 + 3*7^9 + O(7^10)
            sage: HK.height([(1, Pprime),(-1,Qprime)],[(1, P),(-1, Q)], 10)
            2*7^2 + 5*7^3 + 7^4 + 7^5 + 2*7^6 + 3*7^7 + 7^8 + 3*7^9 + O(7^10)

            sage: R.<x> = QQ[]
            sage: H = HyperellipticCurve(x*(x-1)*(x+9))
            sage: K = Qp(7, 10)
            sage: HK = H.change_ring(K)
            sage: P = HK(-1, 4)
            sage: Q = HK(-1, -4)
            sage: R = HK(-4, -10)
            sage: S = HK(-4, 10)
            sage: Pprime = HK(25/16, 195/64)
            sage: Qprime = HK(25/16, -195/64)

        Test that h_7(P-Q, R-S) + h_7(P-Q, S-Pprime) = h_7(P-Q,R-Pprime)::

            sage: HK.height([(1, P),(-1,Q)],[(1,R),(-1,S)],9)
            6*7 + 5*7^2 + 2*7^3 + 4*7^4 + 7^5 + 3*7^6 + 7^7 + 4*7^9 + O(7^10)
            sage: HK.height([(1, P),(-1,Q)],[(1,S),(-1, Pprime)],9)
            4*7 + 2*7^2 + 3*7^3 + 6*7^4 + 5*7^5 + 4*7^6 + 6*7^7 + 2*7^8 + 5*7^9 + O(7^10)
            sage: HK.height([(1, P),(-1,Q)],[(1,R),(-1, Pprime)],9)
            3*7 + 7^2 + 6*7^3 + 3*7^4 + 7^6 + 7^7 + 3*7^8 + 2*7^9 + O(7^10)

            sage: 6*7 + 5*7^2 + 2*7^3 + 4*7^4 + 7^5 + 3*7^6 + O(7^7)+4*7 + 2*7^2 + 3*7^3 + 6*7^4 + 5*7^5 + 4*7^6 + 6*7^7 + 2*7^8 + 5*7^9 + O(7^10)
            3*7 + 7^2 + 6*7^3 + 3*7^4 + 7^6 + O(7^7)

        Test that h_7(Pprime-P, R-S) = h_7(Q-Qprime, R-S), where (Pprime)-(P) ~ (Q)-(Qprime)::

            sage: HK.height([(1,Pprime),(-1,P)],[(1,R),(-1,S)],9)
            3*7 + 7^3 + 7^4 + 7^5 + 2*7^6 + 2*7^7 + 7^8 + O(7^10)

            sage: HK.height([(1,Q),(-1,Qprime)],[(1,R),(-1,S)],9)
            3*7 + 7^3 + 7^4 + 7^5 + 2*7^6 + 2*7^7 + 7^8 + O(7^10)

        GENUS 2 EXAMPLES
        (with respect to W the unit root subspace)::

            sage: R.<x> = PolynomialRing(pAdicField(11, 10))
            sage: H = HyperellipticCurve(x^5-23*x^3+18*x^2+40*x)
            sage: P = H(-4,24)
            sage: Pprime = H.teichmuller(P)
            sage: Q = H(5,30)
            sage: Qprime = H.teichmuller(Q)
            sage: H.height([(1,Q),(-1,Qprime)],[(1,P),(-1,Pprime)], 10)
            6*11^2 + 9*11^3 + 4*11^4 + 2*11^5 + 6*11^6 + 4*11^7 + 6*11^8 + 11^9 + O(11^10)
            sage: H.height([(1,P),(-1,Pprime)],[(1,Q),(-1,Qprime)], 10)
            6*11^2 + 9*11^3 + 4*11^4 + 2*11^5 + 6*11^6 + 4*11^7 + 6*11^8 + 11^9 + O(11^10)

            sage: R.<x> = PolynomialRing(pAdicField(11, 10))
            sage: H = HyperellipticCurve(x^5-23*x^3+18*x^2+40*x)
            sage: P = H(-4,24)
            sage: Pprime = H(-4, -24)
            sage: Q = H(5,30)
            sage: Qprime = H(5, -30)
            sage: H.height([(1,P),(-1,Pprime)],[(1,Q),(-1,Qprime)], 10)
            6*11^-1 + 10 + 7*11 + 6*11^2 + 3*11^3 + 7*11^4 + 7*11^5 + 11^6 + O(11^8)
            sage: H.height([(1,Q),(-1,Qprime)],[(1,P),(-1,Pprime)], 10)
            6*11^-1 + 10 + 7*11 + 6*11^2 + 3*11^3 + 7*11^4 + 7*11^5 + 11^6 + O(11^8)

            sage: R.<x> = Qp(11, 10)['x']
            sage: H = HyperellipticCurve(x^5-23*x^3+18*x^2+40*x)
            sage: P = H(-4,24)
            sage: Q = H(5,30)
            sage: R = H(1,6)
            sage: S = H(-2, 12)
            sage: H.height([(1,P),(-1,Q)],[(1,R),(-1,S)], 10)
            7*11^-1 + 3 + 8*11 + 6*11^2 + 5*11^3 + 7*11^4 + 3*11^5 + 9*11^6 + 6*11^7 + O(11^8)
            sage: H.height([(1,R),(-1,S)],[(1,P),(-1,Q)], 10)
            7*11^-1 + 3 + 8*11 + 6*11^2 + 5*11^3 + 7*11^4 + 3*11^5 + 9*11^6 + 6*11^7 + O(11^8)

        """
        self.init_height(divisor1, divisor2, prec)
        omega = self.omega_integral(divisor1, divisor2, prec)
        eta = self.eta_integral(divisor1, divisor2, prec)
        return omega - eta

    def is_ordinary(self):
        """
        Determine if self.base_ring().prime() is a prime of ordinary reduction

        EXAMPLES::

            sage: R.<x> = PolynomialRing(pAdicField(11, 10))
            sage: H = HyperellipticCurve(x^5-23*x^3+18*x^2+40*x)
            sage: H.is_ordinary()
            True
        """
        try:
            M_frob, forms = self._frob_calc
        except AttributeError:
            from sage.schemes.elliptic_curves.monsky_washnitzer import matrix_of_frobenius_hyperelliptic
            M_frob, forms = self._frob_calc = matrix_of_frobenius_hyperelliptic(self)
        return bool(M_frob.charpoly().list()[self.genus()].valuation() == 0)

    def init_height(self, divisor1, divisor2, prec=5):
        """
        initializes and caches certain quantities for height computation so as to avoid repeats

        EXAMPLES::
        """
        from sage.schemes.elliptic_curves.monsky_washnitzer import matrix_of_frobenius_hyperelliptic
        g = self.genus()
        K = self.base_ring()
        p = K.prime()
        try:
            M_frob, forms = self._frob_calc
        except AttributeError:
            M_frob, forms = self._frob_calc = matrix_of_frobenius_hyperelliptic(self)
        A = matrix(K, M_frob).transpose() - 1
        m = max(a.valuation() for a in A.list())
        self._prec = max(m, prec)
        print "Current working precision is %s. If you would like a final answer with %s guaranteed digits of precision, increase working precision to %s." % (prec, prec, self._prec+prec)
        self._fwstrass = self.finite_weierstrass_points()
        self._div1 = divisor1
        self._div2 = divisor2
        self._cpm = self.cup_product_matrix()  # prec
        self._pth_roots = [self.find_pth_root_point(divisor1[i][1]) for i in range(2)]

        self._diff_log_div1 = self.differential_log(divisor1)  # prec
        self._diff_log_div2 = self.differential_log(divisor2)
        self._diff_log_hol_div1 =  vector([self._diff_log_div1[i] for i in range(g)]+[0]*g)<|MERGE_RESOLUTION|>--- conflicted
+++ resolved
@@ -98,16 +98,10 @@
         - Robert Bradshaw (2007-03)
         - Jennifer Balakrishnan (2010-02)
         """
-<<<<<<< HEAD
-        prec = self.base_ring().precision_cap()
-        if self.is_same_disc(P,Q) == False:
-            raise ValueError("%s and %s are not in the same residue disc"%(P,Q))
-=======
         if prec is None:
             prec = self.base_ring().precision_cap()
         if not self.is_same_disc(P, Q):
             raise ValueError("%s and %s are not in the same residue disc" % (P, Q))
->>>>>>> d716e79b
         disc = self.residue_disc(P)
         t = PowerSeriesRing(self.base_ring(), 't', prec).gen(0)
         if disc == self.change_ring(self.base_ring().residue_field())(0, 1, 0):
@@ -244,13 +238,8 @@
 
         - Jennifer Balakrishnan
         """
-<<<<<<< HEAD
-        if self.is_in_weierstrass_disc(Q) == False:
-            raise ValueError("%s is not in a Weierstrass disc"%Q)
-=======
-        if self.is_in_weierstrass_disc(Q) is False:
+        if not self.is_in_weierstrass_disc(Q):
             raise ValueError("%s is not in a Weierstrass disc" % Q)
->>>>>>> d716e79b
         points = self.weierstrass_points()
         for P in points:
             if self.is_same_disc(P, Q):
@@ -593,20 +582,12 @@
         if TP is None:
             P_to_TP = V(0)
         else:
-<<<<<<< HEAD
             if TP is not None:
-=======
-            if not(TP is None):
->>>>>>> d716e79b
                 TPv = (TP[0]**g/TP[1]).valuation()
                 xTPv = TP[0].valuation()
             else:
                 xTPv = TPv = +Infinity
-<<<<<<< HEAD
             if TQ is not None:
-=======
-            if not(TQ is None):
->>>>>>> d716e79b
                 TQv = (TQ[0]**g/TQ[1]).valuation()
                 xTQv = TQ[0].valuation()
             else:
