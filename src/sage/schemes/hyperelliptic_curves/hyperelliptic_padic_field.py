--- conflicted
+++ resolved
@@ -42,11 +42,7 @@
 
         OUTPUT:
 
-<<<<<<< HEAD
         Returns a point `X(t) = ( x(t) : y(t) : z(t) )` such that:
-=======
-        Returns a point `X(t) = ( x(t) : y(t) : z(t) )` such that
->>>>>>> 53001e0b
 
         (1) `X(0) = P` and `X(1) = Q` if `P, Q` are not in the infinite disc
         (2) `X(P[0]^g/P[1]) = P` and `X(Q[0]^g/Q[1]) = Q` if `P, Q` are in the infinite disc
@@ -130,16 +126,10 @@
 
     def weierstrass_points(self):
         """
-<<<<<<< HEAD
-        Return the Weierstrass points of self defined over self.base_ring(),
-        that is, the point at infinity and those points in the support
-        of the divisor of `y`
-=======
-        Return the Weierstrass points of self defined over self.base_ring()
+        Return the Weierstrass points of self defined over self.base_ring().
 
         That is, the point at infinity and those points in the support
         of the divisor of `y`.
->>>>>>> 53001e0b
 
         EXAMPLES::
 
@@ -189,11 +179,7 @@
 
     def is_weierstrass(self, P):
         """
-<<<<<<< HEAD
-        Checks if `P` is a Weierstrass point (i.e., fixed by the hyperelliptic involution)
-=======
-        Check if `P` is a Weierstrass point (i.e., fixed by the hyperelliptic involution)
->>>>>>> 53001e0b
+        Check if `P` is a Weierstrass point (i.e., fixed by the hyperelliptic involution).
 
         EXAMPLES::
 
@@ -307,11 +293,7 @@
 
     def is_same_disc(self, P, Q):
         """
-<<<<<<< HEAD
-        Checks if `P,Q` are in same residue disc
-=======
-        Checks if `P, Q` are in same residue disc
->>>>>>> 53001e0b
+        Check if `P,Q` are in same residue disc.
 
         EXAMPLES::
 
@@ -1027,11 +1009,7 @@
 
     def curve_over_ram_extn(self, deg):
         r"""
-<<<<<<< HEAD
         Return ``self`` over `\QQ_p(p^(1/deg))`.
-=======
-        Returns self over `\QQ_p(p^(1/deg))`
->>>>>>> 53001e0b
 
         INPUT:
 
@@ -1039,11 +1017,7 @@
 
         OUTPUT:
 
-<<<<<<< HEAD
         ``self`` over `\QQ_p(p^(1/deg))`
-=======
-        self over `\QQ_p(p^(1/deg))`
->>>>>>> 53001e0b
 
         EXAMPLES::
 
@@ -1197,11 +1171,7 @@
         Given `S` a point on self over an extension field, computes the
         Coleman integrals `\{\int_S^Q x^i dx/2y \}_{i=0}^{2g-1}`
 
-<<<<<<< HEAD
-        **one should be able to feed `S,Q` into coleman_integral,
-=======
         **one should be able to feed `S, Q` into coleman_integral,
->>>>>>> 53001e0b
         but currently that segfaults**
 
         INPUT:
@@ -1283,26 +1253,13 @@
 
     def coleman_integral_S_to_Q(self, w, S, Q):
         r"""
-<<<<<<< HEAD
-        Computes the Coleman integral `\int_S^Q w`
-=======
         Compute the Coleman integral `\int_S^Q w`.
->>>>>>> 53001e0b
 
         **one should be able to feed `S,Q` into coleman_integral,
         but currently that segfaults**
 
         INPUT:
 
-<<<<<<< HEAD
-        - w: a differential
-        - S: a point with coordinates in an extension of `\QQ_p`
-        - Q: a non-Weierstrass point defined over `\QQ_p`
-
-        OUTPUT:
-
-        the Coleman integral `\int_S^Q w`
-=======
         - w -- a differential
         - S -- a point with coordinates in an extension of `\QQ_p`
         - Q -- a non-Weierstrass point defined over `\QQ_p`
@@ -1310,7 +1267,6 @@
         OUTPUT:
 
         the Coleman integral `\int_S^Q w` 
->>>>>>> 53001e0b
 
         EXAMPLES::
 
