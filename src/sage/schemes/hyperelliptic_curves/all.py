from constructor import HyperellipticCurve
from hyperelliptic_generic import is_HyperellipticCurve
from kummer_surface import KummerSurface
from invariants import (igusa_clebsch_invariants,
                        absolute_igusa_invariants_kohel,
                        absolute_igusa_invariants_wamelen,
                        clebsch_invariants)
<<<<<<< HEAD
from mestre import (Mestre_conic, HyperellipticCurve_from_invariants)
=======
from mestre import (Mestre_conic, HyperellipticCurve_from_invariants)
import monsky_washnitzer
>>>>>>> 12622621
<|MERGE_RESOLUTION|>--- conflicted
+++ resolved
@@ -5,9 +5,5 @@
                         absolute_igusa_invariants_kohel,
                         absolute_igusa_invariants_wamelen,
                         clebsch_invariants)
-<<<<<<< HEAD
 from mestre import (Mestre_conic, HyperellipticCurve_from_invariants)
-=======
-from mestre import (Mestre_conic, HyperellipticCurve_from_invariants)
-import monsky_washnitzer
->>>>>>> 12622621
+import monsky_washnitzer