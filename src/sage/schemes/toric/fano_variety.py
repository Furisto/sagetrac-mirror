r"""
Fano toric varieties

This module provides support for (Crepant Partial Resolutions of) Fano toric
varieties, corresponding to crepant subdivisions of face fans of reflexive
:class:`lattice polytopes
<sage.geometry.lattice_polytope.LatticePolytopeClass>`.
The interface is provided via :func:`CPRFanoToricVariety`.

A careful exposition of different flavours of Fano varieties can be found in
the paper by Benjamin Nill [Nill2005]_. The main goal of this module is to
support work with **Gorenstein weak Fano toric varieties**. Such a variety
corresponds to a **coherent crepant refinement of the normal fan of a
reflexive polytope** `\Delta`, where crepant means that primitive generators
of the refining rays lie on the facets of the polar polytope `\Delta^\circ`
and coherent (a.k.a. regular or projective) means that there exists a strictly
upper convex piecewise linear function whose domains of linearity are
precisely the maximal cones of the subdivision. These varieties are important
for string theory in physics, as they serve as ambient spaces for mirror pairs
of Calabi-Yau manifolds via constructions due to Victor V. Batyrev
[Batyrev1994]_ and Lev A. Borisov [Borisov1993]_.

From the combinatorial point of view "crepant" requirement is much more simple
and natural to work with than "coherent." For this reason, the code in this
module will allow work with arbitrary crepant subdivisions without checking
whether they are coherent or not. We refer to corresponding toric varieties as
**CPR-Fano toric varieties**.

REFERENCES:

..  [Batyrev1994]
    Victor V. Batyrev,
    "Dual polyhedra and mirror symmetry for Calabi-Yau hypersurfaces in toric
    varieties",
    J. Algebraic Geom. 3 (1994), no. 3, 493-535.
    arXiv:alg-geom/9310003v1

..  [Borisov1993]
    Lev A. Borisov,
    "Towards the mirror symmetry for Calabi-Yau complete intersections in
    Gorenstein Fano toric varieties", 1993.
    arXiv:alg-geom/9310001v1

..  [CD2007]
    Adrian Clingher and Charles F. Doran,
    "Modular invariants for lattice polarized K3 surfaces",
    Michigan Math. J. 55 (2007), no. 2, 355-393.
    arXiv:math/0602146v1 [math.AG]

..  [Nill2005]
    Benjamin Nill,
    "Gorenstein toric Fano varieties",
    Manuscripta Math. 116 (2005), no. 2, 183-210.
    arXiv:math/0405448v1 [math.AG]

AUTHORS:

- Andrey Novoseltsev (2010-05-18): initial version.

EXAMPLES:

Most of the functions available for Fano toric varieties are the same as
for general toric varieties, so here we will concentrate only on
Calabi-Yau subvarieties, which were the primary goal for creating this
module.

For our first example we realize the projective plane as a Fano toric
variety::

    sage: simplex = LatticePolytope([(1,0), (0,1), (-1,-1)])
    sage: P2 = CPRFanoToricVariety(Delta_polar=simplex)

Its anticanonical "hypersurface" is a one-dimensional Calabi-Yau
manifold::

    sage: P2.anticanonical_hypersurface(
    ...         monomial_points="all")
    Closed subscheme of 2-d CPR-Fano toric variety
    covered by 3 affine patches defined by:
      a0*z0^3 + a9*z0^2*z1 + a7*z0*z1^2
    + a1*z1^3 + a8*z0^2*z2 + a6*z0*z1*z2
    + a4*z1^2*z2 + a5*z0*z2^2
    + a3*z1*z2^2 + a2*z2^3

In many cases it is sufficient to work with the "simplified polynomial
moduli space" of anticanonical hypersurfaces::

    sage: P2.anticanonical_hypersurface(
    ...         monomial_points="simplified")
    Closed subscheme of 2-d CPR-Fano toric variety
    covered by 3 affine patches defined by:
      a0*z0^3 + a1*z1^3 + a6*z0*z1*z2 + a2*z2^3

The mirror family to these hypersurfaces lives inside the Fano toric
variety obtained using ``simplex`` as ``Delta`` instead of ``Delta_polar``::

    sage: FTV = CPRFanoToricVariety(Delta=simplex,
    ...         coordinate_points="all")
    sage: FTV.anticanonical_hypersurface(
    ...         monomial_points="simplified")
    Closed subscheme of 2-d CPR-Fano toric variety
    covered by 9 affine patches defined by:
      a2*z2^3*z3^2*z4*z5^2*z8
    + a1*z1^3*z3*z4^2*z7^2*z9
    + a3*z0*z1*z2*z3*z4*z5*z7*z8*z9
    + a0*z0^3*z5*z7*z8^2*z9^2

Here we have taken the resolved version of the ambient space for the
mirror family, but in fact we don't have to resolve singularities
corresponding to the interior points of facets - they are singular
points which do not lie on a generic anticanonical hypersurface::

    sage: FTV = CPRFanoToricVariety(Delta=simplex,
    ...         coordinate_points="all but facets")
    sage: FTV.anticanonical_hypersurface(
    ...         monomial_points="simplified")
    Closed subscheme of 2-d CPR-Fano toric variety
    covered by 3 affine patches defined by:
      a0*z0^3 + a1*z1^3 + a3*z0*z1*z2 + a2*z2^3

This looks very similar to our second version of the anticanonical
hypersurface of the projective plane, as expected, since all
one-dimensional Calabi-Yau manifolds are elliptic curves!

Now let's take a look at a toric realization of `M`-polarized K3 surfaces
studied by Adrian Clingher and Charles F. Doran in [CD2007]_::

    sage: p4318 = ReflexivePolytope(3, 4318)  # long time
    sage: FTV = CPRFanoToricVariety(Delta_polar=p4318)  # long time
    sage: FTV.anticanonical_hypersurface()  # long time
    Closed subscheme of 3-d CPR-Fano toric variety
    covered by 4 affine patches defined by:
      a3*z2^12 + a4*z2^6*z3^6 + a2*z3^12
    + a8*z0*z1*z2*z3 + a0*z1^3 + a1*z0^2

Below you will find detailed descriptions of available functions. Current
functionality of this module is very basic, but it is under active
development and hopefully will improve in future releases of Sage. If there
are some particular features that you would like to see implemented ASAP,
please consider reporting them to the Sage Development Team or even
implementing them on your own as a patch for inclusion!
"""
# The first example of the tutorial is taken from
# CPRFanoToricVariety_field.anticanonical_hypersurface


#*****************************************************************************
#       Copyright (C) 2010 Andrey Novoseltsev <novoselt@gmail.com>
#       Copyright (C) 2010 William Stein <wstein@gmail.com>
#
#  Distributed under the terms of the GNU General Public License (GPL)
#
#                  http://www.gnu.org/licenses/
#*****************************************************************************

import re

from sage.geometry.all import Cone, FaceFan, Fan, LatticePolytope
from sage.misc.all import latex, prod
from sage.rings.all import (PolynomialRing, QQ)

from sage.rings.polynomial.multi_polynomial_ring import is_MPolynomialRing
from sage.rings.polynomial.polynomial_ring import is_PolynomialRing
from sage.rings.fraction_field import is_FractionField

from sage.schemes.generic.algebraic_scheme import AlgebraicScheme_subscheme_toric
from sage.schemes.toric.variety import (
                                            ToricVariety_field,
                                            EmbeddedToricVariety_Mixin,
                                            normalize_names)
from sage.structure.all import get_coercion_model
from sage.categories.fields import Fields
_Fields = Fields()


# Default coefficient for anticanonical hypersurfaces
DEFAULT_COEFFICIENT = "a"
# Default coefficients for nef complete intersections
DEFAULT_COEFFICIENTS = tuple(chr(i) for i in range(ord("a"), ord("z") + 1))


def is_CPRFanoToricVariety(x):
    r"""
    Check if ``x`` is a CPR-Fano toric variety.

    INPUT:

    - ``x`` -- anything.

    OUTPUT:

    - ``True`` if ``x`` is a :class:`CPR-Fano toric variety
      <CPRFanoToricVariety_field>` and ``False`` otherwise.

    .. NOTE::

        While projective spaces are Fano toric varieties mathematically, they
        are not toric varieties in Sage due to efficiency considerations, so
        this function will return ``False``.

    EXAMPLES::

        sage: from sage.schemes.toric.fano_variety import (
        ...     is_CPRFanoToricVariety)
        sage: is_CPRFanoToricVariety(1)
        False
        sage: FTV = toric_varieties.P2()
        sage: FTV
        2-d CPR-Fano toric variety covered by 3 affine patches
        sage: is_CPRFanoToricVariety(FTV)
        True
        sage: is_CPRFanoToricVariety(ProjectiveSpace(2))
        False
    """
    return isinstance(x, CPRFanoToricVariety_field)


def CPRFanoToricVariety(Delta=None,
                        Delta_polar=None,
                        coordinate_points=None,
                        charts=None,
                        coordinate_names=None,
                        names=None,
                        coordinate_name_indices=None,
                        make_simplicial=False,
                        base_ring=None,
                        base_field=None,
                        check=True,
                        **kwds):
    r"""
    Construct a CPR-Fano toric variety.

    .. NOTE::

        See documentation of the module
        :mod:`~sage.schemes.toric.fano_variety` for the used
        definitions and supported varieties.

    Due to the large number of available options, it is recommended to always
    use keyword parameters.

    INPUT:

    - ``Delta`` -- reflexive :class:`lattice polytope
      <sage.geometry.lattice_polytope.LatticePolytopeClass>`. The fan of the
      constructed CPR-Fano toric variety will be a crepant subdivision of the
      *normal fan* of ``Delta``. Either ``Delta`` or ``Delta_polar`` must be
      given, but not both at the same time, since one is completely determined
      by another via :meth:`polar
      <sage.geometry.lattice_polytope.LatticePolytopeClass.polar>` method;

    - ``Delta_polar`` -- reflexive :class:`lattice polytope
      <sage.geometry.lattice_polytope.LatticePolytopeClass>`. The fan of the
      constructed CPR-Fano toric variety will be a crepant subdivision of the
      *face fan* of ``Delta_polar``. Either ``Delta`` or ``Delta_polar`` must
      be given, but not both at the same time, since one is completely
      determined by another via :meth:`polar
      <sage.geometry.lattice_polytope.LatticePolytopeClass.polar>` method;

    - ``coordinate_points`` -- list of integers or string. A list will be
      interpreted as indices of (boundary) points of ``Delta_polar`` which
      should be used as rays of the underlying fan. It must include all
      vertices of ``Delta_polar`` and no repetitions are allowed. A string
      must be one of the following descriptions of points of ``Delta_polar``:

      * "vertices" (default),
      * "all" (will not include the origin),
      * "all but facets" (will not include points in the relative interior of
        facets);

    - ``charts`` -- list of lists of elements from ``coordinate_points``. Each
      of these lists must define a generating cone of a fan subdividing the
      normal fan of ``Delta``. Default ``charts`` correspond to the normal fan
      of ``Delta`` without subdivision. The fan specified by ``charts`` will
      be subdivided to include all of the requested ``coordinate_points``;

    - ``coordinate_names`` -- names of variables for the coordinate ring, see
      :func:`~sage.schemes.toric.variety.normalize_names`
      for acceptable formats. If not given, indexed variable names will be
      created automatically;

    - ``names`` -- an alias of ``coordinate_names`` for internal
      use. You may specify either ``names`` or ``coordinate_names``,
      but not both;

    - ``coordinate_name_indices`` -- list of integers, indices for indexed
      variables. If not given, the index of each variable will coincide with
      the index of the corresponding point of ``Delta_polar``;

    - ``make_simplicial`` -- if ``True``, the underlying fan will be made
      simplicial (default: ``False``);

    - ``base_ring`` -- base field of the CPR-Fano toric variety
      (default: `\QQ`);

    - ``base_field`` -- alias for ``base_ring``. Takes precedence if
      both are specified.

    - ``check`` -- by default the input data will be checked for correctness
      (e.g. that ``charts`` do form a subdivision of the normal fan of
      ``Delta``). If you know for sure that the input is valid, you may
      significantly decrease construction time using ``check=False`` option.

    - For additional options to embed the variety into another
      via an embedding morphism see :class:`EmbeddedToricVariety
      <sage.schemes.toric.variety.EmbeddedToricVariety_Mixin>`.

    OUTPUT:

    - :class:`CPR-Fano toric variety <CPRFanoToricVariety_field>` or
      :class:`CPR-Fano toric variety with embedding 
      <CPRFanoToricVarietyWithEmbedding_field>`.


    EXAMPLES:

    We start with the product of two projective lines::

        sage: diamond = lattice_polytope.cross_polytope(2)
        sage: diamond.vertices_pc()
        M( 1,  0),
        M( 0,  1),
        M(-1,  0),
        M( 0, -1)
        in 2-d lattice M
        sage: P1xP1 = CPRFanoToricVariety(Delta_polar=diamond)
        sage: P1xP1
        2-d CPR-Fano toric variety covered by 4 affine patches
        sage: P1xP1.fan()
        Rational polyhedral fan in 2-d lattice M
        sage: P1xP1.fan().rays()
        M( 1,  0),
        M( 0,  1),
        M(-1,  0),
        M( 0, -1)
        in 2-d lattice M

    "Unfortunately," this variety is smooth to start with and we cannot
    perform any subdivisions of the underlying fan without leaving the
    category of CPR-Fano toric varieties. Our next example starts with a
    square::

        sage: square = diamond.polar()
        sage: square.vertices_pc()
        N(-1,  1),
        N( 1,  1),
        N(-1, -1),
        N( 1, -1)
        in 2-d lattice N
        sage: square.points_pc()
        N(-1,  1),
        N( 1,  1),
        N(-1, -1),
        N( 1, -1),
        N(-1,  0),
        N( 0, -1),
        N( 0,  0),
        N( 0,  1),
        N( 1,  0)
        in 2-d lattice N

    We will construct several varieties associated to it::

        sage: FTV = CPRFanoToricVariety(Delta_polar=square)
        sage: FTV.fan().rays()
        N(-1,  1),
        N( 1,  1),
        N(-1, -1),
        N( 1, -1)
        in 2-d lattice N
        sage: FTV.gens()
        (z0, z1, z2, z3)

        sage: FTV = CPRFanoToricVariety(Delta_polar=square,
        ...         coordinate_points=[0,1,2,3,8])
        sage: FTV.fan().rays()
        N(-1,  1),
        N( 1,  1),
        N(-1, -1),
        N( 1, -1),
        N( 1,  0)
        in 2-d lattice N
        sage: FTV.gens()
        (z0, z1, z2, z3, z8)

        sage: FTV = CPRFanoToricVariety(Delta_polar=square,
        ...         coordinate_points=[8,0,2,1,3],
        ...         coordinate_names="x+")
        sage: FTV.fan().rays()
        N( 1,  0),
        N(-1,  1),
        N(-1, -1),
        N( 1,  1),
        N( 1, -1)
        in 2-d lattice N
        sage: FTV.gens()
        (x8, x0, x2, x1, x3)

        sage: FTV = CPRFanoToricVariety(Delta_polar=square,
        ...         coordinate_points="all",
        ...         coordinate_names="x y Z+")
        sage: FTV.fan().rays()
        N(-1,  1),
        N( 1,  1),
        N(-1, -1),
        N( 1, -1),
        N(-1,  0),
        N( 0, -1),
        N( 0,  1),
        N( 1,  0)
        in 2-d lattice N
        sage: FTV.gens()
        (x, y, Z2, Z3, Z4, Z5, Z7, Z8)

    Note that ``Z6`` is "missing". This is due to the fact that the 6-th point
    of ``square`` is the origin, and all automatically created names have the
    same indices as corresponding points of
    :meth:`~CPRFanoToricVariety_field.Delta_polar`. This is usually very
    convenient, especially if you have to work with several partial
    resolutions of the same Fano toric variety. However, you can change it, if
    you want::

        sage: FTV = CPRFanoToricVariety(Delta_polar=square,
        ...         coordinate_points="all",
        ...         coordinate_names="x y Z+",
        ...         coordinate_name_indices=range(8))
        sage: FTV.gens()
        (x, y, Z2, Z3, Z4, Z5, Z6, Z7)

    Note that you have to provide indices for *all* variables, including those
    that have "completely custom" names. Again, this is usually convenient,
    because you can add or remove "custom" variables without disturbing too
    much "automatic" ones::

        sage: FTV = CPRFanoToricVariety(Delta_polar=square,
        ...         coordinate_points="all",
        ...         coordinate_names="x Z+",
        ...         coordinate_name_indices=range(8))
        sage: FTV.gens()
        (x, Z1, Z2, Z3, Z4, Z5, Z6, Z7)

    If you prefer to always start from zero, you will have to shift indices
    accordingly::

        sage: FTV = CPRFanoToricVariety(Delta_polar=square,
        ...         coordinate_points="all",
        ...         coordinate_names="x Z+",
        ...         coordinate_name_indices=[0] + range(7))
        sage: FTV.gens()
        (x, Z0, Z1, Z2, Z3, Z4, Z5, Z6)

        sage: FTV = CPRFanoToricVariety(Delta_polar=square,
        ...         coordinate_points="all",
        ...         coordinate_names="x y Z+",
        ...         coordinate_name_indices=[0]*2 + range(6))
        sage: FTV.gens()
        (x, y, Z0, Z1, Z2, Z3, Z4, Z5)

    So you always can get any names you want, somewhat complicated default
    behaviour was designed with the hope that in most cases you will have no
    desire to provide different names.

    Now we will use the possibility to specify initial charts::

        sage: charts = [(0,1), (1,3), (3,2), (2,0)]

    (these charts actually form exactly the face fan of our square) ::

        sage: FTV = CPRFanoToricVariety(Delta_polar=square,
        ...         coordinate_points=[0,1,2,3,4],
        ...         charts=charts)
        sage: FTV.fan().rays()
        N(-1,  1),
        N( 1,  1),
        N(-1, -1),
        N( 1, -1),
        N(-1,  0)
        in 2-d lattice N
        sage: [cone.ambient_ray_indices() for cone in FTV.fan()]
        [(0, 1), (1, 3), (2, 3), (2, 4), (0, 4)]

    If charts are wrong, it should be detected::

        sage: bad_charts = charts + [(2,0)]
        sage: FTV = CPRFanoToricVariety(Delta_polar=square,
        ...         coordinate_points=[0,1,2,3,4],
        ...         charts=bad_charts)
        Traceback (most recent call last):
        ...
        ValueError: you have provided 5 cones, but only 4 of them are maximal!
        Use discard_faces=True if you indeed need to construct a fan from
        these cones.

    These charts are technically correct, they just happened to list one of
    them twice, but it is assumed that such a situation will not happen. It is
    especially important when you try to speed up your code::

        sage: FTV = CPRFanoToricVariety(Delta_polar=square,
        ...         coordinate_points=[0,1,2,3,4],
        ...         charts=bad_charts,
        ...         check=False)
        sage: FTV.fan().rays()
        N(-1,  1),
        N( 1,  1),
        N(-1, -1),
        N( 1, -1),
        N(-1,  0)
        in 2-d lattice N
        sage: [cone.ambient_ray_indices() for cone in FTV.fan()]
        [(0, 1), (1, 3), (2, 3), (2, 4), (0, 4), (2, 4), (0, 4)]

    The last line shows two of the generating cones twice. While "everything
    still works" in the sense "it does not crash," any work with such a
    variety may lead to mathematically wrong results, so use ``check=False``
    carefully!

    Here are some other possible mistakes::

        sage: bad_charts = charts + [(0,3)]
        sage: FTV = CPRFanoToricVariety(Delta_polar=square,
        ...         coordinate_points=[0,1,2,3,4],
        ...         charts=bad_charts)
        Traceback (most recent call last):
        ...
        ValueError: (0, 3) does not form a chart of a subdivision of
        the face fan of 2-d reflexive polytope #14 in 2-d lattice N!

        sage: bad_charts = charts[:-1]
        sage: FTV = CPRFanoToricVariety(Delta_polar=square,
        ...         coordinate_points=[0,1,2,3,4],
        ...         charts=bad_charts)
        Traceback (most recent call last):
        ...
        ValueError: given charts do not form a complete fan!

        sage: FTV = CPRFanoToricVariety(Delta_polar=square,
        ...         coordinate_points=[1,2,3,4])
        Traceback (most recent call last):
        ...
        ValueError: all 4 vertices of Delta_polar
        must be used for coordinates!
        Got: [1, 2, 3, 4]

        sage: FTV = CPRFanoToricVariety(Delta_polar=square,
        ...         coordinate_points=[0,0,1,2,3,4])
        Traceback (most recent call last):
        ...
        ValueError: no repetitions are
        allowed for coordinate points!
        Got: [0, 0, 1, 2, 3, 4]

        sage: FTV = CPRFanoToricVariety(Delta_polar=square,
        ...         coordinate_points=[0,1,2,3,6])
        Traceback (most recent call last):
        ...
        ValueError: the origin (point #6)
        cannot be used for a coordinate!
        Got: [0, 1, 2, 3, 6]

    Here is a shorthand for defining the toric variety and homogeneous
    coordinates in one go::

        sage: P1xP1.<a,b,c,d> = CPRFanoToricVariety(Delta_polar=diamond)
        sage: (a^2+b^2) * (c+d)
        a^2*c + b^2*c + a^2*d + b^2*d
    """
    if names is not None:
        if coordinate_names is not None:
            raise ValueError('You must not specify both coordinate_names and names!')
        coordinate_names = names
    # Check/normalize Delta_polar
    if Delta is None and Delta_polar is None:
        raise ValueError("either Delta or Delta_polar must be given!")
    elif Delta is not None and Delta_polar is not None:
        raise ValueError("Delta and Delta_polar cannot be given together!")
    elif Delta_polar is None:
        Delta_polar = Delta.polar()
    elif not Delta_polar.is_reflexive():
        raise ValueError("Delta_polar must be reflexive!")
    # Check/normalize coordinate_points and construct fan rays
    if coordinate_points is None:
        coordinate_points = range(Delta_polar.nvertices())
        if charts is not None:
            for chart in charts:
                for point in chart:
                    if point not in coordinate_points:
                        coordinate_points.append(point)
    elif coordinate_points == "vertices":
        coordinate_points = range(Delta_polar.nvertices())
    elif coordinate_points == "all":
        coordinate_points = range(Delta_polar.npoints())
        coordinate_points.remove(Delta_polar.origin())
    elif coordinate_points == "all but facets":
        coordinate_points = Delta_polar.skeleton_points(Delta_polar.dim() - 2)
    elif isinstance(coordinate_points, str):
        raise ValueError("unrecognized description of the coordinate points!"
                         "\nGot: %s" % coordinate_points)
    elif check:
        cp_set = set(coordinate_points)
        if len(cp_set) != len(coordinate_points):
            raise ValueError(
                "no repetitions are allowed for coordinate points!\nGot: %s"
                % coordinate_points)
        if not cp_set.issuperset(range(Delta_polar.nvertices())):
            raise ValueError("all %d vertices of Delta_polar must be used "
                "for coordinates!\nGot: %s"
                % (Delta_polar.nvertices(), coordinate_points))
        if Delta_polar.origin() in cp_set:
            raise ValueError("the origin (point #%d) cannot be used for a "
                "coordinate!\nGot: %s"
                % (Delta_polar.origin(), coordinate_points))
    point_to_ray = dict()
    for n, point in enumerate(coordinate_points):
        point_to_ray[point] = n
    # This can be simplified if LatticePolytopeClass is adjusted.
    rays = [Delta_polar.point(p) for p in coordinate_points]
    # Check/normalize charts and construct the fan based on them.
    if charts is None:
        # Start with the face fan
        fan = FaceFan(Delta_polar)
    else:
        # First of all, check that each chart is completely contained in a
        # single facet of Delta_polar, otherwise they do not form a
        # subdivision of the face fan of Delta_polar
        if check:
            facet_sets = [frozenset(facet.points())
                          for facet in Delta_polar.facets()]
            for chart in charts:
                is_bad = True
                for fset in facet_sets:
                    if fset.issuperset(chart):
                        is_bad = False
                        break
                if is_bad:
                    raise ValueError(
                        "%s does not form a chart of a subdivision of the "
                        "face fan of %s!" % (chart, Delta_polar))
        # We will construct the initial fan from Cone objects: since charts
        # may not use all of the necessary rays, alternative form is tedious
        # With check=False it should not be long anyway.
        cones = [Cone((rays[point_to_ray[point]] for point in chart),
                      check=check)
                 for chart in charts]
        fan = Fan(cones, check=check)
        if check and not fan.is_complete():
            raise ValueError("given charts do not form a complete fan!")
    # Subdivide this fan to use all required points
    fan = fan.subdivide(new_rays=(ray for ray in rays
                                      if ray not in fan.rays().set()),
                        make_simplicial=make_simplicial)
    # Now create yet another fan making sure that the order of the rays is
    # the same as requested (it is a bit difficult to get it from the start)
    trans = dict()
    for n, ray in enumerate(fan.rays()):
        trans[n] = rays.index(ray)
    cones = tuple(tuple(sorted(trans[r] for r in cone.ambient_ray_indices()))
                  for cone in fan)
    fan = Fan(cones, rays, check=False)
    # Check/normalize base_field
    if base_field is not None:
        base_ring = base_field
    if base_ring is None:
        base_ring = QQ
    elif base_ring not in _Fields:
        raise TypeError("need a field to construct a Fano toric variety!"
                        "\n Got %s" % base_ring)
    fan._is_complete = True     # At this point it must be for sure
<<<<<<< HEAD
    if len(kwds)>0:
        return CPRFanoToricVarietyWithEmbedding_field(Delta_polar, fan,
            coordinate_points, point_to_ray, coordinate_names,
            coordinate_name_indices, base_field, **kwds)
    else:
        return CPRFanoToricVariety_field(Delta_polar, fan, coordinate_points,
            point_to_ray, coordinate_names, coordinate_name_indices,
            base_field)
        
=======
    return CPRFanoToricVariety_field(
        Delta_polar, fan, coordinate_points,
        point_to_ray, coordinate_names, coordinate_name_indices, base_ring)

>>>>>>> bf8eae14

class CPRFanoToricVariety_field(ToricVariety_field):
    r"""
    Construct a CPR-Fano toric variety associated to a reflexive polytope.

    .. WARNING::

        This class does not perform any checks of correctness of input and it
        does assume that the internal structure of the given parameters is
        coordinated in a certain way. Use
        :func:`CPRFanoToricVariety` to construct CPR-Fano toric varieties.

    .. NOTE::

        See documentation of the module
        :mod:`~sage.schemes.toric.fano_variety` for the used
        definitions and supported varieties.

    INPUT:

    - ``Delta_polar`` -- reflexive polytope;

    - ``fan`` -- rational polyhedral fan subdividing the face fan of
      ``Delta_polar``;

    - ``coordinate_points`` -- list of indices of points of ``Delta_polar``
      used for rays of ``fan``;

    - ``point_to_ray`` -- dictionary mapping the index of a coordinate point
      to the index of the corresponding ray;

    - ``coordinate_names`` -- names of the variables of the coordinate ring in
      the format accepted by
      :func:`~sage.schemes.toric.variety.normalize_names`;

    - ``coordinate_name_indices`` -- indices for indexed variables,
      if ``None``, will be equal to ``coordinate_points``;

    - ``base_field`` -- base field of the CPR-Fano toric variety.

    OUTPUT:

    - :class:`CPR-Fano toric variety <CPRFanoToricVariety_field>`.

    TESTS::

        sage: P1xP1 = CPRFanoToricVariety(
        ...       Delta_polar=lattice_polytope.cross_polytope(2))
        sage: P1xP1
        2-d CPR-Fano toric variety covered by 4 affine patches
    """

    def __init__(self, Delta_polar, fan, coordinate_points, point_to_ray,
                 coordinate_names, coordinate_name_indices, base_field):
        r"""
        See :class:`CPRFanoToricVariety_field` for documentation.

        Use ``CPRFanoToricVariety`` to construct CPR-Fano toric varieties.

        TESTS::

            sage: P1xP1 = CPRFanoToricVariety(
            ...       Delta_polar=lattice_polytope.cross_polytope(2))
            sage: P1xP1
            2-d CPR-Fano toric variety covered by 4 affine patches
        """
        self._Delta_polar = Delta_polar
        self._coordinate_points = tuple(coordinate_points)
        self._point_to_ray = point_to_ray
        # Check/normalize coordinate_indices
        if coordinate_name_indices is None:
            coordinate_name_indices = coordinate_points
        super(CPRFanoToricVariety_field, self).__init__(fan, coordinate_names,
                                        coordinate_name_indices, base_field)

    def _latex_(self):
        r"""
        Return a LaTeX representation of ``self``.

        OUTPUT:

        - string.

        TESTS::

            sage: P1xP1 = toric_varieties.P1xP1()
            sage: print P1xP1._latex_()
            \mathbb{P}_{\Delta^{2}_{14}}
        """
        return r"\mathbb{P}_{%s}" % latex(self.Delta())

    def _repr_(self):
        r"""
        Return a string representation of ``self``.

        OUTPUT:

        - string.

        TESTS::

            sage: P1xP1 = toric_varieties.P1xP1()
            sage: print P1xP1._repr_()
            2-d CPR-Fano toric variety covered by 4 affine patches
        """
        return ("%d-d CPR-Fano toric variety covered by %d affine patches"
                % (self.dimension_relative(), self.fan().ngenerating_cones()))

    def anticanonical_hypersurface(self, **kwds):
        r"""
        Return an anticanonical hypersurface of ``self``.

        .. NOTE::

            The returned hypersurface may be actually a subscheme of
            **another** CPR-Fano toric variety: if the base field of ``self``
            does not include all of the required names for generic monomial
            coefficients, it will be automatically extended.

        Below `\Delta` is the reflexive polytope corresponding to ``self``,
        i.e. the fan of ``self`` is a refinement of the normal fan of
        `\Delta`. This function accepts only keyword parameters.

        INPUT:

        - ``monomial points`` -- a list of integers or a string. A list will be
          interpreted as indices of points of `\Delta` which should be used
          for monomials of this hypersurface. A string must be one of the
          following descriptions of points of `\Delta`:

          * "vertices",
          * "vertices+origin",
          * "all",
          * "simplified" (default) -- all points of `\Delta` except for
            the interior points of facets, this choice corresponds to working
            with the "simplified polynomial moduli space" of anticanonical
            hypersurfaces;

        - ``coefficient_names`` -- names for the monomial coefficients, see
          :func:`~sage.schemes.toric.variety.normalize_names`
          for acceptable formats. If not given, indexed coefficient names will
          be created automatically;

        - ``coefficient_name_indices`` -- a list of integers, indices for
          indexed coefficients. If not given, the index of each coefficient
          will coincide with the index of the corresponding point of `\Delta`;

        - ``coefficients`` -- as an alternative to specifying coefficient
          names and/or indices, you can give the coefficients themselves as
          arbitrary expressions and/or strings. Using strings allows you to
          easily add "parameters": the base field of ``self`` will be extended
          to include all necessary names.

        OUTPUT:

        - an :class:`anticanonical hypersurface <AnticanonicalHypersurface>` of
          ``self`` (with the extended base field, if necessary).

        EXAMPLES:

        We realize the projective plane as a Fano toric variety::

            sage: simplex = LatticePolytope([(1,0), (0,1), (-1,-1)])
            sage: P2 = CPRFanoToricVariety(Delta_polar=simplex)

        Its anticanonical "hypersurface" is a one-dimensional Calabi-Yau
        manifold::

            sage: P2.anticanonical_hypersurface(
            ...         monomial_points="all")
            Closed subscheme of 2-d CPR-Fano toric variety
            covered by 3 affine patches defined by:
              a0*z0^3 + a9*z0^2*z1 + a7*z0*z1^2
            + a1*z1^3 + a8*z0^2*z2 + a6*z0*z1*z2
            + a4*z1^2*z2 + a5*z0*z2^2
            + a3*z1*z2^2 + a2*z2^3

        In many cases it is sufficient to work with the "simplified polynomial
        moduli space" of anticanonical hypersurfaces::

            sage: P2.anticanonical_hypersurface(
            ...         monomial_points="simplified")
            Closed subscheme of 2-d CPR-Fano toric variety
            covered by 3 affine patches defined by:
              a0*z0^3 + a1*z1^3 + a6*z0*z1*z2 + a2*z2^3

        The mirror family to these hypersurfaces lives inside the Fano toric
        variety obtained using ``simplex`` as ``Delta`` instead of
        ``Delta_polar``::

            sage: FTV = CPRFanoToricVariety(Delta=simplex,
            ...         coordinate_points="all")
            sage: FTV.anticanonical_hypersurface(
            ...         monomial_points="simplified")
            Closed subscheme of 2-d CPR-Fano toric variety
            covered by 9 affine patches defined by:
              a2*z2^3*z3^2*z4*z5^2*z8
            + a1*z1^3*z3*z4^2*z7^2*z9
            + a3*z0*z1*z2*z3*z4*z5*z7*z8*z9
            + a0*z0^3*z5*z7*z8^2*z9^2

        Here we have taken the resolved version of the ambient space for the
        mirror family, but in fact we don't have to resolve singularities
        corresponding to the interior points of facets - they are singular
        points which do not lie on a generic anticanonical hypersurface::

            sage: FTV = CPRFanoToricVariety(Delta=simplex,
            ...         coordinate_points="all but facets")
            sage: FTV.anticanonical_hypersurface(
            ...         monomial_points="simplified")
            Closed subscheme of 2-d CPR-Fano toric variety
            covered by 3 affine patches defined by:
              a0*z0^3 + a1*z1^3 + a3*z0*z1*z2 + a2*z2^3

        This looks very similar to our second anticanonical
        hypersurface of the projective plane, as expected, since all
        one-dimensional Calabi-Yau manifolds are elliptic curves!

        All anticanonical hypersurfaces constructed above were generic with
        automatically generated coefficients. If you want, you can specify your
        own names ::

            sage: FTV.anticanonical_hypersurface(
            ...         coefficient_names="a b c d")
            Closed subscheme of 2-d CPR-Fano toric variety
            covered by 3 affine patches defined by:
              a*z0^3 + b*z1^3 + d*z0*z1*z2 + c*z2^3

        or give concrete coefficients ::

            sage: FTV.anticanonical_hypersurface(
            ...         coefficients=[1, 2, 3, 4])
            Closed subscheme of 2-d CPR-Fano toric variety
            covered by 3 affine patches defined by:
              z0^3 + 2*z1^3 + 4*z0*z1*z2 + 3*z2^3

        or even mix numerical coefficients with some expressions ::

            sage: H = FTV.anticanonical_hypersurface(
            ...     coefficients=[0, "t", "1/t", "psi/(psi^2 + phi)"])
            sage: H
            Closed subscheme of 2-d CPR-Fano toric variety
            covered by 3 affine patches defined by:
              t*z1^3 + (psi/(psi^2 + phi))*z0*z1*z2 + 1/t*z2^3
            sage: R = H.ambient_space().base_ring()
            sage: R
            Fraction Field of
            Multivariate Polynomial Ring in phi, psi, t
            over Rational Field
        """
        # The example above is also copied to the tutorial section in the
        # main documentation of the module.
        return AnticanonicalHypersurface(self, **kwds)

    def change_ring(self, F):
        r"""
        Return a CPR-Fano toric variety over field ``F``, otherwise the same
        as ``self``.

        INPUT:

        - ``F`` -- field.

        OUTPUT:

        - :class:`CPR-Fano toric variety <CPRFanoToricVariety_field>` over
          ``F``.

        .. NOTE::

            There is no need to have any relation between ``F`` and the base
            field of ``self``. If you do want to have such a relation, use
            :meth:`base_extend` instead.

        EXAMPLES::

            sage: P1xP1 = toric_varieties.P1xP1()
            sage: P1xP1.base_ring()
            Rational Field
            sage: P1xP1_RR = P1xP1.change_ring(RR)
            sage: P1xP1_RR.base_ring()
            Real Field with 53 bits of precision
            sage: P1xP1_QQ = P1xP1_RR.change_ring(QQ)
            sage: P1xP1_QQ.base_ring()
            Rational Field
            sage: P1xP1_RR.base_extend(QQ)
            Traceback (most recent call last):
            ...
            ValueError: no natural map from the base ring
            (=Real Field with 53 bits of precision)
            to R (=Rational Field)!
            sage: R = PolynomialRing(QQ, 2, 'a')
            sage: P1xP1.change_ring(R)
            Traceback (most recent call last):
            ...
            TypeError: need a field to construct a Fano toric variety!
             Got Multivariate Polynomial Ring in a0, a1 over Rational Field
        """
        if self.base_ring() == F:
            return self
        elif F not in _Fields:
            raise TypeError("need a field to construct a Fano toric variety!"
                            "\n Got %s" % F)
        else:
            return CPRFanoToricVariety_field(self._Delta_polar, self._fan,
                self._coordinate_points, self._point_to_ray,
                self.variable_names(), None, F)
                # coordinate_name_indices do not matter, we give explicit
                # names for all variables

    def coordinate_point_to_coordinate(self, point):
        r"""
        Return the variable of the coordinate ring corresponding to ``point``.

        INPUT:

        - ``point`` -- integer from the list of :meth:`coordinate_points`.

        OUTPUT:

        - the corresponding generator of the coordinate ring of ``self``.

        EXAMPLES::

            sage: diamond = lattice_polytope.cross_polytope(2)
            sage: FTV = CPRFanoToricVariety(diamond,
            ...         coordinate_points=[0,1,2,3,8])
            sage: FTV.coordinate_points()
            (0, 1, 2, 3, 8)
            sage: FTV.gens()
            (z0, z1, z2, z3, z8)
            sage: FTV.coordinate_point_to_coordinate(8)
            z8
        """
        return self.gen(self._point_to_ray[point])

    def coordinate_points(self):
        r"""
        Return indices of points of :meth:`Delta_polar` used for coordinates.

        OUTPUT:

        - :class:`tuple` of integers.

        EXAMPLES::

            sage: diamond = lattice_polytope.cross_polytope(2)
            sage: square = diamond.polar()
            sage: FTV = CPRFanoToricVariety(Delta_polar=square,
            ...         coordinate_points=[0,1,2,3,8])
            sage: FTV.coordinate_points()
            (0, 1, 2, 3, 8)
            sage: FTV.gens()
            (z0, z1, z2, z3, z8)

            sage: FTV = CPRFanoToricVariety(Delta_polar=square,
            ...         coordinate_points="all")
            sage: FTV.coordinate_points()
            (0, 1, 2, 3, 4, 5, 7, 8)
            sage: FTV.gens()
            (z0, z1, z2, z3, z4, z5, z7, z8)

        Note that one point is missing, namely ::

            sage: square.origin()
            6
        """
        return self._coordinate_points

    def Delta(self):
        r"""
        Return the reflexive polytope associated to ``self``.

        OUTPUT:

        - reflexive :class:`lattice polytope
          <sage.geometry.lattice_polytope.LatticePolytopeClass>`. The
          underlying fan of ``self`` is a coherent subdivision of the
          *normal fan* of this polytope.

        EXAMPLES::

            sage: diamond = lattice_polytope.cross_polytope(2)
            sage: P1xP1 = CPRFanoToricVariety(Delta_polar=diamond)
            sage: P1xP1.Delta()
            2-d reflexive polytope #14 in 2-d lattice N
            sage: P1xP1.Delta() is diamond.polar()
            True
        """
        return self._Delta_polar.polar()

    def Delta_polar(self):
        r"""
        Return polar of :meth:`Delta`.

        OUTPUT:

        - reflexive :class:`lattice polytope
          <sage.geometry.lattice_polytope.LatticePolytopeClass>`. The
          underlying fan of ``self`` is a coherent subdivision of the
          *face fan* of this polytope.

        EXAMPLES::

            sage: diamond = lattice_polytope.cross_polytope(2)
            sage: P1xP1 = CPRFanoToricVariety(Delta_polar=diamond)
            sage: P1xP1.Delta_polar()
            2-d reflexive polytope #3 in 2-d lattice M
            sage: P1xP1.Delta_polar() is diamond
            True
            sage: P1xP1.Delta_polar() is P1xP1.Delta().polar()
            True
        """
        return self._Delta_polar

    def nef_complete_intersection(self, nef_partition, **kwds):
        r"""
        Return a nef complete intersection in ``self``.

        .. NOTE::

            The returned complete intersection may be actually a subscheme of
            **another** CPR-Fano toric variety: if the base field of ``self``
            does not include all of the required names for monomial
            coefficients, it will be automatically extended.

        Below `\Delta` is the reflexive polytope corresponding to ``self``,
        i.e. the fan of ``self`` is a refinement of the normal fan of
        `\Delta`. Other polytopes are described in the documentation of
        :class:`nef-partitions <sage.geometry.lattice_polytope.NefPartition>`
        of :class:`reflexive polytopes
        <sage.geometry.lattice_polytope.LatticePolytopeClass>`.

        Except for the first argument, ``nef_partition``, this method accepts
        only keyword parameters.

        INPUT:

        - ``nef_partition`` -- a `k`-part :class:`nef-partition
          <sage.geometry.lattice_polytope.NefPartition>` of `\Delta^\circ`, all
          other parameters (if given) must be lists of length `k`;

        - ``monomial_points`` -- the `i`-th element of this list is either a
          list of integers or a string. A list will be interpreted as indices
          of points of `\Delta_i` which should be used for monomials of the
          `i`-th polynomial of this complete intersection. A string must be one
          of the following descriptions of points of `\Delta_i`:

          * "vertices",
          * "vertices+origin",
          * "all" (default),

          when using this description, it is also OK to pass a single string as
          ``monomial_points`` instead of repeating it `k` times;

        - ``coefficient_names`` -- the `i`-th element of this list specifies
          names for the monomial coefficients of the `i`-th polynomial, see
          :func:`~sage.schemes.toric.variety.normalize_names`
          for acceptable formats. If not given, indexed coefficient names will
          be created automatically;

        - ``coefficient_name_indices`` --  the `i`-th element of this list
          specifies indices for indexed coefficients of the `i`-th polynomial.
          If not given, the index of each coefficient will coincide with the
          index of the corresponding point of `\Delta_i`;

        - ``coefficients`` -- as an alternative to specifying coefficient
          names and/or indices, you can give the coefficients themselves as
          arbitrary expressions and/or strings. Using strings allows you to
          easily add "parameters": the base field of ``self`` will be extended
          to include all necessary names.

        OUTPUT:

        - a :class:`nef complete intersection <NefCompleteIntersection>` of
          ``self`` (with the extended base field, if necessary).

        EXAMPLES:

        We construct several complete intersections associated to the same
        nef-partition of the 3-dimensional reflexive polytope #2254::

            sage: p = ReflexivePolytope(3, 2254)  # long time (7s on sage.math, 2011)
            sage: np = p.nef_partitions()[1]      # long time
            sage: np  # long time
            Nef-partition {2, 3, 4, 7, 8} U {0, 1, 5, 6}
            sage: X = CPRFanoToricVariety(Delta_polar=p)  # long time
            sage: X.nef_complete_intersection(np)  # long time
            Closed subscheme of 3-d CPR-Fano toric variety
            covered by 10 affine patches defined by:
              a2*z1*z4^2*z5^2*z7^3 + a1*z2*z4*z5*z6*z7^2*z8^2
              + a3*z2*z3*z4*z7*z8 + a0*z0*z2,
              b2*z1*z4*z5^2*z6^2*z7^2*z8^2 + b0*z2*z5*z6^3*z7*z8^4
              + b5*z1*z3*z4*z5*z6*z7*z8 + b3*z2*z3*z6^2*z8^3
              + b1*z1*z3^2*z4 + b4*z0*z1*z5*z6

        Now we include only monomials associated to vertices of `\Delta_i`::

            sage: X.nef_complete_intersection(np, monomial_points="vertices")  # long time
            Closed subscheme of 3-d CPR-Fano toric variety
            covered by 10 affine patches defined by:
              a2*z1*z4^2*z5^2*z7^3 + a1*z2*z4*z5*z6*z7^2*z8^2
              + a3*z2*z3*z4*z7*z8 + a0*z0*z2,
              b2*z1*z4*z5^2*z6^2*z7^2*z8^2 + b0*z2*z5*z6^3*z7*z8^4
              + b3*z2*z3*z6^2*z8^3 + b1*z1*z3^2*z4 + b4*z0*z1*z5*z6

        (effectively, we set ``b5=0``). Next we provide coefficients explicitly
        instead of using default generic names::

            sage: X.nef_complete_intersection(np,  # long time
            ...         monomial_points="vertices",
            ...         coefficients=[("a", "a^2", "a/e", "c_i"), range(1,6)])
            Closed subscheme of 3-d CPR-Fano toric variety
            covered by 10 affine patches defined by:
              a/e*z1*z4^2*z5^2*z7^3 + a^2*z2*z4*z5*z6*z7^2*z8^2
              + c_i*z2*z3*z4*z7*z8 + a*z0*z2,
              3*z1*z4*z5^2*z6^2*z7^2*z8^2 + z2*z5*z6^3*z7*z8^4
              + 4*z2*z3*z6^2*z8^3 + 2*z1*z3^2*z4 + 5*z0*z1*z5*z6

        Finally, we take a look at the generic representative of these complete
        intersections in a completely resolved ambient toric variety::

            sage: X = CPRFanoToricVariety(Delta_polar=p,  # long time
            ...                      coordinate_points="all")
            sage: X.nef_complete_intersection(np)  # long time
            Closed subscheme of 3-d CPR-Fano toric variety
            covered by 22 affine patches defined by:
              a1*z2*z4*z5*z6*z7^2*z8^2*z9^2*z10^2*z11*z12*z13
              + a2*z1*z4^2*z5^2*z7^3*z9*z10^2*z12*z13
              + a3*z2*z3*z4*z7*z8*z9*z10*z11*z12 + a0*z0*z2,
              b0*z2*z5*z6^3*z7*z8^4*z9^3*z10^2*z11^2*z12*z13^2
              + b2*z1*z4*z5^2*z6^2*z7^2*z8^2*z9^2*z10^2*z11*z12*z13^2
              + b3*z2*z3*z6^2*z8^3*z9^2*z10*z11^2*z12*z13
              + b5*z1*z3*z4*z5*z6*z7*z8*z9*z10*z11*z12*z13
              + b1*z1*z3^2*z4*z11*z12 + b4*z0*z1*z5*z6*z13
        """
        return NefCompleteIntersection(self, nef_partition, **kwds)

    def cartesian_product(self, other,
                          coordinate_names=None, coordinate_indices=None):
        r"""
        Return the Cartesian product of ``self`` with ``other``.

        INPUT:

        - ``other`` -- a (possibly
          :class:`CPR-Fano <CPRFanoToricVariety_field>`) :class:`toric variety
          <sage.schemes.toric.variety.ToricVariety_field>`;

        - ``coordinate_names`` -- names of variables for the coordinate ring,
          see :func:`normalize_names` for acceptable formats. If not given,
          indexed variable names will be created automatically;

        - ``coordinate_indices`` -- list of integers, indices for indexed
          variables. If not given, the index of each variable will coincide
          with the index of the corresponding ray of the fan.

        OUTPUT:

        - a :class:`toric variety
          <sage.schemes.toric.variety.ToricVariety_field>`, which is
          :class:`CPR-Fano <CPRFanoToricVariety_field>` if ``other`` was.

        EXAMPLES::

            sage: P1 = toric_varieties.P1()
            sage: P2 = toric_varieties.P2()
            sage: P1xP2 = P1.cartesian_product(P2); P1xP2
            3-d CPR-Fano toric variety covered by 6 affine patches
            sage: P1xP2.fan().rays()
            N+N( 1,  0,  0),
            N+N(-1,  0,  0),
            N+N( 0,  1,  0),
            N+N( 0,  0,  1),
            N+N( 0, -1, -1)
            in 3-d lattice N+N
            sage: P1xP2.Delta_polar()
            3-d reflexive polytope in 3-d lattice N+N
        """
        if is_CPRFanoToricVariety(other):
            fan = self.fan().cartesian_product(other.fan())
            Delta_polar = LatticePolytope(fan.rays())

            points = Delta_polar.points_pc()
            point_to_ray = dict()
            coordinate_points = []
            for ray_index, ray in enumerate(fan.rays()):
                point = points.index(ray)
                coordinate_points.append(point)
                point_to_ray[point] = ray_index

            return CPRFanoToricVariety_field(Delta_polar, fan,
                                        coordinate_points, point_to_ray,
                                        coordinate_names, coordinate_indices,
                                        self.base_ring())
        return super(CPRFanoToricVariety_field, self).cartesian_product(other)

    def resolve(self, **kwds):
        r"""
        Construct a toric variety whose fan subdivides the fan of ``self``.

        This function accepts only keyword arguments, none of which are
        mandatory.

        INPUT:

        - ``new_points`` -- list of integers, indices of boundary points of
          :meth:`Delta_polar`, which should be added as rays to the
          subdividing fan;

        - all other arguments will be passed to
          :meth:`~sage.schemes.toric.variety.ToricVariety_field.resolve`
          method of (general) toric varieties, see its documentation for
          details.

        OUTPUT:

        - :class:`CPR-Fano toric variety <CPRFanoToricVariety_field>` if there
          was no ``new_rays`` argument and :class:`toric variety
          <sage.schemes.toric.variety.ToricVariety_field>` otherwise.

        EXAMPLES::

            sage: diamond = lattice_polytope.cross_polytope(2)
            sage: FTV = CPRFanoToricVariety(Delta=diamond)
            sage: FTV.coordinate_points()
            (0, 1, 2, 3)
            sage: FTV.gens()
            (z0, z1, z2, z3)
            sage: FTV_res = FTV.resolve(new_points=[6,8])
            Traceback (most recent call last):
            ...
            ValueError: the origin (point #6)
            cannot be used for subdivision!
            sage: FTV_res = FTV.resolve(new_points=[8,5])
            sage: FTV_res
            2-d CPR-Fano toric variety covered by 6 affine patches
            sage: FTV_res.coordinate_points()
            (0, 1, 2, 3, 8, 5)
            sage: FTV_res.gens()
            (z0, z1, z2, z3, z8, z5)

            sage: TV_res = FTV.resolve(new_rays=[(1,2)])
            sage: TV_res
            2-d toric variety covered by 5 affine patches
            sage: TV_res.gens()
            (z0, z1, z2, z3, z4)
        """
        # Reasons to override the base class:
        # - allow using polytope point indices for subdivision
        # - handle automatic name creation in a different fashion
        # - return CPR-Fano toric variety if the above feature was used and
        #   just toric variety if subdivision involves rays
        if "new_rays" in kwds:
            if "new_points" in kwds:
                raise ValueError("you cannot give new_points and new_rays at "
                                 "the same time!")
            return super(CPRFanoToricVariety_field, self).resolve(**kwds)
        # Now we need to construct another Fano variety
        new_points = kwds.pop("new_points", ())
        coordinate_points = self.coordinate_points()
        new_points = tuple(point for point in new_points
                                 if point not in coordinate_points)
        Delta_polar = self._Delta_polar
        if Delta_polar.origin() in new_points:
            raise ValueError("the origin (point #%d) cannot be used for "
                             "subdivision!" % Delta_polar.origin())
        if new_points:
            coordinate_points = coordinate_points + new_points
            point_to_ray = dict()
            for n, point in enumerate(coordinate_points):
                point_to_ray[point] = n
        else:
            point_to_ray = self._point_to_ray
        new_rays = [Delta_polar.point(point) for point in new_points]
        coordinate_name_indices = kwds.pop("coordinate_name_indices",
                                           coordinate_points)
        fan = self.fan()
        if "coordinate_names" in kwds:
            coordinate_names = kwds.pop("coordinate_names")
        else:
            coordinate_names = list(self.variable_names())
            coordinate_names.extend(normalize_names(ngens=len(new_rays),
                                indices=coordinate_name_indices[fan.nrays():],
                                prefix=self._coordinate_prefix))
            coordinate_names.append(self._coordinate_prefix + "+")
        rfan = fan.subdivide(new_rays=new_rays, **kwds)
        resolution = CPRFanoToricVariety_field(Delta_polar, rfan,
                            coordinate_points, point_to_ray, coordinate_names,
                            coordinate_name_indices, self.base_ring())
        R = self.coordinate_ring()
        R_res = resolution.coordinate_ring()
        resolution_map = resolution.hom(R.hom(R_res.gens()[:R.ngens()]), self)
        resolution._resolution_map = resolution_map
        return resolution



#*****************************************************************
class CPRFanoToricVarietyWithEmbedding_field(EmbeddedToricVariety_Mixin,
                                             CPRFanoToricVariety_field):
    r"""
    CPRFanoToricVariety with embedding morphism. See
    :class:`CPRFanoToricVariety_field` and :class:`EmbeddedToricVariety
    <sage.schemes.toric.variety.EmbeddedToricVariety_Mixin>` for
    documentation.
    """
    def __init__(self, Delta_polar, fan, coordinate_points, point_to_ray,
                 coordinate_names, coordinate_name_indices, base_field,
                 **kwds):
        r"""
        Constructor for ToricVarietyWithEmbedding, see
        :class:`CPRFanoToricVariety_field` for accepted parameters.
        """
        CPRFanoToricVariety_field.__init__(self, Delta_polar, fan, 
                                           coordinate_points, point_to_ray,
                                           coordinate_names,
                                           coordinate_name_indices, base_field)
        EmbeddedToricVariety_Mixin.__init__(self, **kwds)

    def _repr_(self):
        r"""
        Return a string representation of ``self``.

        OUTPUT:

        - string.

        TESTS::

            sage: diamond = lattice_polytope.octahedron(2)
            sage: FTV = CPRFanoToricVariety(Delta=diamond)
            sage: fm = FanMorphism(matrix.identity(2), FTV.fan(), FTV.fan())
            sage: CPRFanoToricVariety(Delta=diamond, embedding_codomain=FTV, embedding_morphism=fm)
            2-d CPR-Fano toric variety with embedding covered by 4 affine patches
        """
        return ("%d-d CPR-Fano toric variety with embedding covered by %d affine patches"
                % (self.dimension_relative(), self.fan().ngenerating_cones()))
                   


#*****************************************************************
class AnticanonicalHypersurface(AlgebraicScheme_subscheme_toric):
    r"""
    Construct an anticanonical hypersurface of a CPR-Fano toric variety.

    INPUT:

    - ``P_Delta`` -- :class:`CPR-Fano toric variety
      <CPRFanoToricVariety_field>` associated to a reflexive polytope
      `\Delta`;

    -  see :meth:`CPRFanoToricVariety_field.anticanonical_hypersurface` for
       documentation on all other acceptable parameters.

    OUTPUT:

    - :class:`anticanonical hypersurface <AnticanonicalHypersurface>` of
      ``P_Delta`` (with the extended base field, if necessary).

    EXAMPLES::

        sage: P1xP1 = toric_varieties.P1xP1()
        sage: import sage.schemes.toric.fano_variety as ftv
        sage: ftv.AnticanonicalHypersurface(P1xP1)
        Closed subscheme of 2-d CPR-Fano toric variety
        covered by 4 affine patches defined by:
          a1*s^2*x^2 + a0*t^2*x^2 + a6*s*t*x*y + a3*s^2*y^2 + a2*t^2*y^2

    See :meth:`~CPRFanoToricVariety_field.anticanonical_hypersurface()` for a
    more elaborate example.
    """
    def __init__(self, P_Delta, monomial_points=None, coefficient_names=None,
                 coefficient_name_indices=None, coefficients=None):
        r"""
        See :meth:`CPRFanoToricVariety_field.anticanonical_hypersurface` for
        documentation.

        TESTS::

            sage: P1xP1 = toric_varieties.P1xP1()
            sage: import sage.schemes.toric.fano_variety as ftv
            sage: ftv.AnticanonicalHypersurface(P1xP1)
            Closed subscheme of 2-d CPR-Fano toric variety
            covered by 4 affine patches defined by:
              a1*s^2*x^2 + a0*t^2*x^2 + a6*s*t*x*y + a3*s^2*y^2 + a2*t^2*y^2

        Check that finite fields are handled correctly :trac:`14899`::

            sage: F = GF(5^2, "a")
            sage: X = P1xP1.change_ring(F)
            sage: X.anticanonical_hypersurface(monomial_points="all",
            ...                     coefficients=[1]*X.Delta().npoints())
            Closed subscheme of 2-d CPR-Fano toric variety
            covered by 4 affine patches defined by:
              s^2*x^2 + s*t*x^2 + t^2*x^2 + s^2*x*y + s*t*x*y
            + t^2*x*y + s^2*y^2 + s*t*y^2 + t^2*y^2
        """
        if not is_CPRFanoToricVariety(P_Delta):
            raise TypeError("anticanonical hypersurfaces can only be "
                            "constructed for CPR-Fano toric varieties!"
                            "\nGot: %s" % P_Delta)
        Delta = P_Delta.Delta()
        Delta_polar = Delta.polar()
        # Monomial points normalization
        if monomial_points == "vertices":
            monomial_points = range(Delta.nvertices())
        elif monomial_points == "all":
            monomial_points = range(Delta.npoints())
        elif monomial_points == "vertices+origin":
            monomial_points = range(Delta.nvertices())
            monomial_points.append(Delta.origin())
        elif monomial_points == "simplified" or monomial_points is None:
            monomial_points = Delta.skeleton_points(Delta.dim() - 2)
            monomial_points.append(Delta.origin())
        elif isinstance(monomial_points, str):
            raise ValueError("%s is an unsupported description of monomial "
                             "points!" % monomial_points)
        monomial_points = tuple(monomial_points)
        self._monomial_points = monomial_points
        # Make the necessary ambient space
        if coefficients is None:
            if coefficient_name_indices is None:
                coefficient_name_indices = monomial_points
            coefficient_names = normalize_names(
                                coefficient_names, len(monomial_points),
                                DEFAULT_COEFFICIENT, coefficient_name_indices)
            # We probably don't want it: the analog in else-branch is unclear.
            # self._coefficient_names = coefficient_names
            F = add_variables(P_Delta.base_ring(), coefficient_names)
            coefficients = [F(coef) for coef in coefficient_names]
        else:
            variables = set()
            nonstr = []
            regex = re.compile("[_A-Za-z]\w*")
            for c in coefficients:
                if isinstance(c, str):
                    variables.update(regex.findall(c))
                else:
                    nonstr.append(c)
            F = add_variables(P_Delta.base_ring(), sorted(variables))
            F = get_coercion_model().common_parent(F, *nonstr)
            coefficients = map(F, coefficients)
        P_Delta = P_Delta.base_extend(F)
        if len(monomial_points) != len(coefficients):
            raise ValueError("cannot construct equation of the anticanonical"
                     " hypersurface with %d monomials and %d coefficients"
                     % (len(monomial_points), len(coefficients)))
        # Defining polynomial
        h = sum(coef * prod(P_Delta.coordinate_point_to_coordinate(n)
                            ** (Delta.point(m) * Delta_polar.point(n) + 1)
                       for n in P_Delta.coordinate_points())
            for m, coef in zip(monomial_points, coefficients))
        super(AnticanonicalHypersurface, self).__init__(P_Delta, h)


class NefCompleteIntersection(AlgebraicScheme_subscheme_toric):
    r"""
    Construct a nef complete intersection in a CPR-Fano toric variety.

    INPUT:

    - ``P_Delta`` -- a :class:`CPR-Fano toric variety
      <CPRFanoToricVariety_field>` associated to a reflexive polytope
      `\Delta`;

    - see :meth:`CPRFanoToricVariety_field.nef_complete_intersection` for
      documentation on all other acceptable parameters.

    OUTPUT:

    - a :class:`nef complete intersection <NefCompleteIntersection>` of
      ``P_Delta`` (with the extended base field, if necessary).

    EXAMPLES::

        sage: o = lattice_polytope.cross_polytope(3)
        sage: np = o.nef_partitions()[0]
        sage: np
        Nef-partition {0, 1, 3} U {2, 4, 5}
        sage: X = CPRFanoToricVariety(Delta_polar=o)
        sage: X.nef_complete_intersection(np)
        Closed subscheme of 3-d CPR-Fano toric variety
        covered by 8 affine patches defined by:
          a1*z0^2*z1 + a4*z0*z1*z3 + a3*z1*z3^2
          + a0*z0^2*z4 + a5*z0*z3*z4 + a2*z3^2*z4,
          b0*z1*z2^2 + b1*z2^2*z4 + b4*z1*z2*z5
          + b5*z2*z4*z5 + b3*z1*z5^2 + b2*z4*z5^2

    See :meth:`CPRFanoToricVariety_field.nef_complete_intersection` for a
    more elaborate example.
    """
    def __init__(self, P_Delta, nef_partition,
                 monomial_points="all", coefficient_names=None,
                 coefficient_name_indices=None, coefficients=None):
        r"""
        See :meth:`CPRFanoToricVariety_field.nef_complete_intersection` for
        documentation.

        TESTS::

            sage: o = lattice_polytope.cross_polytope(3)
            sage: np = o.nef_partitions()[0]
            sage: np
            Nef-partition {0, 1, 3} U {2, 4, 5}
            sage: X = CPRFanoToricVariety(Delta_polar=o)
            sage: from sage.schemes.toric.fano_variety import *
            sage: NefCompleteIntersection(X, np)
            Closed subscheme of 3-d CPR-Fano toric variety
            covered by 8 affine patches defined by:
              a1*z0^2*z1 + a4*z0*z1*z3 + a3*z1*z3^2
              + a0*z0^2*z4 + a5*z0*z3*z4 + a2*z3^2*z4,
              b0*z1*z2^2 + b1*z2^2*z4 + b4*z1*z2*z5
              + b5*z2*z4*z5 + b3*z1*z5^2 + b2*z4*z5^2
        """
        if not is_CPRFanoToricVariety(P_Delta):
            raise TypeError("nef complete intersections can only be "
                            "constructed for CPR-Fano toric varieties!"
                            "\nGot: %s" % P_Delta)
        if nef_partition.Delta() is not P_Delta.Delta():
            raise ValueError("polytopes 'Delta' of the nef-partition and the "
                             "CPR-Fano toric variety must be the same!")
        self._nef_partition = nef_partition
        k = nef_partition.nparts()
        # Pre-normalize all parameters
        if isinstance(monomial_points, str):
            monomial_points = [monomial_points] * k
        if coefficient_names is None:
            coefficient_names = [None] * k
        if coefficient_name_indices is None:
            coefficient_name_indices = [None] * k
        if coefficients is None:
            coefficients = [None] * k

        polynomials = []
        Delta_polar = P_Delta.Delta_polar()
        for i in range(k):
            Delta_i = nef_partition.Delta(i)
            # Monomial points normalization
            if monomial_points[i] == "vertices":
                monomial_points[i] = range(Delta_i.nvertices())
            elif monomial_points[i] == "all":
                monomial_points[i] = range(Delta_i.npoints())
            elif monomial_points[i] == "vertices+origin":
                monomial_points[i] = range(Delta_i.nvertices())
                if (Delta_i.origin() is not None
                    and Delta_i.origin() >= Delta_i.nvertices()):
                    monomial_points[i].append(Delta_i.origin())
            elif isinstance(monomial_points[i], str):
                raise ValueError("'%s' is an unsupported description of "
                                 "monomial points!" % monomial_points[i])
            monomial_points[i] = tuple(monomial_points[i])
            # Extend the base ring of the ambient space if necessary
            if coefficients[i] is None:
                if coefficient_name_indices[i] is None:
                    coefficient_name_indices[i] = monomial_points[i]
                coefficient_names[i] = normalize_names(
                        coefficient_names[i], len(monomial_points[i]),
                        DEFAULT_COEFFICIENTS[i], coefficient_name_indices[i])
                F = add_variables(P_Delta.base_ring(), coefficient_names[i])
                coefficients[i] = [F(coef) for coef in coefficient_names[i]]
            else:
                variables = set()
                nonstr = []
                regex = re.compile("[_A-Za-z]\w*")
                for c in coefficients[i]:
                    if isinstance(c, str):
                        variables.update(regex.findall(c))
                    else:
                        nonstr.append(c)
                F = add_variables(P_Delta.base_ring(), sorted(variables))
                F = get_coercion_model().common_parent(F, *nonstr)
                coefficients[i] = map(F, coefficients[i])
            P_Delta = P_Delta.base_extend(F)
            if len(monomial_points[i]) != len(coefficients[i]):
                raise ValueError("cannot construct equation %d of the complete"
                         " intersection with %d monomials and %d coefficients"
                         % (i, len(monomial_points[i]), len(coefficients[i])))
            # Defining polynomial
            h = sum(coef * prod(P_Delta.coordinate_point_to_coordinate(n)
                                ** (Delta_i.point(m) * Delta_polar.point(n)
                                    + (nef_partition.part_of_point(n) == i))
                           for n in P_Delta.coordinate_points())
                for m, coef in zip(monomial_points[i], coefficients[i]))
            polynomials.append(h)
        self._monomial_points = tuple(monomial_points)
        super(NefCompleteIntersection, self).__init__(P_Delta, polynomials)

    def nef_partition(self):
        r"""
        Return the nef-partition associated to ``self``.

        OUTPUT:

        - a :class:`nef-partition
          <sage.geometry.lattice_polytope.NefPartition>`.

        EXAMPLES::

            sage: o = lattice_polytope.cross_polytope(3)
            sage: np = o.nef_partitions()[0]
            sage: np
            Nef-partition {0, 1, 3} U {2, 4, 5}
            sage: X = CPRFanoToricVariety(Delta_polar=o)
            sage: CI = X.nef_complete_intersection(np)
            sage: CI
            Closed subscheme of 3-d CPR-Fano toric variety
            covered by 8 affine patches defined by:
              a1*z0^2*z1 + a4*z0*z1*z3 + a3*z1*z3^2
              + a0*z0^2*z4 + a5*z0*z3*z4 + a2*z3^2*z4,
              b0*z1*z2^2 + b1*z2^2*z4 + b4*z1*z2*z5
              + b5*z2*z4*z5 + b3*z1*z5^2 + b2*z4*z5^2
            sage: CI.nef_partition()
            Nef-partition {0, 1, 3} U {2, 4, 5}
            sage: CI.nef_partition() is np
            True
        """
        return self._nef_partition


def add_variables(field, variables):
    r"""
    Extend ``field`` to include all ``variables``.

    INPUT:

    - ``field`` - a field;

    - ``variables`` - a list of strings.

    OUTPUT:

    - a fraction field extending the original ``field``, which has all
      ``variables`` among its generators.

    EXAMPLES:

    We start with the rational field and slowly add more variables::

        sage: from sage.schemes.toric.fano_variety import *
        sage: F = add_variables(QQ, []); F      # No extension
        Rational Field
        sage: F = add_variables(QQ, ["a"]); F
        Fraction Field of Univariate Polynomial Ring
        in a over Rational Field
        sage: F = add_variables(F, ["a"]); F
        Fraction Field of Univariate Polynomial Ring
        in a over Rational Field
        sage: F = add_variables(F, ["b", "c"]); F
        Fraction Field of Multivariate Polynomial Ring
        in a, b, c over Rational Field
        sage: F = add_variables(F, ["c", "d", "b", "c", "d"]); F
        Fraction Field of Multivariate Polynomial Ring
        in a, b, c, d over Rational Field
    """
    if not variables:
        return field
    if is_FractionField(field):
        # Q(a) ---> Q(a, b) rather than Q(a)(b)
        R = field.ring()
        if is_PolynomialRing(R) or is_MPolynomialRing(R):
            new_variables = list(R.variable_names())
            for v in variables:
                if v not in new_variables:
                    new_variables.append(v)
            if len(new_variables) > R.ngens():
                return PolynomialRing(R.base_ring(),
                                      new_variables).fraction_field()
            else:
                return field
    # "Intelligent extension" didn't work, use the "usual one."
    new_variables = []
    for v in variables:
        if v not in new_variables:
            new_variables.append(v)
    return PolynomialRing(field, new_variables).fraction_field()
<|MERGE_RESOLUTION|>--- conflicted
+++ resolved
@@ -614,6 +614,8 @@
         point_to_ray[point] = n
     # This can be simplified if LatticePolytopeClass is adjusted.
     rays = [Delta_polar.point(p) for p in coordinate_points]
+    for ray in rays:
+        ray.set_immutable()
     # Check/normalize charts and construct the fan based on them.
     if charts is None:
         # Start with the face fan
@@ -663,24 +665,17 @@
         base_ring = QQ
     elif base_ring not in _Fields:
         raise TypeError("need a field to construct a Fano toric variety!"
-                        "\n Got %s" % base_ring)
+                        "\n Got %s" % base_field)
     fan._is_complete = True     # At this point it must be for sure
-<<<<<<< HEAD
-    if len(kwds)>0:
+    if len(kwds):
         return CPRFanoToricVarietyWithEmbedding_field(Delta_polar, fan,
             coordinate_points, point_to_ray, coordinate_names,
-            coordinate_name_indices, base_field, **kwds)
+            coordinate_name_indices, base_ring, **kwds)
     else:
         return CPRFanoToricVariety_field(Delta_polar, fan, coordinate_points,
             point_to_ray, coordinate_names, coordinate_name_indices,
-            base_field)
+            base_ring)
         
-=======
-    return CPRFanoToricVariety_field(
-        Delta_polar, fan, coordinate_points,
-        point_to_ray, coordinate_names, coordinate_name_indices, base_ring)
-
->>>>>>> bf8eae14
 
 class CPRFanoToricVariety_field(ToricVariety_field):
     r"""
@@ -1411,10 +1406,10 @@
 
         TESTS::
 
-            sage: diamond = lattice_polytope.octahedron(2)
-            sage: FTV = CPRFanoToricVariety(Delta=diamond)
-            sage: fm = FanMorphism(matrix.identity(2), FTV.fan(), FTV.fan())
-            sage: CPRFanoToricVariety(Delta=diamond, embedding_codomain=FTV, embedding_morphism=fm)
+            sage: X = toric_varieties.P1xP1()
+            sage: Xp = CPRFanoToricVariety(Delta=X.Delta())
+            sage: fm = FanMorphism(matrix.identity(2), Xp.fan(), Xp.fan())            
+            sage: CPRFanoToricVariety(Delta=Xp.Delta(), embedding_codomain=Xp, embedding_morphism=fm)
             2-d CPR-Fano toric variety with embedding covered by 4 affine patches
         """
         return ("%d-d CPR-Fano toric variety with embedding covered by %d affine patches"
