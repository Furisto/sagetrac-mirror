--- conflicted
+++ resolved
@@ -63,10 +63,7 @@
 from sage.rings.number_field.number_field_base import is_NumberField
 import sage.misc.misc as misc
 from sage.misc.cachefunc import cached_method, cached_function
-<<<<<<< HEAD
-=======
 from sage.misc.fast_methods import WithEqualityById
->>>>>>> 9eab84b8
 
 # Schemes
 import sage.schemes.projective.projective_space as projective_space
@@ -1499,7 +1496,6 @@
            function. Duke Mathematical Journal, 62(3), 663-688.
 
         EXAMPLES::
-<<<<<<< HEAD
 
             sage: E = EllipticCurve("37a")
             sage: E.division_polynomial_0(1)
@@ -1524,32 +1520,6 @@
             sage: E.division_polynomial_0(18) % E.division_polynomial_0(6) == 0
             True
 
-=======
-
-            sage: E = EllipticCurve("37a")
-            sage: E.division_polynomial_0(1)
-            1
-            sage: E.division_polynomial_0(2)
-            1
-            sage: E.division_polynomial_0(3)
-            3*x^4 - 6*x^2 + 3*x - 1
-            sage: E.division_polynomial_0(4)
-            2*x^6 - 10*x^4 + 10*x^3 - 10*x^2 + 2*x + 1
-            sage: E.division_polynomial_0(5)
-            5*x^12 - 62*x^10 + 95*x^9 - 105*x^8 - 60*x^7 + 285*x^6 - 174*x^5 - 5*x^4 - 5*x^3 + 35*x^2 - 15*x + 2
-            sage: E.division_polynomial_0(6)
-            3*x^16 - 72*x^14 + 168*x^13 - 364*x^12 + 1120*x^10 - 1144*x^9 + 300*x^8 - 540*x^7 + 1120*x^6 - 588*x^5 - 133*x^4 + 252*x^3 - 114*x^2 + 22*x - 1
-            sage: E.division_polynomial_0(7)
-            7*x^24 - 308*x^22 + 986*x^21 - 2954*x^20 + 28*x^19 + 17171*x^18 - 23142*x^17 + 511*x^16 - 5012*x^15 + 43804*x^14 - 7140*x^13 - 96950*x^12 + 111356*x^11 - 19516*x^10 - 49707*x^9 + 40054*x^8 - 124*x^7 - 18382*x^6 + 13342*x^5 - 4816*x^4 + 1099*x^3 - 210*x^2 + 35*x - 3
-            sage: E.division_polynomial_0(8)
-            4*x^30 - 292*x^28 + 1252*x^27 - 5436*x^26 + 2340*x^25 + 39834*x^24 - 79560*x^23 + 51432*x^22 - 142896*x^21 + 451596*x^20 - 212040*x^19 - 1005316*x^18 + 1726416*x^17 - 671160*x^16 - 954924*x^15 + 1119552*x^14 + 313308*x^13 - 1502818*x^12 + 1189908*x^11 - 160152*x^10 - 399176*x^9 + 386142*x^8 - 220128*x^7 + 99558*x^6 - 33528*x^5 + 6042*x^4 + 310*x^3 - 406*x^2 + 78*x - 5
-
-        ::
-
-            sage: E.division_polynomial_0(18) % E.division_polynomial_0(6) == 0
-            True
-
->>>>>>> 9eab84b8
         An example to illustrate the relationship with torsion points::
 
             sage: F = GF(11)
@@ -1926,7 +1896,6 @@
         r"""
         Returns the denominator of the `x`-coordinate of the `n\th` multiple
         of a point, using torsion polynomials (division polynomials).
-<<<<<<< HEAD
 
         INPUT:
 
@@ -1966,47 +1935,6 @@
         if x is None:
             x = polygen(self.base_ring())
 
-=======
-
-        INPUT:
-
-        -  ``n``, ``x`` --  as described in :meth:`division_polynomial_0`.
-
-        The result is cached.  This is so that calling
-        ``P.division_points(n)`` for the same `n` and different points `P` (on
-        the same curve) does not have to recompute the polynomials.
-
-        AUTHORS:
-
-        - David Harvey (2006-09-24)
-
-        .. seealso::
-
-           :meth:`multiple_x_numerator`
-
-        .. TODO::
-
-            The numerator and denominator versions share a calculation, namely
-            squaring `\psi_n`. Maybe would be good to offer a combined version
-            to make this more efficient.
-
-        EXAMPLES::
-
-            sage: E = EllipticCurve("43a")
-            sage: P = E.gens()[0]
-            sage: x = P[0]
-            sage: (31*P)[0]
-            -33058398375463796474831580/154693637754223970056975321
-            sage: E._multiple_x_numerator(31, x)
-            -33058398375463796474831580
-            sage: E._multiple_x_denominator(31, x)
-            154693637754223970056975321
-
-        """
-        if x is None:
-            x = polygen(self.base_ring())
-
->>>>>>> 9eab84b8
         n = int(n)
         if n < 2:
             raise ValueError("n must be at least 2")
