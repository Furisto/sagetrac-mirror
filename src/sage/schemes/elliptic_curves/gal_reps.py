# -*- coding: utf-8 -*-
r"""
Galois representations attached to elliptic curves

Given an elliptic curve `E` over `\QQ`
and a rational prime number `p`, the `p^n`-torsion
`E[p^n]` points of `E` is a representation of the
absolute Galois group `G_{\QQ}` of `\QQ`. As `n` varies
we obtain the Tate module `T_p E` which is a
a representation of `G_\QQ` on a free `\ZZ_p`-module
of rank `2`. As `p` varies the representations
are compatible.

Currently sage can decide whether the Galois module
`E[p]` is reducible, i.e., if `E` admits an isogeny
of degree `p`, and whether the image of
the representation on `E[p]` is surjective onto
`\text{Aut}(E[p]) = GL_2(\mathbb{F}_p)`.

The following are the most useful functions for the class ``GaloisRepresentation``.

For the reducibility:

- ``is_reducible(p)``
- ``is_irreducible(p)``
- ``reducible_primes()``

For the image:

- ``is_surjective(p)``
- ``non_surjective()``
- ``image_type(p)``

For the classification of the representation

- ``is_semistable(p)``
- ``is_unramified(p, ell)``
- ``is_crystalline(p)``

EXAMPLES::

    sage: E = EllipticCurve('196a1')
    sage: rho = E.galois_representation()
    sage: rho.is_irreducible(7)
    True
    sage: rho.is_reducible(3)
    True
    sage: rho.is_irreducible(2)
    True
    sage: rho.is_surjective(2)
    False
    sage: rho.is_surjective(3)
    False
    sage: rho.is_surjective(5)
    True
    sage: rho.reducible_primes()
    [3]
    sage: rho.non_surjective()
    [2, 3]
    sage: rho.image_type(2)
    'The image is cyclic of order 3.'
    sage: rho.image_type(3)
    'The image is contained in a Borel subgroup as there is a 3-isogeny.'
    sage: rho.image_type(5)
    'The image is all of GL_2(F_5).'

For semi-stable curve it is known that the representation is
surjective if and only if it is irreducible::

    sage: E = EllipticCurve('11a1')
    sage: rho = E.galois_representation()
    sage: rho.non_surjective()
    [5]
    sage: rho.reducible_primes()
    [5]

For cm curves it is not true that there are only finitely many primes for which the
Galois representation mod p is surjective onto `GL_2(\mathbb{F}_p)`::

    sage: E = EllipticCurve('27a1')
    sage: rho = E.galois_representation()
    sage: rho.non_surjective()
    [0]
    sage: rho.reducible_primes()
    [3]
    sage: E.has_cm()
    True
    sage: rho.image_type(11)
    'The image is contained in the normalizer of a non-split Cartan group. (cm)'

REFERENCES:

.. [Se1] Jean-Pierre Serre,
    Propriétés galoisiennes des points d'ordre fini
    des courbes elliptiques.
    Invent. Math.  15  (1972), no. 4, 259--331.
.. [Se2] Jean-Pierre Serre,
    Sur les représentations modulaires de degré
    2 de `\text{Gal}(\bar\QQ/\QQ)`.
    Duke Math. J. 54 (1987), no. 1, 179--230.
.. [Co] Alina Carmen Cojocaru,
    On the surjectivity of the Galois representations
    associated to non-CM elliptic curves.
    With an appendix by Ernst Kani.
    Canad. Math. Bull. 48 (2005), no. 1, 16--31.

AUTHORS:

- chris wuthrich (02/10) - moved from ell_rational_field.py.

"""

######################################################################
#       Copyright (C) 2010 William Stein <wstein@gmail.com>
#
#  Distributed under the terms of the GNU General Public License (GPL)
#
#    This code is distributed in the hope that it will be useful,
#    but WITHOUT ANY WARRANTY; without even the implied warranty of
#    MERCHANTABILITY or FITNESS FOR A PARTICULAR PURPOSE.  See the GNU
#    General Public License for more details.
#
#  The full text of the GPL is available at:
#
#                  http://www.gnu.org/licenses/
######################################################################

from sage.structure.sage_object import SageObject
import sage.rings.arith as arith
import sage.misc.misc as misc
import sage.rings.all as rings
from sage.rings.all import RealField, GF
from sage.rings.polynomial.polynomial_ring_constructor import PolynomialRing

from math import sqrt
from sage.libs.pari.all import pari

def _ex_set(p):
    """
    Gives the set of the only values of trace^2/det
    that appear in a exceptional subgroup in PGL_2(F_p).

    EXAMPLES::

        sage: from sage.schemes.elliptic_curves.gal_reps import _ex_set
        sage: for p in prime_range(3,30): print p, _ex_set(p)
        3 [0, 1, 2, 1]
        5 [0, 1, 2, 4]
        7 [0, 1, 2, 4]
        11 [0, 1, 2, 4, 9, 5]
        13 [0, 1, 2, 4]
        17 [0, 1, 2, 4]
        19 [0, 1, 2, 4, 16, 6]
        23 [0, 1, 2, 4]
        29 [0, 1, 2, 4, 25, 7]
    """
    k = GF(p)
    res = [ k(0), k(1), k(2), k(4) ]
    R = k['X']
    f = R([1,-3,1]) #(X**2 - 3*X+1)
    ro = f.roots()
    for a in ro:
        if a[0] not in res:
            res.append(a[0])
    return res

<<<<<<< HEAD
# these two function could be moved to a better place later, see #11905 and #15610

def _splitting_field(f):
    """
    Given a polynomial over `\QQ`, this returns the splitting field
    (as an absolute field over `\QQ`).

    EXAMPLES::

        sage: from sage.schemes.elliptic_curves.gal_reps import _splitting_field
        sage: R.<X> = QQ[]
        sage: f = X^2 + 1
        sage: _splitting_field(f)
        Number Field in b with defining polynomial X^2 + 1
        sage: f = (X^6-1)*(X^4+1)
        sage: _splitting_field(f)
        Number Field in b with defining polynomial x^8 + 4*x^7 + 10*x^6 + 16*x^5 + 21*x^4 + 20*x^3 + 4*x^2 - 4*x + 1
        sage: f = X^3 - 4*X^2 - 160*X - 1264
        sage: _splitting_field(f)
        Number Field in b with defining polynomial x^6 - 992*x^4 + 246016*x^2 + 41229056

        sage: f3  = 4*X^3 - 4*X^2 - 40*X - 79
        sage: _splitting_field(f3)
        Number Field in b with defining polynomial x^6 - 992*x^4 + 246016*x^2 + 41229056

        sage: f3  = 4*X^3 - 4*X^2 - 40*X - 79
        sage: _splitting_field(f3/4)
        Number Field in b with defining polynomial x^6 - 992*x^4 + 246016*x^2 + 41229056

    """
    from sage.rings.all import QQ
    from sage.misc.flatten import flatten
    # make an integral monic polynomial out of it
    d = f.denominator()
    f = d*f
    R = PolynomialRing(QQ,'X')
    f = R(f)
    X = R.gens()[0]
    an = f.leading_coefficient()
    f = an**(f.degree() - 1) * f(X/an)
    if an != 1:
        misc.verbose("polynomial changed to %s"%f,3)

    fs = [ff[0] for ff in f.factor() if ff[0].degree() > 1 ]
    while fs != []:
        K = fs[0].root_field('a')
        R = PolynomialRing(K,'X')
        fs = [R(f) for f in fs]
        K = K.absolute_field('b')
        inc = K.structure()[1]
        misc.verbose("degree of the field is now %s"%K.degree(), 2)
        R = PolynomialRing(K,'X')
        fs = [R([inc(u) for u in g.coeffs()]) for g in fs]
        fs = [[ff[0] for ff in g.factor() if ff[0].degree() > 1] for g in fs]
        fs = flatten(fs)
    return K

def _division_field(E,p):
    """
    Given an elliptic curve and a prime `p`, this constructs the division
    field `\QQ(E[p])` over which all `p`-torsion points are defined.

    Note this takes a LONG time when p is large or when the representation is surjective.

    EXAMPLES::

        sage: from sage.schemes.elliptic_curves.gal_reps import _division_field
        sage: E = EllipticCurve('14a1')
        sage: _division_field(E,2)
        Number Field in b with defining polynomial X^2 + 5*X + 92
        sage: _division_field(E,3)
        Number Field in b with defining polynomial X^2 + 6*X + 117

        sage: E = EllipticCurve('11a1')
        sage: K = _division_field(E,5); K
        Number Field in b with defining polynomial x^4 + 5*x^3 + 275*x^2 + 5125*x + 63125
        sage: E.base_extend(K).torsion_subgroup()
        Torsion Subgroup isomorphic to Z/5 + Z/5 associated to the Elliptic Curve defined by y^2 + y = x^3 + (-1)*x^2 + (-10)*x + (-20) over Number Field in b with defining polynomial x^4 + 5*x^3 + 275*x^2 + 5125*x + 63125

        sage: E = EllipticCurve('27a1')
        sage: _division_field(E,3)
        Number Field in b with defining polynomial X^2 + 9*X + 81
        sage: _division_field(E,2)
        Number Field in b with defining polynomial x^6 + 5038848
        sage: E = EllipticCurve('27a1')
        sage: L = _division_field(E,5); L   # long time (4s on sage.math, 2011)
        doctest:...: UserWarning: PARI only handles integral absolute polynomials. Computations in this field might trigger PARI errors
        Number Field in b with defining polynomial x^48 + 24*x^47 - 2634*x^46 - 64906*x^45 + 2726775*x^44 + 70841232*x^43 + 224413842693*x^42 + 4701700599732*x^41 - 3592508072137596/5*x^40 - 15012293781179144*x^39 + 968283011174870355*x^38 + 20267256109653557724*x^37 + 12067484020318191883430*x^36 + 1074616923704149785005406/5*x^35 - 36733858365780941833244052*x^34 - 645743028366047451133249842*x^33 + 220969510763490262549458235143/5*x^32 + 3821508904338000023273602548048/5*x^31 - 116959091827892505647463476639056/5*x^30 - 410999736248972608356551138775366*x^29 - 14893829970063945547808915701339152/5*x^28 - 65364599206437988881942239704947194/5*x^27 + 67673426654602996794997806980859832818/5*x^26 + 881882930983056033772717698410508954006/5*x^25 - 222881687343119655077359346112642829420824/25*x^24 - 2895120823335191010101881263518064564214338/25*x^23 + 45001727573606034388747893503112487075055856/25*x^22 + 123791333776720160716501836669886842723129232/5*x^21 + 33784656476525285313173627304265791556761499182/25*x^20 + 315309937263412002519549766396743184287341740362/25*x^19 - 29809326189907478934703273836943134749630766073937/25*x^18 - 277139669604549129326940625213109992460300794466472/25*x^17 + 48267417458901196371693187503590931071511693353624403/125*x^16 + 417747951937480880271176634423393038757023573062901214/125*x^15 + 2007263826796309855277267487981686566625095650300775449/125*x^14 + 6629329384200142639862088631838847849519261327732912678/125*x^13 - 7890086815228540044028318696011082482007739165946890467526/125*x^12 - 47407282438244289856698339380010252170030182743016263979758/125*x^11 + 3298070588288796211686670268348031992948626610010905491413867/125*x^10 + 16925026780847521477088033404397720576309067225732939278573654/125*x^9 - 12606276975554600131707859641843171596158942063398834295739121081/3125*x^8 - 52976903401697668325123474606327892765221094244312074003749191524/3125*x^7 - 1938266538684772533113390852600216820719603074035866039130578333001/3125*x^6 - 5627590284654484129751875434157935192705922694236805197727447225544/3125*x^5 + 285380988605606088041604497638523394233117370690633546039125252974974/625*x^4 + 2863126544037648956156470697472798773649141080128520101958284622979502/3125*x^3 - 292971118345690446877843351574720458113286307337430973163488739432371577/3125*x^2 - 294403610592013769220290971977947932182340270515731034223504446414069348/3125*x + 128890191901531504726282929609520479109501654595823184011440588325811602871/15625
        sage: L.absolute_degree()           # long time
        48

    Even  _division_field(E,7) works within a few minutes
    """
    misc.verbose("trying to build the extension by adjoining the %s-torsion points"%p,2)
    f = E.division_polynomial(p)
    K = _splitting_field(f)
    EK = E.base_extend(K)
    if len(EK._p_primary_torsion_basis(p,1)) < 2:
        misc.verbose("the y-coordinate needs to be adjoined, too",2)
        R = PolynomialRing(K,'Y')
        Y = R.gens()[0]
        for xxm in R(f).roots():
            xx = xxm[0]
            g = Y**2 + (EK.a1() * xx + EK.a3() ) * Y - xx**3 - EK.a2()*xx**2 - EK.a4()*xx - EK.a6()
            if g.roots() == []:
                K = g.root_field('a').absolute_field('b')
                break
    return K

=======
>>>>>>> eb7b486c

class GaloisRepresentation(SageObject):
    r"""
    The compatible family of Galois representation
    attached to an elliptic curve over the rational numbers.

    Given an elliptic curve `E` over `\QQ` and a rational
    prime number `p`, the `p^n`-torsion `E[p^n]` points of
    `E` is a representation of the absolute Galois group.
    As `n` varies we obtain the Tate module `T_p E` which is
    a representation of the absolute Galois group on a free
    `\ZZ_p`-module of rank `2`. As `p` varies the
    representations are compatible.

    EXAMPLES::

        sage: rho = EllipticCurve('11a1').galois_representation()
        sage: rho
        Compatible family of Galois representations associated to the Elliptic Curve defined by y^2 + y = x^3 - x^2 - 10*x - 20 over Rational Field

    """

    def __init__(self, E):
        r"""
        see ``GaloisRepresentation`` for documentation

        EXAMPLES::

            sage: rho = EllipticCurve('11a1').galois_representation()
            sage: loads(rho.dumps()) == rho
            True

        """
        self.__image_type = {}
        self._E = E

    def __repr__(self):
        r"""
        string representation of the class

        EXAMPLES::

            sage: rho = EllipticCurve([0,1]).galois_representation()
            sage: rho
            Compatible family of Galois representations associated to the Elliptic Curve defined by y^2 = x^3 + 1 over Rational Field

        """
        return "Compatible family of Galois representations associated to the " + repr(self._E)

    def __eq__(self,other):
        r"""
        Compares two Galois representations.
        We define tho compatible families of representations
        attached to elliptic curves to be isomorphic if the curves are equal.

        EXAMPLES::

            sage: rho = EllipticCurve('11a1').galois_representation()
            sage: rho2 = EllipticCurve('11a2').galois_representation()
            sage: rho == rho
            True
            sage: rho == rho2
            False
            sage: rho == 34
            False

        """
        # if rho_E = rho_E' then the L-functions agree,
        # so E and E' are isogenous
        # except for p=2
        # the mod p representations will be different
        # for p dividing the degree of the isogeny
        # anyway, there should not be a _compatible_
        # isomorphism between rho and rho' unless E
        # is isomorphic to E'
        # Note that rho can not depend on the Weierstrass model
        if not type(self) == type(other):
            return False
        return self._E.is_isomorphic(other._E)

    def elliptic_curve(self):
        r"""
        The elliptic curve associated to this representation.

        EXAMPLES::

            sage: E = EllipticCurve('11a1')
            sage: rho = E.galois_representation()
            sage: rho.elliptic_curve() == E
            True

        """
        from copy import copy
        return copy(self._E)

#####################################################################
# reducibility
#####################################################################

    def is_reducible(self, p):
        r"""
        Return True if the mod-p representation is
        reducible. This is equivalent to the existence of an
        isogeny defined over `\QQ` of degree `p` from the
        elliptic curve.

        INPUT:

        -  ``p`` - a prime number

        OUTPUT:

        - a boolean

        The answer is cached.

        EXAMPLES::

            sage: rho = EllipticCurve('121a').galois_representation()
            sage: rho.is_reducible(7)
            False
            sage: rho.is_reducible(11)
            True
            sage: EllipticCurve('11a').galois_representation().is_reducible(5)
            True
            sage: rho = EllipticCurve('11a2').galois_representation()
            sage: rho.is_reducible(5)
            True
            sage: EllipticCurve('11a2').torsion_order()
            1

        """
        try:
            return self.__is_reducible[p]
        except AttributeError:
            self.__is_reducible = {}
        except KeyError:
            pass

        if not arith.is_prime(p):
            raise ValueError('p (=%s) must be prime' % p)
        # we do is_surjective first, since this is
        # much easier than computing isogeny_class
        t = self._is_surjective(p, A=-1)
        if t:
            self.__is_reducible[p] = False
            return False  # definitely not reducible
        isogeny_matrix = self._E.isogeny_class(use_tuple=False).matrix(fill=True)
        v = isogeny_matrix.row(0) # first row
        for a in v:
            if a != 0 and a % p == 0:
                self.__is_reducible[p] = True
                return True
        self.__is_reducible[p] = False
        return False

    def is_irreducible(self, p):
        r"""
        Return True if the mod p representation is irreducible.

        INPUT:

        -  ``p`` - a prime number

        OUTPUT:

        - a boolean

        EXAMPLES::

            sage: rho = EllipticCurve('37b').galois_representation()
            sage: rho.is_irreducible(2)
            True
            sage: rho.is_irreducible(3)
            False
            sage: rho.is_reducible(2)
            False
            sage: rho.is_reducible(3)
            True
        """
        return not self.is_reducible(p)

    def reducible_primes(self):
        r"""
        Returns a list of the primes `p` such that the mod-`p`
        representation is reducible. For all other primes the
        representation is irreducible.

        EXAMPLES::

            sage: rho = EllipticCurve('225a').galois_representation()
            sage: rho.reducible_primes()
            [3]
        """
        try:
            return self.__reducible_primes
        except AttributeError:
            pass
        isocls = self._E.isogeny_class(algorithm='sage', use_tuple=False)
        X = set(isocls.matrix().list())
        R = [p for p in X if arith.is_prime(p)]
        self.__reducible_primes = R
        return R

#####################################################################
# image
#####################################################################

    def is_surjective(self, p, A=1000):
        r"""
        Return True if the mod-p representation is
        surjective onto `Aut(E[p]) = GL_2(\mathbb{F}_p)`.

        False if it is not, or None if we were unable to
        determine whether it is or not.

        INPUT:

        -  ``p`` - int (a prime number)

        -  ``A`` - int (a bound on the number of a_p to use)

        OUTPUT:

        - boolean. True if the mod-p representation is surjective
          and False if not.

        The answer is cached.

        EXAMPLES::

            sage: rho = EllipticCurve('37b').galois_representation()
            sage: rho.is_surjective(2)
            True
            sage: rho.is_surjective(3)
            False

        ::

            sage: rho = EllipticCurve('121a1').galois_representation()
            sage: rho.non_surjective()
            [11]
            sage: rho.is_surjective(5)
            True
            sage: rho.is_surjective(11)
            False

            sage: rho = EllipticCurve('121d1').galois_representation()
            sage: rho.is_surjective(5)
            False
            sage: rho.is_surjective(11)
            True

        Here is a case, in which the algorithm does not return an answer::

            sage: rho = EllipticCurve([0,0,1,2580,549326]).galois_representation()
            sage: rho.is_surjective(7)

        In these cases, one can use image_type to get more information about the image::

            sage: rho.image_type(7)
            'The image is contained in the normalizer of a split Cartan group.'


        REMARKS:

        1. If `p \geq 5` then the mod-p representation is
           surjective if and only if the p-adic representation is
           surjective. When `p = 2, 3` there are
           counterexamples. See papers of Dokchitsers and Elkies
           for more details.

        2. For the primes `p=2` and 3, this will always answer either
           True or False. For larger primes it might give None.

        """
        if not arith.is_prime(p):
            raise TypeError("p (=%s) must be prime." % p)
        A = int(A)
        key = (p, A)
        try:
            return self.__is_surjective[key]
        except KeyError:
            pass
        except AttributeError:
            self.__is_surjective = {}

        ans = self._is_surjective(p, A)
        self.__is_surjective[key] = ans
        return ans


    def _is_surjective(self, p, A):
        r"""
        helper function for ``is_surjective``

        The value of `A` is as before, except that
        `A=-1` is a special code to stop before
        testing reducibility (to avoid an infinite loop).

        EXAMPLES::

            sage: rho = EllipticCurve('37b').galois_representation()
            sage: rho._is_surjective(7,100)
            True

        TEST for :trac:`8451`::

            sage: E = EllipticCurve('648a1')
            sage: rho = E.galois_representation()
            sage: rho._is_surjective(5,1000)

        """
        T = self._E.torsion_subgroup().order()
        if T % p == 0 and p != 2 :
            # we could probably determine the group structure directly
            self.__image_type[p] = "The image is meta-cyclic inside a Borel subgroup as there is a %s-torsion point on the curve."%p
            return False

        R = rings.PolynomialRing(self._E.base_ring(), 'x')
        x = R.gen()

        if p == 2:
            # E is isomorphic to  [0,b2,0,8*b4,16*b6]
            b2,b4,b6,b8=self._E.b_invariants()
            f = x**3 + b2*x**2 + 8*b4*x + 16*b6
            if not f.is_irreducible():
                if len(f.roots()) > 2:
                    self.__image_type[p] = "The image is trivial as all 2-torsion points are rational."
                else:
                    self.__image_type[p] = "The image is cyclic of order 2 as there is exactly one rational 2-torsion point."
                return False    #, '2-torsion'
            if arith.is_square(f.discriminant()):
                self.__image_type[p] = "The image is cyclic of order 3."
                return False    #, "A3"
            self.__image_type[p] = "The image is all of GL_2(F_2), i.e. a symmetric group of order 6."
            return True  #, None

        if p == 3:
            # Algorithm: Let f be the 3-division polynomial, which is
            # a polynomial of degree 4.  Then I claim that this
            # polynomial has Galois group S_4 if and only if the
            # representation rhobar_{E,3} is surjective.  If the group
            # is S_4, then S_4 is a quotient of the image of
            # rhobar_{E,3}.  Since S_4 has order 24 and GL_2(F_3)
            # has order 48, the only possibility we have to consider
            # is that the image of rhobar is isomorphic to S_4.
            # But this is not the case because S_4 is not a subgroup
            # of GL_2(F_3).    If it were, it would be normal, since
            # it would have index 2.  But there is a *unique* normal
            # subgroup of GL_2(F_3) of index 2, namely SL_2(F_3),
            # and SL_2(F_3) is not isomorphic to S_4 (S_4 has a normal
            # subgroup of index 2 and SL_2(F_3) does not.)
            # (What's a simple way to see that SL_2(F_3) is the
            # unique index-2 normal subgroup?  I didn't see an obvious
            # reason, so just used the NormalSubgroups command in MAGMA
            # and it output exactly one of index 2.)

            #sage: G = SymmetricGroup(4)
            #sage: [H.group_id() for H in G.conjugacy_classes_subgroups()]
            #[[1, 1], [2, 1], [2, 1], [3, 1], [4, 2], [4, 2], [4, 1], [6, 1], [8, 3], [12, 3], [24, 12]]
            #sage: G = GL(2,GF(3)).as_matrix_group().as_permutation_group()
            #sage: [H.group_id() for H in G.conjugacy_classes_subgroups()]
            #[[1, 1], [2, 1], [2, 1], [3, 1], [4, 2], [4, 1], [6, 2], [6, 1], [6, 1], [8, 4], [8, 1], [8, 3], [12, 4], [16, 8], [24, 3], [48, 29]]

            # Here's Noam Elkies proof for the other direction:

            #> Let E be an elliptic curve over Q.  Is the mod-3
            #> representation E[3]  surjective if and only if the
            #> (degree 4) division polynomial has Galois group S_4?  I
            #> can see why the group being S_4 implies the
            #> representation is surjective, but the converse is not
            #> clear to me.
            # I would have thought that this is the easier part: to
            # say that E[3] is surjective is to say the 3-torsion
            # field Q(E[3]) has Galois group GL_2(Z/3) over Q.  Let
            # E[3]+ be the subfield fixed by the element -1 of
            # GL_2(Z/3).  Then E[3] has Galois group PGL_2(Z/3), which
            # is identified with S_4 by its action on the four
            # 3-element subgroups of E[3].  Each such subgroup is in
            # turn determined by the x-coordinate shared by its two
            # nonzero points.  So, if E[3] is surjective then any
            # permutation of those x-coordinates is realized by some
            # element of Gal(E[3]+/Q).  Thus the Galois group of the
            # division polynomial (whose roots are those
            # x-coordinates) maps surjectively to S_4, which means it
            # equals S_4.

            f = self._E.division_polynomial(3)
            if not f.is_irreducible():
                return False   #, "reducible_3-divpoly"
            n = pari(f).polgalois()[0]
            if n == 24:
                self.__image_type[p] = "The image is all of GL_2(F_3)."
                return True   #, None
            else:
                return False   #, "3-divpoly_galgroup_order_%s"%n

        if self._E.has_cm():
            return False   #, "CM"

        # Now we try to prove that the rep IS surjective.

        Np = self._E.conductor() * p
        signs = []
        # this follows Proposition 19 in Serre.
        # there was a bug in the original implementation,
        # counter-examples were 324b1 and 324d1, 648a1 and 648c1 for p=5
        exclude_exceptional_image = False
        ex_setp = _ex_set(p)
        ell = 4
        k = GF(p)

        if A == -1:
            Am = 1000
        else:
            Am = A
        while ell < Am:
            ell = arith.next_prime(ell)
            if Np % ell != 0:
                a_ell = self._E.ap(ell)
                if a_ell % p != 0:
                    if not exclude_exceptional_image:
                        u = k(a_ell)**2 * k(ell)**(-1)
                        if u not in ex_setp:
                            exclude_exceptional_image = True
                    s = arith.kronecker(a_ell**2 - 4*ell, p)
                    if s != 0 and s not in signs:
                        signs.append(s)
                    if len(signs) == 2 and exclude_exceptional_image:
                        self.__image_type[p] = "The image is all of GL_2(F_%s)."%p
                        return True   #,None

        if A == -1: # we came in from is reducible. Now go out with False
            return False

        if self.is_reducible(p):
            return False  #, Borel

        # if we reach this, then we do not know if it is surjective. Most likely
        # not but we can't be certain. See trac 11271.
        misc.verbose("We can not conclude if the representation is surjective or not. Increasing the parameter A may help.")
        return None

    def non_surjective(self, A=1000):
        r"""
        Returns a list of primes p such that the mod-p representation
        *might* not be surjective. If `p` is not in the returned list,
        then the mod-p representation is provably surjective.

        By a theorem of Serre, there are only finitely
        many primes in this list, except when the curve has
        complex multiplication.

        If the curve has CM, we simply return the
        sequence [0] and do no further computation.

        INPUT:

        - ``A`` - an integer (default 1000). By increasing this parameter
          the resulting set might get smaller.

        OUTPUT:

        -  ``list`` - if the curve has CM, returns [0].
           Otherwise, returns a list of primes where mod-p representation is
           very likely not surjective. At any prime not in this list, the
           representation is definitely surjective.

        EXAMPLES::

            sage: E = EllipticCurve([0, 0, 1, -38, 90])  # 361A
            sage: E.galois_representation().non_surjective()   # CM curve
            [0]

        ::

            sage: E = EllipticCurve([0, -1, 1, 0, 0]) # X_1(11)
            sage: E.galois_representation().non_surjective()
            [5]

            sage: E = EllipticCurve([0, 0, 1, -1, 0]) # 37A
            sage: E.galois_representation().non_surjective()
            []

            sage: E = EllipticCurve([0,-1,1,-2,-1])   # 141C
            sage: E.galois_representation().non_surjective()
            [13]

        ::

            sage: E = EllipticCurve([1,-1,1,-9965,385220]) # 9999a1
            sage: rho = E.galois_representation()
            sage: rho.non_surjective()
            [2]

            sage: E = EllipticCurve('324b1')
            sage: rho = E.galois_representation()
            sage: rho.non_surjective()
            [3, 5]

        ALGORITHM:
        We first find an upper bound `B` on the possible primes. If `E`
        is semi-stable, we can take `B=11` by a result of Mazur. There is
        a bound by Serre in the case that the `j`-invariant is not integral
        in terms of the smallest prime of good reduction. Finally
        there is an unconditional bound by Cojocaru, but which depends
        on the conductor of `E`.
        For the prime below that bound we call ``is_surjective``.

        """
        if self._E.has_cm():
            misc.verbose("cm curve")
            return [0]
        N = self._E.conductor()
        if self._E.is_semistable():
            # Mazur's bound
            C = 11
            misc.verbose("semistable -- so bound is 11")
        elif not self._E.j_invariant().is_integral():
            # prop 24 in Serre
            vs = self._E.j_invariant().denominator().prime_factors()
            C1 = arith.gcd([-arith.valuation(self._E.j_invariant(),v) for v in vs])
            p0 = 2
            while self._E.has_bad_reduction(p0):
                p0 = arith.next_prime(p0+1)
            C2 = (sqrt(p0)+1)**8
            C = max(C1,C2)
            misc.verbose("j is not integral -- Serre's bound is %s"%C)
            C3 = 1 + 4*sqrt(6)*int(N)/3 * sqrt(misc.mul([1+1.0/int(p) for p,_ in arith.factor(N)]))
            C = min(C,C3)
            misc.verbose("conductor = %s, and bound is %s"%(N,C))
        else:
            # Cojocaru's bound (depends on the conductor)
            C = 1 + 4*sqrt(6)*int(N)/3 * sqrt(misc.mul([1+1.0/int(p) for p,_ in arith.factor(N)]))
            misc.verbose("conductor = %s, and bound is %s"%(N,C))
        B = []
        p = 2
        while p <= C:
            t = self.is_surjective(p, A=A)
            misc.verbose("(%s,%s)"%(p,t))
            # both False and None will be appended here.
            if not t:
                B.append(p)
            p = arith.next_prime(p)
        return B

    def image_type(self, p):
        r"""
        Returns a string describing the image of the
        mod-p representation.
        The result is provably correct, but only
        indicates what sort of an image we have. If
        one wishes to determine the exact group one
        needs to work a bit harder. The probabilistic
        method of image_classes or Sutherland's galrep
        package can give a very good guess what the
        image should be.

        INPUT:

        - ``p``  a prime number

        OUTPUT:

        - a string.

        EXAMPLES ::

            sage: E = EllipticCurve('14a1')
            sage: rho = E.galois_representation()
            sage: rho.image_type(5)
            'The image is all of GL_2(F_5).'

            sage: E = EllipticCurve('11a1')
            sage: rho = E.galois_representation()
            sage: rho.image_type(5)
            'The image is meta-cyclic inside a Borel subgroup as there is a 5-torsion point on the curve.'

            sage: EllipticCurve('27a1').galois_representation().image_type(5)
            'The image is contained in the normalizer of a non-split Cartan group. (cm)'
            sage: EllipticCurve('30a1').galois_representation().image_type(5)
            'The image is all of GL_2(F_5).'
            sage: EllipticCurve("324b1").galois_representation().image_type(5)
            'The image in PGL_2(F_5) is the exceptional group S_4.'

            sage: E = EllipticCurve([0,0,0,-56,4848])
            sage: rho = E.galois_representation()

            sage: rho.image_type(5)
            'The image is contained in the normalizer of a split Cartan group.'

            sage: EllipticCurve('49a1').galois_representation().image_type(7)
            'The image is contained in a Borel subgroup as there is a 7-isogeny.'

            sage: EllipticCurve('121c1').galois_representation().image_type(11)
            'The image is contained in a Borel subgroup as there is a 11-isogeny.'
            sage: EllipticCurve('121d1').galois_representation().image_type(11)
            'The image is all of GL_2(F_11).'
            sage: EllipticCurve('441f1').galois_representation().image_type(13)
            'The image is contained in a Borel subgroup as there is a 13-isogeny.'

            sage: EllipticCurve([1,-1,1,-5,2]).galois_representation().image_type(5)
            'The image is contained in the normalizer of a non-split Cartan group.'
            sage: EllipticCurve([0,0,1,-25650,1570826]).galois_representation().image_type(5)
            'The image is contained in the normalizer of a split Cartan group.'
            sage: EllipticCurve([1,-1,1,-2680,-50053]).galois_representation().image_type(7)    # the dots (...) in the output fix #11937 (installed 'Kash' may give additional output); long time (2s on sage.math, 2014)
            'The image is a... group of order 18.'
            sage: EllipticCurve([1,-1,0,-107,-379]).galois_representation().image_type(7)       # the dots (...) in the output fix #11937 (installed 'Kash' may give additional output); long time (1s on sage.math, 2014)
            'The image is a... group of order 36.'
            sage: EllipticCurve([0,0,1,2580,549326]).galois_representation().image_type(7)
            'The image is contained in the normalizer of a split Cartan group.'

        Test :trac:`14577`::

            sage: EllipticCurve([0, 1, 0, -4788, 109188]).galois_representation().image_type(13)
            'The image in PGL_2(F_13) is the exceptional group S_4.'

        Test :trac:`14752`::

            sage: EllipticCurve([0, 0, 0, -1129345880,-86028258620304]).galois_representation().image_type(11)
            'The image is contained in the normalizer of a non-split Cartan group.'

        For `p=2`::

            sage: E = EllipticCurve('11a1')
            sage: rho = E.galois_representation()
            sage: rho.image_type(2)
            'The image is all of GL_2(F_2), i.e. a symmetric group of order 6.'

            sage: rho = EllipticCurve('14a1').galois_representation()
            sage: rho.image_type(2)
            'The image is cyclic of order 2 as there is exactly one rational 2-torsion point.'

            sage: rho = EllipticCurve('15a1').galois_representation()
            sage: rho.image_type(2)
            'The image is trivial as all 2-torsion points are rational.'

            sage: rho = EllipticCurve('196a1').galois_representation()
            sage: rho.image_type(2)
            'The image is cyclic of order 3.'

        `p=3`::

            sage: rho = EllipticCurve('33a1').galois_representation()
            sage: rho.image_type(3)
            'The image is all of GL_2(F_3).'

            sage: rho = EllipticCurve('30a1').galois_representation()
            sage: rho.image_type(3)
            'The image is meta-cyclic inside a Borel subgroup as there is a 3-torsion point on the curve.'

            sage: rho = EllipticCurve('50b1').galois_representation()
            sage: rho.image_type(3)
            'The image is contained in a Borel subgroup as there is a 3-isogeny.'

            sage: rho = EllipticCurve('3840h1').galois_representation()
            sage: rho.image_type(3)
            'The image is contained in a dihedral group of order 8.'

            sage: rho = EllipticCurve('32a1').galois_representation()
            sage: rho.image_type(3)
            'The image is a semi-dihedral group of order 16, gap.SmallGroup([16,8]).'


        ALGORITHM: Mainly based on Serre's paper.
        """
        if not arith.is_prime(p):
            raise TypeError("p (=%s) must be prime." % p)
        try:
            return self.__image_type[p]
        except KeyError:
            pass
        except AttributeError:
            self.__image_type = {}

        # we eliminate step by step possibilities.
        # checks if the image is all of GL_2, while doing so, it may detect certain other classes already
        # see _is_surjective. It will have set __image_type

        ans = self._is_surjective(p, A=1000)
        try:
            return self.__image_type[p]
        except KeyError:
            pass

        # check if the rep is reducible

        if self.is_reducible(p):
            self.__image_type[p] = "The image is contained in a Borel subgroup as there is a %s-isogeny."%p
            return self.__image_type[p]

        # if we are then the image of rho is not surjective and not contained in a Borel subgroup
        # there are three cases left:
        # it could be in a normalizer of a split Cartan,
        #                  normalizer of a non-split Cartan,
        # or the image in PGL_2 is one of the three exceptional groups A_4 S_4 A_5

        non_split_str = "The image is contained in the normalizer of a non-split Cartan group."
        split_str =     "The image is contained in the normalizer of a split Cartan group."
        s4_str =        "The image in PGL_2(F_%s) is the exceptional group S_4."%p
        a4_str =        "The image in PGL_2(F_%s) is the exceptional group A_4."%p
        a5_str =        "The image in PGL_2(F_%s) is the exceptional group A_5."%p

        # we first treat p=3 and 5 seperately. p=2 has already been done.

        if p == 3:
            # this implies that the image of rhobar in PGL_2 = S_4
            # determines completely the image of rho
            f = self._E.division_polynomial(3)
            if not f.is_irreducible():
                # must be a product of two polynomials of degree 2
                self.__image_type[p] = "The image is contained in a dihedral group of order 8."
                return self.__image_type[p]
            n = pari(f).polgalois()[0]
            # the following is due to a simple classification of all subgroups of GL_2(F_3)
            if n == 2:
                self.__image_type[p] = "The image is a cyclic group of order 4."
            elif n == 4:
                for ell in prime_range(5,1000):
                    if ell % 3 == 2 and self._E.ap(ell) % 3 != 0:
                        # there is an element of order 8 in the image
                        self.__image_type[p] = "The image is a cyclic group of order 8."
                        return self.__image_type[p]
                self.__image_type[p] = "The image is a group of order 8, most likely a quaternion group."
            elif n == 6:
                self.__image_type[p] = "The image is a dihedral group of order 12."
            elif n == 8:
                self.__image_type[p] = "The image is a semi-dihedral group of order 16, gap.SmallGroup([16,8])."
            elif n == 12:
                self.__image_type[p] = "The image is SL_2(F_3)."
            else:
                raise RuntimeError("Bug in image_type for p = 3.")
            return self.__image_type[p]

        # we also eliminate cm curves

        if self._E.has_cm():
            if self._E.is_good(p) and self._E.is_ordinary(p):
                self.__image_type[p] = split_str + " (cm)"
                return self.__image_type[p]
            if self._E.is_supersingular(p):
                self.__image_type[p] = non_split_str + " (cm)"
                return self.__image_type[p]
            else:
                # if the reduction is bad (additive nec.) then
                # the image is in a Borel subgroup and we should have found this before
                raise NotImplementedError("image_type is not implemented for cm-curves at bad prime.")

        # now to p=5 where a lot of non-standard thing happen
        # we run through primes if we hit an element of order 6 in PGL_2, we know that it is the normaliser of a NON-split Cartan
        # if we find both an element of order 3 and one of order 4, we know that we have a S_4 in PGL_2

        if p == 5:
            # we filter here a few cases and leave the rest to the computation of the galois group later
            ell = 1
            k = GF(p)
            Np = self._E.conductor()*p
            has_an_el_order_4 = False
            has_an_el_order_3 = False
            while ell < 10000:
                ell = arith.next_prime(ell)
                if Np % ell != 0:
                    a_ell = self._E.ap(ell)
                    u = k(a_ell)**2 * k(ell)**(-1)
                    if u == 3:
                        misc.verbose("found an element of order 6",2)
                        # found an element of order 6:
                        self.__image_type[p] = non_split_str
                        return self.__image_type[p]

                    if u == 2 and not has_an_el_order_4:
                        # found an element of order 4
                        misc.verbose("found an element of order 4",2)
                        has_an_el_order_4 = True
                        if has_an_el_order_3:
                            self.__image_type[p] = s4_str
                            return self.__image_type[p]

                    if u == 1 and not has_an_el_order_3:
                        # found an element of order 3
                        misc.verbose("found an element of order 3",2)
                        has_an_el_order_3 = True
                        if has_an_el_order_4:
                            self.__image_type[p] = s4_str
                            return self.__image_type[p]

            misc.verbose("p=5 and we could not determine the image, yet", 2)
            # we have not yet determined the image, there are only the following possible subgroups of PGL_2
            # (unless we were unlucky and none of the elements of order 6 showed up above, for instance)
            # A_4       of order 12 with elements of order 2 and 3
            # D_4       of order  8 with elements of order 2 and 4  (normalizer of the SPLIT)
            # Z/2 x Z/2  of order 4 with elements of order 2        (in the normalizer of the SPLIT)
            # S_3        of order 6 with elements of order 2 and 3  (inside the normalizer of the NON-split)

            # we compute the splitting field of the 5-division polynomial. Its degree is equal to the above order or the double of it.
            # That allows us to determine almost all cases.

            f = self._E.division_polynomial(5)
<<<<<<< HEAD
            K = _splitting_field(f)
            #EK = self._E.base_extend(K)
            #d = K.degree()
            #if len(EK._p_primary_torsion_basis(5,1)) < 2:
            #    d *= 2
            # d is the order of the image in GL_2

            if K.degree() in [4,8,16]:
                self.__image_type[p] = split_str
                return self.__image_type[p]
            if K.degree() == 24:
                self.__image_type[p] = a4_str
                return self.__image_type[p]
            if K.degree() == 6:
                self.__image_type[p] = non_split_str
                return self.__image_type[p]

            if K.degree() == 12:
                # PGL - image could be a S_3 in the normalizer of the split or A4
                self.__image_type[p] = "The image is of order %s. Probably contained in the normalizer of the split Cartan g."
                return self.__image_type[p]

=======
            from sage.rings.number_field.splitting_field import SplittingFieldAbort
            try:
                K = f.splitting_field('x', degree_multiple=240, abort_degree=24)
            except SplittingFieldAbort:
                pass
            else:
                if K.degree() in (4,8,16):
                    self.__image_type[p] = split_str
                    return self.__image_type[p]
                if K.degree() == 24:
                    self.__image_type[p] = a4_str
                    return self.__image_type[p]
                if K.degree() == 6:
                    self.__image_type[p] = non_split_str
                    return self.__image_type[p]
                if K.degree() == 12:
                    # PGL - image could be a S_3 in the normalizer of the split or A4
                    self.__image_type[p] = "The image is of order 6 or 12. Probably contained in the normalizer of the split Cartan g."
                    return self.__image_type[p]
>>>>>>> eb7b486c

        ## now E has no cm, is not semi-stable,
        ## p > 5,
        ## rho_p it is (most probably) not surjective , it is not contained in a Borel subgroup.
        # trying to detect that the image is not exceptional in PGL_2
        # this uses Serre 2.6.iii and Prop 19
        # the existence of certain classes in the image rules out certain cases.
        # we run over the small prime until we are left with only one case
        # for p = 5 this could never distinguish any from an exceptional S_4 or A_4,
        # that is why the case 5 is treated a part before

        else:
            ex_setp = _ex_set(p)
            ell = 1
            k = GF(p)
            Np = self._E.conductor()*p
            could_be_exc = 1
            could_be_split = 1
            could_be_non_split = 1
            # loops over primes as long as we still have two options left
            while ell < 10000 and (could_be_exc + could_be_split + could_be_non_split  > 1):
                ell = arith.next_prime(ell)
                if Np % ell != 0:
                    a_ell = self._E.ap(ell)
                    u = k(a_ell)**2 * k(ell)**(-1)
                    if (u not in ex_setp) and could_be_exc == 1:
                        # it can not be in the exceptional
                        misc.verbose("the image cannot be exceptional, found u=%s"%u,2)
                        could_be_exc = 0
                    if a_ell != 0 and arith.kronecker(a_ell**2 - 4*ell,p) == 1 and could_be_non_split == 1:
                        # it can not be in the noramlizer of the non-split Cartan
                        misc.verbose("the image cannot be non-split, found u=%s"%u,2)
                        could_be_non_split = 0
                    if a_ell != 0 and arith.kronecker(a_ell**2 - 4*ell,p) == -1 and could_be_split == 1:
                        # it can not be in the noramlizer of the split Cartan
                        misc.verbose("the image cannot be split, found u=%s"%u,2)
                        could_be_split = 0

            assert could_be_exc + could_be_split + could_be_non_split  > 0, "bug in image_type."

            if could_be_exc + could_be_split + could_be_non_split == 1:
                # it is only one of the three cases:
                if could_be_split == 1 :
                    self.__image_type[p] = split_str
                    return self.__image_type[p]
                if could_be_non_split == 1 :
                    self.__image_type[p] = non_split_str
                    return self.__image_type[p]
                if could_be_exc == 1:
                    # here we can distinguish further
                    could_be_a4 = 1
                    could_be_s4 = 1
                    could_be_a5 = 1
                    if p % 5 != 1 and p % 5 != 4 :
                        could_be_a5 = 0
                    # elements of order 5 # bug corrected see trac 14577
                    R = k['X']
                    f = R([1,-3,1]) #(X**2 - 3*X+1)
                    el5 = f.roots()
                    # loops over primes as long as we still have two options left
                    while ell < 10000 and (could_be_s4 + could_be_a4 + could_be_a5  > 1):
                        ell = arith.next_prime(ell)
                        if Np % ell != 0:
                            a_ell = self._E.ap(ell)
                            u = k(a_ell)**2 * k(ell)**(-1)
                            if u == 2:
                                # it can not be A4 not A5 as they have no elements of order 4
                                could_be_a4 = 0
                                could_be_a5 = 0
                            if u in el5 :
                                # it can not be A4 or S4 as they have no elements of order 5
                                could_be_a4 = 0
                                could_be_s4 = 0

                    assert (could_be_s4 + could_be_a4 + could_be_a5  > 0), "bug in image_type."

                    if could_be_s4 + could_be_a4 + could_be_a5 == 1:
                        if could_be_s4 == 1:
                            self.__image_type[p] = s4_str
                            return self.__image_type[p]
                        if could_be_a4 == 1:
                            self.__image_type[p] = a4_str
                            return self.__image_type[p]
                        if could_be_a5 == 1:
                            self.__image_type[p] = a5_str
                            return self.__image_type[p]

                    else:
                        self.__image_type[p] = "The image in PGL_2(F_%s) is an exceptional group A_4, S_4 or A_5, but we could not determine which one."%p
                        return self.__image_type[p]

        # If all fails, we probably have a fairly small group and we can try to detect it using the galois_group
        if p <= 13:
<<<<<<< HEAD
            K = _division_field(self._E,p)
=======
            K = self._E.division_field(p, 'z')
>>>>>>> eb7b486c
            d = K.absolute_degree()

            misc.verbose("field of degree %s.  try to compute galois group"%(d),2)
            try:
                G = K.galois_group()
            except StandardError:
                self.__image_type[p] = "The image is a group of order %s."%d
                return self.__image_type[p]

            else:
                if G.is_abelian():
                    ab = ""
                else:
                    ab = "non-"
                self.__image_type[p] = "The image is a " + ab + "abelian group of order %s."%G.order()
                return self.__image_type[p]

        ## everything failed :

        self.__image_type[p] = "The image could not be determined. Sorry."
        return self.__image_type[p]


    def image_classes(self,p,bound=10000):
        r"""
        This function returns, given the representation `\rho`
        a list of `p` values that add up to 1, representing the
        frequency of the conjugacy classes of the projective image
        of `\rho` in `PGL_2(\mathbb{F}_p)`.

        Let `M` be a matrix in `GL_2(\mathbb{F}_p)`, then define
        `u(M) = \text{tr}(M)^2/\det(M)`, which only depends on the
        conjugacy class of `M` in `PGL_2(\mathbb{F}_p)`. Hence this defines
        a map `u: PGL_2(\mathbb{F}_p) \to \mathbb{F}_p`, which is almost
        a bijection between conjugacy classes of the source
        and `\mathbb{F}_p` (the elements of order `p` and the identity
        map to `4` and both classes of elements of order 2 map to 0).

        This function returns the frequency with which the values of
        `u` appeared among the images of the Frobenius elements
        `a_{\ell}`at `\ell` for good primes `\ell\neq p` below a
        given ``bound``.

        INPUT:

        -  a prime ``p``

        -  a natural number ``bound`` (optional, default=10000)

        OUTPUT:

        - a list of `p` real numbers in the interval `[0,1]` adding up to 1

        EXAMPLES::

            sage: E = EllipticCurve('14a1')
            sage: rho = E.galois_representation()
            sage: rho.image_classes(5)
            [0.2095, 0.1516, 0.2445, 0.1728, 0.2217]

            sage: E = EllipticCurve('11a1')
            sage: rho = E.galois_representation()
            sage: rho.image_classes(5)
            [0.2467, 0.0000, 0.5049, 0.0000, 0.2484]

        ::

            sage: EllipticCurve('27a1').galois_representation().image_classes(5)
            [0.5839, 0.1645, 0.0000, 0.1702, 0.08143]
            sage: EllipticCurve('30a1').galois_representation().image_classes(5)
            [0.1956, 0.1801, 0.2543, 0.1728, 0.1972]
            sage: EllipticCurve('32a1').galois_representation().image_classes(5)
            [0.6319, 0.0000, 0.2492, 0.0000, 0.1189]
            sage: EllipticCurve('900a1').galois_representation().image_classes(5)
            [0.5852, 0.1679, 0.0000, 0.1687, 0.07824]
            sage: EllipticCurve('441a1').galois_representation().image_classes(5)
            [0.5860, 0.1646, 0.0000, 0.1679, 0.08150]
            sage: EllipticCurve('648a1').galois_representation().image_classes(5)
            [0.3945, 0.3293, 0.2388, 0.0000, 0.03749]

        ::

            sage: EllipticCurve('784h1').galois_representation().image_classes(7)
            [0.5049, 0.0000, 0.0000, 0.0000, 0.4951, 0.0000, 0.0000]
            sage: EllipticCurve('49a1').galois_representation().image_classes(7)
            [0.5045, 0.0000, 0.0000, 0.0000, 0.4955, 0.0000, 0.0000]

            sage: EllipticCurve('121c1').galois_representation().image_classes(11)
            [0.1001, 0.0000, 0.0000, 0.0000, 0.1017, 0.1953, 0.1993, 0.0000, 0.0000, 0.2010, 0.2026]
            sage: EllipticCurve('121d1').galois_representation().image_classes(11)
            [0.08869, 0.07974, 0.08706, 0.08137, 0.1001, 0.09439, 0.09764, 0.08218, 0.08625, 0.1017, 0.1009]

            sage: EllipticCurve('441f1').galois_representation().image_classes(13)
            [0.08232, 0.1663, 0.1663, 0.1663, 0.08232, 0.0000, 0.1549, 0.0000, 0.0000, 0.0000, 0.0000, 0.1817, 0.0000]

        REMARKS:

        Conjugacy classes of subgroups of `PGL_2(\mathbb{F}_5)`

        For the case `p=5`, the order of an element determines almost the value of `u`:

        +-------+---+---+---+---+--------+
        |`u`    | 0 | 1 | 2 | 3 | 4      |
        +-------+---+---+---+---+--------+
        |orders | 2 | 3 | 4 | 6 | 1 or 5 |
        +-------+---+---+---+---+--------+

        Here we give here the full table of all conjugacy classes of subgroups with the values
        that ``image_classes`` should give (as ``bound`` tends to `\infty`). Comparing with the output
        of the above examples, it is now easy to guess what the image is.

        +---------+-----+------------------------------------------+
        |subgroup |order| frequencies of values of `u`             |
        +=========+=====+==========================================+
        | trivial | 1   | [0.0000, 0.0000, 0.0000, 0.0000, 1.000]  |
        +---------+-----+------------------------------------------+
        | cyclic  | 2   | [0.5000, 0.0000, 0.0000, 0.0000, 0.5000] |
        +---------+-----+------------------------------------------+
        | cyclic  |  2  |  [0.5000, 0.0000, 0.0000, 0.0000, 0.5000]|
        +---------+-----+------------------------------------------+
        | cyclic  |  3  |  [0.0000, 0.6667, 0.0000, 0.0000, 0.3333]|
        +---------+-----+------------------------------------------+
        | Klein   |  4  |  [0.7500, 0.0000, 0.0000, 0.0000, 0.2500]|
        +---------+-----+------------------------------------------+
        | cyclic  |  4  |  [0.2500, 0.0000, 0.5000, 0.0000, 0.2500]|
        +---------+-----+------------------------------------------+
        | Klein   |  4  |  [0.7500, 0.0000, 0.0000, 0.0000, 0.2500]|
        +---------+-----+------------------------------------------+
        | cyclic  |  5  |   [0.0000, 0.0000, 0.0000, 0.0000, 1.000]|
        +---------+-----+------------------------------------------+
        | cyclic  |  6  |  [0.1667, 0.3333, 0.0000, 0.3333, 0.1667]|
        +---------+-----+------------------------------------------+
        | `S_3`   |  6  |  [0.5000, 0.3333, 0.0000, 0.0000, 0.1667]|
        +---------+-----+------------------------------------------+
        | `S_3`   |  6  | [0.5000, 0.3333, 0.0000, 0.0000, 0.1667] |
        +---------+-----+------------------------------------------+
        | `D_4`   |  8  |  [0.6250, 0.0000, 0.2500, 0.0000, 0.1250]|
        +---------+-----+------------------------------------------+
        | `D_5`   |  10 |  [0.5000, 0.0000, 0.0000, 0.0000, 0.5000]|
        +---------+-----+------------------------------------------+
        | `A_4`   |  12 | [0.2500, 0.6667, 0.0000, 0.0000, 0.08333]|
        +---------+-----+------------------------------------------+
        | `D_6`   |  12 | [0.5833, 0.1667, 0.0000, 0.1667, 0.08333]|
        +---------+-----+------------------------------------------+
        | Borel   |  20 |  [0.2500, 0.0000, 0.5000, 0.0000, 0.2500]|
        +---------+-----+------------------------------------------+
        | `S_4`   |  24 | [0.3750, 0.3333, 0.2500, 0.0000, 0.04167]|
        +---------+-----+------------------------------------------+
        | `PSL_2` |  60 |  [0.2500, 0.3333, 0.0000, 0.0000, 0.4167]|
        +---------+-----+------------------------------------------+
        | `PGL_2` |  120| [0.2083, 0.1667, 0.2500, 0.1667, 0.2083] |
        +---------+-----+------------------------------------------+
        """
        res = [0 for i in range(p)]
        co = 0
        ell = 1
        while ell <= bound:
            ell = arith.next_prime(ell)
            if ell != p and self._E.is_good(ell):
                d = (self._E.ap(ell)**2 * ell.inverse_mod(p)) % p
                res[d] += 1
                co += 1
        # print res
        Rt = RealField(16)
        res = [Rt(x)/Rt(co) for x in res]
        return res

#####################################################################
# classification of ell and p-adic reps
#####################################################################

# ell-adic reps

    def is_unramified(self,p,ell):
        r"""
        Returns true if the Galois representation to `GL_2(\ZZ_p)` is unramified at `\ell`, i.e.
        if the inertia group at a place above `\ell` in `\text{Gal}(\bar\QQ/\QQ)` has trivial image in
        `GL_2(\ZZ_p)`.

        For a Galois representation attached to an elliptic curve `E`, this returns True if `\ell\neq p`
        and `E` has good reduction at `\ell`.

        INPUT:

        - ``p``   a prime
        - ``ell`` another prime

        OUTPUT:

        - Boolean

        EXAMPLES::

            sage: rho = EllipticCurve('20a3').galois_representation()
            sage: rho.is_unramified(5,7)
            True
            sage: rho.is_unramified(5,5)
            False
            sage: rho.is_unramified(7,5)
            False

        This says that the 5-adic representation is unramified at 7, but the 7-adic representation is ramified at 5.
        """
        if not arith.is_prime(p):
            raise ValueError('p (=%s) must be prime' % p)
        if not arith.is_prime(ell):
            raise ValueError('ell (=%s) must be prime' % ell)
        return (ell != p) and self._E.has_good_reduction(ell)

    def is_unipotent(self,p,ell):
        r"""
        Returns true if the Galois representation to `GL_2(\ZZ_p)` is unipotent at `\ell\neq p`, i.e.
        if the inertia group at a place above `\ell` in `\text{Gal}(\bar\QQ/\QQ)` maps into a Borel subgroup.

        For a Galois representation attached to an elliptic curve `E`, this returns True if
        `E` has semi-stable reduction at `\ell`.

        INPUT:

        - ``p``   a prime
        - ``ell`` a different prime

        OUTPUT:

        - Boolean

        EXAMPLES::

            sage: rho = EllipticCurve('120a1').galois_representation()
            sage: rho.is_unipotent(2,5)
            True
            sage: rho.is_unipotent(5,2)
            False
            sage: rho.is_unipotent(5,7)
            True
            sage: rho.is_unipotent(5,3)
            True
            sage: rho.is_unipotent(5,5)
            Traceback (most recent call last):
            ...
            ValueError: unipotent is not defined for l = p, use semistable instead.
        """
        if not arith.is_prime(p):
            raise ValueError('p (=%s) must be prime' % p)
        if not arith.is_prime(ell):
            raise ValueError('ell (=%s) must be prime' % ell)
        if ell == p:
            raise ValueError("unipotent is not defined for l = p, use semistable instead.")
        return not self._E.has_additive_reduction(ell)

    def is_quasi_unipotent(self,p,ell):
        r"""
        Returns true if the Galois representation to `GL_2(\ZZ_p)` is quasi-unipotent at `\ell\neq p`, i.e. if there is a fintie extension `K/\QQ` such that the inertia group at a place above `\ell` in `\text{Gal}(\bar\QQ/K)` maps into a Borel subgroup.

        For a Galois representation attached to an elliptic curve `E`, this returns always True.

        INPUT:

        - ``p``   a prime
        - ``ell`` a different prime

        OUTPUT:

        - Boolean

        EXAMPLES::

            sage: rho = EllipticCurve('11a3').galois_representation()
            sage: rho.is_quasi_unipotent(11,13)
            True
        """
        if not arith.is_prime(p):
            raise ValueError('p (=%s) must be prime' % p)
        if not arith.is_prime(ell):
            raise ValueError('ell (=%s) must be prime' % ell)
        if ell == p:
            raise ValueError("quasi unipotent is not defined for l = p, use semistable instead.")
        return True

# p-adic reps

    def is_ordinary(self,p):
        r"""
        Returns true if the `p`-adic Galois representation to `GL_2(\ZZ_p)` is ordinary, i.e.
        if the image of the decomposition group in `\text{Gal}(\bar\QQ/\QQ)` above he prime `p` maps into
        a Borel subgroup.

        For an elliptic curve `E`, this is to ask whether `E` is ordinary at `p`, i.e. good ordinary or multiplicative.

        INPUT:

        - ``p`` a prime

        OUTPUT:

        - a Boolean

        EXAMPLES::

            sage: rho = EllipticCurve('11a3').galois_representation()
            sage: rho.is_ordinary(11)
            True
            sage: rho.is_ordinary(5)
            True
            sage: rho.is_ordinary(19)
            False
        """
        if not arith.is_prime(p):
            raise ValueError('p (=%s) must be prime' % p)
        if self._E.has_additive_reduction(p):
            raise NotImplementedError('is_ordinary is only implemented for semi-stable representations')
        return self._E.has_multiplicative_reduction(p) or (self._E.has_good_reduction(p) and self._E.ap(p) % p != 0)

    def is_crystalline(self,p):
        r"""
        Returns true is the `p`-adic Galois representation to `GL_2(\ZZ_p)` is crystalline.

        For an elliptic curve `E`, this is to ask whether `E` has good reduction at `p`.

        INPUT:

        - ``p`` a prime

        OUTPUT:

        - a Boolean

        EXAMPLES::

            sage: rho = EllipticCurve('64a1').galois_representation()
            sage: rho.is_crystalline(5)
            True
            sage: rho.is_crystalline(2)
            False
        """
        if not arith.is_prime(p):
            raise ValueError('p (=%s) must be prime' % p)
        return self._E.has_good_reduction(p)

    def is_potentially_crystalline(self,p):
        r"""
        Returns true is the `p`-adic Galois representation to `GL_2(\ZZ_p)` is potentially crystalline, i.e.
        if there is a finite extension `K/\QQ_p` such that the `p`-adic representation becomes crystalline.

        For an elliptic curve `E`, this is to ask whether `E` has potentially good reduction at `p`.

        INPUT:

        - ``p`` a prime

        OUTPUT:

        - a Boolean

        EXAMPLES::

            sage: rho = EllipticCurve('37b1').galois_representation()
            sage: rho.is_potentially_crystalline(37)
            False
            sage: rho.is_potentially_crystalline(7)
            True
        """
        if not arith.is_prime(p):
            raise ValueError('p (=%s) must be prime' % p)
        return self._E.j_invariant().valuation(p) >= 0


    def is_semistable(self,p):
        r"""
        Returns true if the `p`-adic Galois representation to `GL_2(\ZZ_p)` is semistable.

        For an elliptic curve `E`, this is to ask whether `E` has semistable reduction at `p`.

        INPUT:

        - ``p`` a prime

        OUTPUT:

        - a Boolean

        EXAMPLES::

            sage: rho = EllipticCurve('20a3').galois_representation()
            sage: rho.is_semistable(2)
            False
            sage: rho.is_semistable(3)
            True
            sage: rho.is_semistable(5)
            True
        """
        if not arith.is_prime(p):
            raise ValueError('p (=%s) must be prime' % p)
        return not self._E.has_additive_reduction(p)

    def is_potentially_semistable(self,p):
        r"""
        Returns true if the `p`-adic Galois representation to `GL_2(\ZZ_p)` is potentially semistable.

        For an elliptic curve `E`, this returns True always

        INPUT:

        - ``p`` a prime

        OUTPUT:

        - a Boolean

        EXAMPLES::

            sage: rho = EllipticCurve('27a2').galois_representation()
            sage: rho.is_potentially_semistable(3)
            True
        """
        if not arith.is_prime(p):
            raise ValueError('p (=%s) must be prime' % p)
        return True<|MERGE_RESOLUTION|>--- conflicted
+++ resolved
@@ -164,118 +164,6 @@
             res.append(a[0])
     return res
 
-<<<<<<< HEAD
-# these two function could be moved to a better place later, see #11905 and #15610
-
-def _splitting_field(f):
-    """
-    Given a polynomial over `\QQ`, this returns the splitting field
-    (as an absolute field over `\QQ`).
-
-    EXAMPLES::
-
-        sage: from sage.schemes.elliptic_curves.gal_reps import _splitting_field
-        sage: R.<X> = QQ[]
-        sage: f = X^2 + 1
-        sage: _splitting_field(f)
-        Number Field in b with defining polynomial X^2 + 1
-        sage: f = (X^6-1)*(X^4+1)
-        sage: _splitting_field(f)
-        Number Field in b with defining polynomial x^8 + 4*x^7 + 10*x^6 + 16*x^5 + 21*x^4 + 20*x^3 + 4*x^2 - 4*x + 1
-        sage: f = X^3 - 4*X^2 - 160*X - 1264
-        sage: _splitting_field(f)
-        Number Field in b with defining polynomial x^6 - 992*x^4 + 246016*x^2 + 41229056
-
-        sage: f3  = 4*X^3 - 4*X^2 - 40*X - 79
-        sage: _splitting_field(f3)
-        Number Field in b with defining polynomial x^6 - 992*x^4 + 246016*x^2 + 41229056
-
-        sage: f3  = 4*X^3 - 4*X^2 - 40*X - 79
-        sage: _splitting_field(f3/4)
-        Number Field in b with defining polynomial x^6 - 992*x^4 + 246016*x^2 + 41229056
-
-    """
-    from sage.rings.all import QQ
-    from sage.misc.flatten import flatten
-    # make an integral monic polynomial out of it
-    d = f.denominator()
-    f = d*f
-    R = PolynomialRing(QQ,'X')
-    f = R(f)
-    X = R.gens()[0]
-    an = f.leading_coefficient()
-    f = an**(f.degree() - 1) * f(X/an)
-    if an != 1:
-        misc.verbose("polynomial changed to %s"%f,3)
-
-    fs = [ff[0] for ff in f.factor() if ff[0].degree() > 1 ]
-    while fs != []:
-        K = fs[0].root_field('a')
-        R = PolynomialRing(K,'X')
-        fs = [R(f) for f in fs]
-        K = K.absolute_field('b')
-        inc = K.structure()[1]
-        misc.verbose("degree of the field is now %s"%K.degree(), 2)
-        R = PolynomialRing(K,'X')
-        fs = [R([inc(u) for u in g.coeffs()]) for g in fs]
-        fs = [[ff[0] for ff in g.factor() if ff[0].degree() > 1] for g in fs]
-        fs = flatten(fs)
-    return K
-
-def _division_field(E,p):
-    """
-    Given an elliptic curve and a prime `p`, this constructs the division
-    field `\QQ(E[p])` over which all `p`-torsion points are defined.
-
-    Note this takes a LONG time when p is large or when the representation is surjective.
-
-    EXAMPLES::
-
-        sage: from sage.schemes.elliptic_curves.gal_reps import _division_field
-        sage: E = EllipticCurve('14a1')
-        sage: _division_field(E,2)
-        Number Field in b with defining polynomial X^2 + 5*X + 92
-        sage: _division_field(E,3)
-        Number Field in b with defining polynomial X^2 + 6*X + 117
-
-        sage: E = EllipticCurve('11a1')
-        sage: K = _division_field(E,5); K
-        Number Field in b with defining polynomial x^4 + 5*x^3 + 275*x^2 + 5125*x + 63125
-        sage: E.base_extend(K).torsion_subgroup()
-        Torsion Subgroup isomorphic to Z/5 + Z/5 associated to the Elliptic Curve defined by y^2 + y = x^3 + (-1)*x^2 + (-10)*x + (-20) over Number Field in b with defining polynomial x^4 + 5*x^3 + 275*x^2 + 5125*x + 63125
-
-        sage: E = EllipticCurve('27a1')
-        sage: _division_field(E,3)
-        Number Field in b with defining polynomial X^2 + 9*X + 81
-        sage: _division_field(E,2)
-        Number Field in b with defining polynomial x^6 + 5038848
-        sage: E = EllipticCurve('27a1')
-        sage: L = _division_field(E,5); L   # long time (4s on sage.math, 2011)
-        doctest:...: UserWarning: PARI only handles integral absolute polynomials. Computations in this field might trigger PARI errors
-        Number Field in b with defining polynomial x^48 + 24*x^47 - 2634*x^46 - 64906*x^45 + 2726775*x^44 + 70841232*x^43 + 224413842693*x^42 + 4701700599732*x^41 - 3592508072137596/5*x^40 - 15012293781179144*x^39 + 968283011174870355*x^38 + 20267256109653557724*x^37 + 12067484020318191883430*x^36 + 1074616923704149785005406/5*x^35 - 36733858365780941833244052*x^34 - 645743028366047451133249842*x^33 + 220969510763490262549458235143/5*x^32 + 3821508904338000023273602548048/5*x^31 - 116959091827892505647463476639056/5*x^30 - 410999736248972608356551138775366*x^29 - 14893829970063945547808915701339152/5*x^28 - 65364599206437988881942239704947194/5*x^27 + 67673426654602996794997806980859832818/5*x^26 + 881882930983056033772717698410508954006/5*x^25 - 222881687343119655077359346112642829420824/25*x^24 - 2895120823335191010101881263518064564214338/25*x^23 + 45001727573606034388747893503112487075055856/25*x^22 + 123791333776720160716501836669886842723129232/5*x^21 + 33784656476525285313173627304265791556761499182/25*x^20 + 315309937263412002519549766396743184287341740362/25*x^19 - 29809326189907478934703273836943134749630766073937/25*x^18 - 277139669604549129326940625213109992460300794466472/25*x^17 + 48267417458901196371693187503590931071511693353624403/125*x^16 + 417747951937480880271176634423393038757023573062901214/125*x^15 + 2007263826796309855277267487981686566625095650300775449/125*x^14 + 6629329384200142639862088631838847849519261327732912678/125*x^13 - 7890086815228540044028318696011082482007739165946890467526/125*x^12 - 47407282438244289856698339380010252170030182743016263979758/125*x^11 + 3298070588288796211686670268348031992948626610010905491413867/125*x^10 + 16925026780847521477088033404397720576309067225732939278573654/125*x^9 - 12606276975554600131707859641843171596158942063398834295739121081/3125*x^8 - 52976903401697668325123474606327892765221094244312074003749191524/3125*x^7 - 1938266538684772533113390852600216820719603074035866039130578333001/3125*x^6 - 5627590284654484129751875434157935192705922694236805197727447225544/3125*x^5 + 285380988605606088041604497638523394233117370690633546039125252974974/625*x^4 + 2863126544037648956156470697472798773649141080128520101958284622979502/3125*x^3 - 292971118345690446877843351574720458113286307337430973163488739432371577/3125*x^2 - 294403610592013769220290971977947932182340270515731034223504446414069348/3125*x + 128890191901531504726282929609520479109501654595823184011440588325811602871/15625
-        sage: L.absolute_degree()           # long time
-        48
-
-    Even  _division_field(E,7) works within a few minutes
-    """
-    misc.verbose("trying to build the extension by adjoining the %s-torsion points"%p,2)
-    f = E.division_polynomial(p)
-    K = _splitting_field(f)
-    EK = E.base_extend(K)
-    if len(EK._p_primary_torsion_basis(p,1)) < 2:
-        misc.verbose("the y-coordinate needs to be adjoined, too",2)
-        R = PolynomialRing(K,'Y')
-        Y = R.gens()[0]
-        for xxm in R(f).roots():
-            xx = xxm[0]
-            g = Y**2 + (EK.a1() * xx + EK.a3() ) * Y - xx**3 - EK.a2()*xx**2 - EK.a4()*xx - EK.a6()
-            if g.roots() == []:
-                K = g.root_field('a').absolute_field('b')
-                break
-    return K
-
-=======
->>>>>>> eb7b486c
 
 class GaloisRepresentation(SageObject):
     r"""
@@ -1075,30 +963,6 @@
             # That allows us to determine almost all cases.
 
             f = self._E.division_polynomial(5)
-<<<<<<< HEAD
-            K = _splitting_field(f)
-            #EK = self._E.base_extend(K)
-            #d = K.degree()
-            #if len(EK._p_primary_torsion_basis(5,1)) < 2:
-            #    d *= 2
-            # d is the order of the image in GL_2
-
-            if K.degree() in [4,8,16]:
-                self.__image_type[p] = split_str
-                return self.__image_type[p]
-            if K.degree() == 24:
-                self.__image_type[p] = a4_str
-                return self.__image_type[p]
-            if K.degree() == 6:
-                self.__image_type[p] = non_split_str
-                return self.__image_type[p]
-
-            if K.degree() == 12:
-                # PGL - image could be a S_3 in the normalizer of the split or A4
-                self.__image_type[p] = "The image is of order %s. Probably contained in the normalizer of the split Cartan g."
-                return self.__image_type[p]
-
-=======
             from sage.rings.number_field.splitting_field import SplittingFieldAbort
             try:
                 K = f.splitting_field('x', degree_multiple=240, abort_degree=24)
@@ -1118,7 +982,6 @@
                     # PGL - image could be a S_3 in the normalizer of the split or A4
                     self.__image_type[p] = "The image is of order 6 or 12. Probably contained in the normalizer of the split Cartan g."
                     return self.__image_type[p]
->>>>>>> eb7b486c
 
         ## now E has no cm, is not semi-stable,
         ## p > 5,
@@ -1212,11 +1075,7 @@
 
         # If all fails, we probably have a fairly small group and we can try to detect it using the galois_group
         if p <= 13:
-<<<<<<< HEAD
-            K = _division_field(self._E,p)
-=======
             K = self._E.division_field(p, 'z')
->>>>>>> eb7b486c
             d = K.absolute_degree()
 
             misc.verbose("field of degree %s.  try to compute galois group"%(d),2)
