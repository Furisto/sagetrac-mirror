--- conflicted
+++ resolved
@@ -1150,28 +1150,6 @@
 
         -  ``use_eclib`` - Deprecated. Use the ``implementation`` parameter instead.
 
-<<<<<<< HEAD
-        -  ``normalize`` - (default: None); either 'L_ratio', 'period',
-           or 'none' when ``implementation`` is 'sage'; ignored if
-           ``implementation`` is ``eclib``.  For 'L_ratio', the
-           modular symbol tries to normalize correctly as explained
-           below by comparing it to ``L_ratio`` for the curve and some
-           small twists.  The normalization 'period' uses the
-           ``integral_period_map`` for modular symbols which is known
-           to be equal to the desired normalization, up to the sign
-           and a possible power of 2.  With normalization 'none', the
-           modular symbol is almost certainly not correctly
-           normalized, i.e. all values will be a fixed scalar multiple
-           of what they should be.  However, the initial computation
-           of the modular symbol is much faster when implementation
-           ``sage`` is chosen, though evaluation of it after computing
-           it is no faster.
-
-        -  ``implementation`` - either 'eclib' (default) or
-           'sage'. Here 'eclib' uses John Cremona's implementation in
-           the eclib library, while 'sage' uses an implementation
-           in Sage which is often quite a bit slower.
-=======
         -  ``normalize`` - (default: 'L_ratio'); either 'L_ratio',
            'period', or 'none';
            For 'L_ratio', the modular symbol tries to normalized correctly
@@ -1212,7 +1190,6 @@
            evaluation will take more time than in the above. More
            information in the documentation of the class
            ``ModularSymbolNumerical``.
->>>>>>> 4de004a5
 
         .. SEEALSO::
 
@@ -1256,11 +1233,6 @@
             sage: M(1/7)
             -1/2
 
-<<<<<<< HEAD
-        Different curves in an isogeny class have modular symbols
-        which differ by a nonzero rational factor::
-
-=======
         With the numerical version, rather high conductors can be computed::
 
             sage: E = EllipticCurve([999,997])
@@ -1273,7 +1245,6 @@
         Different curves in an isogeny class have modular symbols
         which differ by a nonzero rational factor::
 
->>>>>>> 4de004a5
             sage: E1 = EllipticCurve('11a1')
             sage: M1 = E1.modular_symbol()
             sage: M1(0)
@@ -1311,17 +1282,6 @@
 
             sage: E = EllipticCurve('11a3')
             sage: E.modular_symbol(implementation = 'eclib')(0)
-<<<<<<< HEAD
-            1/25
-            sage: E.modular_symbol(implementation = 'sage', normalize='none')(0)
-            1
-            sage: E.modular_symbol(implementation = 'sage', normalize='L_ratio')(0)
-            1/25
-            sage: E.modular_symbol(implementation = 'sage', normalize='period')(0)
-            1/25
-
-
-=======
             1/25
             sage: E.modular_symbol(implementation="sage", normalize='none')(0)
             1
@@ -1330,7 +1290,6 @@
             sage: E.modular_symbol(implementation = 'sage', normalize='period')(0)
             1/25
 
->>>>>>> 4de004a5
         Since :trac:`10256`, the interface for negative modular symbols in eclib is available::
 
             sage: E = EllipticCurve('11a1')
@@ -1342,19 +1301,11 @@
             Modular symbol with sign -1 over Rational Field attached to Elliptic Curve defined by y^2 + y = x^3 - x^2 - 10*x - 20 over Rational Field
             sage: [Mminus(1/i) for i in [1..11]]
             [0, 0, 1/2, 1/2, 0, 0, -1/2, -1/2, 0, 0, 0]
-<<<<<<< HEAD
-
-=======
->>>>>>> 4de004a5
         """
         sign, normalize, implementation = self._modular_symbol_normalize(sign, use_eclib, normalize, implementation)
         if implementation == 'eclib':
             M = ell_modular_symbols.ModularSymbolECLIB(self, sign)
-<<<<<<< HEAD
-        else: # implementation == 'sage':
-=======
         elif implementation == 'sage':
->>>>>>> 4de004a5
             M = ell_modular_symbols.ModularSymbolSage(self, sign, normalize=normalize)
         else: # implementation == "num":
             M = ModularSymbolNumerical(self, sign)
