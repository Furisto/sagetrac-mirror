# -*- coding: utf-8 -*-
"""
Elliptic curves over the rational numbers

AUTHORS:

- William Stein (2005): first version

- William Stein (2006-02-26): fixed Lseries_extended which didn't work
  because of changes elsewhere in Sage.

- David Harvey (2006-09): Added padic_E2, padic_sigma, padic_height,
  padic_regulator methods.

- David Harvey (2007-02): reworked padic-height related code

- Christian Wuthrich (2007): added padic sha computation

- David Roe (2007-09): moved sha, l-series and p-adic functionality to
  separate files.

- John Cremona (2008-01)

- Tobias Nagel and Michael Mardaus (2008-07): added integral_points

- John Cremona (2008-07): further work on integral_points

- Christian Wuthrich (2010-01): moved Galois reps and modular
  parametrization in a separate file

- Simon Spicer (2013-03): Added code for modular degrees and congruence
  numbers of higher level

"""

##############################################################################
#       Copyright (C) 2005,2006,2007 William Stein <wstein@gmail.com>
#
#  Distributed under the terms of the GNU General Public License (GPL)
#
#    This code is distributed in the hope that it will be useful,
#    but WITHOUT ANY WARRANTY; without even the implied warranty of
#    MERCHANTABILITY or FITNESS FOR A PARTICULAR PURPOSE.  See the GNU
#    General Public License for more details.
#
#  The full text of the GPL is available at:
#
#                  http://www.gnu.org/licenses/
##############################################################################

import constructor
import BSD
from   ell_generic import is_EllipticCurve
import ell_modular_symbols
from   ell_number_field import EllipticCurve_number_field
import ell_point
import ell_tate_curve
import ell_torsion
import heegner
from   gp_simon import simon_two_descent
from   lseries_ell import Lseries_ell
import mod5family
from   modular_parametrization import ModularParameterization
import padic_lseries
import padics

from sage.modular.modsym.modsym import ModularSymbols

import sage.modular.modform.constructor
import sage.modular.modform.element
import sage.libs.mwrank.all as mwrank
import sage.databases.cremona

import sage.rings.arith as arith
import sage.rings.all as rings
from sage.rings.all import (
    PowerSeriesRing,
    infinity as oo,
    ZZ, QQ,
    Integer,
    IntegerRing, RealField,
    ComplexField, RationalField)

import sage.misc.misc as misc
from sage.misc.all import verbose

from sage.misc.functional import log

import sage.matrix.all as matrix
from   sage.libs.pari.all import pari, PariError
from sage.functions.other import gamma_inc
from math import sqrt
from sage.interfaces.all import gp
from sage.misc.cachefunc import cached_method
from copy import copy

Q = RationalField()
C = ComplexField()
R = RealField()
Z = IntegerRing()
IR = rings.RealIntervalField(20)

_MAX_HEIGHT=21

# complex multiplication dictionary:
# CMJ is a dict of pairs (j,D) where j is a rational CM j-invariant
# and D is the corresponding quadratic discriminant

CMJ={ 0: -3, 54000: -12, -12288000: -27, 1728: -4, 287496: -16,
      -3375: -7, 16581375: -28, 8000: -8, -32768: -11, -884736: -19,
      -884736000: -43, -147197952000: -67, -262537412640768000: -163}


class EllipticCurve_rational_field(EllipticCurve_number_field):
    r"""
    Elliptic curve over the Rational Field.

    INPUT:

    - ``ainvs`` -- a list or tuple `[a_1, a_2, a_3, a_4, a_6]` of
      Weierstrass coefficients.

    .. note::

        This class should not be called directly; use
        :class:`sage.constructor.EllipticCurve` to construct
        elliptic curves.

    EXAMPLES:

    Construction from Weierstrass coefficients (`a`-invariants), long form::

        sage: E = EllipticCurve([1,2,3,4,5]); E
        Elliptic Curve defined by y^2 + x*y + 3*y = x^3 + 2*x^2 + 4*x + 5 over Rational Field

    Construction from Weierstrass coefficients (`a`-invariants),
    short form (sets `a_1 = a_2 = a_3 = 0`)::

        sage: EllipticCurve([4,5]).ainvs()
        (0, 0, 0, 4, 5)

    Constructor from a Cremona label::

        sage: EllipticCurve('389a1')
        Elliptic Curve defined by y^2 + y = x^3 + x^2 - 2*x over Rational Field

    Constructor from an LMFDB label::

        sage: EllipticCurve('462.f3')
        Elliptic Curve defined by y^2 + x*y = x^3 - 363*x + 1305 over Rational Field

    """
    def __init__(self, ainvs, **kwds):
        r"""
        Constructor for the EllipticCurve_rational_field class.

        TESTS:

        When constructing a curve from the large database using a
        label, we must be careful that the copied generators have the
        right curve (see #10999: the following used not to work when
        the large database was installed)::

            sage: E=EllipticCurve('389a1')
            sage: [P.curve() is E for P in E.gens()]
            [True, True]

        """
        self.__np = {}
        self.__gens = {}
        self.__rank = {}
        self.__regulator = {}
        self.__generalized_modular_degree = {}
        self.__generalized_congruence_number = {}
        self._isoclass = {}
        EllipticCurve_number_field.__init__(self, Q, ainvs)

        if 'conductor' in kwds:
            self._set_conductor(kwds['conductor'])
        if 'cremona_label' in kwds:
            self._set_cremona_label(kwds['cremona_label'])
        if 'gens' in kwds:
            self._set_gens(kwds['gens'])
        if 'lmfdb_label' in kwds:
            self._lmfdb_label = kwds['lmfdb_label']
        if 'modular_degree' in kwds:
            self._set_modular_degree(kwds['modular_degree'])
        if 'rank' in kwds:
            self._set_rank(kwds['rank'])
        if 'regulator' in kwds:
            self.__regulator[True] = kwds['regulator']
        if 'torsion_order' in kwds:
            self._set_torsion_order(kwds['torsion_order'])

    def _set_rank(self, r):
        """
        Internal function to set the cached rank of this elliptic curve to
        r.

        .. warning::

           No checking is done! Not intended for use by users.

        EXAMPLES::

            sage: E = EllipticCurve('37a1')
            sage: E._set_rank(99)  # bogus value -- not checked
            sage: E.rank()         # returns bogus cached value
            99
            sage: E._EllipticCurve_rational_field__rank={} # undo the damage
            sage: E.rank()         # the correct rank
            1
        """
        self.__rank = {}
        self.__rank[True] = Integer(r)

    def _set_torsion_order(self, t):
        """
        Internal function to set the cached torsion order of this elliptic
        curve to t.

        .. warning::

           No checking is done! Not intended for use by users.

        EXAMPLES::

            sage: E=EllipticCurve('37a1')
            sage: E._set_torsion_order(99)  # bogus value -- not checked
            sage: E.torsion_order()         # returns bogus cached value
            99
            sage: T = E.torsion_subgroup()  # causes actual torsion to be computed
            sage: E.torsion_order()         # the correct value
            1
        """
        self.__torsion_order = Integer(t)

    def _set_cremona_label(self, L):
        """
        Internal function to set the cached label of this elliptic curve to
        L.

        .. warning::

           No checking is done! Not intended for use by users.

        EXAMPLES::

            sage: E=EllipticCurve('37a1')
            sage: E._set_cremona_label('bogus')
            sage: E.label()
            'bogus'
            sage: label = E.database_attributes()['cremona_label']; label
            '37a1'
            sage: E.label() # no change
            'bogus'
            sage: E._set_cremona_label(label)
            sage: E.label() # now it is correct
            '37a1'
        """
        self.__cremona_label = L

    def _set_conductor(self, N):
        """
        Internal function to set the cached conductor of this elliptic
        curve to N.

        .. warning::

           No checking is done! Not intended for use by users.
           Setting to the wrong value will cause strange problems (see
           examples).

        EXAMPLES::

            sage: E=EllipticCurve('37a1')
            sage: E._set_conductor(99)      # bogus value -- not checked
            sage: E.conductor()             # returns bogus cached value
            99
            sage: E._set_conductor(37)
        """
        self.__conductor_pari = Integer(N)

    def _set_modular_degree(self, deg):
        """
        Internal function to set the cached modular degree of this elliptic
        curve to deg.

        .. warning::

           No checking is done!

        EXAMPLES::

            sage: E=EllipticCurve('5077a1')
            sage: E.modular_degree()
            1984
            sage: E._set_modular_degree(123456789)
            sage: E.modular_degree()
            123456789
            sage: E._set_modular_degree(1984)
        """
        self.__modular_degree = Integer(deg)

    def _set_gens(self, gens):
        """
        Internal function to set the cached generators of this elliptic
        curve to gens.

        .. warning::

           No checking is done!

        EXAMPLES::

            sage: E=EllipticCurve('5077a1')
            sage: E.rank()
            3
            sage: E.gens() # random
            [(-2 : 3 : 1), (-7/4 : 25/8 : 1), (1 : -1 : 1)]
            sage: E._set_gens([]) # bogus list
            sage: E.rank()        # unchanged
            3
            sage: E._set_gens([E(-2,3), E(-1,3), E(0,2)])
            sage: E.gens()
            [(-2 : 3 : 1), (-1 : 3 : 1), (0 : 2 : 1)]
        """
        self.__gens = {}
        self.__gens[True] = [self.point(x, check=True) for x in gens]
        self.__gens[True].sort()


    def is_p_integral(self, p):
        r"""
        Returns True if this elliptic curve has `p`-integral
        coefficients.

        INPUT:


        -  ``p`` - a prime integer


        EXAMPLES::

            sage: E=EllipticCurve(QQ,[1,1]); E
            Elliptic Curve defined by y^2 = x^3 + x + 1 over Rational Field
            sage: E.is_p_integral(2)
            True
            sage: E2=E.change_weierstrass_model(2,0,0,0); E2
            Elliptic Curve defined by y^2 = x^3 + 1/16*x + 1/64 over Rational Field
            sage: E2.is_p_integral(2)
            False
            sage: E2.is_p_integral(3)
            True
        """
        if not arith.is_prime(p):
            raise ArithmeticError("p must be prime")
        if self.is_integral():
            return True
        return bool(misc.mul([x.valuation(p) >= 0 for x in self.ainvs()]))

    def is_integral(self):
        """
        Returns True if this elliptic curve has integral coefficients (in
        Z)

        EXAMPLES::

            sage: E=EllipticCurve(QQ,[1,1]); E
            Elliptic Curve defined by y^2 = x^3 + x + 1 over Rational Field
            sage: E.is_integral()
            True
            sage: E2=E.change_weierstrass_model(2,0,0,0); E2
            Elliptic Curve defined by y^2 = x^3 + 1/16*x + 1/64 over Rational Field
            sage: E2.is_integral()
            False
        """
        try:
            return self.__is_integral
        except AttributeError:
            one = Integer(1)
            self.__is_integral = bool(misc.mul([x.denominator() == 1 for x in self.ainvs()]))
            return self.__is_integral


    def mwrank(self, options=''):
        r"""
        Run Cremona's mwrank program on this elliptic curve and return the
        result as a string.

        INPUT:


        -  ``options`` (string) -- run-time options passed when starting mwrank.
           The format is as follows (see below for examples of usage):

           - ``-v n``    (verbosity level)       sets verbosity to n (default=1)
           - ``-o``      (PARI/GP style output flag)  turns ON extra PARI/GP short output (default is OFF)
           - ``-p n``    (precision)       sets precision to `n` decimals (default=15)
           - ``-b n``    (quartic bound)   bound on quartic point search (default=10)
           - ``-x n``    (n_aux)           number of aux primes used for sieving (default=6)
           - ``-l``      (generator list flag)            turns ON listing of points (default ON unless v=0)
           - ``-s``      (selmer_only flag)     if set, computes Selmer rank only (default: not set)
           - ``-d``      (skip_2nd_descent flag)        if set, skips the second descent for curves with 2-torsion (default: not set)
           - ``-S n``    (sat_bd)          upper bound on saturation primes (default=100, -1 for automatic)

        OUTPUT:

        -  ``string`` - output of mwrank on this curve


        .. note::

           The output is a raw string and completely illegible using
           automatic display, so it is recommended to use print for
           legible output.

        EXAMPLES::

            sage: E = EllipticCurve('37a1')
            sage: E.mwrank() #random
            ...
            sage: print E.mwrank()
            Curve [0,0,1,-1,0] :        Basic pair: I=48, J=-432
            disc=255744
            ...
            Generator 1 is [0:-1:1]; height 0.05111...

            Regulator = 0.05111...

            The rank and full Mordell-Weil basis have been determined unconditionally.
            ...

        Options to mwrank can be passed::

            sage: E = EllipticCurve([0,0,0,877,0])

        Run mwrank with 'verbose' flag set to 0 but list generators if
        found

        ::

            sage: print E.mwrank('-v0 -l')
            Curve [0,0,0,877,0] :   0 <= rank <= 1
            Regulator = 1

        Run mwrank again, this time with a higher bound for point searching
        on homogeneous spaces::

            sage: print E.mwrank('-v0 -l -b11')
            Curve [0,0,0,877,0] :   Rank = 1
            Generator 1 is [29604565304828237474403861024284371796799791624792913256602210:-256256267988926809388776834045513089648669153204356603464786949:490078023219787588959802933995928925096061616470779979261000]; height 95.980371987964
            Regulator = 95.980371987964
        """
        if options == "":
            from sage.interfaces.all import mwrank
        else:
            from sage.interfaces.all import Mwrank
            mwrank = Mwrank(options=options)
        return mwrank(list(self.a_invariants()))

    def conductor(self, algorithm="pari"):
        """
        Returns the conductor of the elliptic curve.

        INPUT:


        -  ``algorithm`` - str, (default: "pari")

           -  ``"pari"`` - use the PARI C-library ellglobalred
              implementation of Tate's algorithm

           -  ``"mwrank"`` - use Cremona's mwrank implementation
              of Tate's algorithm; can be faster if the curve has integer
              coefficients (TODO: limited to small conductor until mwrank gets
              integer factorization)

           -  ``"gp"`` - use the GP interpreter.

           -  ``"generic"`` - use the general number field
              implementation

           -  ``"all"`` - use all four implementations, verify
              that the results are the same (or raise an error), and output the
              common value.


        EXAMPLE::

            sage: E = EllipticCurve([1, -1, 1, -29372, -1932937])
            sage: E.conductor(algorithm="pari")
            3006
            sage: E.conductor(algorithm="mwrank")
            3006
            sage: E.conductor(algorithm="gp")
            3006
            sage: E.conductor(algorithm="generic")
            3006
            sage: E.conductor(algorithm="all")
            3006

        .. note::

           The conductor computed using each algorithm is cached
           separately. Thus calling ``E.conductor('pari')``, then
           ``E.conductor('mwrank')`` and getting the same result
           checks that both systems compute the same answer.
        """

        if algorithm == "pari":
            try:
                return self.__conductor_pari
            except AttributeError:
                self.__conductor_pari = Integer(self.pari_mincurve().ellglobalred()[0])
            return self.__conductor_pari

        elif algorithm == "gp":
            try:
                return self.__conductor_gp
            except AttributeError:
                self.__conductor_gp = Integer(gp.eval('ellglobalred(ellinit(%s,0))[1]'%list(self.a_invariants())))
                return self.__conductor_gp

        elif algorithm == "mwrank":
            try:
                return self.__conductor_mwrank
            except AttributeError:
                if self.is_integral():
                    self.__conductor_mwrank = Integer(self.mwrank_curve().conductor())
                else:
                    self.__conductor_mwrank = Integer(self.minimal_model().mwrank_curve().conductor())
            return self.__conductor_mwrank

        elif algorithm == "generic":
            try:
                return self.__conductor_generic
            except AttributeError:
                self.__conductor_generic = sage.schemes.elliptic_curves.ell_number_field.EllipticCurve_number_field.conductor(self).gen()
                return self.__conductor_generic

        elif algorithm == "all":
            N1 = self.conductor("pari")
            N2 = self.conductor("mwrank")
            N3 = self.conductor("gp")
            N4 = self.conductor("generic")
            if N1 != N2 or N2 != N3 or N2 != N4:
                raise ArithmeticError("PARI, mwrank, gp and Sage compute different conductors (%s,%s,%s,%3) for %s"%(
                    N1, N2, N3, N4, self))
            return N1
        else:
            raise RuntimeError("algorithm '%s' is not known."%algorithm)

    ####################################################################
    #  Access to PARI curves related to this curve.
    ####################################################################

    def pari_curve(self, prec=None, factor=1):
        """
        Return the PARI curve corresponding to this elliptic curve.

        INPUT:

        -  ``prec`` -- Deprecated

        -  ``factor`` -- Deprecated

        EXAMPLES::

            sage: E = EllipticCurve([0, 0, 1, -1, 0])
            sage: e = E.pari_curve()
            sage: type(e)
            <type 'sage.libs.pari.gen.gen'>
            sage: e.type()
            't_VEC'
            sage: e.ellan(10)
            [1, -2, -3, 2, -2, 6, -1, 0, 6, 4]

        ::

            sage: E = EllipticCurve(RationalField(), ['1/3', '2/3'])
            sage: e = E.pari_curve()
            sage: e[:5]
            [0, 0, 0, 1/3, 2/3]

        When doing certain computations, PARI caches the results::

            sage: E = EllipticCurve('37a1')
            sage: _ = E.__dict__.pop('_pari_curve')  # clear cached data
            sage: Epari = E.pari_curve()
            sage: Epari
            [0, 0, 1, -1, 0, 0, -2, 1, -1, 48, -216, 37, 110592/37, Vecsmall([1]), [Vecsmall([64, 1])], [0, 0, 0, 0, 0, 0, 0, 0]]
            sage: Epari.omega()
            [2.99345864623196, -2.45138938198679*I]
            sage: Epari
            [0, 0, 1, -1, 0, 0, -2, 1, -1, 48, -216, 37, 110592/37, Vecsmall([1]), [Vecsmall([64, 1])], [[2.99345864623196, -2.45138938198679*I], 0, [0.837565435283323, 0.269594436405445, -1.10715987168877]~, 0, 0, 0, 0, 0]]

        This shows that the bug uncovered by :trac:`4715` is fixed::

            sage: Ep = EllipticCurve('903b3').pari_curve()

        This still works, even when the curve coefficients are large
        (see :trac:`13163`)::

            sage: E = EllipticCurve([4382696457564794691603442338788106497, 28, 3992, 16777216, 298])
            sage: E.pari_curve()
            [4382696457564794691603442338788106497, 28, 3992, 16777216, 298, ...]
            sage: E.minimal_model()
            Elliptic Curve defined by y^2 + x*y + y = x^3 + x^2 - 7686423934083797390675981169229171907674183588326184511391146727143672423167091484392497987721106542488224058921302964259990799229848935835464702*x + 8202280443553761483773108648734271851215988504820214784899752662100459663011709992446860978259617135893103951840830254045837355547141096270521198994389833928471736723050112419004202643591202131091441454709193394358885 over Rational Field

        The arguments ``prec`` and ``factor`` are deprecated::

            sage: E.pari_curve(prec=128)
            doctest:...: DeprecationWarning: The prec argument to pari_curve() is deprecated and no longer used
            See http://trac.sagemath.org/15767 for details.
            [4382696457564794691603442338788106497, 28, 3992, 16777216, 298, ...]
            sage: E.pari_curve(factor=2)
            doctest:...: DeprecationWarning: The factor argument to pari_curve() is deprecated and no longer used
            See http://trac.sagemath.org/15767 for details.
            [4382696457564794691603442338788106497, 28, 3992, 16777216, 298, ...]
        """
        if prec is not None:
            from sage.misc.superseded import deprecation
            deprecation(15767, 'The prec argument to pari_curve() is deprecated and no longer used')
        if factor != 1:
            from sage.misc.superseded import deprecation
            deprecation(15767, 'The factor argument to pari_curve() is deprecated and no longer used')

        try:
            return self._pari_curve
        except AttributeError:
            self._pari_curve = pari(self.a_invariants()).ellinit()
            return self._pari_curve

    def pari_mincurve(self, prec=None, factor=1):
        """
        Return the PARI curve corresponding to a minimal model for this
        elliptic curve.

        INPUT:

        -  ``prec`` -- Deprecated

        -  ``factor`` -- Deprecated

        EXAMPLES::

            sage: E = EllipticCurve(RationalField(), ['1/3', '2/3'])
            sage: e = E.pari_mincurve()
            sage: e[:5]
            [0, 0, 0, 27, 486]
            sage: E.conductor()
            47232
            sage: e.ellglobalred()
            [47232, [1, 0, 0, 0], 2, [2, 7; 3, 2; 41, 1], [[7, 2, 0, 1], [2, -3, 0, 2], [1, 5, 0, 1]]]
        """
        if prec is not None:
            from sage.misc.superseded import deprecation
            deprecation(15767, 'The prec argument to pari_mincurve() is deprecated and no longer used')
        if factor != 1:
            from sage.misc.superseded import deprecation
            deprecation(15767, 'The factor argument to pari_mincurve() is deprecated and no longer used')

        try:
            return self._pari_mincurve
        except AttributeError:
            mc, change = self.pari_curve().ellminimalmodel()
            self._pari_mincurve = mc
            return self._pari_mincurve

    @cached_method
    def database_attributes(self):
        """
        Return a dictionary containing information about ``self`` in
        the elliptic curve database.

        If there is no elliptic curve isomorphic to ``self`` in the
        database, a ``RuntimeError`` is raised.

        EXAMPLES::

            sage: E = EllipticCurve((0, 0, 1, -1, 0))
            sage: data = E.database_attributes()
            sage: data['conductor']
            37
            sage: data['cremona_label']
            '37a1'
            sage: data['rank']
            1
            sage: data['torsion_order']
            1

            sage: E = EllipticCurve((8, 13, 21, 34, 55))
            sage: E.database_attributes()
            Traceback (most recent call last):
            ...
            RuntimeError: no database entry for Elliptic Curve defined by y^2 + 8*x*y + 21*y = x^3 + 13*x^2 + 34*x + 55 over Rational Field

        """
        from sage.databases.cremona import CremonaDatabase
        ainvs = self.minimal_model().ainvs()
        try:
            return CremonaDatabase().data_from_coefficients(ainvs)
        except RuntimeError:
            raise RuntimeError("no database entry for %s" % self)

    def database_curve(self):
        """
        Return the curve in the elliptic curve database isomorphic to this
        curve, if possible. Otherwise raise a RuntimeError exception.

        Since :trac:`11474`, this returns exactly the same curve as
        :meth:`minimal_model`; the only difference is the additional
        work of checking whether the curve is in the database.

        EXAMPLES::

            sage: E = EllipticCurve([0,1,2,3,4])
            sage: E.database_curve()
            Elliptic Curve defined by y^2  = x^3 + x^2 + 3*x + 5 over Rational Field

        .. note::

           The model of the curve in the database can be different
           from the Weierstrass model for this curve, e.g., database
           models are always minimal.
        """
        try:
            return self.__database_curve
        except AttributeError:
            misc.verbose("Looking up %s in the database."%self)
            D = sage.databases.cremona.CremonaDatabase()
            ainvs = list(self.minimal_model().ainvs())
            try:
                self.__database_curve = D.elliptic_curve_from_ainvs(ainvs)
            except RuntimeError:
                raise RuntimeError("Elliptic curve %s not in the database."%self)
            return self.__database_curve

    def Np(self, p):
        r"""
        The number of points on `E` modulo `p`.

        INPUT:

        - ``p`` (int) -- a prime, not necessarily of good reduction.


        OUTPUT:

        (int) The number ofpoints on the reduction of `E` modulo `p`
        (including the singular point when `p` is a prime of bad
        reduction).

        EXAMPLES::

            sage: E = EllipticCurve([0, -1, 1, -10, -20])
            sage: E.Np(2)
            5
            sage: E.Np(3)
            5
            sage: E.conductor()
            11
            sage: E.Np(11)
            11

        This even works when the prime is large::

            sage: E = EllipticCurve('37a')
            sage: E.Np(next_prime(10^30))
            1000000000000001426441464441649
        """
        if self.conductor() % p == 0:
            return p + 1 - self.ap(p)
        return p+1 - self.ap(p)

    #def __pari_double_prec(self):
    #    EllipticCurve_number_field._EllipticCurve__pari_double_prec(self)
    #    try:
    #        del self._pari_mincurve
    #    except AttributeError:
    #        pass

    ####################################################################
    #  Access to mwrank
    ####################################################################
    def mwrank_curve(self, verbose=False):
        """
        Construct an mwrank_EllipticCurve from this elliptic curve

        The resulting mwrank_EllipticCurve has available methods from John
        Cremona's eclib library.

        EXAMPLES::

            sage: E=EllipticCurve('11a1')
            sage: EE=E.mwrank_curve()
            sage: EE
            y^2+ y = x^3 - x^2 - 10*x - 20
            sage: type(EE)
            <class 'sage.libs.mwrank.interface.mwrank_EllipticCurve'>
            sage: EE.isogeny_class()
            ([[0, -1, 1, -10, -20], [0, -1, 1, -7820, -263580], [0, -1, 1, 0, 0]],
            [[0, 5, 5], [5, 0, 0], [5, 0, 0]])
        """
        try:
            return self.__mwrank_curve
        except AttributeError:
            pass
        self.__mwrank_curve = mwrank.mwrank_EllipticCurve(
            list(self.ainvs()), verbose=verbose)
        return self.__mwrank_curve

    def two_descent(self, verbose=True,
                    selmer_only = False,
                    first_limit = 20,
                    second_limit = 8,
                    n_aux = -1,
                    second_descent = 1):
        """
        Compute 2-descent data for this curve.

        INPUT:


        -  ``verbose`` - (default: True) print what mwrank is
           doing. If False, **no output** is printed.

        -  ``selmer_only`` - (default: False) selmer_only
           switch

        -  ``first_limit`` - (default: 20) firstlim is bound
           on x+z second_limit- (default: 8) secondlim is bound on log max
           x,z , i.e. logarithmic

        -  ``n_aux`` - (default: -1) n_aux only relevant for
           general 2-descent when 2-torsion trivial; n_aux=-1 causes default
           to be used (depends on method)

        -  ``second_descent`` - (default: True)
           second_descent only relevant for descent via 2-isogeny


        OUTPUT:

        Returns ``True`` if the descent succeeded, i.e. if the lower bound and
        the upper bound for the rank are the same. In this case, generators and
        the rank are cached. A return value of ``False`` indicates that either
        rational points were not found, or that Sha[2] is nontrivial and mwrank
        was unable to determine this for sure.

        EXAMPLES::

            sage: E=EllipticCurve('37a1')
            sage: E.two_descent(verbose=False)
            True

        """
        misc.verbose("Calling mwrank C++ library.")
        C = self.mwrank_curve()
        C.two_descent(verbose, selmer_only,
                        first_limit, second_limit,
                        n_aux, second_descent)
        if C.certain():
            self.__gens[True] = [self.point(x, check=True) for x in C.gens()]
            self.__gens[True].sort()
            self.__rank[True] = len(self.__gens[True])
        return C.certain()

    ####################################################################
    #  Etc.
    ####################################################################

    def aplist(self, n, python_ints=False):
        r"""
        The Fourier coefficients `a_p` of the modular form
        attached to this elliptic curve, for all primes `p\leq n`.

        INPUT:


        -  ``n`` - integer

        -  ``python_ints`` - bool (default: False); if True
           return a list of Python ints instead of Sage integers.


        OUTPUT: list of integers

        EXAMPLES::

            sage: e = EllipticCurve('37a')
            sage: e.aplist(1)
            []
            sage: e.aplist(2)
            [-2]
            sage: e.aplist(10)
            [-2, -3, -2, -1]
            sage: v = e.aplist(13); v
            [-2, -3, -2, -1, -5, -2]
            sage: type(v[0])
            <type 'sage.rings.integer.Integer'>
            sage: type(e.aplist(13, python_ints=True)[0])
            <type 'int'>
        """
        e = self.pari_mincurve()
        v = e.ellaplist(n, python_ints=True)
        if python_ints:
            return v
        else:
            return [Integer(a) for a in v]



    def anlist(self, n, python_ints=False):
        """
        The Fourier coefficients up to and including `a_n` of the
        modular form attached to this elliptic curve. The i-th element of
        the return list is a[i].

        INPUT:


        -  ``n`` - integer

        -  ``python_ints`` - bool (default: False); if True
           return a list of Python ints instead of Sage integers.


        OUTPUT: list of integers

        EXAMPLES::

            sage: E = EllipticCurve([0, -1, 1, -10, -20])
            sage: E.anlist(3)
            [0, 1, -2, -1]

        ::

            sage: E = EllipticCurve([0,1])
            sage: E.anlist(20)
            [0, 1, 0, 0, 0, 0, 0, -4, 0, 0, 0, 0, 0, 2, 0, 0, 0, 0, 0, 8, 0]
        """
        n = int(n)
        e = self.pari_mincurve()
        if n >= 2147483648:
            raise RuntimeError("anlist: n (=%s) must be < 2147483648."%n)

        v = [0] + e.ellan(n, python_ints=True)
        if not python_ints:
            v = [Integer(x) for x in v]
        return v


        # There is some overheard associated with coercing the PARI
        # list back to Python, but it's not bad.  It's better to do it
        # this way instead of trying to eval the whole list, since the
        # int conversion is done very sensibly.  NOTE: This would fail
        # if a_n won't fit in a C int, i.e., is bigger than
        # 2147483648; however, we wouldn't realistically compute
        # anlist for n that large anyway.
        #
        # Some relevant timings:
        #
        # E <--> [0, 1, 1, -2, 0]   389A
        #  E = EllipticCurve([0, 1, 1, -2, 0]);   // Sage or MAGMA
        #  e = E.pari_mincurve()
        #  f = ellinit([0,1,1,-2,0]);
        #
        #  Computation                                              Time (1.6Ghz Pentium-4m laptop)
        #  time v:=TracesOfFrobenius(E,10000);  // MAGMA            0.120
        #  gettime;v=ellan(f,10000);gettime/1000                    0.046
        #  time v=e.ellan (10000)                                   0.04
        #  time v=E.anlist(10000)                                   0.07

        #  time v:=TracesOfFrobenius(E,100000);  // MAGMA           1.620
        #  gettime;v=ellan(f,100000);gettime/1000                   0.676
        #  time v=e.ellan (100000)                                  0.7
        #  time v=E.anlist(100000)                                  0.83

        #  time v:=TracesOfFrobenius(E,1000000);  // MAGMA          20.850
        #  gettime;v=ellan(f,1000000);gettime/1000                  9.238
        #  time v=e.ellan (1000000)                                 9.61
        #  time v=E.anlist(1000000)                                 10.95  (13.171 in cygwin vmware)

        #  time v:=TracesOfFrobenius(E,10000000);  //MAGMA          257.850
        #  gettime;v=ellan(f,10000000);gettime/1000      FAILS no matter how many allocatemem()'s!!
        #  time v=e.ellan (10000000)                                139.37
        #  time v=E.anlist(10000000)                                136.32
        #
        #  The last Sage comp retries with stack size 40MB,
        #  80MB, 160MB, and succeeds last time.  It's very interesting that this
        #  last computation is *not* possible in GP, but works in py_pari!
        #

    def q_expansion(self, prec):
        r"""
        Return the `q`-expansion to precision prec of the newform
        attached to this elliptic curve.

        INPUT:


        -  ``prec`` - an integer


        OUTPUT:

        a power series (in the variable 'q')

        .. note::

           If you want the output to be a modular form and not just a
           `q`-expansion, use :meth:`.modular_form`.

        EXAMPLES::

            sage: E=EllipticCurve('37a1')
            sage: E.q_expansion(20)
            q - 2*q^2 - 3*q^3 + 2*q^4 - 2*q^5 + 6*q^6 - q^7 + 6*q^9 + 4*q^10 - 5*q^11 - 6*q^12 - 2*q^13 + 2*q^14 + 6*q^15 - 4*q^16 - 12*q^18 + O(q^20)
        """
        return PowerSeriesRing(Q, 'q')(self.anlist(prec), prec, check=True)

    def modular_form(self):
        r"""
        Return the cuspidal modular form associated to this elliptic
        curve.

        EXAMPLES::

            sage: E = EllipticCurve('37a')
            sage: f = E.modular_form()
            sage: f
            q - 2*q^2 - 3*q^3 + 2*q^4 - 2*q^5 + O(q^6)

        If you need to see more terms in the `q`-expansion::

            sage: f.q_expansion(20)
            q - 2*q^2 - 3*q^3 + 2*q^4 - 2*q^5 + 6*q^6 - q^7 + 6*q^9 + 4*q^10 - 5*q^11 - 6*q^12 - 2*q^13 + 2*q^14 + 6*q^15 - 4*q^16 - 12*q^18 + O(q^20)

        .. note::

           If you just want the `q`-expansion, use
           :meth:`.q_expansion`.
        """
        try:
            return self.__modular_form
        except AttributeError:
            M = sage.modular.modform.constructor.ModularForms(self.conductor(),weight=2)
            f = sage.modular.modform.element.ModularFormElement_elliptic_curve(M, self)
            self.__modular_form = f
            return f

    def modular_symbol_space(self, sign=1, base_ring=Q, bound=None):
        r"""
        Return the space of cuspidal modular symbols associated to this
        elliptic curve, with given sign and base ring.

        INPUT:


        -  ``sign`` - 0, -1, or 1

        -  ``base_ring`` - a ring


        EXAMPLES::

            sage: f = EllipticCurve('37b')
            sage: f.modular_symbol_space()
            Modular Symbols subspace of dimension 1 of Modular Symbols space of dimension 3 for Gamma_0(37) of weight 2 with sign 1 over Rational Field
            sage: f.modular_symbol_space(-1)
            Modular Symbols subspace of dimension 1 of Modular Symbols space of dimension 2 for Gamma_0(37) of weight 2 with sign -1 over Rational Field
            sage: f.modular_symbol_space(0, bound=3)
            Modular Symbols subspace of dimension 2 of Modular Symbols space of dimension 5 for Gamma_0(37) of weight 2 with sign 0 over Rational Field

        .. note::

           If you just want the `q`-expansion, use
           :meth:`.q_expansion`.
        """
        typ = (sign, base_ring)
        try:
            return self.__modular_symbol_space[typ]
        except AttributeError:
            self.__modular_symbol_space = {}
        except KeyError:
            pass
        M = ell_modular_symbols.modular_symbol_space(self, sign, base_ring, bound=bound)
        self.__modular_symbol_space[typ] = M
        return M

    def modular_symbol(self, sign=1, use_eclib = False, normalize = "L_ratio"):
        r"""
        Return the modular symbol associated to this elliptic curve,
        with given sign and base ring.  This is the map that sends `r/s`
        to a fixed multiple of the integral of `2 \pi i f(z) dz`
        from `\infty` to `r/s`, normalized so that all values of this map take
        values in `\QQ`.

        The normalization is such that for sign +1,
        the value at the cusp 0 is equal to the quotient of `L(E,1)`
        by the least positive period of `E` (unlike in ``L_ratio``
        of ``lseries()``, where the value is also divided by the
        number of connected components of `E(\RR)`). In particular the
        modular symbol depends on `E` and not only the isogeny class of `E`.

        INPUT:

        -  ``sign`` - 1 (default) or -1

        -  ``use_eclib`` - (default: False); if True the computation is
           done with John Cremona's implementation of modular
           symbols in ``eclib``

        -  ``normalize`` - (default: 'L_ratio'); either 'L_ratio',
           'period', or 'none';
           For 'L_ratio', the modular symbol tries to normalized correctly
           as explained above by comparing it to ``L_ratio`` for the
           curve and some small twists.
           The normalization 'period' is only available if
           ``use_eclib=False``. It uses the ``integral_period_map`` for modular
           symbols and is known to be equal to the above normalization
           up to the sign and a possible power of 2.
           For 'none', the modular symbol is almost certainly
           not correctly normalized, i.e. all values will be a
           fixed scalar multiple of what they should be.  But
           the initial computation of the modular symbol is
           much faster if ``use_eclib=False``, though evaluation of
           it after computing it won't be any faster.

        EXAMPLES::

            sage: E=EllipticCurve('37a1')
            sage: M=E.modular_symbol(); M
            Modular symbol with sign 1 over Rational Field attached to Elliptic Curve defined by y^2 + y = x^3 - x over Rational Field
            sage: M(1/2)
            0
            sage: M(1/5)
            1

        ::

            sage: E=EllipticCurve('121b1')
            sage: M=E.modular_symbol()
            Warning : Could not normalize the modular symbols, maybe all further results will be multiplied by -1, 2 or -2.
            sage: M(1/7)
            -1/2

        ::

            sage: E=EllipticCurve('11a1')
            sage: E.modular_symbol()(0)
            1/5
            sage: E=EllipticCurve('11a2')
            sage: E.modular_symbol()(0)
            1
            sage: E=EllipticCurve('11a3')
            sage: E.modular_symbol()(0)
            1/25

        ::

            sage: E=EllipticCurve('11a2')
            sage: E.modular_symbol(use_eclib=True, normalize='L_ratio')(0)
            1
            sage: E.modular_symbol(use_eclib=True, normalize='none')(0)
            2/5
            sage: E.modular_symbol(use_eclib=True, normalize='period')(0)
            Traceback (most recent call last):
            ...
            ValueError: no normalization 'period' known for modular symbols using John Cremona's eclib
            sage: E.modular_symbol(use_eclib=False, normalize='L_ratio')(0)
            1
            sage: E.modular_symbol(use_eclib=False, normalize='none')(0)
            1
            sage: E.modular_symbol(use_eclib=False, normalize='period')(0)
            1

        ::

            sage: E=EllipticCurve('11a3')
            sage: E.modular_symbol(use_eclib=True, normalize='L_ratio')(0)
            1/25
            sage: E.modular_symbol(use_eclib=True, normalize='none')(0)
            2/5
            sage: E.modular_symbol(use_eclib=True, normalize='period')(0)
            Traceback (most recent call last):
            ...
            ValueError: no normalization 'period' known for modular symbols using John Cremona's eclib
            sage: E.modular_symbol(use_eclib=False, normalize='L_ratio')(0)
            1/25
            sage: E.modular_symbol(use_eclib=False, normalize='none')(0)
            1
            sage: E.modular_symbol(use_eclib=False, normalize='period')(0)
            1/25

        """
        typ = (sign, normalize, use_eclib)
        try:
            return self.__modular_symbol[typ]
        except AttributeError:
            self.__modular_symbol = {}
        except KeyError:
            pass
        if use_eclib :
            M = ell_modular_symbols.ModularSymbolECLIB(self, sign, normalize=normalize)
        else :
            M = ell_modular_symbols.ModularSymbolSage(self, sign, normalize=normalize)
        self.__modular_symbol[typ] = M
        return M

    padic_lseries = padics.padic_lseries

    def newform(self):
        r"""
        Same as ``self.modular_form()``.

        EXAMPLES::

            sage: E=EllipticCurve('37a1')
            sage: E.newform()
            q - 2*q^2 - 3*q^3 + 2*q^4 - 2*q^5 + O(q^6)
            sage: E.newform() == E.modular_form()
            True
        """
        return self.modular_form()

    def q_eigenform(self, prec):
        r"""
        Synonym for ``self.q_expansion(prec)``.

        EXAMPLES::

            sage: E=EllipticCurve('37a1')
            sage: E.q_eigenform(10)
            q - 2*q^2 - 3*q^3 + 2*q^4 - 2*q^5 + 6*q^6 - q^7 + 6*q^9 + O(q^10)
            sage: E.q_eigenform(10) == E.q_expansion(10)
            True
        """
        return self.q_expansion(prec)

    def analytic_rank(self, algorithm="pari", leading_coefficient=False):
        r"""
        Return an integer that is *probably* the analytic rank of this
        elliptic curve.  If leading_coefficient is ``True`` (only implemented
        for PARI), return a tuple `(rank, lead)` where `lead` is the value of
        the first non-zero derivative of the L-function of the elliptic
        curve.

        INPUT:

        - algorithm -

          - 'pari' (default) - use the PARI library function.

          - 'sympow' -use Watkins's program sympow

          - 'rubinstein' - use Rubinstein's L-function C++ program lcalc.

          - 'magma' - use MAGMA

          - 'all' - compute with all other free algorithms, check that
            the answers agree, and return the common answer.

        .. note::

           If the curve is loaded from the large Cremona database,
           then the modular degree is taken from the database.

        Of the three above, probably Rubinstein's is the most
        efficient (in some limited testing I've done).

        .. note::

           It is an open problem to *prove* that *any* particular
           elliptic curve has analytic rank `\geq 4`.

        EXAMPLES::

            sage: E = EllipticCurve('389a')
            sage: E.analytic_rank(algorithm='pari')
            2
            sage: E.analytic_rank(algorithm='rubinstein')
            2
            sage: E.analytic_rank(algorithm='sympow')
            2
            sage: E.analytic_rank(algorithm='magma')    # optional - magma
            2
            sage: E.analytic_rank(algorithm='all')
            2

        With the optional parameter leading_coefficient set to ``True``, a
        tuple of both the analytic rank and the leading term of the
        L-series at `s = 1` is returned::

            sage: EllipticCurve([0,-1,1,-10,-20]).analytic_rank(leading_coefficient=True)
            (0, 0.25384186085591068...)
            sage: EllipticCurve([0,0,1,-1,0]).analytic_rank(leading_coefficient=True)
            (1, 0.30599977383405230...)
            sage: EllipticCurve([0,1,1,-2,0]).analytic_rank(leading_coefficient=True)
            (2, 1.518633000576853...)
            sage: EllipticCurve([0,0,1,-7,6]).analytic_rank(leading_coefficient=True)
            (3, 10.39109940071580...)
            sage: EllipticCurve([0,0,1,-7,36]).analytic_rank(leading_coefficient=True)
            (4, 196.170903794579...)

        TESTS:

        When the input is horrendous, some of the algorithms just bomb out with a RuntimeError::

            sage: EllipticCurve([1234567,89101112]).analytic_rank(algorithm='rubinstein')
            Traceback (most recent call last):
            ...
            RuntimeError: unable to compute analytic rank using rubinstein algorithm ('unable to convert x (= 6.19283e+19 and is too large) to an integer')
            sage: EllipticCurve([1234567,89101112]).analytic_rank(algorithm='sympow')
            Traceback (most recent call last):
            ...
            RuntimeError: failed to compute analytic rank
        """
        if algorithm == 'pari':
            rank_lead = self.pari_curve().ellanalyticrank()
            if leading_coefficient:
                return (rings.Integer(rank_lead[0]), rank_lead[1].python())
            else:
                return rings.Integer(self.pari_curve().ellanalyticrank()[0])
        elif algorithm == 'rubinstein':
            if leading_coefficient:
                raise NotImplementedError("Cannot compute leading coefficient using rubinstein algorithm")
            try:
                from sage.lfunctions.lcalc import lcalc
                return lcalc.analytic_rank(L=self)
            except TypeError as msg:
                raise RuntimeError("unable to compute analytic rank using rubinstein algorithm ('%s')"%msg)
        elif algorithm == 'sympow':
            if leading_coefficient:
                raise NotImplementedError("Cannot compute leading coefficient using sympow")
            from sage.lfunctions.sympow import sympow
            return sympow.analytic_rank(self)[0]
        elif algorithm == 'magma':
            if leading_coefficient:
                raise NotImplementedError("Cannot compute leading coefficient using magma")
            from sage.interfaces.all import magma
            return rings.Integer(magma(self).AnalyticRank())
        elif algorithm == 'all':
            if leading_coefficient:
                S = set([self.analytic_rank('pari', True)])
            else:
                S = set([self.analytic_rank('pari'),
                    self.analytic_rank('rubinstein'), self.analytic_rank('sympow')])
            if len(S) != 1:
                raise RuntimeError("Bug in analytic_rank; algorithms don't agree! (E=%s)"%self)
            return list(S)[0]
        else:
            raise ValueError("algorithm %s not defined"%algorithm)


    def simon_two_descent(self, verbose=0, lim1=5, lim3=50, limtriv=3,
                          maxprob=20, limbigprime=30, known_points=None):
        r"""
        Return lower and upper bounds on the rank of the Mordell-Weil
        group `E(\QQ)` and a list of points of infinite order.

        INPUT:

        - ``self`` -- an elliptic curve `E` over `\QQ`

        - ``verbose`` -- 0, 1, 2, or 3 (default: 0), the verbosity level

        - ``lim1`` -- (default: 5) limit on trivial points on quartics

        - ``lim3`` -- (default: 50) limit on points on ELS quartics

        - ``limtriv`` -- (default: 3) limit on trivial points on `E`

        - ``maxprob`` -- (default: 20)

        - ``limbigprime`` - (default: 30) to distinguish between small
           and large prime numbers. Use probabilistic tests for large
           primes. If 0, don't any probabilistic tests.

        - ``known_points`` -- (default: None) list of known points on
          the curve

        OUTPUT: a triple ``(lower, upper, list)`` consisting of

        - ``lower`` (integer) -- lower bound on the rank

        - ``upper`` (integer) -- upper bound on the rank

        - ``list`` -- list of points of infinite order in `E(\QQ)`

        The integer ``upper`` is in fact an upper bound on the
        dimension of the 2-Selmer group, hence on the dimension of
        `E(\QQ)/2E(\QQ)`.  It is equal to the dimension of the
        2-Selmer group except possibly if `E(\QQ)[2]` has dimension 1.
        In that case, ``upper`` may exceed the dimension of the
        2-Selmer group by an even number, due to the fact that the
        algorithm does not perform a second descent.

        To obtain a list of generators, use E.gens().

        IMPLEMENTATION: Uses Denis Simon's PARI/GP scripts from
        http://www.math.unicaen.fr/~simon/

        EXAMPLES:

        We compute the ranks of the curves of lowest known conductor up to
        rank `8`. Amazingly, each of these computations finishes
        almost instantly!

        ::

            sage: E = EllipticCurve('11a1')
            sage: E.simon_two_descent()
            (0, 0, [])
            sage: E = EllipticCurve('37a1')
            sage: E.simon_two_descent()
            (1, 1, [(0 : 0 : 1)])
            sage: E = EllipticCurve('389a1')
            sage: E._known_points = []  # clear cached points
            sage: E.simon_two_descent()
            (2, 2, [(5/4 : 5/8 : 1), (-3/4 : 7/8 : 1)])
            sage: E = EllipticCurve('5077a1')
            sage: E.simon_two_descent()
            (3, 3, [(1 : 0 : 1), (2 : 0 : 1), (0 : 2 : 1)])

        In this example Simon's program does not find any points, though it
        does correctly compute the rank of the 2-Selmer group.

        ::

            sage: E = EllipticCurve([1, -1, 0, -751055859, -7922219731979])
            sage: E.simon_two_descent()
            (1, 1, [])

        The rest of these entries were taken from Tom Womack's page
        http://tom.womack.net/maths/conductors.htm

        ::

            sage: E = EllipticCurve([1, -1, 0, -79, 289])
            sage: E.simon_two_descent()
            (4, 4, [(6 : -1 : 1), (4 : 3 : 1), (5 : -2 : 1), (8 : 7 : 1)])
            sage: E = EllipticCurve([0, 0, 1, -79, 342])
            sage: E.simon_two_descent()  # long time (9s on sage.math, 2011)
            (5, 5, [(7 : 11 : 1), (-1 : 20 : 1), (0 : 18 : 1), (3 : 11 : 1), (-3 : 23 : 1)])
            sage: E = EllipticCurve([1, 1, 0, -2582, 48720])
            sage: r, s, G = E.simon_two_descent(); r,s
            (6, 6)
            sage: E = EllipticCurve([0, 0, 0, -10012, 346900])
            sage: r, s, G = E.simon_two_descent(); r,s
            (7, 7)
            sage: E = EllipticCurve([0, 0, 1, -23737, 960366])
            sage: r, s, G = E.simon_two_descent(); r,s
            (8, 8)

        Example from :trac: `10832`::

            sage: E = EllipticCurve([1,0,0,-6664,86543])
            sage: E.simon_two_descent()
            (2, 3, [(-1/4 : 2377/8 : 1), (323/4 : 1891/8 : 1)])
            sage: E.rank()
            2
            sage: E.gens()
            [(-1/4 : 2377/8 : 1), (323/4 : 1891/8 : 1)]

        Example where the lower bound is known to be 1
        despite that the algorithm has not found any
        points of infinite order ::

            sage: E = EllipticCurve([1, 1, 0, -23611790086, 1396491910863060])
            sage: E.simon_two_descent()
            (1, 2, [])
            sage: E.rank()
            1
            sage: E.gens()     # uses mwrank
            [(4311692542083/48594841 : -13035144436525227/338754636611 : 1)]

        Example for :trac: `5153`::

            sage: E = EllipticCurve([3,0])
            sage: E.simon_two_descent()
            (1, 2, [(1 : 2 : 1)])

        The upper bound on the 2-Selmer rank returned by this method
        need not be sharp.  In following example, the upper bound
        equals the actual 2-Selmer rank plus 2 (see :trac:`10735`)::

            sage: E = EllipticCurve('438e1')
            sage: E.simon_two_descent()
            (0, 3, [])
            sage: E.selmer_rank()  # uses mwrank
            1

        """
        t = EllipticCurve_number_field.simon_two_descent(self, verbose=verbose,
                                                         lim1=lim1, lim3=lim3, limtriv=limtriv,
                                                         maxprob=maxprob, limbigprime=limbigprime,
                                                         known_points=known_points)
        rank_low_bd = t[0]
        two_selmer_rank = t[1]
        pts = t[2]
        if rank_low_bd == two_selmer_rank - self.two_torsion_rank():
            if verbose>0:
                print "Rank determined successfully, saturating..."
            gens = self.saturation(pts)[0]
            if len(gens) == rank_low_bd:
                self.__gens[True] = gens
                self.__gens[True].sort()
            self.__rank[True] = rank_low_bd

        return rank_low_bd, two_selmer_rank, pts

    two_descent_simon = simon_two_descent

    def three_selmer_rank(self, algorithm='UseSUnits'):
        r"""
        Return the 3-selmer rank of this elliptic curve, computed using
        Magma.

        INPUT:


        -  ``algorithm`` - 'Heuristic' (which is usually much
           faster in large examples), 'FindCubeRoots', or 'UseSUnits'
           (default)


        OUTPUT: nonnegative integer

        EXAMPLES: A rank 0 curve::

            sage: EllipticCurve('11a').three_selmer_rank()       # optional - magma
            0

        A rank 0 curve with rational 3-isogeny but no 3-torsion

        ::

            sage: EllipticCurve('14a3').three_selmer_rank()      # optional - magma
            0

        A rank 0 curve with rational 3-torsion::

            sage: EllipticCurve('14a1').three_selmer_rank()      # optional - magma
            1

        A rank 1 curve with rational 3-isogeny::

            sage: EllipticCurve('91b').three_selmer_rank()       # optional - magma
            2

        A rank 0 curve with nontrivial 3-Sha. The Heuristic option makes
        this about twice as fast as without it.

        ::

            sage: EllipticCurve('681b').three_selmer_rank(algorithm='Heuristic')   # long time (10 seconds); optional - magma
            2
        """
        from sage.interfaces.all import magma
        E = magma(self)
        return Integer(E.ThreeSelmerGroup(MethodForFinalStep = magma('"%s"'%algorithm)).Ngens())

    def rank(self, use_database=False, verbose=False,
                   only_use_mwrank=True,
                   algorithm='mwrank_lib',
                   proof=None):
        """
        Return the rank of this elliptic curve, assuming no conjectures.

        If we fail to provably compute the rank, raises a RuntimeError
        exception.

        INPUT:


        -  ``use_database (bool)`` - (default: False), if
           True, try to look up the regulator in the Cremona database.

        -  ``verbose`` - (default: None), if specified changes
           the verbosity of mwrank computations. algorithm -

        -  ``- 'mwrank_shell'`` - call mwrank shell command

        -  ``- 'mwrank_lib'`` - call mwrank c library

        -  ``only_use_mwrank`` - (default: True) if False try
           using analytic rank methods first.

        -  ``proof`` - bool or None (default: None, see
           proof.elliptic_curve or sage.structure.proof). Note that results
           obtained from databases are considered proof = True


        OUTPUT:


        -  ``rank (int)`` - the rank of the elliptic curve.


        IMPLEMENTATION: Uses L-functions, mwrank, and databases.

        EXAMPLES::

            sage: EllipticCurve('11a').rank()
            0
            sage: EllipticCurve('37a').rank()
            1
            sage: EllipticCurve('389a').rank()
            2
            sage: EllipticCurve('5077a').rank()
            3
            sage: EllipticCurve([1, -1, 0, -79, 289]).rank()   # This will use the default proof behavior of True
            4
            sage: EllipticCurve([0, 0, 1, -79, 342]).rank(proof=False)
            5
            sage: EllipticCurve([0, 0, 1, -79, 342]).simon_two_descent()[0]  # long time (7s on sage.math, 2012)
            5

        Examples with denominators in defining equations::

            sage: E = EllipticCurve([0, 0, 0, 0, -675/4])
            sage: E.rank()
            0
            sage: E = EllipticCurve([0, 0, 1/2, 0, -1/5])
            sage: E.rank()
            1
            sage: E.minimal_model().rank()
            1

        A large example where mwrank doesn't determine the result with certainty::

            sage: EllipticCurve([1,0,0,0,37455]).rank(proof=False)
            0
            sage: EllipticCurve([1,0,0,0,37455]).rank(proof=True)
            Traceback (most recent call last):
            ...
            RuntimeError: Rank not provably correct.
        """
        if proof is None:
            from sage.structure.proof.proof import get_flag
            proof = get_flag(proof, "elliptic_curve")
        else:
            proof = bool(proof)
        try:
            return self.__rank[proof]
        except KeyError:
            if proof is False and True in self.__rank:
                return self.__rank[True]
        if use_database:
            try:
                self.__rank[True] = self.database_attributes()['rank']
                return self.__rank[True]
            except (KeyError, RuntimeError):
                # curve not in database, or rank not known
                pass
        if not only_use_mwrank:
            N = self.conductor()
            prec = int(4*float(sqrt(N))) + 10
            if self.root_number() == 1:
                L, err = self.lseries().at1(prec)
                if abs(L) > err + R(0.0001):  # definitely doesn't vanish
                    misc.verbose("rank 0 because L(E,1)=%s"%L)
                    self.__rank[proof] = 0
                    return self.__rank[proof]
            else:
                Lprime, err = self.lseries().deriv_at1(prec)
                if abs(Lprime) > err + R(0.0001):  # definitely doesn't vanish
                    misc.verbose("rank 1 because L'(E,1)=%s"%Lprime)
                    self.__rank[proof] = 1
                    return self.__rank[proof]

        if algorithm == 'mwrank_lib':
            misc.verbose("using mwrank lib")
            if self.is_integral(): E = self
            else: E = self.integral_model()
            C = E.mwrank_curve()
            C.set_verbose(verbose)
            r = C.rank()
            if C.certain():
                proof = True
            else:
                if proof:
                    print "Unable to compute the rank with certainty (lower bound=%s)."%C.rank()
                    print "This could be because Sha(E/Q)[2] is nontrivial."
                    print "Try calling something like two_descent(second_limit=13) on the"
                    print "curve then trying this command again.  You could also try rank"
                    print "with only_use_mwrank=False."
                    del E.__mwrank_curve
                    raise RuntimeError('Rank not provably correct.')
                else:
                    misc.verbose("Warning -- rank not proven correct", level=1)
            self.__rank[proof] = r
        elif algorithm == 'mwrank_shell':
            misc.verbose("using mwrank shell")
            X = self.mwrank()
            if 'determined unconditionally' not in X or 'only a lower bound of' in X:
                if proof:
                    X= "".join(X.split("\n")[-4:-2])
                    print X
                    raise RuntimeError('Rank not provably correct.')
                else:
                    misc.verbose("Warning -- rank not proven correct", level=1)

                s = "lower bound of"
                X = X[X.rfind(s)+len(s)+1:]
                r = Integer(X.split()[0])
            else:
                if proof is False:
                    proof = True #since we actually provably found the rank
                match = 'Rank ='
                i = X.find(match)
                if i == -1:
                    match = 'found points of rank'
                    i = X.find(match)
                    if i == -1:
                        raise RuntimeError("%s\nbug -- tried to find 'Rank =' or 'found points of rank' in mwrank output but couldn't."%X)
                j = i + X[i:].find('\n')
                r = Integer(X[i+len(match)+1:j])
            self.__rank[proof] = r

        return self.__rank[proof]

    def gens(self, proof=None, **kwds):
        """
        Return generators for the Mordell-Weil group E(Q) *modulo*
        torsion.

        .. warning::

           If the program fails to give a provably correct result, it
           prints a warning message, but does not raise an
           exception. Use :meth:`~gens_certain` to find out if this
           warning message was printed.

        INPUT:

        - ``proof`` -- bool or None (default None), see
          ``proof.elliptic_curve`` or ``sage.structure.proof``

        - ``verbose`` - (default: None), if specified changes the
           verbosity of mwrank computations

        - ``rank1_search`` - (default: 10), if the curve has analytic
          rank 1, try to find a generator by a direct search up to
          this logarithmic height.  If this fails, the usual mwrank
          procedure is called.

        - algorithm -- one of the following:

          - ``'mwrank_shell'`` (default) -- call mwrank shell command

          - ``'mwrank_lib'`` -- call mwrank C library

        - ``only_use_mwrank`` -- bool (default True) if False, first
          attempts to use more naive, natively implemented methods

        - ``use_database`` -- bool (default True) if True, attempts to
          find curve and gens in the (optional) database

        - ``descent_second_limit`` -- (default: 12) used in 2-descent

        - ``sat_bound`` -- (default: 1000) bound on primes used in
          saturation.  If the computed bound on the index of the
          points found by two-descent in the Mordell-Weil group is
          greater than this, a warning message will be displayed.

        OUTPUT:

        - ``generators`` - list of generators for the Mordell-Weil
           group modulo torsion

        IMPLEMENTATION: Uses Cremona's mwrank C library.

        EXAMPLES::

            sage: E = EllipticCurve('389a')
            sage: E.gens()                 # random output
            [(-1 : 1 : 1), (0 : 0 : 1)]

        A non-integral example::

            sage: E = EllipticCurve([-3/8,-2/3])
            sage: E.gens() # random (up to sign)
            [(10/9 : 29/54 : 1)]

        A non-minimal example::

            sage: E = EllipticCurve('389a1')
            sage: E1 = E.change_weierstrass_model([1/20,0,0,0]); E1
            Elliptic Curve defined by y^2 + 8000*y = x^3 + 400*x^2 - 320000*x over Rational Field
            sage: E1.gens() # random (if database not used)
            [(-400 : 8000 : 1), (0 : -8000 : 1)]
        """
        if proof is None:
            from sage.structure.proof.proof import get_flag
            proof = get_flag(proof, "elliptic_curve")
        else:
            proof = bool(proof)

        # If the gens are already cached, return them:
        try:
            return list(self.__gens[proof])  # return copy so not changed
        except KeyError:
            if proof is False and True in self.__gens:
                return list(self.__gens[True])

        # At this point, self.__gens[True] does not exist, and in case
        # proof is False, self.__gens[False] does not exist either.

        result, proved = self._compute_gens(proof, **kwds)
        self.__gens[proved] = result
        self.__rank[proved] = len(result)
        self._known_points = result
        return list(result)

    def _compute_gens(self, proof,
                      verbose=False,
                      rank1_search=10,
                      algorithm='mwrank_lib',
                      only_use_mwrank=True,
                      use_database=True,
                      descent_second_limit=12,
                      sat_bound=1000):
        """
        Return generators for the Mordell-Weil group E(Q) *modulo*
        torsion.

        INPUT:

        Same as for :meth:`~gens`, except ``proof`` must be either
        ``True`` or ``False`` (not ``None``).

        OUTPUT:

        A tuple ``(generators, proved)``, where ``generators`` is a
        probable list of generators for the Mordell-Weil group modulo
        torsion, and ``proved`` is ``True`` or ``False`` depending on
        whether the result is provably correct.

        EXAMPLES::

            sage: E = EllipticCurve([-3/8, -2/3])
            sage: gens, proved = E._compute_gens(proof=False)
            sage: proved
            True

        """
        # If the optional extended database is installed and an
        # isomorphic curve is in the database then its gens will be
        # known; if only the default database is installed, the rank
        # will be known but not the gens.

        if use_database:
            try:
                E = self.minimal_model()
                data = self.database_attributes()
                iso = E.isomorphism_to(self)
                return [iso(E(P)) for P in data['gens']], True
            except (KeyError, RuntimeError):
                # curve not in database, or generators not known
                pass

        if self.conductor() > 10**7:
            only_use_mwrank = True

        if not only_use_mwrank:
            try:
                misc.verbose("Trying to compute rank.")
                r = self.rank(only_use_mwrank = False)
                misc.verbose("Got r = %s."%r)
                if r == 0:
                    misc.verbose("Rank = 0, so done.")
                    return [], True
                if r == 1 and rank1_search:
                    misc.verbose("Rank = 1, so using direct search.")
                    h = 6
                    while h <= rank1_search:
                        misc.verbose("Trying direct search up to height %s"%h)
                        G = self.point_search(h, verbose)
                        G = [P for P in G if P.order() == oo]
                        if len(G) > 0:
                            misc.verbose("Direct search succeeded.")
                            G, _, _ = self.saturation(G, verbose=verbose)
                            misc.verbose("Computed saturation.")
                            return G, True
                        h += 2
                    misc.verbose("Direct search FAILED.")
            except RuntimeError:
                pass
        # end if (not_use_mwrank)
        if algorithm == "mwrank_lib":
            misc.verbose("Calling mwrank C++ library.")
            if not self.is_integral():
                xterm = 1; yterm = 1
                ai = self.a_invariants()
                for a in ai:
                    if not a.is_integral():
                       for p, _ in a.denom().factor():
                          e  = min([(ai[i].valuation(p)/[1,2,3,4,6][i]) for i in range(5)]).floor()
                          ai = [ai[i]/p**(e*[1,2,3,4,6][i]) for i in range(5)]
                          xterm *= p**(2*e)
                          yterm *= p**(3*e)
                E = constructor.EllipticCurve(list(ai))
            else:
                E = self; xterm = 1; yterm = 1
            C = E.mwrank_curve(verbose)
            if not (verbose is None):
                C.set_verbose(verbose)
            C.two_descent(verbose=verbose, second_limit=descent_second_limit)
            C.saturate(bound=sat_bound)
            G = C.gens()
            if proof is True and C.certain() is False:
                del self.__mwrank_curve
                raise RuntimeError("Unable to compute the rank, hence generators, with certainty (lower bound=%s, generators found=%s).  This could be because Sha(E/Q)[2] is nontrivial."%(C.rank(),G) + \
                      "\nTry increasing descent_second_limit then trying this command again.")
            proved = C.certain()
            G = [[x*xterm,y*yterm,z] for x,y,z in G]
        else:
            # when gens() calls mwrank it passes the command-line
            # parameter "-p 100" which helps curves with large
            # coefficients and 2-torsion and is otherwise harmless.
            # This is pending a more intelligent handling of mwrank
            # options in gens() (which is nontrivial since gens() needs
            # to parse the output from mwrank and this is seriously
            # affected by what parameters the user passes!).
            # In fact it would be much better to avoid the mwrank console at
            # all for gens() and just use the library. This is in
            # progress (see trac #1949).
            X = self.mwrank('-p 100 -S '+str(sat_bound))
            misc.verbose("Calling mwrank shell.")
            if not 'The rank and full Mordell-Weil basis have been determined unconditionally' in X:
                msg = 'Generators not provably computed.'
                if proof:
                    raise RuntimeError('%s\n%s'%(X,msg))
                else:
                    misc.verbose("Warning -- %s"%msg, level=1)
                proved = False
            else:
                proved = True
            G = []
            i = X.find('Generator ')
            while i != -1:
                j = i + X[i:].find(';')
                k = i + X[i:].find('[')
                G.append(eval(X[k:j].replace(':',',')))
                X = X[j:]
                i = X.find('Generator ')
        G = [self.point(x, check=True) for x in G]
        G.sort()
        return G, proved

    def gens_certain(self):
        """
        Return True if the generators have been proven correct.

        EXAMPLES::

            sage: E=EllipticCurve('37a1')
            sage: E.gens()                   # random (up to sign)
            [(0 : -1 : 1)]
            sage: E.gens_certain()
            True
        """
        return True in self.__gens

    def ngens(self, proof = None):
        """
        Return the number of generators of this elliptic curve.

        .. note::

           See :meth:'.gens' for further documentation. The function
           :meth:`.ngens` calls :meth:`.gens` if not already done, but
           only with default parameters.  Better results may be
           obtained by calling ``mwrank()`` with carefully chosen
           parameters.

        EXAMPLES::

            sage: E=EllipticCurve('37a1')
            sage: E.ngens()
            1

        TO DO: This example should not cause a run-time error.

        ::

            sage: E=EllipticCurve([0,0,0,877,0])
            sage: # E.ngens()  ######## causes run-time error

        ::

            sage: print E.mwrank('-v0 -b12 -l')
            Curve [0,0,0,877,0] :   Rank = 1
            Generator 1 is [29604565304828237474403861024284371796799791624792913256602210:-256256267988926809388776834045513089648669153204356603464786949:490078023219787588959802933995928925096061616470779979261000]; height 95.980371987964
            Regulator = 95.980...
        """
        return len(self.gens(proof = proof))

    def regulator(self, use_database=True, proof=None, precision=None,
                        descent_second_limit=12, verbose=False):
        """
        Returns the regulator of this curve, which must be defined over Q.

        INPUT:


        -  ``use_database`` - bool (default: False), if True,
           try to look up the generators in the Cremona database.

        -  ``proof`` - bool or None (default: None, see
           proof.[tab] or sage.structure.proof). Note that results from
           databases are considered proof = True

        -  ``precision`` - int or None (default: None): the
           precision in bits of the result (default real precision if None)

        -  ``descent_second_limit`` - (default: 12)- used in 2-descent

        -  ``verbose`` - whether to print mwrank's verbose output

        EXAMPLES::

            sage: E = EllipticCurve([0, 0, 1, -1, 0])
            sage: E.regulator()
            0.0511114082399688
            sage: EllipticCurve('11a').regulator()
            1.00000000000000
            sage: EllipticCurve('37a').regulator()
            0.0511114082399688
            sage: EllipticCurve('389a').regulator()
            0.152460177943144
            sage: EllipticCurve('5077a').regulator()
            0.41714355875838...
            sage: EllipticCurve([1, -1, 0, -79, 289]).regulator()
            1.50434488827528
            sage: EllipticCurve([0, 0, 1, -79, 342]).regulator(proof=False)  # long time (6s on sage.math, 2011)
            14.790527570131...
        """
        if precision is None:
            RR = rings.RealField()
            precision = RR.precision()
        else:
            RR = rings.RealField(precision)

        if proof is None:
            from sage.structure.proof.proof import get_flag
            proof = get_flag(proof, "elliptic_curve")
        else:
            proof = bool(proof)

        # We return a cached value if it exists and has sufficient precision:
        try:
            reg = self.__regulator[proof]
            if reg.parent().precision() >= precision:
                return RR(reg)
            else: # Found regulator value but precision is too low
                pass
        except KeyError:
            if proof is False and True in self.__regulator:
                reg = self.__regulator[True]
                if reg.parent().precision() >= precision:
                    return RR(reg)
                else: # Found regulator value but precision is too low
                    pass

        # Next we find the gens, taking them from the database if they
        # are there and use_database is True, else computing them:

        G = self.gens(proof=proof, use_database=use_database, descent_second_limit=descent_second_limit, verbose=verbose)

        # Finally compute the regulator of the generators found:

        self.__regulator[proof] = self.regulator_of_points(G,precision=precision)
        return self.__regulator[proof]

    def saturation(self, points, verbose=False, max_prime=0, odd_primes_only=False):
        """
        Given a list of rational points on E, compute the saturation in
        E(Q) of the subgroup they generate.

        INPUT:


        -  ``points (list)`` - list of points on E

        -  ``verbose (bool)`` - (default: False), if True, give
           verbose output

        -  ``max_prime (int)`` - (default: 0), saturation is
           performed for all primes up to max_prime. If max_prime==0,
           perform saturation at *all* primes, i.e., compute the true
           saturation.

        -  ``odd_primes_only (bool)`` - only do saturation at
           odd primes


        OUTPUT:


        -  ``saturation (list)`` - points that form a basis for
           the saturation

        -  ``index (int)`` - the index of the group generated
           by points in their saturation

        -  ``regulator (real with default precision)`` -
           regulator of saturated points.


        ALGORITHM: Uses Cremona's ``mwrank`` package. With ``max_prime=0``,
        we call ``mwrank`` with successively larger prime bounds until the full
        saturation is provably found. The results of saturation at the
        previous primes is stored in each case, so this should be
        reasonably fast.

        EXAMPLES::

            sage: E=EllipticCurve('37a1')
            sage: P=E(0,0)
            sage: Q=5*P; Q
            (1/4 : -5/8 : 1)
            sage: E.saturation([Q])
            ([(0 : 0 : 1)], 5, 0.0511114082399688)

        TESTS:

        See :trac:`10590`.  This example would loop forever at default precision::

            sage: E = EllipticCurve([1, 0, 1, -977842, -372252745])
            sage: P = E([-192128125858676194585718821667542660822323528626273/336995568430319276695106602174283479617040716649, 70208213492933395764907328787228427430477177498927549075405076353624188436/195630373799784831667835900062564586429333568841391304129067339731164107, 1])
            sage: P.height()
            113.302910926080
            sage: E.saturation([P])
            ([(-192128125858676194585718821667542660822323528626273/336995568430319276695106602174283479617040716649 : 70208213492933395764907328787228427430477177498927549075405076353624188436/195630373799784831667835900062564586429333568841391304129067339731164107 : 1)], 1, 113.302910926080)
            sage: (Q,), ind, reg = E.saturation([2*P])  # needs higher precision, handled by eclib
            sage: 2*Q == 2*P
            True
            sage: ind
            2
            sage: reg
            113.302910926080

        See :trac:`10840`.  This used to cause eclib to crash since the
        curve is non-minimal at 2::

            sage: E = EllipticCurve([0,0,0,-13711473216,0])
            sage: P = E([-19992,16313472])
            sage: Q = E([-24108,-17791704])
            sage: R = E([-97104,-20391840])
            sage: S = E([-113288,-9969344])
            sage: E.saturation([P,Q,R,S])
            ([(-19992 : 16313472 : 1), (-24108 : -17791704 : 1), (-97104 : -20391840 : 1), (-113288 : -9969344 : 1)], 1, 172.792031341679)

        """
        if not isinstance(points, list):
            raise TypeError("points (=%s) must be a list."%points)
        if len(points) == 0:
            return [], None, R(1)

        v = []
        for P in points:
            if not isinstance(P, ell_point.EllipticCurvePoint_field):
                P = self(P)
            elif P.curve() != self:
                raise ArithmeticError("point (=%s) must be %s."%(P,self))

        minimal = True
        if not self.is_minimal():
            minimal = False
            Emin = self.minimal_model()
            phi = self.isomorphism_to(Emin)
            points = [phi(P) for P in points]
        else:
            Emin = self

        for P in points:
            x, y = P.xy()
            d = x.denominator().lcm(y.denominator())
            v.append((x*d, y*d, d))

        c = Emin.mwrank_curve()
        mw = mwrank.mwrank_MordellWeil(c, verbose)
        mw.process(v)
        repeat_until_saturated = False
        if max_prime == 0:
            repeat_until_saturated = True
            max_prime = 9973
        from sage.libs.all import mwrank_get_precision, mwrank_set_precision
        prec0 = mwrank_get_precision()
        prec = 100
        if prec0<prec:
            mwrank_set_precision(prec)
        else:
            prec = prec0
        while True:
            ok, index, unsat = mw.saturate(max_prime=max_prime, odd_primes_only = odd_primes_only)
            reg = mw.regulator()
            if ok or not repeat_until_saturated: break
            max_prime = arith.next_prime(max_prime + 1000)
            prec += 50
            #print "Increasing precision to ",prec," and max_prime to ",max_prime
            mwrank_set_precision(prec)
        if prec!=prec0: mwrank_set_precision(prec0)
        #print "precision was originally ",prec0," and is now ",mwrank_get_precision()
        sat = mw.points()
        sat = [Emin(P) for P in sat]
        if not minimal:
            phi_inv = ~phi
            sat = [phi_inv(P) for P in sat]
        reg = self.regulator_of_points(sat)
        return sat, index, R(reg)


    def CPS_height_bound(self):
        r"""
        Return the Cremona-Prickett-Siksek height bound. This is a
        floating point number B such that if P is a rational point on
        the curve, then `h(P) \le \hat{h}(P) + B`, where `h(P)` is
        the naive logarithmic height of `P` and `\hat{h}(P)` is the
        canonical height.

        SEE ALSO: silverman_height_bound for a bound that also works for
        points over number fields.

        EXAMPLES::

            sage: E = EllipticCurve("11a")
            sage: E.CPS_height_bound()
            2.8774743273580445
            sage: E = EllipticCurve("5077a")
            sage: E.CPS_height_bound()
            0.0
            sage: E = EllipticCurve([1,2,3,4,1])
            sage: E.CPS_height_bound()
            Traceback (most recent call last):
            ...
            RuntimeError: curve must be minimal.
            sage: F = E.quadratic_twist(-19)
            sage: F
            Elliptic Curve defined by y^2 + x*y + y = x^3 - x^2 + 1376*x - 130 over Rational Field
            sage: F.CPS_height_bound()
            0.6555158376972852

        IMPLEMENTATION:
            Call the corresponding mwrank C++ library function.  Note that
            the formula in the [CPS] paper is given for number fields.  It's
            only the implementation in Sage that restricts to the rational
            field.
        """
        if not self.is_minimal():
            raise RuntimeError("curve must be minimal.")
        return self.mwrank_curve().CPS_height_bound()


    def silverman_height_bound(self, algorithm='default'):
        r"""
        Return the Silverman height bound.  This is a positive real
        (floating point) number B such that for all points `P` on the
        curve over any number field, `|h(P) - \hat{h}(P)| \leq B`,
        where `h(P)` is the naive logarithmic height of `P` and
        `\hat{h}(P)` is the canonical height.

        INPUT:

            - ``algorithm`` --

                 - 'default' (default) -- compute using a Python
                   implementation in Sage

                 - 'mwrank' -- use a C++ implementation in the mwrank
                   library

        NOTES:

           - The CPS_height_bound is often better (i.e. smaller) than
             the Silverman bound, but it only applies for points over
             the base field, whereas the Silverman bound works over
             all number fields.

           - The Silverman bound is also fairly straightforward to
             compute over number fields, but isn't implemented here.

           - Silverman's paper is 'The Difference Between the Weil
             Height and the Canonical Height on Elliptic Curves',
             Math. Comp., Volume 55, Number 192, pages 723-743.  We
             use a correction by Bremner with 0.973 replaced by 0.961,
             as explained in the source code to mwrank (htconst.cc).

        EXAMPLES::

            sage: E=EllipticCurve('37a1')
            sage: E.silverman_height_bound()
            4.825400758180918
            sage: E.silverman_height_bound(algorithm='mwrank')
            4.825400758180918
            sage: E.CPS_height_bound()
            0.16397076103046915
        """
        if algorithm == 'default':
            Delta   = self.discriminant()
            j       = self.j_invariant()
            b2      = self.b2()
            twostar = 2 if b2 else 1
            from math import log
            def h(x):
                return log(max(abs(x.numerator()), abs(x.denominator())))
            def h_oo(x):
                return log(max(abs(x),1))
            mu    = h(Delta)/12 + h_oo(j)/12 + h_oo(b2/12)/2 + log(twostar)/2
            lower = 2*(-h(j)/24 - mu - 0.961)
            upper = 2*(mu + 1.07)
            return max(abs(lower), abs(upper))
        elif algorithm == 'mwrank':
            return self.mwrank_curve().silverman_bound()
        else:
            raise ValueError("unknown algorithm '%s'"%algorithm)



    def point_search(self, height_limit, verbose=False, rank_bound=None):
        """
        Search for points on a curve up to an input bound on the naive
        logarithmic height.

        INPUT:


        -  ``height_limit (float)`` - bound on naive height

        -  ``verbose (bool)`` - (default: False)

           If True, report on each point as found together with linear
           relations between the points found and the saturation process.

           If False, just return the result.

        -  ``rank_bound (bool)`` - (default: None)

           If provided, stop searching for points once we find this many
           independent nontorsion points.

        OUTPUT: points (list) - list of independent points which generate
        the subgroup of the Mordell-Weil group generated by the points
        found and then saturated.

        .. warning::

           height_limit is logarithmic, so increasing by 1 will cause
           the running time to increase by a factor of approximately
           4.5 (=exp(1.5)).

        IMPLEMENTATION: Uses Michael Stoll's ratpoints library.

        EXAMPLES::

            sage: E=EllipticCurve('389a1')
            sage: E.point_search(5, verbose=False)
            [(-1 : 1 : 1), (-3/4 : 7/8 : 1)]

        Increasing the height_limit takes longer, but finds no more
        points::

            sage: E.point_search(10, verbose=False)
            [(-1 : 1 : 1), (-3/4 : 7/8 : 1)]

        In fact this curve has rank 2 so no more than 2 points will ever be
        output, but we are not using this fact.

        ::

            sage: E.saturation(_)
            ([(-1 : 1 : 1), (-3/4 : 7/8 : 1)], 1, 0.152460177943144)

        What this shows is that if the rank is 2 then the points listed do
        generate the Mordell-Weil group (mod torsion). Finally,

        ::

            sage: E.rank()
            2

        If we only need one independent generator::

            sage: E.point_search(5, verbose=False, rank_bound=1)
            [(-2 : 0 : 1)]

        """
        from sage.libs.ratpoints import ratpoints
        from sage.functions.all import exp
        from sage.rings.arith import GCD
        H = exp(float(height_limit)) # max(|p|,|q|) <= H, if x = p/q coprime
        coeffs = [16*self.b6(), 8*self.b4(), self.b2(), 1]
        points = []
        a1 = self.a1()
        a3 = self.a3()
        new_H = H*2 # since we change the x-coord by 2 below
        for X,Y,Z in ratpoints(coeffs, new_H, verbose):
            if Z == 0: continue
            z = 2*Z
            x = X/2
            y = (Y/z - a1*x - a3*z)/2
            d = GCD((x,y,z))
            x = x/d
            if max(x.numerator().abs(), x.denominator().abs()) <= H:
                y = y/d
                z = z/d
                points.append(self((x,y,z)))
                if rank_bound is not None:
                    points = self.saturation(points, verbose=verbose)[0]
                    if len(points) == rank_bound:
                        break
        if rank_bound is None:
            points = self.saturation(points, verbose=verbose)[0]
        return points


    def selmer_rank(self):
        """
        The rank of the 2-Selmer group of the curve.

        EXAMPLE: The following is the curve 960D1, which has rank 0, but
        Sha of order 4.

        ::

            sage: E = EllipticCurve([0, -1, 0, -900, -10098])
            sage: E.selmer_rank()
            3

        Here the Selmer rank is equal to the 2-torsion rank (=1) plus
        the 2-rank of Sha (=2), and the rank itself is zero::

            sage: E.rank()
            0

        In contrast, for the curve 571A, also with rank 0 and Sha of
        order 4, we get a worse bound::

            sage: E = EllipticCurve([0, -1, 1, -929, -10595])
            sage: E.selmer_rank()
            2
            sage: E.rank_bound()
            2

        To establish that the rank is in fact 0 in this case, we would
        need to carry out a higher descent::

            sage: E.three_selmer_rank() # optional: magma
            0

        Or use the L-function to compute the analytic rank::

            sage: E.rank(only_use_mwrank=False)
            0

        """
        try:
            return self.__selmer_rank
        except AttributeError:
            C = self.mwrank_curve()
            self.__selmer_rank = C.selmer_rank()
            return self.__selmer_rank


    def rank_bound(self):
        """
        Upper bound on the rank of the curve, computed using
        2-descent.  In many cases, this is the actual rank of the
        curve.  If the curve has no 2-torsion it is the same as the
        2-selmer rank.

        EXAMPLE: The following is the curve 960D1, which has rank 0, but
        Sha of order 4.

        ::

            sage: E = EllipticCurve([0, -1, 0, -900, -10098])
            sage: E.rank_bound()
            0

        It gives 0 instead of 2, because it knows Sha is nontrivial. In
        contrast, for the curve 571A, also with rank 0 and Sha of order 4,
        we get a worse bound::

            sage: E = EllipticCurve([0, -1, 1, -929, -10595])
            sage: E.rank_bound()
            2
            sage: E.rank(only_use_mwrank=False)   # uses L-function
            0

        """
        try:
            return self.__rank_bound
        except AttributeError:
            C = self.mwrank_curve()
            self.__rank_bound = C.rank_bound()
            return self.__rank_bound


    def an(self, n):
        """
        The n-th Fourier coefficient of the modular form corresponding to
        this elliptic curve, where n is a positive integer.

        EXAMPLES::

            sage: E=EllipticCurve('37a1')
            sage: [E.an(n) for n in range(20) if n>0]
            [1, -2, -3, 2, -2, 6, -1, 0, 6, 4, -5, -6, -2, 2, 6, -4, 0, -12, 0]
        """
        return Integer(self.pari_mincurve().ellak(n))

    def ap(self, p):
        """
        The p-th Fourier coefficient of the modular form corresponding to
        this elliptic curve, where p is prime.

        EXAMPLES::

            sage: E=EllipticCurve('37a1')
            sage: [E.ap(p) for p in prime_range(50)]
            [-2, -3, -2, -1, -5, -2, 0, 0, 2, 6, -4, -1, -9, 2, -9]
        """
        if not arith.is_prime(p):
            raise ArithmeticError("p must be prime")
        return Integer(self.pari_mincurve().ellap(p))

    def quadratic_twist(self, D):
        """
       Return the quadratic twist of this elliptic curve by D.

       D must be a nonzero rational number.

       .. note::

          This function overrides the generic ``quadratic_twist()``
          function for elliptic curves, returning a minimal model.

       EXAMPLES::

           sage: E=EllipticCurve('37a1')
           sage: E2=E.quadratic_twist(2); E2
           Elliptic Curve defined by y^2  = x^3 - 4*x + 2 over Rational Field
           sage: E2.conductor()
           2368
           sage: E2.quadratic_twist(2) == E
           True
       """
        return EllipticCurve_number_field.quadratic_twist(self, D).minimal_model()

    def minimal_model(self):
        r"""
        Return the unique minimal Weierstrass equation for this elliptic
        curve. This is the model with minimal discriminant and
        `a_1,a_2,a_3 \in \{0,\pm 1\}`.

        EXAMPLES::

            sage: E=EllipticCurve([10,100,1000,10000,1000000])
            sage: E.minimal_model()
            Elliptic Curve defined by y^2 + x*y + y = x^3 + x^2 + x + 1 over Rational Field
        """
        try:
            return self.__minimal_model
        except AttributeError:
            F = self.pari_mincurve()
            self.__minimal_model = constructor.EllipticCurve([Q(F[i]) for i in range(5)])
            return self.__minimal_model

    def is_minimal(self):
        r"""
        Return True iff this elliptic curve is a reduced minimal model.

        The unique minimal Weierstrass equation for this elliptic curve.
        This is the model with minimal discriminant and
        `a_1,a_2,a_3 \in \{0,\pm 1\}`.

        TO DO: This is not very efficient since it just computes the
        minimal model and compares. A better implementation using the Kraus
        conditions would be preferable.

        EXAMPLES::

            sage: E=EllipticCurve([10,100,1000,10000,1000000])
            sage: E.is_minimal()
            False
            sage: E=E.minimal_model()
            sage: E.is_minimal()
            True
        """
        return self.ainvs() == self.minimal_model().ainvs()

    def is_p_minimal(self, p):
        """
        Tests if curve is p-minimal at a given prime p.

        INPUT: p - a primeOUTPUT: True - if curve is p-minimal


        -  ``False`` - if curve isn't p-minimal


        EXAMPLES::

            sage: E = EllipticCurve('441a2')
            sage: E.is_p_minimal(7)
            True

        ::

            sage: E = EllipticCurve([0,0,0,0,(2*5*11)**10])
            sage: [E.is_p_minimal(p) for p in prime_range(2,24)]
            [False, True, False, True, False, True, True, True, True]
        """
        if not p.is_prime():
            raise ValueError("p must be prime")
        if not self.is_p_integral(p):
            return False
        if p > 3:
            return ((self.discriminant().valuation(p) < 12) or (self.c4().valuation(p) < 4))
        # else p = 2,3
        Emin = self.minimal_model()
        return self.discriminant().valuation(p) == Emin.discriminant().valuation(p)

#    Duplicate!
#
#    def is_integral(self):
#        for n in self.ainvs():
#            if n.denominator() != 1:
#                return False
#        return True

    def kodaira_type(self, p):
        """
        Local Kodaira type of the elliptic curve at `p`.

        INPUT:

        -   p, an integral prime


        OUTPUT:


        - the Kodaira type of this elliptic curve at p,
          as a KodairaSymbol.


        EXAMPLES::

            sage: E = EllipticCurve('124a')
            sage: E.kodaira_type(2)
            IV
        """
        return self.local_data(p).kodaira_symbol()

    kodaira_symbol = kodaira_type

    def kodaira_type_old(self, p):
        """
        Local Kodaira type of the elliptic curve at `p`.

        INPUT:


        -   p, an integral prime


        OUTPUT:

        - the kodaira type of this elliptic curve at p,
          as a KodairaSymbol.

        EXAMPLES::

            sage: E = EllipticCurve('124a')
            sage: E.kodaira_type_old(2)
            IV
        """
        if not arith.is_prime(p):
            raise ArithmeticError("p must be prime")
        try:
            self.__kodaira_type
        except AttributeError:
            self.__kodaira_type = {}
            self.__tamagawa_number = {}
        if p not in self.__kodaira_type:
            v = self.pari_mincurve().elllocalred(p)
            from kodaira_symbol import KodairaSymbol
            self.__kodaira_type[p] = KodairaSymbol(v[1])
            self.__tamagawa_number[p] = Integer(v[3])
        return self.__kodaira_type[p]

    def tamagawa_number(self, p):
        r"""
        The Tamagawa number of the elliptic curve at `p`.

        This is the order of the component group
        `E(\QQ_p)/E^0(\QQ_p)`.

        EXAMPLES::

            sage: E = EllipticCurve('11a')
            sage: E.tamagawa_number(11)
            5
            sage: E = EllipticCurve('37b')
            sage: E.tamagawa_number(37)
            3
        """
        return self.local_data(p).tamagawa_number()

    def tamagawa_number_old(self, p):
        r"""
        The Tamagawa number of the elliptic curve at `p`.

        This is the order of the component group
        `E(\QQ_p)/E^0(\QQ_p)`.

        EXAMPLES::

            sage: E = EllipticCurve('11a')
            sage: E.tamagawa_number_old(11)
            5
            sage: E = EllipticCurve('37b')
            sage: E.tamagawa_number_old(37)
            3
        """
        if not arith.is_prime(p):
            raise ArithmeticError("p must be prime")
        try:
            return self.__tamagawa_number[p]
        except (AttributeError, KeyError):
            self.kodaira_type_old(p)
            return self.__tamagawa_number[p]

    def tamagawa_exponent(self, p):
        """
        The Tamagawa index of the elliptic curve at `p`.

        This is the index of the component group
        `E(\QQ_p)/E^0(\QQ_p)`. It equals the
        Tamagawa number (as the component group is cyclic) except for types
        `I_m^*` (`m` even) when the group can be
        `C_2 \times C_2`.

        EXAMPLES::

            sage: E = EllipticCurve('816a1')
            sage: E.tamagawa_number(2)
            4
            sage: E.tamagawa_exponent(2)
            2
            sage: E.kodaira_symbol(2)
            I2*

        ::

            sage: E = EllipticCurve('200c4')
            sage: E.kodaira_symbol(5)
            I4*
            sage: E.tamagawa_number(5)
            4
            sage: E.tamagawa_exponent(5)
            2

        See #4715::

            sage: E=EllipticCurve('117a3')
            sage: E.tamagawa_exponent(13)
            4
        """
        if not arith.is_prime(p):
            raise ArithmeticError("p must be prime")
        cp = self.tamagawa_number(p)
        if not cp==4:
            return cp
        ks = self.kodaira_type(p)
        if ks._roman==1 and ks._n%2==0 and ks._starred:
            return 2
        return 4

    def tamagawa_product(self):
        """
        Returns the product of the Tamagawa numbers.

        EXAMPLES::

            sage: E = EllipticCurve('54a')
            sage: E.tamagawa_product ()
            3
        """
        try:
            return self.__tamagawa_product
        except AttributeError:
            self.__tamagawa_product = Integer(self.pari_mincurve().ellglobalred()[2].python())
            return self.__tamagawa_product

    def real_components(self):
        """
        Returns 1 if there is 1 real component and 2 if there are 2.

        EXAMPLES::

            sage: E = EllipticCurve('37a')
            sage: E.real_components ()
            2
            sage: E = EllipticCurve('37b')
            sage: E.real_components ()
            2
            sage: E = EllipticCurve('11a')
            sage: E.real_components ()
            1
        """
        invs = self.short_weierstrass_model().ainvs()
        x = rings.polygen(self.base_ring())
        f = x**3 + invs[3]*x + invs[4]
        if f.discriminant() > 0:
            return 2
        else:
            return 1

    def has_good_reduction_outside_S(self,S=[]):
        r"""
        Tests if this elliptic curve has good reduction outside `S`.

        INPUT:

            -  S - list of primes (default: empty list).

        .. note::

            Primality of elements of S is not checked, and the output
            is undefined if S is not a list or contains non-primes.

            This only tests the given model, so should only be applied to
            minimal models.

        EXAMPLES::

            sage: EllipticCurve('11a1').has_good_reduction_outside_S([11])
            True
            sage: EllipticCurve('11a1').has_good_reduction_outside_S([2])
            False
            sage: EllipticCurve('2310a1').has_good_reduction_outside_S([2,3,5,7])
            False
            sage: EllipticCurve('2310a1').has_good_reduction_outside_S([2,3,5,7,11])
            True
        """
        return self.discriminant().is_S_unit(S)

    def period_lattice(self, embedding=None):
        r"""
        Returns the period lattice of the elliptic curve with respect to
        the differential `dx/(2y + a_1x + a_3)`.

        INPUT:

        -  ``embedding`` - ignored (for compatibility with the
           period_lattice function for elliptic_curve_number_field)

        OUTPUT:

        (period lattice) The PeriodLattice_ell object associated to
        this elliptic curve (with respect to the natural embedding of
        `\QQ` into `\RR`).

        EXAMPLES::

            sage: E = EllipticCurve('37a')
            sage: E.period_lattice()
            Period lattice associated to Elliptic Curve defined by y^2 + y = x^3 - x over Rational Field
        """
        try:
            return self._period_lattice
        except AttributeError:
            from sage.schemes.elliptic_curves.period_lattice import PeriodLattice_ell
            self._period_lattice = PeriodLattice_ell(self)
            return self._period_lattice

    def elliptic_exponential(self, z, embedding=None):
        r"""
        Computes the elliptic exponential of a complex number with respect to the elliptic curve.

        INPUT:

        - ``z`` (complex) -- a complex number

        -  ``embedding`` - ignored (for compatibility with the
           period_lattice function for elliptic_curve_number_field)

        OUTPUT:

        The image of `z` modulo `L` under the Weierstrass parametrization
        `\CC/L \to E(\CC)`.

        .. note::

           The precision is that of the input ``z``, or the default
           precision of 53 bits if ``z`` is exact.

        EXAMPLES::

            sage: E = EllipticCurve([1,1,1,-8,6])
            sage: P = E([1,-2])
            sage: z = P.elliptic_logarithm() # default precision is 100 here
            sage: E.elliptic_exponential(z)
            (1.0000000000000000000000000000 : -2.0000000000000000000000000000 : 1.0000000000000000000000000000)
            sage: z = E([1,-2]).elliptic_logarithm(precision=201)
            sage: E.elliptic_exponential(z)
            (1.00000000000000000000000000000000000000000000000000000000000 : -2.00000000000000000000000000000000000000000000000000000000000 : 1.00000000000000000000000000000000000000000000000000000000000)

        ::

            sage: E = EllipticCurve('389a')
            sage: Q = E([3,5])
            sage: E.elliptic_exponential(Q.elliptic_logarithm())
            (3.0000000000000000000000000000 : 5.0000000000000000000000000000 : 1.0000000000000000000000000000)
            sage: P = E([-1,1])
            sage: P.elliptic_logarithm()
            0.47934825019021931612953301006 + 0.98586885077582410221120384908*I
            sage: E.elliptic_exponential(P.elliptic_logarithm())
            (-1.0000000000000000000000000000 : 1.0000000000000000000000000000 : 1.0000000000000000000000000000)


        Some torsion examples::

            sage: w1,w2 = E.period_lattice().basis()
            sage: E.two_division_polynomial().roots(CC,multiplicities=False)
            [-2.0403022002854..., 0.13540924022175..., 0.90489296006371...]
            sage: [E.elliptic_exponential((a*w1+b*w2)/2)[0] for a,b in [(0,1),(1,1),(1,0)]]
            [-2.0403022002854..., 0.13540924022175..., 0.90489296006371...]

            sage: E.division_polynomial(3).roots(CC,multiplicities=False)
            [-2.88288879135...,
            1.39292799513...,
            0.078313731444316... - 0.492840991709...*I,
            0.078313731444316... + 0.492840991709...*I]
            sage: [E.elliptic_exponential((a*w1+b*w2)/3)[0] for a,b in [(0,1),(1,0),(1,1),(2,1)]]
            [-2.8828887913533..., 1.39292799513138,
            0.0783137314443... - 0.492840991709...*I,
            0.0783137314443... + 0.492840991709...*I]

        Observe that this is a group homomorphism (modulo rounding error)::

            sage: z = CC.random_element()
            sage: 2 * E.elliptic_exponential(z)
            (-1.52184235874404 - 0.0581413944316544*I : 0.948655866506124 - 0.0381469928565030*I : 1.00000000000000)
            sage: E.elliptic_exponential(2 * z)
            (-1.52184235874404 - 0.0581413944316562*I : 0.948655866506128 - 0.0381469928565034*I : 1.00000000000000)
        """
        return self.period_lattice().elliptic_exponential(z)

    def lseries(self):
        """
        Returns the L-series of this elliptic curve.

        Further documentation is available for the functions which apply to
        the L-series.

        EXAMPLES::

            sage: E=EllipticCurve('37a1')
            sage: E.lseries()
            Complex L-series of the Elliptic Curve defined by y^2 + y = x^3 - x over Rational Field
        """
        try:
            return self.__lseries
        except AttributeError:
            from lseries_ell import Lseries_ell
            self.__lseries = Lseries_ell(self)
            return self.__lseries

    def Lambda(self, s, prec):
        r"""
        Returns the value of the Lambda-series of the elliptic curve E at
        s, where s can be any complex number.

        IMPLEMENTATION: Fairly *slow* computation using the definitions
        and implemented in Python.

        Uses prec terms of the power series.

        EXAMPLES::

            sage: E = EllipticCurve('389a')
            sage: E.Lambda(1.4+0.5*I, 50)
            -0.354172680517... + 0.874518681720...*I
        """
        from sage.all import pi

        s = C(s)
        N = self.conductor()
        pi = R(pi)
        a = self.anlist(prec)
        eps = self.root_number()
        sqrtN = float(N.sqrt())
        def _F(n, t):
            return gamma_inc(t+1, 2*pi*n/sqrtN) * C(sqrtN/(2*pi*n))**(t+1)
        return sum([a[n]*(_F(n,s-1) + eps*_F(n,1-s)) for n in xrange(1,prec+1)])

    def is_local_integral_model(self,*p):
        r"""
        Tests if self is integral at the prime `p`, or at all the
        primes if `p` is a list or tuple of primes

        EXAMPLES::

            sage: E=EllipticCurve([1/2,1/5,1/5,1/5,1/5])
            sage: [E.is_local_integral_model(p) for p in (2,3,5)]
            [False, True, False]
            sage: E.is_local_integral_model(2,3,5)
            False
            sage: Eint2=E.local_integral_model(2)
            sage: Eint2.is_local_integral_model(2)
            True
        """
        if len(p)==1: p=p[0]
        if isinstance(p,(tuple,list)):
            return misc.forall(p, lambda x : self.is_local_integral_model(x))[0]
        assert p.is_prime(), "p must be prime in is_local_integral_model()"
        return misc.forall(self.ainvs(), lambda x : x.valuation(p) >= 0)[0]

    def local_integral_model(self,p):
        r"""
        Return a model of self which is integral at the prime `p`.

        EXAMPLES::

            sage: E=EllipticCurve([0, 0, 1/216, -7/1296, 1/7776])
            sage: E.local_integral_model(2)
            Elliptic Curve defined by y^2 + 1/27*y = x^3 - 7/81*x + 2/243 over Rational Field
            sage: E.local_integral_model(3)
            Elliptic Curve defined by y^2 + 1/8*y = x^3 - 7/16*x + 3/32 over Rational Field
            sage: E.local_integral_model(2).local_integral_model(3) == EllipticCurve('5077a1')
            True
        """
        assert p.is_prime(), "p must be prime in local_integral_model()"
        ai = self.a_invariants()
        e  = min([(ai[i].valuation(p)/[1,2,3,4,6][i]) for i in range(5)]).floor()
        return constructor.EllipticCurve([ai[i]/p**(e*[1,2,3,4,6][i]) for i in range(5)])

    def is_global_integral_model(self):
        r"""
        Return true iff self is integral at all primes.

        EXAMPLES::

            sage: E=EllipticCurve([1/2,1/5,1/5,1/5,1/5])
            sage: E.is_global_integral_model()
            False
            sage: Emin=E.global_integral_model()
            sage: Emin.is_global_integral_model()
            True
        """
        return self.is_integral()

    def global_integral_model(self):
        r"""
        Return a model of self which is integral at all primes.

        EXAMPLES::

            sage: E = EllipticCurve([0, 0, 1/216, -7/1296, 1/7776])
            sage: F = E.global_integral_model(); F
            Elliptic Curve defined by y^2 + y = x^3 - 7*x + 6 over Rational Field
            sage: F == EllipticCurve('5077a1')
            True
        """
        ai = self.a_invariants()
        for a in ai:
            if not a.is_integral():
               for p, _ in a.denom().factor():
                  e  = min([(ai[i].valuation(p)/[1,2,3,4,6][i]) for i in range(5)]).floor()
                  ai = [ai[i]/p**(e*[1,2,3,4,6][i]) for i in range(5)]
        for z in ai:
            assert z.denominator() == 1, "bug in global_integral_model: %s" % ai
        return constructor.EllipticCurve(list(ai))

    integral_model = global_integral_model

    def integral_short_weierstrass_model(self):
        r"""
        Return a model of the form `y^2 = x^3 + ax + b` for this
        curve with `a,b\in\ZZ`.

        EXAMPLES::

            sage: E = EllipticCurve('17a1')
            sage: E.integral_short_weierstrass_model()
            Elliptic Curve defined by y^2  = x^3 - 11*x - 890 over Rational Field
        """
        F = self.minimal_model().short_weierstrass_model()
        _,_,_,A,B = F.ainvs()
        for p in [2,3]:
            e=min(A.valuation(p)/4,B.valuation(p)/6).floor()
            A /= Integer(p**(4*e))
            B /= Integer(p**(6*e))
        return constructor.EllipticCurve([A,B])

    # deprecated function replaced by integral_short_weierstrass_model, see trac 3974.
    def integral_weierstrass_model(self):
        r"""
        Return a model of the form `y^2 = x^3 + ax + b` for this
        curve with `a,b\in\ZZ`.

        Note that this function is deprecated, and that you should use
        integral_short_weierstrass_model instead as this will be
        disappearing in the near future.

        EXAMPLES::

            sage: E = EllipticCurve('17a1')
            sage: E.integral_weierstrass_model() #random
            doctest:...: DeprecationWarning: integral_weierstrass_model is deprecated, use integral_short_weierstrass_model instead!
            Elliptic Curve defined by y^2  = x^3 - 11*x - 890 over Rational Field
        """
        from sage.misc.superseded import deprecation
        deprecation(3974, "integral_weierstrass_model is deprecated, use integral_short_weierstrass_model instead!")
        return self.integral_short_weierstrass_model()


    def _generalized_congmod_numbers(self, M, invariant="both"):
        """
        Internal method to compute the generalized modular degree and congruence number
        at level `MN`, where `N` is the conductor of `E`.
        Values obtained are cached.

        This function is called by self.modular_degree() and self.congruence_number() when
        `M>1`. Since so much of the computation of the two values is shared, this method
        by default computes and caches both.

        INPUT:

        - ``M`` - Non-negative integer; this function is only ever called on M>1, although
          the algorithm works fine for the case `M==1`

        - ``invariant`` - String; default "both". Options are:

          - "both" - Both modular degree and congruence number at level `MN` are computed

          - "moddeg" - Only modular degree is computed

          - "congnum" - Only congruence number is computed

        OUTPUT:

        - A dictionary containing either the modular degree (a positive integer) at index "moddeg",
          or the congruence number (a positive integer) at index "congnum", or both.

        As far as we know there is no other implementation for this algorithm, so as yet
        there is nothing to check the below examples against.

        EXAMPLES::

            sage: E = EllipticCurve('37a')
            sage: for M in range(2,8): print(M,E.modular_degree(M=M),E.congruence_number(M=M)) # long time (22s on 2009 MBP)
            (2, 5, 20)
            (3, 7, 28)
            (4, 50, 400)
            (5, 32, 128)
            (6, 1225, 19600)
            (7, 63, 252)
        """
        # Check invariant specification before we get going
        if invariant not in ["moddeg", "congnum", "both"]:
            raise ValueError("Invalid invariant specification")

        # Cuspidal space at level MN
        N = self.conductor()
        S = ModularSymbols(N*M,sign=1).cuspidal_subspace()

        # Cut out the subspace by hitting it with T_p for enough p
        A = S
        d = self.dimension()*arith.sigma(M,0)
        p = 2
        while A.dimension() > d:
            while N*M % p == 0:
                p = arith.next_prime(p)
            Tp = A.hecke_operator(p)
            A = (Tp - self.ap(p)).kernel()
            p = arith.next_prime(p)
        B = A.complement().cuspidal_submodule()

        L = {}
        if invariant in ["moddeg", "both"]:
            V = A.integral_structure()
            W = B.integral_structure()
            moddeg  = (V + W).index_in(S.integral_structure())
            L["moddeg"] = moddeg
            self.__generalized_modular_degree[M] = moddeg

        if invariant in ["congnum", "both"]:
            congnum = A.congruence_number(B)
            L["congnum"] = congnum
            self.__generalized_congruence_number[M] = congnum

        return L


    def modular_degree(self, algorithm='sympow', M=1):
        r"""
        Return the modular degree at level `MN` of this elliptic curve. The case
        `M==1` corresponds to the classical definition of modular degree.

        When `M>1`, the function returns the degree of the map from `X_0(MN) \to A`, where
        A is the abelian variety generated by embeddings of `E` into `J_0(MN)`.

        The result is cached. Subsequent calls, even with a different
        algorithm, just returned the cached result. The algorithm argument is ignored
        when `M>1`.

        INPUT:

        -  ``algorithm`` - string:

        -  ``'sympow'`` - (default) use Mark Watkin's (newer) C
           program sympow

        -  ``'magma'`` - requires that MAGMA be installed (also
           implemented by Mark Watkins)

        -  ``M`` - Non-negative integer; the modular degree at level `MN` is returned
                   (see above)

        .. note::

            On 64-bit computers ec does not work, so Sage uses sympow
            even if ec is selected on a 64-bit computer.

        The correctness of this function when called with algorithm "sympow"
        is subject to the following three hypothesis:


        -  Manin's conjecture: the Manin constant is 1

        -  Steven's conjecture: the `X_1(N)`-optimal quotient is
           the curve with minimal Faltings height. (This is proved in most
           cases.)

        -  The modular degree fits in a machine double, so it better be
           less than about 50-some bits. (If you use sympow this constraint
           does not apply.)


        Moreover for all algorithms, computing a certain value of an
        `L`-function 'uses a heuristic method that discerns when
        the real-number approximation to the modular degree is within
        epsilon [=0.01 for algorithm='sympow'] of the same integer for 3
        consecutive trials (which occur maybe every 25000 coefficients or
        so). Probably it could just round at some point. For rigour, you
        would need to bound the tail by assuming (essentially) that all the
        `a_n` are as large as possible, but in practice they
        exhibit significant (square root) cancellation. One difficulty is
        that it doesn't do the sum in 1-2-3-4 order; it uses
        1-2-4-8--3-6-12-24-9-18- (Euler product style) instead, and so you
        have to guess ahead of time at what point to curtail this
        expansion.' (Quote from an email of Mark Watkins.)

        .. note::

            If the curve is loaded from the large Cremona database,
            then the modular degree is taken from the database.

        EXAMPLES::

            sage: E = EllipticCurve([0, -1, 1, -10, -20])
            sage: E
            Elliptic Curve defined by y^2 + y = x^3 - x^2 - 10*x - 20 over Rational Field
            sage: E.modular_degree()
            1
            sage: E = EllipticCurve('5077a')
            sage: E.modular_degree()
            1984
            sage: factor(1984)
            2^6 * 31

        ::

            sage: EllipticCurve([0, 0, 1, -7, 6]).modular_degree()
            1984
            sage: EllipticCurve([0, 0, 1, -7, 6]).modular_degree(algorithm='sympow')
            1984
            sage: EllipticCurve([0, 0, 1, -7, 6]).modular_degree(algorithm='magma')  # optional - magma
            1984

        We compute the modular degree of the curve with rank 4 having
        smallest (known) conductor::

            sage: E = EllipticCurve([1, -1, 0, -79, 289])
            sage: factor(E.conductor())  # conductor is 234446
            2 * 117223
            sage: factor(E.modular_degree())
            2^7 * 2617

        Higher level cases::

            sage: E = EllipticCurve('11a')
            sage: for M in range(1,11): print(E.modular_degree(M=M)) # long time (20s on 2009 MBP)
            1
            1
            3
            2
            7
            45
            12
            16
            54
            245
        """
        # Case 1: standard modular degree
        if M==1:
            try:
                return self.__modular_degree

            except AttributeError:
                if algorithm == 'sympow':
                    from sage.lfunctions.all import sympow
                    m = sympow.modular_degree(self)
                elif algorithm == 'magma':
                    from sage.interfaces.all import magma
                    m = rings.Integer(magma(self).ModularDegree())
                else:
                    raise ValueError("unknown algorithm %s"%algorithm)
                self.__modular_degree = m
                return m

        # Case 2: M > 1
        else:
            try:
                return self.__generalized_modular_degree[M]
            except KeyError:
                # self._generalized_congmod_numbers() also populates cache
                return self._generalized_congmod_numbers(M)["moddeg"]


    def modular_parametrization(self):
        r"""
        Returns the modular parametrization of this elliptic curve, which is
        a map from `X_0(N)` to self, where `N` is the conductor of self.

        EXAMPLES::

            sage: E = EllipticCurve('15a')
            sage: phi = E.modular_parametrization(); phi
            Modular parameterization from the upper half plane to Elliptic Curve defined by y^2 + x*y + y = x^3 + x^2 - 10*x - 10 over Rational Field
            sage: z = 0.1 + 0.2j
            sage: phi(z)
            (8.20822465478531 - 13.1562816054682*I : -8.79855099049364 + 69.4006129342200*I : 1.00000000000000)

        This map is actually a map on `X_0(N)`, so equivalent representatives
        in the upper half plane map to the same point::

            sage: phi((-7*z-1)/(15*z+2))
            (8.20822465478524 - 13.1562816054681*I : -8.79855099049... + 69.4006129342...*I : 1.00000000000000)

        We can also get a series expansion of this modular parameterization::

            sage: E=EllipticCurve('389a1')
            sage: X,Y=E.modular_parametrization().power_series()
            sage: X
            q^-2 + 2*q^-1 + 4 + 7*q + 13*q^2 + 18*q^3 + 31*q^4 + 49*q^5 + 74*q^6 + 111*q^7 + 173*q^8 + 251*q^9 + 379*q^10 + 560*q^11 + 824*q^12 + 1199*q^13 + 1773*q^14 + 2548*q^15 + 3722*q^16 + 5374*q^17 + O(q^18)
            sage: Y
            -q^-3 - 3*q^-2 - 8*q^-1 - 17 - 33*q - 61*q^2 - 110*q^3 - 186*q^4 - 320*q^5 - 528*q^6 - 861*q^7 - 1383*q^8 - 2218*q^9 - 3472*q^10 - 5451*q^11 - 8447*q^12 - 13020*q^13 - 19923*q^14 - 30403*q^15 - 46003*q^16 + O(q^17)

        The following should give 0, but only approximately::

            sage: q = X.parent().gen()
            sage: E.defining_polynomial()(X,Y,1) + O(q^11) == 0
            True
        """
        return ModularParameterization(self)

    def congruence_number(self, M=1):
        r"""
        The case `M==1` corresponds to the classical definition of congruence number:
        Let `X` be the subspace of `S_2(\Gamma_0(N))` spanned by the newform
        associated with this elliptic curve, and `Y` be orthogonal compliment
        of `X` under the Petersson inner product. Let `S_X` and `S_Y` be the
        intersections of `X` and `Y` with `S_2(\Gamma_0(N), \ZZ)`. The congruence
        number is defined to be `[S_X \oplus S_Y : S_2(\Gamma_0(N),\ZZ)]`.
        It measures congruences between `f` and elements of `S_2(\Gamma_0(N),\ZZ)`
        orthogonal to `f`.

        The congruence number for higher levels, when M>1, is defined as above, but
        instead considers `X` to be the subspace of `S_2(\Gamma_0(MN))` spanned by
        embeddings into `S_2(\Gamma_0(MN))` of the newform associated with this
        elliptic curve; this subspace has dimension `\sigma_0(M)`, i.e. the number
        of divisors of `M`. Let `Y` be the orthogonal complement in `S_2(\Gamma_0(MN))`
        of `X` under the Petersson inner product, and `S_X` and `S_Y` the intersections
        of `X` and `Y` with `S_2(\Gamma_0(MN), \ZZ)` respectively. Then the congruence
        number at level `MN` is `[S_X \oplus S_Y : S_2(\Gamma_0(MN),\ZZ)]`.

        INPUT:

        -  ``M`` - Non-negative integer; congruence number is computed at level `MN`,
                   where `N` is the conductor of self.

        EXAMPLES::

            sage: E = EllipticCurve('37a')
            sage: E.congruence_number()
            2
            sage: E.congruence_number()
            2
            sage: E = EllipticCurve('54b')
            sage: E.congruence_number()
            6
            sage: E.modular_degree()
            2
            sage: E = EllipticCurve('242a1')
            sage: E.modular_degree()
            16
            sage: E.congruence_number()  # long time (4s on sage.math, 2011)
            176

        Higher level cases::

            sage: E = EllipticCurve('11a')
            sage: for M in range(1,11): print(E.congruence_number(M)) # long time (20s on 2009 MBP)
            1
            1
            3
            2
            7
            45
            12
            4
            18
            245

        It is a theorem of Ribet that the congruence number (at level `N`) is equal
        to the modular degree in the case of square free conductor. It is a conjecture
        of Agashe, Ribet, and Stein that `ord_p(c_f/m_f) \le ord_p(N)/2`.

        TESTS::

            sage: E = EllipticCurve('11a')
            sage: E.congruence_number()
            1
        """
        # Case 1: M==1
        if M==1:
            try:
                return self.__congruence_number
            except AttributeError:
                pass
            # Currently this is *much* faster to compute
            m = self.modular_degree()
            if self.conductor().is_squarefree():
                self.__congruence_number = m
            else:
                W = self.modular_symbol_space(sign=1)
                V = W.complement().cuspidal_subspace()
                self.__congruence_number = W.congruence_number(V)
                if not m.divides(self.__congruence_number):
                    # We should never get here
                    raise ValueError("BUG in modular degree or congruence number computation of: %s" % self)
            return self.__congruence_number

        # Case 2: M > 1
        else:
            try:
                return self.__generalized_congruence_number[M]
            except KeyError:
                # self._generalized_congmod_numbers() also populates cache
                return self._generalized_congmod_numbers(M)["congnum"]


    def cremona_label(self, space=False):
        """
        Return the Cremona label associated to (the minimal model) of this
        curve, if it is known. If not, raise a RuntimeError exception.

        EXAMPLES::

            sage: E=EllipticCurve('389a1')
            sage: E.cremona_label()
            '389a1'

        The default database only contains conductors up to 10000, so any
        curve with conductor greater than that will cause an error to be
        raised. The optional package ``database_cremona_ellcurve``
        contains many more curves.

        ::

            sage: E = EllipticCurve([1, -1, 0, -79, 289])
            sage: E.conductor()
            234446
            sage: E.cremona_label()  # optional - database_cremona_ellcurve
            '234446a1'
            sage: E = EllipticCurve((0, 0, 1, -79, 342))
            sage: E.conductor()
            19047851
            sage: E.cremona_label()
            Traceback (most recent call last):
            ...
            RuntimeError: Cremona label not known for Elliptic Curve defined by y^2 + y = x^3 - 79*x + 342 over Rational Field.
        """
        try:
            label = self.__cremona_label
        except AttributeError:
            try:
                label = self.database_attributes()['cremona_label']
            except RuntimeError:
                raise RuntimeError("Cremona label not known for %s."%self)
            self.__cremona_label = label
        if not space:
            return label.replace(' ', '')
        return label

    label = cremona_label

    def reduction(self,p):
       """
       Return the reduction of the elliptic curve at a prime of good
       reduction.

       .. note::

          The actual reduction is done in ``self.change_ring(GF(p))``;
          the reduction is performed after changing to a model which
          is minimal at p.

       INPUT:

       -  ``p`` - a (positive) prime number


       OUTPUT: an elliptic curve over the finite field GF(p)

       EXAMPLES::

           sage: E = EllipticCurve('389a1')
           sage: E.reduction(2)
           Elliptic Curve defined by y^2 + y = x^3 + x^2 over Finite Field of size 2
           sage: E.reduction(3)
           Elliptic Curve defined by y^2 + y = x^3 + x^2 + x over Finite Field of size 3
           sage: E.reduction(5)
           Elliptic Curve defined by y^2 + y = x^3 + x^2 + 3*x over Finite Field of size 5
           sage: E.reduction(38)
           Traceback (most recent call last):
           ...
           AttributeError: p must be prime.
           sage: E.reduction(389)
           Traceback (most recent call last):
           ...
           AttributeError: The curve must have good reduction at p.
           sage: E=EllipticCurve([5^4,5^6])
           sage: E.reduction(5)
           Elliptic Curve defined by y^2 = x^3 + x + 1 over Finite Field of size 5
       """
       p = rings.Integer(p)
       if not p.is_prime():
           raise AttributeError("p must be prime.")
       disc = self.discriminant()
       if not disc.valuation(p) == 0:
           local_data=self.local_data(p)
           if local_data.has_good_reduction():
               return local_data.minimal_model().change_ring(rings.GF(p))
           raise AttributeError("The curve must have good reduction at p.")
       return self.change_ring(rings.GF(p))

    def torsion_order(self):
        """
        Return the order of the torsion subgroup.

        EXAMPLES::

            sage: e = EllipticCurve('11a')
            sage: e.torsion_order()
            5
            sage: type(e.torsion_order())
            <type 'sage.rings.integer.Integer'>
            sage: e = EllipticCurve([1,2,3,4,5])
            sage: e.torsion_order()
            1
            sage: type(e.torsion_order())
            <type 'sage.rings.integer.Integer'>
        """
        try:
            return self.__torsion_order
        except AttributeError:
            self.__torsion_order = self.torsion_subgroup().order()
            return self.__torsion_order

    def _torsion_bound(self,number_of_places = 20):
        r"""
        Computes an upper bound on the order of the torsion group of the
        elliptic curve by counting points modulo several primes of good
        reduction. Note that the upper bound returned by this function is a
        multiple of the order of the torsion group.

        INPUT:


        -  ``number_of_places (default = 20)`` - the number
           of places that will be used to find the bound


        OUTPUT:


        -  ``integer`` - the upper bound


        EXAMPLES:
        """
        E = self
        bound = Integer(0)
        k = 0
        p = Integer(2)   # will run through odd primes
        while k < number_of_places :
            p = p.next_prime()
            # check if the formal group at the place is torsion-free
            # if so the torsion injects into the reduction
            while not E.is_local_integral_model(p) or not E.is_good(p): p = p.next_prime()
            bound = arith.gcd(bound,E.reduction(p).cardinality())
            if bound == 1:
                return bound
            k += 1
        return bound


    def torsion_subgroup(self, algorithm="pari"):
        """
        Returns the torsion subgroup of this elliptic curve.

        INPUT:


        -  ``algorithm`` - string:

        -  ``"pari"`` - (default) use the PARI library

        -  ``"doud"`` - use Doud's algorithm

        -  ``"lutz_nagell"`` - use the Lutz-Nagell theorem


        OUTPUT: The EllipticCurveTorsionSubgroup instance associated to
        this elliptic curve.

        .. note::

           To see the torsion points as a list, use :meth:`.torsion_points`.

        EXAMPLES::

            sage: EllipticCurve('11a').torsion_subgroup()
            Torsion Subgroup isomorphic to Z/5 associated to the Elliptic Curve defined by y^2 + y = x^3 - x^2 - 10*x - 20 over Rational Field
            sage: EllipticCurve('37b').torsion_subgroup()
            Torsion Subgroup isomorphic to Z/3 associated to the Elliptic Curve defined by y^2 + y = x^3 + x^2 - 23*x - 50 over Rational Field

        ::

            sage: e = EllipticCurve([-1386747,368636886]);e
            Elliptic Curve defined by y^2  = x^3 - 1386747*x + 368636886 over Rational Field
            sage: G = e.torsion_subgroup(); G
<<<<<<< HEAD
            Torsion Subgroup isomorphic to Z/2 + Z/8 associated to the Elliptic
            Curve defined by y^2 = x^3 - 1386747*x + 368636886 over
            Rational Field
            sage: G.0*3 + G.1
=======
            Torsion Subgroup isomorphic to Z/8 + Z/2 associated to the
             Elliptic Curve defined by y^2 = x^3 - 1386747*x + 368636886 over
             Rational Field
            sage: G.0
>>>>>>> 79d9c2f7
            (1227 : 22680 : 1)
            sage: G.1
            (282 : 0 : 1)
            sage: list(G)
            [(0 : 1 : 0), (147 : 12960 : 1), (2307 : 97200 : 1), (-933 : 29160 : 1), (1011 : 0 : 1), (-933 : -29160 : 1), (2307 : -97200 : 1), (147 : -12960 : 1), (282 : 0 : 1), (8787 : 816480 : 1), (-285 : 27216 : 1), (1227 : 22680 : 1), (-1293 : 0 : 1), (1227 : -22680 : 1), (-285 : -27216 : 1), (8787 : -816480 : 1)]
        """
        try:
            return self.__torsion_subgroup
        except AttributeError:
            self.__torsion_subgroup = ell_torsion.EllipticCurveTorsionSubgroup(self, algorithm)
            self.__torsion_order = self.__torsion_subgroup.order()
            return self.__torsion_subgroup

    def torsion_points(self, algorithm="pari"):
        """
        Returns the torsion points of this elliptic curve as a sorted
        list.

        INPUT:


        -  ``algorithm`` - string:

           -  "pari" - (default) use the PARI library

           -  "doud" - use Doud's algorithm

           -  "lutz_nagell" - use the Lutz-Nagell theorem


        OUTPUT: A list of all the torsion points on this elliptic curve.

        EXAMPLES::

            sage: EllipticCurve('11a').torsion_points()
            [(0 : 1 : 0), (5 : -6 : 1), (5 : 5 : 1), (16 : -61 : 1), (16 : 60 : 1)]
            sage: EllipticCurve('37b').torsion_points()
            [(0 : 1 : 0), (8 : -19 : 1), (8 : 18 : 1)]

        Some curves with large torsion groups::

<<<<<<< HEAD
            sage: E = EllipticCurve([-1386747, 368636886])
            sage: T = E.torsion_subgroup(); T
            Torsion Subgroup isomorphic to Z/2 + Z/8 associated to the Elliptic Curve defined by y^2  = x^3 - 1386747*x + 368636886 over Rational Field
=======
            sage: E=EllipticCurve([-1386747,368636886])
            sage: T=E.torsion_subgroup(); T
            Torsion Subgroup isomorphic to Z/8 + Z/2 associated to the
             Elliptic Curve defined by y^2 = x^3 - 1386747*x + 368636886 over
             Rational Field
>>>>>>> 79d9c2f7
            sage: T == E.torsion_subgroup(algorithm="doud")
            True
            sage: T == E.torsion_subgroup(algorithm="lutz_nagell")
            True
            sage: E.torsion_points()
            [(-1293 : 0 : 1),
             (-933 : -29160 : 1),
             (-933 : 29160 : 1),
             (-285 : -27216 : 1),
             (-285 : 27216 : 1),
             (0 : 1 : 0),
             (147 : -12960 : 1),
             (147 : 12960 : 1),
             (282 : 0 : 1),
             (1011 : 0 : 1),
             (1227 : -22680 : 1),
             (1227 : 22680 : 1),
             (2307 : -97200 : 1),
             (2307 : 97200 : 1),
             (8787 : -816480 : 1),
             (8787 : 816480 : 1)]
            sage: EllipticCurve('210b5').torsion_points()
            [(-41/4 : 37/8 : 1),
             (-5 : -103 : 1),
             (-5 : 107 : 1),
             (0 : 1 : 0),
             (10 : -208 : 1),
             (10 : 197 : 1),
             (37 : -397 : 1),
             (37 : 359 : 1),
             (100 : -1153 : 1),
             (100 : 1052 : 1),
             (415 : -8713 : 1),
             (415 : 8297 : 1)]
            sage: EllipticCurve('210e2').torsion_points()
            [(-36 : 18 : 1),
             (-26 : -122 : 1),
             (-26 : 148 : 1),
             (-8 : -122 : 1),
             (-8 : 130 : 1),
             (0 : 1 : 0),
             (4 : -62 : 1),
             (4 : 58 : 1),
             (31/4 : -31/8 : 1),
             (28 : -14 : 1),
             (34 : -122 : 1),
             (34 : 88 : 1),
             (64 : -482 : 1),
             (64 : 418 : 1),
             (244 : -3902 : 1),
             (244 : 3658 : 1)]
        """
        return sorted(self.torsion_subgroup(algorithm).points())

    @cached_method
    def root_number(self, p=None):
        """
        Returns the root number of this elliptic curve.

        This is 1 if the order of vanishing of the L-function L(E,s) at 1
        is even, and -1 if it is odd.

        INPUT::

             - `p` -- optional, default (None); if given, return the local
                      root number at `p`

        EXAMPLES::

            sage: EllipticCurve('11a1').root_number()
            1
            sage: EllipticCurve('37a1').root_number()
            -1
            sage: EllipticCurve('389a1').root_number()
            1
            sage: type(EllipticCurve('389a1').root_number())
            <type 'sage.rings.integer.Integer'>

            sage: E = EllipticCurve('100a1')
            sage: E.root_number(2)
            -1
            sage: E.root_number(5)
            1
            sage: E.root_number(7)
            1

        The root number is cached::

            sage: E.root_number(2) is E.root_number(2)
            True
            sage: E.root_number()
            1
        """
        e = self.pari_mincurve()
        if p is None:
            return Integer(e.ellrootno())
        else:
            return Integer(e.ellrootno(p))

    def has_cm(self):
        """
        Returns True iff this elliptic curve has Complex Multiplication.

        EXAMPLES::

            sage: E=EllipticCurve('37a1')
            sage: E.has_cm()
            False
            sage: E=EllipticCurve('32a1')
            sage: E.has_cm()
            True
            sage: E.j_invariant()
            1728
        """

        return self.j_invariant() in CMJ

    def cm_discriminant(self):
        """
        Returns the associated quadratic discriminant if this elliptic
        curve has Complex Multiplication.

        A ValueError is raised if the curve does not have CM (see the
        function has_cm()).

        EXAMPLES::

            sage: E=EllipticCurve('32a1')
            sage: E.cm_discriminant()
            -4
            sage: E=EllipticCurve('121b1')
            sage: E.cm_discriminant()
            -11
            sage: E=EllipticCurve('37a1')
            sage: E.cm_discriminant()
            Traceback (most recent call last):
            ...
            ValueError: Elliptic Curve defined by y^2 + y = x^3 - x over Rational Field does not have CM
        """

        try:
            return CMJ[self.j_invariant()]
        except KeyError:
            raise ValueError("%s does not have CM"%self)


    def quadratic_twist(self, D):
        """
        Return the global minimal model of the quadratic twist of this
        curve by D.

        EXAMPLES::

            sage: E=EllipticCurve('37a1')
            sage: E7=E.quadratic_twist(7); E7
            Elliptic Curve defined by y^2  = x^3 - 784*x + 5488 over Rational Field
            sage: E7.conductor()
            29008
            sage: E7.quadratic_twist(7) == E
            True
        """
        return EllipticCurve_number_field.quadratic_twist(self, D).minimal_model()

    def minimal_quadratic_twist(self):
        r"""
        Determines a quadratic twist with minimal conductor. Returns a
        global minimal model of the twist and the fundamental
        discriminant of the quadratic field over which they are
        isomorphic.

        .. note::

           If there is more than one curve with minimal conductor, the
           one returned is the one with smallest label (if in the
           database), or the one with minimal `a`-invariant list
           (otherwise).

        .. note::

           For curves with `j`-invariant 0 or 1728 the curve returned
           is the minimal quadratic twist, not necessarily the minimal
           twist (which would have conductor 27 or 32 respectively).

        EXAMPLES::

            sage: E = EllipticCurve('121d1')
            sage: E.minimal_quadratic_twist()
            (Elliptic Curve defined by y^2 + y = x^3 - x^2 over Rational Field, -11)
            sage: Et, D = EllipticCurve('32a1').minimal_quadratic_twist()
            sage: D
            1

            sage: E = EllipticCurve('11a1')
            sage: Et, D = E.quadratic_twist(-24).minimal_quadratic_twist()
            sage: E == Et
            True
            sage: D
            -24

            sage: E = EllipticCurve([0,0,0,0,1000])
            sage: E.minimal_quadratic_twist()
            (Elliptic Curve defined by y^2 = x^3 + 1 over Rational Field, 40)
            sage: E = EllipticCurve([0,0,0,1600,0])
            sage: E.minimal_quadratic_twist()
            (Elliptic Curve defined by y^2 = x^3 + 4*x over Rational Field, 5)

        If the curve has square-free conductor then it is already minimal (see :trac:`14060`)::

            sage: E = cremona_optimal_curves([2*3*5*7*11]).next()
            sage: (E, 1) == E.minimal_quadratic_twist()
            True

        An example where the minimal quadratic twist is not the
        minimal twist (which has conductor 27)::

            sage: E = EllipticCurve([0,0,0,0,7])
            sage: E.j_invariant()
            0
            sage: E.minimal_quadratic_twist()[0].conductor()
            5292
        """
        if self.conductor().is_squarefree():
            return self, Integer(1)
        j = self.j_invariant()
        if j!=0 and j!=1728:
            # the constructor from j will give the minimal twist
            Et = constructor.EllipticCurve_from_j(j)
        else:
            if j==0:  # divide c6 by largest cube
                c = -2*self.c6()
                for p in c.support():
                    e = c.valuation(p)//3
                    c /= p**(3*e)
                E1 = constructor.EllipticCurve([0,0,0,0,c])
            elif j==1728: # divide c4 by largest square
                c = -3*self.c4()
                for p in c.support():
                    e = c.valuation(p)//2
                    c /= p**(2*e)
                E1 = constructor.EllipticCurve([0,0,0,c,0])
            tw = [-1,2,-2,3,-3,6,-6]
            Elist = [E1] + [E1.quadratic_twist(t) for t in tw]
            crv_cmp = lambda E,F: cmp(E.conductor(),F.conductor())
            Elist.sort(cmp=crv_cmp)
            Et = Elist[0]

        Et = Et.minimal_model()

        D = self.is_quadratic_twist(Et) # 1 or square-free
        if D % 4 != 1:
            D *= 4

        return Et, D


    ##########################################################
    # Isogeny class
    ##########################################################
    def isogeny_class(self, algorithm="sage", order=None):
        r"""
        Returns the `\QQ`-isogeny class of this elliptic curve.

        INPUT:

        -  ``algorithm`` - string: one of the following:

           - "database" - use the Cremona database (only works if
             curve is isomorphic to a curve in the database)

           - "sage" (default) - use the native Sage implementation.

        - ``order`` -- None, string, or list of curves (default:
          None): If not None then the curves in the class are
          reordered after being computed.  Note that if the order is
          None then the resulting order will depend on the algorithm.

          - if ``order`` is "database" or "sage", then the reordering
            is so that the order of curves matches the order produced
            by that algorithm.

          - if ``order`` is "lmfdb" then the curves are sorted
            lexicographically by a-invariants, in the LMFDB database.

          - if ``order`` is a list of curves, then the curves in the
            class are reordered to be isomorphic with the specified
            list of curves.

        OUTPUT:

        An instance of the class
        :class:`sage.schemes.elliptic_curves.isogeny_class.IsogenyClass_EC_Rational`.
        This object models a list of minimal models (with containment,
        index, etc based on isomorphism classes).  It also has methods
        for computing the isogeny matrix and the list of isogenies
        between curves in this class.

        .. note::

            The curves in the isogeny class will all be standard
            minimal models.

        EXAMPLES::

            sage: isocls = EllipticCurve('37b').isogeny_class(order="lmfdb")
            sage: isocls
            Elliptic curve isogeny class 37b
            sage: isocls.curves
            (Elliptic Curve defined by y^2 + y = x^3 + x^2 - 1873*x - 31833 over Rational Field,
             Elliptic Curve defined by y^2 + y = x^3 + x^2 - 23*x - 50 over Rational Field,
             Elliptic Curve defined by y^2 + y = x^3 + x^2 - 3*x + 1 over Rational Field)
            sage: isocls.matrix()
            [1 3 9]
            [3 1 3]
            [9 3 1]

        ::

            sage: isocls = EllipticCurve('37b').isogeny_class('database', order="lmfdb"); isocls.curves
            (Elliptic Curve defined by y^2 + y = x^3 + x^2 - 1873*x - 31833 over Rational Field,
             Elliptic Curve defined by y^2 + y = x^3 + x^2 - 23*x - 50 over Rational Field,
             Elliptic Curve defined by y^2 + y = x^3 + x^2 - 3*x + 1 over Rational Field)

        This is an example of a curve with a `37`-isogeny::

            sage: E = EllipticCurve([1,1,1,-8,6])
            sage: isocls = E.isogeny_class(); isocls
            Isogeny class of Elliptic Curve defined by y^2 + x*y + y = x^3 + x^2 - 8*x + 6 over Rational Field
            sage: isocls.matrix()
            [ 1 37]
            [37  1]
            sage: print "\n".join([repr(E) for E in isocls.curves])
            Elliptic Curve defined by y^2 + x*y + y = x^3 + x^2 - 8*x + 6 over Rational Field
            Elliptic Curve defined by y^2 + x*y + y = x^3 + x^2 - 208083*x - 36621194 over Rational Field

        This curve had numerous `2`-isogenies::

            sage: e=EllipticCurve([1,0,0,-39,90])
            sage: isocls = e.isogeny_class(); isocls.matrix()
            [1 2 4 4 8 8]
            [2 1 2 2 4 4]
            [4 2 1 4 8 8]
            [4 2 4 1 2 2]
            [8 4 8 2 1 4]
            [8 4 8 2 4 1]

        See http://math.harvard.edu/~elkies/nature.html for more
        interesting examples of isogeny structures.

        ::

            sage: E = EllipticCurve(j = -262537412640768000)
            sage: isocls = E.isogeny_class(); isocls.matrix()
            [  1 163]
            [163   1]
            sage: print "\n".join([repr(C) for C in isocls.curves])
            Elliptic Curve defined by y^2 + y = x^3 - 2174420*x + 1234136692 over Rational Field
            Elliptic Curve defined by y^2 + y = x^3 - 57772164980*x - 5344733777551611 over Rational Field


        The degrees of isogenies are invariant under twists::

            sage: E = EllipticCurve(j = -262537412640768000)
            sage: E1 = E.quadratic_twist(6584935282)
            sage: isocls = E1.isogeny_class(); isocls.matrix()
            [  1 163]
            [163   1]
            sage: E1.conductor()
            18433092966712063653330496

        ::

            sage: E = EllipticCurve('14a1')
            sage: isocls = E.isogeny_class(); isocls.matrix()
            [ 1  2  3  3  6  6]
            [ 2  1  6  6  3  3]
            [ 3  6  1  9  2 18]
            [ 3  6  9  1 18  2]
            [ 6  3  2 18  1  9]
            [ 6  3 18  2  9  1]
            sage: print "\n".join([repr(C) for C in isocls.curves])
            Elliptic Curve defined by y^2 + x*y + y = x^3 + 4*x - 6 over Rational Field
            Elliptic Curve defined by y^2 + x*y + y = x^3 - 36*x - 70 over Rational Field
            Elliptic Curve defined by y^2 + x*y + y = x^3 - x over Rational Field
            Elliptic Curve defined by y^2 + x*y + y = x^3 - 171*x - 874 over Rational Field
            Elliptic Curve defined by y^2 + x*y + y = x^3 - 11*x + 12 over Rational Field
            Elliptic Curve defined by y^2 + x*y + y = x^3 - 2731*x - 55146 over Rational Field
            sage: isocls2 = isocls.reorder('lmfdb'); isocls2.matrix()
            [ 1  2  3  9 18  6]
            [ 2  1  6 18  9  3]
            [ 3  6  1  3  6  2]
            [ 9 18  3  1  2  6]
            [18  9  6  2  1  3]
            [ 6  3  2  6  3  1]
            sage: print "\n".join([repr(C) for C in isocls2.curves])
            Elliptic Curve defined by y^2 + x*y + y = x^3 - 2731*x - 55146 over Rational Field
            Elliptic Curve defined by y^2 + x*y + y = x^3 - 171*x - 874 over Rational Field
            Elliptic Curve defined by y^2 + x*y + y = x^3 - 36*x - 70 over Rational Field
            Elliptic Curve defined by y^2 + x*y + y = x^3 - 11*x + 12 over Rational Field
            Elliptic Curve defined by y^2 + x*y + y = x^3 - x over Rational Field
            Elliptic Curve defined by y^2 + x*y + y = x^3 + 4*x - 6 over Rational Field

        ::

            sage: E = EllipticCurve('11a1')
            sage: isocls = E.isogeny_class(); isocls.matrix()
            [ 1  5  5]
            [ 5  1 25]
            [ 5 25  1]
            sage: f = isocls.isogenies()[0][1]; f.kernel_polynomial()
            x^2 + x - 29/5
        """
        try:
            isoclass = self._isoclass[algorithm]
        except KeyError:
            from sage.schemes.elliptic_curves.isogeny_class import IsogenyClass_EC_Rational
            if hasattr(self, "_lmfdb_label") and self._lmfdb_label:
                label = self._lmfdb_label[:-1]
            elif hasattr(self, "_EllipticCurve_rational_field__cremona_label") and self.__cremona_label:
                label = self.__cremona_label[:-1]
            else:
                label = None

            isoclass = IsogenyClass_EC_Rational(self, algorithm, label)
            self._isoclass[algorithm] = isoclass

        if order:
            isoclass = isoclass.reorder(order)

        return isoclass

    def isogenies_prime_degree(self, l=None):
        r"""
        Returns a list of `\ell`-isogenies from self, where `\ell` is a
        prime.

        INPUT:

        - ``l`` -- either None or a prime or a list of primes.

        OUTPUT:

        (list) `\ell`-isogenies for the given `\ell` or if `\ell` is None, all
        `\ell`-isogenies.

        .. note::

           The codomains of the isogenies returned are standard
           minimal models.  This is because the functions
           :meth:`isogenies_prime_degree_genus_0()` and
           :meth:`isogenies_sporadic_Q()` are implemented that way for
           curves defined over `\QQ`.

        EXAMPLES::

            sage: E = EllipticCurve([45,32])
            sage: E.isogenies_prime_degree()
            []
            sage: E = EllipticCurve(j = -262537412640768000)
            sage: E.isogenies_prime_degree()
            [Isogeny of degree 163 from Elliptic Curve defined by y^2 + y = x^3 - 2174420*x + 1234136692 over Rational Field to Elliptic Curve defined by y^2 + y = x^3 - 57772164980*x - 5344733777551611 over Rational Field]
            sage: E1 = E.quadratic_twist(6584935282)
            sage: E1.isogenies_prime_degree()
            [Isogeny of degree 163 from Elliptic Curve defined by y^2 = x^3 - 94285835957031797981376080*x + 352385311612420041387338054224547830898 over Rational Field to Elliptic Curve defined by y^2 = x^3 - 2505080375542377840567181069520*x - 1526091631109553256978090116318797845018020806 over Rational Field]

            sage: E = EllipticCurve('14a1')
            sage: E.isogenies_prime_degree(2)
            [Isogeny of degree 2 from Elliptic Curve defined by y^2 + x*y + y = x^3 + 4*x - 6 over Rational Field to Elliptic Curve defined by y^2 + x*y + y = x^3 - 36*x - 70 over Rational Field]
            sage: E.isogenies_prime_degree(3)
            [Isogeny of degree 3 from Elliptic Curve defined by y^2 + x*y + y = x^3 + 4*x - 6 over Rational Field to Elliptic Curve defined by y^2 + x*y + y = x^3 - x over Rational Field, Isogeny of degree 3 from Elliptic Curve defined by y^2 + x*y + y = x^3 + 4*x - 6 over Rational Field to Elliptic Curve defined by y^2 + x*y + y = x^3 - 171*x - 874 over Rational Field]
            sage: E.isogenies_prime_degree(5)
            []
            sage: E.isogenies_prime_degree(11)
            []
            sage: E.isogenies_prime_degree(29)
            []
            sage: E.isogenies_prime_degree(4)
            Traceback (most recent call last):
            ...
            ValueError: 4 is not prime.

        """
        from isogeny_small_degree import isogenies_prime_degree_genus_0, isogenies_sporadic_Q

        if l in [2, 3, 5, 7, 13]:
            return isogenies_prime_degree_genus_0(self, l)
        elif l is not None and not isinstance(l, list):
            try:
                if l.is_prime(proof=False):
                    return isogenies_sporadic_Q(self, l)
                else:
                    raise ValueError("%s is not prime."%l)
            except AttributeError:
                raise ValueError("%s is not prime."%l)
        if l is None:
            isogs = isogenies_prime_degree_genus_0(self)
            if isogs != []:
                return isogs
            else:
                return isogenies_sporadic_Q(self)
        if isinstance(l, list):
            isogs = []
            i = 0
            while i<len(l):
                isogenies = [f for f in self.isogenies_prime_degree(l[i]) if not f in isogs]
                isogs.extend(isogenies)
                i = i+1
            return isogs

    def is_isogenous(self, other, proof=True, maxp=200):
        """
        Returns whether or not self is isogenous to other.

        INPUT:

        - ``other`` -- another elliptic curve.

        - ``proof`` (default True) -- If ``False``, the function will
          return ``True`` whenever the two curves have the same
          conductor and are isogenous modulo `p` for `p` up to ``maxp``.
          If ``True``, this test is followed by a rigorous test (which
          may be more time-consuming).

        - ``maxp`` (int, default 200) -- The maximum prime `p` for
          which isogeny modulo `p` will be checked.

        OUTPUT:

        (bool) True if there is an isogeny from curve ``self`` to
        curve ``other``.

        METHOD:

        First the conductors are compared as well as the Traces of
        Frobenius for good primes up to ``maxp``.  If any of these
        tests fail, ``False`` is returned.  If they all pass and
        ``proof`` is ``False`` then ``True`` is returned, otherwise a
        complete set of curves isogenous to ``self`` is computed and
        ``other`` is checked for isomorphism with any of these,

        EXAMPLES::

            sage: E1 = EllipticCurve('14a1')
            sage: E6 = EllipticCurve('14a6')
            sage: E1.is_isogenous(E6)
            True
            sage: E1.is_isogenous(EllipticCurve('11a1'))
            False

        ::

            sage: EllipticCurve('37a1').is_isogenous(EllipticCurve('37b1'))
            False

        ::

            sage: E = EllipticCurve([2, 16])
            sage: EE = EllipticCurve([87, 45])
            sage: E.is_isogenous(EE)
            False
        """
        if not is_EllipticCurve(other):
            raise ValueError("Second argument is not an Elliptic Curve.")
        if not other.base_field() is QQ:
            raise ValueError("If first argument is an elliptic curve over QQ then the second argument must be also.")

        if self.is_isomorphic(other):
            return True

        E1 = self.minimal_model()
        E2 = other.minimal_model()
        D1 = E1.discriminant()
        D2 = E2.discriminant()

        if any([E1.change_ring(rings.GF(p)).cardinality() != E2.change_ring(rings.GF(p)).cardinality() for p in [p for p in rings.prime_range(2,maxp) if D1.valuation(p) == 0 and D2.valuation(p) == 0]]):
            return False

        if E1.conductor() != E2.conductor():
            return False

        if not proof:
            return True
        else:
            return  E2 in E1.isogeny_class().curves

    def isogeny_degree(self, other):
        """
        Returns the minimal degree of an isogeny between self and
        other.

        INPUT:

        - ``other`` -- another elliptic curve.

        OUTPUT:

        (int) The minimal degree of an isogeny from ``self`` to
        ``other``, or 0 if the curves are not isogenous.

        EXAMPLES::

            sage: E = EllipticCurve([-1056, 13552])
            sage: E2 = EllipticCurve([-127776, -18037712])
            sage: E.isogeny_degree(E2)
            11

        ::

            sage: E1 = EllipticCurve('14a1')
            sage: E2 = EllipticCurve('14a2')
            sage: E3 = EllipticCurve('14a3')
            sage: E4 = EllipticCurve('14a4')
            sage: E5 = EllipticCurve('14a5')
            sage: E6 = EllipticCurve('14a6')
            sage: E3.isogeny_degree(E1)
            3
            sage: E3.isogeny_degree(E2)
            6
            sage: E3.isogeny_degree(E3)
            1
            sage: E3.isogeny_degree(E4)
            9
            sage: E3.isogeny_degree(E5)
            2
            sage: E3.isogeny_degree(E6)
            18

        ::

            sage: E1 = EllipticCurve('30a1')
            sage: E2 = EllipticCurve('30a2')
            sage: E3 = EllipticCurve('30a3')
            sage: E4 = EllipticCurve('30a4')
            sage: E5 = EllipticCurve('30a5')
            sage: E6 = EllipticCurve('30a6')
            sage: E7 = EllipticCurve('30a7')
            sage: E8 = EllipticCurve('30a8')
            sage: E1.isogeny_degree(E1)
            1
            sage: E1.isogeny_degree(E2)
            2
            sage: E1.isogeny_degree(E3)
            3
            sage: E1.isogeny_degree(E4)
            4
            sage: E1.isogeny_degree(E5)
            4
            sage: E1.isogeny_degree(E6)
            6
            sage: E1.isogeny_degree(E7)
            12
            sage: E1.isogeny_degree(E8)
            12

        ::

            sage: E1 = EllipticCurve('15a1')
            sage: E2 = EllipticCurve('15a2')
            sage: E3 = EllipticCurve('15a3')
            sage: E4 = EllipticCurve('15a4')
            sage: E5 = EllipticCurve('15a5')
            sage: E6 = EllipticCurve('15a6')
            sage: E7 = EllipticCurve('15a7')
            sage: E8 = EllipticCurve('15a8')
            sage: E1.isogeny_degree(E1)
            1
            sage: E7.isogeny_degree(E2)
            8
            sage: E7.isogeny_degree(E3)
            2
            sage: E7.isogeny_degree(E4)
            8
            sage: E7.isogeny_degree(E5)
            16
            sage: E7.isogeny_degree(E6)
            16
            sage: E7.isogeny_degree(E8)
            4

        0 is returned when the curves are not isogenous::

            sage: A = EllipticCurve('37a1')
            sage: B = EllipticCurve('37b1')
            sage: A.isogeny_degree(B)
            0
            sage: A.is_isogenous(B)
            False
        """
        E1 = self.minimal_model()
        E2 = other.minimal_model()

        if not E1.is_isogenous(E2, proof=False):
            return Integer(0)

        isocls = E1.isogeny_class()
        try:
            return isocls.matrix(fill=True)[0,isocls.index(E2)]
        except ValueError:
            return Integer(0)

#
#     The following function can be implemented once composition of
#     isogenies has been implemented.
#
#     def contruct_isogeny(self, other):
#         """
#         Returns an isogeny from self to other if the two curves are in
#         the same isogeny class.
#         """


    def optimal_curve(self):
        """
        Given an elliptic curve that is in the installed Cremona
        database, return the optimal curve isogenous to it.

        EXAMPLES:

        The following curve is not optimal::

            sage: E = EllipticCurve('11a2'); E
            Elliptic Curve defined by y^2 + y = x^3 - x^2 - 7820*x - 263580 over Rational Field
            sage: E.optimal_curve()
            Elliptic Curve defined by y^2 + y = x^3 - x^2 - 10*x - 20 over Rational Field
            sage: E.optimal_curve().cremona_label()
            '11a1'

        Note that 990h is the special case where the optimal curve
        isn't the first in the Cremona labeling::

            sage: E = EllipticCurve('990h4'); E
            Elliptic Curve defined by y^2 + x*y + y = x^3 - x^2 + 6112*x - 41533 over Rational Field
            sage: F = E.optimal_curve(); F
            Elliptic Curve defined by y^2 + x*y + y = x^3 - x^2 - 1568*x - 4669 over Rational Field
            sage: F.cremona_label()
            '990h3'
            sage: EllipticCurve('990a1').optimal_curve().cremona_label()   # a isn't h.
            '990a1'

        If the input curve is optimal, this function returns that
        curve (not just a copy of it or a curve isomorphic to it!)::

            sage: E = EllipticCurve('37a1')
            sage: E.optimal_curve() is E
            True

        Also, if this curve is optimal but not given by a minimal
        model, this curve will still be returned, so this function
        need not return a minimal model in general.

        ::

            sage: F = E.short_weierstrass_model(); F
            Elliptic Curve defined by y^2  = x^3 - 16*x + 16 over Rational Field
            sage: F.optimal_curve()
            Elliptic Curve defined by y^2  = x^3 - 16*x + 16 over Rational Field
        """
        label = self.cremona_label()
        N, isogeny, number = sage.databases.cremona.parse_cremona_label(label)
        if N == 990 and isogeny == 'h':
            optimal_label = '990h3'
        else:
            optimal_label = '%s%s1'%(N,isogeny)
        if optimal_label == label: return self
        return constructor.EllipticCurve(optimal_label)

    def isogeny_graph(self, order=None):
        r"""
        Return a graph representing the isogeny class of this elliptic
        curve, where the vertices are isogenous curves over
        `\QQ` and the edges are prime degree isogenies.

        .. note:

            The vertices are labeled 1 to n rather than 0 to n-1 to
            correspond to LMFDB and Cremona labels.

        EXAMPLES::

            sage: LL = []
            sage: for e in cremona_optimal_curves(range(1, 38)):  # long time
            ....:  G = e.isogeny_graph()
            ....:  already = False
            ....:  for H in LL:
            ....:      if G.is_isomorphic(H):
            ....:          already = True
            ....:          break
            ....:  if not already:
            ....:      LL.append(G)
            sage: graphs_list.show_graphs(LL)  # long time

        ::

            sage: E = EllipticCurve('195a')
            sage: G = E.isogeny_graph()
            sage: for v in G: print v, G.get_vertex(v)
            ...
            1 Elliptic Curve defined by y^2 + x*y  = x^3 - 110*x + 435 over Rational Field
            2 Elliptic Curve defined by y^2 + x*y  = x^3 - 115*x + 392 over Rational Field
            3 Elliptic Curve defined by y^2 + x*y  = x^3 + 210*x + 2277 over Rational Field
            4 Elliptic Curve defined by y^2 + x*y  = x^3 - 520*x - 4225 over Rational Field
            5 Elliptic Curve defined by y^2 + x*y  = x^3 + 605*x - 19750 over Rational Field
            6 Elliptic Curve defined by y^2 + x*y  = x^3 - 8125*x - 282568 over Rational Field
            7 Elliptic Curve defined by y^2 + x*y  = x^3 - 7930*x - 296725 over Rational Field
            8 Elliptic Curve defined by y^2 + x*y  = x^3 - 130000*x - 18051943 over Rational Field
            sage: G.plot(edge_labels=True)
        """
        return self.isogeny_class(order=order).graph()

    def manin_constant(self):
        r"""
        Return the Manin constant of this elliptic curve. If `\phi: X_0(N) \to E` is the modular
        parametrization of minimal degree, then the Manin constant `c` is defined to be the rational
        number `c` such that `\phi^*(\omega_E) = c\cdot \omega_f` where `\omega_E` is a Neron differential and `\omega_f = f(q) dq/q` is the differential on `X_0(N)` corresponding to the
        newform `f` attached to the isogeny class of `E`.

        It is known that the Manin constant is an integer. It is conjectured that in each class there is at least one, more precisely the so-called strong Weil curve or `X_0(N)`-optimal curve, that has Manin constant `1`.

        OUTPUT:

        an integer

        This function only works if the curve is in the installed
        Cremona database.  Sage includes by default a small databases;
        for the full database you have to install an optional package.

        EXAMPLES::

            sage: EllipticCurve('11a1').manin_constant()
            1
            sage: EllipticCurve('11a2').manin_constant()
            1
            sage: EllipticCurve('11a3').manin_constant()
            5

        Check that it works even if the curve is non-minimal::

            sage: EllipticCurve('11a3').change_weierstrass_model([1/35,0,0,0]).manin_constant()
            5

        Rather complicated examples (see #12080) ::

            sage: [ EllipticCurve('27a%s'%i).manin_constant() for i in [1,2,3,4]]
            [1, 1, 3, 3]
            sage: [ EllipticCurve('80b%s'%i).manin_constant() for i in [1,2,3,4]]
            [1, 2, 1, 2]

        """
        from sage.databases.cremona import CremonaDatabase

        if self.conductor() > CremonaDatabase().largest_conductor():
            raise NotImplementedError("The Manin constant can only be evaluated for curves in Cremona's tables. If you have not done so, you may wish to install the optional large database.")

        E = self.minimal_model()
        C = self.optimal_curve()
        m = C.isogeny_class().matrix()
        ma = max(max(x) for x in m)
        OmC = C.period_lattice().basis()
        OmE = E.period_lattice().basis()
        q_plus = QQ(gp.bestappr(OmE[0]/OmC[0],ma+1) )
        n_plus = q_plus.numerator()

        cinf_E = E.real_components()
        cinf_C = C.real_components()
        OmC_minus = OmC[1].imag()
        if cinf_C == 1:
            OmC_minus *= 2
        OmE_minus = OmE[1].imag()
        if cinf_E == 1:
            OmE_minus *= 2
        q_minus = QQ(gp.bestappr(OmE_minus/OmC_minus, ma+1))
        n_minus = q_minus.numerator()
        n = ZZ(n_minus * n_plus)

        if cinf_C == cinf_E:
            return n
        # otherwise they have different number of connected component and we have to adjust for this
        elif cinf_C > cinf_E:
            if ZZ(n_plus) % 2 == 0 and ZZ(n_minus) % 2 == 0:
                return n // 2
            else:
                return n
        else: #if cinf_C < cinf_E:
            if q_plus.denominator() % 2 == 0 and q_minus.denominator() % 2 == 0:
                return n
            else:
                return n*2

    def _shortest_paths(self):
        r"""
        Technical internal function that returns the list of isogenies
        curves and corresponding dictionary of shortest isogeny paths
        from self to each other curve in the isogeny class.

        OUTPUT:

        list, dict

        EXAMPLES::

            sage: EllipticCurve('11a1')._shortest_paths()
            ((Elliptic Curve defined by y^2 + y = x^3 - x^2 - 10*x - 20 over Rational Field,
              Elliptic Curve defined by y^2 + y = x^3 - x^2 over Rational Field,
              Elliptic Curve defined by y^2 + y = x^3 - x^2 - 7820*x - 263580 over Rational Field),
             {0: 0, 1: 5, 2: 5})
            sage: EllipticCurve('11a2')._shortest_paths()
            ((Elliptic Curve defined by y^2 + y = x^3 - x^2 - 7820*x - 263580 over Rational Field,
              Elliptic Curve defined by y^2 + y = x^3 - x^2 - 10*x - 20 over Rational Field,
              Elliptic Curve defined by y^2 + y = x^3 - x^2 over Rational Field),
             {0: 0, 1: 5, 2: 25})
        """
        from sage.graphs.graph import Graph
        isocls = self.isogeny_class()
        M = isocls.matrix(fill=True).change_ring(rings.RR)
        # see trac #4889 for nebulous M.list() --> M.entries() change...
        # Take logs here since shortest path minimizes the *sum* of the weights -- not the product.
        M = M.parent()([a.log() if a else 0 for a in M.list()])
        G = Graph(M, format='weighted_adjacency_matrix')
        G.set_vertices(dict([(v,isocls[v]) for v in G.vertices()]))
        v = G.shortest_path_lengths(0, by_weight=True, weight_sums=True)
        # Now exponentiate and round to get degrees of isogenies
        v = dict([(i, j.exp().round() if j else 0) for i,j in v.iteritems()])
        return isocls.curves, v

    def _multiple_of_degree_of_isogeny_to_optimal_curve(self):
        r"""
        Internal function returning an integer m such that the degree of
        the isogeny between this curve and the optimal curve in its
        isogeny class is a divisor of m.

        .. warning::

           The result is *not* provably correct, in the
           sense that when the numbers are huge isogenies could be
           missed because of precision issues.

        EXAMPLES::

            sage: E = EllipticCurve('11a1')
            sage: E._multiple_of_degree_of_isogeny_to_optimal_curve()
            5
            sage: E = EllipticCurve('11a2')
            sage: E._multiple_of_degree_of_isogeny_to_optimal_curve()
            25
            sage: E = EllipticCurve('11a3')
            sage: E._multiple_of_degree_of_isogeny_to_optimal_curve()
            25
        """
        _, v = self._shortest_paths()
        # Compute the degree of an isogeny from self to anything else
        # in the isogeny class of self.  Assuming the isogeny
        # enumeration is complete (which need not be the case a priori!), the LCM
        # of these numbers is a multiple of the degree of the isogeny
        # to the optimal curve.
        v = [deg for num, deg in v.iteritems() if deg]  # get just the degrees
        return arith.LCM(v)

    ##########################################################
    # Galois Representations
    ##########################################################

    def galois_representation(self):
        r"""
        The compatible family of the Galois representation
        attached to this elliptic curve.

        Given an elliptic curve `E` over `\QQ`
        and a rational prime number `p`, the `p^n`-torsion
        `E[p^n]` points of `E` is a representation of the
        absolute Galois group of `\QQ`. As `n` varies
        we obtain the Tate module `T_p E` which is a
        a representation of `G_K` on a free `\ZZ_p`-module
        of rank `2`. As `p` varies the representations
        are compatible.

        EXAMPLES::

            sage: rho = EllipticCurve('11a1').galois_representation()
            sage: rho
            Compatible family of Galois representations associated to the Elliptic Curve defined by y^2 + y = x^3 - x^2 - 10*x - 20 over Rational Field
            sage: rho.is_irreducible(7)
            True
            sage: rho.is_irreducible(5)
            False
            sage: rho.is_surjective(11)
            True
            sage: rho.non_surjective()
            [5]
            sage: rho = EllipticCurve('37a1').galois_representation()
            sage: rho.non_surjective()
            []
            sage: rho = EllipticCurve('27a1').galois_representation()
            sage: rho.is_irreducible(7)
            True
            sage: rho.non_surjective()   # cm-curve
            [0]

       """
        try:
            return self.__rho
        except AttributeError:
            from gal_reps import GaloisRepresentation
            self.__rho = GaloisRepresentation(self)
        return self.__rho

    # deprecated as it should be the is_reducible for a scheme (and hence return False always).
    def is_reducible(self, p):
        """
        Return True if the mod-p representation attached to E is
        reducible.

        Note that this function is deprecated, and that you should use
        galois_representation().is_reducible(p) instead as this will be
        disappearing in the near future.

        EXAMPLES::

            sage: EllipticCurve('20a1').is_reducible(3) #random
            doctest:...: DeprecationWarning: is_reducible is deprecated, use galois_representation().is_reducible(p) instead!
            True

        """
        from sage.misc.superseded import deprecation
        deprecation(8118, "is_reducible is deprecated, use galois_representation().is_reducible(p) instead!")
        return self.galois_representation().is_reducible(p)

    # deprecated as it should be the is_irreducible for a scheme (and hence return True always).
    def is_irreducible(self, p):
        """
        Return True if the mod p representation is irreducible.

        Note that this function is deprecated, and that you should use
        galois_representation().is_irreducible(p) instead as this will be
        disappearing in the near future.

        EXAMPLES::

            sage: EllipticCurve('20a1').is_irreducible(7) #random
            doctest:...: DeprecationWarning: is_irreducible is deprecated, use galois_representation().is_irreducible(p) instead!
            True

        """
        from sage.misc.superseded import deprecation
        deprecation(8118, "is_irreducible is deprecated, use galois_representation().is_irreducible(p) instead!")
        return self.galois_representation().is_irreducible(p)

    # deprecated
    def is_surjective(self, p, A=1000):
        r"""
        Returns true if the mod p representation is surjective

        Note that this function is deprecated, and that you should use
        galois_representation().is_surjective(p) instead as this will be
        disappearing in the near future.

        EXAMPLES::

            sage: EllipticCurve('20a1').is_surjective(7) #random
            doctest:...: DeprecationWarning: is_surjective is deprecated, use galois_representation().is_surjective(p) instead!
            True

        """
        from sage.misc.superseded import deprecation
        deprecation(8118, "is_surjective is deprecated, use galois_representation().is_surjective(p) instead!")
        return self.galois_representation().is_surjective(p,A)

    # deprecated
    def reducible_primes(self):
        r"""
        Returns a list of reducible primes.

        Note that this function is deprecated, and that you should use
        galois_representation().reducible_primes() instead as this will be
        disappearing in the near future.

        EXAMPLES::

            sage: EllipticCurve('20a1').reducible_primes() #random
            doctest:...: DeprecationWarning: reducible_primes is deprecated, use galois_representation().reducible_primes() instead!
            [2,3]

       """
        from sage.misc.superseded import deprecation
        deprecation(8118, "reducible_primes is deprecated, use galois_representation().reducible_primes() instead!")
        return self.galois_representation().reducible_primes()

    # deprecated
    def non_surjective(self, A=1000):
        r"""
        Returns a list of primes p for which the Galois representation mod p is not surjective.

        Note that this function is deprecated, and that you should use
        galois_representation().non_surjective() instead as this will be
        disappearing in the near future.

        EXAMPLES::

            sage: EllipticCurve('20a1').non_surjective() #random
            doctest:...: DeprecationWarning: non_surjective is deprecated, use galois_representation().non_surjective() instead!
            [2,3]

        """
        from sage.misc.superseded import deprecation
        deprecation(8118, "non_surjective is deprecated, use galois_representation().non_surjective() instead!")
        return self.galois_representation().non_surjective()

    def is_semistable(self):
        """
        Return True iff this elliptic curve is semi-stable at all primes.

        EXAMPLES::

            sage: E=EllipticCurve('37a1')
            sage: E.is_semistable()
            True
            sage: E=EllipticCurve('90a1')
            sage: E.is_semistable()
            False
        """
        return self.conductor().is_squarefree()

    def is_ordinary(self, p, ell=None):
        """
        Return True precisely when the mod-p representation attached to
        this elliptic curve is ordinary at ell.

        INPUT:

        -  ``p`` - a prime ell - a prime (default: p)

        OUTPUT: bool

        EXAMPLES::

            sage: E=EllipticCurve('37a1')
            sage: E.is_ordinary(37)
            True
            sage: E=EllipticCurve('32a1')
            sage: E.is_ordinary(2)
            False
            sage: [p for p in prime_range(50) if E.is_ordinary(p)]
            [5, 13, 17, 29, 37, 41]

        """
        if ell is None:
            ell = p
        return self.ap(ell) % p != 0

    def is_good(self, p, check=True):
        """
        Return True if `p` is a prime of good reduction for
        `E`.

        INPUT:

        -  ``p`` - a prime

        OUTPUT: bool

        EXAMPLES::

            sage: e = EllipticCurve('11a')
            sage: e.is_good(-8)
            Traceback (most recent call last):
            ...
            ValueError: p must be prime
            sage: e.is_good(-8, check=False)
            True

        """
        if check:
            if not arith.is_prime(p):
                raise ValueError("p must be prime")
        return self.conductor() % p != 0


    def is_supersingular(self, p, ell=None):
        """
        Return True precisely when p is a prime of good reduction and the
        mod-p representation attached to this elliptic curve is
        supersingular at ell.

        INPUT:

        -  ``p`` - a prime ell - a prime (default: p)

        OUTPUT: bool

        EXAMPLES::

            sage: E=EllipticCurve('37a1')
            sage: E.is_supersingular(37)
            False
            sage: E=EllipticCurve('32a1')
            sage: E.is_supersingular(2)
            False
            sage: E.is_supersingular(7)
            True
            sage: [p for p in prime_range(50) if E.is_supersingular(p)]
            [3, 7, 11, 19, 23, 31, 43, 47]

        """
        if ell is None:
            ell = p
        return self.is_good(p) and not self.is_ordinary(p, ell)

    def supersingular_primes(self, B):
        """
        Return a list of all supersingular primes for this elliptic curve
        up to and possibly including B.

        EXAMPLES::

            sage: e = EllipticCurve('11a')
            sage: e.aplist(20)
            [-2, -1, 1, -2, 1, 4, -2, 0]
            sage: e.supersingular_primes(1000)
            [2, 19, 29, 199, 569, 809]

        ::

            sage: e = EllipticCurve('27a')
            sage: e.aplist(20)
            [0, 0, 0, -1, 0, 5, 0, -7]
            sage: e.supersingular_primes(97)
            [2, 5, 11, 17, 23, 29, 41, 47, 53, 59, 71, 83, 89]
            sage: e.ordinary_primes(97)
            [7, 13, 19, 31, 37, 43, 61, 67, 73, 79, 97]
            sage: e.supersingular_primes(3)
            [2]
            sage: e.supersingular_primes(2)
            [2]
            sage: e.supersingular_primes(1)
            []
        """
        v = self.aplist(max(B, 3))
        P = rings.prime_range(max(B,3)+1)
        N = self.conductor()
        return [P[i] for i in [0,1] if P[i] <= B and v[i]%P[i]==0 and N%P[i] != 0] + \
                      [P[i] for i in range(2,len(v)) if v[i] == 0 and N%P[i] != 0]

    def ordinary_primes(self, B):
        """
        Return a list of all ordinary primes for this elliptic curve up to
        and possibly including B.

        EXAMPLES::

            sage: e = EllipticCurve('11a')
            sage: e.aplist(20)
            [-2, -1, 1, -2, 1, 4, -2, 0]
            sage: e.ordinary_primes(97)
            [3, 5, 7, 11, 13, 17, 23, 31, 37, 41, 43, 47, 53, 59, 61, 67, 71, 73, 79, 83, 89, 97]
            sage: e = EllipticCurve('49a')
            sage: e.aplist(20)
            [1, 0, 0, 0, 4, 0, 0, 0]
            sage: e.supersingular_primes(97)
            [3, 5, 13, 17, 19, 31, 41, 47, 59, 61, 73, 83, 89, 97]
            sage: e.ordinary_primes(97)
            [2, 11, 23, 29, 37, 43, 53, 67, 71, 79]
            sage: e.ordinary_primes(3)
            [2]
            sage: e.ordinary_primes(2)
            [2]
            sage: e.ordinary_primes(1)
            []
        """
        v = self.aplist(max(B, 3) )
        P = rings.prime_range(max(B,3) +1)
        return [P[i] for i in [0,1] if P[i] <= B and v[i]%P[i]!=0] +\
               [P[i] for i in range(2,len(v)) if v[i] != 0]

    def eval_modular_form(self, points, prec):
        """
        Evaluate the modular form of this elliptic curve at points in CC

        INPUT:


        -  ``points`` - a list of points in the half-plane of
           convergence

        -  ``prec`` - precision


        OUTPUT: A list of values L(E,s) for s in points

        .. note::

           Better examples are welcome.

        EXAMPLES::

            sage: E=EllipticCurve('37a1')
            sage: E.eval_modular_form([1.5+I,2.0+I,2.5+I],0.000001)
            [0, 0, 0]
        """
        if not isinstance(points, (list,xrange)):
            try:
                points = list(points)
            except TypeError:
                return self.eval_modular_form([points],prec)
        an = self.pari_mincurve().ellan(prec)
        s = 0
        c = pari('2 * Pi * I')
        ans = []
        for z in points:
            s = pari(0)
            r0 = (c*z).exp()
            r = r0
            for n in xrange(1,prec):
                s += an[n-1]*r
                r *= r0
            ans.append(s.python())
        return ans


    ########################################################################
    # The Tate-Shafarevich group
    ########################################################################

    def sha(self):
        """
        Return an object of class
        'sage.schemes.elliptic_curves.sha_tate.Sha' attached to this
        elliptic curve.

        This can be used in functions related to bounding the order of Sha
        (The Tate-Shafarevich group of the curve).

        EXAMPLES::

            sage: E=EllipticCurve('37a1')
            sage: S=E.sha()
            sage: S
            Tate-Shafarevich group for the Elliptic Curve defined by y^2 + y = x^3 - x over Rational Field
            sage: S.bound_kolyvagin()
            ([2], 1)
        """
        try:
            return self.__sha
        except AttributeError:
            from sha_tate import Sha
            self.__sha = Sha(self)
            return self.__sha

    #################################################################################
    # Functions related to Heegner points#################################################################################
    heegner_point = heegner.ell_heegner_point
    kolyvagin_point = heegner.kolyvagin_point

    heegner_discriminants = heegner.ell_heegner_discriminants
    heegner_discriminants_list = heegner.ell_heegner_discriminants_list
    satisfies_heegner_hypothesis = heegner.satisfies_heegner_hypothesis

    heegner_point_height = heegner.heegner_point_height

    heegner_index = heegner.heegner_index
    _adjust_heegner_index = heegner._adjust_heegner_index
    heegner_index_bound = heegner.heegner_index_bound
    _heegner_index_in_EK = heegner._heegner_index_in_EK

    heegner_sha_an = heegner.heegner_sha_an

    _heegner_forms_list = heegner._heegner_forms_list
    _heegner_best_tau = heegner._heegner_best_tau

    #################################################################################
    # p-adic functions
    #################################################################################

    padic_regulator = padics.padic_regulator

    padic_height_pairing_matrix = padics.padic_height_pairing_matrix

    padic_height = padics.padic_height
    padic_height_via_multiply = padics.padic_height_via_multiply

    padic_sigma = padics.padic_sigma
    padic_sigma_truncated = padics.padic_sigma_truncated

    padic_E2 = padics.padic_E2

    matrix_of_frobenius = padics.matrix_of_frobenius

    def mod5family(self):
        """
        Return the family of all elliptic curves with the same mod-5
        representation as self.

        EXAMPLES::

            sage: E=EllipticCurve('32a1')
            sage: E.mod5family()
            Elliptic Curve defined by y^2  = x^3 + 4*x over Fraction Field of Univariate Polynomial Ring in t over Rational Field
        """
        E = self.short_weierstrass_model()
        a = E.a4()
        b = E.a6()
        return mod5family.mod5family(a,b)

    def tate_curve(self, p):
        r"""
        Creates the Tate Curve over the `p`-adics associated to
        this elliptic curves.

        This Tate curve a `p`-adic curve with split multiplicative
        reduction of the form `y^2+xy=x^3+s_4 x+s_6` which is
        isomorphic to the given curve over the algebraic closure of
        `\QQ_p`. Its points over `\QQ_p`
        are isomorphic to `\QQ_p^{\times}/q^{\ZZ}`
        for a certain parameter `q\in\ZZ_p`.

        INPUT:

        p - a prime where the curve has multiplicative reduction.

        EXAMPLES::

            sage: e = EllipticCurve('130a1')
            sage: e.tate_curve(2)
            2-adic Tate curve associated to the Elliptic Curve defined by y^2 + x*y + y = x^3 - 33*x + 68 over Rational Field

        The input curve must have multiplicative reduction at the prime.

        ::

            sage: e.tate_curve(3)
            Traceback (most recent call last):
            ...
            ValueError: The elliptic curve must have multiplicative reduction at 3

        We compute with `p=5`::

            sage: T = e.tate_curve(5); T
            5-adic Tate curve associated to the Elliptic Curve defined by y^2 + x*y + y = x^3 - 33*x + 68 over Rational Field

        We find the Tate parameter `q`::

            sage: T.parameter(prec=5)
            3*5^3 + 3*5^4 + 2*5^5 + 2*5^6 + 3*5^7 + O(5^8)

        We compute the `\mathcal{L}`-invariant of the curve::

            sage: T.L_invariant(prec=10)
            5^3 + 4*5^4 + 2*5^5 + 2*5^6 + 2*5^7 + 3*5^8 + 5^9 + O(5^10)
        """
        try:
            return self._tate_curve[p]
        except AttributeError:
            self._tate_curve = {}
        except KeyError:
            pass

        Eq = ell_tate_curve.TateCurve(self,p)
        self._tate_curve[p] = Eq
        return Eq

    def height(self, precision=None):
        """
        Returns the real height of this elliptic curve. This is used in
        integral_points()

        INPUT:


        -  ``precision`` - desired real precision of the result
           (default real precision if None)


        EXAMPLES::

            sage: E=EllipticCurve('5077a1')
            sage: E.height()
            17.4513334798896
            sage: E.height(100)
            17.451333479889612702508579399
            sage: E=EllipticCurve([0,0,0,0,1])
            sage: E.height()
            1.38629436111989
            sage: E=EllipticCurve([0,0,0,1,0])
            sage: E.height()
            7.45471994936400
        """
        if precision is None:
            precision = RealField().precision()
        R = RealField(precision)
        c4 = self.c4()
        c6 = self.c6()
        j = self.j_invariant()
        log_g2 = R((c4/12)).abs().log()
        log_g3 = R((c6/216)).abs().log()

        if j == 0:
            h_j = R(1)
        else:
            h_j = max(log(R(abs(j.numerator()))), log(R(abs(j.denominator()))))
        if (self.c4() != 0) and (self.c6() != 0):
            h_gs = max(1, log_g2, log_g3)
        elif c4 == 0:
            if c6 == 0:
                return max(1,h_j)
            h_gs = max(1, log_g3)
        else:
            h_gs = max(1, log_g2)
        return max(R(1),h_j, h_gs)

    def antilogarithm(self, z, max_denominator=None):
        r"""
        Returns the rational point (if any) associated to this complex
        number; the inverse of the elliptic logarithm function.

        INPUT:

        -  ``z`` -- a complex number representing an element of
           `\CC/L` where `L` is the period lattice of the elliptic curve

        - ``max_denominator`` (int or None) -- parameter controlling
          the attempted conversion of real numbers to rationals.  If
          None, ``simplest_rational()`` will be used; otherwise,
          ``nearby_rational()`` will be used with this value of
          ``max_denominator``.

        OUTPUT:

        - point on the curve: the rational point which is the
          image of `z` under the Weierstrass parametrization, if it
          exists and can be determined from `z` and the given value
          of max_denominator (if any); otherwise a ValueError exception
          is raised.

        EXAMPLES::

            sage: E = EllipticCurve('389a')
            sage: P = E(-1,1)
            sage: z = P.elliptic_logarithm()
            sage: E.antilogarithm(z)
            (-1 : 1 : 1)
            sage: Q = E(0,-1)
            sage: z = Q.elliptic_logarithm()
            sage: E.antilogarithm(z)
            Traceback (most recent call last):
            ...
            ValueError: approximated point not on the curve
            sage: E.antilogarithm(z, max_denominator=10)
            (0 : -1 : 1)

            sage: E = EllipticCurve('11a1')
            sage: w1,w2 = E.period_lattice().basis()
            sage: [E.antilogarithm(a*w1/5,1) for a in range(5)]
            [(0 : 1 : 0), (16 : -61 : 1), (5 : -6 : 1), (5 : 5 : 1), (16 : 60 : 1)]
        """
        if z.is_zero():
            return self(0)
        expZ = self.elliptic_exponential(z)
        xy = [t.real() for t in expZ[:2]]
        if max_denominator is None:
            xy = [t.simplest_rational() for t in xy]
        else:
            xy = [t.nearby_rational(max_denominator=max_denominator) for t in xy]
        try:
            return self(xy)
        except TypeError:
            raise ValueError("approximated point not on the curve")

    def integral_x_coords_in_interval(self,xmin,xmax):
        r"""
        Returns the set of integers `x` with `xmin\le x\le xmax` which are
        `x`-coordinates of rational points on this curve.

        INPUT:

        - ``xmin``, ``xmax`` (integers) -- two integers.

        OUTPUT:

        (set) The set of integers `x` with `xmin\le x\le xmax` which
        are `x`-coordinates of rational points on the elliptic curve.

        EXAMPLES::

            sage: E = EllipticCurve([0, 0, 1, -7, 6])
            sage: xset = E.integral_x_coords_in_interval(-100,100)
            sage: xlist = list(xset); xlist.sort(); xlist
            [-3, -2, -1, 0, 1, 2, 3, 4, 8, 11, 14, 21, 37, 52, 93]
        """
        from sage.libs.ratpoints import ratpoints
        xmin=Integer(xmin)
        xmax=Integer(xmax)
        coeffs = self.division_polynomial(2).coeffs()
        H = max(xmin.abs(), xmax.abs())
        return set([x for x,y,z in ratpoints(coeffs, H, max_x_denom=1, intervals=[[xmin,xmax]]) if z])

    prove_BSD = BSD.prove_BSD

    def integral_points(self, mw_base='auto', both_signs=False, verbose=False):
        """
        Computes all integral points (up to sign) on this elliptic curve.

        INPUT:


        -  ``mw_base`` - list of EllipticCurvePoint generating
           the Mordell-Weil group of E (default: 'auto' - calls self.gens())

        -  ``both_signs`` - True/False (default False): if
           True the output contains both P and -P, otherwise only one of each
           pair.

        -  ``verbose`` - True/False (default False): if True,
           some details of the computation are output


        OUTPUT: A sorted list of all the integral points on E (up to sign
        unless both_signs is True)

        .. note::

           The complexity increases exponentially in the rank of curve
           E. The computation time (but not the output!) depends on
           the Mordell-Weil basis. If mw_base is given but is not a
           basis for the Mordell-Weil group (modulo torsion), integral
           points which are not in the subgroup generated by the given
           points will almost certainly not be listed.

        EXAMPLES: A curve of rank 3 with no torsion points

        ::

            sage: E=EllipticCurve([0,0,1,-7,6])
            sage: P1=E.point((2,0)); P2=E.point((-1,3)); P3=E.point((4,6))
            sage: a=E.integral_points([P1,P2,P3]); a
            [(-3 : 0 : 1), (-2 : 3 : 1), (-1 : 3 : 1), (0 : 2 : 1), (1 : 0 : 1), (2 : 0 : 1), (3 : 3 : 1), (4 : 6 : 1), (8 : 21 : 1), (11 : 35 : 1), (14 : 51 : 1), (21 : 95 : 1), (37 : 224 : 1), (52 : 374 : 1), (93 : 896 : 1), (342 : 6324 : 1), (406 : 8180 : 1), (816 : 23309 : 1)]

        ::

            sage: a = E.integral_points([P1,P2,P3], verbose=True)
            Using mw_basis  [(2 : 0 : 1), (3 : -4 : 1), (8 : -22 : 1)]
            e1,e2,e3:  -3.0124303725933... 1.0658205476962... 1.94660982489710
            Minimal eigenvalue of height pairing matrix:  0.63792081458500...
            x-coords of points on compact component with  -3 <=x<= 1
            [-3, -2, -1, 0, 1]
            x-coords of points on non-compact component with  2 <=x<= 6
            [2, 3, 4]
            starting search of remaining points using coefficient bound  5
            x-coords of extra integral points:
            [2, 3, 4, 8, 11, 14, 21, 37, 52, 93, 342, 406, 816]
            Total number of integral points: 18

        It is not necessary to specify mw_base; if it is not provided,
        then the Mordell-Weil basis must be computed, which may take
        much longer.

        ::

            sage: E=EllipticCurve([0,0,1,-7,6])
            sage: a=E.integral_points(both_signs=True); a
            [(-3 : -1 : 1), (-3 : 0 : 1), (-2 : -4 : 1), (-2 : 3 : 1), (-1 : -4 : 1), (-1 : 3 : 1), (0 : -3 : 1), (0 : 2 : 1), (1 : -1 : 1), (1 : 0 : 1), (2 : -1 : 1), (2 : 0 : 1), (3 : -4 : 1), (3 : 3 : 1), (4 : -7 : 1), (4 : 6 : 1), (8 : -22 : 1), (8 : 21 : 1), (11 : -36 : 1), (11 : 35 : 1), (14 : -52 : 1), (14 : 51 : 1), (21 : -96 : 1), (21 : 95 : 1), (37 : -225 : 1), (37 : 224 : 1), (52 : -375 : 1), (52 : 374 : 1), (93 : -897 : 1), (93 : 896 : 1), (342 : -6325 : 1), (342 : 6324 : 1), (406 : -8181 : 1), (406 : 8180 : 1), (816 : -23310 : 1), (816 : 23309 : 1)]

        An example with negative discriminant::

            sage: EllipticCurve('900d1').integral_points()
            [(-11 : 27 : 1), (-4 : 34 : 1), (4 : 18 : 1), (16 : 54 : 1)]

        Another example with rank 5 and no torsion points::

            sage: E=EllipticCurve([-879984,319138704])
            sage: P1=E.point((540,1188)); P2=E.point((576,1836))
            sage: P3=E.point((468,3132)); P4=E.point((612,3132))
            sage: P5=E.point((432,4428))
            sage: a=E.integral_points([P1,P2,P3,P4,P5]); len(a)  # long time (18s on sage.math, 2011)
            54

        TESTS:

        The bug reported on trac #4525 is now fixed::

            sage: EllipticCurve('91b1').integral_points()
            [(-1 : 3 : 1), (1 : 0 : 1), (3 : 4 : 1)]

        ::

            sage: [len(e.integral_points(both_signs=False)) for e in cremona_curves([11..100])]  # long time (15s on sage.math, 2011)
            [2, 0, 2, 3, 2, 1, 3, 0, 2, 4, 2, 4, 3, 0, 0, 1, 2, 1, 2, 0, 2, 1, 0, 1, 3, 3, 1, 1, 4, 2, 3, 2, 0, 0, 5, 3, 2, 2, 1, 1, 1, 0, 1, 3, 0, 1, 0, 1, 1, 3, 6, 1, 2, 2, 2, 0, 0, 2, 3, 1, 2, 2, 1, 1, 0, 3, 2, 1, 0, 1, 0, 1, 3, 3, 1, 1, 5, 1, 0, 1, 1, 0, 1, 2, 0, 2, 0, 1, 1, 3, 1, 2, 2, 4, 4, 2, 1, 0, 0, 5, 1, 0, 1, 2, 0, 2, 2, 0, 0, 0, 1, 0, 3, 1, 5, 1, 2, 4, 1, 0, 1, 0, 1, 0, 1, 0, 2, 2, 0, 0, 1, 0, 1, 1, 4, 1, 0, 1, 1, 0, 4, 2, 0, 1, 1, 2, 3, 1, 1, 1, 1, 6, 2, 1, 1, 0, 2, 0, 6, 2, 0, 4, 2, 2, 0, 0, 1, 2, 0, 2, 1, 0, 3, 1, 2, 1, 4, 6, 3, 2, 1, 0, 2, 2, 0, 0, 5, 4, 1, 0, 0, 1, 0, 2, 2, 0, 0, 2, 3, 1, 3, 1, 1, 0, 1, 0, 0, 1, 2, 2, 0, 2, 0, 0, 1, 2, 0, 0, 4, 1, 0, 1, 1, 0, 1, 2, 0, 1, 4, 3, 1, 2, 2, 1, 1, 1, 1, 6, 3, 3, 3, 3, 1, 1, 1, 1, 1, 0, 7, 3, 0, 1, 3, 2, 1, 0, 3, 2, 1, 0, 2, 2, 6, 0, 0, 6, 2, 2, 3, 3, 5, 5, 1, 0, 6, 1, 0, 3, 1, 1, 2, 3, 1, 2, 1, 1, 0, 1, 0, 1, 0, 5, 5, 2, 2, 0, 0, 1, 0, 0, 0, 0, 1, 1, 1, 1]

        The bug reported at #4897 is now fixed::

            sage: [P[0] for P in EllipticCurve([0,0,0,-468,2592]).integral_points()]
            [-24, -18, -14, -6, -3, 4, 6, 18, 21, 24, 36, 46, 102, 168, 186, 381, 1476, 2034, 67246]

        .. note::

           This function uses the algorithm given in [Co1].

        REFERENCES:

        - [Co1] Cohen H., Number Theory Vol I: Tools and Diophantine
          Equations GTM 239, Springer 2007

        AUTHORS:

        - Michael Mardaus (2008-07)

        - Tobias Nagel (2008-07)

        - John Cremona (2008-07)
        """
        #####################################################################
        # INPUT CHECK #######################################################
        if not self.is_integral():
            raise ValueError("integral_points() can only be called on an integral model")

        if mw_base=='auto':
            mw_base = self.gens()
            r = len(mw_base)
        else:
            try:
                r = len(mw_base)
            except TypeError:
                raise TypeError('mw_base must be a list')
            if not all([P.curve() is self for P in mw_base]):
                raise ValueError("points are not on the correct curve")

        tors_points = self.torsion_points()

        # END INPUT-CHECK####################################################
        #####################################################################

        #####################################################################
        # INTERNAL FUNCTIONS ################################################

        ############################## begin ################################
        def point_preprocessing(free,tor):
            r"""
            Transforms the mw_basis ``free`` into a `\ZZ`-basis for
            `E(\QQ)\cap E^0(`\RR)`. If there is a torsion point on the
            "egg" we add it to any of the gens on the egg; otherwise
            we replace the free generators with generators of a
            subgroup of index 2.
            """
            r = len(free)
            newfree = [Q for Q in free] # copy
            tor_egg = [T for T in tor if not T.is_on_identity_component()]
            free_id = [P.is_on_identity_component() for P in free]
            if any(tor_egg):
                T = tor_egg[0]
                for i in range(r):
                    if not free_id[i]:
                        newfree[i] += T
            else:
                if not all(free_id):
                    i0 = free_id.index(False)
                    P = free[i0]
                    for i in range(r):
                        if not free_id[i]:
                            if i==i0:
                                newfree[i] = 2*newfree[i]
                            else:
                                newfree[i] += P
            return newfree
        ##############################  end  ################################

        # END Internal functions #############################################
        ######################################################################

        if (r == 0):
            int_points = [P for P in tors_points if not P.is_zero()]
            int_points = [P for P in int_points if P[0].is_integral()]
            if not both_signs:
                xlist = set([P[0] for P in int_points])
                int_points = [self.lift_x(x) for x in xlist]
            int_points.sort()
            if verbose:
                print 'Total number of integral points:',len(int_points)
            return int_points

        if verbose:
            import sys  # so we can flush stdout for debugging

        g2 = self.c4()/12
        g3 = self.c6()/216
        disc = self.discriminant()
        j = self.j_invariant()
        b2 = self.b2()

        Qx = rings.PolynomialRing(RationalField(),'x')
        pol = Qx([-self.c6()/216,-self.c4()/12,0,4])
        if disc > 0: # two real component -> 3 roots in RR
            #on curve 897e4, only one root is found with default precision!
            RR = R
            prec = RR.precision()
            ei = pol.roots(RR,multiplicities=False)
            while len(ei)<3:
                prec*=2
                RR=RealField(prec)
                ei = pol.roots(RR,multiplicities=False)
            e1,e2,e3 = ei
            if r >= 1: #preprocessing of mw_base only necessary if rank > 0
                mw_base = point_preprocessing(mw_base, tors_points)
                  #at most one point in E^{egg}

        elif disc < 0: # one real component => 1 root in RR (=: e3),
                       # 2 roots in C (e1,e2)
            roots = pol.roots(C,multiplicities=False)
            e3 = pol.roots(R,multiplicities=False)[0]
            roots.remove(e3)
            e1,e2 = roots

        from sage.all import pi
        e = R(1).exp()
        pi = R(pi)

        M = self.height_pairing_matrix(mw_base)
        mw_base, U = self.lll_reduce(mw_base,M)
        M = U.transpose()*M*U

        if verbose:
            print "Using mw_basis ",mw_base
            print "e1,e2,e3: ",e1,e2,e3
            sys.stdout.flush()

        # Algorithm presented in [Co1]
        h_E = self.height()
        w1, w2 = self.period_lattice().basis()
        mu = R(disc).abs().log() / 6
        if j!=0:
            mu += max(R(1),R(j).abs().log()) / 6
        if b2!=0:
            mu += max(R(1),R(b2).abs().log())
            mu += log(R(2))
        else:
            mu += 1

        c1 = (mu + 2.14).exp()
        c2 = min(M.charpoly ().roots(multiplicities=False))
        if verbose:
            print "Minimal eigenvalue of height pairing matrix: ", c2
            sys.stdout.flush()

        c3 = (w1**2)*R(b2).abs()/48 + 8
        c5 = (c1*c3).sqrt()
        c7 = abs((3*pi)/((w1**2) * (w1/w2).imag()))

        mw_base_log = [] #contains \Phi(Q_i)
        mod_h_list = []  #contains h_m(Q_i)
        c9_help_list = []
        for i in range(0,r):
            mw_base_log.append(mw_base[i].elliptic_logarithm().abs())
            mod_h_list.append(max(mw_base[i].height(),h_E,c7*mw_base_log[i]**2))
            c9_help_list.append((mod_h_list[i]).sqrt()/mw_base_log[i])
        c8 = max(e*h_E,max(mod_h_list))
        c9 = e/c7.sqrt() * min(c9_help_list)
        n=r+1
        c10 = R(2 * 10**(8+7*n) * R((2/e)**(2 * n**2)) * (n+1)**(4 * n**2 + 10 * n) * log(c9)**(-2*n - 1) * misc.prod(mod_h_list))

        top = Z(128) #arbitrary first upper bound
        bottom = Z(0)
        log_c9=log(c9); log_c5=log(c5)
        log_r_top = log(R(r*(10**top)))
#        if verbose:
#            print "[bottom,top] = ",[bottom,top]

        while R(c10*(log_r_top+log_c9)*(log(log_r_top)+h_E+log_c9)**(n+1)) > R(c2/2 * (10**top)**2 - log_c5):
            #initial bound 'top' too small, upshift of search interval
            bottom = top
            top = 2*top
        while top >= bottom: #binary-search like search for fitting exponent (bound)
#            if verbose:
#                print "[bottom,top] = ",[bottom,top]
            bound = (bottom + (top - bottom)/2).floor()
            log_r_bound = log(R(r*(10**bound)))
            if R(c10*(log_r_bound+log_c9)*(log(log_r_bound)+h_E+log_c9)**(n+1)) > R(c2/2 * (10**bound)**2 - log_c5):
                bottom = bound + 1
            else:
                top = bound - 1

        H_q = R(10)**bound
        break_cond = 0 #at least one reduction step
        #reduction via LLL
        M = matrix.MatrixSpace(Z,n)
        while break_cond < 0.9: #as long as the improvement of the new bound in comparison to the old is greater than 10%
            c = R((H_q**n)*10)  #c has to be greater than H_q^n
            m = copy(M.identity_matrix())
            for i in range(r):
                m[i, r] = R(c*mw_base_log[i]).round()
            m[r,r] = max(Z(1),R(c*w1).round()) #ensures that m isn't singular

            #LLL - implemented in sage - operates on rows not on columns
            m_LLL = m.LLL()
            m_gram = m_LLL.gram_schmidt()[0]
            b1_norm = R(m_LLL.row(0).norm())

            #compute constant c1 ~ c1_LLL of Corollary 2.3.17 and hence d(L,0)^2 ~ d_L_0
            c1_LLL = -1
            for i in range(n):
                tmp = R(b1_norm/(m_gram.row(i).norm()))
                if tmp > c1_LLL:
                    c1_LLL = tmp

            if c1_LLL < 0:
                raise RuntimeError('Unexpected intermediate result. Please try another Mordell-Weil base')

            d_L_0 = R(b1_norm**2 / c1_LLL)

            #Reducing of upper bound
            Q = r * H_q**2
            T = (1 + (3/2*r*H_q))/2
            if d_L_0 < R(T**2+Q):
                d_L_0 = 10*(T**2*Q)
            low_bound = R(((d_L_0 - Q).sqrt() - T)/c)

            #new bound according to low_bound and upper bound
            #[c_5 exp((-c_2*H_q^2)/2)] provided by Corollary 8.7.3
            if low_bound != 0:
                H_q_new = R((log(low_bound/c5)/(-c2/2))).sqrt()
                H_q_new = H_q_new.ceil()
                if H_q_new == 1:
                    break_cond = 1 # stops reduction
                else:
                    break_cond = R(H_q_new/H_q)
                H_q = H_q_new
            else:
                break_cond = 1 # stops reduction, so using last H_q > 0
            #END LLL-Reduction loop

        b2_12 = b2/12
        if disc > 0:
            ##Points in egg have X(P) between e1 and e2 [X(P)=x(P)+b2/12]:
            x_int_points = self.integral_x_coords_in_interval((e1-b2_12).ceil(), (e2-b2_12).floor())
            if verbose:
                print 'x-coords of points on compact component with ',(e1-b2_12).ceil(),'<=x<=',(e2-b2_12).floor()
                L = sorted(x_int_points) # to have the order
                print L
                sys.stdout.flush()
        else:
            x_int_points = set()

        ##Points in noncompact component with X(P)< 2*max(|e1|,|e2|,|e3|) , espec. X(P)>=e3
        x0 = (e3-b2_12).ceil()
        x1 = (2*max(abs(e1),abs(e2),abs(e3)) - b2_12).ceil()
        x_int_points2 = self.integral_x_coords_in_interval(x0, x1)
        x_int_points = x_int_points.union(x_int_points2)
        if verbose:
            print 'x-coords of points on non-compact component with ',x0,'<=x<=',x1-1
            L = sorted(x_int_points2)
            print L
            sys.stdout.flush()

        if verbose:
            print 'starting search of remaining points using coefficient bound ',H_q
            sys.stdout.flush()
        x_int_points3 = integral_points_with_bounded_mw_coeffs(self,mw_base,H_q)
        x_int_points = x_int_points.union(x_int_points3)
        if verbose:
            print 'x-coords of extra integral points:'
            L = sorted(x_int_points3)
            print L
            sys.stdout.flush()

        if len(tors_points)>1:
            x_int_points_t = set()
            for x in x_int_points:
                P = self.lift_x(x)
                for T in tors_points:
                    Q = P+T
                    if not Q.is_zero() and Q[0].is_integral():
                        x_int_points_t = x_int_points_t.union([Q[0]])
            x_int_points = x_int_points.union(x_int_points_t)

        # Now we have all the x-coordinates of integral points, and we
        # construct the points, depending on the parameter both_signs:
        if both_signs:
            int_points = sum([self.lift_x(x,all=True) for x in x_int_points],[])
        else:
            int_points = [self.lift_x(x) for x in x_int_points]
        int_points.sort()
        if verbose:
            print 'Total number of integral points:',len(int_points)
        return int_points

    def S_integral_points(self, S, mw_base='auto', both_signs=False, verbose=False, proof=None):
        """
        Computes all S-integral points (up to sign) on this elliptic curve.

        INPUT:

        - ``S`` -  list of primes

        - ``mw_base`` - list of EllipticCurvePoint generating the
          Mordell-Weil group of E (default: 'auto' - calls
          :meth:`.gens`)

        - ``both_signs`` - True/False (default False): if True the
          output contains both P and -P, otherwise only one of each
          pair.

        - ``verbose`` - True/False (default False): if True, some
          details of the computation are output.

        - ``proof`` - True/False (default True): if True ALL
          S-integral points will be returned.  If False, the MW basis
          will be computed with the proof=False flag, and also the
          time-consuming final call to
          S_integral_x_coords_with_abs_bounded_by(abs_bound) is
          omitted.  Use this only if the computation takes too long,
          but be warned that then it cannot be guaranteed that all
          S-integral points will be found.

        OUTPUT:

        A sorted list of all the S-integral points on E (up to sign
        unless both_signs is True)

        .. note::

           The complexity increases exponentially in the rank of curve
           E and in the length of S.  The computation time (but not
           the output!) depends on the Mordell-Weil basis.  If mw_base
           is given but is not a basis for the Mordell-Weil group
           (modulo torsion), S-integral points which are not in the
           subgroup generated by the given points will almost
           certainly not be listed.

        EXAMPLES:

        A curve of rank 3 with no torsion points::

            sage: E=EllipticCurve([0,0,1,-7,6])
            sage: P1=E.point((2,0)); P2=E.point((-1,3)); P3=E.point((4,6))
            sage: a=E.S_integral_points(S=[2,3], mw_base=[P1,P2,P3], verbose=True);a
            max_S: 3 len_S: 3 len_tors: 1
            lambda 0.485997517468...
            k1,k2,k3,k4 6.68597129142710e234 1.31952866480763 3.31908110593519e9 2.42767548272846e17
            p= 2 : trying with p_prec =  30
            mw_base_p_log_val =  [2, 2, 1]
            min_psi =  2 + 2^3 + 2^6 + 2^7 + 2^8 + 2^9 + 2^11 + 2^12 + 2^13 + 2^16 + 2^17 + 2^19 + 2^20 + 2^21 + 2^23 + 2^24 + 2^28 + O(2^30)
            p= 3 : trying with p_prec =  30
            mw_base_p_log_val =  [1, 2, 1]
            min_psi =  3 + 3^2 + 2*3^3 + 3^6 + 2*3^7 + 2*3^8 + 3^9 + 2*3^11 + 2*3^12 + 2*3^13 + 3^15 + 2*3^16 + 3^18 + 2*3^19 + 2*3^22 + 2*3^23 + 2*3^24 + 2*3^27 + 3^28 + 3^29 + O(3^30)
            mw_base [(1 : -1 : 1), (2 : 0 : 1), (0 : -3 : 1)]
            mw_base_log [0.667789378224099, 0.552642660712417, 0.818477222895703]
            mp [5, 7]
            mw_base_p_log [[2^2 + 2^3 + 2^6 + 2^7 + 2^8 + 2^9 + 2^14 + 2^15 + 2^18 + 2^19 + 2^24 + 2^29 + O(2^30), 2^2 + 2^3 + 2^5 + 2^6 + 2^9 + 2^11 + 2^12 + 2^14 + 2^15 + 2^16 + 2^18 + 2^20 + 2^22 + 2^23 + 2^26 + 2^27 + 2^29 + O(2^30), 2 + 2^3 + 2^6 + 2^7 + 2^8 + 2^9 + 2^11 + 2^12 + 2^13 + 2^16 + 2^17 + 2^19 + 2^20 + 2^21 + 2^23 + 2^24 + 2^28 + O(2^30)], [2*3^2 + 2*3^5 + 2*3^6 + 2*3^7 + 3^8 + 3^9 + 2*3^10 + 3^12 + 2*3^14 + 3^15 + 3^17 + 2*3^19 + 2*3^23 + 3^25 + 3^28 + O(3^30), 2*3 + 2*3^2 + 2*3^3 + 2*3^4 + 2*3^6 + 2*3^7 + 2*3^8 + 3^10 + 2*3^12 + 3^13 + 2*3^14 + 3^15 + 3^18 + 3^22 + 3^25 + 2*3^26 + 3^27 + 3^28 + O(3^30), 3 + 3^2 + 2*3^3 + 3^6 + 2*3^7 + 2*3^8 + 3^9 + 2*3^11 + 2*3^12 + 2*3^13 + 3^15 + 2*3^16 + 3^18 + 2*3^19 + 2*3^22 + 2*3^23 + 2*3^24 + 2*3^27 + 3^28 + 3^29 + O(3^30)]]
            k5,k6,k7 0.321154513240... 1.55246328915... 0.161999172489...
            initial bound 2.6227097483365...e117
            bound_list [58, 58, 58]
            bound_list [8, 9, 9]
            bound_list [8, 7, 7]
            bound_list [8, 7, 7]
            starting search of points using coefficient bound  8
            x-coords of S-integral points via linear combination of mw_base and torsion:
            [-3, -26/9, -8159/2916, -2759/1024, -151/64, -1343/576, -2, -7/4, -1, -47/256, 0, 1/4, 4/9, 9/16, 58/81, 7/9, 6169/6561, 1, 17/16, 2, 33/16, 172/81, 9/4, 25/9, 3, 31/9, 4, 25/4, 1793/256, 8, 625/64, 11, 14, 21, 37, 52, 6142/81, 93, 4537/36, 342, 406, 816, 207331217/4096]
            starting search of extra S-integer points with absolute value bounded by 3.89321964979420
            x-coords of points with bounded absolute value
            [-3, -2, -1, 0, 1, 2]
            Total number of S-integral points: 43
            [(-3 : 0 : 1), (-26/9 : 28/27 : 1), (-8159/2916 : 233461/157464 : 1), (-2759/1024 : 60819/32768 : 1), (-151/64 : 1333/512 : 1), (-1343/576 : 36575/13824 : 1), (-2 : 3 : 1), (-7/4 : 25/8 : 1), (-1 : 3 : 1), (-47/256 : 9191/4096 : 1), (0 : 2 : 1), (1/4 : 13/8 : 1), (4/9 : 35/27 : 1), (9/16 : 69/64 : 1), (58/81 : 559/729 : 1), (7/9 : 17/27 : 1), (6169/6561 : 109871/531441 : 1), (1 : 0 : 1), (17/16 : -25/64 : 1), (2 : 0 : 1), (33/16 : 17/64 : 1), (172/81 : 350/729 : 1), (9/4 : 7/8 : 1), (25/9 : 64/27 : 1), (3 : 3 : 1), (31/9 : 116/27 : 1), (4 : 6 : 1), (25/4 : 111/8 : 1), (1793/256 : 68991/4096 : 1), (8 : 21 : 1), (625/64 : 14839/512 : 1), (11 : 35 : 1), (14 : 51 : 1), (21 : 95 : 1), (37 : 224 : 1), (52 : 374 : 1), (6142/81 : 480700/729 : 1), (93 : 896 : 1), (4537/36 : 305425/216 : 1), (342 : 6324 : 1), (406 : 8180 : 1), (816 : 23309 : 1), (207331217/4096 : 2985362173625/262144 : 1)]

        It is not necessary to specify mw_base; if it is not provided,
        then the Mordell-Weil basis must be computed, which may take
        much longer.

        ::

            sage: a = E.S_integral_points([2,3])
            sage: len(a)
            43

        An example with negative discriminant::

            sage: EllipticCurve('900d1').S_integral_points([17], both_signs=True)
            [(-11 : -27 : 1), (-11 : 27 : 1), (-4 : -34 : 1), (-4 : 34 : 1), (4 : -18 : 1), (4 : 18 : 1), (2636/289 : -98786/4913 : 1), (2636/289 : 98786/4913 : 1), (16 : -54 : 1), (16 : 54 : 1)]

        Output checked with Magma (corrected in 3 cases)::

            sage: [len(e.S_integral_points([2], both_signs=False)) for e in cremona_curves([11..100])] # long time (17s on sage.math, 2011)
            [2, 0, 2, 3, 3, 1, 3, 1, 3, 5, 3, 5, 4, 1, 1, 2, 2, 2, 3, 1, 2, 1, 0, 1, 3, 3, 1, 1, 5, 3, 4, 2, 1, 1, 5, 3, 2, 2, 1, 1, 1, 0, 1, 3, 0, 1, 0, 1, 1, 3, 7, 1, 3, 3, 3, 1, 1, 2, 3, 1, 2, 3, 1, 2, 1, 3, 3, 1, 1, 1, 0, 1, 3, 3, 1, 1, 7, 1, 0, 1, 1, 0, 1, 2, 0, 3, 1, 2, 1, 3, 1, 2, 2, 4, 5, 3, 2, 1, 1, 6, 1, 0, 1, 3, 1, 3, 3, 1, 1, 1, 1, 1, 3, 1, 5, 1, 2, 4, 1, 1, 1, 1, 1, 0, 1, 0, 2, 2, 0, 0, 1, 0, 1, 1, 6, 1, 0, 1, 1, 0, 4, 3, 1, 2, 1, 2, 3, 1, 1, 1, 1, 8, 3, 1, 2, 1, 2, 0, 8, 2, 0, 6, 2, 3, 1, 1, 1, 3, 1, 3, 2, 1, 3, 1, 2, 1, 6, 9, 3, 3, 1, 1, 2, 3, 1, 1, 5, 5, 1, 1, 0, 1, 1, 2, 3, 1, 1, 2, 3, 1, 3, 1, 1, 1, 1, 0, 0, 1, 3, 3, 1, 3, 1, 1, 2, 2, 0, 0, 6, 1, 0, 1, 1, 1, 1, 3, 1, 2, 6, 3, 1, 2, 2, 1, 1, 1, 1, 7, 5, 4, 3, 3, 1, 1, 1, 1, 1, 1, 8, 5, 1, 1, 3, 3, 1, 1, 3, 3, 1, 1, 2, 3, 6, 1, 1, 7, 3, 3, 4, 5, 9, 6, 1, 0, 7, 1, 1, 3, 1, 1, 2, 3, 1, 2, 1, 1, 1, 1, 1, 1, 1, 7, 8, 2, 3, 1, 1, 1, 1, 0, 0, 0, 1, 1, 1, 1]

        An example from [PZGH]::

            sage: E = EllipticCurve([0,0,0,-172,505])
            sage: E.rank(), len(E.S_integral_points([3,5,7]))  # long time (5s on sage.math, 2011)
            (4, 72)

        This is curve "7690e1" which failed until \#4805 was fixed::

            sage: EllipticCurve([1,1,1,-301,-1821]).S_integral_points([13,2])
            [(-13 : 16 : 1),
            (-9 : 20 : 1),
            (-7 : 4 : 1),
            (21 : 30 : 1),
            (23 : 52 : 1),
            (63 : 452 : 1),
            (71 : 548 : 1),
            (87 : 756 : 1),
            (2711 : 139828 : 1),
            (7323 : 623052 : 1),
            (17687 : 2343476 : 1)]

        REFERENCES:

        - [PZGH] Petho A., Zimmer H.G., Gebel J. and Herrmann E.,
          Computing all S-integral points on elliptic curves
          Math. Proc. Camb. Phil. Soc. (1999), 127, 383-402

        - Some parts of this implementation are partially based on the
          function integral_points()

        AUTHORS:

        - Tobias Nagel (2008-12)

        - Michael Mardaus (2008-12)

        - John Cremona (2008-12)
        """
        # INPUT CHECK #######################################################

        if proof is None:
            from sage.structure.proof.proof import get_flag
            proof = get_flag(proof, "elliptic_curve")
        else:
            proof = bool(proof)


        if not self.is_integral():
            raise ValueError("S_integral_points() can only be called on an integral model")
        if not all([self.is_p_minimal(s) for s in S]):
            raise ValueError("%s must be p-minimal for all primes in S"%self)

        try:
            len_S = len(S)
            if len_S == 0:
                return self.integral_points(mw_base, both_signs, verbose)
            if not all([s.is_prime() for s in S]):
                raise ValueError("All elements of S must be prime")
            S.sort()
        except TypeError:
            raise TypeError('S must be a list of primes')
        except AttributeError:#catches: <tuple>.sort(), <!ZZ>.is_prime()
            raise AttributeError('S must be a list of primes')

        if mw_base=='auto':
            if verbose:
                print "Starting computation of MW basis"
            mw_base = self.gens(proof=proof)
            r = len(mw_base)
            if verbose:
                print "Finished computation of MW basis; rank is ",r
        else:
            try:
                r = len(mw_base)
            except TypeError:
                raise TypeError('mw_base must be a list')
            if not all([P.curve() is self for P in mw_base]):
                raise ValueError("mw_base-points are not on the correct curve")

        #End Input-Check ######################################################

        #Internal functions ###################################################
        def reduction_at(p):
            r"""
            Reducing the bound `H_q` at the finite place p in S via LLL
            """
            indexp = S.index(p)
            pc = Z(p**(R(c.log()/log(p,e)).ceil()))
            m = copy(M.identity_matrix())
            for i in range(r):
                try:
                    m[i, r] = Z((beta[indexp][i])%pc)
                except ZeroDivisionError:  #If Inverse doesn't exist, change denominator (which is only approx)
                    val_nu = (beta[indexp][i]).numerator()
                    val_de = (beta[indexp][i]).denominator()
                    m[i, r] = Z((val_nu/(val_de+1))%pc)
            m[r,r] = max(Z(1), pc)

            #LLL - implemented in sage - operates on rows not on columns
            m_LLL = m.LLL()
            m_gram = m_LLL.gram_schmidt()[0]
            b1_norm = R(m_LLL.row(0).norm())

            c1_LLL = -1
            for i in range(n):
                tmp = R(b1_norm/(m_gram.row(i).norm()))
                if tmp > c1_LLL:
                    c1_LLL = tmp
            if c1_LLL < 0:
                raise RuntimeError('Unexpected intermediate result. Please try another Mordell-Weil base')
            d_L_0 = R(b1_norm**2 / c1_LLL)

            #Reducing of upper bound
            Q = r * H_q**2
            T = (1 + (3/2*r*H_q))/2
            if d_L_0 < R(T**2+Q):
                d_L_0 = 10*(T**2*Q)
            low_bound = R(((d_L_0 - Q).sqrt() - T)/c)

            ##new bound according to low_bound and upper bound
            ##[k5*k6 exp(-k7**H_q^2)]
            if low_bound != 0:
                H_q_infinity = R(((low_bound/(k6)).log()/(-k7)).sqrt())
                return (H_q_infinity.ceil())
            else:
                return (H_q)
    #<-------------------------------------------------------------------------
    #>-------------------------------------------------------------------------
        def S_integral_points_with_bounded_mw_coeffs():
            r"""
            Returns the set of S-integers x which are x-coordinates of
            points on the curve which are linear combinations of the
            generators (basis and torsion points) with coefficients
            bounded by `H_q`.  The bound `H_q` will be computed at
            runtime.
            (Modified version of integral_points_with_bounded_mw_coeffs() in
             integral_points() )

            TODO: Make this more efficient.  In the case ``S=[]`` we
            worked over the reals and only computed a combination
            exactly if the real coordinates were approximately
            integral.  We need a version of this which works for
            S-integral points, probably by finding a bound on the
            denominator.
            """
            from sage.groups.generic import multiples
            xs=set()
            N=H_q

            def test(P):
                """
                Record x-coord of a point if S-integral.
                """
                if not P.is_zero():
                    xP = P[0]
                    if xP.is_S_integral(S):
                        xs.add(xP)

            def test_with_T(R):
                """
                Record x-coords of a 'point+torsion' if S-integral.
                """
                for T in tors_points:
                    test(R+T)

         # For small rank and small H_q perform simple search
            if r==1 and N<=10:
                for P in multiples(mw_base[0],N+1):
                    test_with_T(P)
                return xs

         # explicit computation and testing linear combinations
         # ni loops through all tuples (n_1,...,n_r) with |n_i| <= N
         # stops when (0,0,...,0) is reached because after that, only inverse points of
         # previously tested points would be tested

            E0=E(0)
            ni = [-N for i in range(r)]
            mw_baseN = [-N*P for P in mw_base]
            Pi = [0 for j in range(r)]
            Pi[0] = mw_baseN[0]
            for i in range(1,r):
                Pi[i] = Pi[i-1] + mw_baseN[i]

            while True:
                if all([n==0 for n in ni]):
                    test_with_T(E0)
                    break

                # test the ni-combination which is Pi[r-1]
                test_with_T(Pi[r-1])

                # increment indices and stored points
                i0 = r-1
                while ni[i0]==N:
                    ni[i0] = -N
                    i0 -= 1
                ni[i0] += 1
                if all([n==0 for n in ni[0:i0+1]]):
                    Pi[i0] = E0
                else:
                    Pi[i0] += mw_base[i0]
                for i in range(i0+1,r):
                    Pi[i] = Pi[i-1] + mw_baseN[i]

            return xs
    #<-------------------------------------------------------------------------
    #>-------------------------------------------------------------------------
        def S_integral_x_coords_with_abs_bounded_by(abs_bound):
            r"""
            Extra search of points with `|x|< ` abs_bound, assuming
            that `x` is `S`-integral and `|x|\ge|x|_q` for all primes
            `q` in `S`. (Such points are not covered by the main part
            of the code).  We know

            .. math::

               x=\frac{\xi}{\p_1^{\alpha_1} \cdot \dots \cdot \p_s^{\alpha_s}},\ (gcd(\xi,\p_i)=1),\ p_i \in S

            so a bound of `\alpha_i` can be found in terms of
            abs_bound. Additionally each `\alpha` must be even, giving
            another restriction.  This gives a finite list of
            denominators to test, and for each, a range of numerators.
            All candidates for `x` resulting from this theory are then
            tested, and a list of the ones which are `x`-coordinates
            of (`S`-integral) points is returned.

            TODO: Make this more efficient.  If we had an efficient
            function for searching for integral points (for example,
            by wrapping Stoll's ratpoint program) then it should be
            better to scale the equation by the maximum denominator
            and search for integral points on the scaled model.

            """
            x_min = min(self.two_division_polynomial().roots(R,multiplicities=False))
            x_min_neg = bool(x_min<0)
            x_min_pos = not x_min_neg
            log_ab = R(abs_bound.log())
            alpha = [(log_ab/R(log(p,e))).floor() for p in S]
            if all([alpha_i <= 1 for alpha_i in alpha]): # so alpha_i must be 0 to satisfy that denominator is a square
                return set([x for x  in range(-abs_bound,abs_bound) if E.is_x_coord(x)])
            else:
                xs = []
                alpha_max_even = [y-y%2 for y in alpha]
                p_pow_alpha = []
                list_alpha = []
                for i in range(len_S-1):
                    list_alpha.append(range(0,alpha_max_even[i]+2,2))
                    p_pow_alpha.append([S[i]**list_alpha[i][j] for j in range(len(list_alpha[i]))])
                if verbose:
                    print list_alpha, p_pow_alpha
                # denom_maxpa is a list of pairs (d,q) where d runs
                # through possible denominators, and q=p^a is the
                # maximum prime power divisor of d:
                denom_maxpa = [(misc.prod(tmp),max(tmp)) for tmp in cartesian_product_iterator(p_pow_alpha)]
#               The maximum denominator is this (not used):
#                denom = [misc.prod([pp[-1] for pp in p_pow_alpha],1)]
                for de,maxpa in denom_maxpa:
                    n_max = (abs_bound*de).ceil()
                    n_min = maxpa*de
                    if x_min_pos:
                        pos_n_only = True
                        if x_min > maxpa:
                            n_min = (x_min*de).floor()
                    else:
                        pos_n_only = False
                        neg_n_max = (x_min.abs()*de).ceil()

#                   if verbose:
#                       print "testing denominator ",de
#                       print "numerator bounds = ",(n_min,n_max)

                    for n in misc.xsrange(n_min,n_max+1):
                        tmp = n/de  # to save time, do not check de is the exact denominator
                        if E.is_x_coord(tmp):
                            xs+=[tmp]
                        if not pos_n_only:
                            if n <= neg_n_max:
                                if E.is_x_coord(-tmp):
                                    xs+=[-tmp]

                return set(xs)
    #<-------------------------------------------------------------------------
        #End internal functions ###############################################
        from sage.misc.all import cartesian_product_iterator

        E = self
        tors_points = E.torsion_points()

        if (r==0):#only Torsionpoints to consider
            int_points = [P for P in tors_points if not P.is_zero()]
            int_points = [P for P in int_points if P[0].is_S_integral(S)]
            if not both_signs:
                xlist = set([P[0] for P in int_points])
                int_points = [E.lift_x(x) for x in xlist]
            int_points.sort()
            if verbose:
                print 'Total number of S-integral points:',len(int_points)
            return int_points

        if verbose:
            import sys  # so we can flush stdout for debugging

        e = R(1).exp()
        a1, a2, a3, a4, a6 = E.a_invariants()
        b2, b4, b6, b8 = E.b_invariants()
        c4, c6 = E.c_invariants()
        disc = E.discriminant()
        #internal function is doing only a comparison of E and E.short_weierstass_model() so the following is easier
        if a1 == a2 == a3 == 0:
            is_short = True
        else:
            is_short = False

        w1, w2 = E.period_lattice().basis()

        Qx = rings.PolynomialRing(RationalField(),'x')
        pol = Qx([-54*c6,-27*c4,0,1])
        if disc > 0: # two real component -> 3 roots in RR
            # it is possible that only one root is found with default precision! (see integral_points())
            RR = R
            prec = RR.precision()
            ei = pol.roots(RR,multiplicities=False)
            while len(ei)<3:
                prec*=2
                RR=RealField(prec)
                ei = pol.roots(RR,multiplicities=False)
            e1,e2,e3 = ei
        elif disc < 0: # one real component => 1 root in RR (=: e3),
                       # 2 roots in C (e1,e2)
            roots = pol.roots(C,multiplicities=False)
            e3 = pol.roots(R,multiplicities=False)[0]
            roots.remove(e3)
            e1,e2 = roots

        len_tors = len(tors_points)
        n = r + 1

        M = E.height_pairing_matrix(mw_base)
        mw_base, U = E.lll_reduce(mw_base,M)
        M = U.transpose()*M*U

        # NB "lambda" is a reserved word in Python!
        lamda = min(M.charpoly(algorithm="hessenberg").roots(multiplicities = False))
        max_S = max(S)
        len_S += 1 #Counting infinity (always "included" in S)
        if verbose:
            print 'max_S:',max_S,'len_S:',len_S,'len_tors:',len_tors
            print 'lambda',lamda
            sys.stdout.flush()

        if is_short:
            disc_0_abs = R((4*a4**3 + 27*a6**2).abs())
            k4 = R(10**4 * max(16*a4**2, 256*disc_0_abs.sqrt()**3))
            k3 = R(32/3 * disc_0_abs.sqrt() * (8 + 0.5*disc_0_abs.log())**4)
        else:
            disc_sh = R(E.short_weierstrass_model().discriminant()) #computes y^2=x^3 -27c4x -54c6
            k4 = R(20**4 * max(3**6 * c4**2, 16*(disc_sh.abs().sqrt())**3))
            k3 = R(32/3 * disc_sh.abs().sqrt() * (8 + 0.5*disc_sh.abs().log())**4)


        k2 = max(R(b2.abs()), R(b4.abs().sqrt()), R(b6.abs()**(1/3)), R(b8.abs()**(1/4))).log()
        k1 = R(7 * 10**(38*len_S+49)) * R(len_S**(20*len_S+15)) * max_S**24 * R(max(1,log(max_S, e))**(4*len_S - 2)) * k3 * k3.log()**2 * ((20*len_S - 19)*k3 + (e*k4).log()) + 2*R(2*b2.abs()+6).log()

        if verbose:
            print 'k1,k2,k3,k4',k1,k2,k3,k4
            sys.stdout.flush()
        #H_q -> [PZGH]:N_0 (due to consistency to integral_points())
        H_q = R(((k1/2+k2)/lamda).sqrt())

        #computation of logs
        mw_base_log = [(pts.elliptic_logarithm().abs())*(len_tors/w1) for pts in mw_base]
        mw_base_p_log = []
        beta = []
        mp=[]
        tmp = 0
        for p in S:
            Np = E.Np(p)
            cp = E.tamagawa_exponent(p)
            mp_temp = Z(len_tors).lcm(cp*Np)
            mp.append(mp_temp) #only necessary because of verbose below
            p_prec=30+E.discriminant().valuation(p)
            p_prec_ok=False
            while not p_prec_ok:
                if verbose:
                    print "p=",p,": trying with p_prec = ",p_prec
                try:
                    mw_base_p_log.append([mp_temp*(pts.padic_elliptic_logarithm(p,absprec=p_prec)) for pts in mw_base])
                    p_prec_ok=True
                except ValueError:
                    p_prec *= 2
            #reorder mw_base_p: last value has minimal valuation at p
            mw_base_p_log_val = [mw_base_p_log[tmp][i].valuation() for i in range(r)]
            if verbose:
                print "mw_base_p_log_val = ",mw_base_p_log_val
            min_index = mw_base_p_log_val.index(min(mw_base_p_log_val))
            min_psi = mw_base_p_log[tmp][min_index]
            if verbose:
                print "min_psi = ",min_psi
            mw_base_p_log[tmp].remove(min_psi)
            mw_base_p_log[tmp].append(min_psi)
            #beta needed for reduction at p later on
            try:
                beta.append([-mw_base_p_log[tmp][j]/min_psi for j in range(r)])
            except ValueError:
                # e.g. mw_base_p_log[tmp]==[0]:  can occur e.g. [?]'172c6, S=[2]
                beta.append([0] for j in range(r))
            tmp +=1

        if verbose:
            print 'mw_base',mw_base
            print 'mw_base_log', mw_base_log
            print 'mp', mp
            print 'mw_base_p_log',mw_base_p_log
            #print 'beta', beta
            sys.stdout.flush()

        #constants in reduction (not needed to be computed every reduction step)
        k5 = R((2*len_tors)/(3*w1))
        k6 = R((k2/len_S).exp())
        k7 = R(lamda/len_S)

        if verbose:
            print 'k5,k6,k7',k5,k6,k7
            sys.stdout.flush()

        break_cond = 0
        M = matrix.MatrixSpace(Z,n)
   #Reduction of initial bound
        if verbose:
            print 'initial bound',H_q
            sys.stdout.flush()

        while break_cond < 0.9:
         #reduction at infinity
            bound_list=[]
            c = R((H_q**n)*100)
            m = copy(M.identity_matrix())
            for i in range(r):
                m[i, r] = R(c*mw_base_log[i]).round()
            m[r,r] = max(Z(1), R(c*w1).round())
            #LLL - implemented in sage - operates on rows not on columns
            m_LLL = m.LLL()
            m_gram = m_LLL.gram_schmidt()[0]
            b1_norm = R(m_LLL.row(0).norm())

            #compute constant c1_LLL (cf. integral_points())
            c1_LLL = -1
            for i in range(n):
                tmp = R(b1_norm/(m_gram.row(i).norm()))
                if tmp > c1_LLL:
                    c1_LLL = tmp
            if c1_LLL < 0:
                raise RuntimeError('Unexpected intermediate result. Please try another Mordell-Weil base')
            d_L_0 = R(b1_norm**2 / c1_LLL)

            #Reducing of upper bound
            Q = r * H_q**2
            T = (1 + (3/2*r*H_q))/2
            if d_L_0 < R(T**2+Q):
                d_L_0 = 10*(T**2*Q)
            low_bound = R(((d_L_0 - Q).sqrt() - T)/c)

            ##new bound according to low_bound and upper bound
            ##[k5*k6 exp(-k7**H_q^2)]
            if low_bound != 0:
                H_q_infinity = R(((low_bound/(k5*k6)).log()/(-k7)).abs().sqrt())
                bound_list.append(H_q_infinity.ceil())
            else:
                bound_list.append(H_q)

         ##reduction for finite places in S
            for p in S:
                bound_list.append(reduction_at(p))

            if verbose:
                print 'bound_list',bound_list
                sys.stdout.flush()

            H_q_new = max(bound_list)
            if (H_q_new > H_q): #no improvement
                break_cond = 1 #stop reduction
            elif (H_q_new == 1): #best possible H_q
                H_q = H_q_new
                break_cond = 1 #stop
            else:
                break_cond = R(H_q_new/H_q)
                H_q = H_q_new
    #end of reductions

    #search of S-integral points
        #step1: via linear combination and H_q
        x_S_int_points = set()
        if verbose:
            print 'starting search of points using coefficient bound ',H_q
            sys.stdout.flush()
        x_S_int_points1 = S_integral_points_with_bounded_mw_coeffs()
        x_S_int_points = x_S_int_points.union(x_S_int_points1)
        if verbose:
            print 'x-coords of S-integral points via linear combination of mw_base and torsion:'
            L = sorted(x_S_int_points1)
            print L
            sys.stdout.flush()

        #step 2: Extra search
        if e3 < 0:
            M = R( max((27*c4).abs().sqrt(), R((54*c6).abs()**(1/3)) / R(2**(1/3))-1) )
        else:
            M = R(0)
        e0 = max(e1+e2, 2*e3) + M
        abs_bound = R((max(0,e0)+6*b2.abs())/36)

        if proof:
            if verbose:
                print 'starting search of extra S-integer points with absolute value bounded by',abs_bound
                sys.stdout.flush()
            if abs_bound != 0:
                x_S_int_points2 = S_integral_x_coords_with_abs_bounded_by(abs_bound)
                x_S_int_points = x_S_int_points.union(x_S_int_points2)
                if verbose:
                    print 'x-coords of points with bounded absolute value'
                    L = sorted(x_S_int_points2)
                    print L
                    sys.stdout.flush()

        if len(tors_points)>1:
            x_S_int_points_t = set()
            for x in x_S_int_points:
                P = E.lift_x(x)
                for T in tors_points:
                    Q = P+T
                    if not Q.is_zero() and Q[0].is_S_integral(S):
                        x_S_int_points_t = x_S_int_points_t.union([Q[0]])
            x_S_int_points = x_S_int_points.union(x_S_int_points_t)

        # All x values collected, now considering "both_signs"
        if both_signs:
            S_int_points = sum([self.lift_x(x,all=True) for x in x_S_int_points],[])
        else:
            S_int_points = [self.lift_x(x) for x in x_S_int_points]
        S_int_points.sort()
        if verbose:
            print 'Total number of S-integral points:',len(S_int_points)
        return S_int_points


def cremona_curves(conductors):
    """
    Return iterator over all known curves (in database) with conductor
    in the list of conductors.

    EXAMPLES::

        sage: [(E.label(), E.rank()) for E in cremona_curves(srange(35,40))]
        [('35a1', 0),
        ('35a2', 0),
        ('35a3', 0),
        ('36a1', 0),
        ('36a2', 0),
        ('36a3', 0),
        ('36a4', 0),
        ('37a1', 1),
        ('37b1', 0),
        ('37b2', 0),
        ('37b3', 0),
        ('38a1', 0),
        ('38a2', 0),
        ('38a3', 0),
        ('38b1', 0),
        ('38b2', 0),
        ('39a1', 0),
        ('39a2', 0),
        ('39a3', 0),
        ('39a4', 0)]
    """
    if isinstance(conductors, (int,long, rings.RingElement)):
        conductors = [conductors]
    return sage.databases.cremona.CremonaDatabase().iter(conductors)

def cremona_optimal_curves(conductors):
    """
    Return iterator over all known optimal curves (in database) with
    conductor in the list of conductors.

    EXAMPLES::

        sage: [(E.label(), E.rank()) for E in cremona_optimal_curves(srange(35,40))]
        [('35a1', 0),
        ('36a1', 0),
        ('37a1', 1),
        ('37b1', 0),
        ('38a1', 0),
        ('38b1', 0),
        ('39a1', 0)]

    There is one case -- 990h3 -- when the optimal curve isn't labeled with a 1::

        sage: [e.cremona_label() for e in cremona_optimal_curves([990])]
        ['990a1', '990b1', '990c1', '990d1', '990e1', '990f1', '990g1', '990h3', '990i1', '990j1', '990k1', '990l1']

    """
    if isinstance(conductors, (int,long,rings.RingElement)):
        conductors = [conductors]
    return sage.databases.cremona.CremonaDatabase().iter_optimal(conductors)

def integral_points_with_bounded_mw_coeffs(E, mw_base, N):
    r"""
    Returns the set of integers `x` which are
    `x`-coordinates of points on the curve `E` which
    are linear combinations of the generators (basis and torsion
    points) with coefficients bounded by `N`.
    """
    from sage.groups.generic import multiples
    xs=set()
    tors_points = E.torsion_points()
    r = len(mw_base)

    def use(P):
        """
        Helper function to record x-coord of a point if integral.
        """
        if not P.is_zero():
            xP = P[0]
            if xP.is_integral():
                xs.add(xP)

    def use_t(R):
        """
        Helper function to record x-coords of a point +torsion if
        integral.
        """
        for T in tors_points:
            use(R+T)

    # We use a naive method when the number of possibilities is small:

    if r==1 and N<=10:
        for P in multiples(mw_base[0],N+1):
            use_t(P)
        return xs

    # Otherwise it is very very much faster to first compute
    # the linear combinations over RR, and only compute them as
    # rational points if they are approximately integral.

    # Note: making eps larger here will dramatically increase
    # the running time.  If evidence arises that integral
    # points are being missed, it would be better to increase
    # the real precision than to increase eps.

    def is_approx_integral(P):
        r"""
        Local function, returns True if the real point `P` is approximately integral.
        """
        eps = 0.0001
        return (abs(P[0]-P[0].round()))<eps and (abs(P[1]-P[1].round()))<eps

    RR = RealField(100) #(100)
    ER = E.change_ring(RR)
    ER0 = ER(0)

    # Note: doing [ER(P) for P in mw_base] sometimes fails.  The
    # following way is harder, since we have to make sure we don't use
    # -P instead of P, but is safer.

    Rgens = [ER.lift_x(P[0]) for P in mw_base]
    for i in range(r):
        if abs(Rgens[i][1]-mw_base[i][1])>abs((-Rgens[i])[1]-mw_base[i][1]):
            Rgens[i] = -Rgens[i]

    # the ni loop through all tuples (a1,a2,...,ar) with
    # |ai|<=N, but we stop immediately after using the tuple
    # (0,0,...,0).

    # Initialization:
    ni = [-N for i in range(r)]
    RgensN = [-N*P for P in Rgens]
    # RPi[i] = -N*(Rgens[0]+...+Rgens[i])
    RPi = [0 for j in range(r)]
    RPi[0] = RgensN[0]
    for i in range(1,r):
        RPi[i] = RPi[i-1] + RgensN[i]

    tors_points_R = map(ER, tors_points)
    while True:
        if all([n==0 for n in ni]):
             use_t(E(0))
             break

        # test the ni-combination which is RPi[r-1]
        RP = RPi[r-1]

        for T, TR in zip(tors_points, tors_points_R):
            if is_approx_integral(RP + TR):
                 P = sum([ni[i]*mw_base[i] for i in range(r)],T)
                 use(P)

        # increment indices and stored points
        i0 = r-1
        while ni[i0]==N:
            ni[i0] = -N
            i0 -= 1
        ni[i0] += 1
        # The next lines are to prevent rounding error: (-P)+P behaves
        # badly for real points!
        if all([n==0 for n in ni[0:i0+1]]):
            RPi[i0] = ER0
        else:
            RPi[i0] += Rgens[i0]
        for i in range(i0+1,r):
            RPi[i] = RPi[i-1] + RgensN[i]

    return xs
<|MERGE_RESOLUTION|>--- conflicted
+++ resolved
@@ -3663,17 +3663,10 @@
             sage: e = EllipticCurve([-1386747,368636886]);e
             Elliptic Curve defined by y^2  = x^3 - 1386747*x + 368636886 over Rational Field
             sage: G = e.torsion_subgroup(); G
-<<<<<<< HEAD
-            Torsion Subgroup isomorphic to Z/2 + Z/8 associated to the Elliptic
-            Curve defined by y^2 = x^3 - 1386747*x + 368636886 over
-            Rational Field
-            sage: G.0*3 + G.1
-=======
             Torsion Subgroup isomorphic to Z/8 + Z/2 associated to the
              Elliptic Curve defined by y^2 = x^3 - 1386747*x + 368636886 over
              Rational Field
-            sage: G.0
->>>>>>> 79d9c2f7
+            sage: G.0*3 + G.1
             (1227 : 22680 : 1)
             sage: G.1
             (282 : 0 : 1)
@@ -3715,17 +3708,11 @@
 
         Some curves with large torsion groups::
 
-<<<<<<< HEAD
             sage: E = EllipticCurve([-1386747, 368636886])
             sage: T = E.torsion_subgroup(); T
-            Torsion Subgroup isomorphic to Z/2 + Z/8 associated to the Elliptic Curve defined by y^2  = x^3 - 1386747*x + 368636886 over Rational Field
-=======
-            sage: E=EllipticCurve([-1386747,368636886])
-            sage: T=E.torsion_subgroup(); T
             Torsion Subgroup isomorphic to Z/8 + Z/2 associated to the
              Elliptic Curve defined by y^2 = x^3 - 1386747*x + 368636886 over
              Rational Field
->>>>>>> 79d9c2f7
             sage: T == E.torsion_subgroup(algorithm="doud")
             True
             sage: T == E.torsion_subgroup(algorithm="lutz_nagell")
