# -*- coding: utf-8 -*-
"""
Elliptic curves over the rational numbers

AUTHORS:

- William Stein (2005): first version

- William Stein (2006-02-26): fixed Lseries_extended which didn't work
  because of changes elsewhere in Sage.

- David Harvey (2006-09): Added padic_E2, padic_sigma, padic_height,
  padic_regulator methods.

- David Harvey (2007-02): reworked padic-height related code

- Christian Wuthrich (2007): added padic sha computation

- David Roe (2007-09): moved sha, l-series and p-adic functionality to
  separate files.

- John Cremona (2008-01)

- Tobias Nagel and Michael Mardaus (2008-07): added integral_points

- John Cremona (2008-07): further work on integral_points

- Christian Wuthrich (2010-01): moved Galois reps and modular
  parametrization in a separate file

- Simon Spicer (2013-03): Added code for modular degrees and congruence
  numbers of higher level

"""

##############################################################################
#       Copyright (C) 2005,2006,2007 William Stein <wstein@gmail.com>
#
#  Distributed under the terms of the GNU General Public License (GPL)
#
#    This code is distributed in the hope that it will be useful,
#    but WITHOUT ANY WARRANTY; without even the implied warranty of
#    MERCHANTABILITY or FITNESS FOR A PARTICULAR PURPOSE.  See the GNU
#    General Public License for more details.
#
#  The full text of the GPL is available at:
#
#                  http://www.gnu.org/licenses/
##############################################################################

import constructor
import BSD
from   ell_generic import is_EllipticCurve
import ell_modular_symbols
from   ell_number_field import EllipticCurve_number_field
import ell_point
import ell_tate_curve
import ell_torsion
import heegner
from   gp_simon import simon_two_descent
from   lseries_ell import Lseries_ell
import mod5family
from   modular_parametrization import ModularParameterization
import padic_lseries
import padics

from sage.modular.modsym.modsym import ModularSymbols

import sage.modular.modform.constructor
import sage.modular.modform.element
import sage.libs.mwrank.all as mwrank
import sage.databases.cremona

import sage.rings.arith as arith
import sage.rings.all as rings
from sage.rings.all import (
    PowerSeriesRing,
    infinity as oo,
    ZZ, QQ,
    Integer,
    IntegerRing, RealField,
    ComplexField, RationalField)

import sage.misc.misc as misc
from sage.misc.all import verbose

from sage.misc.functional import log

import sage.matrix.all as matrix
from   sage.libs.pari.all import pari, PariError
from sage.functions.other import gamma_inc
from math import sqrt
from sage.interfaces.all import gp
from sage.misc.cachefunc import cached_method
from copy import copy

Q = RationalField()
C = ComplexField()
R = RealField()
Z = IntegerRing()
IR = rings.RealIntervalField(20)

_MAX_HEIGHT=21

# complex multiplication dictionary:
# CMJ is a dict of pairs (j,D) where j is a rational CM j-invariant
# and D is the corresponding quadratic discriminant

CMJ={ 0: -3, 54000: -12, -12288000: -27, 1728: -4, 287496: -16,
      -3375: -7, 16581375: -28, 8000: -8, -32768: -11, -884736: -19,
      -884736000: -43, -147197952000: -67, -262537412640768000: -163}


class EllipticCurve_rational_field(EllipticCurve_number_field):
    r"""
    Elliptic curve over the Rational Field.

    INPUT:

    - ``ainvs`` -- a list or tuple `[a_1, a_2, a_3, a_4, a_6]` of
      Weierstrass coefficients.

    .. note::

        This class should not be called directly; use
        :class:`sage.constructor.EllipticCurve` to construct
        elliptic curves.

    EXAMPLES:

    Construction from Weierstrass coefficients (`a`-invariants), long form::

        sage: E = EllipticCurve([1,2,3,4,5]); E
        Elliptic Curve defined by y^2 + x*y + 3*y = x^3 + 2*x^2 + 4*x + 5 over Rational Field

    Construction from Weierstrass coefficients (`a`-invariants),
    short form (sets `a_1 = a_2 = a_3 = 0`)::

        sage: EllipticCurve([4,5]).ainvs()
        (0, 0, 0, 4, 5)

    Constructor from a Cremona label::

        sage: EllipticCurve('389a1')
        Elliptic Curve defined by y^2 + y = x^3 + x^2 - 2*x over Rational Field

    Constructor from an LMFDB label::

        sage: EllipticCurve('462.f3')
        Elliptic Curve defined by y^2 + x*y = x^3 - 363*x + 1305 over Rational Field

    """
    def __init__(self, ainvs, **kwds):
        r"""
        Constructor for the EllipticCurve_rational_field class.

        TESTS:

        When constructing a curve from the large database using a
        label, we must be careful that the copied generators have the
        right curve (see #10999: the following used not to work when
        the large database was installed)::

            sage: E=EllipticCurve('389a1')
            sage: [P.curve() is E for P in E.gens()]
            [True, True]

        """
        self.__np = {}
        self.__gens = {}
        self.__rank = {}
        self.__regulator = {}
        self.__generalized_modular_degree = {}
        self.__generalized_congruence_number = {}
        self._isoclass = {}
        EllipticCurve_number_field.__init__(self, Q, ainvs)

        if 'conductor' in kwds:
            self._set_conductor(kwds['conductor'])
        if 'cremona_label' in kwds:
            self._set_cremona_label(kwds['cremona_label'])
        if 'gens' in kwds:
            self._set_gens(kwds['gens'])
        if 'lmfdb_label' in kwds:
            self._lmfdb_label = kwds['lmfdb_label']
        if 'modular_degree' in kwds:
            self._set_modular_degree(kwds['modular_degree'])
        if 'rank' in kwds:
            self._set_rank(kwds['rank'])
        if 'regulator' in kwds:
            self.__regulator[True] = kwds['regulator']
        if 'torsion_order' in kwds:
            self._set_torsion_order(kwds['torsion_order'])

    def _set_rank(self, r):
        """
        Internal function to set the cached rank of this elliptic curve to
        r.

        .. warning::

           No checking is done! Not intended for use by users.

        EXAMPLES::

            sage: E = EllipticCurve('37a1')
            sage: E._set_rank(99)  # bogus value -- not checked
            sage: E.rank()         # returns bogus cached value
            99
            sage: E._EllipticCurve_rational_field__rank={} # undo the damage
            sage: E.rank()         # the correct rank
            1
        """
        self.__rank = {}
        self.__rank[True] = Integer(r)

    def _set_torsion_order(self, t):
        """
        Internal function to set the cached torsion order of this elliptic
        curve to t.

        .. warning::

           No checking is done! Not intended for use by users.

        EXAMPLES::

            sage: E=EllipticCurve('37a1')
            sage: E._set_torsion_order(99)  # bogus value -- not checked
            sage: E.torsion_order()         # returns bogus cached value
            99
            sage: T = E.torsion_subgroup()  # causes actual torsion to be computed
            sage: E.torsion_order()         # the correct value
            1
        """
        self.__torsion_order = Integer(t)

    def _set_cremona_label(self, L):
        """
        Internal function to set the cached label of this elliptic curve to
        L.

        .. warning::

           No checking is done! Not intended for use by users.

        EXAMPLES::

            sage: E=EllipticCurve('37a1')
            sage: E._set_cremona_label('bogus')
            sage: E.label()
            'bogus'
            sage: label = E.database_attributes()['cremona_label']; label
            '37a1'
            sage: E.label() # no change
            'bogus'
            sage: E._set_cremona_label(label)
            sage: E.label() # now it is correct
            '37a1'
        """
        self.__cremona_label = L

    def _set_conductor(self, N):
        """
        Internal function to set the cached conductor of this elliptic
        curve to N.

        .. warning::

           No checking is done! Not intended for use by users.
           Setting to the wrong value will cause strange problems (see
           examples).

        EXAMPLES::

            sage: E=EllipticCurve('37a1')
            sage: E._set_conductor(99)      # bogus value -- not checked
            sage: E.conductor()             # returns bogus cached value
            99
            sage: E._set_conductor(37)
        """
        self.__conductor_pari = Integer(N)

    def _set_modular_degree(self, deg):
        """
        Internal function to set the cached modular degree of this elliptic
        curve to deg.

        .. warning::

           No checking is done!

        EXAMPLES::

            sage: E=EllipticCurve('5077a1')
            sage: E.modular_degree()
            1984
            sage: E._set_modular_degree(123456789)
            sage: E.modular_degree()
            123456789
            sage: E._set_modular_degree(1984)
        """
        self.__modular_degree = Integer(deg)

    def _set_gens(self, gens):
        """
        Internal function to set the cached generators of this elliptic
        curve to gens.

        .. warning::

           No checking is done!

        EXAMPLES::

            sage: E=EllipticCurve('5077a1')
            sage: E.rank()
            3
            sage: E.gens() # random
            [(-2 : 3 : 1), (-7/4 : 25/8 : 1), (1 : -1 : 1)]
            sage: E._set_gens([]) # bogus list
            sage: E.rank()        # unchanged
            3
            sage: E._set_gens([E(-2,3), E(-1,3), E(0,2)])
            sage: E.gens()
            [(-2 : 3 : 1), (-1 : 3 : 1), (0 : 2 : 1)]
        """
        self.__gens = {}
        self.__gens[True] = [self.point(x, check=True) for x in gens]
        self.__gens[True].sort()


    def is_p_integral(self, p):
        r"""
        Returns True if this elliptic curve has `p`-integral
        coefficients.

        INPUT:


        -  ``p`` - a prime integer


        EXAMPLES::

            sage: E=EllipticCurve(QQ,[1,1]); E
            Elliptic Curve defined by y^2 = x^3 + x + 1 over Rational Field
            sage: E.is_p_integral(2)
            True
            sage: E2=E.change_weierstrass_model(2,0,0,0); E2
            Elliptic Curve defined by y^2 = x^3 + 1/16*x + 1/64 over Rational Field
            sage: E2.is_p_integral(2)
            False
            sage: E2.is_p_integral(3)
            True
        """
        if not arith.is_prime(p):
            raise ArithmeticError("p must be prime")
        if self.is_integral():
            return True
        return bool(misc.mul([x.valuation(p) >= 0 for x in self.ainvs()]))

    def is_integral(self):
        """
        Returns True if this elliptic curve has integral coefficients (in
        Z)

        EXAMPLES::

            sage: E=EllipticCurve(QQ,[1,1]); E
            Elliptic Curve defined by y^2 = x^3 + x + 1 over Rational Field
            sage: E.is_integral()
            True
            sage: E2=E.change_weierstrass_model(2,0,0,0); E2
            Elliptic Curve defined by y^2 = x^3 + 1/16*x + 1/64 over Rational Field
            sage: E2.is_integral()
            False
        """
        try:
            return self.__is_integral
        except AttributeError:
            one = Integer(1)
            self.__is_integral = bool(misc.mul([x.denominator() == 1 for x in self.ainvs()]))
            return self.__is_integral


    def mwrank(self, options=''):
        r"""
        Run Cremona's mwrank program on this elliptic curve and return the
        result as a string.

        INPUT:


        -  ``options`` (string) -- run-time options passed when starting mwrank.
           The format is as follows (see below for examples of usage):

           - ``-v n``    (verbosity level)       sets verbosity to n (default=1)
           - ``-o``      (PARI/GP style output flag)  turns ON extra PARI/GP short output (default is OFF)
           - ``-p n``    (precision)       sets precision to `n` decimals (default=15)
           - ``-b n``    (quartic bound)   bound on quartic point search (default=10)
           - ``-x n``    (n_aux)           number of aux primes used for sieving (default=6)
           - ``-l``      (generator list flag)            turns ON listing of points (default ON unless v=0)
           - ``-s``      (selmer_only flag)     if set, computes Selmer rank only (default: not set)
           - ``-d``      (skip_2nd_descent flag)        if set, skips the second descent for curves with 2-torsion (default: not set)
           - ``-S n``    (sat_bd)          upper bound on saturation primes (default=100, -1 for automatic)

        OUTPUT:

        -  ``string`` - output of mwrank on this curve


        .. note::

           The output is a raw string and completely illegible using
           automatic display, so it is recommended to use print for
           legible output.

        EXAMPLES::

            sage: E = EllipticCurve('37a1')
            sage: E.mwrank() #random
            ...
            sage: print E.mwrank()
            Curve [0,0,1,-1,0] :        Basic pair: I=48, J=-432
            disc=255744
            ...
            Generator 1 is [0:-1:1]; height 0.05111...

            Regulator = 0.05111...

            The rank and full Mordell-Weil basis have been determined unconditionally.
            ...

        Options to mwrank can be passed::

            sage: E = EllipticCurve([0,0,0,877,0])

        Run mwrank with 'verbose' flag set to 0 but list generators if
        found

        ::

            sage: print E.mwrank('-v0 -l')
            Curve [0,0,0,877,0] :   0 <= rank <= 1
            Regulator = 1

        Run mwrank again, this time with a higher bound for point searching
        on homogeneous spaces::

            sage: print E.mwrank('-v0 -l -b11')
            Curve [0,0,0,877,0] :   Rank = 1
            Generator 1 is [29604565304828237474403861024284371796799791624792913256602210:-256256267988926809388776834045513089648669153204356603464786949:490078023219787588959802933995928925096061616470779979261000]; height 95.980371987964
            Regulator = 95.980371987964
        """
        if options == "":
            from sage.interfaces.all import mwrank
        else:
            from sage.interfaces.all import Mwrank
            mwrank = Mwrank(options=options)
        return mwrank(list(self.a_invariants()))

    def conductor(self, algorithm="pari"):
        """
        Returns the conductor of the elliptic curve.

        INPUT:


        -  ``algorithm`` - str, (default: "pari")

           -  ``"pari"`` - use the PARI C-library ellglobalred
              implementation of Tate's algorithm

           -  ``"mwrank"`` - use Cremona's mwrank implementation
              of Tate's algorithm; can be faster if the curve has integer
              coefficients (TODO: limited to small conductor until mwrank gets
              integer factorization)

           -  ``"gp"`` - use the GP interpreter.

           -  ``"generic"`` - use the general number field
              implementation

           -  ``"all"`` - use all four implementations, verify
              that the results are the same (or raise an error), and output the
              common value.


        EXAMPLE::

            sage: E = EllipticCurve([1, -1, 1, -29372, -1932937])
            sage: E.conductor(algorithm="pari")
            3006
            sage: E.conductor(algorithm="mwrank")
            3006
            sage: E.conductor(algorithm="gp")
            3006
            sage: E.conductor(algorithm="generic")
            3006
            sage: E.conductor(algorithm="all")
            3006

        .. note::

           The conductor computed using each algorithm is cached
           separately. Thus calling ``E.conductor('pari')``, then
           ``E.conductor('mwrank')`` and getting the same result
           checks that both systems compute the same answer.
        """

        if algorithm == "pari":
            try:
                return self.__conductor_pari
            except AttributeError:
                self.__conductor_pari = Integer(self.pari_mincurve().ellglobalred()[0])
            return self.__conductor_pari

        elif algorithm == "gp":
            try:
                return self.__conductor_gp
            except AttributeError:
                self.__conductor_gp = Integer(gp.eval('ellglobalred(ellinit(%s,0))[1]'%list(self.a_invariants())))
                return self.__conductor_gp

        elif algorithm == "mwrank":
            try:
                return self.__conductor_mwrank
            except AttributeError:
                if self.is_integral():
                    self.__conductor_mwrank = Integer(self.mwrank_curve().conductor())
                else:
                    self.__conductor_mwrank = Integer(self.minimal_model().mwrank_curve().conductor())
            return self.__conductor_mwrank

        elif algorithm == "generic":
            try:
                return self.__conductor_generic
            except AttributeError:
                self.__conductor_generic = sage.schemes.elliptic_curves.ell_number_field.EllipticCurve_number_field.conductor(self).gen()
                return self.__conductor_generic

        elif algorithm == "all":
            N1 = self.conductor("pari")
            N2 = self.conductor("mwrank")
            N3 = self.conductor("gp")
            N4 = self.conductor("generic")
            if N1 != N2 or N2 != N3 or N2 != N4:
                raise ArithmeticError("PARI, mwrank, gp and Sage compute different conductors (%s,%s,%s,%3) for %s"%(
                    N1, N2, N3, N4, self))
            return N1
        else:
            raise RuntimeError("algorithm '%s' is not known."%algorithm)

    ####################################################################
    #  Access to PARI curves related to this curve.
    ####################################################################

    def pari_curve(self, prec=None, factor=1):
        """
        Return the PARI curve corresponding to this elliptic curve.

        INPUT:

        -  ``prec`` -- Deprecated

        -  ``factor`` -- Deprecated

        EXAMPLES::

            sage: E = EllipticCurve([0, 0, 1, -1, 0])
            sage: e = E.pari_curve()
            sage: type(e)
            <type 'sage.libs.pari.gen.gen'>
            sage: e.type()
            't_VEC'
            sage: e.ellan(10)
            [1, -2, -3, 2, -2, 6, -1, 0, 6, 4]

        ::

            sage: E = EllipticCurve(RationalField(), ['1/3', '2/3'])
            sage: e = E.pari_curve()
            sage: e[:5]
            [0, 0, 0, 1/3, 2/3]

        When doing certain computations, PARI caches the results::

            sage: E = EllipticCurve('37a1')
            sage: _ = E.__dict__.pop('_pari_curve')  # clear cached data
            sage: Epari = E.pari_curve()
            sage: Epari
            [0, 0, 1, -1, 0, 0, -2, 1, -1, 48, -216, 37, 110592/37, Vecsmall([1]), [Vecsmall([64, 1])], [0, 0, 0, 0, 0, 0, 0, 0]]
            sage: Epari.omega()
            [2.99345864623196, -2.45138938198679*I]
            sage: Epari
            [0, 0, 1, -1, 0, 0, -2, 1, -1, 48, -216, 37, 110592/37, Vecsmall([1]), [Vecsmall([64, 1])], [[2.99345864623196, -2.45138938198679*I], 0, [0.837565435283323, 0.269594436405445, -1.10715987168877]~, 0, 0, 0, 0, 0]]

        This shows that the bug uncovered by :trac:`4715` is fixed::

            sage: Ep = EllipticCurve('903b3').pari_curve()

<<<<<<< HEAD
        This still works, even When the curve coefficients are large
=======
        This still works, even when the curve coefficients are large
>>>>>>> bf435f8d
        (see :trac:`13163`)::

            sage: E = EllipticCurve([4382696457564794691603442338788106497, 28, 3992, 16777216, 298])
            sage: E.pari_curve()
            [4382696457564794691603442338788106497, 28, 3992, 16777216, 298, ...]
            sage: E.minimal_model()
            Elliptic Curve defined by y^2 + x*y + y = x^3 + x^2 - 7686423934083797390675981169229171907674183588326184511391146727143672423167091484392497987721106542488224058921302964259990799229848935835464702*x + 8202280443553761483773108648734271851215988504820214784899752662100459663011709992446860978259617135893103951840830254045837355547141096270521198994389833928471736723050112419004202643591202131091441454709193394358885 over Rational Field

        The arguments ``prec`` and ``factor`` are deprecated::

            sage: E.pari_curve(prec=128)
            doctest:...: DeprecationWarning: The prec argument to pari_curve() is deprecated and no longer used
            See http://trac.sagemath.org/15767 for details.
            [4382696457564794691603442338788106497, 28, 3992, 16777216, 298, ...]
            sage: E.pari_curve(factor=2)
            doctest:...: DeprecationWarning: The factor argument to pari_curve() is deprecated and no longer used
            See http://trac.sagemath.org/15767 for details.
            [4382696457564794691603442338788106497, 28, 3992, 16777216, 298, ...]
        """
        if prec is not None:
            from sage.misc.superseded import deprecation
            deprecation(15767, 'The prec argument to pari_curve() is deprecated and no longer used')
        if factor != 1:
            from sage.misc.superseded import deprecation
            deprecation(15767, 'The factor argument to pari_curve() is deprecated and no longer used')

        try:
            return self._pari_curve
        except AttributeError:
            self._pari_curve = pari(self.a_invariants()).ellinit()
            return self._pari_curve

    def pari_mincurve(self, prec=None, factor=1):
        """
        Return the PARI curve corresponding to a minimal model for this
        elliptic curve.

        INPUT:

        -  ``prec`` -- Deprecated

        -  ``factor`` -- Deprecated

        EXAMPLES::

            sage: E = EllipticCurve(RationalField(), ['1/3', '2/3'])
            sage: e = E.pari_mincurve()
            sage: e[:5]
            [0, 0, 0, 27, 486]
            sage: E.conductor()
            47232
            sage: e.ellglobalred()
            [47232, [1, 0, 0, 0], 2, [2, 7; 3, 2; 41, 1], [[7, 2, 0, 1], [2, -3, 0, 2], [1, 5, 0, 1]]]
        """
        if prec is not None:
            from sage.misc.superseded import deprecation
            deprecation(15767, 'The prec argument to pari_mincurve() is deprecated and no longer used')
        if factor != 1:
            from sage.misc.superseded import deprecation
            deprecation(15767, 'The factor argument to pari_mincurve() is deprecated and no longer used')

        try:
            return self._pari_mincurve
        except AttributeError:
            mc, change = self.pari_curve().ellminimalmodel()
            self._pari_mincurve = mc
            return self._pari_mincurve

    @cached_method
    def database_attributes(self):
        """
        Return a dictionary containing information about ``self`` in
        the elliptic curve database.

        If there is no elliptic curve isomorphic to ``self`` in the
        database, a ``RuntimeError`` is raised.

        EXAMPLES::

            sage: E = EllipticCurve((0, 0, 1, -1, 0))
            sage: data = E.database_attributes()
            sage: data['conductor']
            37
            sage: data['cremona_label']
            '37a1'
            sage: data['rank']
            1
            sage: data['torsion_order']
            1

            sage: E = EllipticCurve((8, 13, 21, 34, 55))
            sage: E.database_attributes()
            Traceback (most recent call last):
            ...
            RuntimeError: no database entry for Elliptic Curve defined by y^2 + 8*x*y + 21*y = x^3 + 13*x^2 + 34*x + 55 over Rational Field

        """
        from sage.databases.cremona import CremonaDatabase
        ainvs = self.minimal_model().ainvs()
        try:
            return CremonaDatabase().data_from_coefficients(ainvs)
        except RuntimeError:
            raise RuntimeError("no database entry for %s" % self)

    def database_curve(self):
        """
        Return the curve in the elliptic curve database isomorphic to this
        curve, if possible. Otherwise raise a RuntimeError exception.

        Since :trac:`11474`, this returns exactly the same curve as
        :meth:`minimal_model`; the only difference is the additional
        work of checking whether the curve is in the database.

        EXAMPLES::

            sage: E = EllipticCurve([0,1,2,3,4])
            sage: E.database_curve()
            Elliptic Curve defined by y^2  = x^3 + x^2 + 3*x + 5 over Rational Field

        .. note::

           The model of the curve in the database can be different
           from the Weierstrass model for this curve, e.g., database
           models are always minimal.
        """
        try:
            return self.__database_curve
        except AttributeError:
            misc.verbose("Looking up %s in the database."%self)
            D = sage.databases.cremona.CremonaDatabase()
            ainvs = list(self.minimal_model().ainvs())
            try:
                self.__database_curve = D.elliptic_curve_from_ainvs(ainvs)
            except RuntimeError:
                raise RuntimeError("Elliptic curve %s not in the database."%self)
            return self.__database_curve

    def Np(self, p):
        r"""
        The number of points on `E` modulo `p`.

        INPUT:

        - ``p`` (int) -- a prime, not necessarily of good reduction.


        OUTPUT:

        (int) The number ofpoints on the reduction of `E` modulo `p`
        (including the singular point when `p` is a prime of bad
        reduction).

        EXAMPLES::

            sage: E = EllipticCurve([0, -1, 1, -10, -20])
            sage: E.Np(2)
            5
            sage: E.Np(3)
            5
            sage: E.conductor()
            11
            sage: E.Np(11)
            11

        This even works when the prime is large::

            sage: E = EllipticCurve('37a')
            sage: E.Np(next_prime(10^30))
            1000000000000001426441464441649
        """
        if self.conductor() % p == 0:
            return p + 1 - self.ap(p)
        return p+1 - self.ap(p)

    #def __pari_double_prec(self):
    #    EllipticCurve_number_field._EllipticCurve__pari_double_prec(self)
    #    try:
    #        del self._pari_mincurve
    #    except AttributeError:
    #        pass

    ####################################################################
    #  Access to mwrank
    ####################################################################
    def mwrank_curve(self, verbose=False):
        """
        Construct an mwrank_EllipticCurve from this elliptic curve

        The resulting mwrank_EllipticCurve has available methods from John
        Cremona's eclib library.

        EXAMPLES::

            sage: E=EllipticCurve('11a1')
            sage: EE=E.mwrank_curve()
            sage: EE
            y^2+ y = x^3 - x^2 - 10*x - 20
            sage: type(EE)
            <class 'sage.libs.mwrank.interface.mwrank_EllipticCurve'>
            sage: EE.isogeny_class()
            ([[0, -1, 1, -10, -20], [0, -1, 1, -7820, -263580], [0, -1, 1, 0, 0]],
            [[0, 5, 5], [5, 0, 0], [5, 0, 0]])
        """
        try:
            return self.__mwrank_curve
        except AttributeError:
            pass
        self.__mwrank_curve = mwrank.mwrank_EllipticCurve(
            list(self.ainvs()), verbose=verbose)
        return self.__mwrank_curve

    def two_descent(self, verbose=True,
                    selmer_only = False,
                    first_limit = 20,
                    second_limit = 8,
                    n_aux = -1,
                    second_descent = 1):
        """
        Compute 2-descent data for this curve.

        INPUT:


        -  ``verbose`` - (default: True) print what mwrank is
           doing. If False, **no output** is printed.

        -  ``selmer_only`` - (default: False) selmer_only
           switch

        -  ``first_limit`` - (default: 20) firstlim is bound
           on x+z second_limit- (default: 8) secondlim is bound on log max
           x,z , i.e. logarithmic

        -  ``n_aux`` - (default: -1) n_aux only relevant for
           general 2-descent when 2-torsion trivial; n_aux=-1 causes default
           to be used (depends on method)

        -  ``second_descent`` - (default: True)
           second_descent only relevant for descent via 2-isogeny


        OUTPUT:

        Returns ``True`` if the descent succeeded, i.e. if the lower bound and
        the upper bound for the rank are the same. In this case, generators and
        the rank are cached. A return value of ``False`` indicates that either
        rational points were not found, or that Sha[2] is nontrivial and mwrank
        was unable to determine this for sure.

        EXAMPLES::

            sage: E=EllipticCurve('37a1')
            sage: E.two_descent(verbose=False)
            True

        """
        misc.verbose("Calling mwrank C++ library.")
        C = self.mwrank_curve()
        C.two_descent(verbose, selmer_only,
                        first_limit, second_limit,
                        n_aux, second_descent)
        if C.certain():
            self.__gens[True] = [self.point(x, check=True) for x in C.gens()]
            self.__gens[True].sort()
            self.__rank[True] = len(self.__gens[True])
        return C.certain()

    ####################################################################
    #  Etc.
    ####################################################################

    def aplist(self, n, python_ints=False):
        r"""
        The Fourier coefficients `a_p` of the modular form
        attached to this elliptic curve, for all primes `p\leq n`.

        INPUT:


        -  ``n`` - integer

        -  ``python_ints`` - bool (default: False); if True
           return a list of Python ints instead of Sage integers.


        OUTPUT: list of integers

        EXAMPLES::

            sage: e = EllipticCurve('37a')
            sage: e.aplist(1)
            []
            sage: e.aplist(2)
            [-2]
            sage: e.aplist(10)
            [-2, -3, -2, -1]
            sage: v = e.aplist(13); v
            [-2, -3, -2, -1, -5, -2]
            sage: type(v[0])
            <type 'sage.rings.integer.Integer'>
            sage: type(e.aplist(13, python_ints=True)[0])
            <type 'int'>
        """
        e = self.pari_mincurve()
        v = e.ellaplist(n, python_ints=True)
        if python_ints:
            return v
        else:
            return [Integer(a) for a in v]



    def anlist(self, n, python_ints=False):
        """
        The Fourier coefficients up to and including `a_n` of the
        modular form attached to this elliptic curve. The i-th element of
        the return list is a[i].

        INPUT:


        -  ``n`` - integer

        -  ``python_ints`` - bool (default: False); if True
           return a list of Python ints instead of Sage integers.


        OUTPUT: list of integers

        EXAMPLES::

            sage: E = EllipticCurve([0, -1, 1, -10, -20])
            sage: E.anlist(3)
            [0, 1, -2, -1]

        ::

            sage: E = EllipticCurve([0,1])
            sage: E.anlist(20)
            [0, 1, 0, 0, 0, 0, 0, -4, 0, 0, 0, 0, 0, 2, 0, 0, 0, 0, 0, 8, 0]
        """
        n = int(n)
        e = self.pari_mincurve()
        if n >= 2147483648:
            raise RuntimeError("anlist: n (=%s) must be < 2147483648."%n)

        v = [0] + e.ellan(n, python_ints=True)
        if not python_ints:
            v = [Integer(x) for x in v]
        return v


        # There is some overheard associated with coercing the PARI
        # list back to Python, but it's not bad.  It's better to do it
        # this way instead of trying to eval the whole list, since the
        # int conversion is done very sensibly.  NOTE: This would fail
        # if a_n won't fit in a C int, i.e., is bigger than
        # 2147483648; however, we wouldn't realistically compute
        # anlist for n that large anyway.
        #
        # Some relevant timings:
        #
        # E <--> [0, 1, 1, -2, 0]   389A
        #  E = EllipticCurve([0, 1, 1, -2, 0]);   // Sage or MAGMA
        #  e = E.pari_mincurve()
        #  f = ellinit([0,1,1,-2,0]);
        #
        #  Computation                                              Time (1.6Ghz Pentium-4m laptop)
        #  time v:=TracesOfFrobenius(E,10000);  // MAGMA            0.120
        #  gettime;v=ellan(f,10000);gettime/1000                    0.046
        #  time v=e.ellan (10000)                                   0.04
        #  time v=E.anlist(10000)                                   0.07

        #  time v:=TracesOfFrobenius(E,100000);  // MAGMA           1.620
        #  gettime;v=ellan(f,100000);gettime/1000                   0.676
        #  time v=e.ellan (100000)                                  0.7
        #  time v=E.anlist(100000)                                  0.83

        #  time v:=TracesOfFrobenius(E,1000000);  // MAGMA          20.850
        #  gettime;v=ellan(f,1000000);gettime/1000                  9.238
        #  time v=e.ellan (1000000)                                 9.61
        #  time v=E.anlist(1000000)                                 10.95  (13.171 in cygwin vmware)

        #  time v:=TracesOfFrobenius(E,10000000);  //MAGMA          257.850
        #  gettime;v=ellan(f,10000000);gettime/1000      FAILS no matter how many allocatemem()'s!!
        #  time v=e.ellan (10000000)                                139.37
        #  time v=E.anlist(10000000)                                136.32
        #
        #  The last Sage comp retries with stack size 40MB,
        #  80MB, 160MB, and succeeds last time.  It's very interesting that this
        #  last computation is *not* possible in GP, but works in py_pari!
        #

    def q_expansion(self, prec):
        r"""
        Return the `q`-expansion to precision prec of the newform
        attached to this elliptic curve.

        INPUT:


        -  ``prec`` - an integer


        OUTPUT:

        a power series (in the variable 'q')

        .. note::

           If you want the output to be a modular form and not just a
           `q`-expansion, use :meth:`.modular_form`.

        EXAMPLES::

            sage: E=EllipticCurve('37a1')
            sage: E.q_expansion(20)
            q - 2*q^2 - 3*q^3 + 2*q^4 - 2*q^5 + 6*q^6 - q^7 + 6*q^9 + 4*q^10 - 5*q^11 - 6*q^12 - 2*q^13 + 2*q^14 + 6*q^15 - 4*q^16 - 12*q^18 + O(q^20)
        """
        return PowerSeriesRing(Q, 'q')(self.anlist(prec), prec, check=True)

    def modular_form(self):
        r"""
        Return the cuspidal modular form associated to this elliptic
        curve.

        EXAMPLES::

            sage: E = EllipticCurve('37a')
            sage: f = E.modular_form()
            sage: f
            q - 2*q^2 - 3*q^3 + 2*q^4 - 2*q^5 + O(q^6)

        If you need to see more terms in the `q`-expansion::

            sage: f.q_expansion(20)
            q - 2*q^2 - 3*q^3 + 2*q^4 - 2*q^5 + 6*q^6 - q^7 + 6*q^9 + 4*q^10 - 5*q^11 - 6*q^12 - 2*q^13 + 2*q^14 + 6*q^15 - 4*q^16 - 12*q^18 + O(q^20)

        .. note::

           If you just want the `q`-expansion, use
           :meth:`.q_expansion`.
        """
        try:
            return self.__modular_form
        except AttributeError:
            M = sage.modular.modform.constructor.ModularForms(self.conductor(),weight=2)
            f = sage.modular.modform.element.ModularFormElement_elliptic_curve(M, self)
            self.__modular_form = f
            return f

    def modular_symbol_space(self, sign=1, base_ring=Q, bound=None):
        r"""
        Return the space of cuspidal modular symbols associated to this
        elliptic curve, with given sign and base ring.

        INPUT:


        -  ``sign`` - 0, -1, or 1

        -  ``base_ring`` - a ring


        EXAMPLES::

            sage: f = EllipticCurve('37b')
            sage: f.modular_symbol_space()
            Modular Symbols subspace of dimension 1 of Modular Symbols space of dimension 3 for Gamma_0(37) of weight 2 with sign 1 over Rational Field
            sage: f.modular_symbol_space(-1)
            Modular Symbols subspace of dimension 1 of Modular Symbols space of dimension 2 for Gamma_0(37) of weight 2 with sign -1 over Rational Field
            sage: f.modular_symbol_space(0, bound=3)
            Modular Symbols subspace of dimension 2 of Modular Symbols space of dimension 5 for Gamma_0(37) of weight 2 with sign 0 over Rational Field

        .. note::

           If you just want the `q`-expansion, use
           :meth:`.q_expansion`.
        """
        typ = (sign, base_ring)
        try:
            return self.__modular_symbol_space[typ]
        except AttributeError:
            self.__modular_symbol_space = {}
        except KeyError:
            pass
        M = ell_modular_symbols.modular_symbol_space(self, sign, base_ring, bound=bound)
        self.__modular_symbol_space[typ] = M
        return M

    def modular_symbol(self, sign=1, use_eclib = False, normalize = "L_ratio"):
        r"""
        Return the modular symbol associated to this elliptic curve,
        with given sign and base ring.  This is the map that sends `r/s`
        to a fixed multiple of the integral of `2 \pi i f(z) dz`
        from `\infty` to `r/s`, normalized so that all values of this map take
        values in `\QQ`.

        The normalization is such that for sign +1,
        the value at the cusp 0 is equal to the quotient of `L(E,1)`
        by the least positive period of `E` (unlike in ``L_ratio``
        of ``lseries()``, where the value is also divided by the
        number of connected components of `E(\RR)`). In particular the
        modular symbol depends on `E` and not only the isogeny class of `E`.

        INPUT:

        -  ``sign`` - 1 (default) or -1

        -  ``use_eclib`` - (default: False); if True the computation is
           done with John Cremona's implementation of modular
           symbols in ``eclib``

        -  ``normalize`` - (default: 'L_ratio'); either 'L_ratio',
           'period', or 'none';
           For 'L_ratio', the modular symbol tries to normalized correctly
           as explained above by comparing it to ``L_ratio`` for the
           curve and some small twists.
           The normalization 'period' is only available if
           ``use_eclib=False``. It uses the ``integral_period_map`` for modular
           symbols and is known to be equal to the above normalization
           up to the sign and a possible power of 2.
           For 'none', the modular symbol is almost certainly
           not correctly normalized, i.e. all values will be a
           fixed scalar multiple of what they should be.  But
           the initial computation of the modular symbol is
           much faster if ``use_eclib=False``, though evaluation of
           it after computing it won't be any faster.

        EXAMPLES::

            sage: E=EllipticCurve('37a1')
            sage: M=E.modular_symbol(); M
            Modular symbol with sign 1 over Rational Field attached to Elliptic Curve defined by y^2 + y = x^3 - x over Rational Field
            sage: M(1/2)
            0
            sage: M(1/5)
            1

        ::

            sage: E=EllipticCurve('121b1')
            sage: M=E.modular_symbol()
            Warning : Could not normalize the modular symbols, maybe all further results will be multiplied by -1, 2 or -2.
            sage: M(1/7)
            -1/2

        ::

            sage: E=EllipticCurve('11a1')
            sage: E.modular_symbol()(0)
            1/5
            sage: E=EllipticCurve('11a2')
            sage: E.modular_symbol()(0)
            1
            sage: E=EllipticCurve('11a3')
            sage: E.modular_symbol()(0)
            1/25

        ::

            sage: E=EllipticCurve('11a2')
            sage: E.modular_symbol(use_eclib=True, normalize='L_ratio')(0)
            1
            sage: E.modular_symbol(use_eclib=True, normalize='none')(0)
            2/5
            sage: E.modular_symbol(use_eclib=True, normalize='period')(0)
            Traceback (most recent call last):
            ...
            ValueError: no normalization 'period' known for modular symbols using John Cremona's eclib
            sage: E.modular_symbol(use_eclib=False, normalize='L_ratio')(0)
            1
            sage: E.modular_symbol(use_eclib=False, normalize='none')(0)
            1
            sage: E.modular_symbol(use_eclib=False, normalize='period')(0)
            1

        ::

            sage: E=EllipticCurve('11a3')
            sage: E.modular_symbol(use_eclib=True, normalize='L_ratio')(0)
            1/25
            sage: E.modular_symbol(use_eclib=True, normalize='none')(0)
            2/5
            sage: E.modular_symbol(use_eclib=True, normalize='period')(0)
            Traceback (most recent call last):
            ...
            ValueError: no normalization 'period' known for modular symbols using John Cremona's eclib
            sage: E.modular_symbol(use_eclib=False, normalize='L_ratio')(0)
            1/25
            sage: E.modular_symbol(use_eclib=False, normalize='none')(0)
            1
            sage: E.modular_symbol(use_eclib=False, normalize='period')(0)
            1/25

        """
        typ = (sign, normalize, use_eclib)
        try:
            return self.__modular_symbol[typ]
        except AttributeError:
            self.__modular_symbol = {}
        except KeyError:
            pass
        if use_eclib :
            M = ell_modular_symbols.ModularSymbolECLIB(self, sign, normalize=normalize)
        else :
            M = ell_modular_symbols.ModularSymbolSage(self, sign, normalize=normalize)
        self.__modular_symbol[typ] = M
        return M

    padic_lseries = padics.padic_lseries

    def newform(self):
        r"""
        Same as ``self.modular_form()``.

        EXAMPLES::

            sage: E=EllipticCurve('37a1')
            sage: E.newform()
            q - 2*q^2 - 3*q^3 + 2*q^4 - 2*q^5 + O(q^6)
            sage: E.newform() == E.modular_form()
            True
        """
        return self.modular_form()

    def q_eigenform(self, prec):
        r"""
        Synonym for ``self.q_expansion(prec)``.

        EXAMPLES::

            sage: E=EllipticCurve('37a1')
            sage: E.q_eigenform(10)
            q - 2*q^2 - 3*q^3 + 2*q^4 - 2*q^5 + 6*q^6 - q^7 + 6*q^9 + O(q^10)
            sage: E.q_eigenform(10) == E.q_expansion(10)
            True
        """
        return self.q_expansion(prec)

    def analytic_rank(self, algorithm="pari", leading_coefficient=False):
        r"""
        Return an integer that is *probably* the analytic rank of this
        elliptic curve.  If leading_coefficient is ``True`` (only implemented
        for PARI), return a tuple `(rank, lead)` where `lead` is the value of
        the first non-zero derivative of the L-function of the elliptic
        curve.

        INPUT:

        - algorithm -

          - 'pari' (default) - use the PARI library function.

          - 'sympow' -use Watkins's program sympow

          - 'rubinstein' - use Rubinstein's L-function C++ program lcalc.

          - 'magma' - use MAGMA

          - 'all' - compute with all other free algorithms, check that
            the answers agree, and return the common answer.

        .. note::

           If the curve is loaded from the large Cremona database,
           then the modular degree is taken from the database.

        Of the three above, probably Rubinstein's is the most
        efficient (in some limited testing I've done).

        .. note::

           It is an open problem to *prove* that *any* particular
           elliptic curve has analytic rank `\geq 4`.

        EXAMPLES::

            sage: E = EllipticCurve('389a')
            sage: E.analytic_rank(algorithm='pari')
            2
            sage: E.analytic_rank(algorithm='rubinstein')
            2
            sage: E.analytic_rank(algorithm='sympow')
            2
            sage: E.analytic_rank(algorithm='magma')    # optional - magma
            2
            sage: E.analytic_rank(algorithm='all')
            2

        With the optional parameter leading_coefficient set to ``True``, a
        tuple of both the analytic rank and the leading term of the
        L-series at `s = 1` is returned::

            sage: EllipticCurve([0,-1,1,-10,-20]).analytic_rank(leading_coefficient=True)
            (0, 0.25384186085591068...)
            sage: EllipticCurve([0,0,1,-1,0]).analytic_rank(leading_coefficient=True)
            (1, 0.30599977383405230...)
            sage: EllipticCurve([0,1,1,-2,0]).analytic_rank(leading_coefficient=True)
            (2, 1.518633000576853...)
            sage: EllipticCurve([0,0,1,-7,6]).analytic_rank(leading_coefficient=True)
            (3, 10.39109940071580...)
            sage: EllipticCurve([0,0,1,-7,36]).analytic_rank(leading_coefficient=True)
            (4, 196.170903794579...)

        TESTS:

        When the input is horrendous, some of the algorithms just bomb out with a RuntimeError::

            sage: EllipticCurve([1234567,89101112]).analytic_rank(algorithm='rubinstein')
            Traceback (most recent call last):
            ...
            RuntimeError: unable to compute analytic rank using rubinstein algorithm ('unable to convert x (= 6.19283e+19 and is too large) to an integer')
            sage: EllipticCurve([1234567,89101112]).analytic_rank(algorithm='sympow')
            Traceback (most recent call last):
            ...
            RuntimeError: failed to compute analytic rank
        """
        if algorithm == 'pari':
            rank_lead = self.pari_curve().ellanalyticrank()
            if leading_coefficient:
                return (rings.Integer(rank_lead[0]), rank_lead[1].python())
            else:
                return rings.Integer(self.pari_curve().ellanalyticrank()[0])
        elif algorithm == 'rubinstein':
            if leading_coefficient:
                raise NotImplementedError("Cannot compute leading coefficient using rubinstein algorithm")
            try:
                from sage.lfunctions.lcalc import lcalc
                return lcalc.analytic_rank(L=self)
            except TypeError as msg:
                raise RuntimeError("unable to compute analytic rank using rubinstein algorithm ('%s')"%msg)
        elif algorithm == 'sympow':
            if leading_coefficient:
                raise NotImplementedError("Cannot compute leading coefficient using sympow")
            from sage.lfunctions.sympow import sympow
            return sympow.analytic_rank(self)[0]
        elif algorithm == 'magma':
            if leading_coefficient:
                raise NotImplementedError("Cannot compute leading coefficient using magma")
            from sage.interfaces.all import magma
            return rings.Integer(magma(self).AnalyticRank())
        elif algorithm == 'all':
            if leading_coefficient:
                S = set([self.analytic_rank('pari', True)])
            else:
                S = set([self.analytic_rank('pari'),
                    self.analytic_rank('rubinstein'), self.analytic_rank('sympow')])
            if len(S) != 1:
                raise RuntimeError("Bug in analytic_rank; algorithms don't agree! (E=%s)"%self)
            return list(S)[0]
        else:
            raise ValueError("algorithm %s not defined"%algorithm)


    def simon_two_descent(self, verbose=0, lim1=5, lim3=50, limtriv=3,
                          maxprob=20, limbigprime=30, known_points=None):
        r"""
        Return lower and upper bounds on the rank of the Mordell-Weil
        group `E(\QQ)` and a list of points of infinite order.

        INPUT:

        - ``self`` -- an elliptic curve `E` over `\QQ`

        - ``verbose`` -- 0, 1, 2, or 3 (default: 0), the verbosity level

        - ``lim1`` -- (default: 5) limit on trivial points on quartics

        - ``lim3`` -- (default: 50) limit on points on ELS quartics

        - ``limtriv`` -- (default: 3) limit on trivial points on `E`

        - ``maxprob`` -- (default: 20)

        - ``limbigprime`` - (default: 30) to distinguish between small
           and large prime numbers. Use probabilistic tests for large
           primes. If 0, don't any probabilistic tests.

        - ``known_points`` -- (default: None) list of known points on
          the curve

        OUTPUT: a triple ``(lower, upper, list)`` consisting of

        - ``lower`` (integer) -- lower bound on the rank

        - ``upper`` (integer) -- upper bound on the rank

        - ``list`` -- list of points of infinite order in `E(\QQ)`

        The integer ``upper`` is in fact an upper bound on the
        dimension of the 2-Selmer group, hence on the dimension of
        `E(\QQ)/2E(\QQ)`.  It is equal to the dimension of the
        2-Selmer group except possibly if `E(\QQ)[2]` has dimension 1.
        In that case, ``upper`` may exceed the dimension of the
        2-Selmer group by an even number, due to the fact that the
        algorithm does not perform a second descent.

        To obtain a list of generators, use E.gens().

        IMPLEMENTATION: Uses Denis Simon's PARI/GP scripts from
        http://www.math.unicaen.fr/~simon/

        EXAMPLES:

        We compute the ranks of the curves of lowest known conductor up to
        rank `8`. Amazingly, each of these computations finishes
        almost instantly!

        ::

            sage: E = EllipticCurve('11a1')
            sage: E.simon_two_descent()
            (0, 0, [])
            sage: E = EllipticCurve('37a1')
            sage: E.simon_two_descent()
            (1, 1, [(0 : 0 : 1)])
            sage: E = EllipticCurve('389a1')
            sage: E._known_points = []  # clear cached points
            sage: E.simon_two_descent()
            (2, 2, [(5/4 : 5/8 : 1), (-3/4 : 7/8 : 1)])
            sage: E = EllipticCurve('5077a1')
            sage: E.simon_two_descent()
            (3, 3, [(1 : 0 : 1), (2 : 0 : 1), (0 : 2 : 1)])

        In this example Simon's program does not find any points, though it
        does correctly compute the rank of the 2-Selmer group.

        ::

            sage: E = EllipticCurve([1, -1, 0, -751055859, -7922219731979])
            sage: E.simon_two_descent()
            (1, 1, [])

        The rest of these entries were taken from Tom Womack's page
        http://tom.womack.net/maths/conductors.htm

        ::

            sage: E = EllipticCurve([1, -1, 0, -79, 289])
            sage: E.simon_two_descent()
            (4, 4, [(6 : -1 : 1), (4 : 3 : 1), (5 : -2 : 1), (8 : 7 : 1)])
            sage: E = EllipticCurve([0, 0, 1, -79, 342])
            sage: E.simon_two_descent()  # long time (9s on sage.math, 2011)
            (5, 5, [(7 : 11 : 1), (-1 : 20 : 1), (0 : 18 : 1), (3 : 11 : 1), (-3 : 23 : 1)])
            sage: E = EllipticCurve([1, 1, 0, -2582, 48720])
            sage: r, s, G = E.simon_two_descent(); r,s
            (6, 6)
            sage: E = EllipticCurve([0, 0, 0, -10012, 346900])
            sage: r, s, G = E.simon_two_descent(); r,s
            (7, 7)
            sage: E = EllipticCurve([0, 0, 1, -23737, 960366])
            sage: r, s, G = E.simon_two_descent(); r,s
            (8, 8)

        Example from :trac: `10832`::

            sage: E = EllipticCurve([1,0,0,-6664,86543])
            sage: E.simon_two_descent()
            (2, 3, [(-1/4 : 2377/8 : 1), (323/4 : 1891/8 : 1)])
            sage: E.rank()
            2
            sage: E.gens()
            [(-1/4 : 2377/8 : 1), (323/4 : 1891/8 : 1)]

        Example where the lower bound is known to be 1
        despite that the algorithm has not found any
        points of infinite order ::

            sage: E = EllipticCurve([1, 1, 0, -23611790086, 1396491910863060])
            sage: E.simon_two_descent()
            (1, 2, [])
            sage: E.rank()
            1
            sage: E.gens()     # uses mwrank
            [(4311692542083/48594841 : -13035144436525227/338754636611 : 1)]

        Example for :trac: `5153`::

            sage: E = EllipticCurve([3,0])
            sage: E.simon_two_descent()
            (1, 2, [(1 : 2 : 1)])

        The upper bound on the 2-Selmer rank returned by this method
        need not be sharp.  In following example, the upper bound
        equals the actual 2-Selmer rank plus 2 (see :trac:`10735`)::

            sage: E = EllipticCurve('438e1')
            sage: E.simon_two_descent()
            (0, 3, [])
            sage: E.selmer_rank()  # uses mwrank
            1

        """
        t = EllipticCurve_number_field.simon_two_descent(self, verbose=verbose,
                                                         lim1=lim1, lim3=lim3, limtriv=limtriv,
                                                         maxprob=maxprob, limbigprime=limbigprime,
                                                         known_points=known_points)
        rank_low_bd = t[0]
        two_selmer_rank = t[1]
        pts = t[2]
        if rank_low_bd == two_selmer_rank - self.two_torsion_rank():
            if verbose>0:
                print "Rank determined successfully, saturating..."
            gens = self.saturation(pts)[0]
            if len(gens) == rank_low_bd:
                self.__gens[True] = gens
                self.__gens[True].sort()
            self.__rank[True] = rank_low_bd

        return rank_low_bd, two_selmer_rank, pts

    two_descent_simon = simon_two_descent

    def three_selmer_rank(self, algorithm='UseSUnits'):
        r"""
        Return the 3-selmer rank of this elliptic curve, computed using
        Magma.

        INPUT:


        -  ``algorithm`` - 'Heuristic' (which is usually much
           faster in large examples), 'FindCubeRoots', or 'UseSUnits'
           (default)


        OUTPUT: nonnegative integer

        EXAMPLES: A rank 0 curve::

            sage: EllipticCurve('11a').three_selmer_rank()       # optional - magma
            0

        A rank 0 curve with rational 3-isogeny but no 3-torsion

        ::

            sage: EllipticCurve('14a3').three_selmer_rank()      # optional - magma
            0

        A rank 0 curve with rational 3-torsion::

            sage: EllipticCurve('14a1').three_selmer_rank()      # optional - magma
            1

        A rank 1 curve with rational 3-isogeny::

            sage: EllipticCurve('91b').three_selmer_rank()       # optional - magma
            2

        A rank 0 curve with nontrivial 3-Sha. The Heuristic option makes
        this about twice as fast as without it.

        ::

            sage: EllipticCurve('681b').three_selmer_rank(algorithm='Heuristic')   # long time (10 seconds); optional - magma
            2
        """
        from sage.interfaces.all import magma
        E = magma(self)
        return Integer(E.ThreeSelmerGroup(MethodForFinalStep = magma('"%s"'%algorithm)).Ngens())

    def rank(self, use_database=False, verbose=False,
                   only_use_mwrank=True,
                   algorithm='mwrank_lib',
                   proof=None):
        """
        Return the rank of this elliptic curve, assuming no conjectures.

        If we fail to provably compute the rank, raises a RuntimeError
        exception.

        INPUT:


        -  ``use_database (bool)`` - (default: False), if
           True, try to look up the regulator in the Cremona database.

        -  ``verbose`` - (default: None), if specified changes
           the verbosity of mwrank computations. algorithm -

        -  ``- 'mwrank_shell'`` - call mwrank shell command

        -  ``- 'mwrank_lib'`` - call mwrank c library

        -  ``only_use_mwrank`` - (default: True) if False try
           using analytic rank methods first.

        -  ``proof`` - bool or None (default: None, see
           proof.elliptic_curve or sage.structure.proof). Note that results
           obtained from databases are considered proof = True


        OUTPUT:


        -  ``rank (int)`` - the rank of the elliptic curve.


        IMPLEMENTATION: Uses L-functions, mwrank, and databases.

        EXAMPLES::

            sage: EllipticCurve('11a').rank()
            0
            sage: EllipticCurve('37a').rank()
            1
            sage: EllipticCurve('389a').rank()
            2
            sage: EllipticCurve('5077a').rank()
            3
            sage: EllipticCurve([1, -1, 0, -79, 289]).rank()   # This will use the default proof behavior of True
            4
            sage: EllipticCurve([0, 0, 1, -79, 342]).rank(proof=False)
            5
            sage: EllipticCurve([0, 0, 1, -79, 342]).simon_two_descent()[0]  # long time (7s on sage.math, 2012)
            5

        Examples with denominators in defining equations::

            sage: E = EllipticCurve([0, 0, 0, 0, -675/4])
            sage: E.rank()
            0
            sage: E = EllipticCurve([0, 0, 1/2, 0, -1/5])
            sage: E.rank()
            1
            sage: E.minimal_model().rank()
            1

        A large example where mwrank doesn't determine the result with certainty::

            sage: EllipticCurve([1,0,0,0,37455]).rank(proof=False)
            0
            sage: EllipticCurve([1,0,0,0,37455]).rank(proof=True)
            Traceback (most recent call last):
            ...
            RuntimeError: Rank not provably correct.
        """
        if proof is None:
            from sage.structure.proof.proof import get_flag
            proof = get_flag(proof, "elliptic_curve")
        else:
            proof = bool(proof)
        try:
            return self.__rank[proof]
        except KeyError:
            if proof is False and True in self.__rank:
                return self.__rank[True]
        if use_database:
            try:
                self.__rank[True] = self.database_attributes()['rank']
                return self.__rank[True]
            except (KeyError, RuntimeError):
                # curve not in database, or rank not known
                pass
        if not only_use_mwrank:
            N = self.conductor()
            prec = int(4*float(sqrt(N))) + 10
            if self.root_number() == 1:
                L, err = self.lseries().at1(prec)
                if abs(L) > err + R(0.0001):  # definitely doesn't vanish
                    misc.verbose("rank 0 because L(E,1)=%s"%L)
                    self.__rank[proof] = 0
                    return self.__rank[proof]
            else:
                Lprime, err = self.lseries().deriv_at1(prec)
                if abs(Lprime) > err + R(0.0001):  # definitely doesn't vanish
                    misc.verbose("rank 1 because L'(E,1)=%s"%Lprime)
                    self.__rank[proof] = 1
                    return self.__rank[proof]

        if algorithm == 'mwrank_lib':
            misc.verbose("using mwrank lib")
            if self.is_integral(): E = self
            else: E = self.integral_model()
            C = E.mwrank_curve()
            C.set_verbose(verbose)
            r = C.rank()
            if C.certain():
                proof = True
            else:
                if proof:
                    print "Unable to compute the rank with certainty (lower bound=%s)."%C.rank()
                    print "This could be because Sha(E/Q)[2] is nontrivial."
                    print "Try calling something like two_descent(second_limit=13) on the"
                    print "curve then trying this command again.  You could also try rank"
                    print "with only_use_mwrank=False."
                    del E.__mwrank_curve
                    raise RuntimeError('Rank not provably correct.')
                else:
                    misc.verbose("Warning -- rank not proven correct", level=1)
            self.__rank[proof] = r
        elif algorithm == 'mwrank_shell':
            misc.verbose("using mwrank shell")
            X = self.mwrank()
            if 'determined unconditionally' not in X or 'only a lower bound of' in X:
                if proof:
                    X= "".join(X.split("\n")[-4:-2])
                    print X
                    raise RuntimeError('Rank not provably correct.')
                else:
                    misc.verbose("Warning -- rank not proven correct", level=1)

                s = "lower bound of"
                X = X[X.rfind(s)+len(s)+1:]
                r = Integer(X.split()[0])
            else:
                if proof is False:
                    proof = True #since we actually provably found the rank
                match = 'Rank ='
                i = X.find(match)
                if i == -1:
                    match = 'found points of rank'
                    i = X.find(match)
                    if i == -1:
                        raise RuntimeError("%s\nbug -- tried to find 'Rank =' or 'found points of rank' in mwrank output but couldn't."%X)
                j = i + X[i:].find('\n')
                r = Integer(X[i+len(match)+1:j])
            self.__rank[proof] = r

        return self.__rank[proof]

    def gens(self, proof=None, **kwds):
        """
        Return generators for the Mordell-Weil group E(Q) *modulo*
        torsion.

        .. warning::

           If the program fails to give a provably correct result, it
           prints a warning message, but does not raise an
           exception. Use :meth:`~gens_certain` to find out if this
           warning message was printed.

        INPUT:

        - ``proof`` -- bool or None (default None), see
          ``proof.elliptic_curve`` or ``sage.structure.proof``

        - ``verbose`` - (default: None), if specified changes the
           verbosity of mwrank computations

        - ``rank1_search`` - (default: 10), if the curve has analytic
          rank 1, try to find a generator by a direct search up to
          this logarithmic height.  If this fails, the usual mwrank
          procedure is called.

        - algorithm -- one of the following:

          - ``'mwrank_shell'`` (default) -- call mwrank shell command

          - ``'mwrank_lib'`` -- call mwrank C library

        - ``only_use_mwrank`` -- bool (default True) if False, first
          attempts to use more naive, natively implemented methods

        - ``use_database`` -- bool (default True) if True, attempts to
          find curve and gens in the (optional) database

        - ``descent_second_limit`` -- (default: 12) used in 2-descent

        - ``sat_bound`` -- (default: 1000) bound on primes used in
          saturation.  If the computed bound on the index of the
          points found by two-descent in the Mordell-Weil group is
          greater than this, a warning message will be displayed.

        OUTPUT:

        - ``generators`` - list of generators for the Mordell-Weil
           group modulo torsion

        IMPLEMENTATION: Uses Cremona's mwrank C library.

        EXAMPLES::

            sage: E = EllipticCurve('389a')
            sage: E.gens()                 # random output
            [(-1 : 1 : 1), (0 : 0 : 1)]

        A non-integral example::

            sage: E = EllipticCurve([-3/8,-2/3])
            sage: E.gens() # random (up to sign)
            [(10/9 : 29/54 : 1)]

        A non-minimal example::

            sage: E = EllipticCurve('389a1')
            sage: E1 = E.change_weierstrass_model([1/20,0,0,0]); E1
            Elliptic Curve defined by y^2 + 8000*y = x^3 + 400*x^2 - 320000*x over Rational Field
            sage: E1.gens() # random (if database not used)
            [(-400 : 8000 : 1), (0 : -8000 : 1)]
        """
        if proof is None:
            from sage.structure.proof.proof import get_flag
            proof = get_flag(proof, "elliptic_curve")
        else:
            proof = bool(proof)

        # If the gens are already cached, return them:
        try:
            return list(self.__gens[proof])  # return copy so not changed
        except KeyError:
            if proof is False and True in self.__gens:
                return list(self.__gens[True])

        # At this point, self.__gens[True] does not exist, and in case
        # proof is False, self.__gens[False] does not exist either.

        result, proved = self._compute_gens(proof, **kwds)
        self.__gens[proved] = result
        self.__rank[proved] = len(result)
        self._known_points = result
        return list(result)

    def _compute_gens(self, proof,
                      verbose=False,
                      rank1_search=10,
                      algorithm='mwrank_lib',
                      only_use_mwrank=True,
                      use_database=True,
                      descent_second_limit=12,
                      sat_bound=1000):
        """
        Return generators for the Mordell-Weil group E(Q) *modulo*
        torsion.

        INPUT:

        Same as for :meth:`~gens`, except ``proof`` must be either
        ``True`` or ``False`` (not ``None``).

        OUTPUT:

        A tuple ``(generators, proved)``, where ``generators`` is a
        probable list of generators for the Mordell-Weil group modulo
        torsion, and ``proved`` is ``True`` or ``False`` depending on
        whether the result is provably correct.

        EXAMPLES::

            sage: E = EllipticCurve([-3/8, -2/3])
            sage: gens, proved = E._compute_gens(proof=False)
            sage: proved
            True

        """
        # If the optional extended database is installed and an
        # isomorphic curve is in the database then its gens will be
        # known; if only the default database is installed, the rank
        # will be known but not the gens.

        if use_database:
            try:
                E = self.minimal_model()
                data = self.database_attributes()
                iso = E.isomorphism_to(self)
                return [iso(E(P)) for P in data['gens']], True
            except (KeyError, RuntimeError):
                # curve not in database, or generators not known
                pass

        if self.conductor() > 10**7:
            only_use_mwrank = True

        if not only_use_mwrank:
            try:
                misc.verbose("Trying to compute rank.")
                r = self.rank(only_use_mwrank = False)
                misc.verbose("Got r = %s."%r)
                if r == 0:
                    misc.verbose("Rank = 0, so done.")
                    return [], True
                if r == 1 and rank1_search:
                    misc.verbose("Rank = 1, so using direct search.")
                    h = 6
                    while h <= rank1_search:
                        misc.verbose("Trying direct search up to height %s"%h)
                        G = self.point_search(h, verbose)
                        G = [P for P in G if P.order() == oo]
                        if len(G) > 0:
                            misc.verbose("Direct search succeeded.")
                            G, _, _ = self.saturation(G, verbose=verbose)
                            misc.verbose("Computed saturation.")
                            return G, True
                        h += 2
                    misc.verbose("Direct search FAILED.")
            except RuntimeError:
                pass
        # end if (not_use_mwrank)
        if algorithm == "mwrank_lib":
            misc.verbose("Calling mwrank C++ library.")
            if not self.is_integral():
                xterm = 1; yterm = 1
                ai = self.a_invariants()
                for a in ai:
                    if not a.is_integral():
                       for p, _ in a.denom().factor():
                          e  = min([(ai[i].valuation(p)/[1,2,3,4,6][i]) for i in range(5)]).floor()
                          ai = [ai[i]/p**(e*[1,2,3,4,6][i]) for i in range(5)]
                          xterm *= p**(2*e)
                          yterm *= p**(3*e)
                E = constructor.EllipticCurve(list(ai))
            else:
                E = self; xterm = 1; yterm = 1
            C = E.mwrank_curve(verbose)
            if not (verbose is None):
                C.set_verbose(verbose)
            C.two_descent(verbose=verbose, second_limit=descent_second_limit)
            C.saturate(bound=sat_bound)
            G = C.gens()
            if proof is True and C.certain() is False:
                del self.__mwrank_curve
                raise RuntimeError("Unable to compute the rank, hence generators, with certainty (lower bound=%s, generators found=%s).  This could be because Sha(E/Q)[2] is nontrivial."%(C.rank(),G) + \
                      "\nTry increasing descent_second_limit then trying this command again.")
            proved = C.certain()
            G = [[x*xterm,y*yterm,z] for x,y,z in G]
        else:
            # when gens() calls mwrank it passes the command-line
            # parameter "-p 100" which helps curves with large
            # coefficients and 2-torsion and is otherwise harmless.
            # This is pending a more intelligent handling of mwrank
            # options in gens() (which is nontrivial since gens() needs
            # to parse the output from mwrank and this is seriously
            # affected by what parameters the user passes!).
            # In fact it would be much better to avoid the mwrank console at
            # all for gens() and just use the library. This is in
            # progress (see trac #1949).
            X = self.mwrank('-p 100 -S '+str(sat_bound))
            misc.verbose("Calling mwrank shell.")
            if not 'The rank and full Mordell-Weil basis have been determined unconditionally' in X:
                msg = 'Generators not provably computed.'
                if proof:
                    raise RuntimeError('%s\n%s'%(X,msg))
                else:
                    misc.verbose("Warning -- %s"%msg, level=1)
                proved = False
            else:
                proved = True
            G = []
            i = X.find('Generator ')
            while i != -1:
                j = i + X[i:].find(';')
                k = i + X[i:].find('[')
                G.append(eval(X[k:j].replace(':',',')))
                X = X[j:]
                i = X.find('Generator ')
        G = [self.point(x, check=True) for x in G]
        G.sort()
        return G, proved

    def gens_certain(self):
        """
        Return True if the generators have been proven correct.

        EXAMPLES::

            sage: E=EllipticCurve('37a1')
            sage: E.gens()                   # random (up to sign)
            [(0 : -1 : 1)]
            sage: E.gens_certain()
            True
        """
        return True in self.__gens

    def ngens(self, proof = None):
        """
        Return the number of generators of this elliptic curve.

        .. note::

           See :meth:'.gens' for further documentation. The function
           :meth:`.ngens` calls :meth:`.gens` if not already done, but
           only with default parameters.  Better results may be
           obtained by calling ``mwrank()`` with carefully chosen
           parameters.

        EXAMPLES::

            sage: E=EllipticCurve('37a1')
            sage: E.ngens()
            1

        TO DO: This example should not cause a run-time error.

        ::

            sage: E=EllipticCurve([0,0,0,877,0])
            sage: # E.ngens()  ######## causes run-time error

        ::

            sage: print E.mwrank('-v0 -b12 -l')
            Curve [0,0,0,877,0] :   Rank = 1
            Generator 1 is [29604565304828237474403861024284371796799791624792913256602210:-256256267988926809388776834045513089648669153204356603464786949:490078023219787588959802933995928925096061616470779979261000]; height 95.980371987964
            Regulator = 95.980...
        """
        return len(self.gens(proof = proof))

    def regulator(self, use_database=True, proof=None, precision=None,
                        descent_second_limit=12, verbose=False):
        """
        Returns the regulator of this curve, which must be defined over Q.

        INPUT:


        -  ``use_database`` - bool (default: False), if True,
           try to look up the generators in the Cremona database.

        -  ``proof`` - bool or None (default: None, see
           proof.[tab] or sage.structure.proof). Note that results from
           databases are considered proof = True

        -  ``precision`` - int or None (default: None): the
           precision in bits of the result (default real precision if None)

        -  ``descent_second_limit`` - (default: 12)- used in 2-descent

        -  ``verbose`` - whether to print mwrank's verbose output

        EXAMPLES::

            sage: E = EllipticCurve([0, 0, 1, -1, 0])
            sage: E.regulator()
            0.0511114082399688
            sage: EllipticCurve('11a').regulator()
            1.00000000000000
            sage: EllipticCurve('37a').regulator()
            0.0511114082399688
            sage: EllipticCurve('389a').regulator()
            0.152460177943144
            sage: EllipticCurve('5077a').regulator()
            0.41714355875838...
            sage: EllipticCurve([1, -1, 0, -79, 289]).regulator()
            1.50434488827528
            sage: EllipticCurve([0, 0, 1, -79, 342]).regulator(proof=False)  # long time (6s on sage.math, 2011)
            14.790527570131...
        """
        if precision is None:
            RR = rings.RealField()
            precision = RR.precision()
        else:
            RR = rings.RealField(precision)

        if proof is None:
            from sage.structure.proof.proof import get_flag
            proof = get_flag(proof, "elliptic_curve")
        else:
            proof = bool(proof)

        # We return a cached value if it exists and has sufficient precision:
        try:
            reg = self.__regulator[proof]
            if reg.parent().precision() >= precision:
                return RR(reg)
            else: # Found regulator value but precision is too low
                pass
        except KeyError:
            if proof is False and True in self.__regulator:
                reg = self.__regulator[True]
                if reg.parent().precision() >= precision:
                    return RR(reg)
                else: # Found regulator value but precision is too low
                    pass

        # Next we find the gens, taking them from the database if they
        # are there and use_database is True, else computing them:

        G = self.gens(proof=proof, use_database=use_database, descent_second_limit=descent_second_limit, verbose=verbose)

        # Finally compute the regulator of the generators found:

        self.__regulator[proof] = self.regulator_of_points(G,precision=precision)
        return self.__regulator[proof]

    def saturation(self, points, verbose=False, max_prime=0, odd_primes_only=False):
        """
        Given a list of rational points on E, compute the saturation in
        E(Q) of the subgroup they generate.

        INPUT:


        -  ``points (list)`` - list of points on E

        -  ``verbose (bool)`` - (default: False), if True, give
           verbose output

        -  ``max_prime (int)`` - (default: 0), saturation is
           performed for all primes up to max_prime. If max_prime==0,
           perform saturation at *all* primes, i.e., compute the true
           saturation.

        -  ``odd_primes_only (bool)`` - only do saturation at
           odd primes


        OUTPUT:


        -  ``saturation (list)`` - points that form a basis for
           the saturation

        -  ``index (int)`` - the index of the group generated
           by points in their saturation

        -  ``regulator (real with default precision)`` -
           regulator of saturated points.


        ALGORITHM: Uses Cremona's ``mwrank`` package. With ``max_prime=0``,
        we call ``mwrank`` with successively larger prime bounds until the full
        saturation is provably found. The results of saturation at the
        previous primes is stored in each case, so this should be
        reasonably fast.

        EXAMPLES::

            sage: E=EllipticCurve('37a1')
            sage: P=E(0,0)
            sage: Q=5*P; Q
            (1/4 : -5/8 : 1)
            sage: E.saturation([Q])
            ([(0 : 0 : 1)], 5, 0.0511114082399688)

        TESTS:

        See :trac:`10590`.  This example would loop forever at default precision::

            sage: E = EllipticCurve([1, 0, 1, -977842, -372252745])
            sage: P = E([-192128125858676194585718821667542660822323528626273/336995568430319276695106602174283479617040716649, 70208213492933395764907328787228427430477177498927549075405076353624188436/195630373799784831667835900062564586429333568841391304129067339731164107, 1])
            sage: P.height()
            113.302910926080
            sage: E.saturation([P])
            ([(-192128125858676194585718821667542660822323528626273/336995568430319276695106602174283479617040716649 : 70208213492933395764907328787228427430477177498927549075405076353624188436/195630373799784831667835900062564586429333568841391304129067339731164107 : 1)], 1, 113.302910926080)
            sage: (Q,), ind, reg = E.saturation([2*P])  # needs higher precision, handled by eclib
            sage: 2*Q == 2*P
            True
            sage: ind
            2
            sage: reg
            113.302910926080

        See :trac:`10840`.  This used to cause eclib to crash since the
        curve is non-minimal at 2::

            sage: E = EllipticCurve([0,0,0,-13711473216,0])
            sage: P = E([-19992,16313472])
            sage: Q = E([-24108,-17791704])
            sage: R = E([-97104,-20391840])
            sage: S = E([-113288,-9969344])
            sage: E.saturation([P,Q,R,S])
            ([(-19992 : 16313472 : 1), (-24108 : -17791704 : 1), (-97104 : -20391840 : 1), (-113288 : -9969344 : 1)], 1, 172.792031341679)

        """
        if not isinstance(points, list):
            raise TypeError("points (=%s) must be a list."%points)
        if len(points) == 0:
            return [], None, R(1)

        v = []
        for P in points:
            if not isinstance(P, ell_point.EllipticCurvePoint_field):
                P = self(P)
            elif P.curve() != self:
                raise ArithmeticError("point (=%s) must be %s."%(P,self))

        minimal = True
        if not self.is_minimal():
            minimal = False
            Emin = self.minimal_model()
            phi = self.isomorphism_to(Emin)
            points = [phi(P) for P in points]
        else:
            Emin = self

        for P in points:
            x, y = P.xy()
            d = x.denominator().lcm(y.denominator())
            v.append((x*d, y*d, d))

        c = Emin.mwrank_curve()
        mw = mwrank.mwrank_MordellWeil(c, verbose)
        mw.process(v)
        repeat_until_saturated = False
        if max_prime == 0:
            repeat_until_saturated = True
            max_prime = 9973
        from sage.libs.all import mwrank_get_precision, mwrank_set_precision
        prec0 = mwrank_get_precision()
        prec = 100
        if prec0<prec:
            mwrank_set_precision(prec)
        else:
            prec = prec0
        while True:
            ok, index, unsat = mw.saturate(max_prime=max_prime, odd_primes_only = odd_primes_only)
            reg = mw.regulator()
            if ok or not repeat_until_saturated: break
            max_prime = arith.next_prime(max_prime + 1000)
            prec += 50
            #print "Increasing precision to ",prec," and max_prime to ",max_prime
            mwrank_set_precision(prec)
        if prec!=prec0: mwrank_set_precision(prec0)
        #print "precision was originally ",prec0," and is now ",mwrank_get_precision()
        sat = mw.points()
        sat = [Emin(P) for P in sat]
        if not minimal:
            phi_inv = ~phi
            sat = [phi_inv(P) for P in sat]
        reg = self.regulator_of_points(sat)
        return sat, index, R(reg)


    def CPS_height_bound(self):
        r"""
        Return the Cremona-Prickett-Siksek height bound. This is a
        floating point number B such that if P is a rational point on
        the curve, then `h(P) \le \hat{h}(P) + B`, where `h(P)` is
        the naive logarithmic height of `P` and `\hat{h}(P)` is the
        canonical height.

        SEE ALSO: silverman_height_bound for a bound that also works for
        points over number fields.

        EXAMPLES::

            sage: E = EllipticCurve("11a")
            sage: E.CPS_height_bound()
            2.8774743273580445
            sage: E = EllipticCurve("5077a")
            sage: E.CPS_height_bound()
            0.0
            sage: E = EllipticCurve([1,2,3,4,1])
            sage: E.CPS_height_bound()
            Traceback (most recent call last):
            ...
            RuntimeError: curve must be minimal.
            sage: F = E.quadratic_twist(-19)
            sage: F
            Elliptic Curve defined by y^2 + x*y + y = x^3 - x^2 + 1376*x - 130 over Rational Field
            sage: F.CPS_height_bound()
            0.6555158376972852

        IMPLEMENTATION:
            Call the corresponding mwrank C++ library function.  Note that
            the formula in the [CPS] paper is given for number fields.  It's
            only the implementation in Sage that restricts to the rational
            field.
        """
        if not self.is_minimal():
            raise RuntimeError("curve must be minimal.")
        return self.mwrank_curve().CPS_height_bound()


    def silverman_height_bound(self, algorithm='default'):
        r"""
        Return the Silverman height bound.  This is a positive real
        (floating point) number B such that for all points `P` on the
        curve over any number field, `|h(P) - \hat{h}(P)| \leq B`,
        where `h(P)` is the naive logarithmic height of `P` and
        `\hat{h}(P)` is the canonical height.

        INPUT:

            - ``algorithm`` --

                 - 'default' (default) -- compute using a Python
                   implementation in Sage

                 - 'mwrank' -- use a C++ implementation in the mwrank
                   library

        NOTES:

           - The CPS_height_bound is often better (i.e. smaller) than
             the Silverman bound, but it only applies for points over
             the base field, whereas the Silverman bound works over
             all number fields.

           - The Silverman bound is also fairly straightforward to
             compute over number fields, but isn't implemented here.

           - Silverman's paper is 'The Difference Between the Weil
             Height and the Canonical Height on Elliptic Curves',
             Math. Comp., Volume 55, Number 192, pages 723-743.  We
             use a correction by Bremner with 0.973 replaced by 0.961,
             as explained in the source code to mwrank (htconst.cc).

        EXAMPLES::

            sage: E=EllipticCurve('37a1')
            sage: E.silverman_height_bound()
            4.825400758180918
            sage: E.silverman_height_bound(algorithm='mwrank')
            4.825400758180918
            sage: E.CPS_height_bound()
            0.16397076103046915
        """
        if algorithm == 'default':
            Delta   = self.discriminant()
            j       = self.j_invariant()
            b2      = self.b2()
            twostar = 2 if b2 else 1
            from math import log
            def h(x):
                return log(max(abs(x.numerator()), abs(x.denominator())))
            def h_oo(x):
                return log(max(abs(x),1))
            mu    = h(Delta)/12 + h_oo(j)/12 + h_oo(b2/12)/2 + log(twostar)/2
            lower = 2*(-h(j)/24 - mu - 0.961)
            upper = 2*(mu + 1.07)
            return max(abs(lower), abs(upper))
        elif algorithm == 'mwrank':
            return self.mwrank_curve().silverman_bound()
        else:
            raise ValueError("unknown algorithm '%s'"%algorithm)



    def point_search(self, height_limit, verbose=False, rank_bound=None):
        """
        Search for points on a curve up to an input bound on the naive
        logarithmic height.

        INPUT:


        -  ``height_limit (float)`` - bound on naive height

        -  ``verbose (bool)`` - (default: False)

           If True, report on each point as found together with linear
           relations between the points found and the saturation process.

           If False, just return the result.

        -  ``rank_bound (bool)`` - (default: None)

           If provided, stop searching for points once we find this many
           independent nontorsion points.

        OUTPUT: points (list) - list of independent points which generate
        the subgroup of the Mordell-Weil group generated by the points
        found and then saturated.

        .. warning::

           height_limit is logarithmic, so increasing by 1 will cause
           the running time to increase by a factor of approximately
           4.5 (=exp(1.5)).

        IMPLEMENTATION: Uses Michael Stoll's ratpoints library.

        EXAMPLES::

            sage: E=EllipticCurve('389a1')
            sage: E.point_search(5, verbose=False)
            [(-1 : 1 : 1), (-3/4 : 7/8 : 1)]

        Increasing the height_limit takes longer, but finds no more
        points::

            sage: E.point_search(10, verbose=False)
            [(-1 : 1 : 1), (-3/4 : 7/8 : 1)]

        In fact this curve has rank 2 so no more than 2 points will ever be
        output, but we are not using this fact.

        ::

            sage: E.saturation(_)
            ([(-1 : 1 : 1), (-3/4 : 7/8 : 1)], 1, 0.152460177943144)

        What this shows is that if the rank is 2 then the points listed do
        generate the Mordell-Weil group (mod torsion). Finally,

        ::

            sage: E.rank()
            2

        If we only need one independent generator::

            sage: E.point_search(5, verbose=False, rank_bound=1)
            [(-2 : 0 : 1)]

        """
        from sage.libs.ratpoints import ratpoints
        from sage.functions.all import exp
        from sage.rings.arith import GCD
        H = exp(float(height_limit)) # max(|p|,|q|) <= H, if x = p/q coprime
        coeffs = [16*self.b6(), 8*self.b4(), self.b2(), 1]
        points = []
        a1 = self.a1()
        a3 = self.a3()
        new_H = H*2 # since we change the x-coord by 2 below
        for X,Y,Z in ratpoints(coeffs, new_H, verbose):
            if Z == 0: continue
            z = 2*Z
            x = X/2
            y = (Y/z - a1*x - a3*z)/2
            d = GCD((x,y,z))
            x = x/d
            if max(x.numerator().abs(), x.denominator().abs()) <= H:
                y = y/d
                z = z/d
                points.append(self((x,y,z)))
                if rank_bound is not None:
                    points = self.saturation(points, verbose=verbose)[0]
                    if len(points) == rank_bound:
                        break
        if rank_bound is None:
            points = self.saturation(points, verbose=verbose)[0]
        return points


    def selmer_rank(self):
        """
        The rank of the 2-Selmer group of the curve.

        EXAMPLE: The following is the curve 960D1, which has rank 0, but
        Sha of order 4.

        ::

            sage: E = EllipticCurve([0, -1, 0, -900, -10098])
            sage: E.selmer_rank()
            3

        Here the Selmer rank is equal to the 2-torsion rank (=1) plus
        the 2-rank of Sha (=2), and the rank itself is zero::

            sage: E.rank()
            0

        In contrast, for the curve 571A, also with rank 0 and Sha of
        order 4, we get a worse bound::

            sage: E = EllipticCurve([0, -1, 1, -929, -10595])
            sage: E.selmer_rank()
            2
            sage: E.rank_bound()
            2

        To establish that the rank is in fact 0 in this case, we would
        need to carry out a higher descent::

            sage: E.three_selmer_rank() # optional: magma
            0

        Or use the L-function to compute the analytic rank::

            sage: E.rank(only_use_mwrank=False)
            0

        """
        try:
            return self.__selmer_rank
        except AttributeError:
            C = self.mwrank_curve()
            self.__selmer_rank = C.selmer_rank()
            return self.__selmer_rank


    def rank_bound(self):
        """
        Upper bound on the rank of the curve, computed using
        2-descent.  In many cases, this is the actual rank of the
        curve.  If the curve has no 2-torsion it is the same as the
        2-selmer rank.

        EXAMPLE: The following is the curve 960D1, which has rank 0, but
        Sha of order 4.

        ::

            sage: E = EllipticCurve([0, -1, 0, -900, -10098])
            sage: E.rank_bound()
            0

        It gives 0 instead of 2, because it knows Sha is nontrivial. In
        contrast, for the curve 571A, also with rank 0 and Sha of order 4,
        we get a worse bound::

            sage: E = EllipticCurve([0, -1, 1, -929, -10595])
            sage: E.rank_bound()
            2
            sage: E.rank(only_use_mwrank=False)   # uses L-function
            0

        """
        try:
            return self.__rank_bound
        except AttributeError:
            C = self.mwrank_curve()
            self.__rank_bound = C.rank_bound()
            return self.__rank_bound


    def an(self, n):
        """
        The n-th Fourier coefficient of the modular form corresponding to
        this elliptic curve, where n is a positive integer.

        EXAMPLES::

            sage: E=EllipticCurve('37a1')
            sage: [E.an(n) for n in range(20) if n>0]
            [1, -2, -3, 2, -2, 6, -1, 0, 6, 4, -5, -6, -2, 2, 6, -4, 0, -12, 0]
        """
        return Integer(self.pari_mincurve().ellak(n))

    def ap(self, p):
        """
        The p-th Fourier coefficient of the modular form corresponding to
        this elliptic curve, where p is prime.

        EXAMPLES::

            sage: E=EllipticCurve('37a1')
            sage: [E.ap(p) for p in prime_range(50)]
            [-2, -3, -2, -1, -5, -2, 0, 0, 2, 6, -4, -1, -9, 2, -9]
        """
        if not arith.is_prime(p):
            raise ArithmeticError("p must be prime")
        return Integer(self.pari_mincurve().ellap(p))

    def quadratic_twist(self, D):
        """
       Return the quadratic twist of this elliptic curve by D.

       D must be a nonzero rational number.

       .. note::

          This function overrides the generic ``quadratic_twist()``
          function for elliptic curves, returning a minimal model.

       EXAMPLES::

           sage: E=EllipticCurve('37a1')
           sage: E2=E.quadratic_twist(2); E2
           Elliptic Curve defined by y^2  = x^3 - 4*x + 2 over Rational Field
           sage: E2.conductor()
           2368
           sage: E2.quadratic_twist(2) == E
           True
       """
        return EllipticCurve_number_field.quadratic_twist(self, D).minimal_model()

    def minimal_model(self):
        r"""
        Return the unique minimal Weierstrass equation for this elliptic
        curve. This is the model with minimal discriminant and
        `a_1,a_2,a_3 \in \{0,\pm 1\}`.

        EXAMPLES::

            sage: E=EllipticCurve([10,100,1000,10000,1000000])
            sage: E.minimal_model()
            Elliptic Curve defined by y^2 + x*y + y = x^3 + x^2 + x + 1 over Rational Field
        """
        try:
            return self.__minimal_model
        except AttributeError:
            F = self.pari_mincurve()
            self.__minimal_model = constructor.EllipticCurve([Q(F[i]) for i in range(5)])
            return self.__minimal_model

    def is_minimal(self):
        r"""
        Return True iff this elliptic curve is a reduced minimal model.

        The unique minimal Weierstrass equation for this elliptic curve.
        This is the model with minimal discriminant and
        `a_1,a_2,a_3 \in \{0,\pm 1\}`.

        TO DO: This is not very efficient since it just computes the
        minimal model and compares. A better implementation using the Kraus
        conditions would be preferable.

        EXAMPLES::

            sage: E=EllipticCurve([10,100,1000,10000,1000000])
            sage: E.is_minimal()
            False
            sage: E=E.minimal_model()
            sage: E.is_minimal()
            True
        """
        return self.ainvs() == self.minimal_model().ainvs()

    def is_p_minimal(self, p):
        """
        Tests if curve is p-minimal at a given prime p.

        INPUT: p - a primeOUTPUT: True - if curve is p-minimal


        -  ``False`` - if curve isn't p-minimal


        EXAMPLES::

            sage: E = EllipticCurve('441a2')
            sage: E.is_p_minimal(7)
            True

        ::

            sage: E = EllipticCurve([0,0,0,0,(2*5*11)**10])
            sage: [E.is_p_minimal(p) for p in prime_range(2,24)]
            [False, True, False, True, False, True, True, True, True]
        """
        if not p.is_prime():
            raise ValueError("p must be prime")
        if not self.is_p_integral(p):
            return False
        if p > 3:
            return ((self.discriminant().valuation(p) < 12) or (self.c4().valuation(p) < 4))
        # else p = 2,3
        Emin = self.minimal_model()
        return self.discriminant().valuation(p) == Emin.discriminant().valuation(p)

#    Duplicate!
#
#    def is_integral(self):
#        for n in self.ainvs():
#            if n.denominator() != 1:
#                return False
#        return True

    def kodaira_type(self, p):
        """
        Local Kodaira type of the elliptic curve at `p`.

        INPUT:

        -   p, an integral prime


        OUTPUT:


        - the Kodaira type of this elliptic curve at p,
          as a KodairaSymbol.


        EXAMPLES::

            sage: E = EllipticCurve('124a')
            sage: E.kodaira_type(2)
            IV
        """
        return self.local_data(p).kodaira_symbol()

    kodaira_symbol = kodaira_type

    def kodaira_type_old(self, p):
        """
        Local Kodaira type of the elliptic curve at `p`.

        INPUT:


        -   p, an integral prime


        OUTPUT:

        - the kodaira type of this elliptic curve at p,
          as a KodairaSymbol.

        EXAMPLES::

            sage: E = EllipticCurve('124a')
            sage: E.kodaira_type_old(2)
            IV
        """
        if not arith.is_prime(p):
            raise ArithmeticError("p must be prime")
        try:
            self.__kodaira_type
        except AttributeError:
            self.__kodaira_type = {}
            self.__tamagawa_number = {}
        if p not in self.__kodaira_type:
            v = self.pari_mincurve().elllocalred(p)
            from kodaira_symbol import KodairaSymbol
            self.__kodaira_type[p] = KodairaSymbol(v[1])
            self.__tamagawa_number[p] = Integer(v[3])
        return self.__kodaira_type[p]

    def tamagawa_number(self, p):
        r"""
        The Tamagawa number of the elliptic curve at `p`.

        This is the order of the component group
        `E(\QQ_p)/E^0(\QQ_p)`.

        EXAMPLES::

            sage: E = EllipticCurve('11a')
            sage: E.tamagawa_number(11)
            5
            sage: E = EllipticCurve('37b')
            sage: E.tamagawa_number(37)
            3
        """
        return self.local_data(p).tamagawa_number()

    def tamagawa_number_old(self, p):
        r"""
        The Tamagawa number of the elliptic curve at `p`.

        This is the order of the component group
        `E(\QQ_p)/E^0(\QQ_p)`.

        EXAMPLES::

            sage: E = EllipticCurve('11a')
            sage: E.tamagawa_number_old(11)
            5
            sage: E = EllipticCurve('37b')
            sage: E.tamagawa_number_old(37)
            3
        """
        if not arith.is_prime(p):
            raise ArithmeticError("p must be prime")
        try:
            return self.__tamagawa_number[p]
        except (AttributeError, KeyError):
            self.kodaira_type_old(p)
            return self.__tamagawa_number[p]

    def tamagawa_exponent(self, p):
        """
        The Tamagawa index of the elliptic curve at `p`.

        This is the index of the component group
        `E(\QQ_p)/E^0(\QQ_p)`. It equals the
        Tamagawa number (as the component group is cyclic) except for types
        `I_m^*` (`m` even) when the group can be
        `C_2 \times C_2`.

        EXAMPLES::

            sage: E = EllipticCurve('816a1')
            sage: E.tamagawa_number(2)
            4
            sage: E.tamagawa_exponent(2)
            2
            sage: E.kodaira_symbol(2)
            I2*

        ::

            sage: E = EllipticCurve('200c4')
            sage: E.kodaira_symbol(5)
            I4*
            sage: E.tamagawa_number(5)
            4
            sage: E.tamagawa_exponent(5)
            2

        See #4715::

            sage: E=EllipticCurve('117a3')
            sage: E.tamagawa_exponent(13)
            4
        """
        if not arith.is_prime(p):
            raise ArithmeticError("p must be prime")
        cp = self.tamagawa_number(p)
        if not cp==4:
            return cp
        ks = self.kodaira_type(p)
        if ks._roman==1 and ks._n%2==0 and ks._starred:
            return 2
        return 4

    def tamagawa_product(self):
        """
        Returns the product of the Tamagawa numbers.

        EXAMPLES::

            sage: E = EllipticCurve('54a')
            sage: E.tamagawa_product ()
            3
        """
        try:
            return self.__tamagawa_product
        except AttributeError:
            self.__tamagawa_product = Integer(self.pari_mincurve().ellglobalred()[2].python())
            return self.__tamagawa_product

    def real_components(self):
        """
        Returns 1 if there is 1 real component and 2 if there are 2.

        EXAMPLES::

            sage: E = EllipticCurve('37a')
            sage: E.real_components ()
            2
            sage: E = EllipticCurve('37b')
            sage: E.real_components ()
            2
            sage: E = EllipticCurve('11a')
            sage: E.real_components ()
            1
        """
        invs = self.short_weierstrass_model().ainvs()
        x = rings.polygen(self.base_ring())
        f = x**3 + invs[3]*x + invs[4]
        if f.discriminant() > 0:
            return 2
        else:
            return 1

    def has_good_reduction_outside_S(self,S=[]):
        r"""
        Tests if this elliptic curve has good reduction outside `S`.

        INPUT:

            -  S - list of primes (default: empty list).

        .. note::

            Primality of elements of S is not checked, and the output
            is undefined if S is not a list or contains non-primes.

            This only tests the given model, so should only be applied to
            minimal models.

        EXAMPLES::

            sage: EllipticCurve('11a1').has_good_reduction_outside_S([11])
            True
            sage: EllipticCurve('11a1').has_good_reduction_outside_S([2])
            False
            sage: EllipticCurve('2310a1').has_good_reduction_outside_S([2,3,5,7])
            False
            sage: EllipticCurve('2310a1').has_good_reduction_outside_S([2,3,5,7,11])
            True
        """
        return self.discriminant().is_S_unit(S)

    def period_lattice(self, embedding=None):
        r"""
        Returns the period lattice of the elliptic curve with respect to
        the differential `dx/(2y + a_1x + a_3)`.

        INPUT:

        -  ``embedding`` - ignored (for compatibility with the
           period_lattice function for elliptic_curve_number_field)

        OUTPUT:

        (period lattice) The PeriodLattice_ell object associated to
        this elliptic curve (with respect to the natural embedding of
        `\QQ` into `\RR`).

        EXAMPLES::

            sage: E = EllipticCurve('37a')
            sage: E.period_lattice()
            Period lattice associated to Elliptic Curve defined by y^2 + y = x^3 - x over Rational Field
        """
        try:
            return self._period_lattice
        except AttributeError:
            from sage.schemes.elliptic_curves.period_lattice import PeriodLattice_ell
            self._period_lattice = PeriodLattice_ell(self)
            return self._period_lattice

    def elliptic_exponential(self, z, embedding=None):
        r"""
        Computes the elliptic exponential of a complex number with respect to the elliptic curve.

        INPUT:

        - ``z`` (complex) -- a complex number

        -  ``embedding`` - ignored (for compatibility with the
           period_lattice function for elliptic_curve_number_field)

        OUTPUT:

        The image of `z` modulo `L` under the Weierstrass parametrization
        `\CC/L \to E(\CC)`.

        .. note::

           The precision is that of the input ``z``, or the default
           precision of 53 bits if ``z`` is exact.

        EXAMPLES::

            sage: E = EllipticCurve([1,1,1,-8,6])
            sage: P = E([1,-2])
            sage: z = P.elliptic_logarithm() # default precision is 100 here
            sage: E.elliptic_exponential(z)
            (1.0000000000000000000000000000 : -2.0000000000000000000000000000 : 1.0000000000000000000000000000)
            sage: z = E([1,-2]).elliptic_logarithm(precision=201)
            sage: E.elliptic_exponential(z)
            (1.00000000000000000000000000000000000000000000000000000000000 : -2.00000000000000000000000000000000000000000000000000000000000 : 1.00000000000000000000000000000000000000000000000000000000000)

        ::

            sage: E = EllipticCurve('389a')
            sage: Q = E([3,5])
            sage: E.elliptic_exponential(Q.elliptic_logarithm())
            (3.0000000000000000000000000000 : 5.0000000000000000000000000000 : 1.0000000000000000000000000000)
            sage: P = E([-1,1])
            sage: P.elliptic_logarithm()
            0.47934825019021931612953301006 + 0.98586885077582410221120384908*I
            sage: E.elliptic_exponential(P.elliptic_logarithm())
            (-1.0000000000000000000000000000 : 1.0000000000000000000000000000 : 1.0000000000000000000000000000)


        Some torsion examples::

            sage: w1,w2 = E.period_lattice().basis()
            sage: E.two_division_polynomial().roots(CC,multiplicities=False)
            [-2.0403022002854..., 0.13540924022175..., 0.90489296006371...]
            sage: [E.elliptic_exponential((a*w1+b*w2)/2)[0] for a,b in [(0,1),(1,1),(1,0)]]
            [-2.0403022002854..., 0.13540924022175..., 0.90489296006371...]

            sage: E.division_polynomial(3).roots(CC,multiplicities=False)
            [-2.88288879135...,
            1.39292799513...,
            0.078313731444316... - 0.492840991709...*I,
            0.078313731444316... + 0.492840991709...*I]
            sage: [E.elliptic_exponential((a*w1+b*w2)/3)[0] for a,b in [(0,1),(1,0),(1,1),(2,1)]]
            [-2.8828887913533..., 1.39292799513138,
            0.0783137314443... - 0.492840991709...*I,
            0.0783137314443... + 0.492840991709...*I]

        Observe that this is a group homomorphism (modulo rounding error)::

            sage: z = CC.random_element()
            sage: 2 * E.elliptic_exponential(z)
            (-1.52184235874404 - 0.0581413944316544*I : 0.948655866506124 - 0.0381469928565030*I : 1.00000000000000)
            sage: E.elliptic_exponential(2 * z)
            (-1.52184235874404 - 0.0581413944316562*I : 0.948655866506128 - 0.0381469928565034*I : 1.00000000000000)
        """
        return self.period_lattice().elliptic_exponential(z)

    def lseries(self):
        """
        Returns the L-series of this elliptic curve.

        Further documentation is available for the functions which apply to
        the L-series.

        EXAMPLES::

            sage: E=EllipticCurve('37a1')
            sage: E.lseries()
            Complex L-series of the Elliptic Curve defined by y^2 + y = x^3 - x over Rational Field
        """
        try:
            return self.__lseries
        except AttributeError:
            from lseries_ell import Lseries_ell
            self.__lseries = Lseries_ell(self)
            return self.__lseries

    def Lambda(self, s, prec):
        r"""
        Returns the value of the Lambda-series of the elliptic curve E at
        s, where s can be any complex number.

        IMPLEMENTATION: Fairly *slow* computation using the definitions
        and implemented in Python.

        Uses prec terms of the power series.

        EXAMPLES::

            sage: E = EllipticCurve('389a')
            sage: E.Lambda(1.4+0.5*I, 50)
            -0.354172680517... + 0.874518681720...*I
        """
        from sage.all import pi

        s = C(s)
        N = self.conductor()
        pi = R(pi)
        a = self.anlist(prec)
        eps = self.root_number()
        sqrtN = float(N.sqrt())
        def _F(n, t):
            return gamma_inc(t+1, 2*pi*n/sqrtN) * C(sqrtN/(2*pi*n))**(t+1)
        return sum([a[n]*(_F(n,s-1) + eps*_F(n,1-s)) for n in xrange(1,prec+1)])

    def is_local_integral_model(self,*p):
        r"""
        Tests if self is integral at the prime `p`, or at all the
        primes if `p` is a list or tuple of primes

        EXAMPLES::

            sage: E=EllipticCurve([1/2,1/5,1/5,1/5,1/5])
            sage: [E.is_local_integral_model(p) for p in (2,3,5)]
            [False, True, False]
            sage: E.is_local_integral_model(2,3,5)
            False
            sage: Eint2=E.local_integral_model(2)
            sage: Eint2.is_local_integral_model(2)
            True
        """
        if len(p)==1: p=p[0]
        if isinstance(p,(tuple,list)):
            return misc.forall(p, lambda x : self.is_local_integral_model(x))[0]
        assert p.is_prime(), "p must be prime in is_local_integral_model()"
        return misc.forall(self.ainvs(), lambda x : x.valuation(p) >= 0)[0]

    def local_integral_model(self,p):
        r"""
        Return a model of self which is integral at the prime `p`.

        EXAMPLES::

            sage: E=EllipticCurve([0, 0, 1/216, -7/1296, 1/7776])
            sage: E.local_integral_model(2)
            Elliptic Curve defined by y^2 + 1/27*y = x^3 - 7/81*x + 2/243 over Rational Field
            sage: E.local_integral_model(3)
            Elliptic Curve defined by y^2 + 1/8*y = x^3 - 7/16*x + 3/32 over Rational Field
            sage: E.local_integral_model(2).local_integral_model(3) == EllipticCurve('5077a1')
            True
        """
        assert p.is_prime(), "p must be prime in local_integral_model()"
        ai = self.a_invariants()
        e  = min([(ai[i].valuation(p)/[1,2,3,4,6][i]) for i in range(5)]).floor()
        return constructor.EllipticCurve([ai[i]/p**(e*[1,2,3,4,6][i]) for i in range(5)])

    def is_global_integral_model(self):
        r"""
        Return true iff self is integral at all primes.

        EXAMPLES::

            sage: E=EllipticCurve([1/2,1/5,1/5,1/5,1/5])
            sage: E.is_global_integral_model()
            False
            sage: Emin=E.global_integral_model()
            sage: Emin.is_global_integral_model()
            True
        """
        return self.is_integral()

    def global_integral_model(self):
        r"""
        Return a model of self which is integral at all primes.

        EXAMPLES::

            sage: E = EllipticCurve([0, 0, 1/216, -7/1296, 1/7776])
            sage: F = E.global_integral_model(); F
            Elliptic Curve defined by y^2 + y = x^3 - 7*x + 6 over Rational Field
            sage: F == EllipticCurve('5077a1')
            True
        """
        ai = self.a_invariants()
        for a in ai:
            if not a.is_integral():
               for p, _ in a.denom().factor():
                  e  = min([(ai[i].valuation(p)/[1,2,3,4,6][i]) for i in range(5)]).floor()
                  ai = [ai[i]/p**(e*[1,2,3,4,6][i]) for i in range(5)]
        for z in ai:
            assert z.denominator() == 1, "bug in global_integral_model: %s" % ai
        return constructor.EllipticCurve(list(ai))

    integral_model = global_integral_model

    def integral_short_weierstrass_model(self):
        r"""
        Return a model of the form `y^2 = x^3 + ax + b` for this
        curve with `a,b\in\ZZ`.

        EXAMPLES::

            sage: E = EllipticCurve('17a1')
            sage: E.integral_short_weierstrass_model()
            Elliptic Curve defined by y^2  = x^3 - 11*x - 890 over Rational Field
        """
        F = self.minimal_model().short_weierstrass_model()
        _,_,_,A,B = F.ainvs()
        for p in [2,3]:
            e=min(A.valuation(p)/4,B.valuation(p)/6).floor()
            A /= Integer(p**(4*e))
            B /= Integer(p**(6*e))
        return constructor.EllipticCurve([A,B])

    # deprecated function replaced by integral_short_weierstrass_model, see trac 3974.
    def integral_weierstrass_model(self):
        r"""
        Return a model of the form `y^2 = x^3 + ax + b` for this
        curve with `a,b\in\ZZ`.

        Note that this function is deprecated, and that you should use
        integral_short_weierstrass_model instead as this will be
        disappearing in the near future.

        EXAMPLES::

            sage: E = EllipticCurve('17a1')
            sage: E.integral_weierstrass_model() #random
            doctest:...: DeprecationWarning: integral_weierstrass_model is deprecated, use integral_short_weierstrass_model instead!
            Elliptic Curve defined by y^2  = x^3 - 11*x - 890 over Rational Field
        """
        from sage.misc.superseded import deprecation
        deprecation(3974, "integral_weierstrass_model is deprecated, use integral_short_weierstrass_model instead!")
        return self.integral_short_weierstrass_model()


    def _generalized_congmod_numbers(self, M, invariant="both"):
        """
        Internal method to compute the generalized modular degree and congruence number
        at level `MN`, where `N` is the conductor of `E`.
        Values obtained are cached.

        This function is called by self.modular_degree() and self.congruence_number() when
        `M>1`. Since so much of the computation of the two values is shared, this method
        by default computes and caches both.

        INPUT:

        - ``M`` - Non-negative integer; this function is only ever called on M>1, although
          the algorithm works fine for the case `M==1`

        - ``invariant`` - String; default "both". Options are:

          - "both" - Both modular degree and congruence number at level `MN` are computed

          - "moddeg" - Only modular degree is computed

          - "congnum" - Only congruence number is computed

        OUTPUT:

        - A dictionary containing either the modular degree (a positive integer) at index "moddeg",
          or the congruence number (a positive integer) at index "congnum", or both.

        As far as we know there is no other implementation for this algorithm, so as yet
        there is nothing to check the below examples against.

        EXAMPLES::

            sage: E = EllipticCurve('37a')
            sage: for M in range(2,8): print(M,E.modular_degree(M=M),E.congruence_number(M=M)) # long time (22s on 2009 MBP)
            (2, 5, 20)
            (3, 7, 28)
            (4, 50, 400)
            (5, 32, 128)
            (6, 1225, 19600)
            (7, 63, 252)
        """
        # Check invariant specification before we get going
        if invariant not in ["moddeg", "congnum", "both"]:
            raise ValueError("Invalid invariant specification")

        # Cuspidal space at level MN
        N = self.conductor()
        S = ModularSymbols(N*M,sign=1).cuspidal_subspace()

        # Cut out the subspace by hitting it with T_p for enough p
        A = S
        d = self.dimension()*arith.sigma(M,0)
        p = 2
        while A.dimension() > d:
            while N*M % p == 0:
                p = arith.next_prime(p)
            Tp = A.hecke_operator(p)
            A = (Tp - self.ap(p)).kernel()
            p = arith.next_prime(p)
        B = A.complement().cuspidal_submodule()

        L = {}
        if invariant in ["moddeg", "both"]:
            V = A.integral_structure()
            W = B.integral_structure()
            moddeg  = (V + W).index_in(S.integral_structure())
            L["moddeg"] = moddeg
            self.__generalized_modular_degree[M] = moddeg

        if invariant in ["congnum", "both"]:
            congnum = A.congruence_number(B)
            L["congnum"] = congnum
            self.__generalized_congruence_number[M] = congnum

        return L


    def modular_degree(self, algorithm='sympow', M=1):
        r"""
        Return the modular degree at level `MN` of this elliptic curve. The case
        `M==1` corresponds to the classical definition of modular degree.

        When `M>1`, the function returns the degree of the map from `X_0(MN) \to A`, where
        A is the abelian variety generated by embeddings of `E` into `J_0(MN)`.

        The result is cached. Subsequent calls, even with a different
        algorithm, just returned the cached result. The algorithm argument is ignored
        when `M>1`.

        INPUT:

        -  ``algorithm`` - string:

        -  ``'sympow'`` - (default) use Mark Watkin's (newer) C
           program sympow

        -  ``'magma'`` - requires that MAGMA be installed (also
           implemented by Mark Watkins)

        -  ``M`` - Non-negative integer; the modular degree at level `MN` is returned
                   (see above)

        .. note::

            On 64-bit computers ec does not work, so Sage uses sympow
            even if ec is selected on a 64-bit computer.

        The correctness of this function when called with algorithm "sympow"
        is subject to the following three hypothesis:


        -  Manin's conjecture: the Manin constant is 1

        -  Steven's conjecture: the `X_1(N)`-optimal quotient is
           the curve with minimal Faltings height. (This is proved in most
           cases.)

        -  The modular degree fits in a machine double, so it better be
           less than about 50-some bits. (If you use sympow this constraint
           does not apply.)


        Moreover for all algorithms, computing a certain value of an
        `L`-function 'uses a heuristic method that discerns when
        the real-number approximation to the modular degree is within
        epsilon [=0.01 for algorithm='sympow'] of the same integer for 3
        consecutive trials (which occur maybe every 25000 coefficients or
        so). Probably it could just round at some point. For rigour, you
        would need to bound the tail by assuming (essentially) that all the
        `a_n` are as large as possible, but in practice they
        exhibit significant (square root) cancellation. One difficulty is
        that it doesn't do the sum in 1-2-3-4 order; it uses
        1-2-4-8--3-6-12-24-9-18- (Euler product style) instead, and so you
        have to guess ahead of time at what point to curtail this
        expansion.' (Quote from an email of Mark Watkins.)

        .. note::

            If the curve is loaded from the large Cremona database,
            then the modular degree is taken from the database.

        EXAMPLES::

            sage: E = EllipticCurve([0, -1, 1, -10, -20])
            sage: E
            Elliptic Curve defined by y^2 + y = x^3 - x^2 - 10*x - 20 over Rational Field
            sage: E.modular_degree()
            1
            sage: E = EllipticCurve('5077a')
            sage: E.modular_degree()
            1984
            sage: factor(1984)
            2^6 * 31

        ::

            sage: EllipticCurve([0, 0, 1, -7, 6]).modular_degree()
            1984
            sage: EllipticCurve([0, 0, 1, -7, 6]).modular_degree(algorithm='sympow')
            1984
            sage: EllipticCurve([0, 0, 1, -7, 6]).modular_degree(algorithm='magma')  # optional - magma
            1984

        We compute the modular degree of the curve with rank 4 having
        smallest (known) conductor::

            sage: E = EllipticCurve([1, -1, 0, -79, 289])
            sage: factor(E.conductor())  # conductor is 234446
            2 * 117223
            sage: factor(E.modular_degree())
            2^7 * 2617

        Higher level cases::

            sage: E = EllipticCurve('11a')
            sage: for M in range(1,11): print(E.modular_degree(M=M)) # long time (20s on 2009 MBP)
            1
            1
            3
            2
            7
            45
            12
            16
            54
            245
        """
        # Case 1: standard modular degree
        if M==1:
            try:
                return self.__modular_degree

            except AttributeError:
                if algorithm == 'sympow':
                    from sage.lfunctions.all import sympow
                    m = sympow.modular_degree(self)
                elif algorithm == 'magma':
                    from sage.interfaces.all import magma
                    m = rings.Integer(magma(self).ModularDegree())
                else:
                    raise ValueError("unknown algorithm %s"%algorithm)
                self.__modular_degree = m
                return m

        # Case 2: M > 1
        else:
            try:
                return self.__generalized_modular_degree[M]
            except KeyError:
                # self._generalized_congmod_numbers() also populates cache
                return self._generalized_congmod_numbers(M)["moddeg"]


    def modular_parametrization(self):
        r"""
        Returns the modular parametrization of this elliptic curve, which is
        a map from `X_0(N)` to self, where `N` is the conductor of self.

        EXAMPLES::

            sage: E = EllipticCurve('15a')
            sage: phi = E.modular_parametrization(); phi
            Modular parameterization from the upper half plane to Elliptic Curve defined by y^2 + x*y + y = x^3 + x^2 - 10*x - 10 over Rational Field
            sage: z = 0.1 + 0.2j
            sage: phi(z)
            (8.20822465478531 - 13.1562816054682*I : -8.79855099049364 + 69.4006129342200*I : 1.00000000000000)

        This map is actually a map on `X_0(N)`, so equivalent representatives
        in the upper half plane map to the same point::

            sage: phi((-7*z-1)/(15*z+2))
            (8.20822465478524 - 13.1562816054681*I : -8.79855099049... + 69.4006129342...*I : 1.00000000000000)

        We can also get a series expansion of this modular parameterization::

            sage: E=EllipticCurve('389a1')
            sage: X,Y=E.modular_parametrization().power_series()
            sage: X
            q^-2 + 2*q^-1 + 4 + 7*q + 13*q^2 + 18*q^3 + 31*q^4 + 49*q^5 + 74*q^6 + 111*q^7 + 173*q^8 + 251*q^9 + 379*q^10 + 560*q^11 + 824*q^12 + 1199*q^13 + 1773*q^14 + 2548*q^15 + 3722*q^16 + 5374*q^17 + O(q^18)
            sage: Y
            -q^-3 - 3*q^-2 - 8*q^-1 - 17 - 33*q - 61*q^2 - 110*q^3 - 186*q^4 - 320*q^5 - 528*q^6 - 861*q^7 - 1383*q^8 - 2218*q^9 - 3472*q^10 - 5451*q^11 - 8447*q^12 - 13020*q^13 - 19923*q^14 - 30403*q^15 - 46003*q^16 + O(q^17)

        The following should give 0, but only approximately::

            sage: q = X.parent().gen()
            sage: E.defining_polynomial()(X,Y,1) + O(q^11) == 0
            True
        """
        return ModularParameterization(self)

    def congruence_number(self, M=1):
        r"""
        The case `M==1` corresponds to the classical definition of congruence number:
        Let `X` be the subspace of `S_2(\Gamma_0(N))` spanned by the newform
        associated with this elliptic curve, and `Y` be orthogonal compliment
        of `X` under the Petersson inner product. Let `S_X` and `S_Y` be the
        intersections of `X` and `Y` with `S_2(\Gamma_0(N), \ZZ)`. The congruence
        number is defined to be `[S_X \oplus S_Y : S_2(\Gamma_0(N),\ZZ)]`.
        It measures congruences between `f` and elements of `S_2(\Gamma_0(N),\ZZ)`
        orthogonal to `f`.

        The congruence number for higher levels, when M>1, is defined as above, but
        instead considers `X` to be the subspace of `S_2(\Gamma_0(MN))` spanned by
        embeddings into `S_2(\Gamma_0(MN))` of the newform associated with this
        elliptic curve; this subspace has dimension `\sigma_0(M)`, i.e. the number
        of divisors of `M`. Let `Y` be the orthogonal complement in `S_2(\Gamma_0(MN))`
        of `X` under the Petersson inner product, and `S_X` and `S_Y` the intersections
        of `X` and `Y` with `S_2(\Gamma_0(MN), \ZZ)` respectively. Then the congruence
        number at level `MN` is `[S_X \oplus S_Y : S_2(\Gamma_0(MN),\ZZ)]`.

        INPUT:

        -  ``M`` - Non-negative integer; congruence number is computed at level `MN`,
                   where `N` is the conductor of self.

        EXAMPLES::

            sage: E = EllipticCurve('37a')
            sage: E.congruence_number()
            2
            sage: E.congruence_number()
            2
            sage: E = EllipticCurve('54b')
            sage: E.congruence_number()
            6
            sage: E.modular_degree()
            2
            sage: E = EllipticCurve('242a1')
            sage: E.modular_degree()
            16
            sage: E.congruence_number()  # long time (4s on sage.math, 2011)
            176

        Higher level cases::

            sage: E = EllipticCurve('11a')
            sage: for M in range(1,11): print(E.congruence_number(M)) # long time (20s on 2009 MBP)
            1
            1
            3
            2
            7
            45
            12
            4
            18
            245

        It is a theorem of Ribet that the congruence number (at level `N`) is equal
        to the modular degree in the case of square free conductor. It is a conjecture
        of Agashe, Ribet, and Stein that `ord_p(c_f/m_f) \le ord_p(N)/2`.

        TESTS::

            sage: E = EllipticCurve('11a')
            sage: E.congruence_number()
            1
        """
        # Case 1: M==1
        if M==1:
            try:
                return self.__congruence_number
            except AttributeError:
                pass
            # Currently this is *much* faster to compute
            m = self.modular_degree()
            if self.conductor().is_squarefree():
                self.__congruence_number = m
            else:
                W = self.modular_symbol_space(sign=1)
                V = W.complement().cuspidal_subspace()
                self.__congruence_number = W.congruence_number(V)
                if not m.divides(self.__congruence_number):
                    # We should never get here
                    raise ValueError("BUG in modular degree or congruence number computation of: %s" % self)
            return self.__congruence_number

        # Case 2: M > 1
        else:
            try:
                return self.__generalized_congruence_number[M]
            except KeyError:
                # self._generalized_congmod_numbers() also populates cache
                return self._generalized_congmod_numbers(M)["congnum"]


    def cremona_label(self, space=False):
        """
        Return the Cremona label associated to (the minimal model) of this
        curve, if it is known. If not, raise a RuntimeError exception.

        EXAMPLES::

            sage: E=EllipticCurve('389a1')
            sage: E.cremona_label()
            '389a1'

        The default database only contains conductors up to 10000, so any
        curve with conductor greater than that will cause an error to be
        raised. The optional package ``database_cremona_ellcurve``
        contains many more curves.

        ::

            sage: E = EllipticCurve([1, -1, 0, -79, 289])
            sage: E.conductor()
            234446
            sage: E.cremona_label()  # optional - database_cremona_ellcurve
            '234446a1'
            sage: E = EllipticCurve((0, 0, 1, -79, 342))
            sage: E.conductor()
            19047851
            sage: E.cremona_label()
            Traceback (most recent call last):
            ...
            RuntimeError: Cremona label not known for Elliptic Curve defined by y^2 + y = x^3 - 79*x + 342 over Rational Field.
        """
        try:
            label = self.__cremona_label
        except AttributeError:
            try:
                label = self.database_attributes()['cremona_label']
            except RuntimeError:
                raise RuntimeError("Cremona label not known for %s."%self)
            self.__cremona_label = label
        if not space:
            return label.replace(' ', '')
        return label

    label = cremona_label

    def reduction(self,p):
       """
       Return the reduction of the elliptic curve at a prime of good
       reduction.

       .. note::

          The actual reduction is done in ``self.change_ring(GF(p))``;
          the reduction is performed after changing to a model which
          is minimal at p.

       INPUT:

       -  ``p`` - a (positive) prime number


       OUTPUT: an elliptic curve over the finite field GF(p)

       EXAMPLES::

           sage: E = EllipticCurve('389a1')
           sage: E.reduction(2)
           Elliptic Curve defined by y^2 + y = x^3 + x^2 over Finite Field of size 2
           sage: E.reduction(3)
           Elliptic Curve defined by y^2 + y = x^3 + x^2 + x over Finite Field of size 3
           sage: E.reduction(5)
           Elliptic Curve defined by y^2 + y = x^3 + x^2 + 3*x over Finite Field of size 5
           sage: E.reduction(38)
           Traceback (most recent call last):
           ...
           AttributeError: p must be prime.
           sage: E.reduction(389)
           Traceback (most recent call last):
           ...
           AttributeError: The curve must have good reduction at p.
           sage: E=EllipticCurve([5^4,5^6])
           sage: E.reduction(5)
           Elliptic Curve defined by y^2 = x^3 + x + 1 over Finite Field of size 5
       """
       p = rings.Integer(p)
       if not p.is_prime():
           raise AttributeError("p must be prime.")
       disc = self.discriminant()
       if not disc.valuation(p) == 0:
           local_data=self.local_data(p)
           if local_data.has_good_reduction():
               return local_data.minimal_model().change_ring(rings.GF(p))
           raise AttributeError("The curve must have good reduction at p.")
       return self.change_ring(rings.GF(p))

    def torsion_order(self):
        """
        Return the order of the torsion subgroup.

        EXAMPLES::

            sage: e = EllipticCurve('11a')
            sage: e.torsion_order()
            5
            sage: type(e.torsion_order())
            <type 'sage.rings.integer.Integer'>
            sage: e = EllipticCurve([1,2,3,4,5])
            sage: e.torsion_order()
            1
            sage: type(e.torsion_order())
            <type 'sage.rings.integer.Integer'>
        """
        try:
            return self.__torsion_order
        except AttributeError:
            self.__torsion_order = self.torsion_subgroup().order()
            return self.__torsion_order

    def _torsion_bound(self,number_of_places = 20):
        r"""
        Computes an upper bound on the order of the torsion group of the
        elliptic curve by counting points modulo several primes of good
        reduction. Note that the upper bound returned by this function is a
        multiple of the order of the torsion group.

        INPUT:


        -  ``number_of_places (default = 20)`` - the number
           of places that will be used to find the bound


        OUTPUT:


        -  ``integer`` - the upper bound


        EXAMPLES:
        """
        E = self
        bound = Integer(0)
        k = 0
        p = Integer(2)   # will run through odd primes
        while k < number_of_places :
            p = p.next_prime()
            # check if the formal group at the place is torsion-free
            # if so the torsion injects into the reduction
            while not E.is_local_integral_model(p) or not E.is_good(p): p = p.next_prime()
            bound = arith.gcd(bound,E.reduction(p).cardinality())
            if bound == 1:
                return bound
            k += 1
        return bound


    def torsion_subgroup(self, algorithm="pari"):
        """
        Returns the torsion subgroup of this elliptic curve.

        INPUT:


        -  ``algorithm`` - string:

        -  ``"pari"`` - (default) use the PARI library

        -  ``"doud"`` - use Doud's algorithm

        -  ``"lutz_nagell"`` - use the Lutz-Nagell theorem


        OUTPUT: The EllipticCurveTorsionSubgroup instance associated to
        this elliptic curve.

        .. note::

           To see the torsion points as a list, use :meth:`.torsion_points`.

        EXAMPLES::

            sage: EllipticCurve('11a').torsion_subgroup()
            Torsion Subgroup isomorphic to Z/5 associated to the Elliptic Curve defined by y^2 + y = x^3 - x^2 - 10*x - 20 over Rational Field
            sage: EllipticCurve('37b').torsion_subgroup()
            Torsion Subgroup isomorphic to Z/3 associated to the Elliptic Curve defined by y^2 + y = x^3 + x^2 - 23*x - 50 over Rational Field

        ::

            sage: e = EllipticCurve([-1386747,368636886]);e
            Elliptic Curve defined by y^2  = x^3 - 1386747*x + 368636886 over Rational Field
            sage: G = e.torsion_subgroup(); G
            Torsion Subgroup isomorphic to Z/8 + Z/2 associated to the
             Elliptic Curve defined by y^2 = x^3 - 1386747*x + 368636886 over
             Rational Field
            sage: G.0*3 + G.1
            (1227 : 22680 : 1)
            sage: G.1
            (282 : 0 : 1)
            sage: list(G)
            [(0 : 1 : 0), (147 : 12960 : 1), (2307 : 97200 : 1), (-933 : 29160 : 1), (1011 : 0 : 1), (-933 : -29160 : 1), (2307 : -97200 : 1), (147 : -12960 : 1), (282 : 0 : 1), (8787 : 816480 : 1), (-285 : 27216 : 1), (1227 : 22680 : 1), (-1293 : 0 : 1), (1227 : -22680 : 1), (-285 : -27216 : 1), (8787 : -816480 : 1)]
        """
        try:
            return self.__torsion_subgroup
        except AttributeError:
            self.__torsion_subgroup = ell_torsion.EllipticCurveTorsionSubgroup(self, algorithm)
            self.__torsion_order = self.__torsion_subgroup.order()
            return self.__torsion_subgroup

    def torsion_points(self, algorithm="pari"):
        """
        Returns the torsion points of this elliptic curve as a sorted
        list.

        INPUT:


        -  ``algorithm`` - string:

           -  "pari" - (default) use the PARI library

           -  "doud" - use Doud's algorithm

           -  "lutz_nagell" - use the Lutz-Nagell theorem


        OUTPUT: A list of all the torsion points on this elliptic curve.

        EXAMPLES::

            sage: EllipticCurve('11a').torsion_points()
            [(0 : 1 : 0), (5 : -6 : 1), (5 : 5 : 1), (16 : -61 : 1), (16 : 60 : 1)]
            sage: EllipticCurve('37b').torsion_points()
            [(0 : 1 : 0), (8 : -19 : 1), (8 : 18 : 1)]

        Some curves with large torsion groups::

            sage: E = EllipticCurve([-1386747, 368636886])
            sage: T = E.torsion_subgroup(); T
            Torsion Subgroup isomorphic to Z/8 + Z/2 associated to the
             Elliptic Curve defined by y^2 = x^3 - 1386747*x + 368636886 over
             Rational Field
            sage: T == E.torsion_subgroup(algorithm="doud")
            True
            sage: T == E.torsion_subgroup(algorithm="lutz_nagell")
            True
            sage: E.torsion_points()
            [(-1293 : 0 : 1),
             (-933 : -29160 : 1),
             (-933 : 29160 : 1),
             (-285 : -27216 : 1),
             (-285 : 27216 : 1),
             (0 : 1 : 0),
             (147 : -12960 : 1),
             (147 : 12960 : 1),
             (282 : 0 : 1),
             (1011 : 0 : 1),
             (1227 : -22680 : 1),
             (1227 : 22680 : 1),
             (2307 : -97200 : 1),
             (2307 : 97200 : 1),
             (8787 : -816480 : 1),
             (8787 : 816480 : 1)]
            sage: EllipticCurve('210b5').torsion_points()
            [(-41/4 : 37/8 : 1),
             (-5 : -103 : 1),
             (-5 : 107 : 1),
             (0 : 1 : 0),
             (10 : -208 : 1),
             (10 : 197 : 1),
             (37 : -397 : 1),
             (37 : 359 : 1),
             (100 : -1153 : 1),
             (100 : 1052 : 1),
             (415 : -8713 : 1),
             (415 : 8297 : 1)]
            sage: EllipticCurve('210e2').torsion_points()
            [(-36 : 18 : 1),
             (-26 : -122 : 1),
             (-26 : 148 : 1),
             (-8 : -122 : 1),
             (-8 : 130 : 1),
             (0 : 1 : 0),
             (4 : -62 : 1),
             (4 : 58 : 1),
             (31/4 : -31/8 : 1),
             (28 : -14 : 1),
             (34 : -122 : 1),
             (34 : 88 : 1),
             (64 : -482 : 1),
             (64 : 418 : 1),
             (244 : -3902 : 1),
             (244 : 3658 : 1)]
        """
        return sorted(self.torsion_subgroup(algorithm).points())

    @cached_method
    def root_number(self, p=None):
        """
        Returns the root number of this elliptic curve.

        This is 1 if the order of vanishing of the L-function L(E,s) at 1
        is even, and -1 if it is odd.

        INPUT::

             - `p` -- optional, default (None); if given, return the local
                      root number at `p`

        EXAMPLES::

            sage: EllipticCurve('11a1').root_number()
            1
            sage: EllipticCurve('37a1').root_number()
            -1
            sage: EllipticCurve('389a1').root_number()
            1
            sage: type(EllipticCurve('389a1').root_number())
            <type 'sage.rings.integer.Integer'>

            sage: E = EllipticCurve('100a1')
            sage: E.root_number(2)
            -1
            sage: E.root_number(5)
            1
            sage: E.root_number(7)
            1

        The root number is cached::

            sage: E.root_number(2) is E.root_number(2)
            True
            sage: E.root_number()
            1
        """
        e = self.pari_mincurve()
        if p is None:
            return Integer(e.ellrootno())
        else:
            return Integer(e.ellrootno(p))

    def has_cm(self):
        """
        Returns True iff this elliptic curve has Complex Multiplication.

        EXAMPLES::

            sage: E=EllipticCurve('37a1')
            sage: E.has_cm()
            False
            sage: E=EllipticCurve('32a1')
            sage: E.has_cm()
            True
            sage: E.j_invariant()
            1728
        """

        return self.j_invariant() in CMJ

    def cm_discriminant(self):
        """
        Returns the associated quadratic discriminant if this elliptic
        curve has Complex Multiplication.

        A ValueError is raised if the curve does not have CM (see the
        function has_cm()).

        EXAMPLES::

            sage: E=EllipticCurve('32a1')
            sage: E.cm_discriminant()
            -4
            sage: E=EllipticCurve('121b1')
            sage: E.cm_discriminant()
            -11
            sage: E=EllipticCurve('37a1')
            sage: E.cm_discriminant()
            Traceback (most recent call last):
            ...
            ValueError: Elliptic Curve defined by y^2 + y = x^3 - x over Rational Field does not have CM
        """

        try:
            return CMJ[self.j_invariant()]
        except KeyError:
            raise ValueError("%s does not have CM"%self)


    def quadratic_twist(self, D):
        """
        Return the global minimal model of the quadratic twist of this
        curve by D.

        EXAMPLES::

            sage: E=EllipticCurve('37a1')
            sage: E7=E.quadratic_twist(7); E7
            Elliptic Curve defined by y^2  = x^3 - 784*x + 5488 over Rational Field
            sage: E7.conductor()
            29008
            sage: E7.quadratic_twist(7) == E
            True
        """
        return EllipticCurve_number_field.quadratic_twist(self, D).minimal_model()

    def minimal_quadratic_twist(self):
        r"""
        Determines a quadratic twist with minimal conductor. Returns a
        global minimal model of the twist and the fundamental
        discriminant of the quadratic field over which they are
        isomorphic.

        .. note::

           If there is more than one curve with minimal conductor, the
           one returned is the one with smallest label (if in the
           database), or the one with minimal `a`-invariant list
           (otherwise).

        .. note::

           For curves with `j`-invariant 0 or 1728 the curve returned
           is the minimal quadratic twist, not necessarily the minimal
           twist (which would have conductor 27 or 32 respectively).

        EXAMPLES::

            sage: E = EllipticCurve('121d1')
            sage: E.minimal_quadratic_twist()
            (Elliptic Curve defined by y^2 + y = x^3 - x^2 over Rational Field, -11)
            sage: Et, D = EllipticCurve('32a1').minimal_quadratic_twist()
            sage: D
            1

            sage: E = EllipticCurve('11a1')
            sage: Et, D = E.quadratic_twist(-24).minimal_quadratic_twist()
            sage: E == Et
            True
            sage: D
            -24

            sage: E = EllipticCurve([0,0,0,0,1000])
            sage: E.minimal_quadratic_twist()
            (Elliptic Curve defined by y^2 = x^3 + 1 over Rational Field, 40)
            sage: E = EllipticCurve([0,0,0,1600,0])
            sage: E.minimal_quadratic_twist()
            (Elliptic Curve defined by y^2 = x^3 + 4*x over Rational Field, 5)

        If the curve has square-free conductor then it is already minimal (see :trac:`14060`)::

            sage: E = cremona_optimal_curves([2*3*5*7*11]).next()
            sage: (E, 1) == E.minimal_quadratic_twist()
            True

        An example where the minimal quadratic twist is not the
        minimal twist (which has conductor 27)::

            sage: E = EllipticCurve([0,0,0,0,7])
            sage: E.j_invariant()
            0
            sage: E.minimal_quadratic_twist()[0].conductor()
            5292
        """
        if self.conductor().is_squarefree():
            return self, Integer(1)
        j = self.j_invariant()
        if j!=0 and j!=1728:
            # the constructor from j will give the minimal twist
            Et = constructor.EllipticCurve_from_j(j)
        else:
            if j==0:  # divide c6 by largest cube
                c = -2*self.c6()
                for p in c.support():
                    e = c.valuation(p)//3
                    c /= p**(3*e)
                E1 = constructor.EllipticCurve([0,0,0,0,c])
            elif j==1728: # divide c4 by largest square
                c = -3*self.c4()
                for p in c.support():
                    e = c.valuation(p)//2
                    c /= p**(2*e)
                E1 = constructor.EllipticCurve([0,0,0,c,0])
            tw = [-1,2,-2,3,-3,6,-6]
            Elist = [E1] + [E1.quadratic_twist(t) for t in tw]
            crv_cmp = lambda E,F: cmp(E.conductor(),F.conductor())
            Elist.sort(cmp=crv_cmp)
            Et = Elist[0]

        Et = Et.minimal_model()

        D = self.is_quadratic_twist(Et) # 1 or square-free
        if D % 4 != 1:
            D *= 4

        return Et, D


    ##########################################################
    # Isogeny class
    ##########################################################
    def isogeny_class(self, algorithm="sage", order=None):
        r"""
        Returns the `\QQ`-isogeny class of this elliptic curve.

        INPUT:

        -  ``algorithm`` - string: one of the following:

           - "database" - use the Cremona database (only works if
             curve is isomorphic to a curve in the database)

           - "sage" (default) - use the native Sage implementation.

        - ``order`` -- None, string, or list of curves (default:
          None): If not None then the curves in the class are
          reordered after being computed.  Note that if the order is
          None then the resulting order will depend on the algorithm.

          - if ``order`` is "database" or "sage", then the reordering
            is so that the order of curves matches the order produced
            by that algorithm.

          - if ``order`` is "lmfdb" then the curves are sorted
            lexicographically by a-invariants, in the LMFDB database.

          - if ``order`` is a list of curves, then the curves in the
            class are reordered to be isomorphic with the specified
            list of curves.

        OUTPUT:

        An instance of the class
        :class:`sage.schemes.elliptic_curves.isogeny_class.IsogenyClass_EC_Rational`.
        This object models a list of minimal models (with containment,
        index, etc based on isomorphism classes).  It also has methods
        for computing the isogeny matrix and the list of isogenies
        between curves in this class.

        .. note::

            The curves in the isogeny class will all be standard
            minimal models.

        EXAMPLES::

            sage: isocls = EllipticCurve('37b').isogeny_class(order="lmfdb")
            sage: isocls
            Elliptic curve isogeny class 37b
            sage: isocls.curves
            (Elliptic Curve defined by y^2 + y = x^3 + x^2 - 1873*x - 31833 over Rational Field,
             Elliptic Curve defined by y^2 + y = x^3 + x^2 - 23*x - 50 over Rational Field,
             Elliptic Curve defined by y^2 + y = x^3 + x^2 - 3*x + 1 over Rational Field)
            sage: isocls.matrix()
            [1 3 9]
            [3 1 3]
            [9 3 1]

        ::

            sage: isocls = EllipticCurve('37b').isogeny_class('database', order="lmfdb"); isocls.curves
            (Elliptic Curve defined by y^2 + y = x^3 + x^2 - 1873*x - 31833 over Rational Field,
             Elliptic Curve defined by y^2 + y = x^3 + x^2 - 23*x - 50 over Rational Field,
             Elliptic Curve defined by y^2 + y = x^3 + x^2 - 3*x + 1 over Rational Field)

        This is an example of a curve with a `37`-isogeny::

            sage: E = EllipticCurve([1,1,1,-8,6])
            sage: isocls = E.isogeny_class(); isocls
            Isogeny class of Elliptic Curve defined by y^2 + x*y + y = x^3 + x^2 - 8*x + 6 over Rational Field
            sage: isocls.matrix()
            [ 1 37]
            [37  1]
            sage: print "\n".join([repr(E) for E in isocls.curves])
            Elliptic Curve defined by y^2 + x*y + y = x^3 + x^2 - 8*x + 6 over Rational Field
            Elliptic Curve defined by y^2 + x*y + y = x^3 + x^2 - 208083*x - 36621194 over Rational Field

        This curve had numerous `2`-isogenies::

            sage: e=EllipticCurve([1,0,0,-39,90])
            sage: isocls = e.isogeny_class(); isocls.matrix()
            [1 2 4 4 8 8]
            [2 1 2 2 4 4]
            [4 2 1 4 8 8]
            [4 2 4 1 2 2]
            [8 4 8 2 1 4]
            [8 4 8 2 4 1]

        See http://math.harvard.edu/~elkies/nature.html for more
        interesting examples of isogeny structures.

        ::

            sage: E = EllipticCurve(j = -262537412640768000)
            sage: isocls = E.isogeny_class(); isocls.matrix()
            [  1 163]
            [163   1]
            sage: print "\n".join([repr(C) for C in isocls.curves])
            Elliptic Curve defined by y^2 + y = x^3 - 2174420*x + 1234136692 over Rational Field
            Elliptic Curve defined by y^2 + y = x^3 - 57772164980*x - 5344733777551611 over Rational Field


        The degrees of isogenies are invariant under twists::

            sage: E = EllipticCurve(j = -262537412640768000)
            sage: E1 = E.quadratic_twist(6584935282)
            sage: isocls = E1.isogeny_class(); isocls.matrix()
            [  1 163]
            [163   1]
            sage: E1.conductor()
            18433092966712063653330496

        ::

            sage: E = EllipticCurve('14a1')
            sage: isocls = E.isogeny_class(); isocls.matrix()
            [ 1  2  3  3  6  6]
            [ 2  1  6  6  3  3]
            [ 3  6  1  9  2 18]
            [ 3  6  9  1 18  2]
            [ 6  3  2 18  1  9]
            [ 6  3 18  2  9  1]
            sage: print "\n".join([repr(C) for C in isocls.curves])
            Elliptic Curve defined by y^2 + x*y + y = x^3 + 4*x - 6 over Rational Field
            Elliptic Curve defined by y^2 + x*y + y = x^3 - 36*x - 70 over Rational Field
            Elliptic Curve defined by y^2 + x*y + y = x^3 - x over Rational Field
            Elliptic Curve defined by y^2 + x*y + y = x^3 - 171*x - 874 over Rational Field
            Elliptic Curve defined by y^2 + x*y + y = x^3 - 11*x + 12 over Rational Field
            Elliptic Curve defined by y^2 + x*y + y = x^3 - 2731*x - 55146 over Rational Field
            sage: isocls2 = isocls.reorder('lmfdb'); isocls2.matrix()
            [ 1  2  3  9 18  6]
            [ 2  1  6 18  9  3]
            [ 3  6  1  3  6  2]
            [ 9 18  3  1  2  6]
            [18  9  6  2  1  3]
            [ 6  3  2  6  3  1]
            sage: print "\n".join([repr(C) for C in isocls2.curves])
            Elliptic Curve defined by y^2 + x*y + y = x^3 - 2731*x - 55146 over Rational Field
            Elliptic Curve defined by y^2 + x*y + y = x^3 - 171*x - 874 over Rational Field
            Elliptic Curve defined by y^2 + x*y + y = x^3 - 36*x - 70 over Rational Field
            Elliptic Curve defined by y^2 + x*y + y = x^3 - 11*x + 12 over Rational Field
            Elliptic Curve defined by y^2 + x*y + y = x^3 - x over Rational Field
            Elliptic Curve defined by y^2 + x*y + y = x^3 + 4*x - 6 over Rational Field

        ::

            sage: E = EllipticCurve('11a1')
            sage: isocls = E.isogeny_class(); isocls.matrix()
            [ 1  5  5]
            [ 5  1 25]
            [ 5 25  1]
            sage: f = isocls.isogenies()[0][1]; f.kernel_polynomial()
            x^2 + x - 29/5
        """
        try:
            isoclass = self._isoclass[algorithm]
        except KeyError:
            from sage.schemes.elliptic_curves.isogeny_class import IsogenyClass_EC_Rational
            if hasattr(self, "_lmfdb_label") and self._lmfdb_label:
                label = self._lmfdb_label[:-1]
            elif hasattr(self, "_EllipticCurve_rational_field__cremona_label") and self.__cremona_label:
                label = self.__cremona_label[:-1]
            else:
                label = None

            isoclass = IsogenyClass_EC_Rational(self, algorithm, label)
            self._isoclass[algorithm] = isoclass

        if order:
            isoclass = isoclass.reorder(order)

        return isoclass

    def isogenies_prime_degree(self, l=None):
        r"""
        Returns a list of `\ell`-isogenies from self, where `\ell` is a
        prime.

        INPUT:

        - ``l`` -- either None or a prime or a list of primes.

        OUTPUT:

        (list) `\ell`-isogenies for the given `\ell` or if `\ell` is None, all
        `\ell`-isogenies.

        .. note::

           The codomains of the isogenies returned are standard
           minimal models.  This is because the functions
           :meth:`isogenies_prime_degree_genus_0()` and
           :meth:`isogenies_sporadic_Q()` are implemented that way for
           curves defined over `\QQ`.

        EXAMPLES::

            sage: E = EllipticCurve([45,32])
            sage: E.isogenies_prime_degree()
            []
            sage: E = EllipticCurve(j = -262537412640768000)
            sage: E.isogenies_prime_degree()
            [Isogeny of degree 163 from Elliptic Curve defined by y^2 + y = x^3 - 2174420*x + 1234136692 over Rational Field to Elliptic Curve defined by y^2 + y = x^3 - 57772164980*x - 5344733777551611 over Rational Field]
            sage: E1 = E.quadratic_twist(6584935282)
            sage: E1.isogenies_prime_degree()
            [Isogeny of degree 163 from Elliptic Curve defined by y^2 = x^3 - 94285835957031797981376080*x + 352385311612420041387338054224547830898 over Rational Field to Elliptic Curve defined by y^2 = x^3 - 2505080375542377840567181069520*x - 1526091631109553256978090116318797845018020806 over Rational Field]

            sage: E = EllipticCurve('14a1')
            sage: E.isogenies_prime_degree(2)
            [Isogeny of degree 2 from Elliptic Curve defined by y^2 + x*y + y = x^3 + 4*x - 6 over Rational Field to Elliptic Curve defined by y^2 + x*y + y = x^3 - 36*x - 70 over Rational Field]
            sage: E.isogenies_prime_degree(3)
            [Isogeny of degree 3 from Elliptic Curve defined by y^2 + x*y + y = x^3 + 4*x - 6 over Rational Field to Elliptic Curve defined by y^2 + x*y + y = x^3 - x over Rational Field, Isogeny of degree 3 from Elliptic Curve defined by y^2 + x*y + y = x^3 + 4*x - 6 over Rational Field to Elliptic Curve defined by y^2 + x*y + y = x^3 - 171*x - 874 over Rational Field]
            sage: E.isogenies_prime_degree(5)
            []
            sage: E.isogenies_prime_degree(11)
            []
            sage: E.isogenies_prime_degree(29)
            []
            sage: E.isogenies_prime_degree(4)
            Traceback (most recent call last):
            ...
            ValueError: 4 is not prime.

        """
        from isogeny_small_degree import isogenies_prime_degree_genus_0, isogenies_sporadic_Q

        if l in [2, 3, 5, 7, 13]:
            return isogenies_prime_degree_genus_0(self, l)
        elif l is not None and not isinstance(l, list):
            try:
                if l.is_prime(proof=False):
                    return isogenies_sporadic_Q(self, l)
                else:
                    raise ValueError("%s is not prime."%l)
            except AttributeError:
                raise ValueError("%s is not prime."%l)
        if l is None:
            isogs = isogenies_prime_degree_genus_0(self)
            if isogs != []:
                return isogs
            else:
                return isogenies_sporadic_Q(self)
        if isinstance(l, list):
            isogs = []
            i = 0
            while i<len(l):
                isogenies = [f for f in self.isogenies_prime_degree(l[i]) if not f in isogs]
                isogs.extend(isogenies)
                i = i+1
            return isogs

    def is_isogenous(self, other, proof=True, maxp=200):
        """
        Returns whether or not self is isogenous to other.

        INPUT:

        - ``other`` -- another elliptic curve.

        - ``proof`` (default True) -- If ``False``, the function will
          return ``True`` whenever the two curves have the same
          conductor and are isogenous modulo `p` for `p` up to ``maxp``.
          If ``True``, this test is followed by a rigorous test (which
          may be more time-consuming).

        - ``maxp`` (int, default 200) -- The maximum prime `p` for
          which isogeny modulo `p` will be checked.

        OUTPUT:

        (bool) True if there is an isogeny from curve ``self`` to
        curve ``other``.

        METHOD:

        First the conductors are compared as well as the Traces of
        Frobenius for good primes up to ``maxp``.  If any of these
        tests fail, ``False`` is returned.  If they all pass and
        ``proof`` is ``False`` then ``True`` is returned, otherwise a
        complete set of curves isogenous to ``self`` is computed and
        ``other`` is checked for isomorphism with any of these,

        EXAMPLES::

            sage: E1 = EllipticCurve('14a1')
            sage: E6 = EllipticCurve('14a6')
            sage: E1.is_isogenous(E6)
            True
            sage: E1.is_isogenous(EllipticCurve('11a1'))
            False

        ::

            sage: EllipticCurve('37a1').is_isogenous(EllipticCurve('37b1'))
            False

        ::

            sage: E = EllipticCurve([2, 16])
            sage: EE = EllipticCurve([87, 45])
            sage: E.is_isogenous(EE)
            False
        """
        if not is_EllipticCurve(other):
            raise ValueError("Second argument is not an Elliptic Curve.")
        if not other.base_field() is QQ:
            raise ValueError("If first argument is an elliptic curve over QQ then the second argument must be also.")

        if self.is_isomorphic(other):
            return True

        E1 = self.minimal_model()
        E2 = other.minimal_model()
        D1 = E1.discriminant()
        D2 = E2.discriminant()

        if any([E1.change_ring(rings.GF(p)).cardinality() != E2.change_ring(rings.GF(p)).cardinality() for p in [p for p in rings.prime_range(2,maxp) if D1.valuation(p) == 0 and D2.valuation(p) == 0]]):
            return False

        if E1.conductor() != E2.conductor():
            return False

        if not proof:
            return True
        else:
            return  E2 in E1.isogeny_class().curves

    def isogeny_degree(self, other):
        """
        Returns the minimal degree of an isogeny between self and
        other.

        INPUT:

        - ``other`` -- another elliptic curve.

        OUTPUT:

        (int) The minimal degree of an isogeny from ``self`` to
        ``other``, or 0 if the curves are not isogenous.

        EXAMPLES::

            sage: E = EllipticCurve([-1056, 13552])
            sage: E2 = EllipticCurve([-127776, -18037712])
            sage: E.isogeny_degree(E2)
            11

        ::

            sage: E1 = EllipticCurve('14a1')
            sage: E2 = EllipticCurve('14a2')
            sage: E3 = EllipticCurve('14a3')
            sage: E4 = EllipticCurve('14a4')
            sage: E5 = EllipticCurve('14a5')
            sage: E6 = EllipticCurve('14a6')
            sage: E3.isogeny_degree(E1)
            3
            sage: E3.isogeny_degree(E2)
            6
            sage: E3.isogeny_degree(E3)
            1
            sage: E3.isogeny_degree(E4)
            9
            sage: E3.isogeny_degree(E5)
            2
            sage: E3.isogeny_degree(E6)
            18

        ::

            sage: E1 = EllipticCurve('30a1')
            sage: E2 = EllipticCurve('30a2')
            sage: E3 = EllipticCurve('30a3')
            sage: E4 = EllipticCurve('30a4')
            sage: E5 = EllipticCurve('30a5')
            sage: E6 = EllipticCurve('30a6')
            sage: E7 = EllipticCurve('30a7')
            sage: E8 = EllipticCurve('30a8')
            sage: E1.isogeny_degree(E1)
            1
            sage: E1.isogeny_degree(E2)
            2
            sage: E1.isogeny_degree(E3)
            3
            sage: E1.isogeny_degree(E4)
            4
            sage: E1.isogeny_degree(E5)
            4
            sage: E1.isogeny_degree(E6)
            6
            sage: E1.isogeny_degree(E7)
            12
            sage: E1.isogeny_degree(E8)
            12

        ::

            sage: E1 = EllipticCurve('15a1')
            sage: E2 = EllipticCurve('15a2')
            sage: E3 = EllipticCurve('15a3')
            sage: E4 = EllipticCurve('15a4')
            sage: E5 = EllipticCurve('15a5')
            sage: E6 = EllipticCurve('15a6')
            sage: E7 = EllipticCurve('15a7')
            sage: E8 = EllipticCurve('15a8')
            sage: E1.isogeny_degree(E1)
            1
            sage: E7.isogeny_degree(E2)
            8
            sage: E7.isogeny_degree(E3)
            2
            sage: E7.isogeny_degree(E4)
            8
            sage: E7.isogeny_degree(E5)
            16
            sage: E7.isogeny_degree(E6)
            16
            sage: E7.isogeny_degree(E8)
            4

        0 is returned when the curves are not isogenous::

            sage: A = EllipticCurve('37a1')
            sage: B = EllipticCurve('37b1')
            sage: A.isogeny_degree(B)
            0
            sage: A.is_isogenous(B)
            False
        """
        E1 = self.minimal_model()
        E2 = other.minimal_model()

        if not E1.is_isogenous(E2, proof=False):
            return Integer(0)

        isocls = E1.isogeny_class()
        try:
            return isocls.matrix(fill=True)[0,isocls.index(E2)]
        except ValueError:
            return Integer(0)

#
#     The following function can be implemented once composition of
#     isogenies has been implemented.
#
#     def contruct_isogeny(self, other):
#         """
#         Returns an isogeny from self to other if the two curves are in
#         the same isogeny class.
#         """


    def optimal_curve(self):
        """
        Given an elliptic curve that is in the installed Cremona
        database, return the optimal curve isogenous to it.

        EXAMPLES:

        The following curve is not optimal::

            sage: E = EllipticCurve('11a2'); E
            Elliptic Curve defined by y^2 + y = x^3 - x^2 - 7820*x - 263580 over Rational Field
            sage: E.optimal_curve()
            Elliptic Curve defined by y^2 + y = x^3 - x^2 - 10*x - 20 over Rational Field
            sage: E.optimal_curve().cremona_label()
            '11a1'

        Note that 990h is the special case where the optimal curve
        isn't the first in the Cremona labeling::

            sage: E = EllipticCurve('990h4'); E
            Elliptic Curve defined by y^2 + x*y + y = x^3 - x^2 + 6112*x - 41533 over Rational Field
            sage: F = E.optimal_curve(); F
            Elliptic Curve defined by y^2 + x*y + y = x^3 - x^2 - 1568*x - 4669 over Rational Field
            sage: F.cremona_label()
            '990h3'
            sage: EllipticCurve('990a1').optimal_curve().cremona_label()   # a isn't h.
            '990a1'

        If the input curve is optimal, this function returns that
        curve (not just a copy of it or a curve isomorphic to it!)::

            sage: E = EllipticCurve('37a1')
            sage: E.optimal_curve() is E
            True

        Also, if this curve is optimal but not given by a minimal
        model, this curve will still be returned, so this function
        need not return a minimal model in general.

        ::

            sage: F = E.short_weierstrass_model(); F
            Elliptic Curve defined by y^2  = x^3 - 16*x + 16 over Rational Field
            sage: F.optimal_curve()
            Elliptic Curve defined by y^2  = x^3 - 16*x + 16 over Rational Field
        """
        label = self.cremona_label()
        N, isogeny, number = sage.databases.cremona.parse_cremona_label(label)
        if N == 990 and isogeny == 'h':
            optimal_label = '990h3'
        else:
            optimal_label = '%s%s1'%(N,isogeny)
        if optimal_label == label: return self
        return constructor.EllipticCurve(optimal_label)

    def isogeny_graph(self, order=None):
        r"""
        Return a graph representing the isogeny class of this elliptic
        curve, where the vertices are isogenous curves over
        `\QQ` and the edges are prime degree isogenies.

        .. note:

            The vertices are labeled 1 to n rather than 0 to n-1 to
            correspond to LMFDB and Cremona labels.

        EXAMPLES::

            sage: LL = []
            sage: for e in cremona_optimal_curves(range(1, 38)):  # long time
            ....:  G = e.isogeny_graph()
            ....:  already = False
            ....:  for H in LL:
            ....:      if G.is_isomorphic(H):
            ....:          already = True
            ....:          break
            ....:  if not already:
            ....:      LL.append(G)
            sage: graphs_list.show_graphs(LL)  # long time

        ::

            sage: E = EllipticCurve('195a')
            sage: G = E.isogeny_graph()
            sage: for v in G: print v, G.get_vertex(v)
            ...
            1 Elliptic Curve defined by y^2 + x*y  = x^3 - 110*x + 435 over Rational Field
            2 Elliptic Curve defined by y^2 + x*y  = x^3 - 115*x + 392 over Rational Field
            3 Elliptic Curve defined by y^2 + x*y  = x^3 + 210*x + 2277 over Rational Field
            4 Elliptic Curve defined by y^2 + x*y  = x^3 - 520*x - 4225 over Rational Field
            5 Elliptic Curve defined by y^2 + x*y  = x^3 + 605*x - 19750 over Rational Field
            6 Elliptic Curve defined by y^2 + x*y  = x^3 - 8125*x - 282568 over Rational Field
            7 Elliptic Curve defined by y^2 + x*y  = x^3 - 7930*x - 296725 over Rational Field
            8 Elliptic Curve defined by y^2 + x*y  = x^3 - 130000*x - 18051943 over Rational Field
            sage: G.plot(edge_labels=True)
        """
        return self.isogeny_class(order=order).graph()

    def manin_constant(self):
        r"""
        Return the Manin constant of this elliptic curve. If `\phi: X_0(N) \to E` is the modular
        parametrization of minimal degree, then the Manin constant `c` is defined to be the rational
        number `c` such that `\phi^*(\omega_E) = c\cdot \omega_f` where `\omega_E` is a Neron differential and `\omega_f = f(q) dq/q` is the differential on `X_0(N)` corresponding to the
        newform `f` attached to the isogeny class of `E`.

        It is known that the Manin constant is an integer. It is conjectured that in each class there is at least one, more precisely the so-called strong Weil curve or `X_0(N)`-optimal curve, that has Manin constant `1`.

        OUTPUT:

        an integer

        This function only works if the curve is in the installed
        Cremona database.  Sage includes by default a small databases;
        for the full database you have to install an optional package.

        EXAMPLES::

            sage: EllipticCurve('11a1').manin_constant()
            1
            sage: EllipticCurve('11a2').manin_constant()
            1
            sage: EllipticCurve('11a3').manin_constant()
            5

        Check that it works even if the curve is non-minimal::

            sage: EllipticCurve('11a3').change_weierstrass_model([1/35,0,0,0]).manin_constant()
            5

        Rather complicated examples (see #12080) ::

            sage: [ EllipticCurve('27a%s'%i).manin_constant() for i in [1,2,3,4]]
            [1, 1, 3, 3]
            sage: [ EllipticCurve('80b%s'%i).manin_constant() for i in [1,2,3,4]]
            [1, 2, 1, 2]

        """
        from sage.databases.cremona import CremonaDatabase

        if self.conductor() > CremonaDatabase().largest_conductor():
            raise NotImplementedError("The Manin constant can only be evaluated for curves in Cremona's tables. If you have not done so, you may wish to install the optional large database.")

        E = self.minimal_model()
        C = self.optimal_curve()
        m = C.isogeny_class().matrix()
        ma = max(max(x) for x in m)
        OmC = C.period_lattice().basis()
        OmE = E.period_lattice().basis()
        q_plus = QQ(gp.bestappr(OmE[0]/OmC[0],ma+1) )
        n_plus = q_plus.numerator()

        cinf_E = E.real_components()
        cinf_C = C.real_components()
        OmC_minus = OmC[1].imag()
        if cinf_C == 1:
            OmC_minus *= 2
        OmE_minus = OmE[1].imag()
        if cinf_E == 1:
            OmE_minus *= 2
        q_minus = QQ(gp.bestappr(OmE_minus/OmC_minus, ma+1))
        n_minus = q_minus.numerator()
        n = ZZ(n_minus * n_plus)

        if cinf_C == cinf_E:
            return n
        # otherwise they have different number of connected component and we have to adjust for this
        elif cinf_C > cinf_E:
            if ZZ(n_plus) % 2 == 0 and ZZ(n_minus) % 2 == 0:
                return n // 2
            else:
                return n
        else: #if cinf_C < cinf_E:
            if q_plus.denominator() % 2 == 0 and q_minus.denominator() % 2 == 0:
                return n
            else:
                return n*2

    def _shortest_paths(self):
        r"""
        Technical internal function that returns the list of isogenies
        curves and corresponding dictionary of shortest isogeny paths
        from self to each other curve in the isogeny class.

        OUTPUT:

        list, dict

        EXAMPLES::

            sage: EllipticCurve('11a1')._shortest_paths()
            ((Elliptic Curve defined by y^2 + y = x^3 - x^2 - 10*x - 20 over Rational Field,
              Elliptic Curve defined by y^2 + y = x^3 - x^2 over Rational Field,
              Elliptic Curve defined by y^2 + y = x^3 - x^2 - 7820*x - 263580 over Rational Field),
             {0: 0, 1: 5, 2: 5})
            sage: EllipticCurve('11a2')._shortest_paths()
            ((Elliptic Curve defined by y^2 + y = x^3 - x^2 - 7820*x - 263580 over Rational Field,
              Elliptic Curve defined by y^2 + y = x^3 - x^2 - 10*x - 20 over Rational Field,
              Elliptic Curve defined by y^2 + y = x^3 - x^2 over Rational Field),
             {0: 0, 1: 5, 2: 25})
        """
        from sage.graphs.graph import Graph
        isocls = self.isogeny_class()
        M = isocls.matrix(fill=True).change_ring(rings.RR)
        # see trac #4889 for nebulous M.list() --> M.entries() change...
        # Take logs here since shortest path minimizes the *sum* of the weights -- not the product.
        M = M.parent()([a.log() if a else 0 for a in M.list()])
        G = Graph(M, format='weighted_adjacency_matrix')
        G.set_vertices(dict([(v,isocls[v]) for v in G.vertices()]))
        v = G.shortest_path_lengths(0, by_weight=True, weight_sums=True)
        # Now exponentiate and round to get degrees of isogenies
        v = dict([(i, j.exp().round() if j else 0) for i,j in v.iteritems()])
        return isocls.curves, v

    def _multiple_of_degree_of_isogeny_to_optimal_curve(self):
        r"""
        Internal function returning an integer m such that the degree of
        the isogeny between this curve and the optimal curve in its
        isogeny class is a divisor of m.

        .. warning::

           The result is *not* provably correct, in the
           sense that when the numbers are huge isogenies could be
           missed because of precision issues.

        EXAMPLES::

            sage: E = EllipticCurve('11a1')
            sage: E._multiple_of_degree_of_isogeny_to_optimal_curve()
            5
            sage: E = EllipticCurve('11a2')
            sage: E._multiple_of_degree_of_isogeny_to_optimal_curve()
            25
            sage: E = EllipticCurve('11a3')
            sage: E._multiple_of_degree_of_isogeny_to_optimal_curve()
            25
        """
        _, v = self._shortest_paths()
        # Compute the degree of an isogeny from self to anything else
        # in the isogeny class of self.  Assuming the isogeny
        # enumeration is complete (which need not be the case a priori!), the LCM
        # of these numbers is a multiple of the degree of the isogeny
        # to the optimal curve.
        v = [deg for num, deg in v.iteritems() if deg]  # get just the degrees
        return arith.LCM(v)

    ##########################################################
    # Galois Representations
    ##########################################################

    def galois_representation(self):
        r"""
        The compatible family of the Galois representation
        attached to this elliptic curve.

        Given an elliptic curve `E` over `\QQ`
        and a rational prime number `p`, the `p^n`-torsion
        `E[p^n]` points of `E` is a representation of the
        absolute Galois group of `\QQ`. As `n` varies
        we obtain the Tate module `T_p E` which is a
        a representation of `G_K` on a free `\ZZ_p`-module
        of rank `2`. As `p` varies the representations
        are compatible.

        EXAMPLES::

            sage: rho = EllipticCurve('11a1').galois_representation()
            sage: rho
            Compatible family of Galois representations associated to the Elliptic Curve defined by y^2 + y = x^3 - x^2 - 10*x - 20 over Rational Field
            sage: rho.is_irreducible(7)
            True
            sage: rho.is_irreducible(5)
            False
            sage: rho.is_surjective(11)
            True
            sage: rho.non_surjective()
            [5]
            sage: rho = EllipticCurve('37a1').galois_representation()
            sage: rho.non_surjective()
            []
            sage: rho = EllipticCurve('27a1').galois_representation()
            sage: rho.is_irreducible(7)
            True
            sage: rho.non_surjective()   # cm-curve
            [0]

       """
        try:
            return self.__rho
        except AttributeError:
            from gal_reps import GaloisRepresentation
            self.__rho = GaloisRepresentation(self)
        return self.__rho

    # deprecated as it should be the is_reducible for a scheme (and hence return False always).
    def is_reducible(self, p):
        """
        Return True if the mod-p representation attached to E is
        reducible.

        Note that this function is deprecated, and that you should use
        galois_representation().is_reducible(p) instead as this will be
        disappearing in the near future.

        EXAMPLES::

            sage: EllipticCurve('20a1').is_reducible(3) #random
            doctest:...: DeprecationWarning: is_reducible is deprecated, use galois_representation().is_reducible(p) instead!
            True

        """
        from sage.misc.superseded import deprecation
        deprecation(8118, "is_reducible is deprecated, use galois_representation().is_reducible(p) instead!")
        return self.galois_representation().is_reducible(p)

    # deprecated as it should be the is_irreducible for a scheme (and hence return True always).
    def is_irreducible(self, p):
        """
        Return True if the mod p representation is irreducible.

        Note that this function is deprecated, and that you should use
        galois_representation().is_irreducible(p) instead as this will be
        disappearing in the near future.

        EXAMPLES::

            sage: EllipticCurve('20a1').is_irreducible(7) #random
            doctest:...: DeprecationWarning: is_irreducible is deprecated, use galois_representation().is_irreducible(p) instead!
            True

        """
        from sage.misc.superseded import deprecation
        deprecation(8118, "is_irreducible is deprecated, use galois_representation().is_irreducible(p) instead!")
        return self.galois_representation().is_irreducible(p)

    # deprecated
    def is_surjective(self, p, A=1000):
        r"""
        Returns true if the mod p representation is surjective

        Note that this function is deprecated, and that you should use
        galois_representation().is_surjective(p) instead as this will be
        disappearing in the near future.

        EXAMPLES::

            sage: EllipticCurve('20a1').is_surjective(7) #random
            doctest:...: DeprecationWarning: is_surjective is deprecated, use galois_representation().is_surjective(p) instead!
            True

        """
        from sage.misc.superseded import deprecation
        deprecation(8118, "is_surjective is deprecated, use galois_representation().is_surjective(p) instead!")
        return self.galois_representation().is_surjective(p,A)

    # deprecated
    def reducible_primes(self):
        r"""
        Returns a list of reducible primes.

        Note that this function is deprecated, and that you should use
        galois_representation().reducible_primes() instead as this will be
        disappearing in the near future.

        EXAMPLES::

            sage: EllipticCurve('20a1').reducible_primes() #random
            doctest:...: DeprecationWarning: reducible_primes is deprecated, use galois_representation().reducible_primes() instead!
            [2,3]

       """
        from sage.misc.superseded import deprecation
        deprecation(8118, "reducible_primes is deprecated, use galois_representation().reducible_primes() instead!")
        return self.galois_representation().reducible_primes()

    # deprecated
    def non_surjective(self, A=1000):
        r"""
        Returns a list of primes p for which the Galois representation mod p is not surjective.

        Note that this function is deprecated, and that you should use
        galois_representation().non_surjective() instead as this will be
        disappearing in the near future.

        EXAMPLES::

            sage: EllipticCurve('20a1').non_surjective() #random
            doctest:...: DeprecationWarning: non_surjective is deprecated, use galois_representation().non_surjective() instead!
            [2,3]

        """
        from sage.misc.superseded import deprecation
        deprecation(8118, "non_surjective is deprecated, use galois_representation().non_surjective() instead!")
        return self.galois_representation().non_surjective()

    def is_semistable(self):
        """
        Return True iff this elliptic curve is semi-stable at all primes.

        EXAMPLES::

            sage: E=EllipticCurve('37a1')
            sage: E.is_semistable()
            True
            sage: E=EllipticCurve('90a1')
            sage: E.is_semistable()
            False
        """
        return self.conductor().is_squarefree()

    def is_ordinary(self, p, ell=None):
        """
        Return True precisely when the mod-p representation attached to
        this elliptic curve is ordinary at ell.

        INPUT:

        -  ``p`` - a prime ell - a prime (default: p)

        OUTPUT: bool

        EXAMPLES::

            sage: E=EllipticCurve('37a1')
            sage: E.is_ordinary(37)
            True
            sage: E=EllipticCurve('32a1')
            sage: E.is_ordinary(2)
            False
            sage: [p for p in prime_range(50) if E.is_ordinary(p)]
            [5, 13, 17, 29, 37, 41]

        """
        if ell is None:
            ell = p
        return self.ap(ell) % p != 0

    def is_good(self, p, check=True):
        """
        Return True if `p` is a prime of good reduction for
        `E`.

        INPUT:

        -  ``p`` - a prime

        OUTPUT: bool

        EXAMPLES::

            sage: e = EllipticCurve('11a')
            sage: e.is_good(-8)
            Traceback (most recent call last):
            ...
            ValueError: p must be prime
            sage: e.is_good(-8, check=False)
            True

        """
        if check:
            if not arith.is_prime(p):
                raise ValueError("p must be prime")
        return self.conductor() % p != 0


    def is_supersingular(self, p, ell=None):
        """
        Return True precisely when p is a prime of good reduction and the
        mod-p representation attached to this elliptic curve is
        supersingular at ell.

        INPUT:

        -  ``p`` - a prime ell - a prime (default: p)

        OUTPUT: bool

        EXAMPLES::

            sage: E=EllipticCurve('37a1')
            sage: E.is_supersingular(37)
            False
            sage: E=EllipticCurve('32a1')
            sage: E.is_supersingular(2)
            False
            sage: E.is_supersingular(7)
            True
            sage: [p for p in prime_range(50) if E.is_supersingular(p)]
            [3, 7, 11, 19, 23, 31, 43, 47]

        """
        if ell is None:
            ell = p
        return self.is_good(p) and not self.is_ordinary(p, ell)

    def supersingular_primes(self, B):
        """
        Return a list of all supersingular primes for this elliptic curve
        up to and possibly including B.

        EXAMPLES::

            sage: e = EllipticCurve('11a')
            sage: e.aplist(20)
            [-2, -1, 1, -2, 1, 4, -2, 0]
            sage: e.supersingular_primes(1000)
            [2, 19, 29, 199, 569, 809]

        ::

            sage: e = EllipticCurve('27a')
            sage: e.aplist(20)
            [0, 0, 0, -1, 0, 5, 0, -7]
            sage: e.supersingular_primes(97)
            [2, 5, 11, 17, 23, 29, 41, 47, 53, 59, 71, 83, 89]
            sage: e.ordinary_primes(97)
            [7, 13, 19, 31, 37, 43, 61, 67, 73, 79, 97]
            sage: e.supersingular_primes(3)
            [2]
            sage: e.supersingular_primes(2)
            [2]
            sage: e.supersingular_primes(1)
            []
        """
        v = self.aplist(max(B, 3))
        P = rings.prime_range(max(B,3)+1)
        N = self.conductor()
        return [P[i] for i in [0,1] if P[i] <= B and v[i]%P[i]==0 and N%P[i] != 0] + \
                      [P[i] for i in range(2,len(v)) if v[i] == 0 and N%P[i] != 0]

    def ordinary_primes(self, B):
        """
        Return a list of all ordinary primes for this elliptic curve up to
        and possibly including B.

        EXAMPLES::

            sage: e = EllipticCurve('11a')
            sage: e.aplist(20)
            [-2, -1, 1, -2, 1, 4, -2, 0]
            sage: e.ordinary_primes(97)
            [3, 5, 7, 11, 13, 17, 23, 31, 37, 41, 43, 47, 53, 59, 61, 67, 71, 73, 79, 83, 89, 97]
            sage: e = EllipticCurve('49a')
            sage: e.aplist(20)
            [1, 0, 0, 0, 4, 0, 0, 0]
            sage: e.supersingular_primes(97)
            [3, 5, 13, 17, 19, 31, 41, 47, 59, 61, 73, 83, 89, 97]
            sage: e.ordinary_primes(97)
            [2, 11, 23, 29, 37, 43, 53, 67, 71, 79]
            sage: e.ordinary_primes(3)
            [2]
            sage: e.ordinary_primes(2)
            [2]
            sage: e.ordinary_primes(1)
            []
        """
        v = self.aplist(max(B, 3) )
        P = rings.prime_range(max(B,3) +1)
        return [P[i] for i in [0,1] if P[i] <= B and v[i]%P[i]!=0] +\
               [P[i] for i in range(2,len(v)) if v[i] != 0]

    def eval_modular_form(self, points, prec):
        """
        Evaluate the modular form of this elliptic curve at points in CC

        INPUT:


        -  ``points`` - a list of points in the half-plane of
           convergence

        -  ``prec`` - precision


        OUTPUT: A list of values L(E,s) for s in points

        .. note::

           Better examples are welcome.

        EXAMPLES::

            sage: E=EllipticCurve('37a1')
            sage: E.eval_modular_form([1.5+I,2.0+I,2.5+I],0.000001)
            [0, 0, 0]
        """
        if not isinstance(points, (list,xrange)):
            try:
                points = list(points)
            except TypeError:
                return self.eval_modular_form([points],prec)
        an = self.pari_mincurve().ellan(prec)
        s = 0
        c = pari('2 * Pi * I')
        ans = []
        for z in points:
            s = pari(0)
            r0 = (c*z).exp()
            r = r0
            for n in xrange(1,prec):
                s += an[n-1]*r
                r *= r0
            ans.append(s.python())
        return ans


    ########################################################################
    # The Tate-Shafarevich group
    ########################################################################

    def sha(self):
        """
        Return an object of class
        'sage.schemes.elliptic_curves.sha_tate.Sha' attached to this
        elliptic curve.

        This can be used in functions related to bounding the order of Sha
        (The Tate-Shafarevich group of the curve).

        EXAMPLES::

            sage: E=EllipticCurve('37a1')
            sage: S=E.sha()
            sage: S
            Tate-Shafarevich group for the Elliptic Curve defined by y^2 + y = x^3 - x over Rational Field
            sage: S.bound_kolyvagin()
            ([2], 1)
        """
        try:
            return self.__sha
        except AttributeError:
            from sha_tate import Sha
            self.__sha = Sha(self)
            return self.__sha

    #################################################################################
    # Functions related to Heegner points#################################################################################
    heegner_point = heegner.ell_heegner_point
    kolyvagin_point = heegner.kolyvagin_point

    heegner_discriminants = heegner.ell_heegner_discriminants
    heegner_discriminants_list = heegner.ell_heegner_discriminants_list
    satisfies_heegner_hypothesis = heegner.satisfies_heegner_hypothesis

    heegner_point_height = heegner.heegner_point_height

    heegner_index = heegner.heegner_index
    _adjust_heegner_index = heegner._adjust_heegner_index
    heegner_index_bound = heegner.heegner_index_bound
    _heegner_index_in_EK = heegner._heegner_index_in_EK

    heegner_sha_an = heegner.heegner_sha_an

    _heegner_forms_list = heegner._heegner_forms_list
    _heegner_best_tau = heegner._heegner_best_tau

    #################################################################################
    # p-adic functions
    #################################################################################

    padic_regulator = padics.padic_regulator

    padic_height_pairing_matrix = padics.padic_height_pairing_matrix

    padic_height = padics.padic_height
    padic_height_via_multiply = padics.padic_height_via_multiply

    padic_sigma = padics.padic_sigma
    padic_sigma_truncated = padics.padic_sigma_truncated

    padic_E2 = padics.padic_E2

    matrix_of_frobenius = padics.matrix_of_frobenius

    def mod5family(self):
        """
        Return the family of all elliptic curves with the same mod-5
        representation as self.

        EXAMPLES::

            sage: E=EllipticCurve('32a1')
            sage: E.mod5family()
            Elliptic Curve defined by y^2  = x^3 + 4*x over Fraction Field of Univariate Polynomial Ring in t over Rational Field
        """
        E = self.short_weierstrass_model()
        a = E.a4()
        b = E.a6()
        return mod5family.mod5family(a,b)

    def tate_curve(self, p):
        r"""
        Creates the Tate Curve over the `p`-adics associated to
        this elliptic curves.

        This Tate curve a `p`-adic curve with split multiplicative
        reduction of the form `y^2+xy=x^3+s_4 x+s_6` which is
        isomorphic to the given curve over the algebraic closure of
        `\QQ_p`. Its points over `\QQ_p`
        are isomorphic to `\QQ_p^{\times}/q^{\ZZ}`
        for a certain parameter `q\in\ZZ_p`.

        INPUT:

        p - a prime where the curve has multiplicative reduction.

        EXAMPLES::

            sage: e = EllipticCurve('130a1')
            sage: e.tate_curve(2)
            2-adic Tate curve associated to the Elliptic Curve defined by y^2 + x*y + y = x^3 - 33*x + 68 over Rational Field

        The input curve must have multiplicative reduction at the prime.

        ::

            sage: e.tate_curve(3)
            Traceback (most recent call last):
            ...
            ValueError: The elliptic curve must have multiplicative reduction at 3

        We compute with `p=5`::

            sage: T = e.tate_curve(5); T
            5-adic Tate curve associated to the Elliptic Curve defined by y^2 + x*y + y = x^3 - 33*x + 68 over Rational Field

        We find the Tate parameter `q`::

            sage: T.parameter(prec=5)
            3*5^3 + 3*5^4 + 2*5^5 + 2*5^6 + 3*5^7 + O(5^8)

        We compute the `\mathcal{L}`-invariant of the curve::

            sage: T.L_invariant(prec=10)
            5^3 + 4*5^4 + 2*5^5 + 2*5^6 + 2*5^7 + 3*5^8 + 5^9 + O(5^10)
        """
        try:
            return self._tate_curve[p]
        except AttributeError:
            self._tate_curve = {}
        except KeyError:
            pass

        Eq = ell_tate_curve.TateCurve(self,p)
        self._tate_curve[p] = Eq
        return Eq

    def height(self, precision=None):
        """
        Returns the real height of this elliptic curve. This is used in
        integral_points()

        INPUT:


        -  ``precision`` - desired real precision of the result
           (default real precision if None)


        EXAMPLES::

            sage: E=EllipticCurve('5077a1')
            sage: E.height()
            17.4513334798896
            sage: E.height(100)
            17.451333479889612702508579399
            sage: E=EllipticCurve([0,0,0,0,1])
            sage: E.height()
            1.38629436111989
            sage: E=EllipticCurve([0,0,0,1,0])
            sage: E.height()
            7.45471994936400
        """
        if precision is None:
            precision = RealField().precision()
        R = RealField(precision)
        c4 = self.c4()
        c6 = self.c6()
        j = self.j_invariant()
        log_g2 = R((c4/12)).abs().log()
        log_g3 = R((c6/216)).abs().log()

        if j == 0:
            h_j = R(1)
        else:
            h_j = max(log(R(abs(j.numerator()))), log(R(abs(j.denominator()))))
        if (self.c4() != 0) and (self.c6() != 0):
            h_gs = max(1, log_g2, log_g3)
        elif c4 == 0:
            if c6 == 0:
                return max(1,h_j)
            h_gs = max(1, log_g3)
        else:
            h_gs = max(1, log_g2)
        return max(R(1),h_j, h_gs)

    def antilogarithm(self, z, max_denominator=None):
        r"""
        Returns the rational point (if any) associated to this complex
        number; the inverse of the elliptic logarithm function.

        INPUT:

        -  ``z`` -- a complex number representing an element of
           `\CC/L` where `L` is the period lattice of the elliptic curve

        - ``max_denominator`` (int or None) -- parameter controlling
          the attempted conversion of real numbers to rationals.  If
          None, ``simplest_rational()`` will be used; otherwise,
          ``nearby_rational()`` will be used with this value of
          ``max_denominator``.

        OUTPUT:

        - point on the curve: the rational point which is the
          image of `z` under the Weierstrass parametrization, if it
          exists and can be determined from `z` and the given value
          of max_denominator (if any); otherwise a ValueError exception
          is raised.

        EXAMPLES::

            sage: E = EllipticCurve('389a')
            sage: P = E(-1,1)
            sage: z = P.elliptic_logarithm()
            sage: E.antilogarithm(z)
            (-1 : 1 : 1)
            sage: Q = E(0,-1)
            sage: z = Q.elliptic_logarithm()
            sage: E.antilogarithm(z)
            Traceback (most recent call last):
            ...
            ValueError: approximated point not on the curve
            sage: E.antilogarithm(z, max_denominator=10)
            (0 : -1 : 1)

            sage: E = EllipticCurve('11a1')
            sage: w1,w2 = E.period_lattice().basis()
            sage: [E.antilogarithm(a*w1/5,1) for a in range(5)]
            [(0 : 1 : 0), (16 : -61 : 1), (5 : -6 : 1), (5 : 5 : 1), (16 : 60 : 1)]
        """
        if z.is_zero():
            return self(0)
        expZ = self.elliptic_exponential(z)
        xy = [t.real() for t in expZ[:2]]
        if max_denominator is None:
            xy = [t.simplest_rational() for t in xy]
        else:
            xy = [t.nearby_rational(max_denominator=max_denominator) for t in xy]
        try:
            return self(xy)
        except TypeError:
            raise ValueError("approximated point not on the curve")

    def integral_x_coords_in_interval(self,xmin,xmax):
        r"""
        Returns the set of integers `x` with `xmin\le x\le xmax` which are
        `x`-coordinates of rational points on this curve.

        INPUT:

        - ``xmin``, ``xmax`` (integers) -- two integers.

        OUTPUT:

        (set) The set of integers `x` with `xmin\le x\le xmax` which
        are `x`-coordinates of rational points on the elliptic curve.

        EXAMPLES::

            sage: E = EllipticCurve([0, 0, 1, -7, 6])
            sage: xset = E.integral_x_coords_in_interval(-100,100)
            sage: xlist = list(xset); xlist.sort(); xlist
            [-3, -2, -1, 0, 1, 2, 3, 4, 8, 11, 14, 21, 37, 52, 93]
        """
        from sage.libs.ratpoints import ratpoints
        xmin=Integer(xmin)
        xmax=Integer(xmax)
        coeffs = self.division_polynomial(2).coeffs()
        H = max(xmin.abs(), xmax.abs())
        return set([x for x,y,z in ratpoints(coeffs, H, max_x_denom=1, intervals=[[xmin,xmax]]) if z])

    prove_BSD = BSD.prove_BSD

    def integral_points(self, mw_base='auto', both_signs=False, verbose=False):
        """
        Computes all integral points (up to sign) on this elliptic curve.

        INPUT:


        -  ``mw_base`` - list of EllipticCurvePoint generating
           the Mordell-Weil group of E (default: 'auto' - calls self.gens())

        -  ``both_signs`` - True/False (default False): if
           True the output contains both P and -P, otherwise only one of each
           pair.

        -  ``verbose`` - True/False (default False): if True,
           some details of the computation are output


        OUTPUT: A sorted list of all the integral points on E (up to sign
        unless both_signs is True)

        .. note::

           The complexity increases exponentially in the rank of curve
           E. The computation time (but not the output!) depends on
           the Mordell-Weil basis. If mw_base is given but is not a
           basis for the Mordell-Weil group (modulo torsion), integral
           points which are not in the subgroup generated by the given
           points will almost certainly not be listed.

        EXAMPLES: A curve of rank 3 with no torsion points

        ::

            sage: E=EllipticCurve([0,0,1,-7,6])
            sage: P1=E.point((2,0)); P2=E.point((-1,3)); P3=E.point((4,6))
            sage: a=E.integral_points([P1,P2,P3]); a
            [(-3 : 0 : 1), (-2 : 3 : 1), (-1 : 3 : 1), (0 : 2 : 1), (1 : 0 : 1), (2 : 0 : 1), (3 : 3 : 1), (4 : 6 : 1), (8 : 21 : 1), (11 : 35 : 1), (14 : 51 : 1), (21 : 95 : 1), (37 : 224 : 1), (52 : 374 : 1), (93 : 896 : 1), (342 : 6324 : 1), (406 : 8180 : 1), (816 : 23309 : 1)]

        ::

            sage: a = E.integral_points([P1,P2,P3], verbose=True)
            Using mw_basis  [(2 : 0 : 1), (3 : -4 : 1), (8 : -22 : 1)]
            e1,e2,e3:  -3.0124303725933... 1.0658205476962... 1.94660982489710
            Minimal eigenvalue of height pairing matrix:  0.63792081458500...
            x-coords of points on compact component with  -3 <=x<= 1
            [-3, -2, -1, 0, 1]
            x-coords of points on non-compact component with  2 <=x<= 6
            [2, 3, 4]
            starting search of remaining points using coefficient bound  5
            x-coords of extra integral points:
            [2, 3, 4, 8, 11, 14, 21, 37, 52, 93, 342, 406, 816]
            Total number of integral points: 18

        It is not necessary to specify mw_base; if it is not provided,
        then the Mordell-Weil basis must be computed, which may take
        much longer.

        ::

            sage: E=EllipticCurve([0,0,1,-7,6])
            sage: a=E.integral_points(both_signs=True); a
            [(-3 : -1 : 1), (-3 : 0 : 1), (-2 : -4 : 1), (-2 : 3 : 1), (-1 : -4 : 1), (-1 : 3 : 1), (0 : -3 : 1), (0 : 2 : 1), (1 : -1 : 1), (1 : 0 : 1), (2 : -1 : 1), (2 : 0 : 1), (3 : -4 : 1), (3 : 3 : 1), (4 : -7 : 1), (4 : 6 : 1), (8 : -22 : 1), (8 : 21 : 1), (11 : -36 : 1), (11 : 35 : 1), (14 : -52 : 1), (14 : 51 : 1), (21 : -96 : 1), (21 : 95 : 1), (37 : -225 : 1), (37 : 224 : 1), (52 : -375 : 1), (52 : 374 : 1), (93 : -897 : 1), (93 : 896 : 1), (342 : -6325 : 1), (342 : 6324 : 1), (406 : -8181 : 1), (406 : 8180 : 1), (816 : -23310 : 1), (816 : 23309 : 1)]

        An example with negative discriminant::

            sage: EllipticCurve('900d1').integral_points()
            [(-11 : 27 : 1), (-4 : 34 : 1), (4 : 18 : 1), (16 : 54 : 1)]

        Another example with rank 5 and no torsion points::

            sage: E=EllipticCurve([-879984,319138704])
            sage: P1=E.point((540,1188)); P2=E.point((576,1836))
            sage: P3=E.point((468,3132)); P4=E.point((612,3132))
            sage: P5=E.point((432,4428))
            sage: a=E.integral_points([P1,P2,P3,P4,P5]); len(a)  # long time (18s on sage.math, 2011)
            54

        TESTS:

        The bug reported on trac #4525 is now fixed::

            sage: EllipticCurve('91b1').integral_points()
            [(-1 : 3 : 1), (1 : 0 : 1), (3 : 4 : 1)]

        ::

            sage: [len(e.integral_points(both_signs=False)) for e in cremona_curves([11..100])]  # long time (15s on sage.math, 2011)
            [2, 0, 2, 3, 2, 1, 3, 0, 2, 4, 2, 4, 3, 0, 0, 1, 2, 1, 2, 0, 2, 1, 0, 1, 3, 3, 1, 1, 4, 2, 3, 2, 0, 0, 5, 3, 2, 2, 1, 1, 1, 0, 1, 3, 0, 1, 0, 1, 1, 3, 6, 1, 2, 2, 2, 0, 0, 2, 3, 1, 2, 2, 1, 1, 0, 3, 2, 1, 0, 1, 0, 1, 3, 3, 1, 1, 5, 1, 0, 1, 1, 0, 1, 2, 0, 2, 0, 1, 1, 3, 1, 2, 2, 4, 4, 2, 1, 0, 0, 5, 1, 0, 1, 2, 0, 2, 2, 0, 0, 0, 1, 0, 3, 1, 5, 1, 2, 4, 1, 0, 1, 0, 1, 0, 1, 0, 2, 2, 0, 0, 1, 0, 1, 1, 4, 1, 0, 1, 1, 0, 4, 2, 0, 1, 1, 2, 3, 1, 1, 1, 1, 6, 2, 1, 1, 0, 2, 0, 6, 2, 0, 4, 2, 2, 0, 0, 1, 2, 0, 2, 1, 0, 3, 1, 2, 1, 4, 6, 3, 2, 1, 0, 2, 2, 0, 0, 5, 4, 1, 0, 0, 1, 0, 2, 2, 0, 0, 2, 3, 1, 3, 1, 1, 0, 1, 0, 0, 1, 2, 2, 0, 2, 0, 0, 1, 2, 0, 0, 4, 1, 0, 1, 1, 0, 1, 2, 0, 1, 4, 3, 1, 2, 2, 1, 1, 1, 1, 6, 3, 3, 3, 3, 1, 1, 1, 1, 1, 0, 7, 3, 0, 1, 3, 2, 1, 0, 3, 2, 1, 0, 2, 2, 6, 0, 0, 6, 2, 2, 3, 3, 5, 5, 1, 0, 6, 1, 0, 3, 1, 1, 2, 3, 1, 2, 1, 1, 0, 1, 0, 1, 0, 5, 5, 2, 2, 0, 0, 1, 0, 0, 0, 0, 1, 1, 1, 1]

        The bug reported at #4897 is now fixed::

            sage: [P[0] for P in EllipticCurve([0,0,0,-468,2592]).integral_points()]
            [-24, -18, -14, -6, -3, 4, 6, 18, 21, 24, 36, 46, 102, 168, 186, 381, 1476, 2034, 67246]

        .. note::

           This function uses the algorithm given in [Co1].

        REFERENCES:

        - [Co1] Cohen H., Number Theory Vol I: Tools and Diophantine
          Equations GTM 239, Springer 2007

        AUTHORS:

        - Michael Mardaus (2008-07)

        - Tobias Nagel (2008-07)

        - John Cremona (2008-07)
        """
        #####################################################################
        # INPUT CHECK #######################################################
        if not self.is_integral():
            raise ValueError("integral_points() can only be called on an integral model")

        if mw_base=='auto':
            mw_base = self.gens()
            r = len(mw_base)
        else:
            try:
                r = len(mw_base)
            except TypeError:
                raise TypeError('mw_base must be a list')
            if not all([P.curve() is self for P in mw_base]):
                raise ValueError("points are not on the correct curve")

        tors_points = self.torsion_points()

        # END INPUT-CHECK####################################################
        #####################################################################

        #####################################################################
        # INTERNAL FUNCTIONS ################################################

        ############################## begin ################################
        def point_preprocessing(free,tor):
            r"""
            Transforms the mw_basis ``free`` into a `\ZZ`-basis for
            `E(\QQ)\cap E^0(`\RR)`. If there is a torsion point on the
            "egg" we add it to any of the gens on the egg; otherwise
            we replace the free generators with generators of a
            subgroup of index 2.
            """
            r = len(free)
            newfree = [Q for Q in free] # copy
            tor_egg = [T for T in tor if not T.is_on_identity_component()]
            free_id = [P.is_on_identity_component() for P in free]
            if any(tor_egg):
                T = tor_egg[0]
                for i in range(r):
                    if not free_id[i]:
                        newfree[i] += T
            else:
                if not all(free_id):
                    i0 = free_id.index(False)
                    P = free[i0]
                    for i in range(r):
                        if not free_id[i]:
                            if i==i0:
                                newfree[i] = 2*newfree[i]
                            else:
                                newfree[i] += P
            return newfree
        ##############################  end  ################################

        # END Internal functions #############################################
        ######################################################################

        if (r == 0):
            int_points = [P for P in tors_points if not P.is_zero()]
            int_points = [P for P in int_points if P[0].is_integral()]
            if not both_signs:
                xlist = set([P[0] for P in int_points])
                int_points = [self.lift_x(x) for x in xlist]
            int_points.sort()
            if verbose:
                print 'Total number of integral points:',len(int_points)
            return int_points

        if verbose:
            import sys  # so we can flush stdout for debugging

        g2 = self.c4()/12
        g3 = self.c6()/216
        disc = self.discriminant()
        j = self.j_invariant()
        b2 = self.b2()

        Qx = rings.PolynomialRing(RationalField(),'x')
        pol = Qx([-self.c6()/216,-self.c4()/12,0,4])
        if disc > 0: # two real component -> 3 roots in RR
            #on curve 897e4, only one root is found with default precision!
            RR = R
            prec = RR.precision()
            ei = pol.roots(RR,multiplicities=False)
            while len(ei)<3:
                prec*=2
                RR=RealField(prec)
                ei = pol.roots(RR,multiplicities=False)
            e1,e2,e3 = ei
            if r >= 1: #preprocessing of mw_base only necessary if rank > 0
                mw_base = point_preprocessing(mw_base, tors_points)
                  #at most one point in E^{egg}

        elif disc < 0: # one real component => 1 root in RR (=: e3),
                       # 2 roots in C (e1,e2)
            roots = pol.roots(C,multiplicities=False)
            e3 = pol.roots(R,multiplicities=False)[0]
            roots.remove(e3)
            e1,e2 = roots

        from sage.all import pi
        e = R(1).exp()
        pi = R(pi)

        M = self.height_pairing_matrix(mw_base)
        mw_base, U = self.lll_reduce(mw_base,M)
        M = U.transpose()*M*U

        if verbose:
            print "Using mw_basis ",mw_base
            print "e1,e2,e3: ",e1,e2,e3
            sys.stdout.flush()

        # Algorithm presented in [Co1]
        h_E = self.height()
        w1, w2 = self.period_lattice().basis()
        mu = R(disc).abs().log() / 6
        if j!=0:
            mu += max(R(1),R(j).abs().log()) / 6
        if b2!=0:
            mu += max(R(1),R(b2).abs().log())
            mu += log(R(2))
        else:
            mu += 1

        c1 = (mu + 2.14).exp()
        c2 = min(M.charpoly ().roots(multiplicities=False))
        if verbose:
            print "Minimal eigenvalue of height pairing matrix: ", c2
            sys.stdout.flush()

        c3 = (w1**2)*R(b2).abs()/48 + 8
        c5 = (c1*c3).sqrt()
        c7 = abs((3*pi)/((w1**2) * (w1/w2).imag()))

        mw_base_log = [] #contains \Phi(Q_i)
        mod_h_list = []  #contains h_m(Q_i)
        c9_help_list = []
        for i in range(0,r):
            mw_base_log.append(mw_base[i].elliptic_logarithm().abs())
            mod_h_list.append(max(mw_base[i].height(),h_E,c7*mw_base_log[i]**2))
            c9_help_list.append((mod_h_list[i]).sqrt()/mw_base_log[i])
        c8 = max(e*h_E,max(mod_h_list))
        c9 = e/c7.sqrt() * min(c9_help_list)
        n=r+1
        c10 = R(2 * 10**(8+7*n) * R((2/e)**(2 * n**2)) * (n+1)**(4 * n**2 + 10 * n) * log(c9)**(-2*n - 1) * misc.prod(mod_h_list))

        top = Z(128) #arbitrary first upper bound
        bottom = Z(0)
        log_c9=log(c9); log_c5=log(c5)
        log_r_top = log(R(r*(10**top)))
#        if verbose:
#            print "[bottom,top] = ",[bottom,top]

        while R(c10*(log_r_top+log_c9)*(log(log_r_top)+h_E+log_c9)**(n+1)) > R(c2/2 * (10**top)**2 - log_c5):
            #initial bound 'top' too small, upshift of search interval
            bottom = top
            top = 2*top
        while top >= bottom: #binary-search like search for fitting exponent (bound)
#            if verbose:
#                print "[bottom,top] = ",[bottom,top]
            bound = (bottom + (top - bottom)/2).floor()
            log_r_bound = log(R(r*(10**bound)))
            if R(c10*(log_r_bound+log_c9)*(log(log_r_bound)+h_E+log_c9)**(n+1)) > R(c2/2 * (10**bound)**2 - log_c5):
                bottom = bound + 1
            else:
                top = bound - 1

        H_q = R(10)**bound
        break_cond = 0 #at least one reduction step
        #reduction via LLL
        M = matrix.MatrixSpace(Z,n)
        while break_cond < 0.9: #as long as the improvement of the new bound in comparison to the old is greater than 10%
            c = R((H_q**n)*10)  #c has to be greater than H_q^n
            m = copy(M.identity_matrix())
            for i in range(r):
                m[i, r] = R(c*mw_base_log[i]).round()
            m[r,r] = max(Z(1),R(c*w1).round()) #ensures that m isn't singular

            #LLL - implemented in sage - operates on rows not on columns
            m_LLL = m.LLL()
            m_gram = m_LLL.gram_schmidt()[0]
            b1_norm = R(m_LLL.row(0).norm())

            #compute constant c1 ~ c1_LLL of Corollary 2.3.17 and hence d(L,0)^2 ~ d_L_0
            c1_LLL = -1
            for i in range(n):
                tmp = R(b1_norm/(m_gram.row(i).norm()))
                if tmp > c1_LLL:
                    c1_LLL = tmp

            if c1_LLL < 0:
                raise RuntimeError('Unexpected intermediate result. Please try another Mordell-Weil base')

            d_L_0 = R(b1_norm**2 / c1_LLL)

            #Reducing of upper bound
            Q = r * H_q**2
            T = (1 + (3/2*r*H_q))/2
            if d_L_0 < R(T**2+Q):
                d_L_0 = 10*(T**2*Q)
            low_bound = R(((d_L_0 - Q).sqrt() - T)/c)

            #new bound according to low_bound and upper bound
            #[c_5 exp((-c_2*H_q^2)/2)] provided by Corollary 8.7.3
            if low_bound != 0:
                H_q_new = R((log(low_bound/c5)/(-c2/2))).sqrt()
                H_q_new = H_q_new.ceil()
                if H_q_new == 1:
                    break_cond = 1 # stops reduction
                else:
                    break_cond = R(H_q_new/H_q)
                H_q = H_q_new
            else:
                break_cond = 1 # stops reduction, so using last H_q > 0
            #END LLL-Reduction loop

        b2_12 = b2/12
        if disc > 0:
            ##Points in egg have X(P) between e1 and e2 [X(P)=x(P)+b2/12]:
            x_int_points = self.integral_x_coords_in_interval((e1-b2_12).ceil(), (e2-b2_12).floor())
            if verbose:
                print 'x-coords of points on compact component with ',(e1-b2_12).ceil(),'<=x<=',(e2-b2_12).floor()
                L = sorted(x_int_points) # to have the order
                print L
                sys.stdout.flush()
        else:
            x_int_points = set()

        ##Points in noncompact component with X(P)< 2*max(|e1|,|e2|,|e3|) , espec. X(P)>=e3
        x0 = (e3-b2_12).ceil()
        x1 = (2*max(abs(e1),abs(e2),abs(e3)) - b2_12).ceil()
        x_int_points2 = self.integral_x_coords_in_interval(x0, x1)
        x_int_points = x_int_points.union(x_int_points2)
        if verbose:
            print 'x-coords of points on non-compact component with ',x0,'<=x<=',x1-1
            L = sorted(x_int_points2)
            print L
            sys.stdout.flush()

        if verbose:
            print 'starting search of remaining points using coefficient bound ',H_q
            sys.stdout.flush()
        x_int_points3 = integral_points_with_bounded_mw_coeffs(self,mw_base,H_q)
        x_int_points = x_int_points.union(x_int_points3)
        if verbose:
            print 'x-coords of extra integral points:'
            L = sorted(x_int_points3)
            print L
            sys.stdout.flush()

        if len(tors_points)>1:
            x_int_points_t = set()
            for x in x_int_points:
                P = self.lift_x(x)
                for T in tors_points:
                    Q = P+T
                    if not Q.is_zero() and Q[0].is_integral():
                        x_int_points_t = x_int_points_t.union([Q[0]])
            x_int_points = x_int_points.union(x_int_points_t)

        # Now we have all the x-coordinates of integral points, and we
        # construct the points, depending on the parameter both_signs:
        if both_signs:
            int_points = sum([self.lift_x(x,all=True) for x in x_int_points],[])
        else:
            int_points = [self.lift_x(x) for x in x_int_points]
        int_points.sort()
        if verbose:
            print 'Total number of integral points:',len(int_points)
        return int_points

    def S_integral_points(self, S, mw_base='auto', both_signs=False, verbose=False, proof=None):
        """
        Computes all S-integral points (up to sign) on this elliptic curve.

        INPUT:

        - ``S`` -  list of primes

        - ``mw_base`` - list of EllipticCurvePoint generating the
          Mordell-Weil group of E (default: 'auto' - calls
          :meth:`.gens`)

        - ``both_signs`` - True/False (default False): if True the
          output contains both P and -P, otherwise only one of each
          pair.

        - ``verbose`` - True/False (default False): if True, some
          details of the computation are output.

        - ``proof`` - True/False (default True): if True ALL
          S-integral points will be returned.  If False, the MW basis
          will be computed with the proof=False flag, and also the
          time-consuming final call to
          S_integral_x_coords_with_abs_bounded_by(abs_bound) is
          omitted.  Use this only if the computation takes too long,
          but be warned that then it cannot be guaranteed that all
          S-integral points will be found.

        OUTPUT:

        A sorted list of all the S-integral points on E (up to sign
        unless both_signs is True)

        .. note::

           The complexity increases exponentially in the rank of curve
           E and in the length of S.  The computation time (but not
           the output!) depends on the Mordell-Weil basis.  If mw_base
           is given but is not a basis for the Mordell-Weil group
           (modulo torsion), S-integral points which are not in the
           subgroup generated by the given points will almost
           certainly not be listed.

        EXAMPLES:

        A curve of rank 3 with no torsion points::

            sage: E=EllipticCurve([0,0,1,-7,6])
            sage: P1=E.point((2,0)); P2=E.point((-1,3)); P3=E.point((4,6))
            sage: a=E.S_integral_points(S=[2,3], mw_base=[P1,P2,P3], verbose=True);a
            max_S: 3 len_S: 3 len_tors: 1
            lambda 0.485997517468...
            k1,k2,k3,k4 6.68597129142710e234 1.31952866480763 3.31908110593519e9 2.42767548272846e17
            p= 2 : trying with p_prec =  30
            mw_base_p_log_val =  [2, 2, 1]
            min_psi =  2 + 2^3 + 2^6 + 2^7 + 2^8 + 2^9 + 2^11 + 2^12 + 2^13 + 2^16 + 2^17 + 2^19 + 2^20 + 2^21 + 2^23 + 2^24 + 2^28 + O(2^30)
            p= 3 : trying with p_prec =  30
            mw_base_p_log_val =  [1, 2, 1]
            min_psi =  3 + 3^2 + 2*3^3 + 3^6 + 2*3^7 + 2*3^8 + 3^9 + 2*3^11 + 2*3^12 + 2*3^13 + 3^15 + 2*3^16 + 3^18 + 2*3^19 + 2*3^22 + 2*3^23 + 2*3^24 + 2*3^27 + 3^28 + 3^29 + O(3^30)
            mw_base [(1 : -1 : 1), (2 : 0 : 1), (0 : -3 : 1)]
            mw_base_log [0.667789378224099, 0.552642660712417, 0.818477222895703]
            mp [5, 7]
            mw_base_p_log [[2^2 + 2^3 + 2^6 + 2^7 + 2^8 + 2^9 + 2^14 + 2^15 + 2^18 + 2^19 + 2^24 + 2^29 + O(2^30), 2^2 + 2^3 + 2^5 + 2^6 + 2^9 + 2^11 + 2^12 + 2^14 + 2^15 + 2^16 + 2^18 + 2^20 + 2^22 + 2^23 + 2^26 + 2^27 + 2^29 + O(2^30), 2 + 2^3 + 2^6 + 2^7 + 2^8 + 2^9 + 2^11 + 2^12 + 2^13 + 2^16 + 2^17 + 2^19 + 2^20 + 2^21 + 2^23 + 2^24 + 2^28 + O(2^30)], [2*3^2 + 2*3^5 + 2*3^6 + 2*3^7 + 3^8 + 3^9 + 2*3^10 + 3^12 + 2*3^14 + 3^15 + 3^17 + 2*3^19 + 2*3^23 + 3^25 + 3^28 + O(3^30), 2*3 + 2*3^2 + 2*3^3 + 2*3^4 + 2*3^6 + 2*3^7 + 2*3^8 + 3^10 + 2*3^12 + 3^13 + 2*3^14 + 3^15 + 3^18 + 3^22 + 3^25 + 2*3^26 + 3^27 + 3^28 + O(3^30), 3 + 3^2 + 2*3^3 + 3^6 + 2*3^7 + 2*3^8 + 3^9 + 2*3^11 + 2*3^12 + 2*3^13 + 3^15 + 2*3^16 + 3^18 + 2*3^19 + 2*3^22 + 2*3^23 + 2*3^24 + 2*3^27 + 3^28 + 3^29 + O(3^30)]]
            k5,k6,k7 0.321154513240... 1.55246328915... 0.161999172489...
            initial bound 2.6227097483365...e117
            bound_list [58, 58, 58]
            bound_list [8, 9, 9]
            bound_list [8, 7, 7]
            bound_list [8, 7, 7]
            starting search of points using coefficient bound  8
            x-coords of S-integral points via linear combination of mw_base and torsion:
            [-3, -26/9, -8159/2916, -2759/1024, -151/64, -1343/576, -2, -7/4, -1, -47/256, 0, 1/4, 4/9, 9/16, 58/81, 7/9, 6169/6561, 1, 17/16, 2, 33/16, 172/81, 9/4, 25/9, 3, 31/9, 4, 25/4, 1793/256, 8, 625/64, 11, 14, 21, 37, 52, 6142/81, 93, 4537/36, 342, 406, 816, 207331217/4096]
            starting search of extra S-integer points with absolute value bounded by 3.89321964979420
            x-coords of points with bounded absolute value
            [-3, -2, -1, 0, 1, 2]
            Total number of S-integral points: 43
            [(-3 : 0 : 1), (-26/9 : 28/27 : 1), (-8159/2916 : 233461/157464 : 1), (-2759/1024 : 60819/32768 : 1), (-151/64 : 1333/512 : 1), (-1343/576 : 36575/13824 : 1), (-2 : 3 : 1), (-7/4 : 25/8 : 1), (-1 : 3 : 1), (-47/256 : 9191/4096 : 1), (0 : 2 : 1), (1/4 : 13/8 : 1), (4/9 : 35/27 : 1), (9/16 : 69/64 : 1), (58/81 : 559/729 : 1), (7/9 : 17/27 : 1), (6169/6561 : 109871/531441 : 1), (1 : 0 : 1), (17/16 : -25/64 : 1), (2 : 0 : 1), (33/16 : 17/64 : 1), (172/81 : 350/729 : 1), (9/4 : 7/8 : 1), (25/9 : 64/27 : 1), (3 : 3 : 1), (31/9 : 116/27 : 1), (4 : 6 : 1), (25/4 : 111/8 : 1), (1793/256 : 68991/4096 : 1), (8 : 21 : 1), (625/64 : 14839/512 : 1), (11 : 35 : 1), (14 : 51 : 1), (21 : 95 : 1), (37 : 224 : 1), (52 : 374 : 1), (6142/81 : 480700/729 : 1), (93 : 896 : 1), (4537/36 : 305425/216 : 1), (342 : 6324 : 1), (406 : 8180 : 1), (816 : 23309 : 1), (207331217/4096 : 2985362173625/262144 : 1)]

        It is not necessary to specify mw_base; if it is not provided,
        then the Mordell-Weil basis must be computed, which may take
        much longer.

        ::

            sage: a = E.S_integral_points([2,3])
            sage: len(a)
            43

        An example with negative discriminant::

            sage: EllipticCurve('900d1').S_integral_points([17], both_signs=True)
            [(-11 : -27 : 1), (-11 : 27 : 1), (-4 : -34 : 1), (-4 : 34 : 1), (4 : -18 : 1), (4 : 18 : 1), (2636/289 : -98786/4913 : 1), (2636/289 : 98786/4913 : 1), (16 : -54 : 1), (16 : 54 : 1)]

        Output checked with Magma (corrected in 3 cases)::

            sage: [len(e.S_integral_points([2], both_signs=False)) for e in cremona_curves([11..100])] # long time (17s on sage.math, 2011)
            [2, 0, 2, 3, 3, 1, 3, 1, 3, 5, 3, 5, 4, 1, 1, 2, 2, 2, 3, 1, 2, 1, 0, 1, 3, 3, 1, 1, 5, 3, 4, 2, 1, 1, 5, 3, 2, 2, 1, 1, 1, 0, 1, 3, 0, 1, 0, 1, 1, 3, 7, 1, 3, 3, 3, 1, 1, 2, 3, 1, 2, 3, 1, 2, 1, 3, 3, 1, 1, 1, 0, 1, 3, 3, 1, 1, 7, 1, 0, 1, 1, 0, 1, 2, 0, 3, 1, 2, 1, 3, 1, 2, 2, 4, 5, 3, 2, 1, 1, 6, 1, 0, 1, 3, 1, 3, 3, 1, 1, 1, 1, 1, 3, 1, 5, 1, 2, 4, 1, 1, 1, 1, 1, 0, 1, 0, 2, 2, 0, 0, 1, 0, 1, 1, 6, 1, 0, 1, 1, 0, 4, 3, 1, 2, 1, 2, 3, 1, 1, 1, 1, 8, 3, 1, 2, 1, 2, 0, 8, 2, 0, 6, 2, 3, 1, 1, 1, 3, 1, 3, 2, 1, 3, 1, 2, 1, 6, 9, 3, 3, 1, 1, 2, 3, 1, 1, 5, 5, 1, 1, 0, 1, 1, 2, 3, 1, 1, 2, 3, 1, 3, 1, 1, 1, 1, 0, 0, 1, 3, 3, 1, 3, 1, 1, 2, 2, 0, 0, 6, 1, 0, 1, 1, 1, 1, 3, 1, 2, 6, 3, 1, 2, 2, 1, 1, 1, 1, 7, 5, 4, 3, 3, 1, 1, 1, 1, 1, 1, 8, 5, 1, 1, 3, 3, 1, 1, 3, 3, 1, 1, 2, 3, 6, 1, 1, 7, 3, 3, 4, 5, 9, 6, 1, 0, 7, 1, 1, 3, 1, 1, 2, 3, 1, 2, 1, 1, 1, 1, 1, 1, 1, 7, 8, 2, 3, 1, 1, 1, 1, 0, 0, 0, 1, 1, 1, 1]

        An example from [PZGH]::

            sage: E = EllipticCurve([0,0,0,-172,505])
            sage: E.rank(), len(E.S_integral_points([3,5,7]))  # long time (5s on sage.math, 2011)
            (4, 72)

        This is curve "7690e1" which failed until \#4805 was fixed::

            sage: EllipticCurve([1,1,1,-301,-1821]).S_integral_points([13,2])
            [(-13 : 16 : 1),
            (-9 : 20 : 1),
            (-7 : 4 : 1),
            (21 : 30 : 1),
            (23 : 52 : 1),
            (63 : 452 : 1),
            (71 : 548 : 1),
            (87 : 756 : 1),
            (2711 : 139828 : 1),
            (7323 : 623052 : 1),
            (17687 : 2343476 : 1)]

        REFERENCES:

        - [PZGH] Petho A., Zimmer H.G., Gebel J. and Herrmann E.,
          Computing all S-integral points on elliptic curves
          Math. Proc. Camb. Phil. Soc. (1999), 127, 383-402

        - Some parts of this implementation are partially based on the
          function integral_points()

        AUTHORS:

        - Tobias Nagel (2008-12)

        - Michael Mardaus (2008-12)

        - John Cremona (2008-12)
        """
        # INPUT CHECK #######################################################

        if proof is None:
            from sage.structure.proof.proof import get_flag
            proof = get_flag(proof, "elliptic_curve")
        else:
            proof = bool(proof)


        if not self.is_integral():
            raise ValueError("S_integral_points() can only be called on an integral model")
        if not all([self.is_p_minimal(s) for s in S]):
            raise ValueError("%s must be p-minimal for all primes in S"%self)

        try:
            len_S = len(S)
            if len_S == 0:
                return self.integral_points(mw_base, both_signs, verbose)
            if not all([s.is_prime() for s in S]):
                raise ValueError("All elements of S must be prime")
            S.sort()
        except TypeError:
            raise TypeError('S must be a list of primes')
        except AttributeError:#catches: <tuple>.sort(), <!ZZ>.is_prime()
            raise AttributeError('S must be a list of primes')

        if mw_base=='auto':
            if verbose:
                print "Starting computation of MW basis"
            mw_base = self.gens(proof=proof)
            r = len(mw_base)
            if verbose:
                print "Finished computation of MW basis; rank is ",r
        else:
            try:
                r = len(mw_base)
            except TypeError:
                raise TypeError('mw_base must be a list')
            if not all([P.curve() is self for P in mw_base]):
                raise ValueError("mw_base-points are not on the correct curve")

        #End Input-Check ######################################################

        #Internal functions ###################################################
        def reduction_at(p):
            r"""
            Reducing the bound `H_q` at the finite place p in S via LLL
            """
            indexp = S.index(p)
            pc = Z(p**(R(c.log()/log(p,e)).ceil()))
            m = copy(M.identity_matrix())
            for i in range(r):
                try:
                    m[i, r] = Z((beta[indexp][i])%pc)
                except ZeroDivisionError:  #If Inverse doesn't exist, change denominator (which is only approx)
                    val_nu = (beta[indexp][i]).numerator()
                    val_de = (beta[indexp][i]).denominator()
                    m[i, r] = Z((val_nu/(val_de+1))%pc)
            m[r,r] = max(Z(1), pc)

            #LLL - implemented in sage - operates on rows not on columns
            m_LLL = m.LLL()
            m_gram = m_LLL.gram_schmidt()[0]
            b1_norm = R(m_LLL.row(0).norm())

            c1_LLL = -1
            for i in range(n):
                tmp = R(b1_norm/(m_gram.row(i).norm()))
                if tmp > c1_LLL:
                    c1_LLL = tmp
            if c1_LLL < 0:
                raise RuntimeError('Unexpected intermediate result. Please try another Mordell-Weil base')
            d_L_0 = R(b1_norm**2 / c1_LLL)

            #Reducing of upper bound
            Q = r * H_q**2
            T = (1 + (3/2*r*H_q))/2
            if d_L_0 < R(T**2+Q):
                d_L_0 = 10*(T**2*Q)
            low_bound = R(((d_L_0 - Q).sqrt() - T)/c)

            ##new bound according to low_bound and upper bound
            ##[k5*k6 exp(-k7**H_q^2)]
            if low_bound != 0:
                H_q_infinity = R(((low_bound/(k6)).log()/(-k7)).sqrt())
                return (H_q_infinity.ceil())
            else:
                return (H_q)
    #<-------------------------------------------------------------------------
    #>-------------------------------------------------------------------------
        def S_integral_points_with_bounded_mw_coeffs():
            r"""
            Returns the set of S-integers x which are x-coordinates of
            points on the curve which are linear combinations of the
            generators (basis and torsion points) with coefficients
            bounded by `H_q`.  The bound `H_q` will be computed at
            runtime.
            (Modified version of integral_points_with_bounded_mw_coeffs() in
             integral_points() )

            TODO: Make this more efficient.  In the case ``S=[]`` we
            worked over the reals and only computed a combination
            exactly if the real coordinates were approximately
            integral.  We need a version of this which works for
            S-integral points, probably by finding a bound on the
            denominator.
            """
            from sage.groups.generic import multiples
            xs=set()
            N=H_q

            def test(P):
                """
                Record x-coord of a point if S-integral.
                """
                if not P.is_zero():
                    xP = P[0]
                    if xP.is_S_integral(S):
                        xs.add(xP)

            def test_with_T(R):
                """
                Record x-coords of a 'point+torsion' if S-integral.
                """
                for T in tors_points:
                    test(R+T)

         # For small rank and small H_q perform simple search
            if r==1 and N<=10:
                for P in multiples(mw_base[0],N+1):
                    test_with_T(P)
                return xs

         # explicit computation and testing linear combinations
         # ni loops through all tuples (n_1,...,n_r) with |n_i| <= N
         # stops when (0,0,...,0) is reached because after that, only inverse points of
         # previously tested points would be tested

            E0=E(0)
            ni = [-N for i in range(r)]
            mw_baseN = [-N*P for P in mw_base]
            Pi = [0 for j in range(r)]
            Pi[0] = mw_baseN[0]
            for i in range(1,r):
                Pi[i] = Pi[i-1] + mw_baseN[i]

            while True:
                if all([n==0 for n in ni]):
                    test_with_T(E0)
                    break

                # test the ni-combination which is Pi[r-1]
                test_with_T(Pi[r-1])

                # increment indices and stored points
                i0 = r-1
                while ni[i0]==N:
                    ni[i0] = -N
                    i0 -= 1
                ni[i0] += 1
                if all([n==0 for n in ni[0:i0+1]]):
                    Pi[i0] = E0
                else:
                    Pi[i0] += mw_base[i0]
                for i in range(i0+1,r):
                    Pi[i] = Pi[i-1] + mw_baseN[i]

            return xs
    #<-------------------------------------------------------------------------
    #>-------------------------------------------------------------------------
        def S_integral_x_coords_with_abs_bounded_by(abs_bound):
            r"""
            Extra search of points with `|x|< ` abs_bound, assuming
            that `x` is `S`-integral and `|x|\ge|x|_q` for all primes
            `q` in `S`. (Such points are not covered by the main part
            of the code).  We know

            .. math::

               x=\frac{\xi}{\p_1^{\alpha_1} \cdot \dots \cdot \p_s^{\alpha_s}},\ (gcd(\xi,\p_i)=1),\ p_i \in S

            so a bound of `\alpha_i` can be found in terms of
            abs_bound. Additionally each `\alpha` must be even, giving
            another restriction.  This gives a finite list of
            denominators to test, and for each, a range of numerators.
            All candidates for `x` resulting from this theory are then
            tested, and a list of the ones which are `x`-coordinates
            of (`S`-integral) points is returned.

            TODO: Make this more efficient.  If we had an efficient
            function for searching for integral points (for example,
            by wrapping Stoll's ratpoint program) then it should be
            better to scale the equation by the maximum denominator
            and search for integral points on the scaled model.

            """
            x_min = min(self.two_division_polynomial().roots(R,multiplicities=False))
            x_min_neg = bool(x_min<0)
            x_min_pos = not x_min_neg
            log_ab = R(abs_bound.log())
            alpha = [(log_ab/R(log(p,e))).floor() for p in S]
            if all([alpha_i <= 1 for alpha_i in alpha]): # so alpha_i must be 0 to satisfy that denominator is a square
                return set([x for x  in range(-abs_bound,abs_bound) if E.is_x_coord(x)])
            else:
                xs = []
                alpha_max_even = [y-y%2 for y in alpha]
                p_pow_alpha = []
                list_alpha = []
                for i in range(len_S-1):
                    list_alpha.append(range(0,alpha_max_even[i]+2,2))
                    p_pow_alpha.append([S[i]**list_alpha[i][j] for j in range(len(list_alpha[i]))])
                if verbose:
                    print list_alpha, p_pow_alpha
                # denom_maxpa is a list of pairs (d,q) where d runs
                # through possible denominators, and q=p^a is the
                # maximum prime power divisor of d:
                denom_maxpa = [(misc.prod(tmp),max(tmp)) for tmp in cartesian_product_iterator(p_pow_alpha)]
#               The maximum denominator is this (not used):
#                denom = [misc.prod([pp[-1] for pp in p_pow_alpha],1)]
                for de,maxpa in denom_maxpa:
                    n_max = (abs_bound*de).ceil()
                    n_min = maxpa*de
                    if x_min_pos:
                        pos_n_only = True
                        if x_min > maxpa:
                            n_min = (x_min*de).floor()
                    else:
                        pos_n_only = False
                        neg_n_max = (x_min.abs()*de).ceil()

#                   if verbose:
#                       print "testing denominator ",de
#                       print "numerator bounds = ",(n_min,n_max)

                    for n in misc.xsrange(n_min,n_max+1):
                        tmp = n/de  # to save time, do not check de is the exact denominator
                        if E.is_x_coord(tmp):
                            xs+=[tmp]
                        if not pos_n_only:
                            if n <= neg_n_max:
                                if E.is_x_coord(-tmp):
                                    xs+=[-tmp]

                return set(xs)
    #<-------------------------------------------------------------------------
        #End internal functions ###############################################
        from sage.misc.all import cartesian_product_iterator

        E = self
        tors_points = E.torsion_points()

        if (r==0):#only Torsionpoints to consider
            int_points = [P for P in tors_points if not P.is_zero()]
            int_points = [P for P in int_points if P[0].is_S_integral(S)]
            if not both_signs:
                xlist = set([P[0] for P in int_points])
                int_points = [E.lift_x(x) for x in xlist]
            int_points.sort()
            if verbose:
                print 'Total number of S-integral points:',len(int_points)
            return int_points

        if verbose:
            import sys  # so we can flush stdout for debugging

        e = R(1).exp()
        a1, a2, a3, a4, a6 = E.a_invariants()
        b2, b4, b6, b8 = E.b_invariants()
        c4, c6 = E.c_invariants()
        disc = E.discriminant()
        #internal function is doing only a comparison of E and E.short_weierstass_model() so the following is easier
        if a1 == a2 == a3 == 0:
            is_short = True
        else:
            is_short = False

        w1, w2 = E.period_lattice().basis()

        Qx = rings.PolynomialRing(RationalField(),'x')
        pol = Qx([-54*c6,-27*c4,0,1])
        if disc > 0: # two real component -> 3 roots in RR
            # it is possible that only one root is found with default precision! (see integral_points())
            RR = R
            prec = RR.precision()
            ei = pol.roots(RR,multiplicities=False)
            while len(ei)<3:
                prec*=2
                RR=RealField(prec)
                ei = pol.roots(RR,multiplicities=False)
            e1,e2,e3 = ei
        elif disc < 0: # one real component => 1 root in RR (=: e3),
                       # 2 roots in C (e1,e2)
            roots = pol.roots(C,multiplicities=False)
            e3 = pol.roots(R,multiplicities=False)[0]
            roots.remove(e3)
            e1,e2 = roots

        len_tors = len(tors_points)
        n = r + 1

        M = E.height_pairing_matrix(mw_base)
        mw_base, U = E.lll_reduce(mw_base,M)
        M = U.transpose()*M*U

        # NB "lambda" is a reserved word in Python!
        lamda = min(M.charpoly(algorithm="hessenberg").roots(multiplicities = False))
        max_S = max(S)
        len_S += 1 #Counting infinity (always "included" in S)
        if verbose:
            print 'max_S:',max_S,'len_S:',len_S,'len_tors:',len_tors
            print 'lambda',lamda
            sys.stdout.flush()

        if is_short:
            disc_0_abs = R((4*a4**3 + 27*a6**2).abs())
            k4 = R(10**4 * max(16*a4**2, 256*disc_0_abs.sqrt()**3))
            k3 = R(32/3 * disc_0_abs.sqrt() * (8 + 0.5*disc_0_abs.log())**4)
        else:
            disc_sh = R(E.short_weierstrass_model().discriminant()) #computes y^2=x^3 -27c4x -54c6
            k4 = R(20**4 * max(3**6 * c4**2, 16*(disc_sh.abs().sqrt())**3))
            k3 = R(32/3 * disc_sh.abs().sqrt() * (8 + 0.5*disc_sh.abs().log())**4)


        k2 = max(R(b2.abs()), R(b4.abs().sqrt()), R(b6.abs()**(1/3)), R(b8.abs()**(1/4))).log()
        k1 = R(7 * 10**(38*len_S+49)) * R(len_S**(20*len_S+15)) * max_S**24 * R(max(1,log(max_S, e))**(4*len_S - 2)) * k3 * k3.log()**2 * ((20*len_S - 19)*k3 + (e*k4).log()) + 2*R(2*b2.abs()+6).log()

        if verbose:
            print 'k1,k2,k3,k4',k1,k2,k3,k4
            sys.stdout.flush()
        #H_q -> [PZGH]:N_0 (due to consistency to integral_points())
        H_q = R(((k1/2+k2)/lamda).sqrt())

        #computation of logs
        mw_base_log = [(pts.elliptic_logarithm().abs())*(len_tors/w1) for pts in mw_base]
        mw_base_p_log = []
        beta = []
        mp=[]
        tmp = 0
        for p in S:
            Np = E.Np(p)
            cp = E.tamagawa_exponent(p)
            mp_temp = Z(len_tors).lcm(cp*Np)
            mp.append(mp_temp) #only necessary because of verbose below
            p_prec=30+E.discriminant().valuation(p)
            p_prec_ok=False
            while not p_prec_ok:
                if verbose:
                    print "p=",p,": trying with p_prec = ",p_prec
                try:
                    mw_base_p_log.append([mp_temp*(pts.padic_elliptic_logarithm(p,absprec=p_prec)) for pts in mw_base])
                    p_prec_ok=True
                except ValueError:
                    p_prec *= 2
            #reorder mw_base_p: last value has minimal valuation at p
            mw_base_p_log_val = [mw_base_p_log[tmp][i].valuation() for i in range(r)]
            if verbose:
                print "mw_base_p_log_val = ",mw_base_p_log_val
            min_index = mw_base_p_log_val.index(min(mw_base_p_log_val))
            min_psi = mw_base_p_log[tmp][min_index]
            if verbose:
                print "min_psi = ",min_psi
            mw_base_p_log[tmp].remove(min_psi)
            mw_base_p_log[tmp].append(min_psi)
            #beta needed for reduction at p later on
            try:
                beta.append([-mw_base_p_log[tmp][j]/min_psi for j in range(r)])
            except ValueError:
                # e.g. mw_base_p_log[tmp]==[0]:  can occur e.g. [?]'172c6, S=[2]
                beta.append([0] for j in range(r))
            tmp +=1

        if verbose:
            print 'mw_base',mw_base
            print 'mw_base_log', mw_base_log
            print 'mp', mp
            print 'mw_base_p_log',mw_base_p_log
            #print 'beta', beta
            sys.stdout.flush()

        #constants in reduction (not needed to be computed every reduction step)
        k5 = R((2*len_tors)/(3*w1))
        k6 = R((k2/len_S).exp())
        k7 = R(lamda/len_S)

        if verbose:
            print 'k5,k6,k7',k5,k6,k7
            sys.stdout.flush()

        break_cond = 0
        M = matrix.MatrixSpace(Z,n)
   #Reduction of initial bound
        if verbose:
            print 'initial bound',H_q
            sys.stdout.flush()

        while break_cond < 0.9:
         #reduction at infinity
            bound_list=[]
            c = R((H_q**n)*100)
            m = copy(M.identity_matrix())
            for i in range(r):
                m[i, r] = R(c*mw_base_log[i]).round()
            m[r,r] = max(Z(1), R(c*w1).round())
            #LLL - implemented in sage - operates on rows not on columns
            m_LLL = m.LLL()
            m_gram = m_LLL.gram_schmidt()[0]
            b1_norm = R(m_LLL.row(0).norm())

            #compute constant c1_LLL (cf. integral_points())
            c1_LLL = -1
            for i in range(n):
                tmp = R(b1_norm/(m_gram.row(i).norm()))
                if tmp > c1_LLL:
                    c1_LLL = tmp
            if c1_LLL < 0:
                raise RuntimeError('Unexpected intermediate result. Please try another Mordell-Weil base')
            d_L_0 = R(b1_norm**2 / c1_LLL)

            #Reducing of upper bound
            Q = r * H_q**2
            T = (1 + (3/2*r*H_q))/2
            if d_L_0 < R(T**2+Q):
                d_L_0 = 10*(T**2*Q)
            low_bound = R(((d_L_0 - Q).sqrt() - T)/c)

            ##new bound according to low_bound and upper bound
            ##[k5*k6 exp(-k7**H_q^2)]
            if low_bound != 0:
                H_q_infinity = R(((low_bound/(k5*k6)).log()/(-k7)).abs().sqrt())
                bound_list.append(H_q_infinity.ceil())
            else:
                bound_list.append(H_q)

         ##reduction for finite places in S
            for p in S:
                bound_list.append(reduction_at(p))

            if verbose:
                print 'bound_list',bound_list
                sys.stdout.flush()

            H_q_new = max(bound_list)
            if (H_q_new > H_q): #no improvement
                break_cond = 1 #stop reduction
            elif (H_q_new == 1): #best possible H_q
                H_q = H_q_new
                break_cond = 1 #stop
            else:
                break_cond = R(H_q_new/H_q)
                H_q = H_q_new
    #end of reductions

    #search of S-integral points
        #step1: via linear combination and H_q
        x_S_int_points = set()
        if verbose:
            print 'starting search of points using coefficient bound ',H_q
            sys.stdout.flush()
        x_S_int_points1 = S_integral_points_with_bounded_mw_coeffs()
        x_S_int_points = x_S_int_points.union(x_S_int_points1)
        if verbose:
            print 'x-coords of S-integral points via linear combination of mw_base and torsion:'
            L = sorted(x_S_int_points1)
            print L
            sys.stdout.flush()

        #step 2: Extra search
        if e3 < 0:
            M = R( max((27*c4).abs().sqrt(), R((54*c6).abs()**(1/3)) / R(2**(1/3))-1) )
        else:
            M = R(0)
        e0 = max(e1+e2, 2*e3) + M
        abs_bound = R((max(0,e0)+6*b2.abs())/36)

        if proof:
            if verbose:
                print 'starting search of extra S-integer points with absolute value bounded by',abs_bound
                sys.stdout.flush()
            if abs_bound != 0:
                x_S_int_points2 = S_integral_x_coords_with_abs_bounded_by(abs_bound)
                x_S_int_points = x_S_int_points.union(x_S_int_points2)
                if verbose:
                    print 'x-coords of points with bounded absolute value'
                    L = sorted(x_S_int_points2)
                    print L
                    sys.stdout.flush()

        if len(tors_points)>1:
            x_S_int_points_t = set()
            for x in x_S_int_points:
                P = E.lift_x(x)
                for T in tors_points:
                    Q = P+T
                    if not Q.is_zero() and Q[0].is_S_integral(S):
                        x_S_int_points_t = x_S_int_points_t.union([Q[0]])
            x_S_int_points = x_S_int_points.union(x_S_int_points_t)

        # All x values collected, now considering "both_signs"
        if both_signs:
            S_int_points = sum([self.lift_x(x,all=True) for x in x_S_int_points],[])
        else:
            S_int_points = [self.lift_x(x) for x in x_S_int_points]
        S_int_points.sort()
        if verbose:
            print 'Total number of S-integral points:',len(S_int_points)
        return S_int_points


def cremona_curves(conductors):
    """
    Return iterator over all known curves (in database) with conductor
    in the list of conductors.

    EXAMPLES::

        sage: [(E.label(), E.rank()) for E in cremona_curves(srange(35,40))]
        [('35a1', 0),
        ('35a2', 0),
        ('35a3', 0),
        ('36a1', 0),
        ('36a2', 0),
        ('36a3', 0),
        ('36a4', 0),
        ('37a1', 1),
        ('37b1', 0),
        ('37b2', 0),
        ('37b3', 0),
        ('38a1', 0),
        ('38a2', 0),
        ('38a3', 0),
        ('38b1', 0),
        ('38b2', 0),
        ('39a1', 0),
        ('39a2', 0),
        ('39a3', 0),
        ('39a4', 0)]
    """
    if isinstance(conductors, (int,long, rings.RingElement)):
        conductors = [conductors]
    return sage.databases.cremona.CremonaDatabase().iter(conductors)

def cremona_optimal_curves(conductors):
    """
    Return iterator over all known optimal curves (in database) with
    conductor in the list of conductors.

    EXAMPLES::

        sage: [(E.label(), E.rank()) for E in cremona_optimal_curves(srange(35,40))]
        [('35a1', 0),
        ('36a1', 0),
        ('37a1', 1),
        ('37b1', 0),
        ('38a1', 0),
        ('38b1', 0),
        ('39a1', 0)]

    There is one case -- 990h3 -- when the optimal curve isn't labeled with a 1::

        sage: [e.cremona_label() for e in cremona_optimal_curves([990])]
        ['990a1', '990b1', '990c1', '990d1', '990e1', '990f1', '990g1', '990h3', '990i1', '990j1', '990k1', '990l1']

    """
    if isinstance(conductors, (int,long,rings.RingElement)):
        conductors = [conductors]
    return sage.databases.cremona.CremonaDatabase().iter_optimal(conductors)

def integral_points_with_bounded_mw_coeffs(E, mw_base, N):
    r"""
    Returns the set of integers `x` which are
    `x`-coordinates of points on the curve `E` which
    are linear combinations of the generators (basis and torsion
    points) with coefficients bounded by `N`.
    """
    from sage.groups.generic import multiples
    xs=set()
    tors_points = E.torsion_points()
    r = len(mw_base)

    def use(P):
        """
        Helper function to record x-coord of a point if integral.
        """
        if not P.is_zero():
            xP = P[0]
            if xP.is_integral():
                xs.add(xP)

    def use_t(R):
        """
        Helper function to record x-coords of a point +torsion if
        integral.
        """
        for T in tors_points:
            use(R+T)

    # We use a naive method when the number of possibilities is small:

    if r==1 and N<=10:
        for P in multiples(mw_base[0],N+1):
            use_t(P)
        return xs

    # Otherwise it is very very much faster to first compute
    # the linear combinations over RR, and only compute them as
    # rational points if they are approximately integral.

    # Note: making eps larger here will dramatically increase
    # the running time.  If evidence arises that integral
    # points are being missed, it would be better to increase
    # the real precision than to increase eps.

    def is_approx_integral(P):
        r"""
        Local function, returns True if the real point `P` is approximately integral.
        """
        eps = 0.0001
        return (abs(P[0]-P[0].round()))<eps and (abs(P[1]-P[1].round()))<eps

    RR = RealField(100) #(100)
    ER = E.change_ring(RR)
    ER0 = ER(0)

    # Note: doing [ER(P) for P in mw_base] sometimes fails.  The
    # following way is harder, since we have to make sure we don't use
    # -P instead of P, but is safer.

    Rgens = [ER.lift_x(P[0]) for P in mw_base]
    for i in range(r):
        if abs(Rgens[i][1]-mw_base[i][1])>abs((-Rgens[i])[1]-mw_base[i][1]):
            Rgens[i] = -Rgens[i]

    # the ni loop through all tuples (a1,a2,...,ar) with
    # |ai|<=N, but we stop immediately after using the tuple
    # (0,0,...,0).

    # Initialization:
    ni = [-N for i in range(r)]
    RgensN = [-N*P for P in Rgens]
    # RPi[i] = -N*(Rgens[0]+...+Rgens[i])
    RPi = [0 for j in range(r)]
    RPi[0] = RgensN[0]
    for i in range(1,r):
        RPi[i] = RPi[i-1] + RgensN[i]

    tors_points_R = map(ER, tors_points)
    while True:
        if all([n==0 for n in ni]):
             use_t(E(0))
             break

        # test the ni-combination which is RPi[r-1]
        RP = RPi[r-1]

        for T, TR in zip(tors_points, tors_points_R):
            if is_approx_integral(RP + TR):
                 P = sum([ni[i]*mw_base[i] for i in range(r)],T)
                 use(P)

        # increment indices and stored points
        i0 = r-1
        while ni[i0]==N:
            ni[i0] = -N
            i0 -= 1
        ni[i0] += 1
        # The next lines are to prevent rounding error: (-P)+P behaves
        # badly for real points!
        if all([n==0 for n in ni[0:i0+1]]):
            RPi[i0] = ER0
        else:
            RPi[i0] += Rgens[i0]
        for i in range(i0+1,r):
            RPi[i] = RPi[i-1] + RgensN[i]

    return xs
<|MERGE_RESOLUTION|>--- conflicted
+++ resolved
@@ -600,11 +600,7 @@
 
             sage: Ep = EllipticCurve('903b3').pari_curve()
 
-<<<<<<< HEAD
-        This still works, even When the curve coefficients are large
-=======
         This still works, even when the curve coefficients are large
->>>>>>> bf435f8d
         (see :trac:`13163`)::
 
             sage: E = EllipticCurve([4382696457564794691603442338788106497, 28, 3992, 16777216, 298])
