--- conflicted
+++ resolved
@@ -3908,18 +3908,17 @@
         """
         return sorted(self.torsion_subgroup(algorithm).points())
 
-<<<<<<< HEAD
     @cached_method
     def root_number(self, p=None):
         """
-        Returns the root number of this elliptic curve.
+        Return the root number of this elliptic curve.
 
         This is 1 if the order of vanishing of the L-function L(E,s) at 1
         is even, and -1 if it is odd.
 
         INPUT:
 
-        - `p` -- optional, default (None); if given, return the local
+        - `p` -- optional, default (``None``); if given, return the local
           root number at `p`
 
         EXAMPLES::
@@ -3953,16 +3952,6 @@
             return Integer(e.ellrootno())
         else:
             return Integer(e.ellrootno(p))
-=======
-    ## def newform_eval(self, z, prec):
-##         """
-##         The value of the newform attached to this elliptic curve at
-##         the point z in the complex upper half plane, computed using
-##         prec terms of the power series expansion.  Note that the power
-##         series need not converge well near the real axis.
-##         """
-##         raise NotImplementedError
->>>>>>> d40bf637
 
     def has_cm(self):
         """
