# -*- coding: utf-8 -*-
"""
Elliptic curves over the rational numbers

AUTHORS:

- William Stein (2005): first version

- William Stein (2006-02-26): fixed Lseries_extended which didn't work
  because of changes elsewhere in Sage.

- David Harvey (2006-09): Added padic_E2, padic_sigma, padic_height,
  padic_regulator methods.

- David Harvey (2007-02): reworked padic-height related code

- Christian Wuthrich (2007): added padic sha computation

- David Roe (2007-09): moved sha, l-series and p-adic functionality to
  separate files.

- John Cremona (2008-01)

- Tobias Nagel and Michael Mardaus (2008-07): added integral_points

- John Cremona (2008-07): further work on integral_points

- Christian Wuthrich (2010-01): moved Galois reps and modular
  parametrization in a separate file
  

- Simon Spicer (2013-03): Added code for modular degrees and congruence
  numbers of higher level

- Simon Spicer (2014-08): Added new analytic rank computation functionality

"""

##############################################################################
#       Copyright (C) 2005,2006,2007 William Stein <wstein@gmail.com>
#
#  Distributed under the terms of the GNU General Public License (GPL)
#
#    This code is distributed in the hope that it will be useful,
#    but WITHOUT ANY WARRANTY; without even the implied warranty of
#    MERCHANTABILITY or FITNESS FOR A PARTICULAR PURPOSE.  See the GNU
#    General Public License for more details.
#
#  The full text of the GPL is available at:
#
#                  http://www.gnu.org/licenses/
##############################################################################
from __future__ import print_function, division, absolute_import
import six
from six.moves import range

from . import constructor
from . import BSD
from   .ell_generic import is_EllipticCurve
from . import ell_modular_symbols
from   .ell_number_field import EllipticCurve_number_field
from . import ell_point
from . import ell_tate_curve
from . import ell_torsion
from . import heegner
from   .gp_simon import simon_two_descent
from   .lseries_ell import Lseries_ell
from . import mod5family
from   .modular_parametrization import ModularParameterization
from . import padic_lseries
from . import padics

from sage.modular.modsym.modsym import ModularSymbols
from sage.modular.pollack_stevens.space import ps_modsym_from_elliptic_curve

from sage.lfunctions.zero_sums import LFunctionZeroSum_EllipticCurve

import sage.modular.modform.constructor
import sage.modular.modform.element
import sage.libs.eclib.all as mwrank
import sage.databases.cremona

import sage.arith.all as arith
import sage.rings.all as rings
from sage.rings.all import (
    PowerSeriesRing,
    infinity as oo,
    ZZ, QQ,
    Integer,
    IntegerRing, RealField,
    ComplexField, RationalField)

import sage.misc.all as misc
from sage.misc.all import verbose

from sage.misc.functional import log

import sage.matrix.all as matrix
from   sage.libs.pari.all import pari, PariError
from sage.functions.other import gamma_inc
from math import sqrt
from sage.interfaces.all import gp
from sage.misc.cachefunc import cached_method
from copy import copy

Q = RationalField()
C = ComplexField()
R = RealField()
Z = IntegerRing()
IR = rings.RealIntervalField(20)

_MAX_HEIGHT=21

# complex multiplication dictionary:
# CMJ is a dict of pairs (j,D) where j is a rational CM j-invariant
# and D is the corresponding quadratic discriminant

CMJ={ 0: -3, 54000: -12, -12288000: -27, 1728: -4, 287496: -16,
      -3375: -7, 16581375: -28, 8000: -8, -32768: -11, -884736: -19,
      -884736000: -43, -147197952000: -67, -262537412640768000: -163}


class EllipticCurve_rational_field(EllipticCurve_number_field):
    r"""
    Elliptic curve over the Rational Field.

    INPUT:

    - ``ainvs`` -- a list or tuple `[a_1, a_2, a_3, a_4, a_6]` of
      Weierstrass coefficients.

    .. note::

        This class should not be called directly; use
        :class:`sage.constructor.EllipticCurve` to construct
        elliptic curves.

    EXAMPLES:

    Construction from Weierstrass coefficients (`a`-invariants), long form::

        sage: E = EllipticCurve([1,2,3,4,5]); E
        Elliptic Curve defined by y^2 + x*y + 3*y = x^3 + 2*x^2 + 4*x + 5 over Rational Field

    Construction from Weierstrass coefficients (`a`-invariants),
    short form (sets `a_1 = a_2 = a_3 = 0`)::

        sage: EllipticCurve([4,5]).ainvs()
        (0, 0, 0, 4, 5)

    Constructor from a Cremona label::

        sage: EllipticCurve('389a1')
        Elliptic Curve defined by y^2 + y = x^3 + x^2 - 2*x over Rational Field

    Constructor from an LMFDB label::

        sage: EllipticCurve('462.f3')
        Elliptic Curve defined by y^2 + x*y = x^3 - 363*x + 1305 over Rational Field

    """
    def __init__(self, ainvs, **kwds):
        r"""
        Constructor for the EllipticCurve_rational_field class.

        TESTS:

        When constructing a curve from the large database using a
        label, we must be careful that the copied generators have the
        right curve (see :trac:`10999`: the following used not to work when
        the large database was installed)::

            sage: E = EllipticCurve('389a1')
            sage: [P.curve() is E for P in E.gens()]
            [True, True]

        """
        self.__np = {}
        self.__gens = {}
        self.__rank = {}
        self.__regulator = {}
        self.__generalized_modular_degree = {}
        self.__generalized_congruence_number = {}
        self._isoclass = {}
        EllipticCurve_number_field.__init__(self, Q, ainvs)

        if 'conductor' in kwds:
            self._set_conductor(kwds['conductor'])
        if 'cremona_label' in kwds:
            self._set_cremona_label(kwds['cremona_label'])
        if 'gens' in kwds:
            self._set_gens(kwds['gens'])
        if 'lmfdb_label' in kwds:
            self._lmfdb_label = kwds['lmfdb_label']
        if 'modular_degree' in kwds:
            self._set_modular_degree(kwds['modular_degree'])
        if 'rank' in kwds:
            self._set_rank(kwds['rank'])
        if 'regulator' in kwds:
            self.__regulator[True] = kwds['regulator']
        if 'torsion_order' in kwds:
            self._set_torsion_order(kwds['torsion_order'])

    def _set_rank(self, r):
        """
        Internal function to set the cached rank of this elliptic curve to
        r.

        .. warning::

           No checking is done! Not intended for use by users.

        EXAMPLES::

            sage: E = EllipticCurve('37a1')
            sage: E._set_rank(99)  # bogus value -- not checked
            sage: E.rank()         # returns bogus cached value
            99
            sage: E._EllipticCurve_rational_field__rank={} # undo the damage
            sage: E.rank()         # the correct rank
            1
        """
        self.__rank = {}
        self.__rank[True] = Integer(r)

    def _set_torsion_order(self, t):
        """
        Internal function to set the cached torsion order of this elliptic
        curve to t.

        .. warning::

           No checking is done! Not intended for use by users.

        EXAMPLES::

            sage: E = EllipticCurve('37a1')
            sage: E._set_torsion_order(99)  # bogus value -- not checked
            sage: E.torsion_order()         # returns bogus cached value
            99
            sage: T = E.torsion_subgroup()  # causes actual torsion to be computed
            sage: E.torsion_order()         # the correct value
            1
        """
        self.__torsion_order = Integer(t)

    def _set_cremona_label(self, L):
        """
        Internal function to set the cached label of this elliptic curve to
        L.

        .. warning::

           No checking is done! Not intended for use by users.

        EXAMPLES::

            sage: E = EllipticCurve('37a1')
            sage: E._set_cremona_label('bogus')
            sage: E.label()
            'bogus'
            sage: label = E.database_attributes()['cremona_label']; label
            '37a1'
            sage: E.label() # no change
            'bogus'
            sage: E._set_cremona_label(label)
            sage: E.label() # now it is correct
            '37a1'
        """
        self.__cremona_label = L

    def _set_conductor(self, N):
        """
        Internal function to set the cached conductor of this elliptic
        curve to N.

        .. warning::

           No checking is done! Not intended for use by users.
           Setting to the wrong value will cause strange problems (see
           examples).

        EXAMPLES::

            sage: E = EllipticCurve('37a1')
            sage: E._set_conductor(99)      # bogus value -- not checked
            sage: E.conductor()             # returns bogus cached value
            99
            sage: E._set_conductor(37)
        """
        self.__conductor_pari = Integer(N)

    def _set_modular_degree(self, deg):
        """
        Internal function to set the cached modular degree of this elliptic
        curve to deg.

        .. warning::

           No checking is done!

        EXAMPLES::

            sage: E = EllipticCurve('5077a1')
            sage: E.modular_degree()
            1984
            sage: E._set_modular_degree(123456789)
            sage: E.modular_degree()
            123456789
            sage: E._set_modular_degree(1984)
        """
        self.__modular_degree = Integer(deg)

    def _set_gens(self, gens):
        """
        Internal function to set the cached generators of this elliptic
        curve to gens.

        .. warning::

           No checking is done!

        EXAMPLES::

            sage: E = EllipticCurve('5077a1')
            sage: E.rank()
            3
            sage: E.gens() # random
            [(-2 : 3 : 1), (-7/4 : 25/8 : 1), (1 : -1 : 1)]
            sage: E._set_gens([]) # bogus list
            sage: E.rank()        # unchanged
            3
            sage: E._set_gens([E(-2,3), E(-1,3), E(0,2)])
            sage: E.gens()
            [(-2 : 3 : 1), (-1 : 3 : 1), (0 : 2 : 1)]
        """
        self.__gens = {}
        self.__gens[True] = [self.point(x, check=True) for x in gens]
        self.__gens[True].sort()

    def lmfdb_page(self):
        r"""
        Open the LMFDB web page of the elliptic curve in a browser.

        See http://www.lmfdb.org

        EXAMPLES::

            sage: E = EllipticCurve('5077a1')
            sage: E.lmfdb_page()  # optional -- webbrowser
        """
        import webbrowser
        lmfdb_url = 'http://www.lmfdb.org/EllipticCurve/Q/{}'
        if hasattr(self, "_lmfdb_label") and self._lmfdb_label:
            url = lmfdb_url.format(self._lmfdb_label)
        else:
            url = lmfdb_url.format(self.cremona_label())
        webbrowser.open(url)

    def is_p_integral(self, p):
        r"""
        Return ``True`` if this elliptic curve has `p`-integral
        coefficients.

        INPUT:

        -  ``p`` -- a prime integer

        EXAMPLES::

            sage: E = EllipticCurve(QQ,[1,1]); E
            Elliptic Curve defined by y^2 = x^3 + x + 1 over Rational Field
            sage: E.is_p_integral(2)
            True
            sage: E2=E.change_weierstrass_model(2,0,0,0); E2
            Elliptic Curve defined by y^2 = x^3 + 1/16*x + 1/64 over Rational Field
            sage: E2.is_p_integral(2)
            False
            sage: E2.is_p_integral(3)
            True
        """
        if not arith.is_prime(p):
            raise ArithmeticError("p must be prime")
        if self.is_integral():
            return True
        return bool(misc.mul([x.valuation(p) >= 0 for x in self.ainvs()]))

    def is_integral(self):
        """
        Return ``True`` if this elliptic curve has integral coefficients (in
        Z).

        EXAMPLES::

            sage: E = EllipticCurve(QQ,[1,1]); E
            Elliptic Curve defined by y^2 = x^3 + x + 1 over Rational Field
            sage: E.is_integral()
            True
            sage: E2=E.change_weierstrass_model(2,0,0,0); E2
            Elliptic Curve defined by y^2 = x^3 + 1/16*x + 1/64 over Rational Field
            sage: E2.is_integral()
            False
        """
        try:
            return self.__is_integral
        except AttributeError:
            one = Integer(1)
            self.__is_integral = bool(misc.mul([x.denominator() == 1 for x in self.ainvs()]))
            return self.__is_integral


    def mwrank(self, options=''):
        r"""
        Run Cremona's mwrank program on this elliptic curve and return the
        result as a string.

        INPUT:


        -  ``options`` (string) -- run-time options passed when starting mwrank.
           The format is as follows (see below for examples of usage):

           - ``-v n``    (verbosity level)       sets verbosity to n (default=1)
           - ``-o``      (PARI/GP style output flag)  turns ON extra PARI/GP short output (default is OFF)
           - ``-p n``    (precision)       sets precision to `n` decimals (default=15)
           - ``-b n``    (quartic bound)   bound on quartic point search (default=10)
           - ``-x n``    (n_aux)           number of aux primes used for sieving (default=6)
           - ``-l``      (generator list flag)            turns ON listing of points (default ON unless v=0)
           - ``-s``      (selmer_only flag)     if set, computes Selmer rank only (default: not set)
           - ``-d``      (skip_2nd_descent flag)        if set, skips the second descent for curves with 2-torsion (default: not set)
           - ``-S n``    (sat_bd)          upper bound on saturation primes (default=100, -1 for automatic)

        OUTPUT:

        -  ``string`` - output of mwrank on this curve


        .. note::

           The output is a raw string and completely illegible using
           automatic display, so it is recommended to use print for
           legible output.

        EXAMPLES::

            sage: E = EllipticCurve('37a1')
            sage: E.mwrank() #random
            ...
            sage: print(E.mwrank())
            Curve [0,0,1,-1,0] :        Basic pair: I=48, J=-432
            disc=255744
            ...
            Generator 1 is [0:-1:1]; height 0.05111...

            Regulator = 0.05111...

            The rank and full Mordell-Weil basis have been determined unconditionally.
            ...

        Options to mwrank can be passed::

            sage: E = EllipticCurve([0,0,0,877,0])

        Run mwrank with 'verbose' flag set to 0 but list generators if
        found

        ::

            sage: print(E.mwrank('-v0 -l'))
            Curve [0,0,0,877,0] :   0 <= rank <= 1
            Regulator = 1

        Run mwrank again, this time with a higher bound for point searching
        on homogeneous spaces::

            sage: print(E.mwrank('-v0 -l -b11'))
            Curve [0,0,0,877,0] :   Rank = 1
            Generator 1 is [29604565304828237474403861024284371796799791624792913256602210:-256256267988926809388776834045513089648669153204356603464786949:490078023219787588959802933995928925096061616470779979261000]; height 95.980371987964
            Regulator = 95.980371987964
        """
        if options == "":
            from sage.interfaces.all import mwrank
        else:
            from sage.interfaces.all import Mwrank
            mwrank = Mwrank(options=options)
        return mwrank(list(self.a_invariants()))

    def conductor(self, algorithm="pari"):
        """
        Return the conductor of the elliptic curve.

        INPUT:


        -  ``algorithm`` - str, (default: "pari")

           -  ``"pari"`` - use the PARI C-library ellglobalred
              implementation of Tate's algorithm

           -  ``"mwrank"`` - use Cremona's mwrank implementation
              of Tate's algorithm; can be faster if the curve has integer
              coefficients (TODO: limited to small conductor until mwrank gets
              integer factorization)

           -  ``"gp"`` - use the GP interpreter.

           -  ``"generic"`` - use the general number field
              implementation

           -  ``"all"`` - use all four implementations, verify
              that the results are the same (or raise an error), and output the
              common value.


        EXAMPLES::

            sage: E = EllipticCurve([1, -1, 1, -29372, -1932937])
            sage: E.conductor(algorithm="pari")
            3006
            sage: E.conductor(algorithm="mwrank")
            3006
            sage: E.conductor(algorithm="gp")
            3006
            sage: E.conductor(algorithm="generic")
            3006
            sage: E.conductor(algorithm="all")
            3006

        .. note::

           The conductor computed using each algorithm is cached
           separately. Thus calling ``E.conductor('pari')``, then
           ``E.conductor('mwrank')`` and getting the same result
           checks that both systems compute the same answer.

        TESTS::

            sage: E.conductor(algorithm="bogus")
            Traceback (most recent call last):
            ...
            ValueError: algorithm 'bogus' is not known
        """
        if algorithm == "pari":
            try:
                return self.__conductor_pari
            except AttributeError:
                self.__conductor_pari = Integer(self.pari_mincurve().ellglobalred()[0])
            return self.__conductor_pari

        elif algorithm == "gp":
            try:
                return self.__conductor_gp
            except AttributeError:
                self.__conductor_gp = Integer(gp.eval('ellglobalred(ellinit(%s,0))[1]'%list(self.a_invariants())))
                return self.__conductor_gp

        elif algorithm == "mwrank":
            try:
                return self.__conductor_mwrank
            except AttributeError:
                if self.is_integral():
                    self.__conductor_mwrank = Integer(self.mwrank_curve().conductor())
                else:
                    self.__conductor_mwrank = Integer(self.minimal_model().mwrank_curve().conductor())
            return self.__conductor_mwrank

        elif algorithm == "generic":
            try:
                return self.__conductor_generic
            except AttributeError:
                self.__conductor_generic = sage.schemes.elliptic_curves.ell_number_field.EllipticCurve_number_field.conductor(self).gen()
                return self.__conductor_generic

        elif algorithm == "all":
            N1 = self.conductor("pari")
            N2 = self.conductor("mwrank")
            N3 = self.conductor("gp")
            N4 = self.conductor("generic")
            if N1 != N2 or N2 != N3 or N2 != N4:
                raise ArithmeticError("PARI, mwrank, gp and Sage compute different conductors (%s,%s,%s,%s) for %s"%(
                    N1, N2, N3, N4, self))
            return N1
        else:
            raise ValueError("algorithm %r is not known"%algorithm)

    ####################################################################
    #  Access to PARI curves related to this curve.
    ####################################################################

    def pari_curve(self):
        """
        Return the PARI curve corresponding to this elliptic curve.

        INPUT:

        -  ``prec`` -- Deprecated

        -  ``factor`` -- Deprecated

        EXAMPLES::

            sage: E = EllipticCurve([0, 0, 1, -1, 0])
            sage: e = E.pari_curve()
            sage: type(e)
            <type 'sage.libs.cypari2.gen.Gen'>
            sage: e.type()
            't_VEC'
            sage: e.ellan(10)
            [1, -2, -3, 2, -2, 6, -1, 0, 6, 4]

        ::

            sage: E = EllipticCurve(RationalField(), ['1/3', '2/3'])
            sage: e = E.pari_curve()
            sage: e[:5]
            [0, 0, 0, 1/3, 2/3]

        When doing certain computations, PARI caches the results::

            sage: E = EllipticCurve('37a1')
            sage: _ = E.__dict__.pop('_pari_curve', None)  # clear cached data
            sage: Epari = E.pari_curve()
            sage: Epari
            [0, 0, 1, -1, 0, 0, -2, 1, -1, 48, -216, 37, 110592/37, Vecsmall([1]), [Vecsmall([64, 1])], [0, 0, 0, 0, 0, 0, 0, 0]]
            sage: Epari.omega()
            [2.99345864623196, -2.45138938198679*I]
            sage: Epari
            [0, 0, 1, -1, 0, 0, -2, 1, -1, 48, -216, 37, 110592/37, Vecsmall([1]), [Vecsmall([64, 1])], [[2.99345864623196, -2.45138938198679*I], 0, [0.837565435283323, 0.269594436405445, -1.10715987168877, 1.37675430809421, 1.94472530697209, 0.567970998877878]~, 0, 0, 0, 0, 0]]

        This shows that the bug uncovered by :trac:`4715` is fixed::

            sage: Ep = EllipticCurve('903b3').pari_curve()

        This still works, even when the curve coefficients are large
        (see :trac:`13163`)::

            sage: E = EllipticCurve([4382696457564794691603442338788106497, 28, 3992, 16777216, 298])
            sage: E.pari_curve()
            [4382696457564794691603442338788106497, 28, 3992, 16777216, 298, ...]
            sage: E.minimal_model()
            Elliptic Curve defined by y^2 + x*y + y = x^3 + x^2 - 7686423934083797390675981169229171907674183588326184511391146727143672423167091484392497987721106542488224058921302964259990799229848935835464702*x + 8202280443553761483773108648734271851215988504820214784899752662100459663011709992446860978259617135893103951840830254045837355547141096270521198994389833928471736723050112419004202643591202131091441454709193394358885 over Rational Field
        """
        try:
            return self._pari_curve
        except AttributeError:
            self._pari_curve = pari(self.a_invariants()).ellinit()
            return self._pari_curve

    def pari_mincurve(self):
        """
        Return the PARI curve corresponding to a minimal model for this
        elliptic curve.

        INPUT:

        -  ``prec`` -- Deprecated

        -  ``factor`` -- Deprecated

        EXAMPLES::

            sage: E = EllipticCurve(RationalField(), ['1/3', '2/3'])
            sage: e = E.pari_mincurve()
            sage: e[:5]
            [0, 0, 0, 27, 486]
            sage: E.conductor()
            47232
            sage: e.ellglobalred()
            [47232, [1, 0, 0, 0], 2, [2, 7; 3, 2; 41, 1], [[7, 2, 0, 1], [2, -3, 0, 2], [1, 5, 0, 1]]]
        """
        try:
            return self._pari_mincurve
        except AttributeError:
            mc, change = self.pari_curve().ellminimalmodel()
            self._pari_mincurve = mc
            return self._pari_mincurve

    @cached_method
    def database_attributes(self):
        """
        Return a dictionary containing information about ``self`` in
        the elliptic curve database.

        If there is no elliptic curve isomorphic to ``self`` in the
        database, a ``RuntimeError`` is raised.

        EXAMPLES::

            sage: E = EllipticCurve((0, 0, 1, -1, 0))
            sage: data = E.database_attributes()
            sage: data['conductor']
            37
            sage: data['cremona_label']
            '37a1'
            sage: data['rank']
            1
            sage: data['torsion_order']
            1

            sage: E = EllipticCurve((8, 13, 21, 34, 55))
            sage: E.database_attributes()
            Traceback (most recent call last):
            ...
            RuntimeError: no database entry for Elliptic Curve defined by y^2 + 8*x*y + 21*y = x^3 + 13*x^2 + 34*x + 55 over Rational Field

        """
        from sage.databases.cremona import CremonaDatabase
        ainvs = self.minimal_model().ainvs()
        try:
            return CremonaDatabase().data_from_coefficients(ainvs)
        except RuntimeError:
            raise RuntimeError("no database entry for %s" % self)

    def database_curve(self):
        """
        Return the curve in the elliptic curve database isomorphic to this
        curve, if possible. Otherwise raise a ``RuntimeError`` exception.

        Since :trac:`11474`, this returns exactly the same curve as
        :meth:`minimal_model`; the only difference is the additional
        work of checking whether the curve is in the database.

        EXAMPLES::

            sage: E = EllipticCurve([0,1,2,3,4])
            sage: E.database_curve()
            Elliptic Curve defined by y^2  = x^3 + x^2 + 3*x + 5 over Rational Field

        .. note::

           The model of the curve in the database can be different
           from the Weierstrass model for this curve, e.g., database
           models are always minimal.
        """
        try:
            return self.__database_curve
        except AttributeError:
            misc.verbose("Looking up %s in the database."%self)
            D = sage.databases.cremona.CremonaDatabase()
            ainvs = list(self.minimal_model().ainvs())
            try:
                self.__database_curve = D.elliptic_curve_from_ainvs(ainvs)
            except RuntimeError:
                raise RuntimeError("Elliptic curve %s not in the database."%self)
            return self.__database_curve

    def Np(self, p):
        r"""
        The number of points on `E` modulo `p`.

        INPUT:

        - ``p`` (int) -- a prime, not necessarily of good reduction.


        OUTPUT:

        (int) The number ofpoints on the reduction of `E` modulo `p`
        (including the singular point when `p` is a prime of bad
        reduction).

        EXAMPLES::

            sage: E = EllipticCurve([0, -1, 1, -10, -20])
            sage: E.Np(2)
            5
            sage: E.Np(3)
            5
            sage: E.conductor()
            11
            sage: E.Np(11)
            11

        This even works when the prime is large::

            sage: E = EllipticCurve('37a')
            sage: E.Np(next_prime(10^30))
            1000000000000001426441464441649
        """
        if self.conductor() % p == 0:
            return p + 1 - self.ap(p)
        return p+1 - self.ap(p)

    ####################################################################
    #  Access to mwrank
    ####################################################################
    def mwrank_curve(self, verbose=False):
        """
        Construct an mwrank_EllipticCurve from this elliptic curve

        The resulting mwrank_EllipticCurve has available methods from John
        Cremona's eclib library.

        EXAMPLES::

            sage: E = EllipticCurve('11a1')
            sage: EE = E.mwrank_curve()
            sage: EE
            y^2+ y = x^3 - x^2 - 10*x - 20
            sage: type(EE)
            <class 'sage.libs.eclib.interface.mwrank_EllipticCurve'>
            sage: EE.isogeny_class()
            ([[0, -1, 1, -10, -20], [0, -1, 1, -7820, -263580], [0, -1, 1, 0, 0]],
            [[0, 5, 5], [5, 0, 0], [5, 0, 0]])
        """
        try:
            return self.__mwrank_curve
        except AttributeError:
            pass
        self.__mwrank_curve = mwrank.mwrank_EllipticCurve(
            list(self.ainvs()), verbose=verbose)
        return self.__mwrank_curve

    def two_descent(self, verbose=True,
                    selmer_only = False,
                    first_limit = 20,
                    second_limit = 8,
                    n_aux = -1,
                    second_descent = 1):
        """
        Compute 2-descent data for this curve.

        INPUT:


        -  ``verbose`` - (default: True) print what mwrank is
           doing. If False, **no output** is printed.

        -  ``selmer_only`` - (default: ``False``) selmer_only
           switch

        -  ``first_limit`` - (default: 20) firstlim is bound
           on x+z second_limit- (default: 8) secondlim is bound on log max
           x,z , i.e. logarithmic

        -  ``n_aux`` - (default: -1) n_aux only relevant for
           general 2-descent when 2-torsion trivial; n_aux=-1 causes default
           to be used (depends on method)

        -  ``second_descent`` - (default: True)
           second_descent only relevant for descent via 2-isogeny


        OUTPUT:

        Return ``True`` if the descent succeeded, i.e. if the lower bound and
        the upper bound for the rank are the same. In this case, generators and
        the rank are cached. A return value of ``False`` indicates that either
        rational points were not found, or that Sha[2] is nontrivial and mwrank
        was unable to determine this for sure.

        EXAMPLES::

            sage: E = EllipticCurve('37a1')
            sage: E.two_descent(verbose=False)
            True

        """
        misc.verbose("Calling mwrank C++ library.")
        C = self.mwrank_curve()
        C.two_descent(verbose, selmer_only,
                        first_limit, second_limit,
                        n_aux, second_descent)
        if C.certain():
            self.__gens[True] = [self.point(x, check=True) for x in C.gens()]
            self.__gens[True].sort()
            self.__rank[True] = len(self.__gens[True])
        return C.certain()

    ####################################################################
    #  Etc.
    ####################################################################

    def aplist(self, n, python_ints=False):
        r"""
        The Fourier coefficients `a_p` of the modular form
        attached to this elliptic curve, for all primes `p\leq n`.

        INPUT:


        -  ``n`` - integer

        -  ``python_ints`` - bool (default: ``False``); if ``True``
           return a list of Python ints instead of Sage integers.


        OUTPUT: list of integers

        EXAMPLES::

            sage: e = EllipticCurve('37a')
            sage: e.aplist(1)
            []
            sage: e.aplist(2)
            [-2]
            sage: e.aplist(10)
            [-2, -3, -2, -1]
            sage: v = e.aplist(13); v
            [-2, -3, -2, -1, -5, -2]
            sage: type(v[0])
            <type 'sage.rings.integer.Integer'>
            sage: type(e.aplist(13, python_ints=True)[0])
            <... 'int'>
        """
        e = self.pari_mincurve()
        v = e.ellaplist(n, python_ints=True)
        if python_ints:
            return v
        else:
            return [Integer(a) for a in v]



    def anlist(self, n, python_ints=False):
        """
        The Fourier coefficients up to and including `a_n` of the
        modular form attached to this elliptic curve. The i-th element of
        the return list is a[i].

        INPUT:


        -  ``n`` - integer

        -  ``python_ints`` - bool (default: ``False``); if ``True``
           return a list of Python ints instead of Sage integers.


        OUTPUT: list of integers

        EXAMPLES::

            sage: E = EllipticCurve([0, -1, 1, -10, -20])
            sage: E.anlist(3)
            [0, 1, -2, -1]

        ::

            sage: E = EllipticCurve([0,1])
            sage: E.anlist(20)
            [0, 1, 0, 0, 0, 0, 0, -4, 0, 0, 0, 0, 0, 2, 0, 0, 0, 0, 0, 8, 0]
        """
        n = int(n)
        e = self.pari_mincurve()
        if n >= 2147483648:
            raise RuntimeError("anlist: n (=%s) must be < 2147483648."%n)

        v = [0] + e.ellan(n, python_ints=True)
        if not python_ints:
            v = [Integer(x) for x in v]
        return v


        # There is some overheard associated with coercing the PARI
        # list back to Python, but it's not bad.  It's better to do it
        # this way instead of trying to eval the whole list, since the
        # int conversion is done very sensibly.  NOTE: This would fail
        # if a_n won't fit in a C int, i.e., is bigger than
        # 2147483648; however, we wouldn't realistically compute
        # anlist for n that large anyway.
        #
        # Some relevant timings:
        #
        # E <--> [0, 1, 1, -2, 0]   389A
        #  E = EllipticCurve([0, 1, 1, -2, 0]);   // Sage or MAGMA
        #  e = E.pari_mincurve()
        #  f = ellinit([0,1,1,-2,0]);
        #
        #  Computation                                              Time (1.6Ghz Pentium-4m laptop)
        #  time v:=TracesOfFrobenius(E,10000);  // MAGMA            0.120
        #  gettime;v=ellan(f,10000);gettime/1000                    0.046
        #  time v=e.ellan (10000)                                   0.04
        #  time v=E.anlist(10000)                                   0.07

        #  time v:=TracesOfFrobenius(E,100000);  // MAGMA           1.620
        #  gettime;v=ellan(f,100000);gettime/1000                   0.676
        #  time v=e.ellan (100000)                                  0.7
        #  time v=E.anlist(100000)                                  0.83

        #  time v:=TracesOfFrobenius(E,1000000);  // MAGMA          20.850
        #  gettime;v=ellan(f,1000000);gettime/1000                  9.238
        #  time v=e.ellan (1000000)                                 9.61
        #  time v=E.anlist(1000000)                                 10.95  (13.171 in cygwin vmware)

        #  time v:=TracesOfFrobenius(E,10000000);  //MAGMA          257.850
        #  gettime;v=ellan(f,10000000);gettime/1000      FAILS no matter how many allocatemem()'s!!
        #  time v=e.ellan (10000000)                                139.37
        #  time v=E.anlist(10000000)                                136.32
        #
        #  The last Sage comp retries with stack size 40MB,
        #  80MB, 160MB, and succeeds last time.  It's very interesting that this
        #  last computation is *not* possible in GP, but works in py_pari!
        #

    def q_expansion(self, prec):
        r"""
        Return the `q`-expansion to precision prec of the newform
        attached to this elliptic curve.

        INPUT:


        -  ``prec`` - an integer


        OUTPUT:

        a power series (in the variable 'q')

        .. note::

           If you want the output to be a modular form and not just a
           `q`-expansion, use :meth:`.modular_form`.

        EXAMPLES::

            sage: E = EllipticCurve('37a1')
            sage: E.q_expansion(20)
            q - 2*q^2 - 3*q^3 + 2*q^4 - 2*q^5 + 6*q^6 - q^7 + 6*q^9 + 4*q^10 - 5*q^11 - 6*q^12 - 2*q^13 + 2*q^14 + 6*q^15 - 4*q^16 - 12*q^18 + O(q^20)
        """
        return PowerSeriesRing(Q, 'q')(self.anlist(prec), prec, check=True)

    def modular_form(self):
        r"""
        Return the cuspidal modular form associated to this elliptic
        curve.

        EXAMPLES::

            sage: E = EllipticCurve('37a')
            sage: f = E.modular_form()
            sage: f
            q - 2*q^2 - 3*q^3 + 2*q^4 - 2*q^5 + O(q^6)

        If you need to see more terms in the `q`-expansion::

            sage: f.q_expansion(20)
            q - 2*q^2 - 3*q^3 + 2*q^4 - 2*q^5 + 6*q^6 - q^7 + 6*q^9 + 4*q^10 - 5*q^11 - 6*q^12 - 2*q^13 + 2*q^14 + 6*q^15 - 4*q^16 - 12*q^18 + O(q^20)

        .. note::

           If you just want the `q`-expansion, use
           :meth:`.q_expansion`.
        """
        try:
            return self.__modular_form
        except AttributeError:
            M = sage.modular.modform.constructor.ModularForms(self.conductor(),weight=2)
            f = sage.modular.modform.element.ModularFormElement_elliptic_curve(M, self)
            self.__modular_form = f
            return f

    def modular_symbol_space(self, sign=1, base_ring=Q, bound=None):
        r"""
        Return the space of cuspidal modular symbols associated to this
        elliptic curve, with given sign and base ring.

        INPUT:


        -  ``sign`` - 0, -1, or 1

        -  ``base_ring`` - a ring


        EXAMPLES::

            sage: f = EllipticCurve('37b')
            sage: f.modular_symbol_space()
            Modular Symbols subspace of dimension 1 of Modular Symbols space of dimension 3 for Gamma_0(37) of weight 2 with sign 1 over Rational Field
            sage: f.modular_symbol_space(-1)
            Modular Symbols subspace of dimension 1 of Modular Symbols space of dimension 2 for Gamma_0(37) of weight 2 with sign -1 over Rational Field
            sage: f.modular_symbol_space(0, bound=3)
            Modular Symbols subspace of dimension 2 of Modular Symbols space of dimension 5 for Gamma_0(37) of weight 2 with sign 0 over Rational Field

        .. note::

           If you just want the `q`-expansion, use
           :meth:`.q_expansion`.
        """
        typ = (sign, base_ring)
        try:
            return self.__modular_symbol_space[typ]
        except AttributeError:
            self.__modular_symbol_space = {}
        except KeyError:
            pass
        M = ell_modular_symbols.modular_symbol_space(self, sign, base_ring, bound=bound)
        self.__modular_symbol_space[typ] = M
        return M

    def abelian_variety(self):
        r"""
        Return self as a modular abelian variety.

        OUTPUT:

        - a modular abelian variety

        EXAMPLES::

            sage: E = EllipticCurve('11a')
            sage: E.abelian_variety()
            Abelian variety J0(11) of dimension 1

            sage: E = EllipticCurve('33a')
            sage: E.abelian_variety()
            Abelian subvariety of dimension 1 of J0(33)
        """
        return self.modular_symbol_space(sign=0).abelian_variety()

    def _modular_symbol_normalize(self, sign, use_eclib, normalize, implementation):
        r"""
        Normalize parameters for :meth:`modular_symbol`.

        TESTS::

            sage: E = EllipticCurve('37a1')
            sage: E.modular_symbol(implementation = 'eclib') is E.modular_symbol(implementation = 'eclib', normalize = 'L_ratio')
            True
        """
        if use_eclib is not None:
            from sage.misc.superseded import deprecation
            deprecation(20864, "Use the option 'implementation' instead of 'use_eclib'")
            if use_eclib:
                implementation = 'eclib'
            else:
                implementation = 'sage'
        if sign not in [1,-1]:
            raise ValueError("The sign of a modular symbol must be 1 or -1")
        sign = ZZ(sign)
        if normalize is None:
            normalize = "L_ratio"
        if normalize not in ["L_ratio", "period", "none"]:
            raise ValueError("normalize should be one of 'L_ratio', 'period' or 'none'")
        if implementation not in ["sage", "eclib"]:
            raise ValueError("Implementation should be one of 'sage' or 'eclib'")
        return (sign, normalize, implementation)

    @cached_method(key = _modular_symbol_normalize)
    def modular_symbol(self, sign = +1, use_eclib = None, normalize = None, implementation = 'eclib'):
        r"""
        Return the modular symbol associated to this elliptic curve,
        with given sign.

        INPUT:

        -  ``sign`` - +1 (default) or -1.

        -  ``use_eclib`` - Deprecated. Use the ``implementation`` parameter instead.

        -  ``normalize`` - (default: None); either 'L_ratio', 'period',
           or 'none' when ``implementation`` is 'sage'; ignored if
           ``implementation`` is ``eclib``.  For 'L_ratio', the
           modular symbol tries to normalize correctly as explained
           below by comparing it to ``L_ratio`` for the curve and some
           small twists.  The normalization 'period' uses the
           ``integral_period_map`` for modular symbols which is known
           to be equal to the desired normalization, up to the sign
           and a possible power of 2.  With normalization 'none', the
           modular symbol is almost certainly not correctly
           normalized, i.e. all values will be a fixed scalar multiple
           of what they should be.  However, the initial computation
           of the modular symbol is much faster when implementation
           ``sage`` is chosen, though evaluation of it after computing
           it is no faster.

        -  ``implementation`` - either 'eclib' (default) or
           'sage'. Here 'eclib' uses John Cremona's implementation in
           the eclib library, while 'sage' uses an implementation
           in Sage which is often quite a bit slower.

        .. SEEALSO::

            :meth:`modular_symbol_numerical`

        .. note::

           The value at a rational number `r` is proportional to the
           real or imaginary part of the integral of `2 \pi i f(z) dz`
           from `\infty` to `r`, where `f` is the newform attached to
           `E`, suitably normalized so that all values of this map
           take values in `\QQ`.

           The normalization is such that for sign +1, the value at
           the cusp `r` is equal to the quotient of the real part of
           `\int_{\infty}^{r}2\pi i f(z)dz` by the least positive
           period of `E`, where `f` is the newform attached to the
           isogeny class of `E`.  This is in contrast to the method
           ``L_ratio`` of ``lseries()``, where the value is also
           divided by the number of connected components of
           `E(\RR)`). In particular the modular symbol depends on `E`
           and not only the isogeny class of `E`.  For negative
           modular symbols, the value is the quotient of the imaginary
           part of the above integral by the imaginary part of the
           smallest positive imaginary period.


        EXAMPLES::

            sage: E = EllipticCurve('37a1')
            sage: M = E.modular_symbol(); M
            Modular symbol with sign 1 over Rational Field attached to Elliptic Curve defined by y^2 + y = x^3 - x over Rational Field
            sage: M(1/2)
            0
            sage: M(1/5)
            1

        ::

            sage: E = EllipticCurve('121b1')
            sage: M = E.modular_symbol(implementation="sage")
            Warning : Could not normalize the modular symbols, maybe all further results will be multiplied by -1 and a power of 2
            sage: M(1/7)
            -1/2

        Different curves in an isogeny class have modular symbols
        which differ by a nonzero rational factor::

            sage: E1 = EllipticCurve('11a1')
            sage: M1 = E1.modular_symbol()
            sage: M1(0)
            1/5
            sage: E2 = EllipticCurve('11a2')
            sage: M2 = E2.modular_symbol()
            sage: M2(0)
            1
            sage: E3 = EllipticCurve('11a3')
            sage: M3 = E3.modular_symbol()
            sage: M3(0)
            1/25
            sage: all(5*M1(r)==M2(r)==25*M3(r) for r in QQ.range_by_height(10))
            True

        With the default implementation using ``eclib``, the symbols
        are correctly normalized automatically.  With the ``Sage``
        implementation we can choose to normalize using the L-ratio,
        unless that is 0 (for curves of positive rank) or using
        periods.  Here is an example where the symbol is already
        normalized::

            sage: E = EllipticCurve('11a2')
            sage: E.modular_symbol(implementation = 'eclib')(0)
            1
            sage: E.modular_symbol(implementation = 'sage', normalize='L_ratio')(0)
            1
            sage: E.modular_symbol(implementation = 'sage', normalize='none')(0)
            1
            sage: E.modular_symbol(implementation = 'sage', normalize='period')(0)
            1

        Here is an example where both normalization methods work,
        while the non-normalized symbol is incorrect::

            sage: E = EllipticCurve('11a3')
            sage: E.modular_symbol(implementation = 'eclib')(0)
            1/25
            sage: E.modular_symbol(implementation = 'sage', normalize='none')(0)
            1
            sage: E.modular_symbol(implementation = 'sage', normalize='L_ratio')(0)
            1/25
            sage: E.modular_symbol(implementation = 'sage', normalize='period')(0)
            1/25


        Since :trac:`10256`, the interface for negative modular symbols in eclib is available::

            sage: E = EllipticCurve('11a1')
            sage: Mplus = E.modular_symbol(+1); Mplus
            Modular symbol with sign 1 over Rational Field attached to Elliptic Curve defined by y^2 + y = x^3 - x^2 - 10*x - 20 over Rational Field
            sage: [Mplus(1/i) for i in [1..11]]
            [1/5, -4/5, -3/10, 7/10, 6/5, 6/5, 7/10, -3/10, -4/5, 1/5, 0]
            sage: Mminus = E.modular_symbol(-1); Mminus
            Modular symbol with sign -1 over Rational Field attached to Elliptic Curve defined by y^2 + y = x^3 - x^2 - 10*x - 20 over Rational Field
            sage: [Mminus(1/i) for i in [1..11]]
            [0, 0, 1/2, 1/2, 0, 0, -1/2, -1/2, 0, 0, 0]

        """
        sign, normalize, implementation = self._modular_symbol_normalize(sign, use_eclib, normalize, implementation)
        if implementation == 'eclib':
            M = ell_modular_symbols.ModularSymbolECLIB(self, sign)
        else: # implementation == 'sage':
            M = ell_modular_symbols.ModularSymbolSage(self, sign, normalize=normalize)
        return M

    def _modsym(self, tau, prec=53):
        r"""
        Compute the modular symbol `\{\infty, \tau\}` analytically.

        EXAMPLES::

            sage: E = EllipticCurve('11a1')
            sage: E._modsym(0)  # abs tol 1e-14
            0.253841860855911 - 2.86184184507043e-17*I
            sage: E = EllipticCurve('17a1')
            sage: E._modsym(0)  # abs tol 1e-14
            0.386769938387780 - 4.26353246509333e-17*I
        """
        from sage.modular.cusps import Cusps
        from sage.sets.all import Primes
        N = self.conductor()
        # Find a prime p that is suitable, along with matrices M[i].
        for p in Primes():
            if N % p == 0:
                continue
            # Are the cusps tau, p*tau, and (tau+j)/p for j = 0, ..., p-1
            # all equivalent?
            t = Cusps(tau)
            M = []
            b, m = t.is_gamma0_equiv(p * tau, N, transformation='matrix')
            if not b:
                continue
            M.append(m)
            good = True
            for j in range(p):
                b, m = t.is_gamma0_equiv((tau + j) / p, N,
                                         transformation='matrix')
                if not b:
                    good = False
                    break
                M.append(m)
            if good:
                # Found it!
                break
        f = self.newform()
        return -sum(f.period(m, prec) for m in M) / (1 + p - self.ap(p))

    def modular_symbol_numerical(self, sign=1, prec=53):
        """
        Return the modular symbol as a numerical function.

        .. NOTE::

            This method does not compute spaces of modular symbols, so
            it is suitable for curves of larger conductor than can be
            handled by :meth:`modular_symbol`.

        EXAMPLES::

            sage: E = EllipticCurve('19a1')
            sage: f = E.modular_symbol_numerical(1)
            sage: g = E.modular_symbol()
            sage: f(0), g(0)  # abs tol 1e-14
            (0.333333333333330, 1/3)
            sage: f(oo), g(oo)
            (-0.000000000000000, 0)

            sage: E = EllipticCurve('79a1')
            sage: f = E.modular_symbol_numerical(-1)
            sage: g = E.modular_symbol(-1, implementation="sage")
            sage: f(1/3), g(1/3)  # abs tol 1e-13
            (1.00000000000001, 1)
            sage: f(oo), g(oo)
            (0.000000000000000, 0)
        """
        lam = self.period_lattice().basis(prec=prec)
        if sign == 1:
            P = lam[0].real()
            return lambda a: self._modsym(a, prec).real() / P
        else:
            P = lam[1].imag()
            return lambda a: self._modsym(a, prec).imag() / P


    def pollack_stevens_modular_symbol(self, sign=0, implementation='eclib'):
        """
        Create the modular symbol attached to the elliptic curve,
        suitable for overconvergent calculations.

        INPUT:

        - ``sign`` -- +1 or -1 or 0 (default), in which case this it
          is the sum of the two

        - ``implementation`` -- either 'eclib' (default) or 'sage'.
          This determines classical modular symbols which implementation
          of the underlying classical  modular symbols is used

        EXAMPLES::

            sage: E = EllipticCurve('113a1')
            sage: symb = E.pollack_stevens_modular_symbol()
            sage: symb
            Modular symbol of level 113 with values in Sym^0 Q^2
            sage: symb.values()
            [-1/2, 1, -1, 0, 0, 1, 1, -1, 0, -1, 0, 0, 0, 1, -1, 0, 0, 0, 1, 0, 0]

            sage: E = EllipticCurve([0,1])
            sage: symb = E.pollack_stevens_modular_symbol(+1)
            sage: symb.values()
            [-1/6, 1/12, 0, 1/6, 1/12, 1/3, -1/12, 0, -1/6, -1/12, -1/4, -1/6, 1/12]
        """
        typ = (sign, implementation)
        try:
            return self.__modular_symbol[typ] # Doesn't collide with original implementation because tuple is length two here.
        except AttributeError:
            self.__modular_symbol = {}
        except KeyError:
            pass
        M = ps_modsym_from_elliptic_curve(self, sign, implementation=implementation)
        self.__modular_symbol[typ] = M
        return M

    _normalize_padic_lseries = padics._normalize_padic_lseries
    padic_lseries = padics.padic_lseries

    def newform(self):
        r"""
        Same as ``self.modular_form()``.

        EXAMPLES::

            sage: E = EllipticCurve('37a1')
            sage: E.newform()
            q - 2*q^2 - 3*q^3 + 2*q^4 - 2*q^5 + O(q^6)
            sage: E.newform() == E.modular_form()
            True
        """
        return self.modular_form()

    def q_eigenform(self, prec):
        r"""
        Synonym for ``self.q_expansion(prec)``.

        EXAMPLES::

            sage: E = EllipticCurve('37a1')
            sage: E.q_eigenform(10)
            q - 2*q^2 - 3*q^3 + 2*q^4 - 2*q^5 + 6*q^6 - q^7 + 6*q^9 + O(q^10)
            sage: E.q_eigenform(10) == E.q_expansion(10)
            True
        """
        return self.q_expansion(prec)

    def analytic_rank(self, algorithm="pari", leading_coefficient=False):
        r"""
        Return an integer that is *probably* the analytic rank of this
        elliptic curve.

        INPUT:

        - ``algorithm`` -- (default: 'pari'), String

          - ``'pari'`` -- use the PARI library function.
          - ``'sympow'`` -- use Watkins's program sympow
          - ``'rubinstein'`` -- use Rubinstein's L-function C++ program lcalc.
          - ``'magma'`` -- use MAGMA
          - ``'zero_sum'`` -- Use the rank bounding zero sum method implemented
            in self.analytic_rank_upper_bound()
          - ``'all'`` -- compute with PARI, sympow and lcalc, check that
            the answers agree, and return the common answer.

        - ``leading_coefficient`` -- (default: ``False``) Boolean; if set to
          True, return a tuple `(rank, lead)` where `lead` is the value of
          the first non-zero derivative of the L-function of the elliptic
          curve. Only implemented for algorithm='pari'.

        .. note::

           If the curve is loaded from the large Cremona database,
           then the modular degree is taken from the database.

        Of the first three algorithms above, probably Rubinstein's is the
        most efficient (in some limited testing done). The zero sum method
        is often *much* faster, but can return a value which is strictly
        larger than the analytic rank. For curves with conductor <=10^9
        using default parameters, testing indicates that for 99.75% of
        curves the returned rank bound is the true rank.

        .. note::

            If you use set_verbose(1), extra information about the computation
            will be printed when algorithm='zero_sum'.

        .. note::

            It is an open problem to *prove* that *any* particular
            elliptic curve has analytic rank `\geq 4`.

        EXAMPLES::

            sage: E = EllipticCurve('389a')
            sage: E.analytic_rank(algorithm='pari')
            2
            sage: E.analytic_rank(algorithm='rubinstein')
            2
            sage: E.analytic_rank(algorithm='sympow')
            2
            sage: E.analytic_rank(algorithm='magma')    # optional - magma
            2
            sage: E.analytic_rank(algorithm='zero_sum')
            2
            sage: E.analytic_rank(algorithm='all')
            2

        With the optional parameter leading_coefficient set to ``True``, a
        tuple of both the analytic rank and the leading term of the
        L-series at `s = 1` is returned. This only works for algorithm=='pari'::

            sage: EllipticCurve([0,-1,1,-10,-20]).analytic_rank(leading_coefficient=True)
            (0, 0.25384186085591068...)
            sage: EllipticCurve([0,0,1,-1,0]).analytic_rank(leading_coefficient=True)
            (1, 0.30599977383405230...)
            sage: EllipticCurve([0,1,1,-2,0]).analytic_rank(leading_coefficient=True)
            (2, 1.518633000576853...)
            sage: EllipticCurve([0,0,1,-7,6]).analytic_rank(leading_coefficient=True)
            (3, 10.39109940071580...)
            sage: EllipticCurve([0,0,1,-7,36]).analytic_rank(leading_coefficient=True)
            (4, 196.170903794579...)

        TESTS:

        When the input is horrendous, some of the algorithms just bomb out with a RuntimeError::

            sage: EllipticCurve([1234567,89101112]).analytic_rank(algorithm='rubinstein')
            Traceback (most recent call last):
            ...
            RuntimeError: unable to compute analytic rank using rubinstein algorithm (unable to convert ' 6.19283e+19 and is too large' to an integer)
            sage: EllipticCurve([1234567,89101112]).analytic_rank(algorithm='sympow')
            Traceback (most recent call last):
            ...
            RuntimeError: failed to compute analytic rank
        """
        if algorithm == 'pari':
            rank_lead = self.pari_curve().ellanalyticrank()
            if leading_coefficient:
                return (rings.Integer(rank_lead[0]), rank_lead[1].sage())
            else:
                return rings.Integer(self.pari_curve().ellanalyticrank()[0])
        elif algorithm == 'rubinstein':
            if leading_coefficient:
                raise NotImplementedError("Cannot compute leading coefficient using rubinstein algorithm")
            try:
                from sage.lfunctions.lcalc import lcalc
                return lcalc.analytic_rank(L=self)
            except TypeError as msg:
                raise RuntimeError("unable to compute analytic rank using rubinstein algorithm (%s)"%msg)
        elif algorithm == 'sympow':
            if leading_coefficient:
                raise NotImplementedError("Cannot compute leading coefficient using sympow")
            from sage.lfunctions.sympow import sympow
            return sympow.analytic_rank(self)[0]
        elif algorithm == 'magma':
            if leading_coefficient:
                raise NotImplementedError("Cannot compute leading coefficient using magma")
            from sage.interfaces.all import magma
            return rings.Integer(magma(self).AnalyticRank())
        elif algorithm == 'zero_sum':
            if leading_coefficient:
                s = "Cannot compute leading coefficient using the zero sum method"
                raise NotImplementedError(s)
            return self.analytic_rank_upper_bound()
        elif algorithm == 'all':
            if leading_coefficient:
                S = set([self.analytic_rank('pari', True)])
            else:
                S = set([self.analytic_rank('pari'),
                    self.analytic_rank('rubinstein'), self.analytic_rank('sympow')])
            if len(S) != 1:
                raise RuntimeError("Bug in analytic_rank; algorithms don't agree! (E=%s)"%self)
            return list(S)[0]
        else:
            raise ValueError("algorithm %s not defined"%algorithm)

    def analytic_rank_upper_bound(self,
                                  max_Delta=None,
                                  adaptive=True,
                                  N=None,
                                  root_number="compute",
                                  bad_primes=None,
                                  ncpus=None):
        r"""
        Return an upper bound for the analytic rank of self, conditional on
        the Generalized Riemann Hypothesis, via computing
        the zero sum `\sum_{\gamma} f(\Delta\gamma),` where `\gamma`
        ranges over the imaginary parts of the zeros of `L(E,s)`
        along the critical strip, `f(x) = (\sin(\pi x)/(\pi x))^2`,
        and `\Delta` is the tightness parameter whose maximum value is specified
        by ``max_Delta``. This computation can be run on curves with very large
        conductor (so long as the conductor is known or quickly computable)
        when `\Delta` is not too large (see below).
        Uses Bober's rank bounding method as described in [Bob13].

        INPUT:

        - ``max_Delta`` -- (default: None) If not None, a positive real value
          specifying the maximum Delta value used in the zero sum; larger
          values of Delta yield better bounds - but runtime is exponential in
          Delta. If left as None, Delta is set
          to `\min\{\frac{1}{\pi}(\log(N+1000)/2-\log(2\pi)-\eta), 2.5\}`,
          where `N` is the conductor of the curve attached to self, and `\eta`
          is the Euler-Mascheroni constant `= 0.5772...`; the crossover
          point is at conductor around `8.3 \cdot 10^8`. For the former value,
          empirical results show that for about 99.7% of all curves the returned
          value is the actual analytic rank.

        - ``adaptive`` -- (default: True) Boolean

          - ``True`` -- the computation is first run with small and then
            successively larger `\Delta` values up to max_Delta. If at any
            point the computed bound is 0 (or 1 when when root_number is -1
            or True), the computation halts and that value is returned;
            otherwise the minimum of the computed bounds is returned.
          - ``False`` -- the computation is run a single time with `\Delta`
            equal to ``max_Delta``, and the resulting bound returned.

        - ``N`` -- (default: None) If not None, a positive integer equal to
          the conductor of self. This is passable so that rank estimation
          can be done for curves whose (large) conductor has been precomputed.

        - ``root_number`` -- (default: "compute") String or integer

          - ``"compute"`` -- the root number of self is computed and used to
            (possibly) lower ther analytic rank estimate by 1.
          - ``"ignore"`` -- the above step is omitted
          - ``1`` -- this value is assumed to be the root number of
            self. This is passable so that rank estimation can be done for
            curves whose root number has been precomputed.
          - ``-1`` -- this value is assumed to be the root number of
            self. This is passable so that rank estimation can be done for
            curves whose root number has been precomputed.

        - ``bad_primes`` -- (default: None) If not None, a list of the primes
          of bad reduction for the curve attached to self. This is passable
          so that rank estimation can be done for curves of large conductor
          whose bad primes have been precomputed.

        - ``ncpus`` - (default: None) If not None, a positive integer
          defining the maximum number of CPUs to be used for the computation.
          If left as None, the maximum available number of CPUs will be used.
          Note: Due to parallelization overhead, multiple processors will
          only be used for Delta values `\ge 1.75`.

        .. NOTE::

            Output will be incorrect if the incorrect conductor or root number
            is specified.

        .. WARNING::

            Zero sum computation time is exponential in the tightness
            parameter `\Delta`, roughly doubling for every increase of 0.1
            thereof. Using `\Delta=1` (and adaptive=False) will yield a runtime
            of a few milliseconds; `\Delta=2` takes a few seconds, and `\Delta=3`
            may take upwards of an hour. Increase beyond this at your own risk!

        OUTPUT:

        A non-negative integer greater than or equal to the analytic rank of
        self.

        .. NOTE::

            If you use set_verbose(1), extra information about the computation
            will be printed.

        .. SEEALSO::

            :func:`LFunctionZeroSum`
            :meth:`.root_number`
            :func:`set_verbose`

        EXAMPLES:

        For most elliptic curves with small conductor the central zero(s)
        of `L_E(s)` are fairly isolated, so small values of `\Delta`
        will yield tight rank estimates.

        ::

            sage: E = EllipticCurve("11a")
            sage: E.rank()
            0
            sage: E.analytic_rank_upper_bound(max_Delta=1,adaptive=False)
            0
            sage: E = EllipticCurve([-39,123])
            sage: E.rank()
            1
            sage: E.analytic_rank_upper_bound(max_Delta=1,adaptive=True)
            1

        This is especially true for elliptic curves with large rank.

        ::

            sage: for r in range(9):
            ....:     E = elliptic_curves.rank(r)[0]
            ....:     print((r, E.analytic_rank_upper_bound(max_Delta=1,
            ....:     adaptive=False,root_number="ignore")))
            (0, 0)
            (1, 1)
            (2, 2)
            (3, 3)
            (4, 4)
            (5, 5)
            (6, 6)
            (7, 7)
            (8, 8)

        However, some curves have `L`-functions with low-lying zeroes, and for these
        larger values of `\Delta` must be used to get tight estimates.

        ::

            sage: E = EllipticCurve("974b1")
            sage: r = E.rank(); r
            0
            sage: E.analytic_rank_upper_bound(max_Delta=1,root_number="ignore")
            1
            sage: E.analytic_rank_upper_bound(max_Delta=1.3,root_number="ignore")
            0

        Knowing the root number of `E` allows us to use smaller Delta values
        to get tight bounds, thus speeding up runtime considerably.

        ::

            sage: E.analytic_rank_upper_bound(max_Delta=0.6,root_number="compute")
            0

        There are a small number of curves which have pathologically low-lying
        zeroes. For these curves, this method will produce a bound that is
        strictly larger than the analytic rank, unless very large values of
        Delta are used. The following curve ("256944c1" in the Cremona tables)
        is a rank 0 curve with a zero at 0.0256...; the smallest Delta value
        for which the zero sum is strictly less than 2 is ~2.815.

        ::

            sage: E = EllipticCurve([0, -1, 0, -7460362000712, -7842981500851012704])
            sage: N,r = E.conductor(),E.analytic_rank(); N, r
            (256944, 0)
            sage: E.analytic_rank_upper_bound(max_Delta=1,adaptive=False)
            2
            sage: E.analytic_rank_upper_bound(max_Delta=2,adaptive=False)
            2

        This method is can be called on curves with large conductor.

        ::

            sage: E = EllipticCurve([-2934,19238])
            sage: E.analytic_rank_upper_bound()
            1

        And it can bound rank on curves with *very* large conductor, so long as
        you know beforehand/can easily compute the conductor and primes of bad
        reduction less than `e^{2\pi\Delta}`. The example below is of the rank
        28 curve discovered by Elkies that is the elliptic curve of (currently)
        largest known rank.

        ::

            sage: a4 = -20067762415575526585033208209338542750930230312178956502
            sage: a6 = 34481611795030556467032985690390720374855944359319180361266008296291939448732243429
            sage: E = EllipticCurve([1,-1,1,a4,a6])
            sage: bad_primes = [2,3,5,7,11,13,17,19,48463]
            sage: N = 3455601108357547341532253864901605231198511505793733138900595189472144724781456635380154149870961231592352897621963802238155192936274322687070
            sage: E.analytic_rank_upper_bound(max_Delta=2.37,adaptive=False, # long time
            ....: N=N,root_number=1,bad_primes=bad_primes,ncpus=2)           # long time
            32

        REFERENCES:

        .. [Bob13] \J.W. Bober. Conditionally bounding analytic ranks of elliptic curves.
           ANTS 10. http://msp.org/obs/2013/1-1/obs-v1-n1-p07-s.pdf

        """
        Z = LFunctionZeroSum_EllipticCurve(self, N)
        bound = Z.analytic_rank_upper_bound(max_Delta=max_Delta,
                                            adaptive=adaptive,
                                            root_number=root_number,
                                            bad_primes=bad_primes,
                                            ncpus=ncpus)
        return bound

    def simon_two_descent(self, verbose=0, lim1=5, lim3=50, limtriv=3,
                          maxprob=20, limbigprime=30, known_points=None):
        r"""
        Return lower and upper bounds on the rank of the Mordell-Weil
        group `E(\QQ)` and a list of points of infinite order.

        INPUT:

        - ``self`` -- an elliptic curve `E` over `\QQ`

        - ``verbose`` -- 0, 1, 2, or 3 (default: 0), the verbosity level

        - ``lim1`` -- (default: 5) limit on trivial points on quartics

        - ``lim3`` -- (default: 50) limit on points on ELS quartics

        - ``limtriv`` -- (default: 3) limit on trivial points on `E`

        - ``maxprob`` -- (default: 20)

        - ``limbigprime`` - (default: 30) to distinguish between small
           and large prime numbers. Use probabilistic tests for large
           primes. If 0, don't any probabilistic tests.

        - ``known_points`` -- (default: None) list of known points on
          the curve

        OUTPUT: a triple ``(lower, upper, list)`` consisting of

        - ``lower`` (integer) -- lower bound on the rank

        - ``upper`` (integer) -- upper bound on the rank

        - ``list`` -- list of points of infinite order in `E(\QQ)`

        The integer ``upper`` is in fact an upper bound on the
        dimension of the 2-Selmer group, hence on the dimension of
        `E(\QQ)/2E(\QQ)`.  It is equal to the dimension of the
        2-Selmer group except possibly if `E(\QQ)[2]` has dimension 1.
        In that case, ``upper`` may exceed the dimension of the
        2-Selmer group by an even number, due to the fact that the
        algorithm does not perform a second descent.

        To obtain a list of generators, use E.gens().

        IMPLEMENTATION: Uses Denis Simon's PARI/GP scripts from
        http://www.math.unicaen.fr/~simon/

        EXAMPLES:

        We compute the ranks of the curves of lowest known conductor up to
        rank `8`. Amazingly, each of these computations finishes
        almost instantly!

        ::

            sage: E = EllipticCurve('11a1')
            sage: E.simon_two_descent()
            (0, 0, [])
            sage: E = EllipticCurve('37a1')
            sage: E.simon_two_descent()
            (1, 1, [(0 : 0 : 1)])
            sage: E = EllipticCurve('389a1')
            sage: E._known_points = []  # clear cached points
            sage: E.simon_two_descent()
            (2, 2, [(1 : 0 : 1), (-11/9 : 28/27 : 1)])
            sage: E = EllipticCurve('5077a1')
            sage: E.simon_two_descent()
            (3, 3, [(1 : 0 : 1), (2 : 0 : 1), (0 : 2 : 1)])

        In this example Simon's program does not find any points, though it
        does correctly compute the rank of the 2-Selmer group.

        ::

            sage: E = EllipticCurve([1, -1, 0, -751055859, -7922219731979])
            sage: E.simon_two_descent()
            (1, 1, [])

        The rest of these entries were taken from Tom Womack's page
        http://tom.womack.net/maths/conductors.htm

        ::

            sage: E = EllipticCurve([1, -1, 0, -79, 289])
            sage: E.simon_two_descent()
            (4, 4, [(6 : -1 : 1), (4 : 3 : 1), (5 : -2 : 1), (8 : 7 : 1)])
            sage: E = EllipticCurve([0, 0, 1, -79, 342])
            sage: E.simon_two_descent()  # long time (9s on sage.math, 2011)
            (5, 5, [(5 : 8 : 1), (10 : 23 : 1), (3 : 11 : 1), (-3 : 23 : 1), (0 : 18 : 1)])
            sage: E = EllipticCurve([1, 1, 0, -2582, 48720])
            sage: r, s, G = E.simon_two_descent(); r,s
            (6, 6)
            sage: E = EllipticCurve([0, 0, 0, -10012, 346900])
            sage: r, s, G = E.simon_two_descent(); r,s
            (7, 7)
            sage: E = EllipticCurve([0, 0, 1, -23737, 960366])
            sage: r, s, G = E.simon_two_descent(); r,s
            (8, 8)

        Example from :trac:`10832`::

            sage: E = EllipticCurve([1,0,0,-6664,86543])
            sage: E.simon_two_descent()
            (2, 3, [(-1/4 : 2377/8 : 1), (323/4 : 1891/8 : 1)])
            sage: E.rank()
            2
            sage: E.gens()
            [(-1/4 : 2377/8 : 1), (323/4 : 1891/8 : 1)]

        Example where the lower bound is known to be 1
        despite that the algorithm has not found any
        points of infinite order ::

            sage: E = EllipticCurve([1, 1, 0, -23611790086, 1396491910863060])
            sage: E.simon_two_descent()
            (1, 2, [])
            sage: E.rank()
            1
            sage: E.gens()     # uses mwrank
            [(4311692542083/48594841 : -13035144436525227/338754636611 : 1)]

        Example for :trac:`5153`::

            sage: E = EllipticCurve([3,0])
            sage: E.simon_two_descent()
            (1, 2, [(1 : 2 : 1)])

        The upper bound on the 2-Selmer rank returned by this method
        need not be sharp.  In following example, the upper bound
        equals the actual 2-Selmer rank plus 2 (see :trac:`10735`)::

            sage: E = EllipticCurve('438e1')
            sage: E.simon_two_descent()
            (0, 3, [])
            sage: E.selmer_rank()  # uses mwrank
            1

        """
        t = EllipticCurve_number_field.simon_two_descent(self, verbose=verbose,
                                                         lim1=lim1, lim3=lim3, limtriv=limtriv,
                                                         maxprob=maxprob, limbigprime=limbigprime,
                                                         known_points=known_points)
        rank_low_bd = t[0]
        two_selmer_rank = t[1]
        pts = t[2]
        if rank_low_bd == two_selmer_rank - self.two_torsion_rank():
            if verbose>0:
                print("Rank determined successfully, saturating...")
            gens = self.saturation(pts)[0]
            if len(gens) == rank_low_bd:
                self.__gens[True] = gens
                self.__gens[True].sort()
            self.__rank[True] = rank_low_bd

        return rank_low_bd, two_selmer_rank, pts

    two_descent_simon = simon_two_descent

    def three_selmer_rank(self, algorithm='UseSUnits'):
        r"""
        Return the 3-selmer rank of this elliptic curve, computed using
        Magma.

        INPUT:


        -  ``algorithm`` - 'Heuristic' (which is usually much
           faster in large examples), 'FindCubeRoots', or 'UseSUnits'
           (default)


        OUTPUT: nonnegative integer

        EXAMPLES: A rank 0 curve::

            sage: EllipticCurve('11a').three_selmer_rank()       # optional - magma
            0

        A rank 0 curve with rational 3-isogeny but no 3-torsion

        ::

            sage: EllipticCurve('14a3').three_selmer_rank()      # optional - magma
            0

        A rank 0 curve with rational 3-torsion::

            sage: EllipticCurve('14a1').three_selmer_rank()      # optional - magma
            1

        A rank 1 curve with rational 3-isogeny::

            sage: EllipticCurve('91b').three_selmer_rank()       # optional - magma
            2

        A rank 0 curve with nontrivial 3-Sha. The Heuristic option makes
        this about twice as fast as without it.

        ::

            sage: EllipticCurve('681b').three_selmer_rank(algorithm='Heuristic')   # long time (10 seconds); optional - magma
            2
        """
        from sage.interfaces.all import magma
        E = magma(self)
        return Integer(E.ThreeSelmerGroup(MethodForFinalStep = magma('"%s"'%algorithm)).Ngens())

    def rank(self, use_database=False, verbose=False,
                   only_use_mwrank=True,
                   algorithm='mwrank_lib',
                   proof=None):
        """
        Return the rank of this elliptic curve, assuming no conjectures.

        If we fail to provably compute the rank, raises a RuntimeError
        exception.

        INPUT:


        -  ``use_database (bool)`` - (default: ``False``), if
           ``True``, try to look up the regulator in the Cremona database.

        -  ``verbose`` - (default: ``False``), if specified changes
           the verbosity of mwrank computations.

        -  ``algorithm`` - (default: 'mwrank_lib'), one of:

            -  ``'mwrank_shell'`` - call mwrank shell command

            -  ``'mwrank_lib'`` - call mwrank c library

        -  ``only_use_mwrank`` - (default: True) if False try
           using analytic rank methods first.

        -  ``proof`` - bool or None (default: None, see
           proof.elliptic_curve or sage.structure.proof). Note that results
           obtained from databases are considered proof = True


        OUTPUT:


        -  ``rank (int)`` - the rank of the elliptic curve.


        IMPLEMENTATION: Uses L-functions, mwrank, and databases.

        EXAMPLES::

            sage: EllipticCurve('11a').rank()
            0
            sage: EllipticCurve('37a').rank()
            1
            sage: EllipticCurve('389a').rank()
            2
            sage: EllipticCurve('5077a').rank()
            3
            sage: EllipticCurve([1, -1, 0, -79, 289]).rank()   # This will use the default proof behavior of True
            4
            sage: EllipticCurve([0, 0, 1, -79, 342]).rank(proof=False)
            5
            sage: EllipticCurve([0, 0, 1, -79, 342]).simon_two_descent()[0]  # long time (7s on sage.math, 2012)
            5

        Examples with denominators in defining equations::

            sage: E = EllipticCurve([0, 0, 0, 0, -675/4])
            sage: E.rank()
            0
            sage: E = EllipticCurve([0, 0, 1/2, 0, -1/5])
            sage: E.rank()
            1
            sage: E.minimal_model().rank()
            1

        A large example where mwrank doesn't determine the result with certainty::

            sage: EllipticCurve([1,0,0,0,37455]).rank(proof=False)
            0
            sage: EllipticCurve([1,0,0,0,37455]).rank(proof=True)
            Traceback (most recent call last):
            ...
            RuntimeError: Rank not provably correct.
        """
        if proof is None:
            from sage.structure.proof.proof import get_flag
            proof = get_flag(proof, "elliptic_curve")
        else:
            proof = bool(proof)
        try:
            return self.__rank[proof]
        except KeyError:
            if proof is False and True in self.__rank:
                return self.__rank[True]
        if use_database:
            try:
                self.__rank[True] = self.database_attributes()['rank']
                return self.__rank[True]
            except (KeyError, RuntimeError):
                # curve not in database, or rank not known
                pass
        if not only_use_mwrank:
            # Try zero sum rank bound first; if this is 0 or 1 it's the
            # true rank
            rank_bound = self.analytic_rank_upper_bound()
            if rank_bound <= 1:
                misc.verbose("rank %s due to zero sum bound and parity"%rank_bound)
                self.__rank[proof] = rank_bound
                return self.__rank[proof]
            # Next try evaluate the L-function or its derivative at the
            # central point
            N = self.conductor()
            prec = int(4*float(sqrt(N))) + 10
            if self.root_number() == 1:
                L, err = self.lseries().at1(prec)
                if abs(L) > err + R(0.0001):  # definitely doesn't vanish
                    misc.verbose("rank 0 because L(E,1)=%s"%L)
                    self.__rank[proof] = 0
                    return self.__rank[proof]
            else:
                Lprime, err = self.lseries().deriv_at1(prec)
                if abs(Lprime) > err + R(0.0001):  # definitely doesn't vanish
                    misc.verbose("rank 1 because L'(E,1)=%s"%Lprime)
                    self.__rank[proof] = 1
                    return self.__rank[proof]

        if algorithm == 'mwrank_lib':
            misc.verbose("using mwrank lib")
            if self.is_integral(): E = self
            else: E = self.integral_model()
            C = E.mwrank_curve()
            C.set_verbose(verbose)
            r = C.rank()
            if C.certain():
                proof = True
            else:
                if proof:
                    print("Unable to compute the rank with certainty (lower bound=%s)." % C.rank())
                    print("This could be because Sha(E/Q)[2] is nontrivial.")
                    print("Try calling something like two_descent(second_limit=13) on the")
                    print("curve then trying this command again.  You could also try rank")
                    print("with only_use_mwrank=False.")
                    del E.__mwrank_curve
                    raise RuntimeError('Rank not provably correct.')
                else:
                    misc.verbose("Warning -- rank not proven correct", level=1)
            self.__rank[proof] = r
        elif algorithm == 'mwrank_shell':
            misc.verbose("using mwrank shell")
            X = self.mwrank()
            if 'determined unconditionally' not in X or 'only a lower bound of' in X:
                if proof:
                    X= "".join(X.split("\n")[-4:-2])
                    print(X)
                    raise RuntimeError('Rank not provably correct.')
                else:
                    misc.verbose("Warning -- rank not proven correct", level=1)

                s = "lower bound of"
                X = X[X.rfind(s)+len(s)+1:]
                r = Integer(X.split()[0])
            else:
                if proof is False:
                    proof = True #since we actually provably found the rank
                match = 'Rank ='
                i = X.find(match)
                if i == -1:
                    match = 'found points of rank'
                    i = X.find(match)
                    if i == -1:
                        raise RuntimeError("%s\nbug -- tried to find 'Rank =' or 'found points of rank' in mwrank output but couldn't."%X)
                j = i + X[i:].find('\n')
                r = Integer(X[i+len(match)+1:j])
            self.__rank[proof] = r

        return self.__rank[proof]

    def gens(self, proof=None, **kwds):
        """
        Return generators for the Mordell-Weil group E(Q) *modulo*
        torsion.

        .. warning::

           If the program fails to give a provably correct result, it
           prints a warning message, but does not raise an
           exception. Use :meth:`~gens_certain` to find out if this
           warning message was printed.

        INPUT:

        - ``proof`` -- bool or None (default None), see
          ``proof.elliptic_curve`` or ``sage.structure.proof``

        - ``verbose`` - (default: None), if specified changes the
           verbosity of mwrank computations

        - ``rank1_search`` - (default: 10), if the curve has analytic
          rank 1, try to find a generator by a direct search up to
          this logarithmic height.  If this fails, the usual mwrank
          procedure is called.

        - algorithm -- one of the following:

          - ``'mwrank_shell'`` (default) -- call mwrank shell command

          - ``'mwrank_lib'`` -- call mwrank C library

        - ``only_use_mwrank`` -- bool (default True) if False, first
          attempts to use more naive, natively implemented methods

        - ``use_database`` -- bool (default True) if True, attempts to
          find curve and gens in the (optional) database

        - ``descent_second_limit`` -- (default: 12) used in 2-descent

        - ``sat_bound`` -- (default: 1000) bound on primes used in
          saturation.  If the computed bound on the index of the
          points found by two-descent in the Mordell-Weil group is
          greater than this, a warning message will be displayed.

        OUTPUT:

        - ``generators`` - list of generators for the Mordell-Weil
           group modulo torsion

        IMPLEMENTATION: Uses Cremona's mwrank C library.

        EXAMPLES::

            sage: E = EllipticCurve('389a')
            sage: E.gens()                 # random output
            [(-1 : 1 : 1), (0 : 0 : 1)]

        A non-integral example::

            sage: E = EllipticCurve([-3/8,-2/3])
            sage: E.gens() # random (up to sign)
            [(10/9 : 29/54 : 1)]

        A non-minimal example::

            sage: E = EllipticCurve('389a1')
            sage: E1 = E.change_weierstrass_model([1/20,0,0,0]); E1
            Elliptic Curve defined by y^2 + 8000*y = x^3 + 400*x^2 - 320000*x over Rational Field
            sage: E1.gens() # random (if database not used)
            [(-400 : 8000 : 1), (0 : -8000 : 1)]
        """
        if proof is None:
            from sage.structure.proof.proof import get_flag
            proof = get_flag(proof, "elliptic_curve")
        else:
            proof = bool(proof)

        # If the gens are already cached, return them:
        try:
            return list(self.__gens[proof])  # return copy so not changed
        except KeyError:
            if proof is False and True in self.__gens:
                return list(self.__gens[True])

        # At this point, self.__gens[True] does not exist, and in case
        # proof is False, self.__gens[False] does not exist either.

        result, proved = self._compute_gens(proof, **kwds)
        self.__gens[proved] = result
        self.__rank[proved] = len(result)
        self._known_points = result
        return list(result)

    def _compute_gens(self, proof,
                      verbose=False,
                      rank1_search=10,
                      algorithm='mwrank_lib',
                      only_use_mwrank=True,
                      use_database=True,
                      descent_second_limit=12,
                      sat_bound=1000):
        """
        Return generators for the Mordell-Weil group E(Q) *modulo*
        torsion.

        INPUT:

        Same as for :meth:`~gens`, except ``proof`` must be either
        ``True`` or ``False`` (not ``None``).

        OUTPUT:

        A tuple ``(generators, proved)``, where ``generators`` is a
        probable list of generators for the Mordell-Weil group modulo
        torsion, and ``proved`` is ``True`` or ``False`` depending on
        whether the result is provably correct.

        EXAMPLES::

            sage: E = EllipticCurve([-3/8, -2/3])
            sage: gens, proved = E._compute_gens(proof=False)
            sage: proved
            True

        """
        # If the optional extended database is installed and an
        # isomorphic curve is in the database then its gens will be
        # known; if only the default database is installed, the rank
        # will be known but not the gens.

        if use_database:
            try:
                E = self.minimal_model()
                data = self.database_attributes()
                iso = E.isomorphism_to(self)
                return [iso(E(P)) for P in data['gens']], True
            except (KeyError, RuntimeError):
                # curve not in database, or generators not known
                pass

        if self.conductor() > 10**7:
            only_use_mwrank = True

        if not only_use_mwrank:
            try:
                misc.verbose("Trying to compute rank.")
                r = self.rank(only_use_mwrank = False)
                misc.verbose("Got r = %s."%r)
                if r == 0:
                    misc.verbose("Rank = 0, so done.")
                    return [], True
                if r == 1 and rank1_search:
                    misc.verbose("Rank = 1, so using direct search.")
                    h = 6
                    while h <= rank1_search:
                        misc.verbose("Trying direct search up to height %s"%h)
                        G = self.point_search(h, verbose)
                        G = [P for P in G if P.order() == oo]
                        if len(G) > 0:
                            misc.verbose("Direct search succeeded.")
                            G, _, _ = self.saturation(G, verbose=verbose)
                            misc.verbose("Computed saturation.")
                            return G, True
                        h += 2
                    misc.verbose("Direct search FAILED.")
            except RuntimeError:
                pass
        # end if (not_use_mwrank)
        if algorithm == "mwrank_lib":
            misc.verbose("Calling mwrank C++ library.")
            if not self.is_integral():
                xterm = 1; yterm = 1
                ai = self.a_invariants()
                for a in ai:
                    if not a.is_integral():
                       for p, _ in a.denom().factor():
                          e  = min([(ai[i].valuation(p)/[1,2,3,4,6][i]) for i in range(5)]).floor()
                          ai = [ai[i]/p**(e*[1,2,3,4,6][i]) for i in range(5)]
                          xterm *= p**(2*e)
                          yterm *= p**(3*e)
                E = constructor.EllipticCurve(list(ai))
            else:
                E = self; xterm = 1; yterm = 1
            C = E.mwrank_curve(verbose)
            if not (verbose is None):
                C.set_verbose(verbose)
            C.two_descent(verbose=verbose, second_limit=descent_second_limit)
            C.saturate(bound=sat_bound)
            G = C.gens()
            if proof is True and C.certain() is False:
                del self.__mwrank_curve
                raise RuntimeError("Unable to compute the rank, hence generators, with certainty (lower bound=%s, generators found=%s).  This could be because Sha(E/Q)[2] is nontrivial."%(C.rank(),G) + \
                      "\nTry increasing descent_second_limit then trying this command again.")
            proved = C.certain()
            G = [[x*xterm,y*yterm,z] for x,y,z in G]
        else:
            # when gens() calls mwrank it passes the command-line
            # parameter "-p 100" which helps curves with large
            # coefficients and 2-torsion and is otherwise harmless.
            # This is pending a more intelligent handling of mwrank
            # options in gens() (which is nontrivial since gens() needs
            # to parse the output from mwrank and this is seriously
            # affected by what parameters the user passes!).
            # In fact it would be much better to avoid the mwrank console at
            # all for gens() and just use the library. This is in
            # progress (see trac #1949).
            X = self.mwrank('-p 100 -S '+str(sat_bound))
            misc.verbose("Calling mwrank shell.")
            if not 'The rank and full Mordell-Weil basis have been determined unconditionally' in X:
                msg = 'Generators not provably computed.'
                if proof:
                    raise RuntimeError('%s\n%s'%(X,msg))
                else:
                    misc.verbose("Warning -- %s"%msg, level=1)
                proved = False
            else:
                proved = True
            G = []
            i = X.find('Generator ')
            while i != -1:
                j = i + X[i:].find(';')
                k = i + X[i:].find('[')
                G.append(eval(X[k:j].replace(':',',')))
                X = X[j:]
                i = X.find('Generator ')
        G = sorted([self.point(x, check=True) for x in G])
        return G, proved

    def gens_certain(self):
        """
        Return ``True`` if the generators have been proven correct.

        EXAMPLES::

            sage: E = EllipticCurve('37a1')
            sage: E.gens()                   # random (up to sign)
            [(0 : -1 : 1)]
            sage: E.gens_certain()
            True
        """
        return True in self.__gens

    def ngens(self, proof = None):
        """
        Return the number of generators of this elliptic curve.

        .. note::

           See :meth:'.gens' for further documentation. The function
           :meth:`.ngens` calls :meth:`.gens` if not already done, but
           only with default parameters.  Better results may be
           obtained by calling ``mwrank()`` with carefully chosen
           parameters.

        EXAMPLES::

            sage: E = EllipticCurve('37a1')
            sage: E.ngens()
            1

            sage: E = EllipticCurve([0,0,0,877,0])
            sage: E.ngens()
            1

            sage: print(E.mwrank('-v0 -b12 -l'))
            Curve [0,0,0,877,0] :   Rank = 1
            Generator 1 is [29604565304828237474403861024284371796799791624792913256602210:-256256267988926809388776834045513089648669153204356603464786949:490078023219787588959802933995928925096061616470779979261000]; height 95.980371987964
            Regulator = 95.980...
        """
        return len(self.gens(proof = proof))

    def regulator(self, use_database=True, proof=None, precision=None,
                        descent_second_limit=12, verbose=False):
        r"""
        Return the regulator of this curve, which must be defined over `\QQ`.

        INPUT:

        -  ``use_database`` -- bool (default: ``False``), if ``True``,
           try to look up the generators in the Cremona database.

        -  ``proof`` -- bool or ``None`` (default: ``None``, see
           proof.[tab] or sage.structure.proof). Note that results from
           databases are considered proof = True

        -  ``precision`` -- int or ``None`` (default: ``None``): the
           precision in bits of the result (default real precision if None)

        -  ``descent_second_limit`` -- (default: 12)- used in 2-descent

        -  ``verbose`` -- whether to print mwrank's verbose output

        EXAMPLES::

            sage: E = EllipticCurve([0, 0, 1, -1, 0])
            sage: E.regulator()
            0.0511114082399688
            sage: EllipticCurve('11a').regulator()
            1.00000000000000
            sage: EllipticCurve('37a').regulator()
            0.0511114082399688
            sage: EllipticCurve('389a').regulator()
            0.152460177943144
            sage: EllipticCurve('5077a').regulator()
            0.41714355875838...
            sage: EllipticCurve([1, -1, 0, -79, 289]).regulator()
            1.50434488827528
            sage: EllipticCurve([0, 0, 1, -79, 342]).regulator(proof=False)  # long time (6s on sage.math, 2011)
            14.790527570131...
        """
        if precision is None:
            RR = rings.RealField()
            precision = RR.precision()
        else:
            RR = rings.RealField(precision)

        if proof is None:
            from sage.structure.proof.proof import get_flag
            proof = get_flag(proof, "elliptic_curve")
        else:
            proof = bool(proof)

        # We return a cached value if it exists and has sufficient precision:
        try:
            reg = self.__regulator[proof]
            if reg.parent().precision() >= precision:
                return RR(reg)
            else: # Found regulator value but precision is too low
                pass
        except KeyError:
            if proof is False and True in self.__regulator:
                reg = self.__regulator[True]
                if reg.parent().precision() >= precision:
                    return RR(reg)
                else: # Found regulator value but precision is too low
                    pass

        # Next we find the gens, taking them from the database if they
        # are there and use_database is True, else computing them:

        G = self.gens(proof=proof, use_database=use_database, descent_second_limit=descent_second_limit, verbose=verbose)

        # Finally compute the regulator of the generators found:

        self.__regulator[proof] = self.regulator_of_points(G,precision=precision)
        return self.__regulator[proof]

    def saturation(self, points, verbose=False, max_prime=0, odd_primes_only=False):
        """
        Given a list of rational points on E, compute the saturation in
        E(Q) of the subgroup they generate.

        INPUT:


        -  ``points (list)`` - list of points on E

        -  ``verbose (bool)`` - (default: ``False``), if ``True``, give
           verbose output

        -  ``max_prime (int)`` - (default: 0), saturation is
           performed for all primes up to max_prime. If max_prime==0,
           perform saturation at *all* primes, i.e., compute the true
           saturation.

        -  ``odd_primes_only (bool)`` - only do saturation at
           odd primes


        OUTPUT:


        -  ``saturation (list)`` - points that form a basis for
           the saturation

        -  ``index (int)`` - the index of the group generated
           by points in their saturation

        -  ``regulator (real with default precision)`` -
           regulator of saturated points.


        ALGORITHM: Uses Cremona's ``mwrank`` package. With ``max_prime=0``,
        we call ``mwrank`` with successively larger prime bounds until the full
        saturation is provably found. The results of saturation at the
        previous primes is stored in each case, so this should be
        reasonably fast.

        EXAMPLES::

            sage: E = EllipticCurve('37a1')
            sage: P=E(0,0)
            sage: Q=5*P; Q
            (1/4 : -5/8 : 1)
            sage: E.saturation([Q])
            ([(0 : 0 : 1)], 5, 0.0511114082399688)

        TESTS:

        See :trac:`10590`.  This example would loop forever at default precision::

            sage: E = EllipticCurve([1, 0, 1, -977842, -372252745])
            sage: P = E([-192128125858676194585718821667542660822323528626273/336995568430319276695106602174283479617040716649, 70208213492933395764907328787228427430477177498927549075405076353624188436/195630373799784831667835900062564586429333568841391304129067339731164107, 1])
            sage: P.height()
            113.302910926080
            sage: E.saturation([P])
            ([(-192128125858676194585718821667542660822323528626273/336995568430319276695106602174283479617040716649 : 70208213492933395764907328787228427430477177498927549075405076353624188436/195630373799784831667835900062564586429333568841391304129067339731164107 : 1)], 1, 113.302910926080)
            sage: (Q,), ind, reg = E.saturation([2*P])  # needs higher precision, handled by eclib
            sage: 2*Q == 2*P
            True
            sage: ind
            2
            sage: reg
            113.302910926080

        See :trac:`10840`.  This used to cause eclib to crash since the
        curve is non-minimal at 2::

            sage: E = EllipticCurve([0,0,0,-13711473216,0])
            sage: P = E([-19992,16313472])
            sage: Q = E([-24108,-17791704])
            sage: R = E([-97104,-20391840])
            sage: S = E([-113288,-9969344])
            sage: E.saturation([P,Q,R,S])
            ([(-19992 : 16313472 : 1), (-24108 : -17791704 : 1), (-97104 : -20391840 : 1), (-113288 : -9969344 : 1)], 1, 172.792031341679)

        """
        if not isinstance(points, list):
            raise TypeError("points (=%s) must be a list."%points)
        if len(points) == 0:
            return [], None, R(1)

        v = []
        for P in points:
            if not isinstance(P, ell_point.EllipticCurvePoint_field):
                P = self(P)
            elif P.curve() != self:
                raise ArithmeticError("point (=%s) must be %s."%(P,self))

        minimal = True
        if not self.is_minimal():
            minimal = False
            Emin = self.minimal_model()
            phi = self.isomorphism_to(Emin)
            points = [phi(P) for P in points]
        else:
            Emin = self

        for P in points:
            x, y = P.xy()
            d = x.denominator().lcm(y.denominator())
            v.append((x*d, y*d, d))

        c = Emin.mwrank_curve()
        mw = mwrank.mwrank_MordellWeil(c, verbose)
        mw.process(v)
        repeat_until_saturated = False
        if max_prime == 0:
            repeat_until_saturated = True
            max_prime = 9973
        from sage.libs.all import mwrank_get_precision, mwrank_set_precision
        prec0 = mwrank_get_precision()
        prec = 100
        if prec0<prec:
            mwrank_set_precision(prec)
        else:
            prec = prec0
        while True:
            ok, index, unsat = mw.saturate(max_prime=max_prime, odd_primes_only = odd_primes_only)
            reg = mw.regulator()
            if ok or not repeat_until_saturated: break
            max_prime = arith.next_prime(max_prime + 1000)
            prec += 50
            mwrank_set_precision(prec)
        if prec!=prec0: mwrank_set_precision(prec0)
        sat = mw.points()
        sat = [Emin(P) for P in sat]
        if not minimal:
            phi_inv = ~phi
            sat = [phi_inv(P) for P in sat]
        reg = self.regulator_of_points(sat)
        return sat, index, R(reg)


    def CPS_height_bound(self):
        r"""
        Return the Cremona-Prickett-Siksek height bound. This is a
        floating point number B such that if P is a rational point on
        the curve, then `h(P) \le \hat{h}(P) + B`, where `h(P)` is
        the naive logarithmic height of `P` and `\hat{h}(P)` is the
        canonical height.

        .. SEEALSO::

            :meth:`silverman_height_bound` for a bound that also works for
            points over number fields.

        EXAMPLES::

            sage: E = EllipticCurve("11a")
            sage: E.CPS_height_bound()
            2.8774743273580445
            sage: E = EllipticCurve("5077a")
            sage: E.CPS_height_bound()
            0.0
            sage: E = EllipticCurve([1,2,3,4,1])
            sage: E.CPS_height_bound()
            Traceback (most recent call last):
            ...
            RuntimeError: curve must be minimal.
            sage: F = E.quadratic_twist(-19)
            sage: F
            Elliptic Curve defined by y^2 + x*y + y = x^3 - x^2 + 1376*x - 130 over Rational Field
            sage: F.CPS_height_bound()
            0.6555158376972852

        IMPLEMENTATION:
            Call the corresponding mwrank C++ library function.  Note that
            the formula in the [CPS] paper is given for number fields.  It's
            only the implementation in Sage that restricts to the rational
            field.
        """
        if not self.is_minimal():
            raise RuntimeError("curve must be minimal.")
        return self.mwrank_curve().CPS_height_bound()


    def silverman_height_bound(self, algorithm='default'):
        r"""
        Return the Silverman height bound.  This is a positive real
        (floating point) number B such that for all points `P` on the
        curve over any number field, `|h(P) - \hat{h}(P)| \leq B`,
        where `h(P)` is the naive logarithmic height of `P` and
        `\hat{h}(P)` is the canonical height.

        INPUT:

            - ``algorithm`` --

                 - 'default' (default) -- compute using a Python
                   implementation in Sage

                 - 'mwrank' -- use a C++ implementation in the mwrank
                   library

        NOTES:

           - The CPS_height_bound is often better (i.e. smaller) than
             the Silverman bound, but it only applies for points over
             the base field, whereas the Silverman bound works over
             all number fields.

           - The Silverman bound is also fairly straightforward to
             compute over number fields, but isn't implemented here.

           - Silverman's paper is 'The Difference Between the Weil
             Height and the Canonical Height on Elliptic Curves',
             Math. Comp., Volume 55, Number 192, pages 723-743.  We
             use a correction by Bremner with 0.973 replaced by 0.961,
             as explained in the source code to mwrank (htconst.cc).

        EXAMPLES::

            sage: E = EllipticCurve('37a1')
            sage: E.silverman_height_bound()
            4.825400758180918
            sage: E.silverman_height_bound(algorithm='mwrank')
            4.825400758180918
            sage: E.CPS_height_bound()
            0.16397076103046915
        """
        if algorithm == 'default':
            Delta   = self.discriminant()
            j       = self.j_invariant()
            b2      = self.b2()
            twostar = 2 if b2 else 1
            from math import log
            def h(x):
                return log(max(abs(x.numerator()), abs(x.denominator())))
            def h_oo(x):
                return log(max(abs(x),1))
            mu    = h(Delta)/12 + h_oo(j)/12 + h_oo(b2/12)/2 + log(twostar)/2
            lower = 2*(-h(j)/24 - mu - 0.961)
            upper = 2*(mu + 1.07)
            return max(abs(lower), abs(upper))
        elif algorithm == 'mwrank':
            return self.mwrank_curve().silverman_bound()
        else:
            raise ValueError("unknown algorithm '%s'"%algorithm)

    def point_search(self, height_limit, verbose=False, rank_bound=None):
        """
        Search for points on a curve up to an input bound on the naive
        logarithmic height.

        INPUT:


        -  ``height_limit (float)`` - bound on naive height

        -  ``verbose (bool)`` - (default: ``False``)

           If ``True``, report on each point as found together with linear
           relations between the points found and the saturation process.

           If ``False``, just return the result.

        -  ``rank_bound (bool)`` - (default: ``None``)

           If provided, stop searching for points once we find this many
           independent nontorsion points.

        OUTPUT: points (list) - list of independent points which generate
        the subgroup of the Mordell-Weil group generated by the points
        found and then saturated.

        .. warning::

           height_limit is logarithmic, so increasing by 1 will cause
           the running time to increase by a factor of approximately
           4.5 (=exp(1.5)).

        IMPLEMENTATION: Uses Michael Stoll's ratpoints library.

        EXAMPLES::

            sage: E = EllipticCurve('389a1')
            sage: E.point_search(5, verbose=False)
            [(-1 : 1 : 1), (-3/4 : 7/8 : 1)]

        Increasing the height_limit takes longer, but finds no more
        points::

            sage: E.point_search(10, verbose=False)
            [(-1 : 1 : 1), (-3/4 : 7/8 : 1)]

        In fact this curve has rank 2 so no more than 2 points will ever be
        output, but we are not using this fact.

        ::

            sage: E.saturation(_)
            ([(-1 : 1 : 1), (-3/4 : 7/8 : 1)], 1, 0.152460177943144)

        What this shows is that if the rank is 2 then the points listed do
        generate the Mordell-Weil group (mod torsion). Finally,

        ::

            sage: E.rank()
            2

        If we only need one independent generator::

            sage: E.point_search(5, verbose=False, rank_bound=1)
            [(-2 : 0 : 1)]

        """
        from sage.libs.ratpoints import ratpoints
        from sage.functions.all import exp
        from sage.arith.all import GCD
        H = exp(float(height_limit)) # max(|p|,|q|) <= H, if x = p/q coprime
        coeffs = [16*self.b6(), 8*self.b4(), self.b2(), 1]
        points = []
        a1 = self.a1()
        a3 = self.a3()
        new_H = H*2 # since we change the x-coord by 2 below
        for X,Y,Z in ratpoints(coeffs, new_H, verbose):
            if Z == 0: continue
            z = 2*Z
            x = X/2
            y = (Y/z - a1*x - a3*z)/2
            d = GCD((x,y,z))
            x = x/d
            if max(x.numerator().abs(), x.denominator().abs()) <= H:
                y = y/d
                z = z/d
                points.append(self((x,y,z)))
                if rank_bound is not None:
                    points = self.saturation(points, verbose=verbose)[0]
                    if len(points) == rank_bound:
                        break
        if rank_bound is None:
            points = self.saturation(points, verbose=verbose)[0]
        return points


    def selmer_rank(self):
        """
        The rank of the 2-Selmer group of the curve.

        EXAMPLES: The following is the curve 960D1, which has rank 0, but
        Sha of order 4.

        ::

            sage: E = EllipticCurve([0, -1, 0, -900, -10098])
            sage: E.selmer_rank()
            3

        Here the Selmer rank is equal to the 2-torsion rank (=1) plus
        the 2-rank of Sha (=2), and the rank itself is zero::

            sage: E.rank()
            0

        In contrast, for the curve 571A, also with rank 0 and Sha of
        order 4, we get a worse bound::

            sage: E = EllipticCurve([0, -1, 1, -929, -10595])
            sage: E.selmer_rank()
            2
            sage: E.rank_bound()
            2

        To establish that the rank is in fact 0 in this case, we would
        need to carry out a higher descent::

            sage: E.three_selmer_rank() # optional: magma
            0

        Or use the L-function to compute the analytic rank::

            sage: E.rank(only_use_mwrank=False)
            0

        """
        try:
            return self.__selmer_rank
        except AttributeError:
            C = self.mwrank_curve()
            self.__selmer_rank = C.selmer_rank()
            return self.__selmer_rank


    def rank_bound(self):
        """
        Upper bound on the rank of the curve, computed using
        2-descent.  In many cases, this is the actual rank of the
        curve.  If the curve has no 2-torsion it is the same as the
        2-selmer rank.

        EXAMPLES: The following is the curve 960D1, which has rank 0, but
        Sha of order 4.

        ::

            sage: E = EllipticCurve([0, -1, 0, -900, -10098])
            sage: E.rank_bound()
            0

        It gives 0 instead of 2, because it knows Sha is nontrivial. In
        contrast, for the curve 571A, also with rank 0 and Sha of order 4,
        we get a worse bound::

            sage: E = EllipticCurve([0, -1, 1, -929, -10595])
            sage: E.rank_bound()
            2
            sage: E.rank(only_use_mwrank=False)   # uses L-function
            0

        """
        try:
            return self.__rank_bound
        except AttributeError:
            C = self.mwrank_curve()
            self.__rank_bound = C.rank_bound()
            return self.__rank_bound


    def an(self, n):
        """
        The n-th Fourier coefficient of the modular form corresponding to
        this elliptic curve, where n is a positive integer.

        EXAMPLES::

            sage: E = EllipticCurve('37a1')
            sage: [E.an(n) for n in range(20) if n>0]
            [1, -2, -3, 2, -2, 6, -1, 0, 6, 4, -5, -6, -2, 2, 6, -4, 0, -12, 0]
        """
        return Integer(self.pari_mincurve().ellak(n))

    def ap(self, p):
        """
        The p-th Fourier coefficient of the modular form corresponding to
        this elliptic curve, where p is prime.

        EXAMPLES::

            sage: E = EllipticCurve('37a1')
            sage: [E.ap(p) for p in prime_range(50)]
            [-2, -3, -2, -1, -5, -2, 0, 0, 2, 6, -4, -1, -9, 2, -9]
        """
        if not arith.is_prime(p):
            raise ArithmeticError("p must be prime")
        return Integer(self.pari_mincurve().ellap(p))

    def quadratic_twist(self, D):
        """
       Return the quadratic twist of this elliptic curve by D.

       D must be a nonzero rational number.

       .. note::

          This function overrides the generic ``quadratic_twist()``
          function for elliptic curves, returning a minimal model.

       EXAMPLES::

           sage: E = EllipticCurve('37a1')
           sage: E2=E.quadratic_twist(2); E2
           Elliptic Curve defined by y^2  = x^3 - 4*x + 2 over Rational Field
           sage: E2.conductor()
           2368
           sage: E2.quadratic_twist(2) == E
           True
       """
        return EllipticCurve_number_field.quadratic_twist(self, D).minimal_model()

    def minimal_model(self):
        r"""
        Return the unique minimal Weierstrass equation for this elliptic
        curve.

        This is the model with minimal discriminant and
        `a_1,a_2,a_3 \in \{0,\pm 1\}`.

        EXAMPLES::

            sage: E = EllipticCurve([10,100,1000,10000,1000000])
            sage: E.minimal_model()
            Elliptic Curve defined by y^2 + x*y + y = x^3 + x^2 + x + 1 over Rational Field
        """
        try:
            return self.__minimal_model
        except AttributeError:
            F = self.pari_mincurve()
            self.__minimal_model = constructor.EllipticCurve([Q(F[i]) for i in range(5)])
            return self.__minimal_model

    def is_minimal(self):
        r"""
        Return ``True`` iff this elliptic curve is a reduced minimal model.

        The unique minimal Weierstrass equation for this elliptic curve.
        This is the model with minimal discriminant and
        `a_1,a_2,a_3 \in \{0,\pm 1\}`.

        .. TODO::

            This is not very efficient since it just computes the
            minimal model and compares. A better implementation using the
            Kraus conditions would be preferable.

        EXAMPLES::

            sage: E = EllipticCurve([10,100,1000,10000,1000000])
            sage: E.is_minimal()
            False
            sage: E = E.minimal_model()
            sage: E.is_minimal()
            True
        """
        return self.ainvs() == self.minimal_model().ainvs()

    def is_p_minimal(self, p):
        """
        Tests if curve is p-minimal at a given prime p.

        INPUT: p - a prime

        OUTPUT: True - if curve is p-minimal


        -  ``False`` - if curve isn't p-minimal


        EXAMPLES::

            sage: E = EllipticCurve('441a2')
            sage: E.is_p_minimal(7)
            True

        ::

            sage: E = EllipticCurve([0,0,0,0,(2*5*11)**10])
            sage: [E.is_p_minimal(p) for p in prime_range(2,24)]
            [False, True, False, True, False, True, True, True, True]
        """
        if not p.is_prime():
            raise ValueError("p must be prime")
        if not self.is_p_integral(p):
            return False
        if p > 3:
            return ((self.discriminant().valuation(p) < 12) or (self.c4().valuation(p) < 4))
        # else p = 2,3
        Emin = self.minimal_model()
        return self.discriminant().valuation(p) == Emin.discriminant().valuation(p)

    def kodaira_type(self, p):
        """
        Local Kodaira type of the elliptic curve at `p`.

        INPUT:

        -  p -- an integral prime

        OUTPUT:

        - the Kodaira type of this elliptic curve at p,
          as a KodairaSymbol.

        EXAMPLES::

            sage: E = EllipticCurve('124a')
            sage: E.kodaira_type(2)
            IV
        """
        return self.local_data(p).kodaira_symbol()

    kodaira_symbol = kodaira_type

    def kodaira_type_old(self, p):
        """
        Local Kodaira type of the elliptic curve at `p`.

        INPUT:


        -   p, an integral prime


        OUTPUT:

        - the Kodaira type of this elliptic curve at p,
          as a KodairaSymbol.

        EXAMPLES::

            sage: E = EllipticCurve('124a')
            sage: E.kodaira_type_old(2)
            IV
        """
        if not arith.is_prime(p):
            raise ArithmeticError("p must be prime")
        try:
            self.__kodaira_type
        except AttributeError:
            self.__kodaira_type = {}
            self.__tamagawa_number = {}
        if p not in self.__kodaira_type:
            v = self.pari_mincurve().elllocalred(p)
            from .kodaira_symbol import KodairaSymbol
            self.__kodaira_type[p] = KodairaSymbol(v[1])
            self.__tamagawa_number[p] = Integer(v[3])
        return self.__kodaira_type[p]

    def tamagawa_number(self, p):
        r"""
        The Tamagawa number of the elliptic curve at `p`.

        This is the order of the component group
        `E(\QQ_p)/E^0(\QQ_p)`.

        EXAMPLES::

            sage: E = EllipticCurve('11a')
            sage: E.tamagawa_number(11)
            5
            sage: E = EllipticCurve('37b')
            sage: E.tamagawa_number(37)
            3
        """
        return self.local_data(p).tamagawa_number()

    def tamagawa_number_old(self, p):
        r"""
        The Tamagawa number of the elliptic curve at `p`.

        This is the order of the component group
        `E(\QQ_p)/E^0(\QQ_p)`.

        EXAMPLES::

            sage: E = EllipticCurve('11a')
            sage: E.tamagawa_number_old(11)
            5
            sage: E = EllipticCurve('37b')
            sage: E.tamagawa_number_old(37)
            3
        """
        if not arith.is_prime(p):
            raise ArithmeticError("p must be prime")
        try:
            return self.__tamagawa_number[p]
        except (AttributeError, KeyError):
            self.kodaira_type_old(p)
            return self.__tamagawa_number[p]

    def tamagawa_exponent(self, p):
        """
        The Tamagawa index of the elliptic curve at `p`.

        This is the index of the component group
        `E(\QQ_p)/E^0(\QQ_p)`. It equals the
        Tamagawa number (as the component group is cyclic) except for types
        `I_m^*` (`m` even) when the group can be
        `C_2 \times C_2`.

        EXAMPLES::

            sage: E = EllipticCurve('816a1')
            sage: E.tamagawa_number(2)
            4
            sage: E.tamagawa_exponent(2)
            2
            sage: E.kodaira_symbol(2)
            I2*

        ::

            sage: E = EllipticCurve('200c4')
            sage: E.kodaira_symbol(5)
            I4*
            sage: E.tamagawa_number(5)
            4
            sage: E.tamagawa_exponent(5)
            2

        See :trac:`4715`::

            sage: E = EllipticCurve('117a3')
            sage: E.tamagawa_exponent(13)
            4
        """
        if not arith.is_prime(p):
            raise ArithmeticError("p must be prime")
        cp = self.tamagawa_number(p)
        if not cp==4:
            return cp
        ks = self.kodaira_type(p)
        if ks._roman==1 and ks._n%2==0 and ks._starred:
            return 2
        return 4

    def tamagawa_product(self):
        """
        Return the product of the Tamagawa numbers.

        EXAMPLES::

            sage: E = EllipticCurve('54a')
            sage: E.tamagawa_product ()
            3
        """
        try:
            return self.__tamagawa_product
        except AttributeError:
            self.__tamagawa_product = Integer(self.pari_mincurve().ellglobalred()[2].sage())
            return self.__tamagawa_product

    def real_components(self):
        """
        Return 1 if there is 1 real component and 2 if there are 2.

        EXAMPLES::

            sage: E = EllipticCurve('37a')
            sage: E.real_components ()
            2
            sage: E = EllipticCurve('37b')
            sage: E.real_components ()
            2
            sage: E = EllipticCurve('11a')
            sage: E.real_components ()
            1
        """
        invs = self.short_weierstrass_model().ainvs()
        x = rings.polygen(self.base_ring())
        f = x**3 + invs[3]*x + invs[4]
        if f.discriminant() > 0:
            return 2
        else:
            return 1

    def has_good_reduction_outside_S(self, S=[]):
        r"""
        Test if this elliptic curve has good reduction outside `S`.

        INPUT:

        -  `S` -- list of primes (default: empty list).

        .. note::

            Primality of elements of S is not checked, and the output
            is undefined if S is not a list or contains non-primes.

            This only tests the given model, so should only be applied to
            minimal models.

        EXAMPLES::

            sage: EllipticCurve('11a1').has_good_reduction_outside_S([11])
            True
            sage: EllipticCurve('11a1').has_good_reduction_outside_S([2])
            False
            sage: EllipticCurve('2310a1').has_good_reduction_outside_S([2,3,5,7])
            False
            sage: EllipticCurve('2310a1').has_good_reduction_outside_S([2,3,5,7,11])
            True
        """
        return self.discriminant().is_S_unit(S)

    def period_lattice(self, embedding=None):
        r"""
        Return the period lattice of the elliptic curve with respect to
        the differential `dx/(2y + a_1x + a_3)`.

        INPUT:

        -  ``embedding`` - ignored (for compatibility with the
           period_lattice function for elliptic_curve_number_field)

        OUTPUT:

        (period lattice) The PeriodLattice_ell object associated to
        this elliptic curve (with respect to the natural embedding of
        `\QQ` into `\RR`).

        EXAMPLES::

            sage: E = EllipticCurve('37a')
            sage: E.period_lattice()
            Period lattice associated to Elliptic Curve defined by y^2 + y = x^3 - x over Rational Field
        """
        try:
            return self._period_lattice
        except AttributeError:
            from sage.schemes.elliptic_curves.period_lattice import PeriodLattice_ell
            self._period_lattice = PeriodLattice_ell(self)
            return self._period_lattice

    def elliptic_exponential(self, z, embedding=None):
        r"""
        Compute the elliptic exponential of a complex number with respect to the elliptic curve.

        INPUT:

        - ``z`` (complex) -- a complex number

        -  ``embedding`` - ignored (for compatibility with the
           period_lattice function for elliptic_curve_number_field)

        OUTPUT:

        The image of `z` modulo `L` under the Weierstrass parametrization
        `\CC/L \to E(\CC)`.

        .. note::

           The precision is that of the input ``z``, or the default
           precision of 53 bits if ``z`` is exact.

        EXAMPLES::

            sage: E = EllipticCurve([1,1,1,-8,6])
            sage: P = E([1,-2])
            sage: z = P.elliptic_logarithm() # default precision is 100 here
            sage: E.elliptic_exponential(z)
            (1.0000000000000000000000000000 : -2.0000000000000000000000000000 : 1.0000000000000000000000000000)
            sage: z = E([1,-2]).elliptic_logarithm(precision=201)
            sage: E.elliptic_exponential(z)
            (1.00000000000000000000000000000000000000000000000000000000000 : -2.00000000000000000000000000000000000000000000000000000000000 : 1.00000000000000000000000000000000000000000000000000000000000)

        ::

            sage: E = EllipticCurve('389a')
            sage: Q = E([3,5])
            sage: E.elliptic_exponential(Q.elliptic_logarithm())
            (3.0000000000000000000000000000 : 5.0000000000000000000000000000 : 1.0000000000000000000000000000)
            sage: P = E([-1,1])
            sage: P.elliptic_logarithm()
            0.47934825019021931612953301006 + 0.98586885077582410221120384908*I
            sage: E.elliptic_exponential(P.elliptic_logarithm())
            (-1.0000000000000000000000000000 : 1.0000000000000000000000000000 : 1.0000000000000000000000000000)


        Some torsion examples::

            sage: w1,w2 = E.period_lattice().basis()
            sage: E.two_division_polynomial().roots(CC,multiplicities=False)
            [-2.0403022002854..., 0.13540924022175..., 0.90489296006371...]
            sage: [E.elliptic_exponential((a*w1+b*w2)/2)[0] for a,b in [(0,1),(1,1),(1,0)]]
            [-2.0403022002854..., 0.13540924022175..., 0.90489296006371...]

            sage: E.division_polynomial(3).roots(CC,multiplicities=False)
            [-2.88288879135...,
            1.39292799513...,
            0.078313731444316... - 0.492840991709...*I,
            0.078313731444316... + 0.492840991709...*I]
            sage: [E.elliptic_exponential((a*w1+b*w2)/3)[0] for a,b in [(0,1),(1,0),(1,1),(2,1)]]
            [-2.8828887913533..., 1.39292799513138,
            0.0783137314443... - 0.492840991709...*I,
            0.0783137314443... + 0.492840991709...*I]

        Observe that this is a group homomorphism (modulo rounding error)::

            sage: z = CC.random_element()
            sage: 2 * E.elliptic_exponential(z)
            (-1.52184235874404 - 0.0581413944316544*I : 0.948655866506124 - 0.0381469928565030*I : 1.00000000000000)
            sage: E.elliptic_exponential(2 * z)
            (-1.52184235874404 - 0.0581413944316562*I : 0.948655866506128 - 0.0381469928565034*I : 1.00000000000000)
        """
        return self.period_lattice().elliptic_exponential(z)

    def lseries(self):
        """
        Return the L-series of this elliptic curve.

        Further documentation is available for the functions which apply to
        the L-series.

        EXAMPLES::

            sage: E = EllipticCurve('37a1')
            sage: E.lseries()
            Complex L-series of the Elliptic Curve defined by y^2 + y = x^3 - x over Rational Field
        """
        try:
            return self.__lseries
        except AttributeError:
            from .lseries_ell import Lseries_ell
            self.__lseries = Lseries_ell(self)
            return self.__lseries

    def lseries_gross_zagier(self, A):
        """
        Return the Gross-Zagier L-series attached to ``self``
        and an ideal class `A`.

        INPUT:

        - ``A`` -- an ideal class in an imaginary quadratic number field `K`

        This L-series `L(E,A,s)` is defined as the product of a shifted L-function of the
        quadratic character associated to `K` and the Dirichlet series whose `n`-th
        coefficient is the product of the `n`-th factor of the L-series of `E` and
        the number of integral ideal in `A` of norm `n`. For any character `\chi`
        on the class group of `K`, one gets `L_K(E,\chi,s) = \sum_{A} \chi(A) L(E,A,s)`
        where `A` runs through the class group of `K`.

        For the exact definition see section IV of [GrossZagier]_.

        EXAMPLES::

            sage: E = EllipticCurve('37a')
            sage: K.<a> = QuadraticField(-40)
            sage: A = K.class_group().gen(0); A
            Fractional ideal class (2, 1/2*a)
            sage: L = E.lseries_gross_zagier(A)  ; L
            Gross Zagier L-series attached to Elliptic Curve defined by y^2 + y = x^3 - x over Rational Field with ideal class Fractional ideal class (2, 1/2*a)
            sage: L(1)
            0.000000000000000
            sage: L.taylor_series(1, 5)
            0.000000000000000 - 5.51899839494458*z + 13.6297841350649*z^2 - 16.2292417817675*z^3 + 7.94788823722712*z^4 + O(z^5)

        These should be equal::

            sage: L(2) + E.lseries_gross_zagier(A^2)(2)
            0.502803417587467
            sage: E.lseries()(2) * E.quadratic_twist(-40).lseries()(2)
            0.502803417587467

        REFERENCES:

        .. [GrossZagier] \B. Gross and D. Zagier, *Heegner points and
           derivatives of L-series.* Invent. Math. 84 (1986), no. 2, 225-320.
        """
        try:
            return self.__lseries_gross_zagier[A]
        except AttributeError:
            self.__lseries_gross_zagier = {}
        except KeyError:
            pass

        from sage.modular.modform.l_series_gross_zagier import GrossZagierLseries
        self.__lseries_gross_zagier[A] = GrossZagierLseries(self, A)
        return self.__lseries_gross_zagier[A]

    def Lambda(self, s, prec):
        r"""
        Return the value of the Lambda-series of the elliptic curve E at
        s, where s can be any complex number.

        IMPLEMENTATION: Fairly *slow* computation using the definitions
        and implemented in Python.

        Uses prec terms of the power series.

        EXAMPLES::

            sage: E = EllipticCurve('389a')
            sage: E.Lambda(1.4+0.5*I, 50)
            -0.354172680517... + 0.874518681720...*I
        """
        from sage.all import pi

        s = C(s)
        N = self.conductor()
        pi = R(pi)
        a = self.anlist(prec)
        eps = self.root_number()
        sqrtN = float(N.sqrt())

        def _F(n, t):
            return gamma_inc(t+1, 2*pi*n/sqrtN) * C(sqrtN/(2*pi*n))**(t+1)
        return sum(a[n]*(_F(n,s-1) + eps*_F(n,1-s)) for n in range(1, prec+1))

    def is_local_integral_model(self,*p):
        r"""
        Tests if self is integral at the prime `p`, or at all the
        primes if `p` is a list or tuple of primes

        EXAMPLES::

            sage: E = EllipticCurve([1/2,1/5,1/5,1/5,1/5])
            sage: [E.is_local_integral_model(p) for p in (2,3,5)]
            [False, True, False]
            sage: E.is_local_integral_model(2,3,5)
            False
            sage: Eint2=E.local_integral_model(2)
            sage: Eint2.is_local_integral_model(2)
            True
        """
        if len(p)==1: p=p[0]
        if isinstance(p,(tuple,list)):
            return misc.forall(p, lambda x : self.is_local_integral_model(x))[0]
        assert p.is_prime(), "p must be prime in is_local_integral_model()"
        return misc.forall(self.ainvs(), lambda x : x.valuation(p) >= 0)[0]

    def local_integral_model(self,p):
        r"""
        Return a model of self which is integral at the prime `p`.

        EXAMPLES::

            sage: E = EllipticCurve([0, 0, 1/216, -7/1296, 1/7776])
            sage: E.local_integral_model(2)
            Elliptic Curve defined by y^2 + 1/27*y = x^3 - 7/81*x + 2/243 over Rational Field
            sage: E.local_integral_model(3)
            Elliptic Curve defined by y^2 + 1/8*y = x^3 - 7/16*x + 3/32 over Rational Field
            sage: E.local_integral_model(2).local_integral_model(3) == EllipticCurve('5077a1')
            True
        """
        assert p.is_prime(), "p must be prime in local_integral_model()"
        ai = self.a_invariants()
        e  = min([(ai[i].valuation(p)/[1,2,3,4,6][i]) for i in range(5)]).floor()
        return constructor.EllipticCurve([ai[i]/p**(e*[1,2,3,4,6][i]) for i in range(5)])

    def is_global_integral_model(self):
        r"""
        Return ``True`` iff ``self`` is integral at all primes.

        EXAMPLES::

            sage: E = EllipticCurve([1/2,1/5,1/5,1/5,1/5])
            sage: E.is_global_integral_model()
            False
            sage: Emin=E.global_integral_model()
            sage: Emin.is_global_integral_model()
            True
        """
        return self.is_integral()

    def global_integral_model(self):
        r"""
        Return a model of self which is integral at all primes.

        EXAMPLES::

            sage: E = EllipticCurve([0, 0, 1/216, -7/1296, 1/7776])
            sage: F = E.global_integral_model(); F
            Elliptic Curve defined by y^2 + y = x^3 - 7*x + 6 over Rational Field
            sage: F == EllipticCurve('5077a1')
            True
        """
        ai = self.a_invariants()
        for a in ai:
            if not a.is_integral():
               for p, _ in a.denom().factor():
                  e  = min([(ai[i].valuation(p)/[1,2,3,4,6][i]) for i in range(5)]).floor()
                  ai = [ai[i]/p**(e*[1,2,3,4,6][i]) for i in range(5)]
        for z in ai:
            assert z.denominator() == 1, "bug in global_integral_model: %s" % ai
        return constructor.EllipticCurve(list(ai))

    integral_model = global_integral_model

    def integral_short_weierstrass_model(self):
        r"""
        Return a model of the form `y^2 = x^3 + ax + b` for this
        curve with `a,b\in\ZZ`.

        EXAMPLES::

            sage: E = EllipticCurve('17a1')
            sage: E.integral_short_weierstrass_model()
            Elliptic Curve defined by y^2  = x^3 - 11*x - 890 over Rational Field
        """
        F = self.minimal_model().short_weierstrass_model()
        _,_,_,A,B = F.ainvs()
        for p in [2,3]:
            e=min(A.valuation(p)/4,B.valuation(p)/6).floor()
            A /= Integer(p**(4*e))
            B /= Integer(p**(6*e))
        return constructor.EllipticCurve([A,B])

    # deprecated function replaced by integral_short_weierstrass_model, see trac 3974.
    def integral_weierstrass_model(self):
        r"""
        Return a model of the form `y^2 = x^3 + ax + b` for this
        curve with `a,b\in\ZZ`.

        Note that this function is deprecated, and that you should use
        integral_short_weierstrass_model instead as this will be
        disappearing in the near future.

        EXAMPLES::

            sage: E = EllipticCurve('17a1')
            sage: E.integral_weierstrass_model() #random
            doctest:...: DeprecationWarning: integral_weierstrass_model is deprecated, use integral_short_weierstrass_model instead!
            Elliptic Curve defined by y^2  = x^3 - 11*x - 890 over Rational Field
        """
        from sage.misc.superseded import deprecation
        deprecation(3974, "integral_weierstrass_model is deprecated, use integral_short_weierstrass_model instead!")
        return self.integral_short_weierstrass_model()


    def _generalized_congmod_numbers(self, M, invariant="both"):
        """
        Internal method to compute the generalized modular degree and congruence number
        at level `MN`, where `N` is the conductor of `E`.
        Values obtained are cached.

        This function is called by self.modular_degree() and self.congruence_number() when
        `M>1`. Since so much of the computation of the two values is shared, this method
        by default computes and caches both.

        INPUT:

        - ``M`` - Non-negative integer; this function is only ever called on M>1, although
          the algorithm works fine for the case `M==1`

        - ``invariant`` - String; default "both". Options are:

          - "both" - Both modular degree and congruence number at level `MN` are computed

          - "moddeg" - Only modular degree is computed

          - "congnum" - Only congruence number is computed

        OUTPUT:

        - A dictionary containing either the modular degree (a positive integer) at index "moddeg",
          or the congruence number (a positive integer) at index "congnum", or both.

        As far as we know there is no other implementation for this algorithm, so as yet
        there is nothing to check the below examples against.

        EXAMPLES::

            sage: E = EllipticCurve('37a')
            sage: for M in range(2,8):  # long time (22s on 2009 MBP)
            ....:     print((M, E.modular_degree(M=M),E.congruence_number(M=M)))
            (2, 5, 20)
            (3, 7, 28)
            (4, 50, 400)
            (5, 32, 128)
            (6, 1225, 19600)
            (7, 63, 252)
        """
        # Check invariant specification before we get going
        if invariant not in ["moddeg", "congnum", "both"]:
            raise ValueError("Invalid invariant specification")

        # Cuspidal space at level MN
        N = self.conductor()
        S = ModularSymbols(N*M,sign=1).cuspidal_subspace()

        # Cut out the subspace by hitting it with T_p for enough p
        A = S
        d = self.dimension()*arith.sigma(M,0)
        p = 2
        while A.dimension() > d:
            while N*M % p == 0:
                p = arith.next_prime(p)
            Tp = A.hecke_operator(p)
            A = (Tp - self.ap(p)).kernel()
            p = arith.next_prime(p)
        B = A.complement().cuspidal_submodule()

        L = {}
        if invariant in ["moddeg", "both"]:
            V = A.integral_structure()
            W = B.integral_structure()
            moddeg  = (V + W).index_in(S.integral_structure())
            L["moddeg"] = moddeg
            self.__generalized_modular_degree[M] = moddeg

        if invariant in ["congnum", "both"]:
            congnum = A.congruence_number(B)
            L["congnum"] = congnum
            self.__generalized_congruence_number[M] = congnum

        return L


    def modular_degree(self, algorithm='sympow', M=1):
        r"""
        Return the modular degree at level `MN` of this elliptic curve. The case
        `M==1` corresponds to the classical definition of modular degree.

        When `M>1`, the function returns the degree of the map from `X_0(MN) \to A`, where
        A is the abelian variety generated by embeddings of `E` into `J_0(MN)`.

        The result is cached. Subsequent calls, even with a different
        algorithm, just returned the cached result. The algorithm argument is ignored
        when `M>1`.

        INPUT:

        -  ``algorithm`` - string:

        -  ``'sympow'`` - (default) use Mark Watkin's (newer) C
           program sympow

        -  ``'magma'`` - requires that MAGMA be installed (also
           implemented by Mark Watkins)

        -  ``M`` - Non-negative integer; the modular degree at level `MN` is returned
                   (see above)

        .. note::

            On 64-bit computers ec does not work, so Sage uses sympow
            even if ec is selected on a 64-bit computer.

        The correctness of this function when called with algorithm "sympow"
        is subject to the following three hypothesis:


        -  Manin's conjecture: the Manin constant is 1

        -  Steven's conjecture: the `X_1(N)`-optimal quotient is
           the curve with minimal Faltings height. (This is proved in most
           cases.)

        -  The modular degree fits in a machine double, so it better be
           less than about 50-some bits. (If you use sympow this constraint
           does not apply.)


        Moreover for all algorithms, computing a certain value of an
        `L`-function 'uses a heuristic method that discerns when
        the real-number approximation to the modular degree is within
        epsilon [=0.01 for algorithm='sympow'] of the same integer for 3
        consecutive trials (which occur maybe every 25000 coefficients or
        so). Probably it could just round at some point. For rigour, you
        would need to bound the tail by assuming (essentially) that all the
        `a_n` are as large as possible, but in practice they
        exhibit significant (square root) cancellation. One difficulty is
        that it doesn't do the sum in 1-2-3-4 order; it uses
        1-2-4-8--3-6-12-24-9-18- (Euler product style) instead, and so you
        have to guess ahead of time at what point to curtail this
        expansion.' (Quote from an email of Mark Watkins.)

        .. note::

            If the curve is loaded from the large Cremona database,
            then the modular degree is taken from the database.

        EXAMPLES::

            sage: E = EllipticCurve([0, -1, 1, -10, -20])
            sage: E
            Elliptic Curve defined by y^2 + y = x^3 - x^2 - 10*x - 20 over Rational Field
            sage: E.modular_degree()
            1
            sage: E = EllipticCurve('5077a')
            sage: E.modular_degree()
            1984
            sage: factor(1984)
            2^6 * 31

        ::

            sage: EllipticCurve([0, 0, 1, -7, 6]).modular_degree()
            1984
            sage: EllipticCurve([0, 0, 1, -7, 6]).modular_degree(algorithm='sympow')
            1984
            sage: EllipticCurve([0, 0, 1, -7, 6]).modular_degree(algorithm='magma')  # optional - magma
            1984

        We compute the modular degree of the curve with rank 4 having
        smallest (known) conductor::

            sage: E = EllipticCurve([1, -1, 0, -79, 289])
            sage: factor(E.conductor())  # conductor is 234446
            2 * 117223
            sage: factor(E.modular_degree())
            2^7 * 2617

        Higher level cases::

            sage: E = EllipticCurve('11a')
            sage: for M in range(1,11): print(E.modular_degree(M=M)) # long time (20s on 2009 MBP)
            1
            1
            3
            2
            7
            45
            12
            16
            54
            245
        """
        # Case 1: standard modular degree
        if M==1:
            try:
                return self.__modular_degree

            except AttributeError:
                if algorithm == 'sympow':
                    from sage.lfunctions.all import sympow
                    m = sympow.modular_degree(self)
                elif algorithm == 'magma':
                    from sage.interfaces.all import magma
                    m = rings.Integer(magma(self).ModularDegree())
                else:
                    raise ValueError("unknown algorithm %s"%algorithm)
                self.__modular_degree = m
                return m

        # Case 2: M > 1
        else:
            try:
                return self.__generalized_modular_degree[M]
            except KeyError:
                # self._generalized_congmod_numbers() also populates cache
                return self._generalized_congmod_numbers(M)["moddeg"]


    def modular_parametrization(self):
        r"""
        Return the modular parametrization of this elliptic curve, which is
        a map from `X_0(N)` to self, where `N` is the conductor of self.

        EXAMPLES::

            sage: E = EllipticCurve('15a')
            sage: phi = E.modular_parametrization(); phi
            Modular parameterization from the upper half plane to Elliptic Curve defined by y^2 + x*y + y = x^3 + x^2 - 10*x - 10 over Rational Field
            sage: z = 0.1 + 0.2j
            sage: phi(z)
            (8.20822465478531 - 13.1562816054682*I : -8.79855099049364 + 69.4006129342200*I : 1.00000000000000)

        This map is actually a map on `X_0(N)`, so equivalent representatives
        in the upper half plane map to the same point::

            sage: phi((-7*z-1)/(15*z+2))
            (8.20822465478524 - 13.1562816054681*I : -8.79855099049... + 69.4006129342...*I : 1.00000000000000)

        We can also get a series expansion of this modular parameterization::

            sage: E = EllipticCurve('389a1')
            sage: X,Y=E.modular_parametrization().power_series()
            sage: X
            q^-2 + 2*q^-1 + 4 + 7*q + 13*q^2 + 18*q^3 + 31*q^4 + 49*q^5 + 74*q^6 + 111*q^7 + 173*q^8 + 251*q^9 + 379*q^10 + 560*q^11 + 824*q^12 + 1199*q^13 + 1773*q^14 + 2548*q^15 + 3722*q^16 + 5374*q^17 + O(q^18)
            sage: Y
            -q^-3 - 3*q^-2 - 8*q^-1 - 17 - 33*q - 61*q^2 - 110*q^3 - 186*q^4 - 320*q^5 - 528*q^6 - 861*q^7 - 1383*q^8 - 2218*q^9 - 3472*q^10 - 5451*q^11 - 8447*q^12 - 13020*q^13 - 19923*q^14 - 30403*q^15 - 46003*q^16 + O(q^17)

        The following should give 0, but only approximately::

            sage: q = X.parent().gen()
            sage: E.defining_polynomial()(X,Y,1) + O(q^11) == 0
            True
        """
        return ModularParameterization(self)

    def congruence_number(self, M=1):
        r"""
        The case `M==1` corresponds to the classical definition of congruence number:
        Let `X` be the subspace of `S_2(\Gamma_0(N))` spanned by the newform
        associated with this elliptic curve, and `Y` be orthogonal compliment
        of `X` under the Petersson inner product. Let `S_X` and `S_Y` be the
        intersections of `X` and `Y` with `S_2(\Gamma_0(N), \ZZ)`. The congruence
        number is defined to be `[S_X \oplus S_Y : S_2(\Gamma_0(N),\ZZ)]`.
        It measures congruences between `f` and elements of `S_2(\Gamma_0(N),\ZZ)`
        orthogonal to `f`.

        The congruence number for higher levels, when M>1, is defined as above, but
        instead considers `X` to be the subspace of `S_2(\Gamma_0(MN))` spanned by
        embeddings into `S_2(\Gamma_0(MN))` of the newform associated with this
        elliptic curve; this subspace has dimension `\sigma_0(M)`, i.e. the number
        of divisors of `M`. Let `Y` be the orthogonal complement in `S_2(\Gamma_0(MN))`
        of `X` under the Petersson inner product, and `S_X` and `S_Y` the intersections
        of `X` and `Y` with `S_2(\Gamma_0(MN), \ZZ)` respectively. Then the congruence
        number at level `MN` is `[S_X \oplus S_Y : S_2(\Gamma_0(MN),\ZZ)]`.

        INPUT:

        - `M` -- Non-negative integer; congruence number is computed
          at level `MN`, where `N` is the conductor of ``self``.

        EXAMPLES::

            sage: E = EllipticCurve('37a')
            sage: E.congruence_number()
            2
            sage: E.congruence_number()
            2
            sage: E = EllipticCurve('54b')
            sage: E.congruence_number()
            6
            sage: E.modular_degree()
            2
            sage: E = EllipticCurve('242a1')
            sage: E.modular_degree()
            16
            sage: E.congruence_number()  # long time (4s on sage.math, 2011)
            176

        Higher level cases::

            sage: E = EllipticCurve('11a')
            sage: for M in range(1,11): print(E.congruence_number(M)) # long time (20s on 2009 MBP)
            1
            1
            3
            2
            7
            45
            12
            4
            18
            245

        It is a theorem of Ribet that the congruence number (at level `N`) is equal
        to the modular degree in the case of square free conductor. It is a conjecture
        of Agashe, Ribet, and Stein that `ord_p(c_f/m_f) \le ord_p(N)/2`.

        TESTS::

            sage: E = EllipticCurve('11a')
            sage: E.congruence_number()
            1
        """
        # Case 1: M==1
        if M==1:
            try:
                return self.__congruence_number
            except AttributeError:
                pass
            # Currently this is *much* faster to compute
            m = self.modular_degree()
            if self.conductor().is_squarefree():
                self.__congruence_number = m
            else:
                W = self.modular_symbol_space(sign=1)
                V = W.complement().cuspidal_subspace()
                self.__congruence_number = W.congruence_number(V)
                if not m.divides(self.__congruence_number):
                    # We should never get here
                    raise ValueError("BUG in modular degree or congruence number computation of: %s" % self)
            return self.__congruence_number

        # Case 2: M > 1
        else:
            try:
                return self.__generalized_congruence_number[M]
            except KeyError:
                # self._generalized_congmod_numbers() also populates cache
                return self._generalized_congmod_numbers(M)["congnum"]


    def cremona_label(self, space=False):
        """
        Return the Cremona label associated to (the minimal model) of this
        curve, if it is known. If not, raise a ``RuntimeError`` exception.

        EXAMPLES::

            sage: E = EllipticCurve('389a1')
            sage: E.cremona_label()
            '389a1'

        The default database only contains conductors up to 10000, so any
        curve with conductor greater than that will cause an error to be
        raised. The optional package ``database_cremona_ellcurve``
        contains many more curves.

        ::

            sage: E = EllipticCurve([1, -1, 0, -79, 289])
            sage: E.conductor()
            234446
            sage: E.cremona_label()  # optional - database_cremona_ellcurve
            '234446a1'
            sage: E = EllipticCurve((0, 0, 1, -79, 342))
            sage: E.conductor()
            19047851
            sage: E.cremona_label()
            Traceback (most recent call last):
            ...
            RuntimeError: Cremona label not known for Elliptic Curve defined by y^2 + y = x^3 - 79*x + 342 over Rational Field.
        """
        try:
            label = self.__cremona_label
        except AttributeError:
            try:
                label = self.database_attributes()['cremona_label']
            except RuntimeError:
                raise RuntimeError("Cremona label not known for %s."%self)
            self.__cremona_label = label
        if not space:
            return label.replace(' ', '')
        return label

    label = cremona_label

    def reduction(self,p):
       """
       Return the reduction of the elliptic curve at a prime of good
       reduction.

       .. note::

          The actual reduction is done in ``self.change_ring(GF(p))``;
          the reduction is performed after changing to a model which
          is minimal at p.

       INPUT:

       -  ``p`` - a (positive) prime number


       OUTPUT: an elliptic curve over the finite field GF(p)

       EXAMPLES::

           sage: E = EllipticCurve('389a1')
           sage: E.reduction(2)
           Elliptic Curve defined by y^2 + y = x^3 + x^2 over Finite Field of size 2
           sage: E.reduction(3)
           Elliptic Curve defined by y^2 + y = x^3 + x^2 + x over Finite Field of size 3
           sage: E.reduction(5)
           Elliptic Curve defined by y^2 + y = x^3 + x^2 + 3*x over Finite Field of size 5
           sage: E.reduction(38)
           Traceback (most recent call last):
           ...
           AttributeError: p must be prime.
           sage: E.reduction(389)
           Traceback (most recent call last):
           ...
           AttributeError: The curve must have good reduction at p.
           sage: E = EllipticCurve([5^4,5^6])
           sage: E.reduction(5)
           Elliptic Curve defined by y^2 = x^3 + x + 1 over Finite Field of size 5
       """
       p = rings.Integer(p)
       if not p.is_prime():
           raise AttributeError("p must be prime.")
       disc = self.discriminant()
       if not disc.valuation(p) == 0:
           local_data=self.local_data(p)
           if local_data.has_good_reduction():
               return local_data.minimal_model().change_ring(rings.GF(p))
           raise AttributeError("The curve must have good reduction at p.")
       return self.change_ring(rings.GF(p))

    def torsion_order(self):
        """
        Return the order of the torsion subgroup.

        EXAMPLES::

            sage: e = EllipticCurve('11a')
            sage: e.torsion_order()
            5
            sage: type(e.torsion_order())
            <type 'sage.rings.integer.Integer'>
            sage: e = EllipticCurve([1,2,3,4,5])
            sage: e.torsion_order()
            1
            sage: type(e.torsion_order())
            <type 'sage.rings.integer.Integer'>
        """
        try:
            return self.__torsion_order
        except AttributeError:
            self.__torsion_order = self.torsion_subgroup().order()
            return self.__torsion_order

    def _torsion_bound(self,number_of_places = 20):
        r"""
        Compute an upper bound on the order of the torsion group of the
        elliptic curve by counting points modulo several primes of good
        reduction.

        Note that the upper bound returned by this function is a
        multiple of the order of the torsion group.

        INPUT:

        -  ``number_of_places (default = 20)`` - the number
           of places that will be used to find the bound

        OUTPUT:

        -  ``integer`` - the upper bound

        EXAMPLES:
        """
        E = self
        bound = Integer(0)
        k = 0
        p = Integer(2)   # will run through odd primes
        while k < number_of_places :
            p = p.next_prime()
            # check if the formal group at the place is torsion-free
            # if so the torsion injects into the reduction
            while not E.is_local_integral_model(p) or not E.is_good(p): p = p.next_prime()
            bound = arith.gcd(bound,E.reduction(p).cardinality())
            if bound == 1:
                return bound
            k += 1
        return bound

    def torsion_subgroup(self, algorithm=None):
        """
        Return the torsion subgroup of this elliptic curve.

        OUTPUT: The EllipticCurveTorsionSubgroup instance associated to
        this elliptic curve.

        .. note::

           To see the torsion points as a list, use :meth:`.torsion_points`.

        EXAMPLES::

            sage: EllipticCurve('11a').torsion_subgroup()
            Torsion Subgroup isomorphic to Z/5 associated to the Elliptic Curve defined by y^2 + y = x^3 - x^2 - 10*x - 20 over Rational Field
            sage: EllipticCurve('37b').torsion_subgroup()
            Torsion Subgroup isomorphic to Z/3 associated to the Elliptic Curve defined by y^2 + y = x^3 + x^2 - 23*x - 50 over Rational Field

        ::

            sage: e = EllipticCurve([-1386747,368636886]);e
            Elliptic Curve defined by y^2  = x^3 - 1386747*x + 368636886 over Rational Field
            sage: G = e.torsion_subgroup(); G
            Torsion Subgroup isomorphic to Z/8 + Z/2 associated to the
             Elliptic Curve defined by y^2 = x^3 - 1386747*x + 368636886 over
             Rational Field
            sage: G.0*3 + G.1
            (1227 : 22680 : 1)
            sage: G.1
            (282 : 0 : 1)
            sage: list(G)
            [(0 : 1 : 0), (147 : 12960 : 1), (2307 : 97200 : 1), (-933 : 29160 : 1), (1011 : 0 : 1), (-933 : -29160 : 1), (2307 : -97200 : 1), (147 : -12960 : 1), (282 : 0 : 1), (8787 : 816480 : 1), (-285 : 27216 : 1), (1227 : 22680 : 1), (-1293 : 0 : 1), (1227 : -22680 : 1), (-285 : -27216 : 1), (8787 : -816480 : 1)]
        """
        try:
            return self.__torsion_subgroup
        except AttributeError:
            # algorithm is deprecated: if not None, this will give a warning.
            # deprecation(20219)
            self.__torsion_subgroup = ell_torsion.EllipticCurveTorsionSubgroup(self, algorithm)
            self.__torsion_order = self.__torsion_subgroup.order()
            return self.__torsion_subgroup

    def torsion_points(self, algorithm=None):
        """
        Return the torsion points of this elliptic curve as a sorted
        list.

        OUTPUT: A list of all the torsion points on this elliptic curve.

        EXAMPLES::

            sage: EllipticCurve('11a').torsion_points()
            [(0 : 1 : 0), (5 : -6 : 1), (5 : 5 : 1), (16 : -61 : 1), (16 : 60 : 1)]
            sage: EllipticCurve('37b').torsion_points()
            [(0 : 1 : 0), (8 : -19 : 1), (8 : 18 : 1)]

        Some curves with large torsion groups::

            sage: E = EllipticCurve([-1386747, 368636886])
            sage: T = E.torsion_subgroup(); T
            Torsion Subgroup isomorphic to Z/8 + Z/2 associated to the
             Elliptic Curve defined by y^2 = x^3 - 1386747*x + 368636886 over
             Rational Field
            sage: T == E.torsion_subgroup(algorithm="doud")
            True
            sage: T == E.torsion_subgroup(algorithm="lutz_nagell")
            True
            sage: E.torsion_points()
            [(-1293 : 0 : 1),
             (-933 : -29160 : 1),
             (-933 : 29160 : 1),
             (-285 : -27216 : 1),
             (-285 : 27216 : 1),
             (0 : 1 : 0),
             (147 : -12960 : 1),
             (147 : 12960 : 1),
             (282 : 0 : 1),
             (1011 : 0 : 1),
             (1227 : -22680 : 1),
             (1227 : 22680 : 1),
             (2307 : -97200 : 1),
             (2307 : 97200 : 1),
             (8787 : -816480 : 1),
             (8787 : 816480 : 1)]
            sage: EllipticCurve('210b5').torsion_points()
            [(-41/4 : 37/8 : 1),
             (-5 : -103 : 1),
             (-5 : 107 : 1),
             (0 : 1 : 0),
             (10 : -208 : 1),
             (10 : 197 : 1),
             (37 : -397 : 1),
             (37 : 359 : 1),
             (100 : -1153 : 1),
             (100 : 1052 : 1),
             (415 : -8713 : 1),
             (415 : 8297 : 1)]
            sage: EllipticCurve('210e2').torsion_points()
            [(-36 : 18 : 1),
             (-26 : -122 : 1),
             (-26 : 148 : 1),
             (-8 : -122 : 1),
             (-8 : 130 : 1),
             (0 : 1 : 0),
             (4 : -62 : 1),
             (4 : 58 : 1),
             (31/4 : -31/8 : 1),
             (28 : -14 : 1),
             (34 : -122 : 1),
             (34 : 88 : 1),
             (64 : -482 : 1),
             (64 : 418 : 1),
             (244 : -3902 : 1),
             (244 : 3658 : 1)]
        """
        # algorithm is deprecated: if not None, this will give a warning.
        # deprecation(20219)
        return sorted(self.torsion_subgroup(algorithm).points())

    @cached_method
    def root_number(self, p=None):
        """
        Return the root number of this elliptic curve.

        This is 1 if the order of vanishing of the L-function L(E,s) at 1
        is even, and -1 if it is odd.

        INPUT:

        - `p` -- optional, default (None); if given, return the local
          root number at `p`

        EXAMPLES::

            sage: EllipticCurve('11a1').root_number()
            1
            sage: EllipticCurve('37a1').root_number()
            -1
            sage: EllipticCurve('389a1').root_number()
            1
            sage: type(EllipticCurve('389a1').root_number())
            <type 'sage.rings.integer.Integer'>

            sage: E = EllipticCurve('100a1')
            sage: E.root_number(2)
            -1
            sage: E.root_number(5)
            1
            sage: E.root_number(7)
            1

        The root number is cached::

            sage: E.root_number(2) is E.root_number(2)
            True
            sage: E.root_number()
            1
        """
        e = self.pari_mincurve()
        if p is None:
            return Integer(e.ellrootno())
        else:
            return Integer(e.ellrootno(p))

    def has_cm(self):
        """
        Return whether or not this curve has a CM `j`-invariant.

        OUTPUT:

        ``True`` if the `j`-invariant of this curve is the
        `j`-invariant of an imaginary quadratic order, otherwise
        ``False``.

        .. SEEALSO::

            :meth:`cm_discriminant()` and :meth:`has_rational_cm`

        .. note::

           Even if `E` has CM in this sense (that its `j`-invariant is
           a CM `j`-invariant), since the associated negative
           discriminant `D` is not a square in `\QQ`, the extra
           endomorphisms will not be defined over `\QQ`.  See also the
           method :meth:`has_rational_cm` which tests whether `E` has
           extra endomorphisms defined over `\QQ` or a given extension
           of `\QQ`.

        EXAMPLES::

            sage: E = EllipticCurve('37a1')
            sage: E.has_cm()
            False
            sage: E = EllipticCurve('32a1')
            sage: E.has_cm()
            True
            sage: E.j_invariant()
            1728
        """
        return self.j_invariant() in CMJ

    def cm_discriminant(self):
        """
        Return the associated quadratic discriminant if this elliptic
        curve has Complex Multiplication over the algebraic closure.

        A ValueError is raised if the curve does not have CM (see the
        function :meth:`has_cm()`).

        EXAMPLES::

            sage: E = EllipticCurve('32a1')
            sage: E.cm_discriminant()
            -4
            sage: E = EllipticCurve('121b1')
            sage: E.cm_discriminant()
            -11
            sage: E = EllipticCurve('37a1')
            sage: E.cm_discriminant()
            Traceback (most recent call last):
            ...
            ValueError: Elliptic Curve defined by y^2 + y = x^3 - x over Rational Field does not have CM
        """

        try:
            return ZZ(CMJ[self.j_invariant()])
        except KeyError:
            raise ValueError("%s does not have CM"%self)

    def has_rational_cm(self, field=None):
        """
        Return whether or not this curve has CM defined over `\QQ`
        or the given field.

        INPUT:

        - ``field`` -- a field, which should be an extension of `\QQ`.
          If ``field`` is ``None`` (the default), it is taken to be
          `\QQ`.

        OUTPUT:

        ``True`` if the ring of endomorphisms of this curve over
        the given field is larger than `\ZZ`; otherwise ``False``.
        If ``field`` is ``None`` the output will always be ``False``.
        See also :meth:`cm_discriminant()` and :meth:`has_cm`.

        .. note::

           If `E` has CM but the discriminant `D` is not a square in
           the given field `K`, which will certainly be the case for
           `K=\QQ` since `D<0`, then the extra endomorphisms will not
           be defined over `K`, and this function will return
           ``False``.  See also :meth:`has_cm`.  To obtain the CM
           discriminant, use :meth:`cm_discriminant()`.

        EXAMPLES::

            sage: E = EllipticCurve(j=0)
            sage: E.has_cm()
            True
            sage: E.has_rational_cm()
            False
            sage: D = E.cm_discriminant(); D
            -3

        If we extend scalars to a field in which the discriminant is a
        square, the CM becomes rational::

            sage: E.has_rational_cm(QuadraticField(-3))
            True

            sage: E = EllipticCurve(j=8000)
            sage: E.has_cm()
            True
            sage: E.has_rational_cm()
            False
            sage: D = E.cm_discriminant(); D
            -8

        Again, we may extend scalars to a field in which the
        discriminant is a square, where the CM becomes rational::

            sage: E.has_rational_cm(QuadraticField(-2))
            True

        The field need not be a number field provided that it is an
        extension of `\QQ`::

            sage: E.has_rational_cm(RR)
            False
            sage: E.has_rational_cm(CC)
            True

        An error is raised if a field is given which is not an
        extension of `\QQ`, i.e., not of characteristic `0`::

            sage: E.has_rational_cm(GF(2))
            Traceback (most recent call last):
            ...
            ValueError: Error in has_rational_cm: Finite Field of size 2 is not an extension field of QQ
        """
        if field is None:
            return False
        try:
            D = self.cm_discriminant()
        except ValueError:
            return False
        try:
            if field.characteristic()==0:
                D = field(D)
                return D.is_square()
            raise ValueError("Error in has_rational_cm: %s is not an extension field of QQ" % field)
        except AttributeError:
            raise ValueError("Error in has_rational_cm: %s is not an extension field of QQ" % field)

    def quadratic_twist(self, D):
        """
        Return the global minimal model of the quadratic twist of this
        curve by D.

        EXAMPLES::

            sage: E = EllipticCurve('37a1')
            sage: E7=E.quadratic_twist(7); E7
            Elliptic Curve defined by y^2  = x^3 - 784*x + 5488 over Rational Field
            sage: E7.conductor()
            29008
            sage: E7.quadratic_twist(7) == E
            True
        """
        return EllipticCurve_number_field.quadratic_twist(self, D).minimal_model()

    def minimal_quadratic_twist(self):
        r"""
        Determine a quadratic twist with minimal conductor. Return a
        global minimal model of the twist and the fundamental
        discriminant of the quadratic field over which they are
        isomorphic.

        .. note::

           If there is more than one curve with minimal conductor, the
           one returned is the one with smallest label (if in the
           database), or the one with minimal `a`-invariant list
           (otherwise).

        .. note::

           For curves with `j`-invariant 0 or 1728 the curve returned
           is the minimal quadratic twist, not necessarily the minimal
           twist (which would have conductor 27 or 32 respectively).

        EXAMPLES::

            sage: E = EllipticCurve('121d1')
            sage: E.minimal_quadratic_twist()
            (Elliptic Curve defined by y^2 + y = x^3 - x^2 over Rational Field, -11)
            sage: Et, D = EllipticCurve('32a1').minimal_quadratic_twist()
            sage: D
            1

            sage: E = EllipticCurve('11a1')
            sage: Et, D = E.quadratic_twist(-24).minimal_quadratic_twist()
            sage: E == Et
            True
            sage: D
            -24

            sage: E = EllipticCurve([0,0,0,0,1000])
            sage: E.minimal_quadratic_twist()
            (Elliptic Curve defined by y^2 = x^3 + 1 over Rational Field, 40)
            sage: E = EllipticCurve([0,0,0,1600,0])
            sage: E.minimal_quadratic_twist()
            (Elliptic Curve defined by y^2 = x^3 + 4*x over Rational Field, 5)

        If the curve has square-free conductor then it is already minimal (see :trac:`14060`)::

            sage: E = next(cremona_optimal_curves([2*3*5*7*11]))
            sage: (E, 1) == E.minimal_quadratic_twist()
            True

        An example where the minimal quadratic twist is not the
        minimal twist (which has conductor 27)::

            sage: E = EllipticCurve([0,0,0,0,7])
            sage: E.j_invariant()
            0
            sage: E.minimal_quadratic_twist()[0].conductor()
            5292
        """
        if self.conductor().is_squarefree():
            return self, Integer(1)
        j = self.j_invariant()
        if j!=0 and j!=1728:
            # the constructor from j will give the minimal twist
            Et = constructor.EllipticCurve_from_j(j)
        else:
            if j==0:  # divide c6 by largest cube
                c = -2*self.c6()
                for p in c.support():
                    e = c.valuation(p)//3
                    c /= p**(3*e)
                E1 = constructor.EllipticCurve([0,0,0,0,c])
            elif j==1728: # divide c4 by largest square
                c = -3*self.c4()
                for p in c.support():
                    e = c.valuation(p)//2
                    c /= p**(2*e)
                E1 = constructor.EllipticCurve([0,0,0,c,0])
            tw = [-1,2,-2,3,-3,6,-6]
            Elist = [E1] + [E1.quadratic_twist(t) for t in tw]
            Elist.sort(key=lambda E: E.conductor())
            Et = Elist[0]

        Et = Et.minimal_model()

        D = self.is_quadratic_twist(Et) # 1 or square-free
        if D % 4 != 1:
            D *= 4

        return Et, D


    ##########################################################
    # Isogeny class
    ##########################################################
    def isogeny_class(self, algorithm="sage", order=None):
        r"""
        Return the `\QQ`-isogeny class of this elliptic curve.

        INPUT:

        -  ``algorithm`` - string: one of the following:

           - "database" - use the Cremona database (only works if
             curve is isomorphic to a curve in the database)

           - "sage" (default) - use the native Sage implementation.

        - ``order`` -- None, string, or list of curves (default:
          None): If not None then the curves in the class are
          reordered after being computed.  Note that if the order is
          None then the resulting order will depend on the algorithm.

          - if ``order`` is "database" or "sage", then the reordering
            is so that the order of curves matches the order produced
            by that algorithm.

          - if ``order`` is "lmfdb" then the curves are sorted
            lexicographically by a-invariants, in the LMFDB database.

          - if ``order`` is a list of curves, then the curves in the
            class are reordered to be isomorphic with the specified
            list of curves.

        OUTPUT:

        An instance of the class
        :class:`sage.schemes.elliptic_curves.isogeny_class.IsogenyClass_EC_Rational`.
        This object models a list of minimal models (with containment,
        index, etc based on isomorphism classes).  It also has methods
        for computing the isogeny matrix and the list of isogenies
        between curves in this class.

        .. note::

            The curves in the isogeny class will all be standard
            minimal models.

        EXAMPLES::

            sage: isocls = EllipticCurve('37b').isogeny_class(order="lmfdb")
            sage: isocls
            Elliptic curve isogeny class 37b
            sage: isocls.curves
            (Elliptic Curve defined by y^2 + y = x^3 + x^2 - 1873*x - 31833 over Rational Field,
             Elliptic Curve defined by y^2 + y = x^3 + x^2 - 23*x - 50 over Rational Field,
             Elliptic Curve defined by y^2 + y = x^3 + x^2 - 3*x + 1 over Rational Field)
            sage: isocls.matrix()
            [1 3 9]
            [3 1 3]
            [9 3 1]

        ::

            sage: isocls = EllipticCurve('37b').isogeny_class('database', order="lmfdb"); isocls.curves
            (Elliptic Curve defined by y^2 + y = x^3 + x^2 - 1873*x - 31833 over Rational Field,
             Elliptic Curve defined by y^2 + y = x^3 + x^2 - 23*x - 50 over Rational Field,
             Elliptic Curve defined by y^2 + y = x^3 + x^2 - 3*x + 1 over Rational Field)

        This is an example of a curve with a `37`-isogeny::

            sage: E = EllipticCurve([1,1,1,-8,6])
            sage: isocls = E.isogeny_class(); isocls
            Isogeny class of Elliptic Curve defined by y^2 + x*y + y = x^3 + x^2 - 8*x + 6 over Rational Field
            sage: isocls.matrix()
            [ 1 37]
            [37  1]
            sage: print("\n".join([repr(E) for E in isocls.curves]))
            Elliptic Curve defined by y^2 + x*y + y = x^3 + x^2 - 8*x + 6 over Rational Field
            Elliptic Curve defined by y^2 + x*y + y = x^3 + x^2 - 208083*x - 36621194 over Rational Field

        This curve had numerous `2`-isogenies::

            sage: e=EllipticCurve([1,0,0,-39,90])
            sage: isocls = e.isogeny_class(); isocls.matrix()
            [1 2 4 4 8 8]
            [2 1 2 2 4 4]
            [4 2 1 4 8 8]
            [4 2 4 1 2 2]
            [8 4 8 2 1 4]
            [8 4 8 2 4 1]

        See http://math.harvard.edu/~elkies/nature.html for more
        interesting examples of isogeny structures.

        ::

            sage: E = EllipticCurve(j = -262537412640768000)
            sage: isocls = E.isogeny_class(); isocls.matrix()
            [  1 163]
            [163   1]
            sage: print("\n".join([repr(C) for C in isocls.curves]))
            Elliptic Curve defined by y^2 + y = x^3 - 2174420*x + 1234136692 over Rational Field
            Elliptic Curve defined by y^2 + y = x^3 - 57772164980*x - 5344733777551611 over Rational Field


        The degrees of isogenies are invariant under twists::

            sage: E = EllipticCurve(j = -262537412640768000)
            sage: E1 = E.quadratic_twist(6584935282)
            sage: isocls = E1.isogeny_class(); isocls.matrix()
            [  1 163]
            [163   1]
            sage: E1.conductor()
            18433092966712063653330496

        ::

            sage: E = EllipticCurve('14a1')
            sage: isocls = E.isogeny_class(); isocls.matrix()
            [ 1  2  3  3  6  6]
            [ 2  1  6  6  3  3]
            [ 3  6  1  9  2 18]
            [ 3  6  9  1 18  2]
            [ 6  3  2 18  1  9]
            [ 6  3 18  2  9  1]
            sage: print("\n".join([repr(C) for C in isocls.curves]))
            Elliptic Curve defined by y^2 + x*y + y = x^3 + 4*x - 6 over Rational Field
            Elliptic Curve defined by y^2 + x*y + y = x^3 - 36*x - 70 over Rational Field
            Elliptic Curve defined by y^2 + x*y + y = x^3 - x over Rational Field
            Elliptic Curve defined by y^2 + x*y + y = x^3 - 171*x - 874 over Rational Field
            Elliptic Curve defined by y^2 + x*y + y = x^3 - 11*x + 12 over Rational Field
            Elliptic Curve defined by y^2 + x*y + y = x^3 - 2731*x - 55146 over Rational Field
            sage: isocls2 = isocls.reorder('lmfdb'); isocls2.matrix()
            [ 1  2  3  9 18  6]
            [ 2  1  6 18  9  3]
            [ 3  6  1  3  6  2]
            [ 9 18  3  1  2  6]
            [18  9  6  2  1  3]
            [ 6  3  2  6  3  1]
            sage: print("\n".join([repr(C) for C in isocls2.curves]))
            Elliptic Curve defined by y^2 + x*y + y = x^3 - 2731*x - 55146 over Rational Field
            Elliptic Curve defined by y^2 + x*y + y = x^3 - 171*x - 874 over Rational Field
            Elliptic Curve defined by y^2 + x*y + y = x^3 - 36*x - 70 over Rational Field
            Elliptic Curve defined by y^2 + x*y + y = x^3 - 11*x + 12 over Rational Field
            Elliptic Curve defined by y^2 + x*y + y = x^3 - x over Rational Field
            Elliptic Curve defined by y^2 + x*y + y = x^3 + 4*x - 6 over Rational Field

        ::

            sage: E = EllipticCurve('11a1')
            sage: isocls = E.isogeny_class(); isocls.matrix()
            [ 1  5  5]
            [ 5  1 25]
            [ 5 25  1]
            sage: f = isocls.isogenies()[0][1]; f.kernel_polynomial()
            x^2 + x - 29/5
        """
        try:
            isoclass = self._isoclass[algorithm]
        except KeyError:
            from sage.schemes.elliptic_curves.isogeny_class import IsogenyClass_EC_Rational
            if hasattr(self, "_lmfdb_label") and self._lmfdb_label:
                label = self._lmfdb_label[:-1]
            elif hasattr(self, "_EllipticCurve_rational_field__cremona_label") and self.__cremona_label:
                label = self.__cremona_label[:-1]
            else:
                label = None

            isoclass = IsogenyClass_EC_Rational(self, algorithm, label)
            self._isoclass[algorithm] = isoclass

        if order:
            isoclass = isoclass.reorder(order)

        return isoclass

    def isogenies_prime_degree(self, l=None):
        r"""
        Return a list of `\ell`-isogenies from self, where `\ell` is a
        prime.

        INPUT:

        - ``l`` -- either None or a prime or a list of primes.

        OUTPUT:

        (list) `\ell`-isogenies for the given `\ell` or if `\ell` is None, all
        `\ell`-isogenies.

        .. note::

           The codomains of the isogenies returned are standard
           minimal models.  This is because the functions
           :meth:`isogenies_prime_degree_genus_0()` and
           :meth:`isogenies_sporadic_Q()` are implemented that way for
           curves defined over `\QQ`.

        EXAMPLES::

            sage: E = EllipticCurve([45,32])
            sage: E.isogenies_prime_degree()
            []
            sage: E = EllipticCurve(j = -262537412640768000)
            sage: E.isogenies_prime_degree()
            [Isogeny of degree 163 from Elliptic Curve defined by y^2 + y = x^3 - 2174420*x + 1234136692 over Rational Field to Elliptic Curve defined by y^2 + y = x^3 - 57772164980*x - 5344733777551611 over Rational Field]
            sage: E1 = E.quadratic_twist(6584935282)
            sage: E1.isogenies_prime_degree()
            [Isogeny of degree 163 from Elliptic Curve defined by y^2 = x^3 - 94285835957031797981376080*x + 352385311612420041387338054224547830898 over Rational Field to Elliptic Curve defined by y^2 = x^3 - 2505080375542377840567181069520*x - 1526091631109553256978090116318797845018020806 over Rational Field]

            sage: E = EllipticCurve('14a1')
            sage: E.isogenies_prime_degree(2)
            [Isogeny of degree 2 from Elliptic Curve defined by y^2 + x*y + y = x^3 + 4*x - 6 over Rational Field to Elliptic Curve defined by y^2 + x*y + y = x^3 - 36*x - 70 over Rational Field]
            sage: E.isogenies_prime_degree(3)
            [Isogeny of degree 3 from Elliptic Curve defined by y^2 + x*y + y = x^3 + 4*x - 6 over Rational Field to Elliptic Curve defined by y^2 + x*y + y = x^3 - x over Rational Field, Isogeny of degree 3 from Elliptic Curve defined by y^2 + x*y + y = x^3 + 4*x - 6 over Rational Field to Elliptic Curve defined by y^2 + x*y + y = x^3 - 171*x - 874 over Rational Field]
            sage: E.isogenies_prime_degree(5)
            []
            sage: E.isogenies_prime_degree(11)
            []
            sage: E.isogenies_prime_degree(29)
            []
            sage: E.isogenies_prime_degree(4)
            Traceback (most recent call last):
            ...
            ValueError: 4 is not prime.

        """
        from .isogeny_small_degree import isogenies_prime_degree_genus_0, isogenies_sporadic_Q

        if l in [2, 3, 5, 7, 13]:
            return isogenies_prime_degree_genus_0(self, l)
        elif l is not None and not isinstance(l, list):
            try:
                if l.is_prime(proof=False):
                    return isogenies_sporadic_Q(self, l)
                else:
                    raise ValueError("%s is not prime."%l)
            except AttributeError:
                raise ValueError("%s is not prime."%l)
        if l is None:
            isogs = isogenies_prime_degree_genus_0(self)
            if isogs != []:
                return isogs
            else:
                return isogenies_sporadic_Q(self)
        if isinstance(l, list):
            isogs = []
            i = 0
            while i<len(l):
                isogenies = [f for f in self.isogenies_prime_degree(l[i]) if not f in isogs]
                isogs.extend(isogenies)
                i = i+1
            return isogs

    def is_isogenous(self, other, proof=True, maxp=200):
        """
        Return whether or not self is isogenous to other.

        INPUT:

        - ``other`` -- another elliptic curve.

        - ``proof`` (default True) -- If ``False``, the function will
          return ``True`` whenever the two curves have the same
          conductor and are isogenous modulo `p` for `p` up to ``maxp``.
          If ``True``, this test is followed by a rigorous test (which
          may be more time-consuming).

        - ``maxp`` (int, default 200) -- The maximum prime `p` for
          which isogeny modulo `p` will be checked.

        OUTPUT:

        (bool) True if there is an isogeny from curve ``self`` to
        curve ``other``.

        METHOD:

        First the conductors are compared as well as the Traces of
        Frobenius for good primes up to ``maxp``.  If any of these
        tests fail, ``False`` is returned.  If they all pass and
        ``proof`` is ``False`` then ``True`` is returned, otherwise a
        complete set of curves isogenous to ``self`` is computed and
        ``other`` is checked for isomorphism with any of these,

        EXAMPLES::

            sage: E1 = EllipticCurve('14a1')
            sage: E6 = EllipticCurve('14a6')
            sage: E1.is_isogenous(E6)
            True
            sage: E1.is_isogenous(EllipticCurve('11a1'))
            False

        ::

            sage: EllipticCurve('37a1').is_isogenous(EllipticCurve('37b1'))
            False

        ::

            sage: E = EllipticCurve([2, 16])
            sage: EE = EllipticCurve([87, 45])
            sage: E.is_isogenous(EE)
            False
        """
        if not is_EllipticCurve(other):
            raise ValueError("Second argument is not an Elliptic Curve.")
        if not other.base_field() is QQ:
            raise ValueError("If first argument is an elliptic curve over QQ then the second argument must be also.")

        if self.is_isomorphic(other):
            return True

        E1 = self.minimal_model()
        E2 = other.minimal_model()
        D1 = E1.discriminant()
        D2 = E2.discriminant()

        if any([E1.change_ring(rings.GF(p)).cardinality() != E2.change_ring(rings.GF(p)).cardinality() for p in [p for p in rings.prime_range(2,maxp) if D1.valuation(p) == 0 and D2.valuation(p) == 0]]):
            return False

        if E1.conductor() != E2.conductor():
            return False

        if not proof:
            return True
        else:
            return  E2 in E1.isogeny_class().curves

    def isogeny_degree(self, other):
        """
        Return the minimal degree of an isogeny between self and
        other.

        INPUT:

        - ``other`` -- another elliptic curve.

        OUTPUT:

        (int) The minimal degree of an isogeny from ``self`` to
        ``other``, or 0 if the curves are not isogenous.

        EXAMPLES::

            sage: E = EllipticCurve([-1056, 13552])
            sage: E2 = EllipticCurve([-127776, -18037712])
            sage: E.isogeny_degree(E2)
            11

        ::

            sage: E1 = EllipticCurve('14a1')
            sage: E2 = EllipticCurve('14a2')
            sage: E3 = EllipticCurve('14a3')
            sage: E4 = EllipticCurve('14a4')
            sage: E5 = EllipticCurve('14a5')
            sage: E6 = EllipticCurve('14a6')
            sage: E3.isogeny_degree(E1)
            3
            sage: E3.isogeny_degree(E2)
            6
            sage: E3.isogeny_degree(E3)
            1
            sage: E3.isogeny_degree(E4)
            9
            sage: E3.isogeny_degree(E5)
            2
            sage: E3.isogeny_degree(E6)
            18

        ::

            sage: E1 = EllipticCurve('30a1')
            sage: E2 = EllipticCurve('30a2')
            sage: E3 = EllipticCurve('30a3')
            sage: E4 = EllipticCurve('30a4')
            sage: E5 = EllipticCurve('30a5')
            sage: E6 = EllipticCurve('30a6')
            sage: E7 = EllipticCurve('30a7')
            sage: E8 = EllipticCurve('30a8')
            sage: E1.isogeny_degree(E1)
            1
            sage: E1.isogeny_degree(E2)
            2
            sage: E1.isogeny_degree(E3)
            3
            sage: E1.isogeny_degree(E4)
            4
            sage: E1.isogeny_degree(E5)
            4
            sage: E1.isogeny_degree(E6)
            6
            sage: E1.isogeny_degree(E7)
            12
            sage: E1.isogeny_degree(E8)
            12

        ::

            sage: E1 = EllipticCurve('15a1')
            sage: E2 = EllipticCurve('15a2')
            sage: E3 = EllipticCurve('15a3')
            sage: E4 = EllipticCurve('15a4')
            sage: E5 = EllipticCurve('15a5')
            sage: E6 = EllipticCurve('15a6')
            sage: E7 = EllipticCurve('15a7')
            sage: E8 = EllipticCurve('15a8')
            sage: E1.isogeny_degree(E1)
            1
            sage: E7.isogeny_degree(E2)
            8
            sage: E7.isogeny_degree(E3)
            2
            sage: E7.isogeny_degree(E4)
            8
            sage: E7.isogeny_degree(E5)
            16
            sage: E7.isogeny_degree(E6)
            16
            sage: E7.isogeny_degree(E8)
            4

        0 is returned when the curves are not isogenous::

            sage: A = EllipticCurve('37a1')
            sage: B = EllipticCurve('37b1')
            sage: A.isogeny_degree(B)
            0
            sage: A.is_isogenous(B)
            False
        """
        E1 = self.minimal_model()
        E2 = other.minimal_model()

        if not E1.is_isogenous(E2, proof=False):
            return Integer(0)

        isocls = E1.isogeny_class()
        try:
            return isocls.matrix(fill=True)[0,isocls.index(E2)]
        except ValueError:
            return Integer(0)

#
#     The following function can be implemented once composition of
#     isogenies has been implemented.
#
#     def contruct_isogeny(self, other):
#         """
#         Return an isogeny from self to other if the two curves are in
#         the same isogeny class.
#         """


    def optimal_curve(self):
        """
        Given an elliptic curve that is in the installed Cremona
        database, return the optimal curve isogenous to it.

        EXAMPLES:

        The following curve is not optimal::

            sage: E = EllipticCurve('11a2'); E
            Elliptic Curve defined by y^2 + y = x^3 - x^2 - 7820*x - 263580 over Rational Field
            sage: E.optimal_curve()
            Elliptic Curve defined by y^2 + y = x^3 - x^2 - 10*x - 20 over Rational Field
            sage: E.optimal_curve().cremona_label()
            '11a1'

        Note that 990h is the special case where the optimal curve
        isn't the first in the Cremona labeling::

            sage: E = EllipticCurve('990h4'); E
            Elliptic Curve defined by y^2 + x*y + y = x^3 - x^2 + 6112*x - 41533 over Rational Field
            sage: F = E.optimal_curve(); F
            Elliptic Curve defined by y^2 + x*y + y = x^3 - x^2 - 1568*x - 4669 over Rational Field
            sage: F.cremona_label()
            '990h3'
            sage: EllipticCurve('990a1').optimal_curve().cremona_label()   # a isn't h.
            '990a1'

        If the input curve is optimal, this function returns that
        curve (not just a copy of it or a curve isomorphic to it!)::

            sage: E = EllipticCurve('37a1')
            sage: E.optimal_curve() is E
            True

        Also, if this curve is optimal but not given by a minimal
        model, this curve will still be returned, so this function
        need not return a minimal model in general.

        ::

            sage: F = E.short_weierstrass_model(); F
            Elliptic Curve defined by y^2  = x^3 - 16*x + 16 over Rational Field
            sage: F.optimal_curve()
            Elliptic Curve defined by y^2  = x^3 - 16*x + 16 over Rational Field
        """
        label = self.cremona_label()
        N, isogeny, number = sage.databases.cremona.parse_cremona_label(label)
        if N == 990 and isogeny == 'h':
            optimal_label = '990h3'
        else:
            optimal_label = '%s%s1'%(N,isogeny)
        if optimal_label == label: return self
        return constructor.EllipticCurve(optimal_label)

    def isogeny_graph(self, order=None):
        r"""
        Return a graph representing the isogeny class of this elliptic
        curve, where the vertices are isogenous curves over
        `\QQ` and the edges are prime degree isogenies.

        .. note::

            The vertices are labeled 1 to n rather than 0 to n-1 to
            correspond to LMFDB and Cremona labels.

        EXAMPLES::

            sage: LL = []
            sage: for e in cremona_optimal_curves(range(1, 38)):  # long time
            ....:  G = e.isogeny_graph()
            ....:  already = False
            ....:  for H in LL:
            ....:      if G.is_isomorphic(H):
            ....:          already = True
            ....:          break
            ....:  if not already:
            ....:      LL.append(G)
            sage: graphs_list.show_graphs(LL)  # long time

        ::

            sage: E = EllipticCurve('195a')
            sage: G = E.isogeny_graph()
            sage: for v in G: print("{} {}".format(v, G.get_vertex(v)))
            ...
            1 Elliptic Curve defined by y^2 + x*y  = x^3 - 110*x + 435 over Rational Field
            2 Elliptic Curve defined by y^2 + x*y  = x^3 - 115*x + 392 over Rational Field
            3 Elliptic Curve defined by y^2 + x*y  = x^3 + 210*x + 2277 over Rational Field
            4 Elliptic Curve defined by y^2 + x*y  = x^3 - 520*x - 4225 over Rational Field
            5 Elliptic Curve defined by y^2 + x*y  = x^3 + 605*x - 19750 over Rational Field
            6 Elliptic Curve defined by y^2 + x*y  = x^3 - 8125*x - 282568 over Rational Field
            7 Elliptic Curve defined by y^2 + x*y  = x^3 - 7930*x - 296725 over Rational Field
            8 Elliptic Curve defined by y^2 + x*y  = x^3 - 130000*x - 18051943 over Rational Field
            sage: G.plot(edge_labels=True)
            Graphics object consisting of 23 graphics primitives
        """
        return self.isogeny_class(order=order).graph()

    def manin_constant(self):
        r"""
        Return the Manin constant of this elliptic curve.

        If `\phi: X_0(N) \to E` is the modular
        parametrization of minimal degree, then the Manin constant `c` is defined to be the rational
        number `c` such that `\phi^*(\omega_E) = c\cdot \omega_f` where `\omega_E` is a Néron differential and `\omega_f = f(q) dq/q` is the differential on `X_0(N)` corresponding to the
        newform `f` attached to the isogeny class of `E`.

        It is known that the Manin constant is an integer. It is conjectured that in each class there is at least one, more precisely the so-called strong Weil curve or `X_0(N)`-optimal curve, that has Manin constant `1`.

        OUTPUT:

        an integer

        This function only works if the curve is in the installed
        Cremona database.  Sage includes by default a small database;
        for the full database you have to install an optional package.

        EXAMPLES::

            sage: EllipticCurve('11a1').manin_constant()
            1
            sage: EllipticCurve('11a2').manin_constant()
            1
            sage: EllipticCurve('11a3').manin_constant()
            5

        Check that it works even if the curve is non-minimal::

            sage: EllipticCurve('11a3').change_weierstrass_model([1/35,0,0,0]).manin_constant()
            5

        Rather complicated examples (see :trac:`12080`) ::

            sage: [ EllipticCurve('27a%s'%i).manin_constant() for i in [1,2,3,4]]
            [1, 1, 3, 3]
            sage: [ EllipticCurve('80b%s'%i).manin_constant() for i in [1,2,3,4]]
            [1, 2, 1, 2]

        """
        from sage.databases.cremona import CremonaDatabase

        if self.conductor() > CremonaDatabase().largest_conductor():
            raise NotImplementedError("The Manin constant can only be evaluated for curves in Cremona's tables. If you have not done so, you may wish to install the optional large database.")

        E = self.minimal_model()
        C = self.optimal_curve()
        m = C.isogeny_class().matrix()
        ma = max(max(x) for x in m)
        OmC = C.period_lattice().basis()
        OmE = E.period_lattice().basis()
        q_plus = QQ(gp.bestappr(OmE[0]/OmC[0],ma+1) )
        n_plus = q_plus.numerator()

        cinf_E = E.real_components()
        cinf_C = C.real_components()
        OmC_minus = OmC[1].imag()
        if cinf_C == 1:
            OmC_minus *= 2
        OmE_minus = OmE[1].imag()
        if cinf_E == 1:
            OmE_minus *= 2
        q_minus = QQ(gp.bestappr(OmE_minus/OmC_minus, ma+1))
        n_minus = q_minus.numerator()
        n = ZZ(n_minus * n_plus)

        if cinf_C == cinf_E:
            return n
        # otherwise they have different number of connected component and we have to adjust for this
        elif cinf_C > cinf_E:
            if ZZ(n_plus) % 2 == 0 and ZZ(n_minus) % 2 == 0:
                return n // 2
            else:
                return n
        else: #if cinf_C < cinf_E:
            if q_plus.denominator() % 2 == 0 and q_minus.denominator() % 2 == 0:
                return n
            else:
                return n*2

    def _shortest_paths(self):
        r"""
        Technical internal function that returns the list of isogenies
        curves and corresponding dictionary of shortest isogeny paths
        from self to each other curve in the isogeny class.

        OUTPUT:

        list, dict

        EXAMPLES::

            sage: EllipticCurve('11a1')._shortest_paths()
            ((Elliptic Curve defined by y^2 + y = x^3 - x^2 - 10*x - 20 over Rational Field,
              Elliptic Curve defined by y^2 + y = x^3 - x^2 over Rational Field,
              Elliptic Curve defined by y^2 + y = x^3 - x^2 - 7820*x - 263580 over Rational Field),
             {0: 0, 1: 5, 2: 5})
            sage: EllipticCurve('11a2')._shortest_paths()
            ((Elliptic Curve defined by y^2 + y = x^3 - x^2 - 7820*x - 263580 over Rational Field,
              Elliptic Curve defined by y^2 + y = x^3 - x^2 - 10*x - 20 over Rational Field,
              Elliptic Curve defined by y^2 + y = x^3 - x^2 over Rational Field),
             {0: 0, 1: 5, 2: 25})
        """
        from sage.graphs.graph import Graph
        from sage.rings.real_mpfr import RR
        isocls = self.isogeny_class()
        M = isocls.matrix(fill=True).change_ring(rings.RR)
        # see trac #4889 for nebulous M.list() --> M.entries() change...
        # Take logs here since shortest path minimizes the *sum* of the weights -- not the product.
        M = M.parent()([a.log() if a else 0 for a in M.list()])
        G = Graph(M, format='weighted_adjacency_matrix')
        G.set_vertices(dict([(v,isocls[v]) for v in G.vertices()]))
        v = G.shortest_path_lengths(0, by_weight=True)
        # Now exponentiate and round to get degrees of isogenies
        v = dict([(i, j.exp().round() if j else 0) for i,j in six.iteritems(v)])
        return isocls.curves, v

    def _multiple_of_degree_of_isogeny_to_optimal_curve(self):
        r"""
        Internal function returning an integer m such that the degree of
        the isogeny between this curve and the optimal curve in its
        isogeny class is a divisor of m.

        .. warning::

           The result is *not* provably correct, in the
           sense that when the numbers are huge isogenies could be
           missed because of precision issues.

        EXAMPLES::

            sage: E = EllipticCurve('11a1')
            sage: E._multiple_of_degree_of_isogeny_to_optimal_curve()
            5
            sage: E = EllipticCurve('11a2')
            sage: E._multiple_of_degree_of_isogeny_to_optimal_curve()
            25
            sage: E = EllipticCurve('11a3')
            sage: E._multiple_of_degree_of_isogeny_to_optimal_curve()
            25
        """
        _, v = self._shortest_paths()
        # Compute the degree of an isogeny from self to anything else
        # in the isogeny class of self.  Assuming the isogeny
        # enumeration is complete (which need not be the case a priori!), the LCM
        # of these numbers is a multiple of the degree of the isogeny
        # to the optimal curve.
        v = [deg for num, deg in six.iteritems(v) if deg]  # get just the degrees
        return arith.LCM(v)

    ##########################################################
    # Galois Representations
    ##########################################################

    def galois_representation(self):
        r"""
        The compatible family of the Galois representation
        attached to this elliptic curve.

        Given an elliptic curve `E` over `\QQ`
        and a rational prime number `p`, the `p^n`-torsion
        `E[p^n]` points of `E` is a representation of the
        absolute Galois group of `\QQ`. As `n` varies
        we obtain the Tate module `T_p E` which is a
        a representation of `G_K` on a free `\ZZ_p`-module
        of rank `2`. As `p` varies the representations
        are compatible.

        EXAMPLES::

            sage: rho = EllipticCurve('11a1').galois_representation()
            sage: rho
            Compatible family of Galois representations associated to the Elliptic Curve defined by y^2 + y = x^3 - x^2 - 10*x - 20 over Rational Field
            sage: rho.is_irreducible(7)
            True
            sage: rho.is_irreducible(5)
            False
            sage: rho.is_surjective(11)
            True
            sage: rho.non_surjective()
            [5]
            sage: rho = EllipticCurve('37a1').galois_representation()
            sage: rho.non_surjective()
            []
            sage: rho = EllipticCurve('27a1').galois_representation()
            sage: rho.is_irreducible(7)
            True
            sage: rho.non_surjective()   # cm-curve
            [0]

       """
        try:
            return self.__rho
        except AttributeError:
            from .gal_reps import GaloisRepresentation
            self.__rho = GaloisRepresentation(self)
        return self.__rho

    def is_semistable(self):
        """
        Return ``True`` iff this elliptic curve is semi-stable at all primes.

        EXAMPLES::

            sage: E = EllipticCurve('37a1')
            sage: E.is_semistable()
            True
            sage: E = EllipticCurve('90a1')
            sage: E.is_semistable()
            False
        """
        return self.conductor().is_squarefree()

    def is_ordinary(self, p, ell=None):
        """
        Return ``True`` precisely when the mod-p representation attached to
        this elliptic curve is ordinary at ell.

        INPUT:

        -  ``p`` - a prime ell - a prime (default: p)

        OUTPUT: bool

        EXAMPLES::

            sage: E = EllipticCurve('37a1')
            sage: E.is_ordinary(37)
            True
            sage: E = EllipticCurve('32a1')
            sage: E.is_ordinary(2)
            False
            sage: [p for p in prime_range(50) if E.is_ordinary(p)]
            [5, 13, 17, 29, 37, 41]
        """
        if ell is None:
            ell = p
        return self.ap(ell) % p != 0

    def is_good(self, p, check=True):
        """
        Return ``True`` if `p` is a prime of good reduction for `E`.

        INPUT:

        -  ``p`` - a prime

        OUTPUT: bool

        EXAMPLES::

            sage: e = EllipticCurve('11a')
            sage: e.is_good(-8)
            Traceback (most recent call last):
            ...
            ValueError: p must be prime
            sage: e.is_good(-8, check=False)
            True

        """
        if check:
            if not arith.is_prime(p):
                raise ValueError("p must be prime")
        return self.conductor() % p != 0


    def is_supersingular(self, p, ell=None):
        """
        Return ``True`` precisely when p is a prime of good reduction and the
        mod-p representation attached to this elliptic curve is
        supersingular at ell.

        INPUT:

        -  ``p`` - a prime ell - a prime (default: p)

        OUTPUT: bool

        EXAMPLES::

            sage: E = EllipticCurve('37a1')
            sage: E.is_supersingular(37)
            False
            sage: E = EllipticCurve('32a1')
            sage: E.is_supersingular(2)
            False
            sage: E.is_supersingular(7)
            True
            sage: [p for p in prime_range(50) if E.is_supersingular(p)]
            [3, 7, 11, 19, 23, 31, 43, 47]

        """
        if ell is None:
            ell = p
        return self.is_good(p) and not self.is_ordinary(p, ell)

    def supersingular_primes(self, B):
        """
        Return a list of all supersingular primes for this elliptic curve
        up to and possibly including B.

        EXAMPLES::

            sage: e = EllipticCurve('11a')
            sage: e.aplist(20)
            [-2, -1, 1, -2, 1, 4, -2, 0]
            sage: e.supersingular_primes(1000)
            [2, 19, 29, 199, 569, 809]

        ::

            sage: e = EllipticCurve('27a')
            sage: e.aplist(20)
            [0, 0, 0, -1, 0, 5, 0, -7]
            sage: e.supersingular_primes(97)
            [2, 5, 11, 17, 23, 29, 41, 47, 53, 59, 71, 83, 89]
            sage: e.ordinary_primes(97)
            [7, 13, 19, 31, 37, 43, 61, 67, 73, 79, 97]
            sage: e.supersingular_primes(3)
            [2]
            sage: e.supersingular_primes(2)
            [2]
            sage: e.supersingular_primes(1)
            []
        """
        v = self.aplist(max(B, 3))
        P = rings.prime_range(max(B,3)+1)
        N = self.conductor()
        return [P[i] for i in [0,1] if P[i] <= B and v[i]%P[i]==0 and N%P[i] != 0] + \
                      [P[i] for i in range(2,len(v)) if v[i] == 0 and N%P[i] != 0]

    def ordinary_primes(self, B):
        """
        Return a list of all ordinary primes for this elliptic curve up to
        and possibly including B.

        EXAMPLES::

            sage: e = EllipticCurve('11a')
            sage: e.aplist(20)
            [-2, -1, 1, -2, 1, 4, -2, 0]
            sage: e.ordinary_primes(97)
            [3, 5, 7, 11, 13, 17, 23, 31, 37, 41, 43, 47, 53, 59, 61, 67, 71, 73, 79, 83, 89, 97]
            sage: e = EllipticCurve('49a')
            sage: e.aplist(20)
            [1, 0, 0, 0, 4, 0, 0, 0]
            sage: e.supersingular_primes(97)
            [3, 5, 13, 17, 19, 31, 41, 47, 59, 61, 73, 83, 89, 97]
            sage: e.ordinary_primes(97)
            [2, 11, 23, 29, 37, 43, 53, 67, 71, 79]
            sage: e.ordinary_primes(3)
            [2]
            sage: e.ordinary_primes(2)
            [2]
            sage: e.ordinary_primes(1)
            []
        """
        v = self.aplist(max(B, 3) )
        P = rings.prime_range(max(B,3) +1)
        return [P[i] for i in [0,1] if P[i] <= B and v[i]%P[i]!=0] +\
               [P[i] for i in range(2,len(v)) if v[i] != 0]

    def eval_modular_form(self, points, prec):
        r"""
        Evaluate the modular form of this elliptic curve at points in `\CC`.

        INPUT:


        -  ``points`` - a list of points in the half-plane of
           convergence

        -  ``prec`` - precision


        OUTPUT: A list of values L(E,s) for s in points

        .. note::

           Better examples are welcome.

        EXAMPLES::

            sage: E = EllipticCurve('37a1')
            sage: E.eval_modular_form([1.5+I,2.0+I,2.5+I],0.000001)
            [0, 0, 0]
        """
        if not isinstance(points, list):
            try:
                points = list(points)
            except TypeError:
                return self.eval_modular_form([points], prec)
        an = self.pari_mincurve().ellan(prec)
        s = 0
        c = pari('2 * Pi * I')
        ans = []
        for z in points:
            s = pari(0)
            r0 = (c*z).exp()
            r = r0
            for n in range(1, prec):
                s += an[n-1]*r
                r *= r0
            ans.append(s.sage())
        return ans


    ########################################################################
    # The Tate-Shafarevich group
    ########################################################################

    def sha(self):
        """
        Return an object of class
        'sage.schemes.elliptic_curves.sha_tate.Sha' attached to this
        elliptic curve.

        This can be used in functions related to bounding the order of Sha
        (The Tate-Shafarevich group of the curve).

        EXAMPLES::

            sage: E = EllipticCurve('37a1')
            sage: S=E.sha()
            sage: S
            Tate-Shafarevich group for the Elliptic Curve defined by y^2 + y = x^3 - x over Rational Field
            sage: S.bound_kolyvagin()
            ([2], 1)
        """
        try:
            return self.__sha
        except AttributeError:
            from .sha_tate import Sha
            self.__sha = Sha(self)
            return self.__sha

    #################################################################################
    # Functions related to Heegner points#################################################################################
    heegner_point = heegner.ell_heegner_point
    kolyvagin_point = heegner.kolyvagin_point

    heegner_discriminants = heegner.ell_heegner_discriminants
    heegner_discriminants_list = heegner.ell_heegner_discriminants_list
    satisfies_heegner_hypothesis = heegner.satisfies_heegner_hypothesis

    heegner_point_height = heegner.heegner_point_height

    heegner_index = heegner.heegner_index
    _adjust_heegner_index = heegner._adjust_heegner_index
    heegner_index_bound = heegner.heegner_index_bound
    _heegner_index_in_EK = heegner._heegner_index_in_EK

    heegner_sha_an = heegner.heegner_sha_an

    _heegner_forms_list = heegner._heegner_forms_list
    _heegner_best_tau = heegner._heegner_best_tau

    #################################################################################
    # p-adic functions
    #################################################################################

    padic_regulator = padics.padic_regulator

    padic_height_pairing_matrix = padics.padic_height_pairing_matrix

    padic_height = padics.padic_height
    padic_height_via_multiply = padics.padic_height_via_multiply

    padic_sigma = padics.padic_sigma
    padic_sigma_truncated = padics.padic_sigma_truncated

    padic_E2 = padics.padic_E2

    matrix_of_frobenius = padics.matrix_of_frobenius

    def mod5family(self):
        """
        Return the family of all elliptic curves with the same mod-5
        representation as self.

        EXAMPLES::

            sage: E = EllipticCurve('32a1')
            sage: E.mod5family()
            Elliptic Curve defined by y^2  = x^3 + 4*x over Fraction Field of Univariate Polynomial Ring in t over Rational Field
        """
        E = self.short_weierstrass_model()
        a = E.a4()
        b = E.a6()
        return mod5family.mod5family(a,b)

    def tate_curve(self, p):
        r"""
        Create the Tate curve over the `p`-adics associated to
        this elliptic curve.

        This Tate curve is a `p`-adic curve with split multiplicative
        reduction of the form `y^2+xy=x^3+s_4 x+s_6` which is
        isomorphic to the given curve over the algebraic closure of
        `\QQ_p`. Its points over `\QQ_p`
        are isomorphic to `\QQ_p^{\times}/q^{\ZZ}`
        for a certain parameter `q \in \ZZ_p`.

        INPUT:

        - `p` -- a prime where the curve has split multiplicative
          reduction

        EXAMPLES::

            sage: e = EllipticCurve('130a1')
            sage: e.tate_curve(2)
            2-adic Tate curve associated to the Elliptic Curve defined by y^2 + x*y + y = x^3 - 33*x + 68 over Rational Field

        The input curve must have multiplicative reduction at the prime.

        ::

            sage: e.tate_curve(3)
            Traceback (most recent call last):
            ...
            ValueError: The elliptic curve must have multiplicative reduction at 3

        We compute with `p=5`::

            sage: T = e.tate_curve(5); T
            5-adic Tate curve associated to the Elliptic Curve defined by y^2 + x*y + y = x^3 - 33*x + 68 over Rational Field

        We find the Tate parameter `q`::

            sage: T.parameter(prec=5)
            3*5^3 + 3*5^4 + 2*5^5 + 2*5^6 + 3*5^7 + O(5^8)

        We compute the `\mathcal{L}`-invariant of the curve::

            sage: T.L_invariant(prec=10)
            5^3 + 4*5^4 + 2*5^5 + 2*5^6 + 2*5^7 + 3*5^8 + 5^9 + O(5^10)
        """
        try:
            return self._tate_curve[p]
        except AttributeError:
            self._tate_curve = {}
        except KeyError:
            pass

        Eq = ell_tate_curve.TateCurve(self, p)
        self._tate_curve[p] = Eq
        return Eq

    def height(self, precision=None):
        """
<<<<<<< HEAD
        Return the real height of this elliptic curve. This is used in
        integral_points()
=======
        Returns the real height of this elliptic curve. This is used in
        _integral_points_old()
>>>>>>> 07159688

        INPUT:


        -  ``precision`` - desired real precision of the result
           (default real precision if None)


        EXAMPLES::

            sage: E = EllipticCurve('5077a1')
            sage: E.height()
            17.4513334798896
            sage: E.height(100)
            17.451333479889612702508579399
            sage: E = EllipticCurve([0,0,0,0,1])
            sage: E.height()
            1.38629436111989
            sage: E = EllipticCurve([0,0,0,1,0])
            sage: E.height()
            7.45471994936400
        """
        if precision is None:
            precision = RealField().precision()
        R = RealField(precision)
        c4 = self.c4()
        c6 = self.c6()
        j = self.j_invariant()
        log_g2 = R((c4/12)).abs().log()
        log_g3 = R((c6/216)).abs().log()

        if j == 0:
            h_j = R(1)
        else:
            h_j = max(log(R(abs(j.numerator()))), log(R(abs(j.denominator()))))
        if (self.c4() != 0) and (self.c6() != 0):
            h_gs = max(1, log_g2, log_g3)
        elif c4 == 0:
            if c6 == 0:
                return max(1,h_j)
            h_gs = max(1, log_g3)
        else:
            h_gs = max(1, log_g2)
        return max(R(1),h_j, h_gs)

    def antilogarithm(self, z, max_denominator=None):
        r"""
        Return the rational point (if any) associated to this complex
        number; the inverse of the elliptic logarithm function.

        INPUT:

        -  ``z`` -- a complex number representing an element of
           `\CC/L` where `L` is the period lattice of the elliptic curve

        - ``max_denominator`` (int or None) -- parameter controlling
          the attempted conversion of real numbers to rationals.  If
          None, ``simplest_rational()`` will be used; otherwise,
          ``nearby_rational()`` will be used with this value of
          ``max_denominator``.

        OUTPUT:

        - point on the curve: the rational point which is the
          image of `z` under the Weierstrass parametrization, if it
          exists and can be determined from `z` and the given value
          of max_denominator (if any); otherwise a ValueError exception
          is raised.

        EXAMPLES::

            sage: E = EllipticCurve('389a')
            sage: P = E(-1,1)
            sage: z = P.elliptic_logarithm()
            sage: E.antilogarithm(z)
            (-1 : 1 : 1)
            sage: Q = E(0,-1)
            sage: z = Q.elliptic_logarithm()
            sage: E.antilogarithm(z)
            Traceback (most recent call last):
            ...
            ValueError: approximated point not on the curve
            sage: E.antilogarithm(z, max_denominator=10)
            (0 : -1 : 1)

            sage: E = EllipticCurve('11a1')
            sage: w1,w2 = E.period_lattice().basis()
            sage: [E.antilogarithm(a*w1/5,1) for a in range(5)]
            [(0 : 1 : 0), (16 : -61 : 1), (5 : -6 : 1), (5 : 5 : 1), (16 : 60 : 1)]
        """
        if z.is_zero():
            return self(0)
        expZ = self.elliptic_exponential(z)
        xy = [t.real() for t in expZ[:2]]
        if max_denominator is None:
            xy = [t.simplest_rational() for t in xy]
        else:
            xy = [t.nearby_rational(max_denominator=max_denominator) for t in xy]
        try:
            return self(xy)
        except TypeError:
            raise ValueError("approximated point not on the curve")

    def integral_x_coords_in_interval(self,xmin,xmax):
        r"""
        Return the set of integers `x` with `xmin\le x\le xmax` which are
        `x`-coordinates of rational points on this curve.

        INPUT:

        - ``xmin``, ``xmax`` (integers) -- two integers.

        OUTPUT:

        (set) The set of integers `x` with `xmin\le x\le xmax` which
        are `x`-coordinates of rational points on the elliptic curve.

        EXAMPLES::

            sage: E = EllipticCurve([0, 0, 1, -7, 6])
            sage: xset = E.integral_x_coords_in_interval(-100,100)
            sage: xlist = list(xset); xlist.sort(); xlist
            [-3, -2, -1, 0, 1, 2, 3, 4, 8, 11, 14, 21, 37, 52, 93]
        """
        from sage.libs.ratpoints import ratpoints
        xmin=Integer(xmin)
        xmax=Integer(xmax)
        coeffs = self.division_polynomial(2).coefficients(sparse=False)
        H = max(xmin.abs(), xmax.abs())
        return set([x for x,y,z in ratpoints(coeffs, H, max_x_denom=1, intervals=[[xmin,xmax]]) if z])

    prove_BSD = BSD.prove_BSD
    
    def _integral_points_old(self, mw_base='auto', both_signs=False, verbose=False):
        """
        Compute all integral points (up to sign) on this elliptic curve.

        This has been replaced by a newer and more correct, but slower and more general implementation
        in ell_int_points.py.
        
        INPUT:


        -  ``mw_base`` - list of EllipticCurvePoint generating
           the Mordell-Weil group of E (default: 'auto' - calls self.gens())

        -  ``both_signs`` - True/False (default False): if
           True the output contains both P and -P, otherwise only one of each
           pair.

        -  ``verbose`` - True/False (default False): if True,
           some details of the computation are output


        OUTPUT: A sorted list of all the integral points on E (up to sign
        unless both_signs is True)

        .. note::

           The complexity increases exponentially in the rank of curve
           E. The computation time (but not the output!) depends on
           the Mordell-Weil basis. If mw_base is given but is not a
           basis for the Mordell-Weil group (modulo torsion), integral
           points which are not in the subgroup generated by the given
           points will almost certainly not be listed.

        EXAMPLES: A curve of rank 3 with no torsion points

        ::

            sage: E = EllipticCurve([0,0,1,-7,6])
            sage: P1=E.point((2,0)); P2=E.point((-1,3)); P3=E.point((4,6))
            sage: a=E._integral_points_old([P1,P2,P3]); a  
            [(-3 : 0 : 1), (-2 : 3 : 1), (-1 : 3 : 1), (0 : 2 : 1), (1 : 0 : 1), (2 : 0 : 1), (3 : 3 : 1), (4 : 6 : 1), (8 : 21 : 1), (11 : 35 : 1), (14 : 51 : 1), (21 : 95 : 1), (37 : 224 : 1), (52 : 374 : 1), (93 : 896 : 1), (342 : 6324 : 1), (406 : 8180 : 1), (816 : 23309 : 1)]

        ::

            sage: a = E._integral_points_old([P1,P2,P3], verbose=True) 
            Using mw_basis  [(2 : 0 : 1), (3 : -4 : 1), (8 : -22 : 1)]
            e1,e2,e3:  -3.0124303725933... 1.0658205476962... 1.94660982489710
            Minimal and maximal eigenvalues of height pairing matrix: 0.637920814585005,2.31982967525725
            x-coords of points on compact component with  -3 <=x<= 1
            [-3, -2, -1, 0, 1]
            x-coords of points on non-compact component with  2 <=x<= 6
            [2, 3, 4]
            starting search of remaining points using coefficient bound 5 and |x| bound 1.53897183921009e25
            x-coords of extra integral points:
            [2, 3, 4, 8, 11, 14, 21, 37, 52, 93, 342, 406, 816]
            Total number of integral points: 18

        It is not necessary to specify mw_base; if it is not provided,
        then the Mordell-Weil basis must be computed, which may take
        much longer.

        ::

<<<<<<< HEAD
            sage: E = EllipticCurve([0,0,1,-7,6])
            sage: a=E.integral_points(both_signs=True); a
=======
            sage: E=EllipticCurve([0,0,1,-7,6])
            sage: a=E._integral_points_old(both_signs=True); a
>>>>>>> 07159688
            [(-3 : -1 : 1), (-3 : 0 : 1), (-2 : -4 : 1), (-2 : 3 : 1), (-1 : -4 : 1), (-1 : 3 : 1), (0 : -3 : 1), (0 : 2 : 1), (1 : -1 : 1), (1 : 0 : 1), (2 : -1 : 1), (2 : 0 : 1), (3 : -4 : 1), (3 : 3 : 1), (4 : -7 : 1), (4 : 6 : 1), (8 : -22 : 1), (8 : 21 : 1), (11 : -36 : 1), (11 : 35 : 1), (14 : -52 : 1), (14 : 51 : 1), (21 : -96 : 1), (21 : 95 : 1), (37 : -225 : 1), (37 : 224 : 1), (52 : -375 : 1), (52 : 374 : 1), (93 : -897 : 1), (93 : 896 : 1), (342 : -6325 : 1), (342 : 6324 : 1), (406 : -8181 : 1), (406 : 8180 : 1), (816 : -23310 : 1), (816 : 23309 : 1)]

        An example with negative discriminant::

            sage: EllipticCurve('900d1')._integral_points_old() 
            [(-11 : 27 : 1), (-4 : 34 : 1), (4 : 18 : 1), (16 : 54 : 1)]

        Another example with rank 5 and no torsion points::

            sage: E = EllipticCurve([-879984,319138704])
            sage: P1=E.point((540,1188)); P2=E.point((576,1836))
            sage: P3=E.point((468,3132)); P4=E.point((612,3132))
            sage: P5=E.point((432,4428))
            sage: a=E._integral_points_old([P1,P2,P3,P4,P5]); len(a)  # long time (18s on sage.math, 2011)
             54

        TESTS:

        The bug reported on :trac:`4525` is now fixed::

            sage: EllipticCurve('91b1')._integral_points_old()
            [(-1 : 3 : 1), (1 : 0 : 1), (3 : 4 : 1)]

        ::

            sage: [len(e._integral_points_old(both_signs=False)) for e in cremona_curves([11..100])]  # long time (15s on sage.math, 2011)
            [2, 0, 2, 3, 2, 1, 3, 0, 2, 4, 2, 4, 3, 0, 0, 1, 2, 1, 2, 0, 2, 1, 0, 1, 3, 3, 1, 1, 4, 2, 3, 2, 0, 0, 5, 3, 2, 2, 1, 1, 1, 0, 1, 3, 0, 1, 0, 1, 1, 3, 6, 1, 2, 2, 2, 0, 0, 2, 3, 1, 2, 2, 1, 1, 0, 3, 2, 1, 0, 1, 0, 1, 3, 3, 1, 1, 5, 1, 0, 1, 1, 0, 1, 2, 0, 2, 0, 1, 1, 3, 1, 2, 2, 4, 4, 2, 1, 0, 0, 5, 1, 0, 1, 2, 0, 2, 2, 0, 0, 0, 1, 0, 3, 1, 5, 1, 2, 4, 1, 0, 1, 0, 1, 0, 1, 0, 2, 2, 0, 0, 1, 0, 1, 1, 4, 1, 0, 1, 1, 0, 4, 2, 0, 1, 1, 2, 3, 1, 1, 1, 1, 6, 2, 1, 1, 0, 2, 0, 6, 2, 0, 4, 2, 2, 0, 0, 1, 2, 0, 2, 1, 0, 3, 1, 2, 1, 4, 6, 3, 2, 1, 0, 2, 2, 0, 0, 5, 4, 1, 0, 0, 1, 0, 2, 2, 0, 0, 2, 3, 1, 3, 1, 1, 0, 1, 0, 0, 1, 2, 2, 0, 2, 0, 0, 1, 2, 0, 0, 4, 1, 0, 1, 1, 0, 1, 2, 0, 1, 4, 3, 1, 2, 2, 1, 1, 1, 1, 6, 3, 3, 3, 3, 1, 1, 1, 1, 1, 0, 7, 3, 0, 1, 3, 2, 1, 0, 3, 2, 1, 0, 2, 2, 6, 0, 0, 6, 2, 2, 3, 3, 5, 5, 1, 0, 6, 1, 0, 3, 1, 1, 2, 3, 1, 2, 1, 1, 0, 1, 0, 1, 0, 5, 5, 2, 2, 0, 0, 1, 0, 0, 0, 0, 1, 1, 1, 1]

        The bug reported at :trac:`4897` is now fixed::

            sage: [P[0] for P in EllipticCurve([0,0,0,-468,2592])._integral_points_old()]
            [-24, -18, -14, -6, -3, 4, 6, 18, 21, 24, 36, 46, 102, 168, 186, 381, 1476, 2034, 67246]


        See :trac:`22063`::

            sage: for n in [67,71,74,91]:
            ....:     assert 4*n^6+4*n^2 in [P[0] for P in EllipticCurve([0,0,0,2,n^2]).integral_points()]


        .. note::

           This function uses the algorithm given in [Co1]_.

        REFERENCES:

        .. [Co1] \H. Cohen, Number Theory, Vol. I: Tools and
           Diophantine Equations.  GTM 239, Springer, 2007.

        AUTHORS:

        - Michael Mardaus (2008-07)

        - Tobias Nagel (2008-07)

        - John Cremona (2008-07)
        """
        #####################################################################
        # INPUT CHECK #######################################################
        if not self.is_integral():
            raise ValueError("integral_points() can only be called on an integral model")

        if mw_base=='auto':
            try:
                mw_base = self.gens()
            except RuntimeError:
                raise RuntimeError("Unable to compute Mordell-Weil basis of {}, hence unable to compute integral points.".format(self))
            r = len(mw_base)
        else:
            try:
                r = len(mw_base)
            except TypeError:
                raise TypeError('mw_base must be a list')
            if not all([P.curve() is self for P in mw_base]):
                raise ValueError("points are not on the correct curve")

        tors_points = self.torsion_points()

        # END INPUT-CHECK####################################################
        #####################################################################

        #####################################################################
        # INTERNAL FUNCTIONS ################################################

        ############################## begin ################################
        def point_preprocessing(free,tor):
            r"""
            Transforms the mw_basis ``free`` into a `\ZZ`-basis for
            `E(\QQ)\cap E^0(`\RR)`. If there is a torsion point on the
            "egg" we add it to any of the gens on the egg; otherwise
            we replace the free generators with generators of a
            subgroup of index 2.
            """
            r = len(free)
            newfree = [Q for Q in free] # copy
            tor_egg = [T for T in tor if not T.is_on_identity_component()]
            free_id = [P.is_on_identity_component() for P in free]
            if any(tor_egg):
                T = tor_egg[0]
                for i in range(r):
                    if not free_id[i]:
                        newfree[i] += T
            else:
                if not all(free_id):
                    i0 = free_id.index(False)
                    P = free[i0]
                    for i in range(r):
                        if not free_id[i]:
                            if i==i0:
                                newfree[i] = 2*newfree[i]
                            else:
                                newfree[i] += P
            return newfree
        ##############################  end  ################################

        # END Internal functions #############################################
        ######################################################################

        if (r == 0):
            int_points = [P for P in tors_points if not P.is_zero()]
            int_points = [P for P in int_points if P[0].is_integral()]
            if not both_signs:
                xlist = set([P[0] for P in int_points])
                int_points = [self.lift_x(x) for x in xlist]
            int_points.sort()
            if verbose:
                print('Total number of integral points:', len(int_points))
            return int_points

        if verbose:
            import sys  # so we can flush stdout for debugging

        g2 = self.c4()/12
        g3 = self.c6()/216
        disc = self.discriminant()
        j = self.j_invariant()
        b2 = self.b2()

        Qx = rings.PolynomialRing(RationalField(),'x')
        pol = Qx([-self.c6()/216,-self.c4()/12,0,4])
        if disc > 0: # two real component -> 3 roots in RR
            #on curve 897e4, only one root is found with default precision!
            RR = R
            prec = RR.precision()
            ei = pol.roots(RR,multiplicities=False)
            while len(ei)<3:
                prec*=2
                RR=RealField(prec)
                ei = pol.roots(RR,multiplicities=False)
            e1,e2,e3 = ei
            if r >= 1: #preprocessing of mw_base only necessary if rank > 0
                mw_base = point_preprocessing(mw_base, tors_points)
                  #at most one point in E^{egg}

        elif disc < 0: # one real component => 1 root in RR (=: e3),
                       # 2 roots in C (e1,e2)
            roots = pol.roots(C,multiplicities=False)
            e3 = pol.roots(R,multiplicities=False)[0]
            roots.remove(e3)
            e1,e2 = roots

        from sage.all import pi
        e = R(1).exp()
        pi = R(pi)

        M = self.height_pairing_matrix(mw_base)
        mw_base, U = self.lll_reduce(mw_base,M)
        M = U.transpose()*M*U

        if verbose:
            print("Using mw_basis ", mw_base)
            print("e1,e2,e3: ", e1, e2, e3)
            sys.stdout.flush()

        # Algorithm presented in [Co1]
        h_E = self.height()
        w1, w2 = self.period_lattice().basis()
        mu = R(disc).abs().log() / 6
        if j!=0:
            mu += max(R(1),R(j).abs().log()) / 6
        if b2!=0:
            mu += max(R(1),R(b2).abs().log())
            mu += log(R(2))
        else:
            mu += 1

        c1 = (mu + 2.14).exp()
        height_pairing_eigs = M.charpoly ().roots(multiplicities=False)
        c2 = min(height_pairing_eigs)
        max_eig = max(height_pairing_eigs)
        if verbose:
            print("Minimal and maximal eigenvalues of height pairing matrix: {},{}".format(c2,max_eig))
            sys.stdout.flush()

        c3 = (w1**2)*R(b2).abs()/48 + 8
        c5 = (c1*c3).sqrt()
        c7 = abs((3*pi)/((w1**2) * (w1/w2).imag()))

        mw_base_log = [] #contains \Phi(Q_i)
        mod_h_list = []  #contains h_m(Q_i)
        c9_help_list = []
        for i in range(r):
            mw_base_log.append(mw_base[i].elliptic_logarithm().abs())
            mod_h_list.append(max(mw_base[i].height(),h_E,c7*mw_base_log[i]**2))
            c9_help_list.append((mod_h_list[i]).sqrt()/mw_base_log[i])
        c8 = max(e*h_E,max(mod_h_list))
        c9 = e/c7.sqrt() * min(c9_help_list)
        n=r+1
        c10 = R(2 * 10**(8+7*n) * R((2/e)**(2 * n**2)) * (n+1)**(4 * n**2 + 10 * n) * log(c9)**(-2*n - 1) * misc.prod(mod_h_list))

        top = Z(128) #arbitrary first upper bound
        bottom = Z(0)
        log_c9=log(c9); log_c5=log(c5)
        log_r_top = log(R(r*(10**top)))

        while R(c10*(log_r_top+log_c9)*(log(log_r_top)+h_E+log_c9)**(n+1)) > R(c2/2 * (10**top)**2 - log_c5):
            #initial bound 'top' too small, upshift of search interval
            bottom = top
            top = 2*top
        while top >= bottom: #binary-search like search for fitting exponent (bound)
            bound = (bottom + (top - bottom)/2).floor()
            log_r_bound = log(R(r*(10**bound)))
            if R(c10*(log_r_bound+log_c9)*(log(log_r_bound)+h_E+log_c9)**(n+1)) > R(c2/2 * (10**bound)**2 - log_c5):
                bottom = bound + 1
            else:
                top = bound - 1

        H_q = R(10)**bound
        break_cond = 0 #at least one reduction step
        #reduction via LLL
        M = matrix.MatrixSpace(Z,n)
        while break_cond < 0.9: #as long as the improvement of the new bound in comparison to the old is greater than 10%
            c = R((H_q**n)*10)  #c has to be greater than H_q^n
            m = copy(M.identity_matrix())
            for i in range(r):
                m[i, r] = R(c*mw_base_log[i]).round()
            m[r,r] = max(Z(1),R(c*w1).round()) #ensures that m isn't singular

            #LLL - implemented in sage - operates on rows not on columns
            m_LLL = m.LLL()
            m_gram = m_LLL.gram_schmidt()[0]
            b1_norm = R(m_LLL.row(0).norm())

            #compute constant c1 ~ c1_LLL of Corollary 2.3.17 and hence d(L,0)^2 ~ d_L_0
            c1_LLL = -R.one()
            for i in range(n):
                tmp = R(b1_norm/(m_gram.row(i).norm()))
                if tmp > c1_LLL:
                    c1_LLL = tmp

            if c1_LLL < 0:
                raise RuntimeError('Unexpected intermediate result. Please try another Mordell-Weil base')

            d_L_0 = R(b1_norm**2 / c1_LLL)

            #Reducing of upper bound
            Q = r * H_q**2
            T = (1 + (Z(3)/2*r*H_q))/2
            if d_L_0 < R(T**2+Q):
                d_L_0 = 10*(T**2*Q)
            low_bound = (R(d_L_0 - Q).sqrt() - T) / c

            #new bound according to low_bound and upper bound
            #[c_5 exp((-c_2*H_q^2)/2)] provided by Corollary 8.7.3
            if low_bound != 0:
                H_q_new = R((log(low_bound/c5)/(-c2/2))).sqrt()
                H_q_new = H_q_new.ceil()
                if H_q_new == 1:
                    break_cond = 1 # stops reduction
                else:
                    break_cond = R(H_q_new/H_q)
                H_q = H_q_new
            else:
                break_cond = 1 # stops reduction, so using last H_q > 0
            #END LLL-Reduction loop

        b2_12 = b2/12
        if disc > 0:
            ##Points in egg have X(P) between e1 and e2 [X(P)=x(P)+b2/12]:
            x_int_points = self.integral_x_coords_in_interval((e1-b2_12).ceil(), (e2-b2_12).floor())
            if verbose:
                print('x-coords of points on compact component with ',(e1-b2_12).ceil(),'<=x<=',(e2-b2_12).floor())
                L = sorted(x_int_points) # to have the order
                print(L)
                sys.stdout.flush()
        else:
            x_int_points = set()

        ##Points in noncompact component with X(P)< 2*max(|e1|,|e2|,|e3|) , espec. X(P)>=e3
        x0 = (e3-b2_12).ceil()
        x1 = (2*max(abs(e1),abs(e2),abs(e3)) - b2_12).ceil()
        x_int_points2 = self.integral_x_coords_in_interval(x0, x1)
        x_int_points = x_int_points.union(x_int_points2)
        if verbose:
            print('x-coords of points on non-compact component with ',x0,'<=x<=',x1-1)
            L = sorted(x_int_points2)
            print(L)
            sys.stdout.flush()

        # The CPS bound is better but only implemented for minimal models:
        try:
            ht_diff_bnd = self.CPS_height_bound()
        except RuntimeError:
            ht_diff_bnd = self.silverman_height_bound()
        x_bound = (ht_diff_bnd+max_eig*H_q**2).exp()
        if verbose:
            print('starting search of remaining points using coefficient bound {} and |x| bound {}'.format(H_q,x_bound))
            sys.stdout.flush()
        x_int_points3 = integral_points_with_bounded_mw_coeffs(self,mw_base,H_q,x_bound)
        x_int_points = x_int_points.union(x_int_points3)
        if verbose:
            print('x-coords of extra integral points:')
            L = sorted(x_int_points3)
            print(L)
            sys.stdout.flush()

        if len(tors_points)>1:
            x_int_points_t = set()
            for x in x_int_points:
                P = self.lift_x(x)
                for T in tors_points:
                    Q = P+T
                    if not Q.is_zero() and Q[0].is_integral():
                        x_int_points_t = x_int_points_t.union([Q[0]])
            x_int_points = x_int_points.union(x_int_points_t)

        # Now we have all the x-coordinates of integral points, and we
        # construct the points, depending on the parameter both_signs:
        if both_signs:
            int_points = sum([self.lift_x(x,all=True) for x in x_int_points],[])
        else:
            int_points = [self.lift_x(x) for x in x_int_points]
        int_points.sort()
        if verbose:
            print('Total number of integral points:',len(int_points))
        return int_points

    def S_integral_points(self, S, mw_base='auto', both_signs=False, verbose=False, proof=None):
        """
        Compute all S-integral points (up to sign) on this elliptic curve.

        INPUT:

        - ``S`` -  list of primes

        - ``mw_base`` - list of EllipticCurvePoint generating the
          Mordell-Weil group of E (default: 'auto' - calls
          :meth:`.gens`)

        - ``both_signs`` - True/False (default False): if True the
          output contains both P and -P, otherwise only one of each
          pair.

        - ``verbose`` - True/False (default False): if True, some
          details of the computation are output.

        - ``proof`` - True/False (default True): if True ALL
          S-integral points will be returned.  If False, the MW basis
          will be computed with the proof=False flag, and also the
          time-consuming final call to
          S_integral_x_coords_with_abs_bounded_by(abs_bound) is
          omitted.  Use this only if the computation takes too long,
          but be warned that then it cannot be guaranteed that all
          S-integral points will be found.

        OUTPUT:

        A sorted list of all the S-integral points on E (up to sign
        unless both_signs is True)

        .. note::

           The complexity increases exponentially in the rank of curve
           E and in the length of S.  The computation time (but not
           the output!) depends on the Mordell-Weil basis.  If mw_base
           is given but is not a basis for the Mordell-Weil group
           (modulo torsion), S-integral points which are not in the
           subgroup generated by the given points will almost
           certainly not be listed.

        EXAMPLES:

        A curve of rank 3 with no torsion points::

            sage: E = EllipticCurve([0,0,1,-7,6])
            sage: P1=E.point((2,0)); P2=E.point((-1,3)); P3=E.point((4,6))
            sage: a=E.S_integral_points(S=[2,3], mw_base=[P1,P2,P3], verbose=True);a
            max_S: 3 len_S: 3 len_tors: 1
            lambda 0.485997517468...
            k1,k2,k3,k4 7.65200453902598e234 1.31952866480763 3.54035317966420e9 2.42767548272846e17
            p= 2 : trying with p_prec =  30
            mw_base_p_log_val =  [2, 2, 1]
            min_psi =  2 + 2^3 + 2^6 + 2^7 + 2^8 + 2^9 + 2^11 + 2^12 + 2^13 + 2^16 + 2^17 + 2^19 + 2^20 + 2^21 + 2^23 + 2^24 + 2^28 + O(2^30)
            p= 3 : trying with p_prec =  30
            mw_base_p_log_val =  [1, 2, 1]
            min_psi =  3 + 3^2 + 2*3^3 + 3^6 + 2*3^7 + 2*3^8 + 3^9 + 2*3^11 + 2*3^12 + 2*3^13 + 3^15 + 2*3^16 + 3^18 + 2*3^19 + 2*3^22 + 2*3^23 + 2*3^24 + 2*3^27 + 3^28 + 3^29 + O(3^30)
            mw_base [(1 : -1 : 1), (2 : 0 : 1), (0 : -3 : 1)]
            mw_base_log [0.667789378224099, 0.552642660712417, 0.818477222895703]
            mp [5, 7]
            mw_base_p_log [[2^2 + 2^3 + 2^6 + 2^7 + 2^8 + 2^9 + 2^14 + 2^15 + 2^18 + 2^19 + 2^24 + 2^29 + O(2^30), 2^2 + 2^3 + 2^5 + 2^6 + 2^9 + 2^11 + 2^12 + 2^14 + 2^15 + 2^16 + 2^18 + 2^20 + 2^22 + 2^23 + 2^26 + 2^27 + 2^29 + O(2^30), 2 + 2^3 + 2^6 + 2^7 + 2^8 + 2^9 + 2^11 + 2^12 + 2^13 + 2^16 + 2^17 + 2^19 + 2^20 + 2^21 + 2^23 + 2^24 + 2^28 + O(2^30)], [2*3^2 + 2*3^5 + 2*3^6 + 2*3^7 + 3^8 + 3^9 + 2*3^10 + 3^12 + 2*3^14 + 3^15 + 3^17 + 2*3^19 + 2*3^23 + 3^25 + 3^28 + O(3^30), 2*3 + 2*3^2 + 2*3^3 + 2*3^4 + 2*3^6 + 2*3^7 + 2*3^8 + 3^10 + 2*3^12 + 3^13 + 2*3^14 + 3^15 + 3^18 + 3^22 + 3^25 + 2*3^26 + 3^27 + 3^28 + O(3^30), 3 + 3^2 + 2*3^3 + 3^6 + 2*3^7 + 2*3^8 + 3^9 + 2*3^11 + 2*3^12 + 2*3^13 + 3^15 + 2*3^16 + 3^18 + 2*3^19 + 2*3^22 + 2*3^23 + 2*3^24 + 2*3^27 + 3^28 + 3^29 + O(3^30)]]
            k5,k6,k7 0.321154513240... 1.55246328915... 0.161999172489...
            initial bound 2.8057927340...e117
            bound_list [58, 58, 58]
            bound_list [8, 9, 9]
            bound_list [9, 7, 7]
            starting search of points using coefficient bound  9
            x-coords of S-integral points via linear combination of mw_base and torsion:
            [-3, -26/9, -8159/2916, -2759/1024, -151/64, -1343/576, -2, -7/4, -1, -47/256, 0, 1/4, 4/9, 9/16, 58/81, 7/9, 6169/6561, 1, 17/16, 2, 33/16, 172/81, 9/4, 25/9, 3, 31/9, 4, 25/4, 1793/256, 8, 625/64, 11, 14, 21, 37, 52, 6142/81, 93, 4537/36, 342, 406, 816, 207331217/4096]
            starting search of extra S-integer points with absolute value bounded by 3.89321964979420
            x-coords of points with bounded absolute value
            [-3, -2, -1, 0, 1, 2]
            Total number of S-integral points: 43
            [(-3 : 0 : 1), (-26/9 : 28/27 : 1), (-8159/2916 : 233461/157464 : 1), (-2759/1024 : 60819/32768 : 1), (-151/64 : 1333/512 : 1), (-1343/576 : 36575/13824 : 1), (-2 : 3 : 1), (-7/4 : 25/8 : 1), (-1 : 3 : 1), (-47/256 : 9191/4096 : 1), (0 : 2 : 1), (1/4 : 13/8 : 1), (4/9 : 35/27 : 1), (9/16 : 69/64 : 1), (58/81 : 559/729 : 1), (7/9 : 17/27 : 1), (6169/6561 : 109871/531441 : 1), (1 : 0 : 1), (17/16 : -25/64 : 1), (2 : 0 : 1), (33/16 : 17/64 : 1), (172/81 : 350/729 : 1), (9/4 : 7/8 : 1), (25/9 : 64/27 : 1), (3 : 3 : 1), (31/9 : 116/27 : 1), (4 : 6 : 1), (25/4 : 111/8 : 1), (1793/256 : 68991/4096 : 1), (8 : 21 : 1), (625/64 : 14839/512 : 1), (11 : 35 : 1), (14 : 51 : 1), (21 : 95 : 1), (37 : 224 : 1), (52 : 374 : 1), (6142/81 : 480700/729 : 1), (93 : 896 : 1), (4537/36 : 305425/216 : 1), (342 : 6324 : 1), (406 : 8180 : 1), (816 : 23309 : 1), (207331217/4096 : 2985362173625/262144 : 1)]

        It is not necessary to specify mw_base; if it is not provided,
        then the Mordell-Weil basis must be computed, which may take
        much longer.

        ::

            sage: a = E.S_integral_points([2,3])
            sage: len(a)
            43

        An example with negative discriminant::

            sage: EllipticCurve('900d1').S_integral_points([17], both_signs=True)
            [(-11 : -27 : 1), (-11 : 27 : 1), (-4 : -34 : 1), (-4 : 34 : 1), (4 : -18 : 1), (4 : 18 : 1), (2636/289 : -98786/4913 : 1), (2636/289 : 98786/4913 : 1), (16 : -54 : 1), (16 : 54 : 1)]

        Output checked with Magma (corrected in 3 cases)::

            sage: [len(e.S_integral_points([2], both_signs=False)) for e in cremona_curves([11..100])] # long time (17s on sage.math, 2011)
            [2, 0, 2, 3, 3, 1, 3, 1, 3, 5, 3, 5, 4, 1, 1, 2, 2, 2, 3, 1, 2, 1, 0, 1, 3, 3, 1, 1, 5, 3, 4, 2, 1, 1, 5, 3, 2, 2, 1, 1, 1, 0, 1, 3, 0, 1, 0, 1, 1, 3, 7, 1, 3, 3, 3, 1, 1, 2, 3, 1, 2, 3, 1, 2, 1, 3, 3, 1, 1, 1, 0, 1, 3, 3, 1, 1, 7, 1, 0, 1, 1, 0, 1, 2, 0, 3, 1, 2, 1, 3, 1, 2, 2, 4, 5, 3, 2, 1, 1, 6, 1, 0, 1, 3, 1, 3, 3, 1, 1, 1, 1, 1, 3, 1, 5, 1, 2, 4, 1, 1, 1, 1, 1, 0, 1, 0, 2, 2, 0, 0, 1, 0, 1, 1, 6, 1, 0, 1, 1, 0, 4, 3, 1, 2, 1, 2, 3, 1, 1, 1, 1, 8, 3, 1, 2, 1, 2, 0, 8, 2, 0, 6, 2, 3, 1, 1, 1, 3, 1, 3, 2, 1, 3, 1, 2, 1, 6, 9, 3, 3, 1, 1, 2, 3, 1, 1, 5, 5, 1, 1, 0, 1, 1, 2, 3, 1, 1, 2, 3, 1, 3, 1, 1, 1, 1, 0, 0, 1, 3, 3, 1, 3, 1, 1, 2, 2, 0, 0, 6, 1, 0, 1, 1, 1, 1, 3, 1, 2, 6, 3, 1, 2, 2, 1, 1, 1, 1, 7, 5, 4, 3, 3, 1, 1, 1, 1, 1, 1, 8, 5, 1, 1, 3, 3, 1, 1, 3, 3, 1, 1, 2, 3, 6, 1, 1, 7, 3, 3, 4, 5, 9, 6, 1, 0, 7, 1, 1, 3, 1, 1, 2, 3, 1, 2, 1, 1, 1, 1, 1, 1, 1, 7, 8, 2, 3, 1, 1, 1, 1, 0, 0, 0, 1, 1, 1, 1]

        An example from [PZGH]::

            sage: E = EllipticCurve([0,0,0,-172,505])
            sage: E.rank(), len(E.S_integral_points([3,5,7]))  # long time (5s on sage.math, 2011)
            (4, 72)

        This is curve "7690e1" which failed until :trac:`4805` was fixed::

            sage: EllipticCurve([1,1,1,-301,-1821]).S_integral_points([13,2])
            [(-13 : 16 : 1),
            (-9 : 20 : 1),
            (-7 : 4 : 1),
            (21 : 30 : 1),
            (23 : 52 : 1),
            (63 : 452 : 1),
            (71 : 548 : 1),
            (87 : 756 : 1),
            (2711 : 139828 : 1),
            (7323 : 623052 : 1),
            (17687 : 2343476 : 1)]

        REFERENCES:

        - [PZGH] Petho A., Zimmer H.G., Gebel J. and Herrmann E.,
          Computing all S-integral points on elliptic curves
          Math. Proc. Camb. Phil. Soc. (1999), 127, 383-402

        - Some parts of this implementation are partially based on the
          function integral_points()

        AUTHORS:

        - Tobias Nagel (2008-12)

        - Michael Mardaus (2008-12)

        - John Cremona (2008-12)
        """
        # INPUT CHECK #######################################################

        if proof is None:
            from sage.structure.proof.proof import get_flag
            proof = get_flag(proof, "elliptic_curve")
        else:
            proof = bool(proof)


        if not self.is_integral():
            raise ValueError("S_integral_points() can only be called on an integral model")
        if not all([self.is_p_minimal(s) for s in S]):
            raise ValueError("%s must be p-minimal for all primes in S"%self)

        try:
            len_S = len(S)
            if len_S == 0:
                return self.integral_points(L = mw_base,both_signs = both_signs)
            if not all([s.is_prime() for s in S]):
                raise ValueError("All elements of S must be prime")
            S.sort()
        except TypeError:
            raise TypeError('S must be a list of primes')
        except AttributeError:#catches: <tuple>.sort(), <!ZZ>.is_prime()
            raise AttributeError('S must be a list of primes')

        if mw_base=='auto':
            if verbose:
                print("Starting computation of MW basis")
            try:
                mw_base = self.gens(proof=proof)
            except RuntimeError:
                raise RuntimeError("Unable to compute Mordell-Weil basis of {}, hence unable to compute integral points.".format(self))
            r = len(mw_base)
            if verbose:
                print("Finished computation of MW basis; rank is ", r)
        else:
            try:
                r = len(mw_base)
            except TypeError:
                raise TypeError('mw_base must be a list')
            if not all([P.curve() is self for P in mw_base]):
                raise ValueError("mw_base-points are not on the correct curve")

        #End Input-Check ######################################################

        #Internal functions ###################################################
        def reduction_at(p):
            r"""
            Reducing the bound `H_q` at the finite place p in S via LLL
            """
            indexp = S.index(p)
            pc = Z(p**(R(c.log()/log(p,e)).ceil()))
            m = copy(M.identity_matrix())
            for i in range(r):
                try:
                    m[i, r] = Z((beta[indexp][i])%pc)
                except ZeroDivisionError:  #If Inverse doesn't exist, change denominator (which is only approx)
                    val_nu = (beta[indexp][i]).numerator()
                    val_de = (beta[indexp][i]).denominator()
                    m[i, r] = Z((val_nu/(val_de+1))%pc)
            m[r,r] = max(Z(1), pc)

            #LLL - implemented in sage - operates on rows not on columns
            m_LLL = m.LLL()
            m_gram = m_LLL.gram_schmidt()[0]
            b1_norm = R(m_LLL.row(0).norm())

            c1_LLL = -R.one()
            for i in range(n):
                tmp = R(b1_norm/(m_gram.row(i).norm()))
                if tmp > c1_LLL:
                    c1_LLL = tmp
            if c1_LLL < 0:
                raise RuntimeError('Unexpected intermediate result. Please try another Mordell-Weil base')
            d_L_0 = R(b1_norm**2 / c1_LLL)

            #Reducing of upper bound
            Q = r * H_q**2
            T = (1 + (Z(3)/2*r*H_q))/2
            if d_L_0 < R(T**2+Q):
                d_L_0 = 10*(T**2*Q)
            low_bound = (R(d_L_0 - Q).sqrt() - T) / c

            ##new bound according to low_bound and upper bound
            ##[k5*k6 exp(-k7**H_q^2)]
            if low_bound != 0:
                H_q_infinity = R(((low_bound/(k6)).log()/(-k7)).sqrt())
                return (H_q_infinity.ceil())
            else:
                return (H_q)
    #<-------------------------------------------------------------------------
    #>-------------------------------------------------------------------------
        def S_integral_points_with_bounded_mw_coeffs():
            r"""
            Return the set of S-integers x which are x-coordinates of
            points on the curve which are linear combinations of the
            generators (basis and torsion points) with coefficients
            bounded by `H_q`.  The bound `H_q` will be computed at
            runtime.
            (Modified version of integral_points_with_bounded_mw_coeffs() in
             integral_points() )

            TODO: Make this more efficient.  In the case ``S=[]`` we
            worked over the reals and only computed a combination
            exactly if the real coordinates were approximately
            integral.  We need a version of this which works for
            S-integral points, probably by finding a bound on the
            denominator.
            """
            from sage.groups.generic import multiples
            xs=set()
            N=H_q

            def test(P):
                """
                Record x-coord of a point if S-integral.
                """
                if not P.is_zero():
                    xP = P[0]
                    if xP.is_S_integral(S):
                        xs.add(xP)

            def test_with_T(R):
                """
                Record x-coords of a 'point+torsion' if S-integral.
                """
                for T in tors_points:
                    test(R+T)

         # For small rank and small H_q perform simple search
            if r==1 and N<=10:
                for P in multiples(mw_base[0],N+1):
                    test_with_T(P)
                return xs

         # explicit computation and testing linear combinations
         # ni loops through all tuples (n_1,...,n_r) with |n_i| <= N
         # stops when (0,0,...,0) is reached because after that, only inverse points of
         # previously tested points would be tested

            E0=E(0)
            ni = [-N for i in range(r)]
            mw_baseN = [-N*P for P in mw_base]
            Pi = [0 for j in range(r)]
            Pi[0] = mw_baseN[0]
            for i in range(1,r):
                Pi[i] = Pi[i-1] + mw_baseN[i]

            while True:
                if all([n==0 for n in ni]):
                    test_with_T(E0)
                    break

                # test the ni-combination which is Pi[r-1]
                test_with_T(Pi[r-1])

                # increment indices and stored points
                i0 = r-1
                while ni[i0]==N:
                    ni[i0] = -N
                    i0 -= 1
                ni[i0] += 1
                if all([n==0 for n in ni[0:i0+1]]):
                    Pi[i0] = E0
                else:
                    Pi[i0] += mw_base[i0]
                for i in range(i0+1,r):
                    Pi[i] = Pi[i-1] + mw_baseN[i]

            return xs
    #<-------------------------------------------------------------------------
    #>-------------------------------------------------------------------------
        def S_integral_x_coords_with_abs_bounded_by(abs_bound):
            r"""
            Extra search of points with `|x|< ` abs_bound, assuming
            that `x` is `S`-integral and `|x|\ge|x|_q` for all primes
            `q` in `S`. (Such points are not covered by the main part
            of the code).  We know

            .. MATH::

               x=\frac{\xi}{\p_1^{\alpha_1} \cdot \dots \cdot \p_s^{\alpha_s}},\ (gcd(\xi,\p_i)=1),\ p_i \in S

            so a bound of `\alpha_i` can be found in terms of
            abs_bound. Additionally each `\alpha` must be even, giving
            another restriction.  This gives a finite list of
            denominators to test, and for each, a range of numerators.
            All candidates for `x` resulting from this theory are then
            tested, and a list of the ones which are `x`-coordinates
            of (`S`-integral) points is returned.

            TODO: Make this more efficient.  If we had an efficient
            function for searching for integral points (for example,
            by wrapping Stoll's ratpoint program) then it should be
            better to scale the equation by the maximum denominator
            and search for integral points on the scaled model.

            """
            x_min = min(self.two_division_polynomial().roots(R,multiplicities=False))
            x_min_neg = bool(x_min<0)
            x_min_pos = not x_min_neg
            log_ab = R(abs_bound.log())
            alpha = [(log_ab/R(log(p,e))).floor() for p in S]
            if all([alpha_i <= 1 for alpha_i in alpha]): # so alpha_i must be 0 to satisfy that denominator is a square
                return set([x for x  in range(-abs_bound,abs_bound) if E.is_x_coord(x)])
            else:
                xs = []
                alpha_max_even = [y-y%2 for y in alpha]
                p_pow_alpha = []
                list_alpha = []
                for i in range(len_S-1):
                    list_alpha.append(range(0,alpha_max_even[i]+2,2))
                    p_pow_alpha.append([S[i]**list_alpha[i][j] for j in range(len(list_alpha[i]))])
                if verbose:
                    print(list_alpha, p_pow_alpha)
                # denom_maxpa is a list of pairs (d,q) where d runs
                # through possible denominators, and q=p^a is the
                # maximum prime power divisor of d:
                denom_maxpa = [(misc.prod(tmp),max(tmp)) for tmp in cartesian_product_iterator(p_pow_alpha)]
#               The maximum denominator is this (not used):
#                denom = [misc.prod([pp[-1] for pp in p_pow_alpha],1)]
                for de,maxpa in denom_maxpa:
                    n_max = (abs_bound*de).ceil()
                    n_min = maxpa*de
                    if x_min_pos:
                        pos_n_only = True
                        if x_min > maxpa:
                            n_min = (x_min*de).floor()
                    else:
                        pos_n_only = False
                        neg_n_max = (x_min.abs()*de).ceil()

                    for n in arith.xsrange(n_min,n_max+1):
                        tmp = n/de  # to save time, do not check de is the exact denominator
                        if E.is_x_coord(tmp):
                            xs+=[tmp]
                        if not pos_n_only:
                            if n <= neg_n_max:
                                if E.is_x_coord(-tmp):
                                    xs+=[-tmp]

                return set(xs)
    #<-------------------------------------------------------------------------
        #End internal functions ###############################################
        from sage.misc.all import cartesian_product_iterator

        E = self
        tors_points = E.torsion_points()

        if (r==0):#only Torsionpoints to consider
            int_points = [P for P in tors_points if not P.is_zero()]
            int_points = [P for P in int_points if P[0].is_S_integral(S)]
            if not both_signs:
                xlist = set([P[0] for P in int_points])
                int_points = [E.lift_x(x) for x in xlist]
            int_points.sort()
            if verbose:
                print('Total number of S-integral points:', len(int_points))
            return int_points

        if verbose:
            import sys  # so we can flush stdout for debugging

        e = R(1).exp()
        a1, a2, a3, a4, a6 = E.a_invariants()
        b2, b4, b6, b8 = E.b_invariants()
        c4, c6 = E.c_invariants()
        disc = E.discriminant()
        #internal function is doing only a comparison of E and E.short_weierstass_model() so the following is easier
        if a1 == a2 == a3 == 0:
            is_short = True
        else:
            is_short = False

        w1, w2 = E.period_lattice().basis()

        Qx = rings.PolynomialRing(RationalField(),'x')
        pol = Qx([-54*c6,-27*c4,0,1])
        if disc > 0: # two real component -> 3 roots in RR
            # it is possible that only one root is found with default precision! (see _integral_points_old())
            RR = R
            prec = RR.precision()
            ei = pol.roots(RR,multiplicities=False)
            while len(ei)<3:
                prec*=2
                RR=RealField(prec)
                ei = pol.roots(RR,multiplicities=False)
            e1,e2,e3 = ei
        elif disc < 0: # one real component => 1 root in RR (=: e3),
                       # 2 roots in C (e1,e2)
            roots = pol.roots(C,multiplicities=False)
            e3 = pol.roots(R,multiplicities=False)[0]
            roots.remove(e3)
            e1,e2 = roots

        len_tors = len(tors_points)
        n = r + 1

        M = E.height_pairing_matrix(mw_base)
        mw_base, U = E.lll_reduce(mw_base,M)
        M = U.transpose()*M*U

        # NB "lambda" is a reserved word in Python!
        lamda = min(M.charpoly(algorithm="hessenberg").roots(multiplicities = False))
        max_S = max(S)
        len_S += 1 #Counting infinity (always "included" in S)
        if verbose:
            print('max_S:',max_S,'len_S:',len_S,'len_tors:',len_tors)
            print('lambda', lamda)
            sys.stdout.flush()

        if is_short:
            disc_0_abs = R((4*a4**3 + 27*a6**2).abs())
            k4 = R(10**4 * max(16*a4**2, 256*disc_0_abs.sqrt()**3))
            k3 = R(32/3 * disc_0_abs.sqrt() * (8 + 0.5*disc_0_abs.log())**4)
        else:
            disc_sh = R(E.short_weierstrass_model().discriminant()) #computes y^2=x^3 -27c4x -54c6
            k4 = R(20**4 * max(3**6 * c4**2, 16*(disc_sh.abs().sqrt())**3))
            k3 = R(32/3 * disc_sh.abs().sqrt() * (8 + 0.5*disc_sh.abs().log())**4)


        k2 = max(R(b2.abs()), R(b4.abs().sqrt()), R(b6.abs()**(1/3)), R(b8.abs()**(1/4))).log()
        k1 = R(7 * 10**(38*len_S+49)) * R(len_S**(20*len_S+15)) * max_S**24 * R(max(1,log(max_S, e))**(4*len_S - 2)) * k3 * k3.log()**2 * ((20*len_S - 19)*k3 + (e*k4).log()) + 2*R(2*b2.abs()+6).log()

        if verbose:
            print('k1,k2,k3,k4', k1, k2, k3, k4)
            sys.stdout.flush()
        #H_q -> [PZGH]:N_0 (due to consistency to _integral_points_old())
        H_q = R(((k1/2+k2)/lamda).sqrt())

        #computation of logs
        mw_base_log = [(pts.elliptic_logarithm().abs())*(len_tors/w1) for pts in mw_base]
        mw_base_p_log = []
        beta = []
        mp=[]
        tmp = 0
        for p in S:
            Np = E.Np(p)
            cp = E.tamagawa_exponent(p)
            mp_temp = Z(len_tors).lcm(cp*Np)
            mp.append(mp_temp) #only necessary because of verbose below
            p_prec=30+E.discriminant().valuation(p)
            p_prec_ok=False
            while not p_prec_ok:
                if verbose:
                    print("p=", p, ": trying with p_prec = ", p_prec)
                try:
                    mw_base_p_log.append([mp_temp*(pts.padic_elliptic_logarithm(p,absprec=p_prec)) for pts in mw_base])
                    p_prec_ok=True
                except ValueError:
                    p_prec *= 2
            #reorder mw_base_p: last value has minimal valuation at p
            mw_base_p_log_val = [mw_base_p_log[tmp][i].valuation() for i in range(r)]
            if verbose:
                print("mw_base_p_log_val = ",mw_base_p_log_val)
            min_index = mw_base_p_log_val.index(min(mw_base_p_log_val))
            min_psi = mw_base_p_log[tmp][min_index]
            if verbose:
                print("min_psi = ", min_psi)
            mw_base_p_log[tmp].remove(min_psi)
            mw_base_p_log[tmp].append(min_psi)
            #beta needed for reduction at p later on
            try:
                beta.append([-mw_base_p_log[tmp][j]/min_psi for j in range(r)])
            except ValueError:
                # e.g. mw_base_p_log[tmp]==[0]:  can occur e.g. [?]'172c6, S=[2]
                beta.append([0] for j in range(r))
            tmp +=1

        if verbose:
            print('mw_base', mw_base)
            print('mw_base_log', mw_base_log)
            print('mp', mp)
            print('mw_base_p_log', mw_base_p_log)
            sys.stdout.flush()

        #constants in reduction (not needed to be computed every reduction step)
        k5 = R((2*len_tors)/(3*w1))
        k6 = R((k2/len_S).exp())
        k7 = R(lamda/len_S)

        if verbose:
            print('k5,k6,k7', k5, k6, k7)
            sys.stdout.flush()

        break_cond = 0
        M = matrix.MatrixSpace(Z,n)
   #Reduction of initial bound
        if verbose:
            print('initial bound', H_q)
            sys.stdout.flush()

        while break_cond < 0.9:
         #reduction at infinity
            bound_list=[]
            c = R((H_q**n)*100)
            m = copy(M.identity_matrix())
            for i in range(r):
                m[i, r] = R(c*mw_base_log[i]).round()
            m[r,r] = max(Z(1), R(c*w1).round())
            #LLL - implemented in sage - operates on rows not on columns
            m_LLL = m.LLL()
            m_gram = m_LLL.gram_schmidt()[0]
            b1_norm = R(m_LLL.row(0).norm())

            #compute constant c1_LLL (cf. _integral_points_old())
            c1_LLL = -R.one()

            for i in range(n):
                tmp = R(b1_norm/(m_gram.row(i).norm()))
                if tmp > c1_LLL:
                    c1_LLL = tmp
            if c1_LLL < 0:
                raise RuntimeError('Unexpected intermediate result. Please try another Mordell-Weil base')
            d_L_0 = R(b1_norm**2 / c1_LLL)

            #Reducing of upper bound
            Q = r * H_q**2
            T = (1 + (Z(3)/2*r*H_q))/2
            if d_L_0 < R(T**2+Q):
                d_L_0 = 10*(T**2*Q)
            low_bound = (R(d_L_0 - Q).sqrt() - T) / c

            ##new bound according to low_bound and upper bound
            ##[k5*k6 exp(-k7**H_q^2)]
            if low_bound != 0:
                H_q_infinity = R(((low_bound/(k5*k6)).log()/(-k7)).abs().sqrt())
                bound_list.append(H_q_infinity.ceil())
            else:
                bound_list.append(H_q)

         ##reduction for finite places in S
            for p in S:
                bound_list.append(reduction_at(p))

            if verbose:
                print('bound_list', bound_list)
                sys.stdout.flush()

            H_q_new = max(bound_list)
            if (H_q_new > H_q): #no improvement
                break_cond = 1 #stop reduction
            elif (H_q_new == 1): #best possible H_q
                H_q = H_q_new
                break_cond = 1 #stop
            else:
                break_cond = R(H_q_new/H_q)
                H_q = H_q_new
    #end of reductions

    #search of S-integral points
        #step1: via linear combination and H_q
        x_S_int_points = set()
        if verbose:
            print('starting search of points using coefficient bound ', H_q)
            sys.stdout.flush()
        x_S_int_points1 = S_integral_points_with_bounded_mw_coeffs()
        x_S_int_points = x_S_int_points.union(x_S_int_points1)
        if verbose:
            print('x-coords of S-integral points via linear combination of mw_base and torsion:')
            L = sorted(x_S_int_points1)
            print(L)
            sys.stdout.flush()

        #step 2: Extra search
        if e3 < 0:
            M = R( max((27*c4).abs().sqrt(), R((54*c6).abs()**(1/3)) / R(2**(1/3))-1) )
        else:
            M = R(0)
        e0 = max(e1+e2, 2*e3) + M
        abs_bound = R((max(0,e0)+6*b2.abs())/36)

        if proof:
            if verbose:
                print('starting search of extra S-integer points with absolute value bounded by', abs_bound)
                sys.stdout.flush()
            if abs_bound != 0:
                x_S_int_points2 = S_integral_x_coords_with_abs_bounded_by(abs_bound)
                x_S_int_points = x_S_int_points.union(x_S_int_points2)
                if verbose:
                    print('x-coords of points with bounded absolute value')
                    L = sorted(x_S_int_points2)
                    print(L)
                    sys.stdout.flush()

        if len(tors_points)>1:
            x_S_int_points_t = set()
            for x in x_S_int_points:
                P = E.lift_x(x)
                for T in tors_points:
                    Q = P+T
                    if not Q.is_zero() and Q[0].is_S_integral(S):
                        x_S_int_points_t = x_S_int_points_t.union([Q[0]])
            x_S_int_points = x_S_int_points.union(x_S_int_points_t)

        # All x values collected, now considering "both_signs"
        if both_signs:
            S_int_points = sum([self.lift_x(x,all=True) for x in x_S_int_points],[])
        else:
            S_int_points = [self.lift_x(x) for x in x_S_int_points]
        S_int_points.sort()
        if verbose:
            print('Total number of S-integral points:', len(S_int_points))
        return S_int_points


def cremona_curves(conductors):
    """
    Return iterator over all known curves (in database) with conductor
    in the list of conductors.

    EXAMPLES::

        sage: [(E.label(), E.rank()) for E in cremona_curves(srange(35,40))]
        [('35a1', 0),
        ('35a2', 0),
        ('35a3', 0),
        ('36a1', 0),
        ('36a2', 0),
        ('36a3', 0),
        ('36a4', 0),
        ('37a1', 1),
        ('37b1', 0),
        ('37b2', 0),
        ('37b3', 0),
        ('38a1', 0),
        ('38a2', 0),
        ('38a3', 0),
        ('38b1', 0),
        ('38b2', 0),
        ('39a1', 0),
        ('39a2', 0),
        ('39a3', 0),
        ('39a4', 0)]
    """
    if isinstance(conductors, (int,long, rings.RingElement)):
        conductors = [conductors]
    return sage.databases.cremona.CremonaDatabase().iter(conductors)

def cremona_optimal_curves(conductors):
    """
    Return iterator over all known optimal curves (in database) with
    conductor in the list of conductors.

    EXAMPLES::

        sage: [(E.label(), E.rank()) for E in cremona_optimal_curves(srange(35,40))]
        [('35a1', 0),
        ('36a1', 0),
        ('37a1', 1),
        ('37b1', 0),
        ('38a1', 0),
        ('38b1', 0),
        ('39a1', 0)]

    There is one case -- 990h3 -- when the optimal curve isn't labeled with a 1::

        sage: [e.cremona_label() for e in cremona_optimal_curves([990])]
        ['990a1', '990b1', '990c1', '990d1', '990e1', '990f1', '990g1', '990h3', '990i1', '990j1', '990k1', '990l1']

    """
    if isinstance(conductors, (int,long,rings.RingElement)):
        conductors = [conductors]
    return sage.databases.cremona.CremonaDatabase().iter_optimal(conductors)

def integral_points_with_bounded_mw_coeffs(E, mw_base, N, x_bound):
    r"""
    Return the set of integers `x` which are
    `x`-coordinates of points on the curve `E` which
    are linear combinations of the generators (basis and torsion
    points) with coefficients bounded by `N`.

    INPUT:

    - ``E`` -  an elliptic curve
    - ``mw_base`` - a list of points on `E` (generators)
    - ``N`` - a positive integer (bound on coefficients)
    - ``x_bound`` - a positive real number (upper bound on size of x-coordinates)

    OUTPUT:

    (list) list of integral points on `E` which are linear combinations
    of the given points with coefficients bounded by `N` in absolute
    value.

    TESTS:

    We check that some large integral points in a paper of Zagier are found::

        sage: def t(a,b,x): # indirect doctest
        ....:       E = EllipticCurve([0,0,0,a,b])
        ....:       xs = [P[0] for P in E.integral_points()]
        ....:       return x in xs
        sage: all([t(a,b,x) for a,b,x in [ (-2,5, 1318), (4,-1, 4321),
        ....: (0,17, 5234), (11,4, 16833), (-13,37, 60721), (-12,-10, 80327),
        ....: (-7,22, 484961), (-9,28, 764396), (-13,4, 1056517), (-19,-51,
        ....: 2955980), (-24,124, 4435710), (-30,133, 5143326), (-37,60,
        ....: 11975623), (-23,-33, 17454557), (-16,49, 19103002), (27,-62,
        ....: 28844402), (37,18, 64039202), (2,97, 90086608), (49,-64,
        ....: 482042404), (-59,74, 7257247018), (94,689, 30841587841),
        ....: (469,1594, 6327540232326), (1785,0, 275702503440)] ])
        True
    """
    from sage.groups.generic import multiples
    xs=set()
    tors_points = E.torsion_points()
    r = len(mw_base)

    def use(P):
        """
        Helper function to record x-coord of a point if integral.
        """
        if P:
            xP = P[0]
            if xP.is_integral():
                xs.add(xP)

    def use_t(R):
        """
        Helper function to record x-coords of a point +torsion if
        integral.
        """
        for T in tors_points:
            use(R+T)

    # We use a naive method when the number of possibilities is small:

    if r==1 and N<=10:
        for P in multiples(mw_base[0],N+1):
            use_t(P)
        return xs

    # Otherwise it is very very much faster to first compute the
    # linear combinations over RR, and only compute them as rational
    # points if they are approximately integral.  We will use a bit
    # precision prec such that 2**prec is greater than the upper bound
    # on the x- and y-coordinates.

    def is_approx_integral(rx):
        r""" Local function. Return P if the real number `rx` is approximately
        integral and rounds to a valid integral x-coordinate of an
        integral point P on E, else 0.
        """
        try:
            return E.lift_x(rx.round())
        except ValueError:
            return 0

    prec = (2 * RealField()(x_bound).log(2)).ceil()
    #print("coeff bound={}, x_bound = {}, using {} bits precision".format(N,x_bound,prec))
    RR = RealField(prec)
    ER = E.change_ring(RR)
    ER0 = ER(0)

    # Note: doing [ER(P) for P in mw_base] sometimes fails.  The
    # following way is harder, since we have to make sure we don't use
    # -P instead of P, but is safer.

    Rgens = [ER.lift_x(P[0]) for P in mw_base]
    for i in range(r):
        if abs(Rgens[i][1]-mw_base[i][1])>abs((-Rgens[i])[1]-mw_base[i][1]):
            Rgens[i] = -Rgens[i]

    # the ni loop through all tuples (a1,a2,...,ar) with
    # |ai|<=N, but we stop immediately after using the tuple
    # (0,0,...,0).

    # Initialization:
    ni = [-N for i in range(r)]
    RgensN = [-N*P for P in Rgens]
    # RPi[i] = -N*(Rgens[0]+...+Rgens[i])
    RPi = [0 for j in range(r)]
    RPi[0] = RgensN[0]
    for i in range(1,r):
        RPi[i] = RPi[i-1] + RgensN[i]

    tors_points_R = [ER(_) for _ in tors_points]
    while True:
        if all([n==0 for n in ni]):
             use_t(E(0))
             break

        # test the ni-combination which is RPi[r-1]
        RP = RPi[r-1]

        for T, TR in zip(tors_points, tors_points_R):
            use(is_approx_integral((RP + TR)[0]))

        # increment indices and stored points
        i0 = r-1
        while ni[i0]==N:
            ni[i0] = -N
            i0 -= 1
        ni[i0] += 1
        # The next lines are to prevent rounding error: (-P)+P behaves
        # badly for real points!
        if all([n==0 for n in ni[0:i0+1]]):
            RPi[i0] = ER0
        else:
            RPi[i0] += Rgens[i0]
        for i in range(i0+1,r):
            RPi[i] = RPi[i-1] + RgensN[i]

    return xs


def elliptic_curve_congruence_graph(curves):
    r"""
    Return the congruence graph for this set of elliptic curves.

    INPUT:

    - ``curves`` -- a list of elliptic curves

    OUTPUT:

    The graph with each curve as a vertex (labelled by its Cremona
    label) and an edge from `E` to `F` labelled `p` if and only if `E` is
    congruent to `F` mod `p`

    EXAMPLES::

        sage: from sage.schemes.elliptic_curves.ell_rational_field import elliptic_curve_congruence_graph
        sage: curves = list(cremona_optimal_curves([11..30]))
        sage: G = elliptic_curve_congruence_graph(curves)
        sage: G
        Graph on 12 vertices
    """
    from sage.graphs.graph import Graph
    from sage.arith.all import lcm, prime_divisors
    from sage.rings.fast_arith import prime_range
    from sage.misc.all import prod
    G = Graph()
    G.add_vertices([curve.cremona_label() for curve in curves])
    n = len(curves)
    for i in range(n):
        E = curves[i]
        M = E.conductor()
        for j in range(i):
            F = curves[j]
            N = F.conductor()
            MN = lcm(M, N)
            lim = prod([(p - 1) * p ** (e - 1) for p, e in MN.factor()])
            a_E = E.anlist(lim)
            a_F = F.anlist(lim)
            l_list = [p for p in prime_range(lim) if not p.divides(MN)]
            p_edges = l_list
            for l in l_list:
                n = a_E[l] - a_F[l]
                if n != 0:
                    p_edges = [p for p in p_edges if p.divides(n)]
            if len(p_edges):
                G.add_edge(E.cremona_label(), F.cremona_label(),
                           p_edges)
    return G<|MERGE_RESOLUTION|>--- conflicted
+++ resolved
@@ -5627,20 +5627,14 @@
 
     def height(self, precision=None):
         """
-<<<<<<< HEAD
-        Return the real height of this elliptic curve. This is used in
-        integral_points()
-=======
-        Returns the real height of this elliptic curve. This is used in
-        _integral_points_old()
->>>>>>> 07159688
+        Return the real height of this elliptic curve.
+
+        This is used in :meth:`_integral_points_old`.
 
         INPUT:
-
 
         -  ``precision`` - desired real precision of the result
            (default real precision if None)
-
 
         EXAMPLES::
 
@@ -5824,19 +5818,12 @@
             [2, 3, 4, 8, 11, 14, 21, 37, 52, 93, 342, 406, 816]
             Total number of integral points: 18
 
-        It is not necessary to specify mw_base; if it is not provided,
+        It is not necessary to specify mw_base. If it is not provided,
         then the Mordell-Weil basis must be computed, which may take
-        much longer.
-
-        ::
-
-<<<<<<< HEAD
+        much longer. ::
+
             sage: E = EllipticCurve([0,0,1,-7,6])
-            sage: a=E.integral_points(both_signs=True); a
-=======
-            sage: E=EllipticCurve([0,0,1,-7,6])
-            sage: a=E._integral_points_old(both_signs=True); a
->>>>>>> 07159688
+            sage: a = E._integral_points_old(both_signs=True); a
             [(-3 : -1 : 1), (-3 : 0 : 1), (-2 : -4 : 1), (-2 : 3 : 1), (-1 : -4 : 1), (-1 : 3 : 1), (0 : -3 : 1), (0 : 2 : 1), (1 : -1 : 1), (1 : 0 : 1), (2 : -1 : 1), (2 : 0 : 1), (3 : -4 : 1), (3 : 3 : 1), (4 : -7 : 1), (4 : 6 : 1), (8 : -22 : 1), (8 : 21 : 1), (11 : -36 : 1), (11 : 35 : 1), (14 : -52 : 1), (14 : 51 : 1), (21 : -96 : 1), (21 : 95 : 1), (37 : -225 : 1), (37 : 224 : 1), (52 : -375 : 1), (52 : 374 : 1), (93 : -897 : 1), (93 : 896 : 1), (342 : -6325 : 1), (342 : 6324 : 1), (406 : -8181 : 1), (406 : 8180 : 1), (816 : -23310 : 1), (816 : 23309 : 1)]
 
         An example with negative discriminant::
