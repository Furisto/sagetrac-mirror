--- conflicted
+++ resolved
@@ -1507,7 +1507,24 @@
         while i < len(str) - 1 and str[i] != '&' and str[i] != '|':
             i += 1
         return str[i]
-<<<<<<< HEAD
+        
+    def getindexTrue(formula):
+        store = list()
+        table = formula.truthtable().get_table_list()
+        for i in range(1,len(table)):
+            if table[i][-1]:
+                store.append(i)
+        return store
+
+    def isConsistent(listOfFormula):
+        store = getindexTrue(listOfFormula[0])
+        copy = getindexTrue(listOfFormula[0])
+        for i in range(1,len(listOfFormula)):
+            table = listOfFormula[i].truthtable().get_table_list()
+            for j in range(len(store)):
+                if not table[store[j]][-1] and store[j] in copy:
+                    copy.remove(store[j])
+        return not copy == []
 
     def length(self):
         r"""
@@ -1559,24 +1576,4 @@
     __len__ = length
 
 # allow is_consequence to be called as a function (not only as a method of BooleanFormula)
-is_consequence = BooleanFormula.is_consequence
-=======
-        
-    def getindexTrue(formula):
-    store = list()
-    table = formula.truthtable().get_table_list()
-    for i in range(1,len(table)):
-        if table[i][-1]:
-            store.append(i)
-    return store
-
-    def isConsistent(listOfFormula):
-        store = getindexTrue(listOfFormula[0])
-        copy = getindexTrue(listOfFormula[0])
-        for i in range(1,len(listOfFormula)):
-            table = listOfFormula[i].truthtable().get_table_list()
-            for j in range(len(store)):
-                if not table[store[j]][-1] and store[j] in copy:
-                    copy.remove(store[j])
-        return not copy == []
->>>>>>> 01b679a8
+is_consequence = BooleanFormula.is_consequence