from monoid import is_Monoid

from free_monoid import FreeMonoid, is_FreeMonoid
from string_monoid import (BinaryStrings, OctalStrings, HexadecimalStrings,
                           Radix64Strings, AlphabeticStrings)

from free_abelian_monoid import FreeAbelianMonoid, is_FreeAbelianMonoid

from free_monoid_element import is_FreeMonoidElement
<<<<<<< HEAD
from string_ops import (
    strip_encoding,
    frequency_distribution,
    coincidence_index)
    #coincidence_discriminant)
    #translation_correlations,
    #translation_matches)

from string_monoid_element import (
    is_BinaryStringMonoidElement,
    is_OctalStringMonoidElement,
    is_HexadecimalStringMonoidElement,
    is_Radix64StringMonoidElement)

=======
from string_ops import \
    strip_encoding, \
    frequency_distribution, \
    coincidence_index, \
    coincidence_discriminant
from string_monoid_element import \
    is_BinaryStringMonoidElement, \
    is_OctalStringMonoidElement, \
    is_HexadecimalStringMonoidElement, \
    is_Radix64StringMonoidElement
>>>>>>> eff8ad1e
from free_abelian_monoid_element import is_FreeAbelianMonoidElement


<|MERGE_RESOLUTION|>--- conflicted
+++ resolved
@@ -7,14 +7,11 @@
 from free_abelian_monoid import FreeAbelianMonoid, is_FreeAbelianMonoid
 
 from free_monoid_element import is_FreeMonoidElement
-<<<<<<< HEAD
 from string_ops import (
     strip_encoding,
     frequency_distribution,
-    coincidence_index)
-    #coincidence_discriminant)
-    #translation_correlations,
-    #translation_matches)
+    coincidence_index,
+    coincidence_discriminant)
 
 from string_monoid_element import (
     is_BinaryStringMonoidElement,
@@ -22,18 +19,6 @@
     is_HexadecimalStringMonoidElement,
     is_Radix64StringMonoidElement)
 
-=======
-from string_ops import \
-    strip_encoding, \
-    frequency_distribution, \
-    coincidence_index, \
-    coincidence_discriminant
-from string_monoid_element import \
-    is_BinaryStringMonoidElement, \
-    is_OctalStringMonoidElement, \
-    is_HexadecimalStringMonoidElement, \
-    is_Radix64StringMonoidElement
->>>>>>> eff8ad1e
 from free_abelian_monoid_element import is_FreeAbelianMonoidElement
 
 
