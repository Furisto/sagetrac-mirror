--- conflicted
+++ resolved
@@ -927,8 +927,7 @@
             sage: RealSet(i, (3,4))    # tuple of two numbers = open set
             (0, 1) ∪ (3, 4)
             sage: RealSet(i, [3,4])    # list of two numbers = closed set
-<<<<<<< HEAD
-            (0, 1) + [3, 4]
+            (0, 1) ∪ [3, 4]
 
         Initialization from manifold objects::
 
@@ -952,8 +951,6 @@
             (0, 1)
             sage: RealSet(I01_of_I02.closure())
             (0, 1]
-=======
-            (0, 1) ∪ [3, 4]
 
         Real sets belong to a subcategory of topological spaces::
 
@@ -965,7 +962,6 @@
             Join of Category of infinite sets and Category of compact topological spaces and Category of subobjects of sets and Category of connected topological spaces
             sage: RealSet((1, 2), (3, 4)).category()
             Join of Category of infinite sets and Category of subobjects of sets and Category of topological spaces
->>>>>>> 5b0f85d4
 
         """
         category = TopologicalSpaces()
