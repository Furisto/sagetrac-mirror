from sage.misc.lazy_import import lazy_import

lazy_import('sage.sets.real_set', 'RealSet')

<<<<<<< HEAD
from set import Set, is_Set, EnumeratedSet
=======
from set import Set
>>>>>>> a3c4cf39
from integer_range import IntegerRange
from non_negative_integers import NonNegativeIntegers
from positive_integers import PositiveIntegers
from finite_enumerated_set import FiniteEnumeratedSet
from sage.misc.lazy_import import lazy_import
lazy_import('sage.sets.recursively_enumerated_set','RecursivelyEnumeratedSet')
from totally_ordered_finite_set import TotallyOrderedFiniteSet
from disjoint_union_enumerated_sets import DisjointUnionEnumeratedSets
from primes import Primes

from family import Family

from disjoint_set import DisjointSet
from finite_set_maps import FiniteSetMaps
<|MERGE_RESOLUTION|>--- conflicted
+++ resolved
@@ -2,11 +2,7 @@
 
 lazy_import('sage.sets.real_set', 'RealSet')
 
-<<<<<<< HEAD
-from set import Set, is_Set, EnumeratedSet
-=======
 from set import Set
->>>>>>> a3c4cf39
 from integer_range import IntegerRange
 from non_negative_integers import NonNegativeIntegers
 from positive_integers import PositiveIntegers
