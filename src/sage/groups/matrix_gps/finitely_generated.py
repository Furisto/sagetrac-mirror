--- conflicted
+++ resolved
@@ -693,8 +693,8 @@
         Return invariant ring generators.
 
         INPUT:
-        
-        - ``ring`` -- (default: None) The polynomial ring where the result will live. 
+
+        - ``ring`` -- (default: None) The polynomial ring where the result will live.
           If it is not given, it will be created according to the group.
 
         Computes generators for the polynomial ring
@@ -719,15 +719,9 @@
             sage: gens = [MS([[0,1],[-1,0]]),MS([[1,1],[2,3]])]
             sage: G = MatrixGroup(gens)
             sage: G.invariant_generators()
-<<<<<<< HEAD
-            [x0^7*x1 - x0*x1^7, 
-             x0^12 - 2*x0^9*x1^3 - x0^6*x1^6 + 2*x0^3*x1^9 + x1^12, 
-             x0^18 + 2*x0^15*x1^3 + 3*x0^12*x1^6 + 3*x0^6*x1^12 - 2*x0^3*x1^15 + x1^18]
-=======
             [x1^7*x2 - x1*x2^7,
              x1^12 - 2*x1^9*x2^3 - x1^6*x2^6 + 2*x1^3*x2^9 + x2^12,
              x1^18 + 2*x1^15*x2^3 + 3*x1^12*x2^6 + 3*x1^6*x2^12 - 2*x1^3*x2^15 + x2^18]
->>>>>>> 52915b66
 
             sage: q = 4; a = 2
             sage: MS = MatrixSpace(QQ, 2, 2)
@@ -751,9 +745,9 @@
             [x^4 + 2*x^2*y^2 + y^4,
              x^5*y - x*y^5,
              x^8 + 28/9*x^6*y^2 + 70/9*x^4*y^4 + 28/9*x^2*y^6 + y^8]
-             
+
         An example of the modular case::
-        
+
             sage: F = FiniteField(2)
             sage: m1 = matrix(F, [[0,1],[1,0]])
             sage: G = MatrixGroup([m1])
@@ -773,15 +767,14 @@
 
         - S. King, "Minimal Generating Sets of non-modular invariant
           rings of finite groups", :arxiv:`math/0703035`.
-          
+
         """
         from sage.rings.polynomial.polynomial_ring_constructor import PolynomialRing
-<<<<<<< HEAD
         from sage.modules.free_module_element import vector
         if not ring:
             F = self.base_ring()
             n = self.matrix_space().nrows()
-            R = PolynomialRing(F, n, 'x')
+            R = PolynomialRing(F, n, ['x{}'.format(i) for i in range(n)])
         else:
             R = ring
         char = R.base_ring().characteristic()
@@ -801,85 +794,6 @@
             secgens = secnm(primgens, *lgens)
             return [R(a) for a in primgens.list() + secgens.list()]
 
-
-
-
-
-            
-=======
-        from sage.interfaces.singular import singular
-        gens = self.gens()
-        singular.LIB("finvar.lib")
-        n = self.degree()  # len((gens[0].matrix()).rows())
-        F = self.base_ring()
-        q = F.characteristic()
-        # test if the field is admissible
-        if F.gen() == 1:  # we got the rationals or GF(prime)
-            FieldStr = str(F.characteristic())
-        elif hasattr(F,'polynomial'):  # we got an algebraic extension
-            if len(F.gens()) > 1:
-                raise NotImplementedError("can only deal with finite fields and (simple algebraic extensions of) the rationals")
-            FieldStr = '(%d,%s)' % (F.characteristic(), str(F.gen()))
-        else:  # we have a transcendental extension
-            FieldStr = '(%d,%s)' % (F.characteristic(),
-                                    ','.join(str(p) for p in F.gens()))
-
-        # Setting Singular's variable names
-        # We need to make sure that field generator and variables get different names.
-        if str(F.gen())[0] == 'x':
-            VarStr = 'y'
-        else:
-            VarStr = 'x'
-        VarNames = '(' + ','.join((VarStr+str(i) for i in range(1, n+1)))+')'
-        # The function call and affectation below have side-effects. Do not remove!
-        # (even if pyflakes say so)
-        R = singular.ring(FieldStr, VarNames, 'dp')
-        if hasattr(F, 'polynomial') and F.gen() != 1:
-            # we have to define minpoly
-            singular.eval('minpoly = '+str(F.polynomial()).replace('x',str(F.gen())))
-        A = [singular.matrix(n,n,str((x.matrix()).list())) for x in gens]
-        Lgens = ','.join((x.name() for x in A))
-        PR = PolynomialRing(F, n, [VarStr+str(i) for i in range(1,n+1)])
-
-        if q == 0 or (q > 0 and self.cardinality() % q):
-            from sage.all import Matrix
-            try:
-                elements = [g.matrix() for g in self.list()]
-            except (TypeError, ValueError):
-                elements
-            if elements is not None:
-                ReyName = 't'+singular._next_var_name()
-                singular.eval('matrix %s[%d][%d]' % (ReyName,
-                                                     self.cardinality(), n))
-                for i in range(1,self.cardinality()+1):
-                    M = Matrix(F, elements[i-1])
-                    D = [{} for foobar in range(self.degree())]
-                    for x,y in M.dict().items():
-                        D[x[0]][x[1]] = y
-                    for row in range(self.degree()):
-                        for t in D[row].items():
-                            singular.eval('%s[%d,%d]=%s[%d,%d]+(%s)*var(%d)'
-                                          % (ReyName,i,row+1,ReyName,i,row+1, repr(t[1]),t[0]+1))
-                IRName = 't'+singular._next_var_name()
-                singular.eval('matrix %s = invariant_algebra_reynolds(%s)' % (IRName,ReyName))
-            else:
-                ReyName = 't'+singular._next_var_name()
-                singular.eval('list %s=group_reynolds((%s))' % (ReyName, Lgens))
-                IRName = 't'+singular._next_var_name()
-                singular.eval('matrix %s = invariant_algebra_reynolds(%s[1])' % (IRName, ReyName))
-
-            OUT = [singular.eval(IRName+'[1,%d]' % (j))
-                   for j in range(1, 1+int(singular('ncols('+IRName+')')))]
-            return [PR(gen) for gen in OUT]
-        if self.cardinality() % q == 0:
-            PName = 't' + singular._next_var_name()
-            SName = 't' + singular._next_var_name()
-            singular.eval('matrix %s,%s=invariant_ring(%s)' % (PName, SName, Lgens))
-            OUT = [singular.eval(PName+'[1,%d]' % (j))
-                   for j in range(1,1+singular('ncols('+PName+')'))]
-            OUT += [singular.eval(SName+'[1,%d]' % (j))
-                    for j in range(2,1+singular('ncols('+SName+')'))]
-            return [PR(gen) for gen in OUT]
 
     def molien_series(self, chi=None, return_series=True, prec=20, variable='t'):
         r"""
@@ -1377,5 +1291,4 @@
                 inv.add(F)
                 if len(inv) == ms[deg]:
                     break
-        return list(inv)
->>>>>>> 52915b66
+        return list(inv)