"""
Matrix Group Homsets

AUTHORS:

- William Stein (2006-05-07): initial version

- Volker Braun (2013-1) port to new Parent, libGAP
"""

##############################################################################
#       Copyright (C) 2006 David Joyner and William Stein <wstein@gmail.com>
#
#  Distributed under the terms of the GNU General Public License (GPL)
#
#  The full text of the GPL is available at:
#
#                  http://www.gnu.org/licenses/
##############################################################################

<<<<<<< HEAD
from sage.groups.libgap_morphism import GroupHomset_libgap
=======
from sage.misc.lazy_import import lazy_import
>>>>>>> f96bbd40
from sage.misc.superseded import deprecation

def is_MatrixGroupHomset(x):
    r"""
    Test whether ``x`` is a matrix group homset.

    EXAMPLES::

        sage: from sage.groups.matrix_gps.homset import is_MatrixGroupHomset
        doctest:...: DeprecationWarning: MatrixGroupHomset is deprecated. Use GroupHomset_libgap instead.
        See https://trac.sagemath.org/25444 for details.
        sage: is_MatrixGroupHomset(4)
<<<<<<< HEAD
        doctest:...: DeprecationWarning: MatrixGroupHomset is deprecated. Use GroupHomset_libgap instead.
=======
        doctest:...: DeprecationWarning:
        Importing MatrixGroupHomset from here is deprecated.
        If you need to use it, please import it directly from
         sage.groups.libgap_morphism
>>>>>>> f96bbd40
        See https://trac.sagemath.org/25444 for details.
        False

        sage: F = GF(5)
        sage: gens = [matrix(F,2,[1,2, -1, 1]), matrix(F,2, [1,1, 0,1])]
        sage: G = MatrixGroup(gens)
        sage: from sage.groups.matrix_gps.homset import MatrixGroupHomset
        sage: M = MatrixGroupHomset(G, G)
        sage: is_MatrixGroupHomset(M)
        True
    """
    deprecation(25444, "MatrixGroupHomset is deprecated. "
                "Use GroupHomset_libgap instead.")
    return isinstance(x, MatrixGroupHomset)


<<<<<<< HEAD
class MatrixGroupHomset(GroupHomset_libgap):
    r"""
    This class is deprecated use :class:`sage.groups.libgap_morphism.GroupHomset_libgap` instead.

    EXAMPLES::

        sage: F = GF(5)
        sage: gens = [matrix(F,2,[1,2, -1, 1]), matrix(F,2, [1,1, 0,1])]
        sage: G = MatrixGroup(gens)
        sage: from sage.groups.matrix_gps.homset import MatrixGroupHomset
        sage: MatrixGroupHomset(G, G)
        Set of Morphisms from Matrix group over Finite Field of size 5 with 2 generators (
        [1 2]  [1 1]
        [4 1], [0 1]
        ) to Matrix group over Finite Field of size 5 with 2 generators (
        [1 2]  [1 1]
        [4 1], [0 1]
        ) in Category of finite groups
        sage: F = GF(5)
        sage: gens = [matrix(F,2,[1,2, -1, 1]), matrix(F,2, [1,1, 0,1])]
        sage: G = MatrixGroup(gens)
        sage: from sage.groups.matrix_gps.homset import MatrixGroupHomset
        sage: M = MatrixGroupHomset(G, G)
        sage: M(gens)
        Group endomorphism of Matrix group over Finite Field of size 5 with 2 generators (
        [1 2]  [1 1]
        [4 1], [0 1]
        )
    """
    deprecation(25444, "MatrixGroupHomset is deprecated. "
                "Use GroupHomset_libgap instead.")
=======
lazy_import('sage.groups.libgap_morphism', 'GroupHomset_libgap',
            'MatrixGroupHomset', deprecation=25444)
>>>>>>> f96bbd40
<|MERGE_RESOLUTION|>--- conflicted
+++ resolved
@@ -18,11 +18,7 @@
 #                  http://www.gnu.org/licenses/
 ##############################################################################
 
-<<<<<<< HEAD
-from sage.groups.libgap_morphism import GroupHomset_libgap
-=======
 from sage.misc.lazy_import import lazy_import
->>>>>>> f96bbd40
 from sage.misc.superseded import deprecation
 
 def is_MatrixGroupHomset(x):
@@ -32,17 +28,11 @@
     EXAMPLES::
 
         sage: from sage.groups.matrix_gps.homset import is_MatrixGroupHomset
-        doctest:...: DeprecationWarning: MatrixGroupHomset is deprecated. Use GroupHomset_libgap instead.
-        See https://trac.sagemath.org/25444 for details.
         sage: is_MatrixGroupHomset(4)
-<<<<<<< HEAD
-        doctest:...: DeprecationWarning: MatrixGroupHomset is deprecated. Use GroupHomset_libgap instead.
-=======
         doctest:...: DeprecationWarning:
         Importing MatrixGroupHomset from here is deprecated.
         If you need to use it, please import it directly from
          sage.groups.libgap_morphism
->>>>>>> f96bbd40
         See https://trac.sagemath.org/25444 for details.
         False
 
@@ -59,39 +49,5 @@
     return isinstance(x, MatrixGroupHomset)
 
 
-<<<<<<< HEAD
-class MatrixGroupHomset(GroupHomset_libgap):
-    r"""
-    This class is deprecated use :class:`sage.groups.libgap_morphism.GroupHomset_libgap` instead.
-
-    EXAMPLES::
-
-        sage: F = GF(5)
-        sage: gens = [matrix(F,2,[1,2, -1, 1]), matrix(F,2, [1,1, 0,1])]
-        sage: G = MatrixGroup(gens)
-        sage: from sage.groups.matrix_gps.homset import MatrixGroupHomset
-        sage: MatrixGroupHomset(G, G)
-        Set of Morphisms from Matrix group over Finite Field of size 5 with 2 generators (
-        [1 2]  [1 1]
-        [4 1], [0 1]
-        ) to Matrix group over Finite Field of size 5 with 2 generators (
-        [1 2]  [1 1]
-        [4 1], [0 1]
-        ) in Category of finite groups
-        sage: F = GF(5)
-        sage: gens = [matrix(F,2,[1,2, -1, 1]), matrix(F,2, [1,1, 0,1])]
-        sage: G = MatrixGroup(gens)
-        sage: from sage.groups.matrix_gps.homset import MatrixGroupHomset
-        sage: M = MatrixGroupHomset(G, G)
-        sage: M(gens)
-        Group endomorphism of Matrix group over Finite Field of size 5 with 2 generators (
-        [1 2]  [1 1]
-        [4 1], [0 1]
-        )
-    """
-    deprecation(25444, "MatrixGroupHomset is deprecated. "
-                "Use GroupHomset_libgap instead.")
-=======
 lazy_import('sage.groups.libgap_morphism', 'GroupHomset_libgap',
-            'MatrixGroupHomset', deprecation=25444)
->>>>>>> f96bbd40
+            'MatrixGroupHomset', deprecation=25444)