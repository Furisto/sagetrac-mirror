r"""
"Named" Permutation groups (such as the symmetric group, S_n)

You can construct the following permutation groups:

-- SymmetricGroup, $S_n$ of order $n!$ (n can also be a list $X$ of distinct
                   positive integers, in which case it returns $S_X$)

-- AlternatingGroup, $A_n$ of order $n!/2$ (n can also be a list $X$
                   of distinct positive integers, in which case it returns
                   $A_X$)

-- DihedralGroup, $D_n$ of order $2n$

-- GeneralDihedralGroup, $Dih(G)$, where G is an abelian group

-- CyclicPermutationGroup, $C_n$ of order $n$

-- DiCyclicGroup, nonabelian groups of order `4m` with a unique element of order 2

-- TransitiveGroup, $n^{th}$ transitive group of degree $d$
                      from the GAP tables of transitive groups

-- TransitiveGroups(d), TransitiveGroups(), set of all of the above

-- PrimitiveGroup, $n^{th}$ primitive group of degree $d$
                      from the GAP tables of primitive groups

-- PrimitiveGroups(d), PrimitiveGroups(), set of all of the above

-- MathieuGroup(degree), Mathieu group of degree 9, 10, 11, 12, 21, 22, 23, or 24.

-- KleinFourGroup, subgroup of $S_4$ of order $4$ which is not $C_2 \times C_2$

-- QuaternionGroup, non-abelian group of order `8`, `\{\pm 1, \pm I, \pm J, \pm K\}`

-- SplitMetacyclicGroup, nonabelian groups of order `p^m` with cyclic
subgroups of index p

-- SemidihedralGroup, nonabelian 2-groups with cyclic subgroups of index 2

-- PGL(n,q), projective general linear group of $n\times n$ matrices over
             the finite field GF(q)

-- PSL(n,q), projective special linear group of $n\times n$ matrices over
             the finite field GF(q)

-- PSp(2n,q), projective symplectic linear group of $2n\times 2n$ matrices
              over the finite field GF(q)

-- PSU(n,q), projective special unitary group of $n \times n$ matrices having
             coefficients in the finite field $GF(q^2)$ that respect a
             fixed nondegenerate sesquilinear form, of determinant 1.

-- PGU(n,q), projective general unitary group of $n\times n$ matrices having
             coefficients in the finite field $GF(q^2)$ that respect a
             fixed nondegenerate sesquilinear form, modulo the centre.

-- SuzukiGroup(q), Suzuki group over GF(q), $^2 B_2(2^{2k+1}) = Sz(2^{2k+1})$.

-- ComplexReflectionGroup, the complex reflection group `G(m, p, n)` or
                           the exceptional complex reflection group `G_m`

AUTHOR:

- David Joyner (2007-06): split from permgp.py (suggested by Nick Alexander)

REFERENCES:

- Cameron, P., Permutation Groups. New York: Cambridge University Press, 1999.
- Wielandt, H., Finite Permutation Groups. New York: Academic Press, 1964.
- Dixon, J. and Mortimer, B., Permutation Groups, Springer-Verlag, Berlin/New York, 1996.

.. NOTE::

    Though Suzuki groups are okay, Ree groups should *not* be wrapped as
    permutation groups - the construction is too slow - unless (for
    small values or the parameter) they are made using explicit generators.
"""

#*****************************************************************************
#       Copyright (C) 2006 William Stein <wstein@gmail.com>
#                          David Joyner <wdjoyner@gmail.com>
#
#  Distributed under the terms of the GNU General Public License (GPL)
#                  http://www.gnu.org/licenses/
#*****************************************************************************

import os

from sage.rings.all      import Integer
from sage.libs.gap.libgap import libgap
from sage.rings.finite_rings.finite_field_constructor import FiniteField as GF
from sage.arith.all import factor, valuation
from sage.groups.abelian_gps.abelian_group import AbelianGroup
from sage.misc.functional import is_even
from sage.misc.cachefunc import cached_method, weak_cached_function
from sage.groups.perm_gps.permgroup import PermutationGroup_generic
from sage.groups.perm_gps.permgroup_element import SymmetricGroupElement
from sage.structure.unique_representation import CachedRepresentation
from sage.structure.parent import Parent
from sage.structure.richcmp import richcmp
from sage.categories.finite_enumerated_sets import FiniteEnumeratedSets
from sage.sets.finite_enumerated_set import FiniteEnumeratedSet
from sage.sets.disjoint_union_enumerated_sets import DisjointUnionEnumeratedSets
from sage.sets.non_negative_integers import NonNegativeIntegers
from sage.sets.family import Family
from sage.sets.primes import Primes


class PermutationGroup_unique(CachedRepresentation, PermutationGroup_generic):
    """
    .. TODO::

        Fix the broken hash. ::

            sage: G = SymmetricGroup(6)
            sage: G3 = G.subgroup([G((1,2,3,4,5,6)),G((1,2))])
            sage: hash(G) == hash(G3)  # todo: Should be True!
            False

    TESTS::

        sage: G = SymmetricGroup(6)
        sage: G3 = G.subgroup([G((1,2,3,4,5,6)),G((1,2))])
        sage: G == G3
        True
    """
    @weak_cached_function
    def __classcall__(cls, *args, **kwds):
        """
        This makes sure that domain is a FiniteEnumeratedSet before it gets passed
        on to the __init__ method.

        EXAMPLES::

            sage: SymmetricGroup(['a','b']).domain() #indirect doctest
            {'a', 'b'}
        """
        domain = kwds.pop('domain', None)
        if domain is not None:
            if domain not in FiniteEnumeratedSets():
                domain = FiniteEnumeratedSet(domain)
            kwds['domain'] = domain
        return super(PermutationGroup_unique, cls).__classcall__(cls, *args, **kwds)


class PermutationGroup_symalt(PermutationGroup_unique):
    """
    This is a class used to factor out some of the commonality
    in the SymmetricGroup and AlternatingGroup classes.
    """

    @staticmethod
    def __classcall__(cls, domain):
        """
        Normalizes the input of the constructor into a set

        INPUT:

        - ``n`` -- an integer or list or tuple thereof

        Calls the constructor with a tuple representing the set.

        EXAMPLES::

            sage: S1 = SymmetricGroup(4)
            sage: S2 = SymmetricGroup([1,2,3,4])
            sage: S3 = SymmetricGroup((1,2,3,4))
            sage: S1 is S2
            True
            sage: S1 is S3
            True

        TESTS::

            sage: SymmetricGroup(0)
            Symmetric group of order 0! as a permutation group
            sage: SymmetricGroup(1)
            Symmetric group of order 1! as a permutation group
            sage: SymmetricGroup(-1)
            Traceback (most recent call last):
            ...
            ValueError: domain (=-1) must be an integer >= 0 or a list
        """
        if domain not in FiniteEnumeratedSets():
            if not isinstance(domain, (tuple, list, range)):
                try:
                    domain = Integer(domain)
                except TypeError:
                    raise TypeError("domain (={}) must be an integer >= 0 or a finite set (but domain has type {})".format(domain, type(domain)))

                if domain < 0:
                    raise ValueError("domain (={}) must be an integer >= 0 or a list".format(domain))
                domain = list(range(1, domain+1))
            v = FiniteEnumeratedSet(domain)
        else:
            v = domain

        return super(PermutationGroup_symalt, cls).__classcall__(cls, domain=v)


class SymmetricGroup(PermutationGroup_symalt):
    r"""
    The full symmetric group of order `n!`, as a permutation group.

    If `n` is a list or tuple of positive integers then it returns the
    symmetric group of the associated set.

    INPUT:

    - ``n`` -- a positive integer, or list or tuple thereof

    .. NOTE::

        This group is also available via ``groups.permutation.Symmetric()``.

    EXAMPLES::

        sage: G = SymmetricGroup(8)
        sage: G.order()
        40320
        sage: G
        Symmetric group of order 8! as a permutation group
        sage: G.degree()
        8
        sage: S8 = SymmetricGroup(8)
        sage: G = SymmetricGroup([1,2,4,5])
        sage: G
        Symmetric group of order 4! as a permutation group
        sage: G.domain()
        {1, 2, 4, 5}
        sage: G = SymmetricGroup(4)
        sage: G
        Symmetric group of order 4! as a permutation group
        sage: G.domain()
        {1, 2, 3, 4}
        sage: G.category()
        Join of Category of finite enumerated permutation groups and
        Category of finite weyl groups and
        Category of well generated finite irreducible complex reflection groups

    TESTS::

        sage: groups.permutation.Symmetric(4)
        Symmetric group of order 4! as a permutation group
    """
    def __init__(self, domain=None):
        """
        Initialize ``self``.

        TESTS::

            sage: TestSuite(SymmetricGroup(0)).run()
            sage: TestSuite(SymmetricGroup(1)).run()
            sage: TestSuite(SymmetricGroup(3)).run()
        """
        from sage.categories.finite_weyl_groups import FiniteWeylGroups
        from sage.categories.finite_permutation_groups import FinitePermutationGroups
        from sage.categories.category import Category

        #Note that we skip the call to the superclass initializer in order to
        #avoid infinite recursion since SymmetricGroup is called by
        #PermutationGroupElement
        cat = Category.join([FinitePermutationGroups(), FiniteWeylGroups().Irreducible()])
        super(PermutationGroup_generic, self).__init__(category=cat)

        self._domain = domain
        self._deg = len(self._domain)
        self._domain_to_gap = {key: i+1 for i, key in enumerate(self._domain)}
        self._domain_from_gap = {i+1: key for i, key in enumerate(self._domain)}

        #Create the generators for the symmetric group
        gens = [tuple(self._domain)]
        if len(self._domain) > 2:
            gens.append(tuple(self._domain[:2]))
        self._gens = [self.element_class(g, self, check=False)
                      for g in gens]

    def _gap_init_(self, gap=None):
        """
        Return the string used to create this group in GAP.

        EXAMPLES::

            sage: S = SymmetricGroup(3)
            sage: S._gap_init_()
            'SymmetricGroup(3)'
            sage: S = SymmetricGroup(['a', 'b', 'c'])
            sage: S._gap_init_()
            'SymmetricGroup(3)'
        """
        return 'SymmetricGroup({})'.format(self.degree())

    @cached_method
    def index_set(self):
        """
        Return the index set for the descents of the symmetric group ``self``.

        EXAMPLES::

            sage: S8 = SymmetricGroup(8)
            sage: S8.index_set()
            (1, 2, 3, 4, 5, 6, 7)

            sage: S = SymmetricGroup([3,1,4,5])
            sage: S.index_set()
            (3, 1, 4)
        """
        return tuple(self.domain()[:-1])

    def __richcmp__(self, x, op):
        """
        Fast comparison for SymmetricGroups.

        EXAMPLES::

            sage: S8 = SymmetricGroup(8)
            sage: S3 = SymmetricGroup(3)
            sage: S8 > S3
            True
        """
        if isinstance(x, SymmetricGroup):
            return richcmp((self._deg, self._domain), (x._deg, x._domain), op)
        return super(SymmetricGroup, self).__richcmp__(x, op)

    def _repr_(self):
        """
        EXAMPLES::

            sage: A = SymmetricGroup([2,3,7]); A
            Symmetric group of order 3! as a permutation group
        """
        return "Symmetric group of order {}! as a permutation group".format(self.degree())

    def cartan_type(self):
        r"""
        Return the Cartan type of ``self``

        The symmetric group `S_n` is a Coxeter group of type `A_{n-1}`.

        EXAMPLES::

            sage: A = SymmetricGroup([2,3,7]); A.cartan_type()
            ['A', 2]

            sage: A = SymmetricGroup([]); A.cartan_type()
            ['A', 0]
        """
        from sage.combinat.root_system.cartan_type import CartanType
        return CartanType(['A', max(self.degree() - 1,0)])

    def coxeter_matrix(self):
        r"""
        Return the Coxeter matrix of ``self``.

        EXAMPLES::

            sage: A = SymmetricGroup([2,3,7,'a']); A.coxeter_matrix()
            [1 3 2]
            [3 1 3]
            [2 3 1]
        """
        return self.cartan_type().coxeter_matrix()

    def simple_reflection(self, i):
        r"""
        For `i` in the index set of ``self``, this returns the
        elementary transposition `s_i = (i,i+1)`.

        EXAMPLES::

            sage: A = SymmetricGroup(5)
            sage: A.simple_reflection(3)
            (3,4)

            sage: A = SymmetricGroup([2,3,7])
            sage: A.simple_reflections()
            Finite family {2: (2,3), 3: (3,7)}
        """
        return self([(i, self._domain[self._domain.index(i)+1])], check=False)

    def reflections(self):
        """
        Return the list of all reflections in ``self``.

        EXAMPLES::

            sage: A = SymmetricGroup(3)
            sage: A.reflections()
            [(1,2), (1,3), (2,3)]
        """
        from itertools import combinations
        dom = self._domain
        return [self([(i, j)], check=False) for i, j in combinations(dom, 2)]

    def young_subgroup(self, comp):
        """
        Return the Young subgroup associated with the composition ``comp``.

        EXAMPLES::

            sage: S = SymmetricGroup(8)
            sage: c = Composition([2,2,2,2])
            sage: S.young_subgroup(c)
            Subgroup generated by [(7,8), (5,6), (3,4), (1,2)] of (Symmetric group of order 8! as a permutation group)

            sage: S = SymmetricGroup(['a','b','c'])
            sage: S.young_subgroup([2,1])
            Subgroup generated by [('a','b')] of (Symmetric group of order 3! as a permutation group)

            sage: Y = S.young_subgroup([2,2,2,2,2])
            Traceback (most recent call last):
            ...
            ValueError: The composition is not of expected size
        """
        if sum(comp) != self.degree():
            raise ValueError('The composition is not of expected size')

        domain = self._domain
        gens = []
        pos = 0
        for c in comp:
            for i in range(c - 1):
                gens.append(self((domain[pos + i], domain[pos + i + 1])))
            pos += c

        return self.subgroup(gens)

    def major_index(self, parameter=None):
        r"""
        Return the *major index generating polynomial* of ``self``,
        which is a gadget counting the elements of ``self`` by major
        index.

        INPUT:

        - ``parameter`` -- an element of a ring; the result is
          more explicit with a formal variable (default:
          element ``q`` of Univariate Polynomial Ring in ``q`` over
          Integer Ring)

        .. MATH::

            P(q) = \sum_{g\in S_n} q^{ \operatorname{major\ index}(g) }

        EXAMPLES::

            sage: S4 = SymmetricGroup(4)
            sage: S4.major_index()
            q^6 + 3*q^5 + 5*q^4 + 6*q^3 + 5*q^2 + 3*q + 1
            sage: K.<t> = QQ[]
            sage: S4.major_index(t)
            t^6 + 3*t^5 + 5*t^4 + 6*t^3 + 5*t^2 + 3*t + 1
        """
        from sage.combinat.q_analogues import q_factorial
        return q_factorial(self.degree(), parameter)

    def conjugacy_classes_representatives(self):
        r"""
        Return a complete list of representatives of conjugacy classes in
        a permutation group `G`.

        Let `S_n` be the symmetric group on `n` letters. The conjugacy
        classes are indexed by partitions `\lambda` of `n`. The ordering
        of the conjugacy classes is reverse lexicographic order of
        the partitions.

        EXAMPLES::

            sage: G = SymmetricGroup(5)
            sage: G.conjugacy_classes_representatives()
            [(), (1,2), (1,2)(3,4), (1,2,3), (1,2,3)(4,5),
             (1,2,3,4), (1,2,3,4,5)]

        ::

            sage: S = SymmetricGroup(['a','b','c'])
            sage: S.conjugacy_classes_representatives()
            [(), ('a','b'), ('a','b','c')]

        TESTS:

        Check some border cases::

            sage: S = SymmetricGroup(0)
            sage: S.conjugacy_classes_representatives()
            [()]
            sage: S = SymmetricGroup(1)
            sage: S.conjugacy_classes_representatives()
            [()]
        """
        from sage.combinat.partition import Partitions_n
        from sage.groups.perm_gps.symgp_conjugacy_class import default_representative
        n = len(self.domain())
        return [ default_representative(la, self)
                 for la in reversed(Partitions_n(n)) ]

    def conjugacy_classes_iterator(self):
        """
        Iterate over the conjugacy classes of ``self``.

        EXAMPLES::

            sage: G = SymmetricGroup(5)
            sage: list(G.conjugacy_classes_iterator()) == G.conjugacy_classes()
            True
        """
        from sage.combinat.partition import Partitions_n
        from sage.groups.perm_gps.symgp_conjugacy_class import SymmetricGroupConjugacyClass
        P = Partitions_n(len(self.domain()))
        for la in reversed(P):
            yield SymmetricGroupConjugacyClass(self, la)

    def conjugacy_classes(self):
        """
        Return a list of the conjugacy classes of ``self``.

        EXAMPLES::

            sage: G = SymmetricGroup(5)
            sage: G.conjugacy_classes()
            [Conjugacy class of cycle type [1, 1, 1, 1, 1] in
                 Symmetric group of order 5! as a permutation group,
             Conjugacy class of cycle type [2, 1, 1, 1] in
                 Symmetric group of order 5! as a permutation group,
             Conjugacy class of cycle type [2, 2, 1] in
                 Symmetric group of order 5! as a permutation group,
             Conjugacy class of cycle type [3, 1, 1] in
                 Symmetric group of order 5! as a permutation group,
             Conjugacy class of cycle type [3, 2] in
                 Symmetric group of order 5! as a permutation group,
             Conjugacy class of cycle type [4, 1] in
                 Symmetric group of order 5! as a permutation group,
             Conjugacy class of cycle type [5] in
                 Symmetric group of order 5! as a permutation group]
        """
        return list(self.conjugacy_classes_iterator())

    def conjugacy_class(self, g):
        r"""
        Return the conjugacy class of ``g`` inside the symmetric
        group ``self``.

        INPUT:

        - ``g`` -- a partition or an element of the symmetric group ``self``

        OUTPUT:

        A conjugacy class of a symmetric group.

        EXAMPLES::

            sage: G = SymmetricGroup(5)
            sage: g = G((1,2,3,4))
            sage: G.conjugacy_class(g)
            Conjugacy class of cycle type [4, 1] in
             Symmetric group of order 5! as a permutation group
        """
        from sage.groups.perm_gps.symgp_conjugacy_class import SymmetricGroupConjugacyClass
        return SymmetricGroupConjugacyClass(self, g)

    def algebra(self, base_ring, category=None):
        r"""
        Return the symmetric group algebra associated to ``self``.

        INPUT:

        - ``base_ring`` -- a ring
        - ``category`` -- a category (default: the category of ``self``)

        If ``self`` is the symmetric group on `1,\ldots,n`, then this
        is special cased to take advantage of the features in
        :class:`SymmetricGroupAlgebra`. Otherwise the usual group
        algebra is returned.

        EXAMPLES::

            sage: S4 = SymmetricGroup(4)
            sage: S4.algebra(QQ)
            Symmetric group algebra of order 4 over Rational Field

            sage: S3 = SymmetricGroup([1,2,3])
            sage: A = S3.algebra(QQ); A
            Symmetric group algebra of order 3 over Rational Field
            sage: a = S3.an_element(); a
            (2,3)
            sage: A(a)
            (2,3)

        We illustrate the choice of the category::

            sage: A.category()
            Join of Category of coxeter group algebras over Rational Field
                and Category of finite group algebras over Rational Field
                and Category of finite dimensional cellular algebras with basis
                     over Rational Field
            sage: A = S3.algebra(QQ, category=Semigroups())
            sage: A.category()
            Category of finite dimensional unital cellular semigroup algebras
             over Rational Field

        In the following case, a usual group algebra is returned:

            sage: S = SymmetricGroup([2,3,5])
            sage: S.algebra(QQ)
            Algebra of Symmetric group of order 3! as a permutation group over Rational Field
            sage: a = S.an_element(); a
            (3,5)
            sage: S.algebra(QQ)(a)
            (3,5)
        """
        from sage.combinat.symmetric_group_algebra import SymmetricGroupAlgebra
        domain = self.domain()
        if list(domain) == list(range(1, len(domain) + 1)):
            return SymmetricGroupAlgebra(base_ring, self, category=category)
        else:
            return super(SymmetricGroup, self).algebra(base_ring)

    Element = SymmetricGroupElement


class AlternatingGroup(PermutationGroup_symalt):
    def __init__(self, domain=None):
        """
        The alternating group of order $n!/2$, as a permutation group.

        INPUT:

        - ``n`` -- a positive integer, or list or tuple thereof

        .. note::

            This group is also available via ``groups.permutation.Alternating()``.

        EXAMPLES::

            sage: G = AlternatingGroup(6)
            sage: G.order()
            360
            sage: G
            Alternating group of order 6!/2 as a permutation group
            sage: G.category()
            Category of finite enumerated permutation groups
            sage: TestSuite(G).run() # long time

            sage: G = AlternatingGroup([1,2,4,5])
            sage: G
            Alternating group of order 4!/2 as a permutation group
            sage: G.domain()
            {1, 2, 4, 5}
            sage: G.category()
            Category of finite enumerated permutation groups
            sage: TestSuite(G).run()

        TESTS::

            sage: groups.permutation.Alternating(6)
            Alternating group of order 6!/2 as a permutation group
        """
        PermutationGroup_symalt.__init__(self, gap_group='AlternatingGroup(%s)' % len(domain), domain=domain)

    def _repr_(self):
        """
        EXAMPLES::

            sage: A = AlternatingGroup([2,3,7]); A
            Alternating group of order 3!/2 as a permutation group
        """
        return "Alternating group of order %s!/2 as a permutation group"%self.degree()

    def _gap_init_(self, gap=None):
        """
        Returns the string used to create this group in GAP.

        EXAMPLES::

            sage: A = AlternatingGroup(3)
            sage: A._gap_init_()
            'AlternatingGroup(3)'
            sage: A = AlternatingGroup(['a', 'b', 'c'])
            sage: A._gap_init_()
            'AlternatingGroup(3)'
        """
        return 'AlternatingGroup(%s)' % self.degree()

class CyclicPermutationGroup(PermutationGroup_unique):
    def __init__(self, n):
        """
        A cyclic group of order n, as a permutation group.

        INPUT:

        n -- a positive integer

        .. note::

            This group is also available via ``groups.permutation.Cyclic()``.

        EXAMPLES::

            sage: G = CyclicPermutationGroup(8)
            sage: G.order()
            8
            sage: G
            Cyclic group of order 8 as a permutation group
            sage: G.category()
            Category of finite enumerated permutation groups
            sage: TestSuite(G).run()
            sage: C = CyclicPermutationGroup(10)
            sage: C.is_abelian()
            True
            sage: C = CyclicPermutationGroup(10)
            sage: C.as_AbelianGroup()
            Multiplicative Abelian group isomorphic to C2 x C5

        TESTS::

            sage: groups.permutation.Cyclic(6)
            Cyclic group of order 6 as a permutation group
        """
        n = Integer(n)
        if n < 1:
            raise ValueError("n (=%s) must be >= 1" % n)
        gens = tuple(range(1, n+1))
        PermutationGroup_generic.__init__(self, [gens], n)

    def _repr_(self):
        """
        EXAMPLES::

            sage: CyclicPermutationGroup(8)
            Cyclic group of order 8 as a permutation group
        """
        return "Cyclic group of order %s as a permutation group"%self.order()

    def is_commutative(self):
        """
        Return True if this group is commutative.

        EXAMPLES::

            sage: C = CyclicPermutationGroup(8)
            sage: C.is_commutative()
            True
        """
        return True

    def is_abelian(self):
        """
        Return True if this group is abelian.

        EXAMPLES::

            sage: C = CyclicPermutationGroup(8)
            sage: C.is_abelian()
            True
        """
        return True

    def as_AbelianGroup(self):
        """
        Returns the corresponding Abelian Group instance.

        EXAMPLES::

            sage: C = CyclicPermutationGroup(8)
            sage: C.as_AbelianGroup()
            Multiplicative Abelian group isomorphic to C8
        """
        n = self.order()
        a = list(factor(n))
        invs = [x[0]**x[1] for x in a]
        G = AbelianGroup(len(a), invs)
        return G


class DiCyclicGroup(PermutationGroup_unique):
    r"""
    The dicyclic group of order `4n`, for `n\geq 2`.

    INPUT:

    - n -- a positive integer, two or greater

    OUTPUT:

    This is a nonabelian group similar in some respects to the
    dihedral group of the same order, but with far fewer
    elements of order 2 (it has just one).  The permutation
    representation constructed here is based on the presentation

    .. MATH::

        \langle a, x\mid a^{2n}=1, x^{2}=a^{n}, x^{-1}ax=a^{-1}\rangle

    For `n=2` this is the group of quaternions
    (`{\pm 1, \pm I,\pm J, \pm K}`), which is the nonabelian
    group of order 8 that is not the dihedral group `D_4`,
    the symmetries of a square.  For `n=3` this is the nonabelian
    group of order 12 that is not the dihedral group `D_6`
    nor the alternating group `A_4`.  This group of order 12 is
    also the semi-direct product of `C_2` by `C_4`,
    `C_3\rtimes C_4`.  [Con]_


    When the order of the group is a
    power of 2 it is known as a "generalized quaternion group."

    IMPLEMENTATION:

    The presentation above means every element can be written as
    `a^{i}x^{j}` with `0\leq i<2n`, `j=0,1`.  We code `a^i` as the symbol
    `i+1` and code `a^{i}x` as the symbol `2n+i+1`.  The two generators
    are then represented using a left regular representation.

    .. note::

        This group is also available via ``groups.permutation.DiCyclic()``.

    EXAMPLES:

    A dicyclic group of order 384, with a large power of 2 as a divisor::

        sage: n = 3*2^5
        sage: G = DiCyclicGroup(n)
        sage: G.order()
        384
        sage: a = G.gen(0)
        sage: x = G.gen(1)
        sage: a^(2*n)
        ()
        sage: a^n==x^2
        True
        sage: x^-1*a*x==a^-1
        True

    A large generalized quaternion group (order is a power of 2)::

        sage: n = 2^10
        sage: G=DiCyclicGroup(n)
        sage: G.order()
        4096
        sage: a = G.gen(0)
        sage: x = G.gen(1)
        sage: a^(2*n)
        ()
        sage: a^n==x^2
        True
        sage: x^-1*a*x==a^-1
        True

    Just like the dihedral group, the dicyclic group has
    an element whose order is half the order of the group.
    Unlike the dihedral group, the dicyclic group has only
    one element of order 2.  Like the dihedral groups of
    even order, the center of the dicyclic group is a
    subgroup of order 2 (thus has the unique element of
    order 2 as its non-identity element). ::

        sage: G=DiCyclicGroup(3*5*4)
        sage: G.order()
        240
        sage: two = [g for g in G if g.order()==2]; two
        [(1,5)(2,6)(3,7)(4,8)(9,13)(10,14)(11,15)(12,16)]
        sage: G.center().order()
        2

    For small orders, we check this is really a group
    we do not have in Sage otherwise. ::

        sage: G = DiCyclicGroup(2)
        sage: H = DihedralGroup(4)
        sage: G.is_isomorphic(H)
        False
        sage: G = DiCyclicGroup(3)
        sage: H = DihedralGroup(6)
        sage: K = AlternatingGroup(6)
        sage: G.is_isomorphic(H) or G.is_isomorphic(K)
        False

    TESTS::

        sage: groups.permutation.DiCyclic(6)
        Diyclic group of order 24 as a permutation group

    AUTHOR:

    - Rob Beezer (2009-10-18)
    """
    def __init__(self, n):
        r"""
        The dicyclic group of order `4*n`, as a permutation group.

        INPUT:

        n -- a positive integer, two or greater

        EXAMPLES::

            sage: G = DiCyclicGroup(3*8)
            sage: G.order()
            96
            sage: TestSuite(G).run()
        """
        n = Integer(n)
        if n < 2:
            raise ValueError("n (=%s) must be 2 or greater" % n)

        # Certainly 2^2 is part of the first factor of the order
        #   r is maximum power of 2 in the order
        #   m is the rest, the odd part
        order = 4*n
        factored = order.factor()
        r = factored[0][0]**factored[0][1]
        m = order//r
        halfr, fourthr = r//2, r//4

        # Representation of  a
        # Two cycles of length halfr
        a = [tuple(range(1, halfr+1)), tuple(range(halfr+1, r+1))]
        # With an odd part, a cycle of length m will give the right order for a
        if m > 1:
            a.append( tuple(range(r+1, r+m+1)) )

        # Representation of  x
        # Four-cycles that will conjugate the generator  a  properly
        x = [(i+1, (-i)%halfr + halfr + 1, (fourthr+i)%halfr + 1, (-fourthr-i)%halfr + halfr + 1)
                for i in range(0, fourthr)]
        # With an odd part, transpositions will conjugate the m-cycle to create inverse
        if m > 1:
            x += [(r+i+1, r+m-i) for i in range(0, (m-1)//2)]

        PermutationGroup_generic.__init__(self, gens=[a, x])

    def _repr_(self):
        r"""
        EXAMPLES::

            sage: DiCyclicGroup(12)
            Diyclic group of order 48 as a permutation group
        """
        return "Diyclic group of order %s as a permutation group"%self.order()

    def is_commutative(self):
        r"""
        Return True if this group is commutative.

        EXAMPLES::

            sage: D = DiCyclicGroup(12)
            sage: D.is_commutative()
            False
        """
        return False

    def is_abelian(self):
        r"""
        Return True if this group is abelian.

        EXAMPLES::

            sage: D = DiCyclicGroup(12)
            sage: D.is_abelian()
            False
        """
        return False

class KleinFourGroup(PermutationGroup_unique):
    def __init__(self):
        r"""
        The Klein 4 Group, which has order $4$ and exponent $2$, viewed
        as a subgroup of $S_4$.

        OUTPUT:

        the Klein 4 group of order 4, as a permutation group of degree 4.

        .. note::

          This group is also available via ``groups.permutation.KleinFour()``.

        EXAMPLES::

            sage: G = KleinFourGroup(); G
            The Klein 4 group of order 4, as a permutation group
            sage: sorted(G)
            [(), (3,4), (1,2), (1,2)(3,4)]

        TESTS::

            sage: G.category()
            Category of finite enumerated permutation groups
            sage: TestSuite(G).run()

            sage: groups.permutation.KleinFour()
            The Klein 4 group of order 4, as a permutation group

        AUTHOR:
            -- Bobby Moretti (2006-10)
        """
        gens = [(1,2),(3,4)]
        PermutationGroup_generic.__init__(self, gens)

    def _repr_(self):
        """
        EXAMPLES::

            sage: G = KleinFourGroup(); G
            The Klein 4 group of order 4, as a permutation group
        """
        return 'The Klein 4 group of order 4, as a permutation group'

class JankoGroup(PermutationGroup_unique):
    def __init__(self, n):
        r"""
        Janko Groups `J1, J2`, and `J3`.
        (Note that `J4` is too big to be treated here.)

        INPUT:

        - ``n`` -- an integer among `\{1,2,3\}`.

        EXAMPLES::

            sage: G = groups.permutation.Janko(1); G # optional - gap_packages internet
            Janko group J1 of order 175560 as a permutation group

        TESTS::

            sage: G.category() # optional - gap_packages internet
            Category of finite enumerated permutation groups
            sage: TestSuite(G).run(skip=["_test_enumerated_set_contains", "_test_enumerated_set_iter_list"]) # optional - gap_packages internet
        """
        if n not in [1,2,3]:
            raise ValueError("n must belong to {1,2,3}.")
        self._n = n
        libgap.load_package("atlasrep")
        id = 'AtlasGroup("J%s")' % n
        PermutationGroup_generic.__init__(self, gap_group=id)

    def _repr_(self):
        """
        EXAMPLES::

            sage: G = groups.permutation.Janko(1); G # optional - gap_packages internet
            Janko group J1 of order 175560 as a permutation group
        """
        return "Janko group J%s of order %s as a permutation group"%(self._n,self.order())

class SuzukiSporadicGroup(PermutationGroup_unique):
    def __init__(self):
        r"""
        Suzuki Sporadic Group

        EXAMPLES::

            sage: G = groups.permutation.SuzukiSporadic(); G # optional - gap_packages internet
            Sporadic Suzuki group acting on 1782 points

        TESTS::

            sage: G.category() # optional - gap_packages internet
            Category of finite enumerated permutation groups
            sage: TestSuite(G).run(skip=["_test_enumerated_set_contains", "_test_enumerated_set_iter_list"]) # optional - gap_packages internet
        """
        libgap.load_package("atlasrep")
        PermutationGroup_generic.__init__(self, gap_group='AtlasGroup("Suz")')

    def _repr_(self):
        """
        EXAMPLES::

            sage: G = groups.permutation.SuzukiSporadic(); G # optional - gap_packages internet
            Sporadic Suzuki group acting on 1782 points
        """
        return "Sporadic Suzuki group acting on 1782 points"

class QuaternionGroup(DiCyclicGroup):
    r"""
    The quaternion group of order 8.

    OUTPUT:

    The quaternion group of order 8, as a permutation group.
    See the ``DiCyclicGroup`` class for a generalization of this
    construction.

    .. note::

        This group is also available via ``groups.permutation.Quaternion()``.

    EXAMPLES:

    The quaternion group is one of two non-abelian groups of order 8,
    the other being the dihedral group `D_4`.  One way to describe this
    group is with three generators, `I, J, K`, so the whole group is
    then given as the set `\{\pm 1, \pm I, \pm J, \pm K\}` with relations
    such as `I^2=J^2=K^2=-1`, `IJ=K` and `JI=-K`.

    The examples below illustrate how to use this group in a similar
    manner, by testing some of these relations.  The representation used
    here is the left-regular representation. ::

        sage: Q = QuaternionGroup()
        sage: I = Q.gen(0)
        sage: J = Q.gen(1)
        sage: K = I*J
        sage: [I,J,K]
        [(1,2,3,4)(5,6,7,8), (1,5,3,7)(2,8,4,6), (1,8,3,6)(2,7,4,5)]
        sage: neg_one = I^2; neg_one
        (1,3)(2,4)(5,7)(6,8)
        sage: J^2 == neg_one and K^2 == neg_one
        True
        sage: J*I == neg_one*K
        True
        sage: Q.center().order() == 2
        True
        sage: neg_one in Q.center()
        True

    TESTS::

        sage: groups.permutation.Quaternion()
        Quaternion group of order 8 as a permutation group

    AUTHOR:

    - Rob Beezer (2009-10-09)
    """
    def __init__(self):
        r"""
        TESTS::

            sage: Q = QuaternionGroup()
            sage: TestSuite(Q).run()
        """
        DiCyclicGroup.__init__(self, 2)

    def _repr_(self):
        r"""
        EXAMPLES::

            sage: Q=QuaternionGroup(); Q
            Quaternion group of order 8 as a permutation group
        """
        return "Quaternion group of order 8 as a permutation group"

class GeneralDihedralGroup(PermutationGroup_generic):
    r"""
    The Generalized Dihedral Group generated by the abelian group with
    direct factors in the input list.

    INPUT:

    - ``factors`` - a list of the sizes of the cyclic factors of the
      abelian group being dihedralized (this will be sorted once
      entered)

    OUTPUT:

    For a given abelian group (noting that each finite abelian group
    can be represented as the direct product of cyclic groups), the
    General Dihedral Group it generates is simply the semi-direct
    product of the given group with `C_2`, where the nonidentity
    element of `C_2` acts on the abelian group by turning each element
    into its inverse. In this implementation, each input abelian group
    will be standardized so as to act on a minimal amount of letters.
    This will be done by breaking the direct factors into products of
    p-groups, before this new set of factors is ordered from smallest
    to largest for complete standardization. Note that the generalized
    dihedral group corresponding to a cyclic group, `C_n`, is simply
    the dihedral group `D_n`.

    EXAMPLES:

    As is noted in [TW1980]_, `Dih(C_3 \times C_3)` has the presentation

    .. MATH::

        \langle a, b, c\mid a^{3}, b^{3}, c^{2}, ab = ba, ac = ca^{-1}, bc = cb^{-1} \rangle

    Note also the fact, verified by [TW1980]_, that the dihedralization of
    `C_3 \times C_3` is the only nonabelian group of order 18
    with no element of order 6. ::

        sage: G = GeneralDihedralGroup([3,3])
        sage: G
        Generalized dihedral group generated by C3 x C3
        sage: G.order()
        18
        sage: G.gens()
        [(4,5,6), (2,3)(5,6), (1,2,3)]
        sage: a = G.gens()[2]; b = G.gens()[0]; c = G.gens()[1]
        sage: a.order() == 3, b.order() == 3, c.order() == 2
        (True, True, True)
        sage: a*b == b*a, a*c == c*a.inverse(), b*c == c*b.inverse()
        (True, True, True)
        sage: G.subgroup([a,b,c]) == G
        True
        sage: G.is_abelian()
        False
        sage: all(x.order() != 6 for x in G)
        True

    If all of the direct factors are `C_2`, then the action turning
    each element into its inverse is trivial, and the semi-direct
    product becomes a direct product. ::

        sage: G = GeneralDihedralGroup([2,2,2])
        sage: G.order()
        16
        sage: G.gens()
        [(7,8), (5,6), (3,4), (1,2)]
        sage: G.is_abelian()
        True
        sage: H = KleinFourGroup()
        sage: G.is_isomorphic(H.direct_product(H)[0])
        True

    If two nonidentical input lists generate isomorphic abelian
    groups, then they will generate identical groups (with each direct
    factor broken up into its prime factors), but they will still have
    distinct descriptions. Note that If `gcd(n,m)=1`, then `C_n \times
    C_m \cong C_{nm}`, while the general dihedral groups
    generated by isomorphic abelian groups should be themselves
    isomorphic. ::

        sage: G = GeneralDihedralGroup([6,34,46,14])
        sage: H = GeneralDihedralGroup([7,17,3,46,2,2,2])
        sage: G == H, G.gens() == H.gens()
        (True, True)
        sage: [x.order() for x in G.gens()]
        [23, 17, 7, 2, 3, 2, 2, 2, 2]
        sage: G
        Generalized dihedral group generated by C6 x C34 x C46 x C14
        sage: H
        Generalized dihedral group generated by C7 x C17 x C3 x C46 x C2 x C2 x C2

    A cyclic input yields a Classical Dihedral Group. ::

        sage: G = GeneralDihedralGroup([6])
        sage: D = DihedralGroup(6)
        sage: G.is_isomorphic(D)
        True

    A Generalized Dihedral Group will always have size twice the
    underlying group, be solvable (as it has an abelian subgroup with
    index 2), and, unless the underlying group is of the form
    `{C_2}^n`, be nonabelian (by the structure theorem of finite
    abelian groups and the fact that a semi-direct product is a
    direct product only when the underlying action is trivial). ::

        sage: G = GeneralDihedralGroup([6,18,33,60])
        sage: (6*18*33*60)*2
        427680
        sage: G.order()
        427680
        sage: G.is_solvable()
        True
        sage: G.is_abelian()
        False

    TESTS::

        sage: G = GeneralDihedralGroup("foobar")
        Traceback (most recent call last):
        ...
        TypeError: factors of abelian group must be a list, not foobar

        sage: GeneralDihedralGroup([])
        Traceback (most recent call last):
        ...
        ValueError: there must be at least one direct factor in the abelian group being dihedralized

        sage: GeneralDihedralGroup([3, 1.5])
        Traceback (most recent call last):
        ...
        TypeError: the input list must consist of Integers

        sage: GeneralDihedralGroup([4, -8])
        Traceback (most recent call last):
        ...
        ValueError: all direct factors must be greater than 1

    AUTHOR:

    - Kevin Halasz (2012-7-12)

    """
    def __init__(self, factors):
        r"""
        Init method of class <GeneralDihedralGroup>. See the docstring
        for :class:`<GeneralDihedralGroup>`.

        EXAMPLES::

            sage: G = GeneralDihedralGroup([5,5,5])
            sage: G.order()
            250
            sage: TestSuite(G).run() # long time
        """


        if not isinstance(factors, list):
            msg = "factors of abelian group must be a list, not {}"
            raise TypeError(msg.format(factors))

        if len(factors) < 1:
            raise ValueError('there must be at least one direct factor in the abelian group being dihedralized')

        if not all(isinstance(x, Integer) for x in factors):
            raise TypeError('the input list must consist of Integers')

        if not all(x >= 2 for x in factors):
            s = 'all direct factors must be greater than 1'
            raise ValueError(s)

        self.factors = factors
        # To get uniform outputs for isomorphic inputs, we break
        # each inputted cyclic group into a direct product of cyclic
        # p-groups
        simplified = sorted([term[0]**term[1] for a in factors for term in a.factor()])

        gens = []
        # genx is an element of order two that turns each of the
        # generators of the abelian group into its inverse via
        # conjugation
        genx = []
        jumppoint = Integer(1)
        for a in simplified:
            # create one of the generators for the abelian group
            gens.append([tuple(range(jumppoint, jumppoint+a))])
            # make contribution to the generator that dihedralizes the
            # abelian group
            for i in range(1, (a//2)+1):
                if i != a-i:
                    genx.append(tuple((jumppoint+i, jumppoint+a-i)))
            jumppoint = jumppoint + a
        # If all of the direct factors are C2, then the action turning
        # each element into its inverse is trivial, and the
        # semi-direct product becomes a direct product, so we simply
        # tack on another disjoint transposition
        if all(x == 2 for x in simplified):
            genx.append(tuple((jumppoint, jumppoint+1)))
        gens.append(genx)
        PermutationGroup_generic.__init__(self, gens=gens)

    def _repr_(self):
        r"""
        EXAMPLES::

            sage: G = GeneralDihedralGroup([2,4,8])
            sage: G
            Generalized dihedral group generated by C2 x C4 x C8
        """
        grouplist = []
        for n in self.factors:
            grouplist.append('C{}'.format(n))
        return 'Generalized dihedral group generated by ' + ' x '.join(grouplist)

class DihedralGroup(PermutationGroup_unique):
    def __init__(self, n):
        r"""
        The Dihedral group of order `2n` for any integer `n\geq 1`.

        INPUT:

        - ``n`` -- a positive integer

        OUTPUT:

        The dihedral group of order `2n`, as a permutation group

        .. NOTE::

          This group is also available via ``groups.permutation.Dihedral()``.

        EXAMPLES::

            sage: DihedralGroup(1)
            Dihedral group of order 2 as a permutation group

            sage: DihedralGroup(2)
            Dihedral group of order 4 as a permutation group
            sage: DihedralGroup(2).gens()
            [(3,4), (1,2)]

            sage: DihedralGroup(5).gens()
            [(1,2,3,4,5), (1,5)(2,4)]
            sage: sorted(DihedralGroup(5))
            [(), (2,5)(3,4), (1,2)(3,5), (1,2,3,4,5), (1,3)(4,5), (1,3,5,2,4), (1,4)(2,3), (1,4,2,5,3), (1,5,4,3,2), (1,5)(2,4)]

            sage: G = DihedralGroup(6)
            sage: G.order()
            12
            sage: G = DihedralGroup(5)
            sage: G.order()
            10
            sage: G
            Dihedral group of order 10 as a permutation group
            sage: G.gens()
            [(1,2,3,4,5), (1,5)(2,4)]

            sage: DihedralGroup(0)
            Traceback (most recent call last):
            ...
            ValueError: n must be positive

        TESTS::

            sage: TestSuite(G).run()
            sage: G.category()
            Category of finite enumerated permutation groups
            sage: TestSuite(G).run()

            sage: groups.permutation.Dihedral(6)
            Dihedral group of order 12 as a permutation group
        """
        n = Integer(n)
        if n <= 0:
            raise ValueError("n must be positive")

        # the first generator generates the cyclic subgroup of D_n, <(1...n)> in
        # cycle notation
        gen0 = range(1, n + 1)

        if n < 1:
            raise ValueError("n (=%s) must be >= 1" % n)

        # D_1 is a subgroup of S_2, we need the cyclic group of order 2
        if n == 1:
            gens = CyclicPermutationGroup(2).gens()
        elif n == 2:
            gens = ((1,2),(3,4))
        else:
            gen1 = tuple((i, n-i+1) for i in range(1, n//2 +1))
            gens = tuple([tuple(gen0), gen1])

        PermutationGroup_generic.__init__(self, gens)

    def _repr_(self):
        """
        EXAMPLES::

            sage: G = DihedralGroup(5); G
            Dihedral group of order 10 as a permutation group
        """
        return "Dihedral group of order %s as a permutation group"%self.order()



class SplitMetacyclicGroup(PermutationGroup_unique):
    def __init__(self, p, m):
        r"""
        The split metacyclic group of order `p^m`.

        INPUT:

        - ``p`` -- a prime number that is the prime underlying this
          p-group

        - ``m`` -- a positive integer such that the order of this
          group is the `p^m`. Be aware that, for even `p`, `m` must be
          greater than 3, while for odd `p`, `m` must be greater than
          2.

        OUTPUT:

        The split metacyclic group of order `p^m`. This family of
        groups has presentation

        .. MATH::

            \langle x, y\mid x^{p^{m-1}}, y^{p}, y^{-1}xy=x^{1+p^{m-2}} \rangle

        This family is notable because, for odd `p`, these are the
        only `p`-groups with a cyclic subgroup of index `p`, a
        result proven in [Gor1980]_. It is also shown in
        [Gor1980]_ that this is one of four families containing
        nonabelian 2-groups with a cyclic subgroup of index 2
        (with the others being the dicyclic groups, the dihedral
        groups, and the semidihedral groups).

        EXAMPLES:

        Using the last relation in the group's presentation,
        one can see that the elements of the form `y^{i}x`,
        `0 \leq i \leq p-1` all have order `p^{m-1}`, as it can be
        shown that their `p` th powers are all `x^{p^{m-2}+p}`,
        an element with order `p^{m-2}`. Manipulation of the same
        relation shows that none of these elements are powers of
        any other. Thus, there are `p` cyclic maximal subgroups in
        each split metacyclic group. It is also proven in
        [Gor1980]_ that this family has commutator subgroup
        of order `p`, and the Frattini subgroup is equal to the
        center, with this group being cyclic of order `p^{m-2}`.
        These characteristics are necessary to identify these
        groups in the case that `p=2`, although the possession of
        a cyclic maximal subgroup in a non-abelian `p`-group is
        enough for odd `p` given the group's order. ::

            sage: G = SplitMetacyclicGroup(2,8)
            sage: G.order() == 2**8
            True
            sage: G.is_abelian()
            False
            sage: len([H for H in G.subgroups() if H.order() == 2^7 and H.is_cyclic()])
            2
            sage: G.commutator().order()
            2
            sage: G.frattini_subgroup() == G.center()
            True
            sage: G.center().order() == 2^6
            True
            sage: G.center().is_cyclic()
            True

            sage: G = SplitMetacyclicGroup(3,3)
            sage: len([H for H in G.subgroups() if H.order() == 3^2 and H.is_cyclic()])
            3
            sage: G.commutator().order()
            3
            sage: G.frattini_subgroup() == G.center()
            True
            sage: G.center().order()
            3

        TESTS::

            sage: G = SplitMetacyclicGroup(3,2.5)
            Traceback (most recent call last):
            ...
            TypeError: both p and m must be integers

            sage: G = SplitMetacyclicGroup(4,3)
            Traceback (most recent call last):
            ...
            ValueError: p must be prime, 4 is not prime

            sage: G = SplitMetacyclicGroup(2,2)
            Traceback (most recent call last):
            ...
            ValueError: if prime is 2, the exponent must be greater than 3, not 2

            sage: G = SplitMetacyclicGroup(11,2)
            Traceback (most recent call last):
            ...
            ValueError: if prime is odd, the exponent must be greater than 2, not 2

        AUTHOR:

        - Kevin Halasz (2012-8-7)

        """

        if not isinstance(p, Integer) or not isinstance(m, Integer):
            raise TypeError('both p and m must be integers')

        if not p in Primes():
            raise ValueError('p must be prime, %s is not prime' % p)

        if p == 2 and m <= 3:
            raise ValueError('if prime is 2, the exponent must be greater than 3, not %s' % m)

        if p % 2 == 1 and m <= 2:
            raise ValueError('if prime is odd, the exponent must be greater than 2, not %s' % m)

        self.p = p
        self.m = m

        # x is created with list, rather than cycle, notation
        x = list(range(2, p ** (m - 1) + 1))
        x.append(1)
        # y is also created with list notation, where the list
        # used is equivalent to the cycle notation representation of
        # x^(1+p^(m-2)). This technique is inspired by exercise 5.30
        # Judson's "Abstract Algebra" (abstract.pugetsound.edu).
        y = [1]
        point = 1
        for i in range(p**(m-1)-1):
            next = (point + 1 + p**(m-2))%(p**(m-1))
            if next == 0:
                next = p**(m-1)
            y.append(next)
            point = next
        PermutationGroup_unique.__init__(self, gens = [x,y])

    def _repr_(self):
        """
        EXAMPLES::

            sage: G = SplitMetacyclicGroup(7,4);G
            The split metacyclic group of order 7 ^ 4
        """
        return 'The split metacyclic group of order %s ^ %s' % (self.p, self.m)

class SemidihedralGroup(PermutationGroup_unique):
    def __init__(self,m):
        r"""
        The semidihedral group of order `2^m`.

        INPUT:

        - ``m`` - a positive integer; the power of 2 that is the
          group's order

        OUTPUT:

        The semidihedral group of order `2^m`. These groups can be
        thought of as a semidirect product of `C_{2^{m-1}}` with
        `C_2`, where the nontrivial element of `C_2` is sent to
        the element of the automorphism group of `C_{2^{m-1}}` that
        sends elements to their `-1+2^{m-2}` th power. Thus, the
        group has the presentation:

        .. MATH::

            \langle x, y\mid x^{2^{m-1}}, y^{2}, y^{-1}xy=x^{-1+2^{m-2}} \rangle

        This family is notable because it is made up of non-abelian
        2-groups that all contain cyclic subgroups of index 2. It
        is one of only four such families.

        EXAMPLES:

        In [Gor1980]_ it is shown that the semidihedral groups
        have center of order 2. It is also shown that they have a
        Frattini subgroup equal to their commutator, which is a
        cyclic subgroup of order `2^{m-2}`. ::

            sage: G = SemidihedralGroup(12)
            sage: G.order() == 2^12
            True
            sage: G.commutator() == G.frattini_subgroup()
            True
            sage: G.commutator().order() == 2^10
            True
            sage: G.commutator().is_cyclic()
            True
            sage: G.center().order()
            2

            sage: G = SemidihedralGroup(4)
            sage: len([H for H in G.subgroups() if H.is_cyclic() and H.order() == 8])
            1
            sage: G.gens()
            [(2,4)(3,7)(6,8), (1,2,3,4,5,6,7,8)]
            sage: x = G.gens()[1]; y = G.gens()[0]
            sage: x.order() == 2^3; y.order() == 2
            True
            True
            sage: y*x*y == x^(-1+2^2)
            True

        TESTS::

            sage: G = SemidihedralGroup(4.4)
            Traceback (most recent call last):
            ...
            TypeError: m must be an integer, not 4.40000000000000

            sage: G = SemidihedralGroup(-5)
            Traceback (most recent call last):
            ...
            ValueError: the exponent must be greater than 3, not -5

        AUTHOR:

        - Kevin Halasz (2012-8-7)

        """
        if not isinstance(m, Integer):
            raise TypeError('m must be an integer, not %s' % m)

        if m <= 3:
            raise ValueError('the exponent must be greater than 3, not %s' % m)

        self.m = m

        # x is created with list, rather than cycle, notation
        x = list(range(2, 2 ** (m - 1) + 1))
        x.append(1)
        # y is also created with list notation, where the list
        # used is equivalent to the cycle notation representation of
        # x^(1+p^(m-2)). This technique is inspired by exercise 5.30
        # Judson's "Abstract Algebra" (abstract.pugetsound.edu).
        y = [1]
        k = 1
        for i in range(2**(m-1)-1):
            next = (k - 1 + 2**(m-2))%(2**(m-1))
            if next == 0:
                next = 2**(m-1)
            y.append(next)
            k = next
        PermutationGroup_unique.__init__(self, gens = [x,y])

    def _repr_(self):
        r"""
        EXAMPLES::

            sage: G = SemidihedralGroup(6); G
            The semidihedral group of order 64
        """
        return 'The semidihedral group of order %s' % (2**self.m)

class MathieuGroup(PermutationGroup_unique):
    def __init__(self, n):
        """
        The Mathieu group of degree $n$.

        INPUT:

        n -- a positive integer in  {9, 10, 11, 12, 21, 22, 23, 24}.

        OUTPUT:

        the Mathieu group of degree n, as a permutation group

        .. note::

          This group is also available via ``groups.permutation.Mathieu()``.

        EXAMPLES::

            sage: G = MathieuGroup(12)
            sage: G
            Mathieu group of degree 12 and order 95040 as a permutation group

        TESTS::

            sage: G.category()
            Category of finite enumerated permutation groups
            sage: TestSuite(G).run(skip=["_test_enumerated_set_contains", "_test_enumerated_set_iter_list"])

            sage: groups.permutation.Mathieu(9)
            Mathieu group of degree 9 and order 72 as a permutation group

        Note: this is a fairly big group, so we skip some tests that
        currently require to list all the elements of the group,
        because there is no proper iterator yet.
        """
        n = Integer(n)
        self._n = n
        if not(n in [9, 10, 11, 12, 21, 22, 23, 24]):
            raise ValueError("argument must belong to {9, 10, 11, 12, 21, 22, 23, 24}.")
        id = 'MathieuGroup(%s)' % n
        PermutationGroup_generic.__init__(self, gap_group=id)

    def _repr_(self):
        """
        EXAMPLES::

            sage: G = MathieuGroup(12); G
            Mathieu group of degree 12 and order 95040 as a permutation group
        """
        return "Mathieu group of degree %s and order %s as a permutation group"%(self._n,self.order())

class TransitiveGroup(PermutationGroup_unique):
    def __init__(self, d, n):
        """
        The transitive group from the GAP tables of transitive groups.

        INPUT:

        - d -- non-negative integer; the degree
        - n -- positive integer; the index of the group in the GAP database,
          starting at 1

        OUTPUT:

        the n-th transitive group of degree d

        .. note::

          This group is also available via ``groups.permutation.Transitive()``.

        EXAMPLES::

            sage: TransitiveGroup(0,1)
            Transitive group number 1 of degree 0
            sage: TransitiveGroup(1,1)
            Transitive group number 1 of degree 1
            sage: G = TransitiveGroup(5, 2); G
            Transitive group number 2 of degree 5
            sage: G.gens()
            [(1,2,3,4,5), (1,4)(2,3)]

            sage: G.category()
            Category of finite enumerated permutation groups

        .. warning:: this follows GAP's naming convention of indexing
          the transitive groups starting from ``1``::

            sage: TransitiveGroup(5,0)
            Traceback (most recent call last):
            ...
            ValueError: Index n must be in {1,..,5}

        .. warning:: only transitive groups of "small" degree are
          available in GAP's database::

            sage: TransitiveGroup(32,1)
            Traceback (most recent call last):
            ...
            NotImplementedError: Only the transitive groups of degree at most 31 are available in GAP's database

        TESTS::


            sage: groups.permutation.Transitive(1, 1)
            Transitive group number 1 of degree 1

            sage: TestSuite(TransitiveGroup(0,1)).run()
            sage: TestSuite(TransitiveGroup(1,1)).run()
            sage: TestSuite(TransitiveGroup(5,2)).run()

            sage: TransitiveGroup(1,5)
            Traceback (most recent call last):
            ...
            ValueError: Index n must be in {1,..,1}
        """
        self._d = d = Integer(d)
        self._n = n = Integer(n)
        if d < 0:
            raise ValueError("Degree d must not be negative")
        max_n = TransitiveGroups(d).cardinality()
        if n > max_n or n <= 0:
            raise ValueError("Index n must be in {1,..,%s}" % max_n)
        if d <= 1:
            PermutationGroup_generic.__init__(self, gens=[()], domain=list(range(1, d+1)))
        else:
            gap_group = libgap.TransitiveGroup(d, n)
            PermutationGroup_generic.__init__(self, gap_group=gap_group)


    def transitive_number(self):
<<<<<<< HEAD
        return self._n

    def degree(self):
=======
        """
        Return the index of this group in the GAP database, starting at 1

        EXAMPLES::

            sage: TransitiveGroup(8, 44).transitive_number()
            44
        """
        return self._n

    def degree(self):
        """
        Return the degree of this permutation group

        EXAMPLES::

            sage: TransitiveGroup(8, 44).degree()
            8
        """
>>>>>>> 7e435cb4
        return self._d

    def _repr_(self):
        """
        EXAMPLES::

            sage: G = TransitiveGroup(1,1); G
            Transitive group number 1 of degree 1
        """
        return "Transitive group number %s of degree %s"%(self._n, self._d)

def TransitiveGroups(d=None):
    """
    INPUT:

    - ``d`` -- an integer (optional)

    Returns the set of all transitive groups of a given degree
    ``d`` up to isomorphisms. If ``d`` is not specified, it returns the set of all
    transitive groups up to isomorphisms.

    EXAMPLES::

        sage: TransitiveGroups(3)
        Transitive Groups of degree 3
        sage: TransitiveGroups(7)
        Transitive Groups of degree 7
        sage: TransitiveGroups(8)
        Transitive Groups of degree 8

        sage: TransitiveGroups()
        Transitive Groups

    .. warning:: in practice, the database currently only contains
      transitive groups up to degree 31::

        sage: TransitiveGroups(32).cardinality()
        Traceback (most recent call last):
        ...
        NotImplementedError: Only the transitive groups of degree at most 31 are available in GAP's database

    """
    if d is None:
        return TransitiveGroupsAll()
    else:
        d = Integer(d)
        if d < 0:
            raise ValueError("A transitive group acts on a non negative integer number of positions")
        return TransitiveGroupsOfDegree(d)

class TransitiveGroupsAll(DisjointUnionEnumeratedSets):
    """
    The infinite set of all transitive groups up to isomorphisms.

    EXAMPLES::

        sage: L = TransitiveGroups(); L
        Transitive Groups
        sage: L.category()
        Category of facade infinite enumerated sets
        sage: L.cardinality()
        +Infinity

        sage: p = L.__iter__()
        sage: (next(p), next(p), next(p), next(p), next(p), next(p), next(p), next(p))
        (Transitive group number 1 of degree 0, Transitive group number 1 of degree 1, Transitive group number 1 of degree 2, Transitive group number 1 of degree 3, Transitive group number 2 of degree 3, Transitive group number 1 of degree 4, Transitive group number 2 of degree 4, Transitive group number 3 of degree 4)

    TESTS:

    The following test is broken, see :trac:`22576`::

        sage: TestSuite(TransitiveGroups()).run() # known bug # long time
    """
    def __init__(self):
        """
        TESTS::

            sage: S = TransitiveGroups()
            sage: S.category()
            Category of facade infinite enumerated sets
        """
        DisjointUnionEnumeratedSets.__init__(self, Family(NonNegativeIntegers(), lambda i: TransitiveGroups(i)) )

    def _repr_(self):
        """
        TESTS::

            sage: TransitiveGroups() # indirect doctest
            Transitive Groups
        """
        return "Transitive Groups"

    def __contains__(self, G):
        r"""
        EXAMPLES::

            sage: TransitiveGroup(5,2) in TransitiveGroups()
            True
            sage: TransitiveGroup(6,5) in TransitiveGroups()
            True
            sage: 1 in TransitiveGroups()
            False
        """
        return isinstance(G,TransitiveGroup)

class TransitiveGroupsOfDegree(CachedRepresentation, Parent):
    """
    The set of all transitive groups of a given (small) degree up to isomorphisms.

    EXAMPLES::

        sage: S = TransitiveGroups(4); S
        Transitive Groups of degree 4
        sage: list(S)
        [Transitive group number 1 of degree 4, Transitive group number 2 of degree 4, Transitive group number 3 of degree 4, Transitive group number 4 of degree 4, Transitive group number 5 of degree 4]

        sage: TransitiveGroups(5).an_element()
        Transitive group number 1 of degree 5

    We write the cardinality of all transitive groups of degree 5::

        sage: for G in TransitiveGroups(5):
        ....:     print(G.cardinality())
        5
        10
        20
        60
        120

    TESTS::

        sage: TestSuite(TransitiveGroups(3)).run()


    """
    def __init__(self, n):
        """
        TESTS::

            sage: S = TransitiveGroups(4)
            sage: S.category()
            Category of finite enumerated sets
        """
        self._degree = n
        Parent.__init__(self, category = FiniteEnumeratedSets())

    def _repr_(self):
        """
        TESTS::

            sage: TransitiveGroups(6)
            Transitive Groups of degree 6
        """
        return "Transitive Groups of degree %s"%(self._degree)

    def __contains__(self, G):
        r"""
        EXAMPLES::

            sage: TransitiveGroup(6,5) in TransitiveGroups(4)
            False
            sage: TransitiveGroup(4,3) in TransitiveGroups(4)
            True
            sage: 1 in TransitiveGroups(4)
            False
        """
        if isinstance(G,TransitiveGroup):
            return G._d == self._degree
        else:
            False

    def __getitem__(self, n):
        r"""
        INPUT:

        - ``n`` -- a positive integer

        Returns the `n`-th transitive group of a given degree.

        EXAMPLES::

            sage: TransitiveGroups(5)[3]
            Transitive group number 3 of degree 5

        .. warning::

            this follows GAP's naming convention of indexing
            the transitive groups starting from ``1``::

                sage: TransitiveGroups(5)[0]
                Traceback (most recent call last):
                ...
                ValueError: Index n must be in {1,..,5}
        """
        return TransitiveGroup(self._degree, n)

    def __iter__(self):
        """
        EXAMPLES::

            sage: list(TransitiveGroups(5)) # indirect doctest
            [Transitive group number 1 of degree 5, Transitive group number 2 of degree 5, Transitive group number 3 of degree 5, Transitive group number 4 of degree 5, Transitive group number 5 of degree 5]
        """
        for n in range(1, self.cardinality() + 1):
            yield self[n]

    @cached_method
    def cardinality(self):
        r"""
        Returns the cardinality of ``self``, that is the number of
        transitive groups of a given degree.

        EXAMPLES::

            sage: TransitiveGroups(0).cardinality()
            1
            sage: TransitiveGroups(2).cardinality()
            1
            sage: TransitiveGroups(7).cardinality()
            7
            sage: TransitiveGroups(12).cardinality()
            301
            sage: [TransitiveGroups(i).cardinality() for i in range(11)]
            [1, 1, 1, 2, 5, 5, 16, 7, 50, 34, 45]

        .. warning::

            GAP comes with a database containing all transitive groups
            up to degree 31::

                sage: TransitiveGroups(32).cardinality()
                Traceback (most recent call last):
                ...
                NotImplementedError: Only the transitive groups of degree at most 31 are available in GAP's database

        TESTS::

            sage: type(TransitiveGroups(12).cardinality())
            <type 'sage.rings.integer.Integer'>
            sage: type(TransitiveGroups(0).cardinality())
            <type 'sage.rings.integer.Integer'>
        """
        # gap.NrTransitiveGroups(0) fails, so Sage needs to handle this

        # While we are at it, and since Sage also handles the
        # transitive group of degree 1, we may as well handle 1
        if self._degree <= 1:
            return Integer(1)
        else:
            try:
                return Integer(libgap.NrTransitiveGroups(libgap(self._degree)))
            except RuntimeError:
                from sage.misc.verbose import verbose
                verbose("Error: TransitiveGroups should come with GAP.", level=0)
            except TypeError:
                raise NotImplementedError("Only the transitive groups of degree at most 31 are available in GAP's database")

class PrimitiveGroup(PermutationGroup_unique):
    """
    The primitive group from the GAP tables of primitive groups.

    INPUT:

    - ``d`` -- non-negative integer. the degree of the group.

    - ``n`` -- positive integer. the index of the group in the GAP
      database, starting at 1

    OUTPUT:

    The ``n``-th primitive group of degree ``d``.

    EXAMPLES::

        sage: PrimitiveGroup(0,1)
        Trivial group
        sage: PrimitiveGroup(1,1)
        Trivial group
        sage: G = PrimitiveGroup(5, 2); G
        D(2*5)
        sage: G.gens()
        [(2,4)(3,5), (1,2,3,5,4)]
        sage: G.category()
        Category of finite enumerated permutation groups

    .. warning::

        this follows GAP's naming convention of indexing the primitive
        groups starting from ``1``::

            sage: PrimitiveGroup(5,0)
            Traceback (most recent call last):
            ...
            ValueError: Index n must be in {1,..,5}

    Only primitive groups of "small" degree are available in GAP's
    database::

        sage: PrimitiveGroup(2500,1)
        Traceback (most recent call last):
        ...
        NotImplementedError: Only the primitive groups of degree less
        than 2500 are available in GAP's database
    """

    def __init__(self, d, n):
        """
        The Python constructor.

        INPUT/OUTPUT:

        See :class:`PrimitiveGroup`.

        TESTS::

            sage: TestSuite(PrimitiveGroup(0,1)).run()
            sage: TestSuite(PrimitiveGroup(1,1)).run()
            sage: TestSuite(PrimitiveGroup(5,2)).run()
            sage: PrimitiveGroup(6,5)
            Traceback (most recent call last):
            ...
            ValueError: Index n must be in {1,..,4}
        """
        d = Integer(d)
        n = Integer(n)
        if d < 0:
            raise ValueError("Degree d must not be negative")
        max_n = PrimitiveGroups(d).cardinality()
        if n > max_n or n <= 0:
            raise ValueError("Index n must be in {1,..,%s}" % max_n)

        if d <= 1:
            PermutationGroup_generic.__init__(self, gens=[()], domain=list(range(1, d+1)))
            self._pretty_name = "Trivial group"
        else:
            gap_group = libgap.PrimitiveGroup(d, n)
            self._pretty_name = str(gap_group)
            PermutationGroup_generic.__init__(self, gap_group=gap_group)

        self._d = d
        self._n = n

    def _repr_(self):
        """
        Return a string representation.

        OUTPUT:

        String.

        EXAMPLES::

            sage: G = PrimitiveGroup(5,1); G
            C(5)
        """
        return self._pretty_name

    def group_primitive_id(self):
        """
        Return the index of this group in the GAP database of primitive groups.

        OUTPUT:

        A positive integer, following GAP's conventions.

        EXAMPLES::

            sage: G = PrimitiveGroup(5,2); G.group_primitive_id()
            2
        """
        return self._n

def PrimitiveGroups(d=None):
    """
    Return the set of all primitive groups of a given degree ``d``

    INPUT:

    - ``d`` -- an integer (optional)

    OUTPUT:

    The set of all primitive groups of a given degree ``d`` up to
    isomorphisms using GAP. If ``d`` is not specified, it returns the
    set of all primitive groups up to isomorphisms stored in GAP.

    EXAMPLES::

        sage: PrimitiveGroups(3)
        Primitive Groups of degree 3
        sage: PrimitiveGroups(7)
        Primitive Groups of degree 7
        sage: PrimitiveGroups(8)
        Primitive Groups of degree 8
        sage: PrimitiveGroups()
        Primitive Groups

    The database currently only contains primitive groups up to degree
    2499::

         sage: PrimitiveGroups(2500).cardinality()
         Traceback (most recent call last):
         ...
         NotImplementedError: Only the primitive groups of degree less
         than 2500 are available in GAP's database

    .. TODO::

        This enumeration helper could be extended based on
        ``PrimitiveGroupsIterator`` in GAP.  This method allows to
        enumerate groups with specified properties such as transitivity,
        solvability, ..., without creating all groups.
    """
    if d is None:
        return PrimitiveGroupsAll()
    else:
        d = Integer(d)
        if d < 0:
            raise ValueError("A primitive group acts on a non negative integer number of positions")
        return PrimitiveGroupsOfDegree(d)


class PrimitiveGroupsAll(DisjointUnionEnumeratedSets):
    """
    The infinite set of all primitive groups up to isomorphisms.

    EXAMPLES::

        sage: L = PrimitiveGroups(); L
        Primitive Groups
        sage: L.category()
        Category of facade infinite enumerated sets
        sage: L.cardinality()
        +Infinity

        sage: p = L.__iter__()
        sage: (next(p), next(p), next(p), next(p),
        ....:  next(p), next(p), next(p), next(p))
        (Trivial group, Trivial group, S(2), A(3), S(3), A(4), S(4), C(5))

    TESTS:

    The following test is broken, see :trac:`22576`::

        sage: TestSuite(PrimitiveGroups()).run() # known bug # long time
    """
    def __init__(self):
        """
        TESTS::

            sage: S = PrimitiveGroups()
            sage: S.category()
            Category of facade infinite enumerated sets
        """
        DisjointUnionEnumeratedSets.__init__(self, Family(NonNegativeIntegers(), lambda i: PrimitiveGroups(i)) )

    def _repr_(self):
        """
        Return a string representation.

        OUTPUT:

        String.

        TESTS::

            sage: PrimitiveGroups() # indirect doctest
            Primitive Groups
        """
        return "Primitive Groups"

    def __contains__(self, G):
        r"""
        Test whether `G` is in ``self``.

        INPUT:

        - `G` -- anything.

        OUTPUT:

        Boolean.

        EXAMPLES::

            sage: PrimitiveGroup(5,2) in PrimitiveGroups()
            True
            sage: PrimitiveGroup(6,4) in PrimitiveGroups()
            True
            sage: 1 in PrimitiveGroups()
            False
        """
        return isinstance(G,PrimitiveGroup)

class PrimitiveGroupsOfDegree(CachedRepresentation, Parent):
    """
    The set of all primitive groups of a given degree up to isomorphisms.

    EXAMPLES::

        sage: S = PrimitiveGroups(5); S
        Primitive Groups of degree 5
        sage: S.list()
        [C(5), D(2*5), AGL(1, 5), A(5), S(5)]
        sage: S.an_element()
        C(5)

    We write the cardinality of all primitive groups of degree 5::

        sage: for G in PrimitiveGroups(5):
        ....:     print(G.cardinality())
        5
        10
        20
        60
        120

    TESTS::

        sage: TestSuite(PrimitiveGroups(3)).run()
    """
    def __init__(self, n):
        """
        TESTS::

            sage: S = PrimitiveGroups(4)
            sage: S.category()
            Category of finite enumerated sets
        """
        self._degree = n
        Parent.__init__(self, category = FiniteEnumeratedSets())

    def _repr_(self):
        """
        Return a string representation.

        OUTPUT:

        String.

        TESTS::

            sage: PrimitiveGroups(6)
            Primitive Groups of degree 6
        """
        return "Primitive Groups of degree %s"%(self._degree)

    def __contains__(self, G):
        r"""
        Test whether `G` is in ``self``.

        INPUT:

        - `G` -- anything.

        OUTPUT:

        Boolean.

        EXAMPLES::

            sage: PrimitiveGroup(6,4) in PrimitiveGroups(4)
            False
            sage: PrimitiveGroup(4,2) in PrimitiveGroups(4)
            True
            sage: 1 in PrimitiveGroups(4)
            False
        """
        if isinstance(G,PrimitiveGroup):
            return G._d == self._degree
        else:
            False

    def __getitem__(self, n):
        r"""
        Return the `n`-th primitive group of a given degree.

        INPUT:

        - ``n`` -- a positive integer

        EXAMPLES::

            sage: PrimitiveGroups(5)[3]
            AGL(1, 5)

        .. warning::

            this follows GAP's naming convention of indexing the
            primitive groups starting from ``1``::

                sage: PrimitiveGroups(5)[0]
                Traceback (most recent call last):
                ...
                ValueError: Index n must be in {1,..,5}
        """
        return PrimitiveGroup(self._degree, n)

    def __iter__(self):
        """
        EXAMPLES::

            sage: list(PrimitiveGroups(5)) # indirect doctest
            [C(5), D(2*5), AGL(1, 5), A(5), S(5)]
        """
        for n in range(1, self.cardinality() + 1):
            yield self[n]

    @cached_method
    def cardinality(self):
        r"""
        Return the cardinality of ``self``.

        OUTPUT:

        An integer. The number of primitive groups of a given degree
        up to isomorphism.

        EXAMPLES::

            sage: PrimitiveGroups(0).cardinality()
            1
            sage: PrimitiveGroups(2).cardinality()
            1
            sage: PrimitiveGroups(7).cardinality()
            7
            sage: PrimitiveGroups(12).cardinality()
            6
            sage: [PrimitiveGroups(i).cardinality() for i in range(11)]
            [1, 1, 1, 2, 2, 5, 4, 7, 7, 11, 9]

        GAP contains all primitive groups up to degree 2499::

            sage: PrimitiveGroups(2500).cardinality()
            Traceback (most recent call last):
            ...
            NotImplementedError: Only the primitive groups of degree less than
            2500 are available in GAP's database

        TESTS::

            sage: type(PrimitiveGroups(12).cardinality())
            <type 'sage.rings.integer.Integer'>
            sage: type(PrimitiveGroups(0).cardinality())
            <type 'sage.rings.integer.Integer'>
        """
        # gap.NrPrimitiveGroups(0) fails, so Sage needs to handle this
        # While we are at it, and since Sage also handles the
        # primitive group of degree 1, we may as well handle 1
        if self._degree <= 1:
            return Integer(1)
        elif self._degree >= 2500:
            raise NotImplementedError("Only the primitive groups of degree less than 2500 are available in GAP's database")
        else:
            try:
                return Integer(libgap.NrPrimitiveGroups(self._degree))
            except RuntimeError:
                from sage.misc.verbose import verbose
                verbose("Error: PrimitiveGroups should be in GAP already.", level=0)


class PermutationGroup_plg(PermutationGroup_unique):
    def base_ring(self):
        """
        EXAMPLES::

            sage: G = PGL(2,3)
            sage: G.base_ring()
            Finite Field of size 3

            sage: G = PSL(2,3)
            sage: G.base_ring()
            Finite Field of size 3
        """
        return self._base_ring

    def matrix_degree(self):
        """
        EXAMPLES::

            sage: G = PSL(2,3)
            sage: G.matrix_degree()
            2
        """
        return self._n

class PGL(PermutationGroup_plg):
    def __init__(self, n, q, name='a'):
        """
        The projective general linear groups over GF(q).

        INPUT:

        - n -- positive integer; the degree
        - q -- prime power; the size of the ground field
        - name -- (default: 'a') variable name of indeterminate of finite field GF(q)

        OUTPUT:

        PGL(n,q)

        .. note::

          This group is also available via ``groups.permutation.PGL()``.

        EXAMPLES::

            sage: G = PGL(2,3); G
            Permutation Group with generators [(3,4), (1,2,4)]
            sage: print(G)
            The projective general linear group of degree 2 over Finite Field of size 3
            sage: G.base_ring()
            Finite Field of size 3
            sage: G.order()
            24

            sage: G = PGL(2, 9, 'b'); G
            Permutation Group with generators [(3,10,9,8,4,7,6,5), (1,2,4)(5,6,8)(7,9,10)]
            sage: G.base_ring()
            Finite Field in b of size 3^2

            sage: G.category()
            Category of finite enumerated permutation groups
            sage: TestSuite(G).run() # long time

        TESTS::

            sage: groups.permutation.PGL(2, 3)
            Permutation Group with generators [(3,4), (1,2,4)]
        """
        id = 'Group([()])' if n == 1 else 'PGL(%s,%s)' % (n, q)
        PermutationGroup_generic.__init__(self, gap_group=id)
        self._q = q
        self._base_ring = GF(q, name=name)
        self._n = n

    def __str__(self):
        """
        EXAMPLES::

            sage: G = PGL(2,3); G
            Permutation Group with generators [(3,4), (1,2,4)]
            sage: print(G)
            The projective general linear group of degree 2 over Finite Field of size 3
        """
        return "The projective general linear group of degree %s over %s"%(self._n, self.base_ring())

class PSL(PermutationGroup_plg):
    def __init__(self, n, q, name='a'):
        """
        The projective special linear groups over GF(q).

        INPUT:

        - n -- positive integer; the degree
        - q -- either a prime power (the size of the ground field) or a finite field
        - name -- (default: 'a') variable name of indeterminate of finite field GF(q)

        OUTPUT:

        the group PSL(n,q)

        .. note::

            This group is also available via ``groups.permutation.PSL()``.

        EXAMPLES::

            sage: G = PSL(2,3); G
            Permutation Group with generators [(2,3,4), (1,2)(3,4)]
            sage: G.order()
            12
            sage: G.base_ring()
            Finite Field of size 3
            sage: print(G)
            The projective special linear group of degree 2 over Finite Field of size 3

        We create two groups over nontrivial finite fields::

            sage: G = PSL(2, 4, 'b'); G
            Permutation Group with generators [(3,4,5), (1,2,3)]
            sage: G.base_ring()
            Finite Field in b of size 2^2
            sage: G = PSL(2, 8); G
            Permutation Group with generators [(3,8,6,4,9,7,5), (1,2,3)(4,7,5)(6,9,8)]
            sage: G.base_ring()
            Finite Field in a of size 2^3

            sage: G.category()
            Category of finite enumerated permutation groups
            sage: TestSuite(G).run() # long time

        TESTS::

            sage: groups.permutation.PSL(2, 3)
            Permutation Group with generators [(2,3,4), (1,2)(3,4)]

        Check that :trac:`7424` is handled::

            sage: PSL(2, GF(7,'x'))
            Permutation Group with generators [(3,7,5)(4,8,6), (1,2,6)(3,4,8)]
            sage: PSL(2, GF(3))
            Permutation Group with generators [(2,3,4), (1,2)(3,4)]
            sage: PSL(2, QQ)
            Traceback (most recent call last):
            ...
            ValueError: q must be a prime power or a finite field
        """
        from sage.categories.finite_fields import FiniteFields
        if q in FiniteFields():
            name = q.gen()
            q = q.cardinality()
        if not(q in NonNegativeIntegers()):
            raise ValueError('q must be a prime power or a finite field')
        if n == 1:
            id = 'Group([()])'
        else:
            id = 'PSL(%s,%s)' % (n, q)
        PermutationGroup_generic.__init__(self, gap_group=id)
        self._q = q
        self._base_ring = GF(q, name=name)
        self._n = n

    def __str__(self):
        """
        EXAMPLES::

            sage: G = PSL(2,3)
            sage: print(G)
            The projective special linear group of degree 2 over Finite Field of size 3
        """
        return "The projective special linear group of degree %s over %s"%(self._n, self.base_ring())

    def ramification_module_decomposition_hurwitz_curve(self):
        r"""
        Helps compute the decomposition of the ramification module
        for the Hurwitz curves X (over CC say) with automorphism group
        G = PSL(2,q), q a "Hurwitz prime" (ie, p is `\pm 1 \pmod 7`).
        Using this computation and Borne's formula helps determine the
        G-module structure of the RR spaces of equivariant
        divisors can be determined explicitly.

        The output is a list of integer multiplicities: [m1,...,mn],
        where n is the number of conj classes of G=PSL(2,p) and mi is the
        multiplicity of pi_i in the ramification module of a
        Hurwitz curve with automorphism group G.
        Here IrrRepns(G) = [pi_1,...,pi_n] (in the order listed in the
        output of self.character_table()).

        REFERENCE: David Joyner, Amy Ksir, Roger Vogeler,
                   "Group representations on Riemann-Roch spaces of some
                   Hurwitz curves," preprint, 2006.

        EXAMPLES::

            sage: G = PSL(2,13)
            sage: G.ramification_module_decomposition_hurwitz_curve() # random, optional - gap_packages
            [0, 7, 7, 12, 12, 12, 13, 15, 14]

        This means, for example, that the trivial representation does not
        occur in the ramification module of a Hurwitz curve with automorphism
        group PSL(2,13), since the trivial representation is listed first
        and that entry has multiplicity 0. The "randomness" is due to the
        fact that GAP randomly orders the conjugacy classes of the same order
        in the list of all conjugacy classes. Similarly, there is some
        randomness to the ordering of the characters.

        If you try to use this function on a group PSL(2,q) where q is
        not a (smallish) "Hurwitz prime", an error message will be printed.
        """
        from sage.env import SAGE_EXTCODE

        if self.matrix_degree()!=2:
            raise ValueError("Degree must be 2.")

        F = self.base_ring()
        q = F.order()
        libgap.Read(os.path.join(SAGE_EXTCODE, 'gap', 'joyner',
                                 'hurwitz_crv_rr_sp.gap'))
        mults = libgap.eval("ram_module_hurwitz({q})".format(q=q))
        return mults.sage()

    def ramification_module_decomposition_modular_curve(self):
        """
        Helps compute the decomposition of the ramification module
        for the modular curve X(p) (over CC say) with automorphism group G = PSL(2,q),
        q a prime > 5. Using this computation and Borne's formula helps determine the
        G-module structure of the RR spaces of equivariant
        divisors can be determined explicitly.

        The output is a list of integer multiplicities: [m1,...,mn],
        where n is the number of conj classes of G=PSL(2,p) and mi is the
        multiplicity of pi_i in the ramification module of a
        modular curve with automorphism group G.
        Here IrrRepns(G) = [pi_1,...,pi_n] (in the order listed in the
        output of self.character_table()).

        REFERENCE: D. Joyner and A. Ksir, 'Modular representations
                   on some Riemann-Roch spaces of modular curves
                   $X(N)$', Computational Aspects of Algebraic Curves,
                   (Editor: T. Shaska) Lecture Notes in Computing, WorldScientific,
                   2005.)

        EXAMPLES::

            sage: G = PSL(2,7)
            sage: G.ramification_module_decomposition_modular_curve() # random, optional - gap_packages
            [0, 4, 3, 6, 7, 8]

        This means, for example, that the trivial representation does not
        occur in the ramification module of X(7), since the trivial representation
        is listed first and that entry has multiplicity 0. The "randomness" is due to the
        fact that GAP randomly orders the conjugacy classes of the same order
        in the list of all conjugacy classes. Similarly, there is some
        randomness to the ordering of the characters.
        """
        from sage.env import SAGE_EXTCODE
        if self.matrix_degree()!=2:
            raise ValueError("Degree must be 2.")
        F = self.base_ring()
        q = F.order()
        libgap.Read(os.path.join(SAGE_EXTCODE, 'gap', 'joyner',
                                 'modular_crv_rr_sp.gap'))
        mults = libgap.eval("ram_module_X({q})".format(q=q))
        return mults.sage()

class PSp(PermutationGroup_plg):
    def __init__(self, n, q, name='a'):
        """
        The projective symplectic linear groups over GF(q).

        INPUT:

        - n -- positive integer; the degree
        - q -- prime power; the size of the ground field
        - name -- (default: 'a') variable name of indeterminate of finite field GF(q)

        OUTPUT:

        PSp(n,q)

        .. note::

          This group is also available via ``groups.permutation.PSp()``.

        EXAMPLES::

            sage: G = PSp(2,3); G
            Permutation Group with generators [(2,3,4), (1,2)(3,4)]
            sage: G.order()
            12
            sage: G = PSp(4,3); G
            Permutation Group with generators [(3,4)(6,7)(9,10)(12,13)(17,20)(18,21)(19,22)(23,32)(24,33)(25,34)(26,38)(27,39)(28,40)(29,35)(30,36)(31,37), (1,5,14,17,27,22,19,36,3)(2,6,32)(4,7,23,20,37,13,16,26,40)(8,24,29,30,39,10,33,11,34)(9,15,35)(12,25,38)(21,28,31)]
            sage: G.order()
            25920
            sage: print(G)
            The projective symplectic linear group of degree 4 over Finite Field of size 3
            sage: G.base_ring()
            Finite Field of size 3

            sage: G = PSp(2, 8, name='alpha'); G
            Permutation Group with generators [(3,8,6,4,9,7,5), (1,2,3)(4,7,5)(6,9,8)]
            sage: G.base_ring()
            Finite Field in alpha of size 2^3

        TESTS::

            sage: groups.permutation.PSp(2, 3)
            Permutation Group with generators [(2,3,4), (1,2)(3,4)]
        """
        if n % 2 == 1:
            raise TypeError("The degree n must be even")
        else:
            id = 'PSp(%s,%s)' % (n, q)
        PermutationGroup_generic.__init__(self, gap_group=id)
        self._q = q
        self._base_ring = GF(q, name=name)
        self._n = n

    def __str__(self):
        """
        EXAMPLES::

            sage: G = PSp(4,3)
            sage: print(G)
            The projective symplectic linear group of degree 4 over Finite Field of size 3
        """
        return "The projective symplectic linear group of degree %s over %s"%(self._n, self.base_ring())

PSP = PSp

class PermutationGroup_pug(PermutationGroup_plg):
    def field_of_definition(self):
        """
        EXAMPLES::

            sage: PSU(2,3).field_of_definition()
            Finite Field in a of size 3^2
        """
        return self._field_of_definition

class PSU(PermutationGroup_pug):
    def __init__(self, n, q, name='a'):
        """
        The projective special unitary groups over GF(q).

        INPUT:

        - n -- positive integer; the degree
        - q -- prime power; the size of the ground field
        - name -- (default: 'a') variable name of indeterminate of finite field GF(q)

        OUTPUT:

        PSU(n,q)

        .. note::

          This group is also available via ``groups.permutation.PSU()``.

        EXAMPLES::

            sage: PSU(2,3)
            The projective special unitary group of degree 2 over Finite Field of size 3

            sage: G = PSU(2, 8, name='alpha'); G
            The projective special unitary group of degree 2 over Finite Field in alpha of size 2^3
            sage: G.base_ring()
            Finite Field in alpha of size 2^3

        TESTS::

            sage: groups.permutation.PSU(2, 3)
            The projective special unitary group of degree 2 over Finite Field of size 3
        """
        id = 'PSU(%s,%s)' % (n, q)
        PermutationGroup_generic.__init__(self, gap_group=id)
        self._q = q
        self._base_ring = GF(q, name=name)
        self._field_of_definition = GF(q**2, name)
        self._n = n

    def _repr_(self):
        """
        EXAMPLES::

            sage: PSU(2,3)
            The projective special unitary group of degree 2 over Finite Field of size 3

        """
        return "The projective special unitary group of degree %s over %s"%(self._n, self.base_ring())

class PGU(PermutationGroup_pug):
    def __init__(self, n, q, name='a'):
        """
        The projective general unitary groups over GF(q).

        INPUT:

        - n -- positive integer; the degree
        - q -- prime power; the size of the ground field
        - name -- (default: 'a') variable name of indeterminate of finite field GF(q)

        OUTPUT:

        PGU(n,q)

        .. note::

          This group is also available via ``groups.permutation.PGU()``.

        EXAMPLES::

            sage: PGU(2,3)
            The projective general unitary group of degree 2 over Finite Field of size 3

            sage: G = PGU(2, 8, name='alpha'); G
            The projective general unitary group of degree 2 over Finite Field in alpha of size 2^3
            sage: G.base_ring()
            Finite Field in alpha of size 2^3

        TESTS::

            sage: groups.permutation.PGU(2, 3)
            The projective general unitary group of degree 2 over Finite Field of size 3
        """
        id = 'PGU(%s,%s)' % (n, q)
        PermutationGroup_generic.__init__(self, gap_group=id)
        self._q = q
        self._base_ring = GF(q, name=name)
        self._field_of_definition = GF(q**2, name)
        self._n = n

    def _repr_(self):
        """
        EXAMPLES::

            sage: PGU(2,3)
            The projective general unitary group of degree 2 over Finite Field of size 3

        """
        return "The projective general unitary group of degree %s over %s"%(self._n, self.base_ring())


class SuzukiGroup(PermutationGroup_unique):
    def __init__(self, q, name='a'):
        r"""
        The Suzuki group over GF(q),
        $^2 B_2(2^{2k+1}) = Sz(2^{2k+1})$.

        A wrapper for the GAP function SuzukiGroup.

        INPUT:

        - q -- 2^n, an odd power of 2; the size of the ground
          field. (Strictly speaking, n should be greater than 1, or
          else this group os not simple.)
        - name -- (default: 'a') variable name of indeterminate of
          finite field GF(q)

        OUTPUT:

        - A Suzuki group.

        .. note::

          This group is also available via ``groups.permutation.Suzuki()``.

        EXAMPLES::

            sage: SuzukiGroup(8)
            Permutation Group with generators [(1,2)(3,10)(4,42)(5,18)(6,50)(7,26)(8,58)(9,34)(12,28)(13,45)(14,44)(15,23)(16,31)(17,21)(19,39)(20,38)(22,25)(24,61)(27,60)(29,65)(30,55)(32,33)(35,52)(36,49)(37,59)(40,54)(41,62)(43,53)(46,48)(47,56)(51,63)(57,64),
            (1,28,10,44)(3,50,11,42)(4,43,53,64)(5,9,39,52)(6,36,63,13)(7,51,60,57)(8,33,37,16)(12,24,55,29)(14,30,48,47)(15,19,61,54)(17,59,22,62)(18,23,34,31)(20,38,49,25)(21,26,45,58)(27,32,41,65)(35,46,40,56)]
            sage: print(SuzukiGroup(8))
            The Suzuki group over Finite Field in a of size 2^3

            sage: G = SuzukiGroup(32, name='alpha')
            sage: G.order()
            32537600
            sage: G.order().factor()
            2^10 * 5^2 * 31 * 41
            sage: G.base_ring()
            Finite Field in alpha of size 2^5

        TESTS::

            sage: groups.permutation.Suzuki(8)
            Permutation Group with generators [(1,2)(3,10)(4,42)(5,18)(6,50)(7,26)(8,58)(9,34)(12,28)(13,45)(14,44)(15,23)(16,31)(17,21)(19,39)(20,38)(22,25)(24,61)(27,60)(29,65)(30,55)(32,33)(35,52)(36,49)(37,59)(40,54)(41,62)(43,53)(46,48)(47,56)(51,63)(57,64),
            (1,28,10,44)(3,50,11,42)(4,43,53,64)(5,9,39,52)(6,36,63,13)(7,51,60,57)(8,33,37,16)(12,24,55,29)(14,30,48,47)(15,19,61,54)(17,59,22,62)(18,23,34,31)(20,38,49,25)(21,26,45,58)(27,32,41,65)(35,46,40,56)]

        REFERENCES:

        -  :wikipedia:`Group_of_Lie_type\#Suzuki-Ree_groups`
        """
        q = Integer(q)
        t = valuation(q, 2)
        if 2**t != q or is_even(t):
            raise ValueError("The ground field size %s must be an odd power of 2." % q)
        id = 'SuzukiGroup(IsPermGroup,%s)' % q
        PermutationGroup_generic.__init__(self, gap_group=id)
        self._q = q
        self._base_ring = GF(q, name=name)

    def base_ring(self):
        """
        EXAMPLES::

            sage: G = SuzukiGroup(32, name='alpha')
            sage: G.base_ring()
            Finite Field in alpha of size 2^5
        """
        return self._base_ring

    def __str__(self):
        """
        EXAMPLES::

            sage: G = SuzukiGroup(32, name='alpha')
            sage: print(G)
            The Suzuki group over Finite Field in alpha of size 2^5

        """
        return "The Suzuki group over %s" % self.base_ring()


class ComplexReflectionGroup(PermutationGroup_unique):
    r"""
    A finite complex reflection group as a permutation group.

    We can realize `G(m,1,n)` as `m` copies of the symmetric group
    `S_n` with `s_i` for `1 \leq i < n` acting as the usual adjacent
    transposition on each copy of `S_n`. We construct the cycle
    `s_n = (n, 2n, \ldots, mn)`.

    We construct `G(m,p,n)` as a subgroup of `G(m,1,n)` by
    `s_i \mapsto s_i` for all `1 \leq i < n`,

    .. MATH::

        s_n \mapsto s_n^{-1} s_{n-1} s_n,
        \qquad\qquad
        s_{n+1} \mapsto s_n^p.

    Note that if `p = m`, then `s_{n+1} = 1`, in which case we
    do not consider it as a generator.

    The exceptional complex reflection groups `G_m` (in the Shephard-Todd
    classification) are not yet implemented.

    INPUT:

    One of the following:

    - ``m, p, n`` -- positive integers to construct `G(m,p,n)`

    - ``m`` -- integer such that `4 \leq m \leq 37` to construct
      an exceptional complex reflection `G_m`

    .. NOTE::

        This group is also available via
        ``groups.permutation.ComplexReflection()``.

    .. NOTE::

        The convention for the index set is for `G(m, 1, n)` to
        have the complex reflection of order `m` correspond to
        `s_n`; i.e., `s_n^m = 1` and `s_i^2 = 1` for all `i < m`.

    EXAMPLES::

        sage: G = groups.permutation.ComplexReflection(3, 1, 5)
        sage: G.order()
        29160
        sage: G
        Complex reflection group G(3, 1, 5) as a permutation group
        sage: G.category()
        Join of Category of finite enumerated permutation groups
            and Category of finite complex reflection groups

        sage: G = groups.permutation.ComplexReflection(3, 3, 4)
        sage: G.cardinality()
        648
        sage: s1, s2, s3, s4 = G.simple_reflections()
        sage: s4*s2*s4 == s2*s4*s2
        True
        sage: (s4*s3*s2)^2 == (s2*s4*s3)^2
        True

        sage: G = groups.permutation.ComplexReflection(6, 2, 3)
        sage: G.cardinality()
        648
        sage: s1, s2, s3, s4 = G.simple_reflections()
        sage: s3^2 == G.one()
        True
        sage: s4^3 == G.one()
        True
        sage: s4 * s3 * s2 == s3 * s2 * s4
        True
        sage: (s3*s2*s1)^2 == (s1*s3*s2)^2
        True
        sage: s3 * s1 * s3 == s1 * s3 * s1
        True
        sage: s4 * s3 * (s2*s3)^(2-1) == s2 * s4
        True

        sage: G = groups.permutation.ComplexReflection(4, 2, 5)
        sage: G.cardinality()
        61440

        sage: G = groups.permutation.ComplexReflection(4)
        Traceback (most recent call last):
        ...
        NotImplementedError: exceptional complex reflection groups are not yet implemented

    REFERENCES:

    - :wikipedia:`Complex_reflection_group`
    """
    def __init__(self, m, p=None, n=None):
        """
        Initialize ``self``.

        TESTS::

            sage: G = groups.permutation.ComplexReflection(3, 2, 5)
            Traceback (most recent call last):
            ...
            ValueError: p (=2) must divide m (=3)

            sage: G = groups.permutation.ComplexReflection(3, 1, 5)
            sage: TestSuite(G).run()  # long time

            sage: G = groups.permutation.ComplexReflection(3, 3, 4)
            sage: TestSuite(G).run()

            sage: G = groups.permutation.ComplexReflection(4, 2, 5)
            sage: TestSuite(G).run()  # long time

            sage: groups.permutation.ComplexReflection(4, 1, 3).cardinality()
            384
            sage: CP = ColoredPermutations(4, 3)
            sage: CP.cardinality()
            384
        """
        if p is None:
            raise NotImplementedError("exceptional complex reflection groups"
                                      " are not yet implemented")
        self._m = Integer(m)
        self._p = Integer(p)
        self._n = Integer(n)
        if min(self._m, self._p, self._n) < 1:
            raise ValueError("m (=%s) p (=%s) n (=%s) must all be >= 1" % (self._m, self._p, self._n))
        if self._m % self._p != 0:
            raise ValueError("p (=%s) must divide m (=%s)" % (self._p, self._m))

        from sage.categories.finite_complex_reflection_groups import FiniteComplexReflectionGroups
        from sage.categories.finite_permutation_groups import FinitePermutationGroups
        cat = FinitePermutationGroups() & FiniteComplexReflectionGroups()

        gens = [[(i+k, i+1+k) for k in range(0, self._m * self._n, self._n)]
                for i in range(1, self._n)]
        if self._p == 1:
            gens.append([tuple(range(self._n, self._m*self._n + 1, self._n))])
        else:
            from sage.groups.perm_gps.constructor import PermutationGroupElement
            snm = PermutationGroupElement(gens[-1])
            sn = PermutationGroupElement([tuple(range(self._n, self._m*self._n + 1, self._n))])
            gens.append(sn**(self._m-1) * snm * sn)
            if self._p != self._m:
                gens.append(sn**self._p)

        PermutationGroup_generic.__init__(self, gens, category=cat)

    def _repr_(self):
        """
        Return a string representation of ``self``.

        EXAMPLES::

            sage: groups.permutation.ComplexReflection(3, 1, 5)
            Complex reflection group G(3, 1, 5) as a permutation group
        """
        return "Complex reflection group G(%s, %s, %s) as a permutation group" % (self._m, self._p, self._n)

    def _latex_(self):
        """
        Return a string representation of ``self``.

        EXAMPLES::

            sage: G = groups.permutation.ComplexReflection(3, 1, 5)
            sage: latex(G)
            G(3,1,5)
        """
        return "G(%s,%s,%s)" % (self._m, self._p, self._n)

    @cached_method
    def index_set(self):
        r"""
        Return the index set of ``self``.

        EXAMPLES::

            sage: G = groups.permutation.ComplexReflection(4, 1, 3)
            sage: G.index_set()
            (1, 2, 3)

            sage: G = groups.permutation.ComplexReflection(1, 1, 3)
            sage: G.index_set()
            (1, 2)

            sage: G = groups.permutation.ComplexReflection(4, 2, 3)
            sage: G.index_set()
            (1, 2, 3, 4)

            sage: G = groups.permutation.ComplexReflection(4, 4, 3)
            sage: G.index_set()
            (1, 2, 3)
        """
        n = self._n
        if self._m != 1:
            n += 1
        if self._p != 1 and self._p != self._m:
            n += 1
        return tuple(range(1, n))

    def simple_reflection(self, i):
        r"""
        Return the ``i``-th simple reflection of ``self``.

        EXAMPLES::

            sage: G = groups.permutation.ComplexReflection(3, 1, 4)
            sage: G.simple_reflection(2)
            (2,3)(6,7)(10,11)
            sage: G.simple_reflection(4)
            (4,8,12)

            sage: G = groups.permutation.ComplexReflection(1, 1, 4)
            sage: G.simple_reflections()
            Finite family {1: (1,2), 2: (2,3), 3: (3,4)}
        """
        if i not in self.index_set():
            raise ValueError("not an index of a simple reflection")

        if i < self._n:
            return self([(i+k, i+1+k) for k in range(0, self._m * self._n, self._n)])
        if self._p == 1:
            return self([tuple(range(self._n, self._m*self._n + 1, self._n))])

        from sage.groups.perm_gps.constructor import PermutationGroupElement
        sn = PermutationGroupElement([tuple(range(self._n, self._m*self._n + 1, self._n))])
        if i == self._n + 1:
            return self(sn**self._p)

        snm = PermutationGroupElement([(self._n-1+k, self._n+k)
                                       for k in range(0, self._m * self._n, self._n)])
        return self(sn**(self._m-1) * snm * sn)

    def degrees(self):
        r"""
        Return the degrees of ``self``.

        The degrees of a complex reflection group are the degrees of
        the fundamental invariants of the ring of polynomial invariants.

        If `m = 1`, then we are in the special case of the symmetric group
        and the degrees are `(2, 3, \ldots, n, n+1)`. Otherwise the degrees
        are `(m, 2m, \ldots, (n-1)m, nm/p)`.

        EXAMPLES::

            sage: C = groups.permutation.ComplexReflection(4, 1, 3)
            sage: C.degrees()
            (4, 8, 12)
            sage: G = groups.permutation.ComplexReflection(4, 2, 3)
            sage: G.degrees()
            (4, 6, 8)
            sage: Gp = groups.permutation.ComplexReflection(4, 4, 3)
            sage: Gp.degrees()
            (3, 4, 8)
            sage: S = groups.permutation.ComplexReflection(1, 1, 3)
            sage: S.degrees()
            (2, 3)

        Check that the product of the degrees is equal to the
        cardinality::

            sage: prod(C.degrees()) == C.cardinality()
            True
            sage: prod(G.degrees()) == G.cardinality()
            True
            sage: prod(Gp.degrees()) == Gp.cardinality()
            True
            sage: prod(S.degrees()) == S.cardinality()
            True
        """
        # For the usual symmetric group (self._m=1) we need to start at 2
        start = 2 if self._m == 1 else 1
        ret = [self._m * i for i in range(start, self._n)]
        ret.append(self._m * self._n // self._p)
        return tuple(sorted(ret))

    def codegrees(self):
        r"""
        Return the codegrees of ``self``.

        Let `G` be a complex reflection group. The codegrees
        `d_1^* \leq d_2^* \leq \cdots \leq d_{\ell}^*` of `G` can be
        defined by:

        .. MATH::

            \prod_{i=1}^{\ell} (q - d_i^* - 1)
            = \sum_{g \in G} \det(g) q^{\dim(V^g)},

        where `V` is the natural complex vector space that `G` acts on
        and `\ell` is the :meth:`rank`.

        If `m = 1`, then we are in the special case of the symmetric group
        and the codegrees are `(n-2, n-3, \ldots 1, 0)`. Otherwise the
        codegrees are `((n-1)m, (n-2)m, \ldots, m, 0)`.

        EXAMPLES::

            sage: C = groups.permutation.ComplexReflection(4, 1, 3)
            sage: C.codegrees()
            (8, 4, 0)
            sage: G = groups.permutation.ComplexReflection(3, 3, 4)
            sage: G.codegrees()
            (6, 5, 3, 0)
            sage: S = groups.permutation.ComplexReflection(1, 1, 3)
            sage: S.codegrees()
            (1, 0)
        """
        # Special case for the usual symmetric group
        if self._m == 1:
            return tuple(reversed(range(self._n-1)))
        if self._p < self._m:
            return tuple([self._m * i for i in reversed(range(self._n))])
        ret = [self._m * i for i in reversed(range(self._n-1))]
        ret.append((self._n-1)*self._m - self._n)
        return tuple(sorted(ret, reverse=True))
<|MERGE_RESOLUTION|>--- conflicted
+++ resolved
@@ -1836,11 +1836,6 @@
 
 
     def transitive_number(self):
-<<<<<<< HEAD
-        return self._n
-
-    def degree(self):
-=======
         """
         Return the index of this group in the GAP database, starting at 1
 
@@ -1860,7 +1855,6 @@
             sage: TransitiveGroup(8, 44).degree()
             8
         """
->>>>>>> 7e435cb4
         return self._d
 
     def _repr_(self):
