r"""
Named Finitely Presented Groups

Construct groups of small order and "named" groups as quotients of free groups. These
groups are available through tab completion by typing ``groups.presentation.<tab>``
or by importing the required methods. Tab completion is made available through
Sage's :ref:`group catalog <sage.groups.groups_catalog>`. Some examples are engineered
from entries in [TW1980]_.

Groups available as finite presentations:

- Alternating group, `A_n` of order `n!/2` --
  :func:`groups.presentation.Alternating <sage.groups.finitely_presented_named.AlternatingPresentation>`

- Cyclic group, `C_n` of order `n` --
  :func:`groups.presentation.Cyclic <sage.groups.finitely_presented_named.CyclicPresentation>`

- Dicyclic group, nonabelian groups of order `4n` with a unique element of
  order 2 --
  :func:`groups.presentation.DiCyclic <sage.groups.finitely_presented_named.DiCyclicPresentation>`

- Dihedral group, `D_n` of order `2n` --
  :func:`groups.presentation.Dihedral <sage.groups.finitely_presented_named.DihedralPresentation>`

- Finitely generated abelian group, `\ZZ_{n_1} \times \ZZ_{n_2} \times \cdots \times \ZZ_{n_k}` --
  :func:`groups.presentation.FGAbelian <sage.groups.finitely_presented_named.FinitelyGeneratedAbelianPresentation>`

- Klein four group, `C_2 \times C_2` --
  :func:`groups.presentation.KleinFour <sage.groups.finitely_presented_named.KleinFourPresentation>`

- Quaternion group of order 8 --
  :func:`groups.presentation.Quaternion <sage.groups.finitely_presented_named.QuaternionPresentation>`

- Symmetric group, `S_n` of order `n!` --
  :func:`groups.presentation.Symmetric <sage.groups.finitely_presented_named.SymmetricPresentation>`

AUTHORS:

- Davis Shurbert (2013-06-21): initial version

EXAMPLES::

    sage: groups.presentation.Cyclic(4)
    Finitely presented group < a | a^4 >

You can also import the desired functions::

    sage: from sage.groups.finitely_presented_named import CyclicPresentation
    sage: CyclicPresentation(4)
    Finitely presented group < a | a^4 >
"""
#*****************************************************************************
#       Copyright (C) 2013 Davis Shurbert <davis.sprout@gmail.com>
#
#  Distributed under the terms of the GNU General Public License (GPL)
#                  http://www.gnu.org/licenses/
#*****************************************************************************

from sage.rings.all      import Integer
from sage.groups.free_group import FreeGroup
from sage.groups.finitely_presented import FinitelyPresentedGroup
from sage.libs.gap.libgap import libgap
from sage.matrix.constructor import diagonal_matrix
from sage.modules.fg_pid.fgp_module import FGP_Module
from sage.rings.integer_ring import ZZ
from sage.sets.set import Set

def CyclicPresentation(n):
    r"""
    Build cyclic group of order `n` as a finitely presented group.

    INPUT:

    - ``n`` -- The order of the cyclic presentation to be returned.

    OUTPUT:

    The cyclic group of order `n` as finite presentation.

    EXAMPLES::

        sage: groups.presentation.Cyclic(10)
        Finitely presented group < a | a^10 >
        sage: n = 8; C = groups.presentation.Cyclic(n)
        sage: C.as_permutation_group().is_isomorphic(CyclicPermutationGroup(n))
        True

    TESTS::

        sage: groups.presentation.Cyclic(0)
        Traceback (most recent call last):
        ...
        ValueError: finitely presented group order must be positive
    """
    n = Integer(n)
    if n < 1:
        raise ValueError('finitely presented group order must be positive')
    F = FreeGroup( 'a' )
    rls = F([1])**n,
    return FinitelyPresentedGroup( F, rls )

def FinitelyGeneratedAbelianPresentation(int_list):
    r"""
    Return canonical presentation of finitely generated abelian group.

    INPUT:

    - ``int_list`` -- List of integers defining the group to be returned, the defining list
      is reduced to the invariants of the input list before generating the corresponding
      group.

    OUTPUT:

    Finitely generated abelian group, `\ZZ_{n_1} \times \ZZ_{n_2} \times \cdots \times \ZZ_{n_k}`
    as a finite presentation, where `n_i` forms the invariants of the input list.

    EXAMPLES::

        sage: groups.presentation.FGAbelian([2,2])
        Finitely presented group < a, b | a^2, b^2, a^-1*b^-1*a*b >
        sage: groups.presentation.FGAbelian([2,3])
        Finitely presented group < a | a^6 >
        sage: groups.presentation.FGAbelian([2,4])
        Finitely presented group < a, b | a^2, b^4, a^-1*b^-1*a*b >

    You can create free abelian groups::

        sage: groups.presentation.FGAbelian([0])
        Finitely presented group < a |  >
        sage: groups.presentation.FGAbelian([0,0])
        Finitely presented group < a, b | a^-1*b^-1*a*b >
        sage: groups.presentation.FGAbelian([0,0,0])
        Finitely presented group < a, b, c | a^-1*b^-1*a*b, a^-1*c^-1*a*c, b^-1*c^-1*b*c >

    And various infinite abelian groups::

        sage: groups.presentation.FGAbelian([0,2])
        Finitely presented group < a, b | a^2, a^-1*b^-1*a*b >
        sage: groups.presentation.FGAbelian([0,2,2])
        Finitely presented group < a, b, c | a^2, b^2, a^-1*b^-1*a*b, a^-1*c^-1*a*c, b^-1*c^-1*b*c >

    Outputs are reduced to minimal generators and relations::

        sage: groups.presentation.FGAbelian([3,5,2,7,3])
        Finitely presented group < a, b | a^3, b^210, a^-1*b^-1*a*b >
        sage: groups.presentation.FGAbelian([3,210])
        Finitely presented group < a, b | a^3, b^210, a^-1*b^-1*a*b >

    The trivial group is an acceptable output::

        sage: groups.presentation.FGAbelian([])
        Finitely presented group <  |  >
        sage: groups.presentation.FGAbelian([1])
        Finitely presented group <  |  >
        sage: groups.presentation.FGAbelian([1,1,1,1,1,1,1,1,1,1])
        Finitely presented group <  |  >

    Input list must consist of positive integers::

        sage: groups.presentation.FGAbelian([2,6,3,9,-4])
        Traceback (most recent call last):
        ...
        ValueError: input list must contain nonnegative entries
        sage: groups.presentation.FGAbelian([2,'a',4])
        Traceback (most recent call last):
        ...
        TypeError: unable to convert 'a' to an integer

    TESTS::

        sage: ag = groups.presentation.FGAbelian([2,2])
        sage: ag.as_permutation_group().is_isomorphic(groups.permutation.KleinFour())
        True
        sage: G = groups.presentation.FGAbelian([2,4,8])
        sage: C2 = CyclicPermutationGroup(2)
        sage: C4 = CyclicPermutationGroup(4)
        sage: C8 = CyclicPermutationGroup(8)
        sage: gg = (C2.direct_product(C4)[0]).direct_product(C8)[0]
        sage: gg.is_isomorphic(G.as_permutation_group())
        True
        sage: all([groups.presentation.FGAbelian([i]).as_permutation_group().is_isomorphic(groups.presentation.Cyclic(i).as_permutation_group()) for i in [2..35]])
        True
    """
    from sage.groups.free_group import _lexi_gen
    check_ls = [Integer(x) for x in int_list if Integer(x) >= 0]
    if len(check_ls) != len(int_list):
        raise ValueError('input list must contain nonnegative entries')

    col_sp = diagonal_matrix(int_list).column_space()
    invariants = FGP_Module(ZZ**(len(int_list)), col_sp).invariants()
    name_gen = _lexi_gen()
    F = FreeGroup([next(name_gen) for i in invariants])
    ret_rls = [F([i+1])**invariants[i] for i in range(len(invariants)) if invariants[i]!=0]

    # Build commutator relations
    gen_pairs = [[F.gen(i),F.gen(j)] for i in range(F.ngens()-1) for j in range(i+1,F.ngens())]
    ret_rls = ret_rls + [x[0]**(-1)*x[1]**(-1)*x[0]*x[1] for x in gen_pairs]
    return FinitelyPresentedGroup(F, tuple(ret_rls))

def DihedralPresentation(n):
    r"""
    Build the Dihedral group of order `2n` as a finitely presented group.

    INPUT:

    - ``n`` -- The size of the set that `D_n` is acting on.

    OUTPUT:

    Dihedral group of order `2n`.

    EXAMPLES::

        sage: D = groups.presentation.Dihedral(7); D
        Finitely presented group < a, b | a^7, b^2, (a*b)^2 >
        sage: D.as_permutation_group().is_isomorphic(DihedralGroup(7))
        True

    TESTS::

        sage: n = 9
        sage: D = groups.presentation.Dihedral(n)
        sage: D.ngens() == 2
        True
        sage: groups.presentation.Dihedral(0)
        Traceback (most recent call last):
        ...
        ValueError: finitely presented group order must be positive
    """
    n = Integer( n )
    if n < 1:
        raise ValueError('finitely presented group order must be positive')
    F = FreeGroup([ 'a', 'b' ])
    rls = F([1])**n, F([2])**2, (F([1])*F([2]))**2
    return FinitelyPresentedGroup( F, rls )

def DiCyclicPresentation(n):
    r"""
    Build the dicyclic group of order `4n`, for `n \geq 2`, as a finitely
    presented group.

    INPUT:

    - ``n`` -- positive integer, 2 or greater, determining the order of
      the group (`4n`).

    OUTPUT:

    The dicyclic group of order `4n` is defined by the presentation

    .. MATH::

        \langle a, x \mid a^{2n}=1, x^{2}=a^{n}, x^{-1}ax=a^{-1} \rangle

    .. NOTE::

        This group is also available as a permutation group via
        :class:`groups.permutation.DiCyclic <sage.groups.perm_gps.permgroup_named.DiCyclicGroup>`.

    EXAMPLES::

        sage: D = groups.presentation.DiCyclic(9); D
        Finitely presented group < a, b | a^18, b^2*a^-9, b^-1*a*b*a >
        sage: D.as_permutation_group().is_isomorphic(groups.permutation.DiCyclic(9))
        True

    TESTS::

        sage: Q = groups.presentation.DiCyclic(2)
        sage: Q.as_permutation_group().is_isomorphic(QuaternionGroup())
        True
        sage: all([groups.presentation.DiCyclic(i).as_permutation_group(
        ....: ).is_isomorphic(groups.permutation.DiCyclic(i)) for i in [5,8,12,2^5]])
        True
        sage: groups.presentation.DiCyclic(1)
        Traceback (most recent call last):
        ...
        ValueError: input integer must be greater than 1
    """
    n = Integer(n)
    if n < 2:
        raise ValueError('input integer must be greater than 1')

    F = FreeGroup(['a','b'])
    rls =  F([1])**(2*n), F([2,2])*F([-1])**n, F([-2,1,2,1])
    return FinitelyPresentedGroup(F, rls)

def SymmetricPresentation(n):
    r"""
    Build the Symmetric group of order `n!` as a finitely presented group.

    INPUT:

    - ``n`` -- The size of the underlying set of arbitrary symbols being acted
      on by the Symmetric group of order `n!`.

    OUTPUT:

    Symmetric group as a finite presentation, implementation uses GAP to find an
    isomorphism from a permutation representation to a finitely presented group
    representation. Due to this fact, the exact output presentation may not be
    the same for every method call on a constant ``n``.

    EXAMPLES::

        sage: S4 = groups.presentation.Symmetric(4)
        sage: S4.as_permutation_group().is_isomorphic(SymmetricGroup(4))
        True

    TESTS::

        sage: S = [groups.presentation.Symmetric(i) for i in range(1,4)]; S[0].order()
        1
        sage: S[1].order(), S[2].as_permutation_group().is_isomorphic(DihedralGroup(3))
        (2, True)
        sage: S5 = groups.presentation.Symmetric(5)
        sage: perm_S5 = S5.as_permutation_group(); perm_S5.is_isomorphic(SymmetricGroup(5))
        True
        sage: groups.presentation.Symmetric(8).order()
        40320
    """
    from sage.groups.perm_gps.permgroup_named import SymmetricGroup
    from sage.groups.free_group import _lexi_gen

    n = Integer(n)
    perm_rep = SymmetricGroup(n)
    GAP_fp_rep = libgap.Image(libgap.IsomorphismFpGroupByGenerators(perm_rep, perm_rep.gens()))
    image_gens = GAP_fp_rep.FreeGeneratorsOfFpGroup()
    name_itr = _lexi_gen() # Python generator object for variable names
    F = FreeGroup([next(name_itr) for x in perm_rep.gens()])
    ret_rls = tuple([F(rel_word.TietzeWordAbstractWord(image_gens).sage())
                for rel_word in GAP_fp_rep.RelatorsOfFpGroup()])
    return FinitelyPresentedGroup(F,ret_rls)

def QuaternionPresentation():
    r"""
    Build the Quaternion group of order 8 as a finitely presented group.

    OUTPUT:

    Quaternion group as a finite presentation.

    EXAMPLES::

        sage: Q = groups.presentation.Quaternion(); Q
        Finitely presented group < a, b | a^4, b^2*a^-2, a*b*a*b^-1 >
        sage: Q.as_permutation_group().is_isomorphic(QuaternionGroup())
        True

    TESTS::

        sage: Q = groups.presentation.Quaternion()
        sage: Q.order(), Q.is_abelian()
        (8, False)
        sage: Q.is_isomorphic(groups.presentation.DiCyclic(2))
        True
    """
    F = FreeGroup(['a','b'])
    rls = F([1])**4, F([2,2,-1,-1]), F([1,2,1,-2])
    return FinitelyPresentedGroup(F, rls)

def AlternatingPresentation(n):
    r"""
    Build the Alternating group of order `n!/2` as a finitely presented group.

    INPUT:

    - ``n`` -- The size of the underlying set of arbitrary symbols being acted
      on by the Alternating group of order `n!/2`.

    OUTPUT:

    Alternating group as a finite presentation, implementation uses GAP to find an
    isomorphism from a permutation representation to a finitely presented group
    representation. Due to this fact, the exact output presentation may not be
    the same for every method call on a constant ``n``.

    EXAMPLES::

        sage: A6 = groups.presentation.Alternating(6)
        sage: A6.as_permutation_group().is_isomorphic(AlternatingGroup(6)), A6.order()
        (True, 360)

    TESTS::

        sage: #even permutation test..
        sage: A1 = groups.presentation.Alternating(1); A2 = groups.presentation.Alternating(2)
        sage: A1.is_isomorphic(A2), A1.order()
        (True, 1)
        sage: A3 = groups.presentation.Alternating(3); A3.order(), A3.as_permutation_group().is_cyclic()
        (3, True)
        sage: A8 = groups.presentation.Alternating(8); A8.order()
        20160
    """
    from sage.groups.perm_gps.permgroup_named import AlternatingGroup
    from sage.groups.free_group import _lexi_gen

    n = Integer(n)
    perm_rep = AlternatingGroup(n)
    GAP_fp_rep = libgap.Image(libgap.IsomorphismFpGroupByGenerators(perm_rep, perm_rep.gens()))
    image_gens = GAP_fp_rep.FreeGeneratorsOfFpGroup()
    name_itr = _lexi_gen() # Python generator object for variable names
    F = FreeGroup([next(name_itr) for x in perm_rep.gens()])
    ret_rls = tuple([F(rel_word.TietzeWordAbstractWord(image_gens).sage())
                for rel_word in GAP_fp_rep.RelatorsOfFpGroup()])
    return FinitelyPresentedGroup(F,ret_rls)

def KleinFourPresentation():
    r"""
    Build the Klein group of order `4` as a finitely presented group.

    OUTPUT:

    Klein four group (`C_2 \times C_2`) as a finitely presented group.

    EXAMPLES::

        sage: K = groups.presentation.KleinFour(); K
        Finitely presented group < a, b | a^2, b^2, a^-1*b^-1*a*b >
    """
    F = FreeGroup(['a','b'])
    rls = F([1])**2, F([2])**2, F([-1])*F([-2])*F([1])*F([2])
    return FinitelyPresentedGroup(F, rls)

<<<<<<< HEAD
def BinaryDihedralPresentation(n):
    r"""
    Build a binary dihedral group of order `4n` as a finitely presented group.

    The binary dihedral group `BD_n` has the following presentation
    (note that there is a typo in [Sun]_):

    .. MATH::

        BD_n = \langle x, y, z | x^2 = y^2 = z^n = x y z \rangle.

    INPUT:

    - ``n`` -- the value `n`

    OUTPUT:

    The binary dihedral group of order `4n` as finite presentation.

    EXAMPLES::

        sage: groups.presentation.BinaryDihedral(9)
        Finitely presented group < x, y, z | x^-2*y^2, x^-2*z^9, x^-1*y*z >

    TESTS::

        sage: for n in range(3, 9):
        ....:     P = groups.presentation.BinaryDihedral(n)
        ....:     M = groups.matrix.BinaryDihedral(n)
        ....:     assert P.is_isomorphic(M)
    """
    F = FreeGroup('x,y,z')
    x,y,z = F.gens()
    rls = (x**-2 * y**2, x**-2 * z**n, x**-2 * x*y*z)
    return FinitelyPresentedGroup(F, rls)
=======
def CactusPresentation(n):
    r"""
    Build the `n`-fruit cactus group as a finitely presented group.

    OUTPUT:

    Cactus group `J_n` as a finitely presented group.

    EXAMPLES::

        sage: J3 = groups.presentation.Cactus(3); J3
        Finitely presented group < s12, s13, s23 |
         s12^2, s13^2, s23^2, s13*s12*s13^-1*s23^-1, s13*s23*s13^-1*s12^-1 >
    """
    from sage.groups.cactus_group import CactusGroup
    G = CactusGroup(n)
    F = FreeGroup(G.variable_names())
    gens = F.gens()
    rls = [g**2 for g in gens]
    K = G.group_generators().keys()
    for i,key in enumerate(K):
        for j,key2 in enumerate(K):
            if i == j:
                continue
            x,y = G._product_on_gens(key, key2)
            if key == x and key2 == y:
                continue
            elt = gens[i] * gens[j] * ~gens[K.index(y)] * ~gens[K.index(x)]
            rls.append(elt)
    return FinitelyPresentedGroup(F, tuple(rls))
>>>>>>> 3e99cfe0
<|MERGE_RESOLUTION|>--- conflicted
+++ resolved
@@ -422,7 +422,7 @@
     rls = F([1])**2, F([2])**2, F([-1])*F([-2])*F([1])*F([2])
     return FinitelyPresentedGroup(F, rls)
 
-<<<<<<< HEAD
+
 def BinaryDihedralPresentation(n):
     r"""
     Build a binary dihedral group of order `4n` as a finitely presented group.
@@ -455,10 +455,11 @@
         ....:     assert P.is_isomorphic(M)
     """
     F = FreeGroup('x,y,z')
-    x,y,z = F.gens()
+    x, y, z = F.gens()
     rls = (x**-2 * y**2, x**-2 * z**n, x**-2 * x*y*z)
     return FinitelyPresentedGroup(F, rls)
-=======
+
+
 def CactusPresentation(n):
     r"""
     Build the `n`-fruit cactus group as a finitely presented group.
@@ -477,16 +478,15 @@
     G = CactusGroup(n)
     F = FreeGroup(G.variable_names())
     gens = F.gens()
-    rls = [g**2 for g in gens]
+    rls = [g ** 2 for g in gens]
     K = G.group_generators().keys()
-    for i,key in enumerate(K):
-        for j,key2 in enumerate(K):
+    for i, key in enumerate(K):
+        for j, key2 in enumerate(K):
             if i == j:
                 continue
-            x,y = G._product_on_gens(key, key2)
+            x, y = G._product_on_gens(key, key2)
             if key == x and key2 == y:
                 continue
             elt = gens[i] * gens[j] * ~gens[K.index(y)] * ~gens[K.index(x)]
             rls.append(elt)
-    return FinitelyPresentedGroup(F, tuple(rls))
->>>>>>> 3e99cfe0
+    return FinitelyPresentedGroup(F, tuple(rls))