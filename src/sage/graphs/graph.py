--- conflicted
+++ resolved
@@ -4866,22 +4866,14 @@
             else:
                 data_structure = "static_sparse"
         from sage.graphs.all import DiGraph
-<<<<<<< HEAD
-        D = DiGraph(name=self.name(),
-                    pos=self._pos,
-                    boundary=self._boundary,
-                    multiedges=self.allows_multiple_edges(),
-                    implementation=implementation,
-                    data_structure=data_structure if data_structure!="static_sparse" else "sparse")
-=======
         D = DiGraph(name           = self.name(),
                     pos            = self._pos,
                     boundary       = self._boundary,
                     multiedges     = self.allows_multiple_edges(),
+                    loops          = self.allows_loops(),
                     implementation = implementation,
                     data_structure = (data_structure if data_structure!="static_sparse"
                                       else "sparse")) # we need a mutable copy
->>>>>>> 0c626799
 
         D.add_vertices(self.vertex_iterator())
         for u,v,l in self.edge_iterator():
@@ -4893,11 +4885,7 @@
         D._weighted = self._weighted
 
         if data_structure == "static_sparse":
-<<<<<<< HEAD
-            D=D.copy(data_structure=data_structure)
-=======
             D = D.copy(data_structure=data_structure)
->>>>>>> 0c626799
 
         return D
 
