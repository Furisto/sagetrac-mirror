--- conflicted
+++ resolved
@@ -1675,11 +1675,7 @@
     Rosa [MR85]_:
 
         The vertices of the graph `G` are all partitions of a set of 9 elements
-<<<<<<< HEAD
-        into `\{\{a,b,c\},\{d,e,f\},\{g,h,i}\}`. The cross-intersection of two
-=======
         into `\{\{a,b,c\},\{d,e,f\},\{g,h,i\}\}`. The cross-intersection of two
->>>>>>> d3aad853
         such partitions `P=\{P_1,P_2,P_3\}` and `P'=\{P'_1,P'_2,P'_3\}` being
         defined as `\{P_i \cap P'_j: 1\leq i,j\leq 3\}`, two vertices of `G` are
         set to be adjacent if the cross-intersection of their respective
