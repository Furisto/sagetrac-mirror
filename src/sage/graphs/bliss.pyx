r"""
Interface with bliss: graph (iso/auto)morphism

Implemented functions:

.. csv-table::
    :class: contentstable
    :widths: 30, 70
    :delim: |

    :meth:`automorphism_group` | Returns the automorphism group of the given (di)graph
    :meth:`canonical_form` | Computes a canonical certificate for the given (di) graph.

AUTHORS:

    - Jernej Azarija
"""

#*****************************************************************************
#       Copyright (C) 2015 Jernej Azarija
#       Copyright (C) 2015 Nathann Cohen <nathann.cohen@gail.com>
#       Copyright (C) 2018 Christian Stump <christian.stump@gmail.com>
#
# This program is free software: you can redistribute it and/or modify
# it under the terms of the GNU General Public License as published by
# the Free Software Foundation, either version 2 of the License, or
# (at your option) any later version.
#                  http://www.gnu.org/licenses/
#*****************************************************************************
import numpy
<<<<<<< HEAD
=======
from operator import itemgetter

>>>>>>> f96bbd40
from cpython cimport PyObject
from libc.limits cimport LONG_MAX

cdef extern from "bliss/graph.hh" namespace "bliss":

    cdef cppclass Stats:
        pass

    cdef cppclass AbstractGraph:
        pass

    cdef cppclass Graph(AbstractGraph):
        Graph(const unsigned int)
        void add_edge(const unsigned int, const unsigned int)
        void find_automorphisms(Stats&, void (*)(void* , unsigned int,
                    const unsigned int*), void*)
        void change_color(const unsigned int, const unsigned int);
        const unsigned int* canonical_form(Stats&, void (*)(void*,unsigned int,
                    const unsigned int*), void*)

    cdef cppclass Digraph(AbstractGraph):
        Digraph(const unsigned int)
        void add_edge(const unsigned int, const unsigned int)
        void find_automorphisms(Stats&, void (*)(void* , unsigned int,
                    const unsigned int*), void*)
        void change_color(const unsigned int, const unsigned int);
        const unsigned int* canonical_form(Stats&, void (*)(void*,unsigned int,
                    const unsigned int*), void*)
        unsigned int get_hash()

cdef void add_gen(void *user_param, unsigned int n, const unsigned int *aut):
    r"""
    This function is called each time a new generator of the automorphism group
    is found.

    This function is used to append the new generators to a Python list. Its
    main job is to translate a permutation into dijoint cycles.

    INPUT:

    - ``user_param`` (``void *``) -- in the current implementation, it points
      toward a Python object which is a pair
      ``(list_of_current_generators,vert_to_integer_labelling)``.

    - ``n`` (int) -- number of points in the graph.

    - ``aut`` (int *) -- an automorphism of the graph.
    """
    cdef int tmp     = 0
    cdef int marker  = 0
    cdef int cur     = 0
    perm        = []
    done        = [False]*n

    gens, int_to_vertex = <object> <PyObject *> user_param

    while True:
        while cur < n and done[cur]:
            cur+=1
        if cur == n:
            break

        marker = tmp = cur
        cycle = [int_to_vertex[cur]]
        done[cur] = True

        while aut[tmp] != marker:
            tmp = aut[tmp]
            done[tmp] = True
            cycle.append(int_to_vertex[tmp])

        perm.append(tuple(cycle))
    gens.append(perm)

cdef void empty_hook(void *user_param , unsigned int n, const unsigned int *aut):
    return

#####################################################
# constucting bliss graphs from edge lists
#####################################################

cdef Graph *bliss_graph_from_labelled_edges(int Vnr, int Lnr, Vout, Vin, labels, partition):
    r"""
    Return a bliss graph from the input data

    For edge labelled graphs, the bliss graph is constructed using Vnr * log(Lnr) many vertices as described in Sect 14 in the `nauty reference manual <http://pallini.di.uniroma1.it/Guide.html>`_.

    .. WARNING::

        the input is not checked for correctness, any wrong input will result in a segfault

    INPUT:

    - ``Vnr`` (number of vertices, such that the vertices are 0 ... Vnr-1)

    - ``Lnr`` (number of labels, such that the labels are 0 ... Lnr-1)

    - ``Vout`` (the list of vertices of outgoing edges)

    - ``Vin`` (the list of vertices of ingoing edges)

    - ``labels`` (the list of edge labels)

    - ``partition`` -- a partition of the vertex set
    """
    cdef Py_ssize_t i, j
    cdef int logLnr
    cdef str binrep
    cdef str ind

    cdef Graph *g
    cdef int x,y, lab

    if Lnr == 1:
        g = new Graph(Vnr)
        if g == NULL:
            raise MemoryError("Allocation Failed")
    else:
        logLnr = len(numpy.binary_repr(Lnr))
        g = new Graph(Vnr*logLnr)
        if g == NULL:
            raise MemoryError("Allocation Failed")
        for i from 0 <= i < Vnr:
            for j from 1 <= j < logLnr:
                g.add_edge((j-1)*Vnr+i,j*Vnr+i)

    cdef int Enr = len(Vout)

    for i from 0 <= i < Enr:
        x   = Vout[i]
        y   = Vin[i]
        if Lnr == 1:
            lab = 0
        else:
            lab = labels[i]

        if lab != 0:
            lab = lab+1
            binrep = numpy.binary_repr(lab, logLnr)

            for j from 0 <= j < logLnr:
                ind = binrep[j]
                if ind == "1":
                    g.add_edge((logLnr-1-j)*Vnr+x,(logLnr-1-j)*Vnr+y)
        else:
            g.add_edge(x,y)

    if not bool(partition):
        partition = [list(range(Vnr))]
    cdef Pnr = len(partition)
    for i from 0 <= i < Pnr:
        for v in partition[i]:
            if Lnr == 1:
                g.change_color(v, i)
            else:
                for j from 0 <= j < logLnr:
                    g.change_color(j*Vnr+v, j*Pnr+i)
    return g

cdef Digraph *bliss_digraph_from_labelled_edges(int Vnr, int Lnr, Vout, Vin, labels, partition):
    r"""
    Return a bliss digraph from the input data

    For edge labelled graphs, the bliss graph is constructed using Vnr * log(Lnr) many vertices as described in Sect 14 in the `nauty reference manual
    <http://pallini.di.uniroma1.it/Guide.html>`_.

    .. WARNING::

        the input is not checked for correctness, any wrong input will result in a segfault

    INPUT:

    - ``Vnr`` (number of vertices, such that the vertices are 0 ... Vnr-1)

    - ``Lnr`` (number of labels, such that the labels are 0 ... Lnr-1)

    - ``Vout`` (the list of vertices of outgoing edges)

    - ``Vin`` (the list of vertices of ingoing edges)

    - ``labels`` (the list of edge labels)

    - ``partition`` -- a partition of the vertex set
    """
    cdef Py_ssize_t i, j
    cdef int logLnr
    cdef str binrep
    cdef str ind

    cdef Digraph *g
    cdef int x,y, lab

    if Lnr == 1:
        g = new Digraph(Vnr)
        if g == NULL:
            raise MemoryError("Allocation Failed")
    else:
        logLnr = len(numpy.binary_repr(Lnr))
        g = new Digraph(Vnr*logLnr)
        if g == NULL:
            raise MemoryError("Allocation Failed")
        for i from 0 <= i < Vnr:
            for j from 1 <= j < logLnr:
                g.add_edge((j-1)*Vnr+i,j*Vnr+i)

    cdef int Enr = len(Vout)

    for i from 0 <= i < Enr:
        x   = Vout[i]
        y   = Vin[i]
        if Lnr == 1:
            lab = 0
        else:
            lab = labels[i]

        if lab != 0:
            lab = lab+1
            binrep = numpy.binary_repr(lab)

            for j from 0 <= j < logLnr:
                ind = binrep[j]
                if ind == "1":
                    g.add_edge((logLnr-1-j)*Vnr+x,(logLnr-1-j)*Vnr+y)
        else:
            g.add_edge(x,y)

    if not bool(partition):
        partition = [list(range(Vnr))]
    cdef Pnr = len(partition)
    for i from 0 <= i < Pnr:
        for v in partition[i]:
            if Lnr == 1:
                g.change_color(v, i)
            else:
                for j from 0 <= j < logLnr:
                    g.change_color(j*Vnr+v, j*Pnr+i)
    return g

#####################################################
# canonical form from graph or edge list
#####################################################

cdef canonical_form_from_edge_list(int Vnr, list Vout, list Vin, int Lnr=1, list labels=[], list partition=None, bint directed=False, bint certificate=False):
    r"""
    Return an unsorted list of labelled edges of a canonical form.

    INPUT:

    - ``Vnr`` -- number of vertices such that the vertices are 0 ... Vnr-1

    - ``Vout`` -- the list of vertices of outgoing edges

    - ``Vin`` -- the list of vertices of ingoing edges

    - ``Lnr`` -- number of labels such that the labels are 0 ... Lnr-1

    - ``labels`` -- the list of edge labels)

    - ``partition`` -- a partition of the vertex set

    - ``directed`` -- boolean flag whether the edges are directed or not

    - ``certificate`` -- boolean flag whether to return the isomorphism to obtain the canonical labelling
    """
    # We need this to convert the numbers from <unsigned int> to
    # <long>. This assertion should be true simply for memory reasons.
    assert <unsigned long>(Vnr) <= <unsigned long>LONG_MAX

    cdef const unsigned int* aut
    cdef Graph* g
    cdef Digraph* d
    cdef Stats s
    cdef dict relabel

    cdef list new_edges = []
    cdef long e, f

    if directed:
        d = bliss_digraph_from_labelled_edges(Vnr, Lnr, Vout, Vin, labels, partition)
        aut = d.canonical_form(s, empty_hook, NULL)
    else:
        g = bliss_graph_from_labelled_edges(Vnr, Lnr, Vout, Vin, labels, partition)
        aut = g.canonical_form(s, empty_hook, NULL)

    for i from 0 <= i < len(Vout):
        x = Vout[i]
        y = Vin[i]
        e = aut[x]
        f = aut[y]
        if Lnr == 1:
            if not bool(labels):
                lab = None
            else:
                lab = labels[0]
            if directed:
                new_edges.append( (e,f,lab) )
            else:
                new_edges.append( (e,f,lab) if e > f else (f,e,lab))
        else:
            lab = labels[i]
            if directed:
                new_edges.append( (e,f,lab) )
            else:
                new_edges.append( (e,f,lab) if e > f else (f,e,lab))

    if certificate:
        relabel = {v: <long>aut[v] for v in range(Vnr)}

    if directed:
        del d
    else:
        del g

    if certificate:
        return new_edges, relabel
    else:
        return new_edges

cpdef canonical_form(G, partition=None, return_graph=False, use_edge_labels=True, certificate=False):
    r"""
    Return the canonical label of ``G``.

    A canonical label ``canonical_form(G)`` of ``G`` is a (di)graph defined on
    `\{0,...,n-1\}` such that ``G`` is isomorphic to ``H`` if and only if
    ``canonical_form(G)`` is equal to ``canonical_form(H)``.

    INPUT:

    - ``G`` -- A graph or digraph.

    - ``partition`` -- A partition of the vertices of ``G`` into color classes.
      Defaults to ``None``.

    - ``return_graph`` -- If set to ``True``, ``canonical_form`` returns the
      canonical graph of ``G``. Otherwise, it returns its set of edges.

    - ``edge_labels`` -- A boolean whether or not to consider edge labels.

    - ``certificate`` -- If set to ``True`` returns the labeling of G into a
      canonical graph.

    TESTS::

        sage: from sage.graphs.bliss import canonical_form                  # optional - bliss
        sage: G = graphs.PetersenGraph()                                    # optional - bliss
        sage: canonical_form(G)                                             # optional - bliss
        [(2, 0, None),
         (2, 1, None),
         (3, 0, None),
         (4, 1, None),
         (5, 3, None),
         (5, 4, None),
         (6, 0, None),
         (6, 4, None),
         (7, 1, None),
         (7, 3, None),
         (8, 2, None),
         (8, 5, None),
         (9, 6, None),
         (9, 7, None),
         (9, 8, None)]

        sage: P = graphs.GeneralizedPetersenGraph(5,2)                      # optional - bliss
        sage: Q = graphs.PetersenGraph()                                    # optional - bliss
        sage: canonical_form(P) == canonical_form(Q)                        # optional - bliss
        True

        sage: canonical_form(Graph(15),return_graph=True)                   # optional - bliss
        Graph on 15 vertices
        sage: g = digraphs.RandomTournament(40)                             # optional - bliss
        sage: g.is_isomorphic(canonical_form(g,return_graph=True))          # optional - bliss
        True

        sage: g1 = graphs.RandomGNP(100,.4)                                 # optional - bliss
        sage: r = Permutations(range(100)).random_element()                 # optional - bliss
        sage: g2 = Graph([(r[u],r[v]) for u,v in g1.edges(labels=False)])   # optional - bliss
        sage: g1 = canonical_form(g1,return_graph=True)                     # optional - bliss
        sage: g2 = canonical_form(g2,return_graph=True)                     # optional - bliss
        sage: g2 == g2                                                      # optional - bliss
        True

        sage: g = Graph({1: [2]})
        sage: g_ = canonical_form(g, return_graph=True, certificate=True)   # optional - bliss
        sage: 0 in g_[0]                                                    # optional - bliss
        True
    """
    # We need this to convert the numbers from <unsigned int> to
    # <long>. This assertion should be true simply for memory reasons.
    cdef unsigned long Vnr = G.order()
    assert Vnr <= <unsigned long>LONG_MAX

    cdef bint directed = G.is_directed()

    cdef int labInd
    cdef list Vout   = []
    cdef list Vin    = []
    cdef list labels = []

    vert2int         = {}
    int2vert         = [None]*Vnr
    edge_labels      = []
    edge_labels_rev  = {}
    cdef int Lnr     = 0

    for i,v in enumerate(G.vertices()):
        vert2int[v] = i
        int2vert[i] = v

    if bool(partition):
        partition = [ [ vert2int[i] for i in part ] for part in partition ]

    for x,y,lab in G.edges(labels=True):
        if use_edge_labels is False:
            lab = None
        try:
            labInd = edge_labels_rev[lab]
        except KeyError:
            labInd = Lnr
            Lnr    = Lnr+1
            edge_labels_rev[lab] = labInd
            edge_labels.append(lab)

        Vout.append(vert2int[x])
        Vin.append(vert2int[y])
        labels.append(labInd)

    lab_relabels = [ lab for _,lab in sorted(edge_labels_rev.iteritems(), key=itemgetter(0)) ]
    labels = [lab_relabels[i] for i in labels]
    new_edges, relabel = canonical_form_from_edge_list(Vnr, Vout, Vin, Lnr, labels, partition, directed, certificate=True)

    new_edges = [ (x,y,edge_labels[lab]) for x,y,lab in new_edges ]
    relabel = { int2vert[i]:j for i,j in relabel.iteritems() }

    if return_graph:
        if directed:
            from sage.graphs.graph import DiGraph
            G = DiGraph(new_edges,loops=G.allows_loops(),multiedges=G.allows_multiple_edges())
        else:
            from sage.graphs.graph import Graph
            G = Graph(new_edges,loops=G.allows_loops(),multiedges=G.allows_multiple_edges())

        G.add_vertices(vert2int.values())
        return (G, relabel) if certificate else G

    return (sorted(new_edges), relabel) if certificate else sorted(new_edges)

#####################################################
# automorphism group from graphs
#####################################################

cdef automorphism_group_gens_from_edge_list(int Vnr, Vout, Vin, int Lnr=1, labels=[], int2vert=[], partition=None, bint directed=False):
    r"""
    Return an unsorted list of labelled edges of a canonical form.

    INPUT:

<<<<<<< HEAD
    return sorted(edges)

#####################################################
# constucting the canonical form from a list of edges
#####################################################

cdef Digraph *bliss_digraph_from_labelled_edges(int Vnr, int Lnr, list Vout, list Vin, list labels, list partition, bint verbose=False):
    r"""
    Return a bliss copy of a digraph G

    INPUT:

    - ``Vnr`` (number of vertices such that the vertices are 0 ... Vnr-1)

    - ``Lnr`` (number of labels such that the labels are 0 ... Lnr-1)

    - ``Vout`` (the list of vertices of outgoing edges)

    - ``Vin`` (the list of vertices of ingoing edges)

    - ``labels`` (the list of edge labels)

    - ``partition`` -- a partition of the vertex set
    """
    cdef Py_ssize_t i, j
    cdef int logLnr
    cdef str binrep
    cdef str ind

    cdef Digraph *g
    cdef int x,y, lab

    if Lnr == 1:
        g = new Digraph(Vnr)
        if g == NULL:
            raise MemoryError("Allocation Failed")
    else:
        logLnr = len(numpy.binary_repr(Lnr))
        g = new Digraph(Vnr*logLnr)
        if g == NULL:
            raise MemoryError("Allocation Failed")
        for i from 0 <= i < Vnr:
            for j from 1 <= j < logLnr:
                g.add_edge((j-1)*Vnr+i,j*Vnr+i)
                if verbose:
                    print "edge init", ((j-1)*Vnr+i,j*Vnr+i)

    cdef int Enr = len(Vout)

    for i from 0 <= i < Enr:
        x   = Vout[i]
        y   = Vin[i]
        if Lnr == 1:
            lab = 0
        else:
            lab = labels[i]

        if lab != 0:
            lab = lab+1
            binrep = numpy.binary_repr(lab)

            for j from 0 <= j < logLnr:
                ind = binrep[j]
                if ind == "1":
                    g.add_edge((logLnr-1-j)*Vnr+x,(logLnr-1-j)*Vnr+y)
                    if verbose:
                        print "edge", ((logLnr-1-j)*Vnr+x,(logLnr-1-j)*Vnr+y)
        else:
            g.add_edge(x,y)
            if verbose:
                print "edge unlab", (x,y)

    if partition == []:
        partition = [list(range(Vnr))]
    cdef Pnr = len(partition)
    for i from 0 <= i < Pnr:
        for v in partition[i]:
            if Lnr == 1:
                g.change_color(v, i)
                if verbose:
                    print "color",(v, i)
            else:
                for j from 0 <= j < logLnr:
                    g.change_color(j*Vnr+v, j*Pnr+i)
                    if verbose:
                        print "color",(j*Vnr+v, j*Pnr+i)
    return g

cdef Graph *bliss_graph_from_labelled_edges(int Vnr, int Lnr, list Vout, list Vin, list labels, list partition, bint verbose=False):
=======
    - ``Vnr`` -- number of vertices such that the vertices are 0 ... Vnr-1

    - ``Vout`` -- the list of vertices of outgoing edges

    - ``Vin`` -- the list of vertices of ingoing edges

    - ``Lnr`` -- number of labels such that the labels are 0 ... Lnr-1

    - ``labels`` -- the list of edge labels)

    - ``partition`` -- a partition of the vertex set

    - ``directed`` -- boolean flag whether the edges are directed or not
    """
    # We need this to convert the numbers from <unsigned int> to
    # <long>. This assertion should be true simply for memory reasons.
    assert <unsigned long>(Vnr) <= <unsigned long>LONG_MAX

    cdef Graph* g
    cdef Digraph* d
    cdef Stats s

    if int2vert == []:
        int2vert = list(range(Vnr))

    # the following is needed because the the internal graph has
    # size Vnr*logLnr for labelled graphs
    if Lnr != 1:
        logLnr = len(numpy.binary_repr(Lnr))
        int2vert.extend([None]*(Vnr*(logLnr-1)))

    gens = []
    data = (gens, int2vert)

    if directed:
        d = bliss_digraph_from_labelled_edges(Vnr, Lnr, Vout, Vin, labels, partition)
        d.find_automorphisms(s, add_gen, <PyObject *> data)
        del d
    else:
        g = bliss_graph_from_labelled_edges(Vnr, Lnr, Vout, Vin, labels, partition)
        g.find_automorphisms(s, add_gen, <PyObject *> data)
        del g

    return [ [ cyc for cyc in gen if cyc[0] is not None ] for gen in gens ]

cpdef automorphism_group(G, partition=None, use_edge_labels=True):
    """
    Computes the automorphism group of ``G`` subject to the vertex coloring ``partition``, if given.

    The graph ``G`` can be a directed or undirected graph with or without edge labellings.

    Observe the neither the vertex colorings nor the edge colorings are interchangeable.

    INPUT:

    - ``G`` -- A graph

    - ``partition`` -- A partition of the vertices of ``G`` into color classes.
      Defaults to ``None``, which is equivalent to a partition of size 1.

    - ``edge_labels`` -- A boolean whether or not to consider edge labels.

    EXAMPLES::

        sage: from sage.graphs.bliss import automorphism_group                  # optional - bliss

    Computing the automorphism group of a graph or digraph::

        sage: G = graphs.CompleteMultipartiteGraph([1,1,1,2])                   # optional - bliss
        sage: automorphism_group(G).cardinality()                               # optional - bliss
        12
        sage: D = DiGraph(G.edges())                                            # optional - bliss
        sage: automorphism_group(D).cardinality()                               # optional - bliss
        2

    Observe that the order 12 is given by permuting the first three vertices, or the last two
    in the case of a graph, while only the latter two are possible in the case of a directed
    graph.

    Partitioning the vertices into classes::

        sage: G = graphs.CompleteMultipartiteGraph([3,2])                       # optional - bliss
        sage: automorphism_group(G).cardinality()                               # optional - bliss
        12
        sage: automorphism_group(G,partition=[[0],[1],[2],[3,4]]).cardinality() # optional - bliss
        2
        sage: automorphism_group(G,partition=[[0],[1,2],[3,4]]).cardinality()   # optional - bliss
        4

        sage: automorphism_group(G,partition=[[1,2],[0,3],[4]]).cardinality()   # optional - bliss
        2

    Partitioning the edges into classes::

        sage: G = Graph(graphs.CompleteMultipartiteGraph([8,2]), sparse=True)   # optional - bliss
        sage: for i,j,_ in G.edges():                                           # optional - bliss
        ....:     if 0 <= i < 3:                                                # optional - bliss
        ....:         G.set_edge_label(i,j,"A")                                 # optional - bliss
        ....:     if 3 <= i < 6:                                                # optional - bliss
        ....:         G.set_edge_label(i,j,"B")                                 # optional - bliss
        ....:     if 6 <= i < 8:                                                # optional - bliss
        ....:         G.set_edge_label(i,j,"C")                                 # optional - bliss

        sage: factor(automorphism_group(G).cardinality())                       # optional - bliss
        2^4 * 3^2
        sage: automorphism_group(G,[[0],[1],[2,3],[4,5],[6,7],[8],[9]]).cardinality()   # optional - bliss
        4

    TESTS::

        sage: from sage.graphs.bliss import automorphism_group                  # optional - bliss
        sage: G = graphs.PetersenGraph()                                        # optional - bliss
        sage: automorphism_group(G).is_isomorphic(G.automorphism_group())       # optional - bliss
        True

        sage: G = graphs.HeawoodGraph()                                         # optional - bliss
        sage: p = G.bipartite_sets()                                            # optional - bliss
        sage: A = G.automorphism_group(partition=[list(p[0]), list(p[1])])      # optional - bliss
        sage: automorphism_group(G, partition=p).is_isomorphic(A)               # optional - bliss
        True

        sage: G = graphs.CompleteMultipartiteGraph([5,7,11])
        sage: B = automorphism_group(G)                                         # optional - bliss
        sage: B.cardinality() == prod(factorial(n) for n in [5,7,11])           # optional - bliss
        True

        sage: G = Graph(graphs.CompleteMultipartiteGraph([8,8,8,5]),sparse=True)# optional - bliss
        sage: for i,j,_ in G.edges():                                           # optional - bliss
        ....:     if 0 <= i < 3:                                                # optional - bliss
        ....:         G.set_edge_label(i,j,"A")                                 # optional - bliss
        ....:     if 3 <= i < 6:                                                # optional - bliss
        ....:         G.set_edge_label(i,j,"B")                                 # optional - bliss
        ....:     if 6 <= i < 8:                                                # optional - bliss
        ....:         G.set_edge_label(i,j,"C")                                 # optional - bliss
        ....:
        sage: automorphism_group(G).cardinality() == prod( factorial(n) for n in [3,3,2,8,8,5,2] )  # optional - bliss
        True
        sage: automorphism_group(G, use_edge_labels=False).cardinality() == prod( factorial(n) for n in [8,8,8,5,3] )  # optional - bliss
        True
        sage: automorphism_group(G,[[0 .. 7],[8 .. 11],[12 .. 28]]).cardinality() == prod( factorial(n) for n in [3,3,2,4,4,8,5] )  # optional - bliss
        True

        sage: G = Graph()                                                       # optional - bliss
        sage: G.add_edges((i,j,"A") for i in range(0, 2) for j in range(14,20)) # optional - bliss
        sage: G.add_edges((i,j,"B") for i in range(2, 5) for j in range(14,20)) # optional - bliss
        sage: G.add_edges((i,j,"C") for i in range(5, 9) for j in range(14,20)) # optional - bliss
        sage: G.add_edges((i,j,"D") for i in range(9,14) for j in range(14,20)) # optional - bliss
        sage: A = automorphism_group(G)                                         # optional - bliss
        sage: print(A.gens())                                                   # random, optional - bliss
        [(9,13), (18,19), (17,18), (16,17), (15,16), (14,15), (12,9), (11,12), (10,11), (7,8), (6,7), (5,6), (3,4), (2,3), (0,1)]
        sage: A.cardinality() == prod(factorial(n) for n in [2,3,4,5,6])        # optional - bliss
        True

        sage: alpha = "abcdefghijklmnopqrstuvwxyz"

        sage: G = Graph()                                                       # optional - bliss
        sage: G.add_edges((alpha[i],alpha[j],"A") for i in range(0, 2) for j in range(14,20))   # optional - bliss
        sage: G.add_edges((alpha[i],alpha[j],"B") for i in range(2, 5) for j in range(14,20))   # optional - bliss
        sage: G.add_edges((alpha[i],alpha[j],"C") for i in range(5, 9) for j in range(14,20))   # optional - bliss
        sage: G.add_edges((alpha[i],alpha[j],"D") for i in range(9,14) for j in range(14,20))   # optional - bliss
        sage: A = automorphism_group(G)                                         # optional - bliss
        sage: print(A.gens())                                                   # random, optional - bliss
        [('r','t'), ('s','r'), ('p','s'), ('q','p'), ('o','q'), ('l','n'), ('m','l'), ('j','m'), ('k','j'), ('i','h'), ('f','i'), ('g','f'), ('e','d'), ('c','e'), ('a','b')]
        sage: A.cardinality() == prod(factorial(n) for n in [2,3,4,5,6])        # optional - bliss
        True

        sage: gg = graphs.CompleteGraph(5)                                      # optional - bliss
        sage: gg.allow_loops(True)                                              # optional - bliss
        sage: gg.add_edge(0,0)                                                  # optional - bliss
        sage: gg.add_edge(1,1)                                                  # optional - bliss
        sage: automorphism_group(gg).cardinality()                              # optional - bliss
        12
        sage: automorphism_group(gg,[[0],[1,2,3,4]]).cardinality()              # optional - bliss

        6

    Making sure that #25426 is fixed:

        sage: j = matrix([(3, 2, 1, 0, 0),
        ....:  (2, 2, 0, 1, 0),
        ....:  (1, 0, 3, 0, 2),
        ....:  (0, 1, 0, 2, 1),
        ....:  (0, 0, 2, 1, 2)])
        sage: j.automorphisms_of_rows_and_columns()
        [((), ()), ((1,3)(2,5), (1,3)(2,5))]
    """
    # We need this to convert the numbers from <unsigned int> to
    # <long>. This assertion should be true simply for memory reasons.
    cdef unsigned long Vnr = G.order()
    assert Vnr <= <unsigned long>LONG_MAX

    cdef bint directed = G.is_directed()

    cdef int labInd
    cdef list Vout   = []
    cdef list Vin    = []
    cdef list labels = []

    vert2int         = {}
    int2vert         = [None]*Vnr
    edge_labels      = []
    edge_labels_rev  = {}
    cdef int Lnr     = 0

    for i, v in enumerate(G.vertex_iterator()):
        vert2int[v] = i
        int2vert[i] = v

    if bool(partition):
        partition = [ [ vert2int[i] for i in part ] for part in partition ]

    for x,y,lab in G.edge_iterator(labels=True):
        if use_edge_labels is False:
            lab = None
        try:
            labInd = edge_labels_rev[lab]
        except KeyError:
            labInd = Lnr
            Lnr    = Lnr+1
            edge_labels_rev[lab] = labInd
            edge_labels.append(lab)

        Vout.append(vert2int[x])
        Vin.append(vert2int[y])
        labels.append(labInd)

    lab_relabels = [ lab for _,lab in sorted(edge_labels_rev.iteritems(), key=itemgetter(0)) ]
    labels = [lab_relabels[i] for i in labels]

    gens = automorphism_group_gens_from_edge_list(Vnr, Vout, Vin, Lnr, labels, int2vert, partition, directed)

    from sage.groups.perm_gps.permgroup import PermutationGroup
    return PermutationGroup(gens,domain=sorted(G))

#####################################################
# old direct interactions graphs <-> bliss graphs
#####################################################

cdef Graph *bliss_graph(G, partition, vert2int, int2vert):
    r"""
    Return a bliss copy of a graph G

    INPUT:

    - ``G`` (a graph)

    - ``partition`` -- a partition of the vertex set.

    - ``vert2int, int2vert`` -- Two empty dictionaries. The entries of the
      dictionary are later set to record the labeling of our graph. They are
      taken as arguments to avoid technicalities of returning Python objects in
      Cython functions.
    """
    cdef Graph *g = new Graph(G.order())

    if g == NULL:
        raise MemoryError("Allocation Failed")

    for i,v in enumerate(G.vertices()):
        vert2int[v] = i
        int2vert[i] = v

    for x,y in G.edges(labels=False):
       g.add_edge(vert2int[x],vert2int[y])

    if partition:
        for i in xrange(1, len(partition)):
            for v in partition[i]:
                g.change_color(vert2int[v], i)
    return g

cdef Digraph *bliss_digraph(G, partition, vert2int, int2vert):
>>>>>>> f96bbd40
    r"""
    Return a bliss copy of a digraph G

    INPUT:

<<<<<<< HEAD
    - ``Vnr`` (number of vertices such that the vertices are 0 ... Vnr-1)

    - ``Lnr`` (number of labels such that the labels are 0 ... Lnr-1)

    - ``Vout`` (the list of vertices of outgoing edges)

    - ``Vin`` (the list of vertices of ingoing edges)

    - ``labels`` (the list of edge labels)

    - ``partition`` -- a partition of the vertex set
    """
    cdef Py_ssize_t i, j
    cdef int logLnr
    cdef str binrep
    cdef str ind

    cdef Graph *g
    cdef int x,y, lab

    if Lnr == 1:
        g = new Graph(Vnr)
        if g == NULL:
            raise MemoryError("Allocation Failed")
    else:
        logLnr = len(numpy.binary_repr(Lnr))
        g = new Graph(Vnr*logLnr)
        if g == NULL:
            raise MemoryError("Allocation Failed")
        for i from 0 <= i < Vnr:
            for j from 1 <= j < logLnr:
                g.add_edge((j-1)*Vnr+i,j*Vnr+i)
                if verbose:
                    print "edge init", ((j-1)*Vnr+i,j*Vnr+i)

    cdef int Enr = len(Vout)

    for i from 0 <= i < Enr:
        x   = Vout[i]
        y   = Vin[i]
        if Lnr == 1:
            lab = 0
        else:
            lab = labels[i]

        if lab != 0:
            lab = lab+1
            binrep = numpy.binary_repr(lab)

            for j from 0 <= j < logLnr:
                ind = binrep[j]
                if ind == "1":
                    g.add_edge((logLnr-1-j)*Vnr+x,(logLnr-1-j)*Vnr+y)
                    if verbose:
                        print "edge", ((logLnr-1-j)*Vnr+x,(logLnr-1-j)*Vnr+y)
        else:
            g.add_edge(x,y)
            if verbose:
                print "edge unlab", (x,y)

    if partition == []:
        partition = [list(range(Vnr))]
    cdef Pnr = len(partition)
    for i from 0 <= i < Pnr:
        for v in partition[i]:
            if Lnr == 1:
                g.change_color(v, i)
                if verbose:
                    print "color",(v, i)
            else:
                for j from 0 <= j < logLnr:
                    g.change_color(j*Vnr+v, j*Pnr+i)
                    if verbose:
                        print "color",(j*Vnr+v, j*Pnr+i)
    return g

cpdef canonical_form_from_edge_list(int Vnr, list Vout, list Vin, int Lnr=1, list labels=[], list partition=[], bint directed=False, bint certificate=False):
    # We need this to convert the numbers from <unsigned int> to
    # <long>. This assertion should be true simply for memory reasons.
    assert <unsigned long>(Vnr) <= <unsigned long>LONG_MAX

    cdef const unsigned int* aut
    cdef Graph* g
    cdef Digraph* d
    cdef Stats s
    cdef dict relabel

    cdef list new_edges = []
    cdef long e, f

    if directed:
        d = bliss_digraph_from_labelled_edges(Vnr, Lnr, Vout, Vin, labels, partition)
        aut = d.canonical_form(s, empty_hook, NULL)
        for i from 0 <= i < len(Vout):
            x = Vout[i]
            y = Vin[i]
            e = aut[x]
            f = aut[y]
            if Lnr == 1:
                new_edges.append( (e,f) )
            else:
                lab = labels[i]
                new_edges.append( (e,f,lab) )
        if certificate:
            relabel = {v: <long>aut[v] for v in range(Vnr)}
        del d
    else:
        g = bliss_graph_from_labelled_edges(Vnr, Lnr, Vout, Vin, labels, partition)
        aut = g.canonical_form(s, empty_hook, NULL)
        for i from 0 <= i < len(Vout):
            x = Vout[i]
            y = Vin[i]
            e = aut[x]
            f = aut[y]
            if Lnr == 1:
                new_edges.append( (e,f) if e > f else (f,e))
            else:
                lab = labels[i]
                new_edges.append( (e,f,lab) if e > f else (f,e,lab))
        if certificate:
            relabel = {v: <long>aut[v] for v in range(Vnr)}
        del g

    if certificate:
        return new_edges, relabel
    else:
        return new_edges
=======
    - ``G`` (a digraph)

    - ``partition`` -- a partition of the vertex set.

    - ``vert2int, int2vert`` -- Two empty dictionaries. The entries of the
      dictionary are later set to record the labeling of our graph. They are
      taken as arguments to avoid technicalities of returning Python objects in
      Cython functions.
    """
    cdef Digraph *g = new Digraph(G.order())

    for i,v in enumerate(G.vertices()):
        vert2int[v] = i
        int2vert[i] = v

    if g == NULL:
        raise MemoryError("Allocation Failed")

    for x,y in G.edges(labels=False):
        g.add_edge(vert2int[x],vert2int[y])

    if partition:
        for i in xrange(1, len(partition)):
            for v in partition[i]:
                g.change_color(vert2int[v], i)
    return g
>>>>>>> f96bbd40
<|MERGE_RESOLUTION|>--- conflicted
+++ resolved
@@ -28,11 +28,8 @@
 #                  http://www.gnu.org/licenses/
 #*****************************************************************************
 import numpy
-<<<<<<< HEAD
-=======
 from operator import itemgetter
 
->>>>>>> f96bbd40
 from cpython cimport PyObject
 from libc.limits cimport LONG_MAX
 
@@ -489,97 +486,6 @@
 
     INPUT:
 
-<<<<<<< HEAD
-    return sorted(edges)
-
-#####################################################
-# constucting the canonical form from a list of edges
-#####################################################
-
-cdef Digraph *bliss_digraph_from_labelled_edges(int Vnr, int Lnr, list Vout, list Vin, list labels, list partition, bint verbose=False):
-    r"""
-    Return a bliss copy of a digraph G
-
-    INPUT:
-
-    - ``Vnr`` (number of vertices such that the vertices are 0 ... Vnr-1)
-
-    - ``Lnr`` (number of labels such that the labels are 0 ... Lnr-1)
-
-    - ``Vout`` (the list of vertices of outgoing edges)
-
-    - ``Vin`` (the list of vertices of ingoing edges)
-
-    - ``labels`` (the list of edge labels)
-
-    - ``partition`` -- a partition of the vertex set
-    """
-    cdef Py_ssize_t i, j
-    cdef int logLnr
-    cdef str binrep
-    cdef str ind
-
-    cdef Digraph *g
-    cdef int x,y, lab
-
-    if Lnr == 1:
-        g = new Digraph(Vnr)
-        if g == NULL:
-            raise MemoryError("Allocation Failed")
-    else:
-        logLnr = len(numpy.binary_repr(Lnr))
-        g = new Digraph(Vnr*logLnr)
-        if g == NULL:
-            raise MemoryError("Allocation Failed")
-        for i from 0 <= i < Vnr:
-            for j from 1 <= j < logLnr:
-                g.add_edge((j-1)*Vnr+i,j*Vnr+i)
-                if verbose:
-                    print "edge init", ((j-1)*Vnr+i,j*Vnr+i)
-
-    cdef int Enr = len(Vout)
-
-    for i from 0 <= i < Enr:
-        x   = Vout[i]
-        y   = Vin[i]
-        if Lnr == 1:
-            lab = 0
-        else:
-            lab = labels[i]
-
-        if lab != 0:
-            lab = lab+1
-            binrep = numpy.binary_repr(lab)
-
-            for j from 0 <= j < logLnr:
-                ind = binrep[j]
-                if ind == "1":
-                    g.add_edge((logLnr-1-j)*Vnr+x,(logLnr-1-j)*Vnr+y)
-                    if verbose:
-                        print "edge", ((logLnr-1-j)*Vnr+x,(logLnr-1-j)*Vnr+y)
-        else:
-            g.add_edge(x,y)
-            if verbose:
-                print "edge unlab", (x,y)
-
-    if partition == []:
-        partition = [list(range(Vnr))]
-    cdef Pnr = len(partition)
-    for i from 0 <= i < Pnr:
-        for v in partition[i]:
-            if Lnr == 1:
-                g.change_color(v, i)
-                if verbose:
-                    print "color",(v, i)
-            else:
-                for j from 0 <= j < logLnr:
-                    g.change_color(j*Vnr+v, j*Pnr+i)
-                    if verbose:
-                        print "color",(j*Vnr+v, j*Pnr+i)
-    return g
-
-cdef Graph *bliss_graph_from_labelled_edges(int Vnr, int Lnr, list Vout, list Vin, list labels, list partition, bint verbose=False):
-=======
     - ``Vnr`` -- number of vertices such that the vertices are 0 ... Vnr-1
 
     - ``Vout`` -- the list of vertices of outgoing edges
@@ -852,141 +758,11 @@
     return g
 
 cdef Digraph *bliss_digraph(G, partition, vert2int, int2vert):
->>>>>>> f96bbd40
     r"""
     Return a bliss copy of a digraph G
 
     INPUT:
 
-<<<<<<< HEAD
-    - ``Vnr`` (number of vertices such that the vertices are 0 ... Vnr-1)
-
-    - ``Lnr`` (number of labels such that the labels are 0 ... Lnr-1)
-
-    - ``Vout`` (the list of vertices of outgoing edges)
-
-    - ``Vin`` (the list of vertices of ingoing edges)
-
-    - ``labels`` (the list of edge labels)
-
-    - ``partition`` -- a partition of the vertex set
-    """
-    cdef Py_ssize_t i, j
-    cdef int logLnr
-    cdef str binrep
-    cdef str ind
-
-    cdef Graph *g
-    cdef int x,y, lab
-
-    if Lnr == 1:
-        g = new Graph(Vnr)
-        if g == NULL:
-            raise MemoryError("Allocation Failed")
-    else:
-        logLnr = len(numpy.binary_repr(Lnr))
-        g = new Graph(Vnr*logLnr)
-        if g == NULL:
-            raise MemoryError("Allocation Failed")
-        for i from 0 <= i < Vnr:
-            for j from 1 <= j < logLnr:
-                g.add_edge((j-1)*Vnr+i,j*Vnr+i)
-                if verbose:
-                    print "edge init", ((j-1)*Vnr+i,j*Vnr+i)
-
-    cdef int Enr = len(Vout)
-
-    for i from 0 <= i < Enr:
-        x   = Vout[i]
-        y   = Vin[i]
-        if Lnr == 1:
-            lab = 0
-        else:
-            lab = labels[i]
-
-        if lab != 0:
-            lab = lab+1
-            binrep = numpy.binary_repr(lab)
-
-            for j from 0 <= j < logLnr:
-                ind = binrep[j]
-                if ind == "1":
-                    g.add_edge((logLnr-1-j)*Vnr+x,(logLnr-1-j)*Vnr+y)
-                    if verbose:
-                        print "edge", ((logLnr-1-j)*Vnr+x,(logLnr-1-j)*Vnr+y)
-        else:
-            g.add_edge(x,y)
-            if verbose:
-                print "edge unlab", (x,y)
-
-    if partition == []:
-        partition = [list(range(Vnr))]
-    cdef Pnr = len(partition)
-    for i from 0 <= i < Pnr:
-        for v in partition[i]:
-            if Lnr == 1:
-                g.change_color(v, i)
-                if verbose:
-                    print "color",(v, i)
-            else:
-                for j from 0 <= j < logLnr:
-                    g.change_color(j*Vnr+v, j*Pnr+i)
-                    if verbose:
-                        print "color",(j*Vnr+v, j*Pnr+i)
-    return g
-
-cpdef canonical_form_from_edge_list(int Vnr, list Vout, list Vin, int Lnr=1, list labels=[], list partition=[], bint directed=False, bint certificate=False):
-    # We need this to convert the numbers from <unsigned int> to
-    # <long>. This assertion should be true simply for memory reasons.
-    assert <unsigned long>(Vnr) <= <unsigned long>LONG_MAX
-
-    cdef const unsigned int* aut
-    cdef Graph* g
-    cdef Digraph* d
-    cdef Stats s
-    cdef dict relabel
-
-    cdef list new_edges = []
-    cdef long e, f
-
-    if directed:
-        d = bliss_digraph_from_labelled_edges(Vnr, Lnr, Vout, Vin, labels, partition)
-        aut = d.canonical_form(s, empty_hook, NULL)
-        for i from 0 <= i < len(Vout):
-            x = Vout[i]
-            y = Vin[i]
-            e = aut[x]
-            f = aut[y]
-            if Lnr == 1:
-                new_edges.append( (e,f) )
-            else:
-                lab = labels[i]
-                new_edges.append( (e,f,lab) )
-        if certificate:
-            relabel = {v: <long>aut[v] for v in range(Vnr)}
-        del d
-    else:
-        g = bliss_graph_from_labelled_edges(Vnr, Lnr, Vout, Vin, labels, partition)
-        aut = g.canonical_form(s, empty_hook, NULL)
-        for i from 0 <= i < len(Vout):
-            x = Vout[i]
-            y = Vin[i]
-            e = aut[x]
-            f = aut[y]
-            if Lnr == 1:
-                new_edges.append( (e,f) if e > f else (f,e))
-            else:
-                lab = labels[i]
-                new_edges.append( (e,f,lab) if e > f else (f,e,lab))
-        if certificate:
-            relabel = {v: <long>aut[v] for v in range(Vnr)}
-        del g
-
-    if certificate:
-        return new_edges, relabel
-    else:
-        return new_edges
-=======
     - ``G`` (a digraph)
 
     - ``partition`` -- a partition of the vertex set.
@@ -1012,5 +788,4 @@
         for i in xrange(1, len(partition)):
             for v in partition[i]:
                 g.change_color(vert2int[v], i)
-    return g
->>>>>>> f96bbd40
+    return g