--- conflicted
+++ resolved
@@ -15,12 +15,9 @@
 More interestingly, one can get the list of all graphs that Sage knows how to
 build by typing ``graphs.`` in Sage and then hitting tab.
 """
-<<<<<<< HEAD
-=======
 from __future__ import print_function
 from __future__ import absolute_import
 
->>>>>>> db5b361a
 # This method appends a list of methods to the doc as a 3xN table.
 
 # Here's the point :
