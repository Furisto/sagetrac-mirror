# -*- coding: utf-8 -*-
r"""
Random Graphs

The methods defined here appear in :mod:`sage.graphs.graph_generators`.
"""
###########################################################################
#
#           Copyright (C) 2006 Robert L. Miller <rlmillster@gmail.com>
#                              and Emily A. Kirkman
#           Copyright (C) 2009 Michael C. Yurko <myurko@gmail.com>
#
# Distributed  under  the  terms  of  the  GNU  General  Public  License (GPL)
#                         http://www.gnu.org/licenses/
###########################################################################

# import from Sage library
from sage.graphs.graph import Graph
from sage.misc.randstate import current_randstate
from sage.rings.rational_field import QQ

def RandomGNP(n, p, seed=None, fast=True, method='Sage'):
    r"""
    Returns a random graph on `n` nodes. Each edge is inserted independently
    with probability `p`.

    INPUTS:

    - ``n`` -- number of nodes of the graph

    - ``p`` -- probability of an edge

    - ``seed`` -- integer seed for random number generator (default=None).

    - ``fast`` -- boolean set to True (default) to use the algorithm with
      time complexity in `O(n+m)` proposed in [BatBra2005]_. It is designed
      for generating large sparse graphs. It is faster than other methods for
      *LARGE* instances (try it to know whether it is useful for you).

    - ``method`` -- By default (```method='Sage'``), this function uses the
      method implemented in ```sage.graphs.graph_generators_pyx.pyx``. When
      ``method='networkx'``, this function calls the NetworkX function
      ``fast_gnp_random_graph``, unless ``fast=False``, then
      ``gnp_random_graph``. Try them to know which method is the best for
      you. The ``fast`` parameter is not taken into account by the 'Sage'
      method so far.

    REFERENCES:

    .. [ErdRen1959] P. Erdos and A. Renyi. On Random Graphs, Publ.
       Math. 6, 290 (1959).

    .. [Gilbert1959] E. N. Gilbert. Random Graphs, Ann. Math. Stat.,
       30, 1141 (1959).

    .. [BatBra2005] V. Batagelj and U. Brandes. Efficient generation of
       large random networks. Phys. Rev. E, 71, 036113, 2005.

    PLOTTING: When plotting, this graph will use the default spring-layout
    algorithm, unless a position dictionary is specified.

    EXAMPLES: We show the edge list of a random graph on 6 nodes with
    probability `p = .4`::

        sage: set_random_seed(0)
        sage: graphs.RandomGNP(6, .4).edges(labels=False)
        [(0, 1), (0, 5), (1, 2), (2, 4), (3, 4), (3, 5), (4, 5)]

    We plot a random graph on 12 nodes with probability `p = .71`::

        sage: gnp = graphs.RandomGNP(12,.71)
        sage: gnp.show() # long time

    We view many random graphs using a graphics array::

        sage: g = []
        sage: j = []
        sage: for i in range(9):
        ....:     k = graphs.RandomGNP(i+3,.43)
        ....:     g.append(k)
        sage: for i in range(3):
        ....:     n = []
        ....:     for m in range(3):
        ....:         n.append(g[3*i + m].plot(vertex_size=50, vertex_labels=False))
        ....:     j.append(n)
        sage: G = sage.plot.graphics.GraphicsArray(j)
        sage: G.show() # long time
        sage: graphs.RandomGNP(4,1)
        Complete graph: Graph on 4 vertices

    TESTS::

        sage: graphs.RandomGNP(50,.2,method=50)
        Traceback (most recent call last):
        ...
        ValueError: 'method' must be equal to 'networkx' or to 'Sage'.
        sage: set_random_seed(0)
        sage: graphs.RandomGNP(50,.2, method="Sage").size()
        243
        sage: graphs.RandomGNP(50,.2, method="networkx").size()
        258
    """
    if n < 0:
        raise ValueError("The number of nodes must be positive or null.")
    if 0.0 > p or 1.0 < p:
        raise ValueError("The probability p must be in [0..1].")

    if seed is None:
        seed = current_randstate().long_seed()
    if p == 1:
        from sage.graphs.generators.basic import CompleteGraph
        return CompleteGraph(n)

    if method == 'networkx':
        import networkx
        if fast:
            G = networkx.fast_gnp_random_graph(n, p, seed=seed)
        else:
            G = networkx.gnp_random_graph(n, p, seed=seed)
        return Graph(G)
    elif method in ['Sage', 'sage']:
        # We use the Sage generator
        from sage.graphs.graph_generators_pyx import RandomGNP as sageGNP
        return sageGNP(n, p)
    else:
        raise ValueError("'method' must be equal to 'networkx' or to 'Sage'.")

def RandomBarabasiAlbert(n, m, seed=None):
    u"""
    Return a random graph created using the Barabasi-Albert preferential
    attachment model.

    A graph with m vertices and no edges is initialized, and a graph of n
    vertices is grown by attaching new vertices each with m edges that are
    attached to existing vertices, preferentially with high degree.

    INPUT:

    - ``n`` - number of vertices in the graph

    - ``m`` - number of edges to attach from each new node

    - ``seed`` - for random number generator

    EXAMPLES:

    We show the edge list of a random graph on 6 nodes with m = 2.

    ::

        sage: graphs.RandomBarabasiAlbert(6,2).edges(labels=False)
        [(0, 2), (0, 3), (0, 4), (1, 2), (2, 3), (2, 4), (2, 5), (3, 5)]

    We plot a random graph on 12 nodes with m = 3.

    ::

        sage: ba = graphs.RandomBarabasiAlbert(12,3)
        sage: ba.show()  # long time

    We view many random graphs using a graphics array::

        sage: g = []
        sage: j = []
        sage: for i in range(1,10):
        ....:     k = graphs.RandomBarabasiAlbert(i+3, 3)
        ....:     g.append(k)
        sage: for i in range(3):
        ....:     n = []
        ....:     for m in range(3):
        ....:         n.append(g[3*i + m].plot(vertex_size=50, vertex_labels=False))
        ....:     j.append(n)
        sage: G = sage.plot.graphics.GraphicsArray(j)
        sage: G.show()  # long time

    """
    if seed is None:
        seed = current_randstate().long_seed()
    import networkx
    return Graph(networkx.barabasi_albert_graph(n,m,seed=seed))

def RandomBipartite(n1,n2, p):
    r"""
    Returns a bipartite graph with `n1+n2` vertices
    such that any edge from `[n1]` to `[n2]` exists
    with probability `p`.

    INPUT:

        - ``n1,n2`` : Cardinalities of the two sets
        - ``p``   : Probability for an edge to exist


    EXAMPLE::

        sage: g=graphs.RandomBipartite(5,2,0.5)
        sage: g.vertices()
        [(0, 0), (0, 1), (0, 2), (0, 3), (0, 4), (1, 0), (1, 1)]

    TESTS::

        sage: g=graphs.RandomBipartite(5,-3,0.5)
        Traceback (most recent call last):
        ...
        ValueError: n1 and n2 should be integers strictly greater than 0
        sage: g=graphs.RandomBipartite(5,3,1.5)
        Traceback (most recent call last):
        ...
        ValueError: Parameter p is a probability, and so should be a real value between 0 and 1

    Trac ticket #12155::

        sage: graphs.RandomBipartite(5,6,.2).complement()
        complement(Random bipartite graph of size 5+6 with edge probability 0.200000000000000): Graph on 11 vertices
    """
    if not (p>=0 and p<=1):
        raise ValueError("Parameter p is a probability, and so should be a real value between 0 and 1")
    if not (n1>0 and n2>0):
        raise ValueError("n1 and n2 should be integers strictly greater than 0")

    from numpy.random import uniform

    g=Graph(name="Random bipartite graph of size "+str(n1) +"+"+str(n2)+" with edge probability "+str(p))

    S1=[(0,i) for i in range(n1)]
    S2=[(1,i) for i in range(n2)]
    g.add_vertices(S1)
    g.add_vertices(S2)

    for w in range(n2):
        for v in range(n1):
            if uniform()<=p :
                g.add_edge((0,v),(1,w))

    pos = {}
    for i in range(n1):
        pos[(0,i)] = (0, i/(n1-1.0))
    for i in range(n2):
        pos[(1,i)] = (1, i/(n2-1.0))

    g.set_pos(pos)

    return g

def RandomBoundedToleranceGraph(n):
    r"""
    Returns a random bounded tolerance graph.

    The random tolerance graph is built from a random bounded
    tolerance representation by using the function
    `ToleranceGraph`. This representation is a list
    `((l_0,r_0,t_0), (l_1,r_1,t_1), ..., (l_k,r_k,t_k))` where
    `k = n-1` and `I_i = (l_i,r_i)` denotes a random interval and
    `t_i` a random positive value less then or equal to the length
    of the interval `I_i`. The width of the representation is
    limited to n**2 * 2**n.

    .. NOTE::

        The tolerance representation used to create the graph can
        be recovered using ``get_vertex()`` or ``get_vertices()``.

    INPUT:

    - ``n`` -- number of vertices of the random graph.

    EXAMPLE:

    Every (bounded) tolerance graph is perfect. Hence, the
    chromatic number is equal to the clique number ::

        sage: g = graphs.RandomBoundedToleranceGraph(8)
        sage: g.clique_number() == g.chromatic_number()
        True
    """
    from sage.misc.prandom import randint
    from sage.graphs.generators.intersection import ToleranceGraph

    W = n ** 2 * 2 ** n

    tolrep = [(l_r[0], l_r[1], randint(0, l_r[1] - l_r[0])) for l_r in [sorted((randint(0, W), randint(0, W))) for i in range(n)]]

    return ToleranceGraph(tolrep)

def RandomGNM(n, m, dense=False, seed=None):
    """
    Returns a graph randomly picked out of all graphs on n vertices
    with m edges.

    INPUT:

    -  ``n`` - number of vertices.

    -  ``m`` - number of edges.

    -  ``dense`` - whether to use NetworkX's
       dense_gnm_random_graph or gnm_random_graph


    EXAMPLES: We show the edge list of a random graph on 5 nodes with
    10 edges.

    ::

        sage: graphs.RandomGNM(5, 10).edges(labels=False)
        [(0, 1), (0, 2), (0, 3), (0, 4), (1, 2), (1, 3), (1, 4), (2, 3), (2, 4), (3, 4)]

    We plot a random graph on 12 nodes with m = 12.

    ::

        sage: gnm = graphs.RandomGNM(12, 12)
        sage: gnm.show()  # long time

    We view many random graphs using a graphics array::

        sage: g = []
        sage: j = []
        sage: for i in range(9):
        ....:     k = graphs.RandomGNM(i+3, i^2-i)
        ....:     g.append(k)
        sage: for i in range(3):
        ....:     n = []
        ....:     for m in range(3):
        ....:         n.append(g[3*i + m].plot(vertex_size=50, vertex_labels=False))
        ....:     j.append(n)
        sage: G = sage.plot.graphics.GraphicsArray(j)
        sage: G.show()  # long time
    """
    if seed is None:
        seed = current_randstate().long_seed()
    import networkx
    if dense:
        return Graph(networkx.dense_gnm_random_graph(n, m, seed=seed))
    else:
        return Graph(networkx.gnm_random_graph(n, m, seed=seed))

def RandomNewmanWattsStrogatz(n, k, p, seed=None):
    """
    Returns a Newman-Watts-Strogatz small world random graph on n
    vertices.

    From the NetworkX documentation: First create a ring over n nodes.
    Then each node in the ring is connected with its k nearest
    neighbors. Then shortcuts are created by adding new edges as
    follows: for each edge u-v in the underlying "n-ring with k nearest
    neighbors"; with probability p add a new edge u-w with
    randomly-chosen existing node w. In contrast with
    watts_strogatz_graph(), no edges are removed.

    INPUT:

    -  ``n`` - number of vertices.

    -  ``k`` - each vertex is connected to its k nearest
       neighbors

    -  ``p`` - the probability of adding a new edge for
       each edge

    -  ``seed`` - for the random number generator


    EXAMPLE: We show the edge list of a random graph on 7 nodes with 2
    "nearest neighbors" and probability `p = 0.2`::

        sage: graphs.RandomNewmanWattsStrogatz(7, 2, 0.2).edges(labels=False)
        [(0, 1), (0, 2), (0, 3), (0, 6), (1, 2), (2, 3), (2, 4), (3, 4), (3, 6), (4, 5), (5, 6)]

    ::

        sage: G = graphs.RandomNewmanWattsStrogatz(12, 2, .3)
        sage: G.show()  # long time

    REFERENCE:

    .. [NWS99] Newman, M.E.J., Watts, D.J. and Strogatz, S.H.  Random
      graph models of social networks. Proc. Nat. Acad. Sci. USA
      99, 2566-2572.
    """
    if seed is None:
        seed = current_randstate().long_seed()
    import networkx
    return Graph(networkx.newman_watts_strogatz_graph(n, k, p, seed=seed))

def RandomHolmeKim(n, m, p, seed=None):
    """
    Returns a random graph generated by the Holme and Kim algorithm for
    graphs with power law degree distribution and approximate average
    clustering.

    INPUT:

    -  ``n`` - number of vertices.

    -  ``m`` - number of random edges to add for each new
       node.

    -  ``p`` - probability of adding a triangle after
       adding a random edge.

    -  ``seed`` - for the random number generator.


    From the NetworkX documentation: The average clustering has a hard
    time getting above a certain cutoff that depends on m. This cutoff
    is often quite low. Note that the transitivity (fraction of
    triangles to possible triangles) seems to go down with network
    size. It is essentially the Barabasi-Albert growth model with an
    extra step that each random edge is followed by a chance of making
    an edge to one of its neighbors too (and thus a triangle). This
    algorithm improves on B-A in the sense that it enables a higher
    average clustering to be attained if desired. It seems possible to
    have a disconnected graph with this algorithm since the initial m
    nodes may not be all linked to a new node on the first iteration
    like the BA model.

    EXAMPLE: We show the edge list of a random graph on 8 nodes with 2
    random edges per node and a probability `p = 0.5` of
    forming triangles.

    ::

        sage: graphs.RandomHolmeKim(8, 2, 0.5).edges(labels=False)
        [(0, 2), (0, 5), (1, 2), (1, 3), (2, 3), (2, 4), (2, 6), (2, 7),
         (3, 4), (3, 6), (3, 7), (4, 5)]

    ::

        sage: G = graphs.RandomHolmeKim(12, 3, .3)
        sage: G.show()  # long time

    REFERENCE:

    .. [HolmeKim2002] Holme, P. and Kim, B.J. Growing scale-free networks
      with tunable clustering, Phys. Rev. E (2002). vol 65, no 2, 026107.
    """
    if seed is None:
        seed = current_randstate().long_seed()
    import networkx
    return Graph(networkx.powerlaw_cluster_graph(n, m, p, seed=seed))

def RandomIntervalGraph(n):
    """
    Returns a random interval graph.

    An interval graph is built from a list `(a_i,b_i)_{1\leq i \leq n}`
    of intervals : to each interval of the list is associated one
    vertex, two vertices being adjacent if the two corresponding
    intervals intersect.

    A random interval graph of order `n` is generated by picking
    random values for the `(a_i,b_j)`, each of the two coordinates
    being generated from the uniform distribution on the interval
    `[0,1]`.

    This definitions follows [boucheron2001]_.

    .. NOTE::

        The vertices are named 0, 1, 2, and so on. The intervals
        used to create the graph are saved with the graph and can
        be recovered using ``get_vertex()`` or ``get_vertices()``.

    INPUT:

    - ``n`` (integer) -- the number of vertices in the random
      graph.

    EXAMPLE:

    As for any interval graph, the chromatic number is equal to
    the clique number ::

        sage: g = graphs.RandomIntervalGraph(8)
        sage: g.clique_number() == g.chromatic_number()
        True

    REFERENCE:

    .. [boucheron2001] Boucheron, S. and FERNANDEZ de la VEGA, W.,
       On the Independence Number of Random Interval Graphs,
       Combinatorics, Probability and Computing v10, issue 05,
       Pages 385--396,
       Cambridge Univ Press, 2001
    """

    from sage.misc.prandom import random
    from sage.graphs.generators.intersection import IntervalGraph

    intervals = [tuple(sorted((random(), random()))) for i in range(n)]
    return IntervalGraph(intervals,True)

def RandomLobster(n, p, q, seed=None):
    """
    Returns a random lobster.

    A lobster is a tree that reduces to a caterpillar when pruning all
    leaf vertices. A caterpillar is a tree that reduces to a path when
    pruning all leaf vertices (q=0).

    INPUT:

    -  ``n`` - expected number of vertices in the backbone

    -  ``p`` - probability of adding an edge to the
       backbone

    -  ``q`` - probability of adding an edge (claw) to the
       arms

    -  ``seed`` - for the random number generator


    EXAMPLE: We show the edge list of a random graph with 3 backbone
    nodes and probabilities `p = 0.7` and `q = 0.3`::

        sage: graphs.RandomLobster(3, 0.7, 0.3).edges(labels=False)
        [(0, 1), (1, 2)]

    ::

        sage: G = graphs.RandomLobster(9, .6, .3)
        sage: G.show()  # long time
    """
    if seed is None:
        seed = current_randstate().long_seed()
    import networkx
    return Graph(networkx.random_lobster(n, p, q, seed=seed))

def RandomTree(n):
    """
    Returns a random tree on `n` nodes numbered `0` through `n-1`.

    By Cayley's theorem, there are `n^{n-2}` trees with vertex
    set `\{0,1,...,n-1\}`. This constructor chooses one of these uniformly
    at random.

    ALGORITHM:

    The algoritm works by generating an `(n-2)`-long
    random sequence of numbers chosen independently and uniformly
    from `\{0,1,\ldots,n-1\}` and then applies an inverse
    Prufer transformation.

    INPUT:

    -  ``n`` - number of vertices in the tree

    EXAMPLE::

        sage: G = graphs.RandomTree(10)
        sage: G.is_tree()
        True
        sage: G.show() # long

    TESTS:

    Ensuring that we encounter no unexpected surprise ::

        sage: all( graphs.RandomTree(10).is_tree()
        ....:      for i in range(100) )
        True

    """
    from sage.misc.prandom import randint
    g = Graph()

    # create random Prufer code
    code = [ randint(0,n-1) for i in xrange(n-2) ]

    # We count the number of symbols of each type.
    # count[k] is the no. of times k appears in code
    #
    # (count[k] is set to -1 when the corresponding vertex is not
    # available anymore)
    count = [ 0 for i in xrange(n) ]
    for k in code:
        count[k] += 1

    g.add_vertices(range(n))

    for s in code:
        for x in range(n):
            if count[x] == 0:
                break

        count[x] = -1
        g.add_edge(x,s)
        count[s] -= 1

    # Adding as an edge the last two available vertices
    last_edge = [ v for v in range(n) if count[v] != -1 ]
    g.add_edge(last_edge)

    return g

def RandomTreePowerlaw(n, gamma=3, tries=100, seed=None):
    """
    Returns a tree with a power law degree distribution. Returns False
    on failure.

    From the NetworkX documentation: A trial power law degree sequence
    is chosen and then elements are swapped with new elements from a
    power law distribution until the sequence makes a tree (size = order
    - 1).

    INPUT:

    -  ``n`` - number of vertices

    -  ``gamma`` - exponent of power law

    -  ``tries`` - number of attempts to adjust sequence to
       make a tree

    -  ``seed`` - for the random number generator


    EXAMPLE: We show the edge list of a random graph with 10 nodes and
    a power law exponent of 2.

    ::

        sage: graphs.RandomTreePowerlaw(10, 2).edges(labels=False)
        [(0, 1), (1, 2), (2, 3), (3, 4), (4, 5), (5, 6), (6, 7), (6, 8), (6, 9)]

    ::

        sage: G = graphs.RandomTreePowerlaw(15, 2)
        sage: if G:
        ....:     G.show()  # random output, long time
    """
    if seed is None:
        seed = current_randstate().long_seed()
    import networkx
    try:
        return Graph(networkx.random_powerlaw_tree(n, gamma, seed=seed, tries=tries))
    except networkx.NetworkXError:
        return False

def RandomRegular(d, n, seed=None):
    """
    Returns a random d-regular graph on n vertices, or returns False on
    failure.

    Since every edge is incident to two vertices, n\*d must be even.

    INPUT:

    -  ``n`` - number of vertices

    -  ``d`` - degree

    -  ``seed`` - for the random number generator


    EXAMPLE: We show the edge list of a random graph with 8 nodes each
    of degree 3.

    ::

        sage: graphs.RandomRegular(3, 8).edges(labels=False)
        [(0, 1), (0, 4), (0, 7), (1, 5), (1, 7), (2, 3), (2, 5), (2, 6), (3, 4), (3, 6), (4, 5), (6, 7)]

    ::

        sage: G = graphs.RandomRegular(3, 20)
        sage: if G:
        ....:     G.show()  # random output, long time

    REFERENCES:

    .. [KimVu2003] Kim, Jeong Han and Vu, Van H. Generating random regular
      graphs. Proc. 35th ACM Symp. on Thy. of Comp. 2003, pp
      213-222. ACM Press, San Diego, CA, USA.
      http://doi.acm.org/10.1145/780542.780576

    .. [StegerWormald1999] Steger, A. and Wormald, N. Generating random
      regular graphs quickly. Prob. and Comp. 8 (1999), pp 377-396.
    """
    if seed is None:
        seed = current_randstate().long_seed()
    import networkx
    try:
        N = networkx.random_regular_graph(d, n, seed=seed)
        if N is False: return False
        return Graph(N, sparse=True)
    except Exception:
        return False

def RandomShell(constructor, seed=None):
    """
    Returns a random shell graph for the constructor given.

    INPUT:

    -  ``constructor`` - a list of 3-tuples (n,m,d), each
       representing a shell

    -  ``n`` - the number of vertices in the shell

    -  ``m`` - the number of edges in the shell

    -  ``d`` - the ratio of inter (next) shell edges to
       intra shell edges

    -  ``seed`` - for the random number generator


    EXAMPLE::

        sage: G = graphs.RandomShell([(10,20,0.8),(20,40,0.8)])
        sage: G.edges(labels=False)
        [(0, 3), (0, 7), (0, 8), (1, 2), (1, 5), (1, 8), (1, 9), (3, 6), (3, 11), (4, 6), (4, 7), (4, 8), (4, 21), (5, 8), (5, 9), (6, 9), (6, 10), (7, 8), (7, 9), (8, 18), (10, 11), (10, 13), (10, 19), (10, 22), (10, 26), (11, 18), (11, 26), (11, 28), (12, 13), (12, 14), (12, 28), (12, 29), (13, 16), (13, 21), (13, 29), (14, 18), (16, 20), (17, 18), (17, 26), (17, 28), (18, 19), (18, 22), (18, 27), (18, 28), (19, 23), (19, 25), (19, 28), (20, 22), (24, 26), (24, 27), (25, 27), (25, 29)]
        sage: G.show()  # long time
    """
    if seed is None:
        seed = current_randstate().long_seed()
    import networkx
    return Graph(networkx.random_shell_graph(constructor, seed=seed))

def RandomToleranceGraph(n):
    r"""
    Returns a random tolerance graph.

    The random tolerance graph is built from a random tolerance representation
    by using the function `ToleranceGraph`. This representation is a list
    `((l_0,r_0,t_0), (l_1,r_1,t_1), ..., (l_k,r_k,t_k))` where `k = n-1` and
    `I_i = (l_i,r_i)` denotes a random interval and `t_i` a random positive
    value. The width of the representation is limited to n**2 * 2**n.

    .. NOTE::

        The vertices are named 0, 1, ..., n-1. The tolerance representation used
        to create the graph is saved with the graph and can be recovered using
        ``get_vertex()`` or ``get_vertices()``.

    INPUT:

    - ``n`` -- number of vertices of the random graph.

    EXAMPLE:

    Every tolerance graph is perfect. Hence, the chromatic number is equal to
    the clique number ::

        sage: g = graphs.RandomToleranceGraph(8)
        sage: g.clique_number() == g.chromatic_number()
        True

    TEST::

        sage: g = graphs.RandomToleranceGraph(-2)
        Traceback (most recent call last):
        ...
        ValueError: The number `n` of vertices must be >= 0.
    """
    from sage.misc.prandom import randint
    from sage.graphs.generators.intersection import ToleranceGraph

    if n<0:
        raise ValueError('The number `n` of vertices must be >= 0.')

    W = n**2 * 2**n

    tolrep = [tuple(sorted((randint(0,W), randint(0,W)))) + (randint(0,W),) for i in range(n)]

    return ToleranceGraph(tolrep)


def RandomTriangulation(n, embed=False, base_ring=QQ):
    """
    Returns a random triangulation on n vertices.

    A triangulation is a planar graph all of whose faces are
    triangles (3-cycles).

    The graph is built by independently generating `n` points
    uniformly at random on the surface of a sphere, finding the
    convex hull of those points, and then returning the 1-skeleton
    of that polyhedron.

    INPUT:

    - ``n`` -- number of vertices (recommend `n \ge 3`)

    - ``embed`` -- (optional, default ``False``) whether to use the
      stereographic point projections to draw the graph.

    - ``base_ring`` -- (optional, default ``QQ``) specifies the field over
      which to do the intermediate computations. The default setting is slower,
      but works for any input; one can instead use ``RDF``, but this occasionally
      fails due to loss of precision, as mentioned on :trac:10276.

    EXAMPLES::

        sage: g = graphs.RandomTriangulation(10)
        sage: g.is_planar()
        True
        sage: g.num_edges() == 3*g.order() - 6
        True

    TESTS::

        sage: for i in range(10):
        ....:     g = graphs.RandomTriangulation(30,embed=True)
        ....:     assert g.is_planar() and g.size() == 3*g.order()-6
    """
    from sage.misc.prandom import normalvariate
    from sage.geometry.polyhedron.constructor import Polyhedron
    from sage.rings.real_double import RDF

    # this function creates a random unit vector in R^3
    def rand_unit_vec():
        vec = [normalvariate(0, 1) for k in range(3)]
        mag = sum([x * x for x in vec]) ** 0.5
        return [x / mag for x in vec]

    # generate n unit vectors at random
    points = [rand_unit_vec() for k in range(n)]

    # find their convex hull
    P = Polyhedron(vertices=points, base_ring=base_ring)

    # extract the 1-skeleton
    g = P.vertex_graph()
    g.rename('Planar triangulation on {} vertices'.format(n))

    if embed:
        from sage.geometry.polyhedron.plot import ProjectionFuncStereographic
        from sage.modules.free_module_element import vector
        proj = ProjectionFuncStereographic([0, 0, 1])
<<<<<<< HEAD
        ppoints = [proj(vector(x)) for x in points]
        g.set_pos({i: ppoints[i] for i in range(len(points))})

=======
        g.set_pos({v: proj(vector(v))
                   for v in g})

    g.relabel()
>>>>>>> 58f931d0
    return g<|MERGE_RESOLUTION|>--- conflicted
+++ resolved
@@ -831,14 +831,8 @@
         from sage.geometry.polyhedron.plot import ProjectionFuncStereographic
         from sage.modules.free_module_element import vector
         proj = ProjectionFuncStereographic([0, 0, 1])
-<<<<<<< HEAD
-        ppoints = [proj(vector(x)) for x in points]
-        g.set_pos({i: ppoints[i] for i in range(len(points))})
-
-=======
         g.set_pos({v: proj(vector(v))
                    for v in g})
 
     g.relabel()
->>>>>>> 58f931d0
     return g