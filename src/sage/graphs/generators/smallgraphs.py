--- conflicted
+++ resolved
@@ -1419,13 +1419,8 @@
     r"""
     Returns the Kittell Graph.
 
-<<<<<<< HEAD
-    For more information on the Kittell Graph, see the `corresponding Wolfram
-    page <http://mathworld.wolfram.com/KittellGraph.html>`_.
-=======
     For more information, see the `Wolfram page about the Kittel Graph
     <http://mathworld.wolfram.com/KittellGraph.html>`_.
->>>>>>> 8029bc64
 
     EXAMPLES::
 
@@ -3158,13 +3153,8 @@
     Returns the Markström Graph.
 
     The Markström Graph is a cubic planar graph with no cycles of length 4 nor
-<<<<<<< HEAD
-    8, but containing cycles of length 16. For more information on the Markström
-    Graph, see the `corresponding Wolfram page
-=======
     8, but containing cycles of length 16. For more information, see the
     `Wolfram page about the Markström Graph
->>>>>>> 8029bc64
     <http://mathworld.wolfram.com/MarkstroemGraph.html>`_.
 
     EXAMPLES::
@@ -4147,17 +4137,10 @@
     Returns the Wiener-Araya Graph.
 
     The Wiener-Araya Graph is a planar hypohamiltonian graph on 42 vertices and
-<<<<<<< HEAD
-    67 edges. For more information on the Wiener-Araya Graph, see its
-    corresponding `Wolfram Page
-    <http://mathworld.wolfram.com/Wiener-ArayaGraph.html>`_ or its `(french)
-    Wikipedia page <http://fr.wikipedia.org/wiki/Graphe_de_Wiener-Araya>`_.
-=======
     67 edges. For more information, see the `Wolfram Page on the Wiener-Araya
     Graph <http://mathworld.wolfram.com/Wiener-ArayaGraph.html>`_ or its
     `(french) Wikipedia page
     <http://fr.wikipedia.org/wiki/Graphe_de_Wiener-Araya>`_.
->>>>>>> 8029bc64
 
     EXAMPLES::
 
