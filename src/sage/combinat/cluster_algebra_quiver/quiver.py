--- conflicted
+++ resolved
@@ -353,12 +353,8 @@
             self._digraph = dg
             self._vertex_dictionary = {}
             self._M = M
-<<<<<<< HEAD
             self._M.set_immutable()
-            if n+m == 0:
-=======
             if n + m == 0:
->>>>>>> 5de6bd52
                 self._description = 'Quiver without vertices'
             elif n + m == 1:
                 self._description = 'Quiver on %d vertex' % (n + m)
@@ -1466,12 +1462,8 @@
                 else:
                     dg_new.add_edge(edge[1],edge[0],edge[2])
             self._digraph = dg_new
-<<<<<<< HEAD
-            self._M = _edge_list_to_matrix( dg_new.edges(), self._n, self._m )
+            self._M = _edge_list_to_matrix(dg_new.edges(), self._n, self._m)
             self._M.set_immutable()
-=======
-            self._M = _edge_list_to_matrix(dg_new.edges(), self._n, self._m)
->>>>>>> 5de6bd52
             self._mutation_type = None
         elif all(type(edge) in [list, tuple] and len(edge) == 2
                  for edge in data):
@@ -1481,12 +1473,8 @@
                     label = self._digraph.edge_label(edge[1], edge[0])
                     self._digraph.delete_edge(edge[1], edge[0])
                     self._digraph.add_edge(edge[0],edge[1],label)
-<<<<<<< HEAD
-            self._M = _edge_list_to_matrix( self._digraph.edges(), self._n, self._m )
+            self._M = _edge_list_to_matrix(self._digraph.edges(), self._n, self._m)
             self._M.set_immutable()
-=======
-            self._M = _edge_list_to_matrix(self._digraph.edges(), self._n, self._m)
->>>>>>> 5de6bd52
             self._mutation_type = None
         else:
             raise ValueError('The order is no total order on the vertices of '
