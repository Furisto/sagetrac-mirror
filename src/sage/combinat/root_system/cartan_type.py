--- conflicted
+++ resolved
@@ -2329,15 +2329,12 @@
         """
         Return the Coxeter number associated with ``self``.
 
-<<<<<<< HEAD
-=======
         The Coxeter number is the order of a Coxeter element of the
         corresponding Weyl group.
 
         See Bourbaki, Lie Groups and Lie Algebras V.6.1 or
         :wikipedia:`Coxeter_element` for more information.
 
->>>>>>> aefac98a
         EXAMPLES::
 
             sage: CartanType(['A',4]).coxeter_number()
