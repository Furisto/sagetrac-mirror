r"""
Cartan types

.. TODO::

   Why does sphinx complain if I use sections here?

Introduction

Loosely speaking, Dynkin diagrams (or equivalently Cartan matrices)
are graphs which are used to classify root systems, Coxeter and Weyl
groups, Lie algebras, Lie groups, crystals, etc. up to an
isomorphism. *Cartan types* are a standard set of names for those
Dynkin diagrams (see :wikipedia:`Dynkin_diagram`).

Let us consider, for example, the Cartan type `A_4`::

    sage: T = CartanType(['A', 4])
    sage: T
    ['A', 4]

It is the name of the following Dynkin diagram::

    sage: DynkinDiagram(T)
    O---O---O---O
    1   2   3   4
    A4

.. NOTE::

    For convenience, the following shortcuts are available::

        sage: DynkinDiagram(['A',4])
        O---O---O---O
        1   2   3   4
        A4
        sage: DynkinDiagram('A4')
        O---O---O---O
        1   2   3   4
        A4
        sage: T.dynkin_diagram()
        O---O---O---O
        1   2   3   4
        A4

See :class:`~sage.combinat.root_system.dynkin_diagram.DynkinDiagram`
for how to further manipulate Dynkin diagrams.

From this data (the *Cartan datum*), one can construct the associated
root system::

    sage: RootSystem(T)
    Root system of type ['A', 4]

The associated Weyl group of `A_n` is the symmetric group `S_{n+1}`::

    sage: W = WeylGroup(T)
    sage: W
    Weyl Group of type ['A', 4] (as a matrix group acting on the ambient space)
    sage: W.cardinality()
    120

while the Lie algebra is `sl_{n+1}`, and the Lie group `SL_{n+1}`
(TODO: illustrate this once this is implemented).

One may also construct crystals associated to various Dynkin diagrams.
For example::

    sage: C = crystals.Letters(T)
    sage: C
    The crystal of letters for type ['A', 4]
    sage: C.list()
    [1, 2, 3, 4, 5]

    sage: C = crystals.Tableaux(T, shape=[2])
    sage: C
    The crystal of tableaux of type ['A', 4] and shape(s) [[2]]
    sage: C.cardinality()
    15

Here is a sample of all the finite irreducible crystallographic Cartan
types::

    sage: CartanType.samples(finite = True, crystallographic = True)
    [['A', 1], ['A', 5], ['B', 1], ['B', 5], ['C', 1], ['C', 5], ['D', 2], ['D', 3], ['D', 5],
     ['E', 6], ['E', 7], ['E', 8], ['F', 4], ['G', 2]]

One can also get latex representations of the crystallographic Cartan
types and their corresponding Dynkin diagrams::

    sage: [latex(ct) for ct in CartanType.samples(crystallographic=True)]
    [A_{1}, A_{5}, B_{1}, B_{5}, C_{1}, C_{5}, D_{2}, D_{3}, D_{5},
     E_6, E_7, E_8, F_4, G_2,
     A_{1}^{(1)}, A_{5}^{(1)}, B_{1}^{(1)}, B_{5}^{(1)}, C_{1}^{(1)}, C_{5}^{(1)}, D_{3}^{(1)}, D_{5}^{(1)},
     E_6^{(1)}, E_7^{(1)}, E_8^{(1)}, F_4^{(1)}, G_2^{(1)},
     BC_{1}^{(2)}, BC_{5}^{(2)},
     B_{5}^{(1)\vee}, C_{4}^{(1)\vee}, F_4^{(1)\vee}, G_2^{(1)\vee}, BC_{1}^{(2)\vee}, BC_{5}^{(2)\vee}]
    sage: view([DynkinDiagram(ct) for ct in CartanType.samples(crystallographic=True)]) # not tested

Non-crystallographic Cartan types are also partially supported::

    sage: CartanType.samples(finite = True, crystallographic = False)
    [['I', 5], ['H', 3], ['H', 4]]

In Sage, a Cartan type is used as a database of type-specific
information and algorithms (see e.g. :mod:`sage.combinat.root_system.type_A`).
This database includes how to construct the Dynkin diagram, the ambient space
for the root system (see :wikipedia:`Root_system`), and further
mathematical properties::

    sage: T.is_finite(), T.is_simply_laced(), T.is_affine(), T.is_crystallographic()
    (True, True, False, True)

In particular, a Sage Cartan type is endowed with a fixed choice of
labels for the nodes of the Dynkin diagram. This choice follows the
conventions of Nicolas Bourbaki, Lie Groups and Lie Algebras: Chapter 4-6,
Elements of Mathematics, Springer (2002). ISBN 978-3540426509. For example::

    sage: T = CartanType(['D', 4])
    sage: DynkinDiagram(T)
        O 4
        |
        |
    O---O---O
    1   2   3
    D4

    sage: E6 = CartanType(['E',6])
    sage: DynkinDiagram(E6)
            O 2
            |
            |
    O---O---O---O---O
    1   3   4   5   6
    E6

.. NOTE::

    The direction of the arrows is the **opposite** (i.e. the transpose)
    of Bourbaki's convention, but agrees with Kac's.

    For example, in type `C_2`, we have::

        sage: C2 = DynkinDiagram(['C',2]); C2
        O=<=O
        1   2
        C2
        sage: C2.cartan_matrix()
        [ 2 -2]
        [-1  2]

    However Bourbaki would have the Cartan matrix as:

    .. MATH::

        \begin{bmatrix}
        2 & -1 \\
        -2 & 2
        \end{bmatrix}.

If desired, other node labelling conventions can be achieved. For
example the Kac labelling for type `E_6` can be obtained via::

    sage: E6.relabel({1:1,2:6,3:2,4:3,5:4,6:5}).dynkin_diagram()
            O 6
            |
            |
    O---O---O---O---O
    1   2   3   4   5
    E6 relabelled by {1: 1, 2: 6, 3: 2, 4: 3, 5: 4, 6: 5}

Contributions implementing other conventions are very welcome.

Another option is to build from scratch a new Dynkin diagram.  The
architecture has been designed to make it fairly easy to add other
labelling conventions. In particular, we strived at choosing type free
algorithms whenever possible, so in principle most features should
remain available even with custom Cartan types. This has not been used
much yet, so some rough corners certainly remain.

Here, we construct the hyperbolic example of Exercise 4.9 p. 57 of
Kac, Infinite Dimensional Lie Algebras. We start with an empty Dynkin
diagram, and add a couple nodes::

    sage: g = DynkinDiagram()
    sage: g.add_vertices([1,2,3])

Note that the diagonal of the Cartan matrix is already initialized::

    sage: g.cartan_matrix()
    [2 0 0]
    [0 2 0]
    [0 0 2]

Then we add a couple edges::

    sage: g.add_edge(1,2,2)
    sage: g.add_edge(1,3)
    sage: g.add_edge(2,3)

and we get the desired Cartan matrix::

    sage: g.cartan_matrix()
    [2 0 0]
    [0 2 0]
    [0 0 2]

Oops, the Cartan matrix did not change! This is because it is cached
for efficiency (see :class:`cached_method`). In general, a Dynkin
diagram should not be modified after having been used.

.. WARNING:: this is not checked currently

.. TODO:: add a method :meth:`set_mutable` as, say, for matrices

Here, we can work around this by clearing the cache::

    sage: delattr(g, 'cartan_matrix')

Now we get the desired Cartan matrix::

    sage: g.cartan_matrix()
    [ 2 -1 -1]
    [-2  2 -1]
    [-1 -1  2]

Note that backward edges have been automatically added::

    sage: g.edges()
    [(1, 2, 2), (1, 3, 1), (2, 1, 1), (2, 3, 1), (3, 1, 1), (3, 2, 1)]

.. rubric:: Reducible Cartan types

Reducible Cartan types can be specified by passing a sequence
or list of irreducible Cartan types::

    sage: CartanType(['A',2],['B',2])
    A2xB2
    sage: CartanType([['A',2],['B',2]])
    A2xB2
    sage: CartanType(['A',2],['B',2]).is_reducible()
    True

or using the following short hand notation::

    sage: CartanType("A2xB2")
    A2xB2
    sage: CartanType("A2","B2") == CartanType("A2xB2")
    True

.. rubric:: Degenerate cases

When possible, type `I_n` is automatically converted to the isomorphic
crystallographic Cartan types (any reason not to do so?)::

    sage: CartanType(["I",1])
    A1xA1
    sage: CartanType(["I",3])
    ['A', 2]
    sage: CartanType(["I",4])
    ['C', 2]
    sage: CartanType(["I",6])
    ['G', 2]

The Dynkin diagrams for types `B_1`, `C_1`, `D_2`, and `D_3` are
isomorphic to that for `A_1`, `A_1`, `A_1 \times A_1`, and `A_3`,
respectively. However their natural ambient space realizations (stemming
from the corresponding infinite families of Lie groups) are different.
Therefore, the Cartan types are considered as distinct::

    sage: CartanType(['B',1])
    ['B', 1]
    sage: CartanType(['C',1])
    ['C', 1]
    sage: CartanType(['D',2])
    ['D', 2]
    sage: CartanType(['D',3])
    ['D', 3]

.. rubric:: Affine Cartan types

For affine types, we use the usual conventions for affine Coxeter groups: each affine type
is either untwisted (that is arise from the natural affinisation
of a finite Cartan type)::

    sage: CartanType(["A", 4, 1]).dynkin_diagram()
    0
    O-----------+
    |           |
    |           |
    O---O---O---O
    1   2   3   4
    A4~
    sage: CartanType(["B", 4, 1]).dynkin_diagram()
        O 0
        |
        |
    O---O---O=>=O
    1   2   3   4
    B4~

or dual thereof::

    sage: CartanType(["B", 4, 1]).dual().dynkin_diagram()
        O 0
        |
        |
    O---O---O=<=O
    1   2   3   4
    B4~*

or is of type `\widetilde{BC}_n` (which yields an irreducible, but
nonreduced root system)::

    sage: CartanType(["BC", 4, 2]).dynkin_diagram()
    O=<=O---O---O=<=O
    0   1   2   3   4
    BC4~

This includes the two degenerate cases::

    sage: CartanType(["A", 1, 1]).dynkin_diagram()
    O<=>O
    0   1
    A1~
    sage: CartanType(["BC", 1, 2]).dynkin_diagram()
      4
    O=<=O
    0   1
    BC1~

For the user convenience, Kac's notations for twisted affine types are
automatically translated into the previous ones::

    sage: CartanType(["A", 9, 2])
    ['B', 5, 1]^*
    sage: CartanType(["A", 9, 2]).dynkin_diagram()
        O 0
        |
        |
    O---O---O---O=<=O
    1   2   3   4   5
    B5~*
    sage: CartanType(["A", 10, 2]).dynkin_diagram()
    O=<=O---O---O---O=<=O
    0   1   2   3   4   5
    BC5~
    sage: CartanType(["D", 5, 2]).dynkin_diagram()
    O=<=O---O---O=>=O
    0   1   2   3   4
    C4~*
    sage: CartanType(["D", 4, 3]).dynkin_diagram()
      3
    O=>=O---O
    2   1   0
    G2~* relabelled by {0: 0, 1: 2, 2: 1}
    sage: CartanType(["E", 6, 2]).dynkin_diagram()
    O---O---O=<=O---O
    0   1   2   3   4
    F4~*

Additionally one can set the notation global option to use Kac's notation::

    sage: CartanType.global_options['notation'] = 'Kac'
    sage: CartanType(["A", 9, 2])
    ['A', 9, 2]
    sage: CartanType(["A", 9, 2]).dynkin_diagram()
        O 0
        |
        |
    O---O---O---O=<=O
    1   2   3   4   5
    A9^2
    sage: CartanType(["A", 10, 2]).dynkin_diagram()
    O=<=O---O---O---O=<=O
    0   1   2   3   4   5
    A10^2
    sage: CartanType(["D", 5, 2]).dynkin_diagram()
    O=<=O---O---O=>=O
    0   1   2   3   4
    D5^2
    sage: CartanType(["D", 4, 3]).dynkin_diagram()
      3
    O=>=O---O
    2   1   0
    D4^3
    sage: CartanType(["E", 6, 2]).dynkin_diagram()
    O---O---O=<=O---O
    0   1   2   3   4
    E6^2
    sage: CartanType.global_options['notation'] = 'BC'

.. TODO:: Should those indexes come before the introduction?

Abstract classes for cartan types

- :class:`CartanType_abstract`
- :class:`CartanType_crystallographic`
- :class:`CartanType_simply_laced`
- :class:`CartanType_simple`
- :class:`CartanType_finite`
- :class:`CartanType_affine` (see also :ref:`sage.combinat.root_system.type_affine`)
- :obj:`sage.combinat.root_system.cartan_type.CartanType`
- :ref:`sage.combinat.root_system.type_dual`
- :ref:`sage.combinat.root_system.type_reducible`
- :ref:`sage.combinat.root_system.type_relabel`

Concrete classes for cartan types

- :class:`CartanType_standard_affine`
- :class:`CartanType_standard_untwisted_affine`

Type specific data

The data essentially consists of a description of the Dynkin/Coxeter
diagram and, when relevant, of the natural embedding of the root
system in an Euclidean space. Everything else is reconstructed from
this data.

- :ref:`sage.combinat.root_system.type_A`
- :ref:`sage.combinat.root_system.type_B`
- :ref:`sage.combinat.root_system.type_C`
- :ref:`sage.combinat.root_system.type_D`
- :ref:`sage.combinat.root_system.type_E`
- :ref:`sage.combinat.root_system.type_F`
- :ref:`sage.combinat.root_system.type_G`
- :ref:`sage.combinat.root_system.type_H`
- :ref:`sage.combinat.root_system.type_I`
- :ref:`sage.combinat.root_system.type_A_affine`
- :ref:`sage.combinat.root_system.type_B_affine`
- :ref:`sage.combinat.root_system.type_C_affine`
- :ref:`sage.combinat.root_system.type_D_affine`
- :ref:`sage.combinat.root_system.type_E_affine`
- :ref:`sage.combinat.root_system.type_F_affine`
- :ref:`sage.combinat.root_system.type_G_affine`
- :ref:`sage.combinat.root_system.type_BC_affine`
"""
#*****************************************************************************
#       Copyright (C) 2007 Mike Hansen <mhansen@gmail.com>,
#       Copyright (C) 2008-2009 Nicolas M. Thiery <nthiery at users.sf.net>,
#
#  Distributed under the terms of the GNU General Public License (GPL)
#                  http://www.gnu.org/licenses/
#*****************************************************************************
from types import ClassType as classobj
from sage.misc.cachefunc import cached_method
from sage.misc.abstract_method import abstract_method
from sage.misc.lazy_import import LazyImport
from sage.rings.all import ZZ
from sage.structure.sage_object import SageObject
from sage.structure.unique_representation import UniqueRepresentation
from sage.structure.global_options import GlobalOptions
from sage.sets.family import Family
from sage.misc.superseded import deprecated_function_alias
from sage.misc.decorators import rename_keyword

# TODO:
# Implement the Kac conventions by relabeling/dual/... of the above
# Implement Coxeter diagrams for non crystallographic


# Intention: we want simultaneously CartanType to be a factory for
# the various subtypes of CartanType_abstract, as in:
#     CartanType(["A",4,1])
# and to behaves as a "module" for some extra utilities:
#     CartanType.samples()
#
# Implementation: CartanType is the unique instance of this class
# CartanTypeFactory. Is there a better/more standard way to do it?

CartanTypeOptions=GlobalOptions(name='cartan_type',  doc=r"""
    Sets and displays the global options for Cartan types. If no parameters
    are set, then the function returns a copy of the options dictionary.

    The ``options`` to partitions can be accessed as the method
    :obj:`CartanType.global_options` of
    :class:`CartanType <CartanTypeFactory>`.
    """,
    end_doc=r"""
    EXAMPLES::

        sage: ct = CartanType(['D',5,2]); ct
        ['C', 4, 1]^*
        sage: ct.dynkin_diagram()
        O=<=O---O---O=>=O
        0   1   2   3   4
        C4~*
        sage: latex(ct)
        C_{4}^{(1)\vee}
        sage: CartanType.global_options(dual_str='#', dual_latex='\\ast',)
        sage: ct
        ['C', 4, 1]^#
        sage: ct.dynkin_diagram()
        O=<=O---O---O=>=O
        0   1   2   3   4
        C4~#
        sage: latex(ct)
        C_{4}^{(1)\ast}
        sage: CartanType.global_options(notation='kac', mark_special_node='both')
        sage: ct
        ['D', 5, 2]
        sage: ct.dynkin_diagram()
        @=<=O---O---O=>=O
        0   1   2   3   4
        D5^2
        sage: latex(ct)
        D_{5}^{(2)}

    For type `A_{2n}^{(2)\dagger}`, the dual string/latex options are
    automatically overriden::

        sage: dct = CartanType(['A',8,2]).dual(); dct
        ['A', 8, 2]^+
        sage: latex(dct)
        A_{8}^{(2)\dagger}
        sage: dct.dynkin_diagram()
        @=>=O---O---O=>=O
        0   1   2   3   4
        A8^2+
        sage: CartanType.global_options.reset()
    """,
    notation=dict(default="Stembridge",
                  description='Specifies which notation Cartan types should use when printed',
                  values=dict(Stembridge="use Stembridge's notation",
                              Kac="use Kac's notation"),
                  case_sensitive=False,
                  alias=dict(BC="Stembridge", tilde="Stembridge", twisted="Kac")),
    dual_str=dict(default="*",
                  description='The string used for dual Cartan types when printing',
                  checker=lambda char: isinstance(char,str)),
    dual_latex=dict(default="\\vee",
                    description='The latex used for dual Cartan types when latexing',
                    checker=lambda char: isinstance(char,str)),
    hyperbolic_str=dict(default="^",
                  description='The string used for hyperbolic Cartan types when printing',
                  checker=lambda char: isinstance(char,str)),
    hyperbolic_latex=dict(default="\\wedge",
                    description='The latex used for hyperbolic Cartan types when latexing',
                    checker=lambda char: isinstance(char,str)),
    mark_special_node=dict(default="none",
                           description="Make the special nodes",
                           values=dict(none="no markup", latex="only in latex",
                                       printing="only in printing", both="both in latex and printing"),
                           case_sensitive=False),
    special_node_str=dict(default="@",
                          description="The string used to indicate which node is special when printing",
                          checker=lambda char: isinstance(char,str)),
    marked_node_str=dict(default="X",
                         description="The string used to indicate a marked node when printing",
                         checker=lambda char: isinstance(char, str)),
    latex_relabel=dict(default=True,
                       description="Indicate in the latex output if a Cartan type has been relabelled",
                       checker=lambda x: isinstance(x,bool)),
    latex_marked=dict(default=True,
                      description="Indicate in the latex output if a Cartan type has been marked",
                      checker=lambda x: isinstance(x,bool))
)

class CartanTypeFactory(SageObject):
    def __call__(self, *args):
        """
        Constructs a Cartan type object.

        INPUT:

        - ``[letter, rank]`` -- letter is one of 'A', 'B', 'C', 'D', 'E', 'F', 'G'
          and rank is an integer

        - ``[letter, rank, twist]`` -- letter is one of 'A', 'B', 'C', 'D', 'E', 'F', 'G', 'BC'
           and rank and twist are integers

        - ``str`` -- a string

        - ``object`` -- a Cartan type, or an object with a Cartan type method

        EXAMPLES:

        We construct the Cartan type `D_4`::

            sage: d4 = CartanType(['D',4])
            sage: d4
            ['D', 4]

        or, for short::

            sage: CartanType("D4")
            ['D', 4]

        .. SEEALSO:: :func:`~sage.combinat.root_system.cartan_type.CartanType`

        TESTS:

        Check that this is compatible with :class:`CartanTypeFolded`::

            sage: fct = CartanType(['C', 4, 1]).as_folding()
            sage: CartanType(fct)
            ['C', 4, 1]

        Check that :trac:`13774` is fixed::

            sage: CT = CartanType([['A',2]])
            sage: CT.is_irreducible()
            True
            sage: CT.cartan_matrix()
            [ 2 -1]
            [-1  2]
            sage: CT = CartanType(['A2'])   
            sage: CT.is_irreducible()
            True
            sage: CartanType('A2')
            ['A', 2]
        """
        if len(args) == 1:
            t = args[0]
        else:
            t = args
        if isinstance(t, CartanType_abstract):
            return t
        if hasattr(t, "cartan_type"):
            return t.cartan_type()

        if len(t) == 1: # Fix for trac #13774
            t = t[0]

        if isinstance(t, str):
            if "x" in t:
                import type_reducible
                return type_reducible.CartanType([CartanType(u) for u in t.split("x")])
            elif t[-1] == "*":
                return CartanType(t[:-1]).dual()
            elif t[-1] == "~":
                return CartanType(t[:-1]).affine()
            else:
                return CartanType([t[0], eval(t[1:])])

        t = list(t)

        if isinstance(t[0], str) and t[1] in ZZ and t[1] >= 0:
            letter, n = t[0], t[1]
            if len(t) == 2:
                if letter == "A":
                    if n >= 0:
                        import type_A
                        return type_A.CartanType(n)
                if letter == "B":
                    if n >= 1:
                        import type_B
                        return type_B.CartanType(n)
                if letter == "C":
                    if n >= 1:
                        import type_C
                        return type_C.CartanType(n)
                if letter == "D":
                    import type_D
                    if n >= 2:
                        return type_D.CartanType(n)
                if letter == "E":
                    if n >= 6 and n <= 8:
                        import type_E
                        return type_E.CartanType(n)
                    if n == 9:
                        import type_E_affine
                        return type_E_affine.CartanType(8)
                    if n == 10:
                        import type_E_hyperbolic
                        return type_E_hyperbolic.CartanType_E10()
                if letter == "F":
                    if n == 4:
                        import type_F
                        return type_F.CartanType()
                if letter == "G":
                    if n == 2:
                        import type_G
                        return type_G.CartanType()
                if letter == "H":
                    if n in [3, 4]:
                        import type_H
                        return type_H.CartanType(n)
                if letter == "I":
                    if n == 1:
                        return CartanType([["A", 1], ["A", 1]])
                    if n == 3:
                        return CartanType(["A", 2])
                    if n == 4:
                        return CartanType(["C", 2])
                    if n == 6:
                        return CartanType(["G", 2])
                    if n >= 1:
                        import type_I
                        return type_I.CartanType(n)
            elif len(t) == 3:
                if letter == "H": # Hyperbolic types
                    import type_hyperbolic
                    return type_byperbolic.construct(t[2], t[1])

                if t[2] == 1: # Untwisted affine
                    if letter == "A":
                        if n >= 1:
                            import type_A_affine
                            return type_A_affine.CartanType(n)
                    if letter == "B":
                        if n >= 1:
                            import type_B_affine
                            return type_B_affine.CartanType(n)
                    if letter == "C":
                        if n >= 1:
                            import type_C_affine
                            return type_C_affine.CartanType(n)
                    if letter == "D":
                        import type_D_affine
                        if n >= 3:
                            return type_D_affine.CartanType(n)
                    if letter == "E":
                        if n >= 6 and n <= 8:
                            import type_E_affine
                            return type_E_affine.CartanType(n)
                    if letter == "F":
                        if n == 4:
                            import type_F_affine
                            return type_F_affine.CartanType()
                    if letter == "G":
                        if n == 2:
                            import type_G_affine
                            return type_G_affine.CartanType()
                if t[2] in [2,3]:
                    if letter == "BC" and t[2] == 2:
                        if n >= 1:
                            import type_BC_affine
                            return type_BC_affine.CartanType(n)
                    if letter == "A" and t[2] == 2:
                        if n%2 == 0: # Kac' A_2n^(2)
                            return CartanType(["BC", ZZ(n/2), 2])
                        else:        # Kac' A_2n-1^(2)
                            return CartanType(["B", ZZ((n+1)/2), 1]).dual()
                    if letter == "D" and t[2] == 2:
                        return CartanType(["C", n-1, 1]).dual()
                    if letter == "D" and t[2] == 3 and n == 4:
                        return CartanType(["G", 2, 1]).dual().relabel([0,2,1])
                    if letter == "E" and t[2] == 2 and n == 6:
                        return CartanType(["F", 4, 1]).dual()
            raise ValueError("{} is not a valid Cartan type".format(t))

        # See if it is a hyperbolic type
        valid_letters = ['A', 'B', 'C', 'G', 'G*', 'BC', 'BC*', 'A~']
        if all(l in valid_letters for l in t):
            import type_hyperbolic
            if len(t) == 2:
                return type_hyperbolic.CartanType_rank3_XY(*t)

            elif len(t) == 3:
                if t[0] == 'A':
                    return type_hyperbolic.CartanType_rank3_AXY(t[1], t[2])

            raise NotImplementedError

        import type_reducible
        return type_reducible.CartanType([ CartanType(subtype) for subtype in t ])

    global_options = CartanTypeOptions

    def _repr_(self):
        """
        EXAMPLES::

            sage: CartanType    # indirect doctest
            CartanType
        """
        return "CartanType"

    @rename_keyword(deprecation=14673, crystalographic='crystallographic')
    def samples(self, finite=None, affine=None, crystallographic=None):
        """
        Return a sample of the available Cartan types.

        INPUT:

        - ``finite`` -- a boolean or ``None`` (default: ``None``)

        - ``affine`` -- a boolean or ``None`` (default: ``None``)

        - ``crystallographic`` -- a boolean or ``None`` (default: ``None``)

        The sample contains all the exceptional finite and affine
        Cartan types, as well as typical representatives of the
        infinite families.

        EXAMPLES::

            sage: CartanType.samples()
            [['A', 1], ['A', 5], ['B', 1], ['B', 5], ['C', 1], ['C', 5], ['D', 2], ['D', 3], ['D', 5],
             ['E', 6], ['E', 7], ['E', 8], ['F', 4], ['G', 2], ['I', 5], ['H', 3], ['H', 4],
             ['A', 1, 1], ['A', 5, 1], ['B', 1, 1], ['B', 5, 1],
             ['C', 1, 1], ['C', 5, 1], ['D', 3, 1], ['D', 5, 1],
             ['E', 6, 1], ['E', 7, 1], ['E', 8, 1], ['F', 4, 1], ['G', 2, 1], ['BC', 1, 2], ['BC', 5, 2],
             ['B', 5, 1]^*, ['C', 4, 1]^*, ['F', 4, 1]^*, ['G', 2, 1]^*, ['BC', 1, 2]^*, ['BC', 5, 2]^*]

        The finite, affine and crystallographic options allow
        respectively for restricting to (non) finite, (non) affine,
        and (non) crystallographic Cartan types::

            sage: CartanType.samples(finite=True)
            [['A', 1], ['A', 5], ['B', 1], ['B', 5], ['C', 1], ['C', 5], ['D', 2], ['D', 3], ['D', 5],
             ['E', 6], ['E', 7], ['E', 8], ['F', 4], ['G', 2], ['I', 5], ['H', 3], ['H', 4]]

            sage: CartanType.samples(affine=True)
            [['A', 1, 1], ['A', 5, 1], ['B', 1, 1], ['B', 5, 1],
             ['C', 1, 1], ['C', 5, 1], ['D', 3, 1], ['D', 5, 1],
             ['E', 6, 1], ['E', 7, 1], ['E', 8, 1], ['F', 4, 1], ['G', 2, 1], ['BC', 1, 2], ['BC', 5, 2],
             ['B', 5, 1]^*, ['C', 4, 1]^*, ['F', 4, 1]^*, ['G', 2, 1]^*, ['BC', 1, 2]^*, ['BC', 5, 2]^*]

            sage: CartanType.samples(crystallographic=True)
            [['A', 1], ['A', 5], ['B', 1], ['B', 5], ['C', 1], ['C', 5], ['D', 2], ['D', 3], ['D', 5],
             ['E', 6], ['E', 7], ['E', 8], ['F', 4], ['G', 2],
             ['A', 1, 1], ['A', 5, 1], ['B', 1, 1], ['B', 5, 1],
             ['C', 1, 1], ['C', 5, 1], ['D', 3, 1], ['D', 5, 1],
             ['E', 6, 1], ['E', 7, 1], ['E', 8, 1], ['F', 4, 1], ['G', 2, 1], ['BC', 1, 2], ['BC', 5, 2],
             ['B', 5, 1]^*, ['C', 4, 1]^*, ['F', 4, 1]^*, ['G', 2, 1]^*, ['BC', 1, 2]^*, ['BC', 5, 2]^*]

            sage: CartanType.samples(crystallographic=False)
            [['I', 5], ['H', 3], ['H', 4]]

        .. TODO:: add some reducible Cartan types (suggestions?)

        TESTS::

            sage: for ct in CartanType.samples(): TestSuite(ct).run()
            sage: CartanType.samples(crystalographic=False)
            doctest:...: DeprecationWarning: use the option 'crystallographic' instead of 'crystalographic'
            See http://trac.sagemath.org/14673 for details.
            [['I', 5], ['H', 3], ['H', 4]]
        """
        result = self._samples()
        if crystallographic is not None:
            result = [t for t in result if t.is_crystallographic() == crystallographic ]
        if finite is not None:
            result = [t for t in result if t.is_finite() == finite]
        if affine is not None:
            result = [t for t in result if t.is_affine() == affine]
        return result

    @cached_method
    def _samples(self):
        """
        Return a sample of all implemented Cartan types.

        .. NOTE:: This is intended to be used through :meth:`samples`.

        EXAMPLES::

            sage: CartanType._samples()
            [['A', 1], ['A', 5], ['B', 1], ['B', 5], ['C', 1], ['C', 5], ['D', 2], ['D', 3], ['D', 5],
             ['E', 6], ['E', 7], ['E', 8], ['F', 4], ['G', 2], ['I', 5], ['H', 3], ['H', 4],
             ['A', 1, 1], ['A', 5, 1], ['B', 1, 1], ['B', 5, 1],
             ['C', 1, 1], ['C', 5, 1], ['D', 3, 1], ['D', 5, 1],
             ['E', 6, 1], ['E', 7, 1], ['E', 8, 1], ['F', 4, 1], ['G', 2, 1], ['BC', 1, 2], ['BC', 5, 2],
             ['B', 5, 1]^*, ['C', 4, 1]^*, ['F', 4, 1]^*, ['G', 2, 1]^*, ['BC', 1, 2]^*, ['BC', 5, 2]^*]
        """
        finite_crystallographic = \
            [CartanType (t)       for t in [['A', 1], ['A', 5], ['B', 1], ['B', 5],
                                            ['C', 1], ['C', 5], ['D', 2], ['D', 3], ['D', 5],
                                            ["E", 6], ["E", 7], ["E", 8],
                                            ["F", 4],
                                            ["G", 2]]]

        # Support for hand constructed Dynkin diagrams as Cartan types is not yet ready enough for including an example here.
        # from sage.combinat.root_system.dynkin_diagram import DynkinDiagram_class
        # g = DynkinDiagram_class.an_instance()
        return finite_crystallographic + \
            [CartanType(t)        for t in [["I", 5], ["H", 3], ["H", 4]]] + \
            [t.affine()           for t in finite_crystallographic if t.is_irreducible()] + \
            [CartanType(t)        for t in [["BC", 1, 2], ["BC", 5, 2]]] + \
            [CartanType(t).dual() for t in [["B", 5, 1], ["C", 4, 1], ["F", 4, 1], ["G", 2, 1],["BC", 1, 2], ["BC", 5, 2]]] #+ \
            # [ g ]

    _colors = {1: 'blue',    -1: 'blue',
               2: 'red',     -2: 'red',
               3: 'green',   -3: 'green',
               4: 'cyan',    -4: 'cyan',
               5: 'magenta', -5: 'magenta',
               6: 'yellow',  -6: 'yellow'}

    @classmethod
    def color(cls, i):
        """
        Default color scheme for the vertices of a Dynkin diagram (and associated objects)

        EXAMPLES::

            sage: CartanType.color(1)
            'blue'
            sage: CartanType.color(2)
            'red'
            sage: CartanType.color(3)
            'green'

        The default color is black::

            sage: CartanType.color(0)
            'black'

        Negative indices get the same color as their positive counterparts::

            sage: CartanType.color(-1)
            'blue'
            sage: CartanType.color(-2)
            'red'
            sage: CartanType.color(-3)
            'green'
        """
        return cls._colors.get(i, 'black')

CartanType = CartanTypeFactory()

CartanType.__doc__ = __doc__

class CartanType_abstract(object):
    r"""
    Abstract class for Cartan types

    Subclasses should implement:

    - :meth:`dynkin_diagram()`

    - :meth:`cartan_matrix()`

    - :meth:`is_finite()`

    - :meth:`is_affine()`

    - :meth:`is_hyperbolic()`

    - :meth:`is_irreducible()`
    """

    def type(self):
        r"""
        Return the type of ``self``, or ``None`` if unknown.

        This method should be overridden in any subclass.

        EXAMPLES::

            sage: from sage.combinat.root_system.cartan_type import CartanType_abstract
            sage: C = CartanType_abstract()
            sage: C.type() is None
            True
        """
        return None

    def _add_abstract_superclass(self, classes):
        """
        Add abstract super-classes to the class of ``self``.

        INPUT:

        - ``classes`` -- an abstract class or tuple thereof

        EXAMPLES::

            sage: C = CartanType(["A",3,1])
            sage: class MyCartanType:
            ...       def my_method(self):
            ...           return 'I am here!'
            sage: C._add_abstract_superclass(MyCartanType)
            sage: C.__class__
            <class 'sage.combinat.root_system.type_A_affine.CartanType_with_superclass_with_superclass'>
            sage: C.__class__.__bases__
            (<class 'sage.combinat.root_system.type_A_affine.CartanType_with_superclass'>,
             <class __main__.MyCartanType at ...>)
            sage: C.my_method()
            'I am here!'

        .. TODO:: Generalize to :class:`SageObject`?
        """
        from sage.structure.dynamic_class import dynamic_class
        assert isinstance(classes, (tuple, type, classobj))
        if not isinstance(classes, tuple):
            classes = (classes,)
        bases = (self.__class__,) + classes
        self.__class__ = dynamic_class(self.__class__.__name__+"_with_superclass", bases)

    def _ascii_art_node(self, label):
        """
        Return the ascii art for the node labelled by ``label``.

        EXAMPLES::

            sage: CartanType(['A',3])._ascii_art_node(2)
            'O'
        """
        return "O"

    def _latex_draw_node(self, x, y, label, position="below=4pt", fill='white'):
        r"""
        Draw (possibly marked [crossed out]) circular node ``i`` at the
        position ``(x,y)`` with node label ``label`` .

        - ``position`` -- position of the label relative to the node
        - ``anchor`` -- (optional) the anchor point for the label

        EXAMPLES::

            sage: CartanType(['A',3])._latex_draw_node(0, 0, 1)
            '\\draw[fill=white] (0 cm, 0 cm) circle (.25cm) node[below=4pt]{$1$};\n'
        """
        return "\\draw[fill={}] ({} cm, {} cm) circle (.25cm) node[{}]{{${}$}};\n".format(
                fill, x, y, position, label)

    def _latex_draw_arrow_tip(self, x, y, rot=0):
        r"""
        Draw an arrow tip at the point ``(x, y)`` rotated by ``rot``

        INPUT:

        - ``(x, y)`` -- the coordinates of a point, in cm

        - ``rot`` -- an angle, in degrees

        This is an internal function used to assist drawing the Dynkin
        diagrams. See e.g. :meth:`~sage.combinat.root_system.type_B.CartanType._latex_dynkin_diagram`.

        EXAMPLES::

            sage: CartanType(['B',2])._latex_draw_arrow_tip(1, 0, 180)
            '\\draw[shift={(1, 0)}, rotate=180] (135 : 0.45cm) -- (0,0) -- (-135 : 0.45cm);\n'
        """
        return "\\draw[shift={(%s, %s)}, rotate=%s] (135 : 0.45cm) -- (0,0) -- (-135 : 0.45cm);\n"%(x, y, rot)

    @abstract_method
    def rank(self):
        """
        Return the rank of ``self``.

        This is the number of nodes of the associated Coxeter or
        Dynkin diagram.

        EXAMPLES::

            sage: CartanType(['A', 4]).rank()
            4
            sage: CartanType(['A', 7, 2]).rank()
            5
            sage: CartanType(['I', 8]).rank()
            2
        """
        #return len(self.index_set())

    @abstract_method
    def index_set(self):
        """
        Return the index set for ``self``.

        This is the list of the nodes of the associated Coxeter or
        Dynkin diagram.

        EXAMPLES::

            sage: CartanType(['A', 3, 1]).index_set()
            (0, 1, 2, 3)
            sage: CartanType(['D', 4]).index_set()
            (1, 2, 3, 4)
            sage: CartanType(['A', 7, 2]).index_set()
            (0, 1, 2, 3, 4)
            sage: CartanType(['A', 7, 2]).index_set()
            (0, 1, 2, 3, 4)
            sage: CartanType(['A', 6, 2]).index_set()
            (0, 1, 2, 3)
            sage: CartanType(['D', 6, 2]).index_set()
            (0, 1, 2, 3, 4, 5)
            sage: CartanType(['E', 6, 1]).index_set()
            (0, 1, 2, 3, 4, 5, 6)
            sage: CartanType(['E', 6, 2]).index_set()
            (0, 1, 2, 3, 4)
            sage: CartanType(['A', 2, 2]).index_set()
            (0, 1)
            sage: CartanType(['G', 2, 1]).index_set()
            (0, 1, 2)
            sage: CartanType(['F', 4, 1]).index_set()
            (0, 1, 2, 3, 4)
        """

    # This coloring scheme is used for crystal graphs and will eventually
    # be used for Coxeter groups etc. (experimental feature)
    _index_set_coloring = {1:"blue", 2:"red", 3:"green"}

    @abstract_method(optional = True)
    def coxeter_diagram(self):
        """
        Return the Coxeter diagram for ``self``.

        EXAMPLES::

            sage: CartanType(['B',3]).coxeter_diagram()
            Graph on 3 vertices
            sage: CartanType(['A',3]).coxeter_diagram().edges()
            [(1, 2, 3), (2, 3, 3)]
            sage: CartanType(['B',3]).coxeter_diagram().edges()
            [(1, 2, 3), (2, 3, 4)]
            sage: CartanType(['G',2]).coxeter_diagram().edges()
            [(1, 2, 6)]
            sage: CartanType(['F',4]).coxeter_diagram().edges()
            [(1, 2, 3), (2, 3, 4), (3, 4, 3)]
        """

    @cached_method
    def coxeter_matrix(self):
        """
        Return the Coxeter matrix for ``self``.

        EXAMPLES::

            sage: CartanType(['A', 4]).coxeter_matrix()
            [1 3 2 2]
            [3 1 3 2]
            [2 3 1 3]
            [2 2 3 1]
        """
        from sage.matrix.constructor import matrix
        from sage.rings.all import ZZ
        index_set = self.index_set()
        reverse = dict((index_set[i], i) for i in range(len(index_set)))
        m = matrix(ZZ,len(index_set), lambda i,j: 1 if i==j else 2)
        for (i,j,l) in self.coxeter_diagram().edge_iterator():
            m[reverse[i], reverse[j]] = l
            m[reverse[j], reverse[i]] = l
        m.set_immutable()
        return m

    def dual(self):
        """
        Return the dual Cartan type, possibly just as a formal dual.

        EXAMPLES::

            sage: CartanType(['A',3]).dual()
            ['A', 3]
            sage: CartanType(["B", 3]).dual()
            ['C', 3]
            sage: CartanType(['C',2]).dual()
            ['B', 2]
            sage: CartanType(['D',4]).dual()
            ['D', 4]
            sage: CartanType(['E',8]).dual()
            ['E', 8]
            sage: CartanType(['F',4]).dual()
            ['F', 4] relabelled by {1: 4, 2: 3, 3: 2, 4: 1}
        """
        import type_dual
        return type_dual.CartanType(self)

    def relabel(self, relabelling):
        """
        Return a relabelled copy of this Cartan type.

        INPUT:

        - ``relabelling`` -- a function (or a list or dictionary)

        OUTPUT:

        an isomorphic Cartan type obtained by relabelling the nodes of
        the Dynkin diagram. Namely, the node with label ``i`` is
        relabelled ``f(i)`` (or, by ``f[i]`` if ``f`` is a list or
        dictionary).

        EXAMPLES::

           sage: CartanType(['F',4]).relabel({ 1:4, 2:3, 3:2, 4:1 }).dynkin_diagram()
           O---O=>=O---O
           4   3   2   1
           F4 relabelled by {1: 4, 2: 3, 3: 2, 4: 1}
        """
        import type_relabel
        return type_relabel.CartanType(self, relabelling)

    def marked_nodes(self, marked_nodes):
        """
        Return a Cartan type with the nodes ``marked_nodes`` marked.

        INPUT:

        - ``marked_nodes`` -- a list of nodes to mark

        EXAMPLES::

            sage: CartanType(['F',4]).marked_nodes([1, 3]).dynkin_diagram()
            X---O=>=X---O
            1   2   3   4
            F4 with nodes (1, 3) marked
        """
        if not marked_nodes:
            return self
        import type_marked
        return type_marked.CartanType(self, marked_nodes)

    def is_reducible(self):
        """
        Report whether the root system is reducible (i.e. not simple), that
        is whether it can be factored as a product of root systems.

        EXAMPLES::

            sage: CartanType("A2xB3").is_reducible()
            True
            sage: CartanType(['A',2]).is_reducible()
            False
        """
        return not self.is_irreducible()

    def is_irreducible(self):
        """
        Report whether this Cartan type is irreducible (i.e. simple). This
        should be overridden in any subclass.

        This returns ``False`` by default. Derived class should override this
        appropriately.

        EXAMPLES::

            sage: from sage.combinat.root_system.cartan_type import CartanType_abstract
            sage: C = CartanType_abstract()
            sage: C.is_irreducible()
            False
        """
        return False

    def is_atomic(self):
        r"""
        This method is usually equivalent to :meth:`is_reducible`,
        except for the Cartan type `D_2`.

        `D_2` is not a standard Cartan type. It is equivalent to type
        `A_1 \times A_1` which is reducible; however the isomorphism
        from its ambient space (for the orthogonal group of degree 4)
        to that of `A_1 \times A_1` is non trivial, and it is useful to
        have it.

        From a programming point of view its implementation is more
        similar to the irreducible types, and so the method
        :meth:`is_atomic()` is supplied.

        EXAMPLES::

            sage: CartanType("D2").is_atomic()
            True
            sage: CartanType("D2").is_irreducible()
            False

        TESTS::

            sage: all( T.is_irreducible() == T.is_atomic() for T in CartanType.samples() if T != CartanType("D2"))
            True
        """
        return self.is_irreducible()

    def is_compound(self):
        """
        A short hand for not :meth:`is_atomic`.

        TESTS::

            sage: all( T.is_compound() == (not T.is_atomic()) for T in CartanType.samples())
            True
        """
        return not self.is_atomic()

    @abstract_method
    def is_finite(self):
        """
        Return whether this Cartan type is finite.

        EXAMPLES::

            sage: from sage.combinat.root_system.cartan_type import CartanType_abstract
            sage: C = CartanType_abstract()
            sage: C.is_finite()
            Traceback (most recent call last):
            ...
            NotImplementedError: <abstract method is_finite at ...>

        ::

            sage: CartanType(['A',4]).is_finite()
            True
            sage: CartanType(['A',4, 1]).is_finite()
            False
        """

    @abstract_method
    def is_affine(self):
        """
        Return whether ``self`` is affine.

        EXAMPLES::

            sage: CartanType(['A', 3]).is_affine()
            False
            sage: CartanType(['A', 3, 1]).is_affine()
            True
        """

    @abstract_method
    def is_hyperbolic(self):
        """
        Return whether this Cartan type is hyperbolic.

        EXAMPLES::

            sage: from sage.combinat.root_system.cartan_type import CartanType_abstract
            sage: C = CartanType_abstract()
            sage: C.is_hyperbolic()
            Traceback (most recent call last):
            ...
            NotImplementedError: <abstract method is_finite at ...>

        ::

            sage: CartanType(['A', 4]).is_hyperbolic()
            False
            sage: CartanType(['A', 4, 1]).is_hyperbolic()
            False
            sage: CartanType(['E', 10]).is_hyperbolic()
            True
        """

    def is_crystallographic(self):
        """
        Return whether this Cartan type is crystallographic.

        This returns ``False`` by default. Derived class should override this
        appropriately.

        EXAMPLES::

            sage: [ [t, t.is_crystallographic() ] for t in CartanType.samples(finite=True) ]
            [[['A', 1], True], [['A', 5], True],
             [['B', 1], True], [['B', 5], True],
             [['C', 1], True], [['C', 5], True],
             [['D', 2], True], [['D', 3], True], [['D', 5], True],
             [['E', 6], True], [['E', 7], True], [['E', 8], True],
             [['F', 4], True], [['G', 2], True],
             [['I', 5], False], [['H', 3], False], [['H', 4], False]]

        TESTS::

            sage: all(t.is_crystallographic() for t in CartanType.samples(affine=True))
            True
            sage: t = CartanType(['A',3]); t.is_crystalographic()
            doctest:...: DeprecationWarning: is_crystalographic is deprecated. Please use is_crystallographic instead.
            See http://trac.sagemath.org/14673 for details.
            True
        """
        return False

    is_crystalographic = deprecated_function_alias(14673, is_crystallographic)

    def is_simply_laced(self):
        """
        Return whether this Cartan type is simply laced.

        This returns ``False`` by default. Derived class should override this
        appropriately.

        EXAMPLES::

            sage: [ [t, t.is_simply_laced() ] for t in CartanType.samples() ]
            [[['A', 1], True], [['A', 5], True],
             [['B', 1], True], [['B', 5], False],
             [['C', 1], True], [['C', 5], False],
             [['D', 2], True], [['D', 3], True], [['D', 5], True],
             [['E', 6], True], [['E', 7], True], [['E', 8], True],
             [['F', 4], False], [['G', 2], False], [['I', 5], False], [['H', 3], False], [['H', 4], False],
             [['A', 1, 1], False], [['A', 5, 1], True],
             [['B', 1, 1], False], [['B', 5, 1], False],
             [['C', 1, 1], False], [['C', 5, 1], False],
             [['D', 3, 1], True], [['D', 5, 1], True],
             [['E', 6, 1], True], [['E', 7, 1], True], [['E', 8, 1], True],
             [['F', 4, 1], False], [['G', 2, 1], False],
             [['BC', 1, 2], False], [['BC', 5, 2], False],
             [['B', 5, 1]^*, False], [['C', 4, 1]^*, False], [['F', 4, 1]^*, False], [['G', 2, 1]^*, False],
             [['BC', 1, 2]^*, False], [['BC', 5, 2]^*, False]]
        """
        return False

    def is_implemented(self):
        """
        Check whether the Cartan datum for ``self`` is actually implemented.

        EXAMPLES::

            sage: CartanType(["A",4,1]).is_implemented()
            True
            sage: CartanType(['H',3]).is_implemented()
            True
        """
        try:
            self.coxeter_diagram()
            return True
        except Exception:
            return False

    def root_system(self):
        """
        Return the root system associated to ``self``.

        EXAMPLES::

            sage: CartanType(['A',4]).root_system()
            Root system of type ['A', 4]
        """
        from sage.combinat.root_system.root_system import RootSystem
        return RootSystem(self)

    def as_folding(self, folding_of=None, sigma=None):
        r"""
        Return ``self`` realized as a folded Cartan type.

        For finite and affine types, this is realized by the Dynkin
        diagram foldings:

        .. MATH::

            \begin{array}{ccl}
            C_n^{(1)}, A_{2n}^{(2)}, A_{2n}^{(2)\dagger}, D_{n+1}^{(2)}
            & \hookrightarrow & A_{2n-1}^{(1)}, \\
            A_{2n-1}^{(2)}, B_n^{(1)} & \hookrightarrow & D_{n+1}^{(1)}, \\
            E_6^{(2)}, F_4^{(1)} & \hookrightarrow & E_6^{(1)}, \\
            D_4^{(3)}, G_2^{(1)} & \hookrightarrow & D_4^{(1)}, \\
            C_n & \hookrightarrow & A_{2n-1}, \\
            B_n & \hookrightarrow & D_{n+1}, \\
            F_4 & \hookrightarrow & E_6, \\
            G_2 & \hookrightarrow & D_4.
            \end{array}

        For general types, this returns ``self`` as a folded type of ``self``
        with `\sigma` as the identity map.

        For more information on these foldings and folded Cartan types, see
        :class:`sage.combinat.root_system.type_folded.CartanTypeFolded`.

        If the optional inputs ``folding_of`` and ``sigma`` are specified, then
        this returns the folded Cartan type of ``self`` in ``folding_of`` given
        by the automorphism ``sigma``.

        EXAMPLES::

            sage: CartanType(['B', 3, 1]).as_folding()
            ['B', 3, 1] as a folding of  ['D', 4, 1]
            sage: CartanType(['F', 4]).as_folding()
            ['F', 4] as a folding of  ['E', 6]
            sage: CartanType(['BC', 3, 2]).as_folding()
            ['BC', 3, 2] as a folding of  ['A', 5, 1]
            sage: CartanType(['D', 4, 3]).as_folding()
            ['G', 2, 1]^* relabelled by {0: 0, 1: 2, 2: 1} as a folding of ['D', 4, 1]
        """
        from sage.combinat.root_system.type_folded import CartanTypeFolded
        if folding_of is None and sigma is None:
            return self._default_folded_cartan_type()
        if folding_of is None or sigma is None:
            raise ValueError("Both folding_of and sigma must be given")
        return CartanTypeFolded(self, folding_of, sigma)

    def _default_folded_cartan_type(self):
        """
        Return the default folded Cartan type.

        In general, this just returns ``self`` in ``self`` with `\sigma` as
        the identity map.

        EXAMPLES::

            sage: D = CartanMatrix([[2, -3], [-2, 2]]).dynkin_diagram()
            sage: D._default_folded_cartan_type()
            Dynkin diagram of rank 2 as a folding of  Dynkin diagram of rank 2
        """
        from sage.combinat.root_system.type_folded import CartanTypeFolded
        return CartanTypeFolded(self, self, [[i] for i in self.index_set()])

    global_options = CartanTypeOptions

class CartanType_crystallographic(CartanType_abstract):
    """
    An abstract class for crystallographic Cartan types.
    """
    # The default value should really be lambda x:x, but sphinx does
    # not like it currently (see #14553); since this is an abstract method
    # the value won't actually be used, so we put a fake instead.
    @abstract_method(optional=True)
    def ascii_art(self, label='lambda x: x', node=None):
        r"""
        Return an ascii art representation of the Dynkin diagram.

        INPUT:

        - ``label`` -- (default: the identity) a relabeling function
          for the nodes
        - ``node`` -- (optional) a function which returns
          the character for a node

        EXAMPLES::

            sage: cartan_type = CartanType(['B',5,1])
            sage: print cartan_type.ascii_art()
                O 0
                |
                |
            O---O---O---O=>=O
            1   2   3   4   5

        The label option is useful to visualize various statistics on
        the nodes of the Dynkin diagram::

            sage: a = cartan_type.col_annihilator(); a
            Finite family {0: 1, 1: 1, 2: 2, 3: 2, 4: 2, 5: 2}
            sage: print CartanType(['B',5,1]).ascii_art(label=a.__getitem__)
                O 1
                |
                |
            O---O---O---O=>=O
            1   2   2   2   2
        """

    @abstract_method(optional=True)
    def _latex_dynkin_diagram(self, label=lambda i: i, node=None, node_dist=2):
        r"""
        Return a latex representation of the Dynkin diagram.

        INPUT:

        - ``label`` -- (default: the identity) a relabeling function
          for the nodes
<<<<<<< HEAD

        - ``node`` -- (optional) a function which returns the latex for a node

=======

        - ``node`` -- (optional) a function which returns the latex for a node

>>>>>>> d170a579
        - ``node_dist`` -- (default: 2) the distance between nodes in cm

        EXAMPLES::

            sage: latex(CartanType(['A',4]).dynkin_diagram()) # indirect doctest
            \begin{tikzpicture}[scale=0.5]
            \draw (-1,0) node[anchor=east] {$A_{4}$};
            \draw (0 cm,0) -- (6 cm,0);
            \draw[fill=white] (0 cm, 0 cm) circle (.25cm) node[below=4pt]{$1$};
            \draw[fill=white] (2 cm, 0 cm) circle (.25cm) node[below=4pt]{$2$};
            \draw[fill=white] (4 cm, 0 cm) circle (.25cm) node[below=4pt]{$3$};
            \draw[fill=white] (6 cm, 0 cm) circle (.25cm) node[below=4pt]{$4$};
            \end{tikzpicture}
        """

    @abstract_method
    def dynkin_diagram(self):
        """
        Return the Dynkin diagram associated with ``self``.

        EXAMPLES::

            sage: CartanType(['A',4]).dynkin_diagram()
            O---O---O---O
            1   2   3   4
            A4

        .. NOTE::

            Derived subclasses should typically implement this as a cached
            method.
        """

    @cached_method
    def cartan_matrix(self):
        """
        Return the Cartan matrix associated with ``self``.

        EXAMPLES::

            sage: CartanType(['A',4]).cartan_matrix()
            [ 2 -1  0  0]
            [-1  2 -1  0]
            [ 0 -1  2 -1]
            [ 0  0 -1  2]
        """
        from sage.combinat.root_system.cartan_matrix import CartanMatrix
        return CartanMatrix(self.dynkin_diagram())

    @cached_method
    def coxeter_diagram(self):
        """
        Return the Coxeter diagram for ``self``.

        This implementation constructs it from the Dynkin diagram.

        .. SEEALSO:: :meth:`CartanType_abstract.coxeter_diagram`

        EXAMPLES::

            sage: CartanType(['A',3]).coxeter_diagram()
            Graph on 3 vertices
            sage: CartanType(['A',3]).coxeter_diagram().edges()
            [(1, 2, 3), (2, 3, 3)]
            sage: CartanType(['B',3]).coxeter_diagram().edges()
            [(1, 2, 3), (2, 3, 4)]
            sage: CartanType(['G',2]).coxeter_diagram().edges()
            [(1, 2, 6)]
            sage: CartanType(['F',4]).coxeter_diagram().edges()
            [(1, 2, 3), (2, 3, 4), (3, 4, 3)]
            sage: CartanType(['A',2,2]).coxeter_diagram().edges()
            [(0, 1, +Infinity)]
        """
        from sage.rings.infinity import infinity
        scalarproducts_to_order = { 0: 2,  1: 3,  2: 4,  3: 6, 4: infinity }
        from sage.graphs.graph import Graph
        coxeter_diagram = Graph(multiedges=False)
        a = self.dynkin_diagram()
        I = self.index_set()
        coxeter_diagram.add_vertices(I)
        for i in I:
            for j in a.neighbors_out(i):
                # avoid adding the edge twice
                if not coxeter_diagram.has_edge(i,j):
                    coxeter_diagram.add_edge(i,j, scalarproducts_to_order[a[i,j]*a[j,i]])
        return coxeter_diagram

    def is_crystallographic(self):
        """
        Implements :meth:`CartanType_abstract.is_crystallographic`
        by returning ``True``.

        EXAMPLES::

            sage: CartanType(['A', 3, 1]).is_crystallographic()
            True

        TESTS::

            sage: t = CartanType(['A',3]); t.is_crystalographic()
            doctest:...: DeprecationWarning: is_crystalographic is deprecated. Please use is_crystallographic instead.
            See http://trac.sagemath.org/14673 for details.
            True
        """
        return True

    is_crystalographic = deprecated_function_alias(14673, is_crystallographic)

    @cached_method
    def symmetrizer(self):
        """
        Return the symmetrizer of the Cartan matrix of ``self``.

        A Cartan matrix `M` is symmetrizable if there exists a non
        trivial diagonal matrix `D` such that `DM` is a symmetric
        matrix, that is `DM = M^tD`. In that case, `D` is unique, up
        to a scalar factor for each connected component of the Dynkin
        diagram.

        This method computes the unique minimal such `D` with positive
        integral coefficients. If `D` exists, it is returned as a
        family. Otherwise ``None`` is returned.

        The coefficients are coerced to ``base_ring``.

        EXAMPLES::

            sage: CartanType(["B",5]).symmetrizer()
            Finite family {1: 2, 2: 2, 3: 2, 4: 2, 5: 1}

        Here is a neat trick to visualize it better::

            sage: T = CartanType(["B",5])
            sage: print T.ascii_art(T.symmetrizer().__getitem__)
            O---O---O---O=>=O
            2   2   2   2   1

            sage: T = CartanType(["BC",5, 2])
            sage: print T.ascii_art(T.symmetrizer().__getitem__)
            O=<=O---O---O---O=<=O
            1   2   2   2   2   4

       Here is the symmetrizer of some reducible Cartan types::

            sage: T = CartanType(["D", 2])
            sage: print T.ascii_art(T.symmetrizer().__getitem__)
            O   O
            1   1

            sage: T = CartanType(["B",5],["BC",5, 2])
            sage: print T.ascii_art(T.symmetrizer().__getitem__)
            O---O---O---O=>=O
            2   2   2   2   1
            O=<=O---O---O---O=<=O
            1   2   2   2   2   4

        Property: up to an overall scalar factor, this gives the norm
        of the simple roots in the ambient space::

            sage: T = CartanType(["C",5])
            sage: print T.ascii_art(T.symmetrizer().__getitem__)
            O---O---O---O=<=O
            1   1   1   1   2

            sage: alpha = RootSystem(T).ambient_space().simple_roots()
            sage: print T.ascii_art(lambda i: alpha[i].scalar(alpha[i]))
            O---O---O---O=<=O
            2   2   2   2   4
        """
        from sage.matrix.constructor import matrix, diagonal_matrix
        m = self.cartan_matrix()
        n = m.nrows()
        M = matrix(ZZ, n, n*n, sparse = True)
        for (i,j) in m.nonzero_positions():
            M[i, n * i + j]  = m[i,j]
            M[j, n * i + j] -= m[j,i]
        kern = M.integer_kernel()
        c = len(self.dynkin_diagram().connected_components())
        if kern.dimension() < c:
            # the Cartan matrix is not symmetrizable
            return None
        assert kern.dimension() == c
        # Now the basis contains one vector v per connected component
        # C of the Dynkin diagram, or equivalently diagonal block of
        # the Cartan matrix. The support of v is exactly that
        # connected component, and it symmetrizes the corresponding
        # diagonal block of the Cartan matrix. We sum all those vectors.
        D = sum(kern.basis())
        assert diagonal_matrix(D) * m == m.transpose() * diagonal_matrix(D)
        I = self.index_set()
        return Family( dict( (I[i], D[i]) for i in range(n) ) )

    def index_set_bipartition(self):
        r"""
        Return a bipartition `\{L,R\}` of the vertices of the Dynkin diagram.

        For `i` and `j` both in `L` (or both in `R`), the simple
        reflections `s_i` and `s_j` commute.

        Of course, the Dynkin diagram should be bipartite. This is
        always the case for all finite types.

        EXAMPLES::

            sage: CartanType(['A',5]).index_set_bipartition()
            ({1, 3, 5}, {2, 4})

            sage: CartanType(['A',2,1]).index_set_bipartition()
            Traceback (most recent call last):
            ...
            ValueError: the Dynkin diagram must be bipartite
        """
        from sage.graphs.graph import Graph
        G = Graph(self.dynkin_diagram())
        if not G.is_bipartite():
            raise ValueError("the Dynkin diagram must be bipartite")
        return G.bipartite_sets()



class CartanType_simply_laced(CartanType_crystallographic):
    """
    An abstract class for simply laced Cartan types.
    """
    def is_simply_laced(self):
        """
        Return whether ``self`` is simply laced, which is ``True``.

        EXAMPLES::

            sage: CartanType(['A',3,1]).is_simply_laced()
            True
            sage: CartanType(['A',2]).is_simply_laced()
            True
        """
        return True

    def dual(self):
        """
        Simply laced Cartan types are self-dual, so return ``self``.

        EXAMPLES::

            sage: CartanType(["A", 3]).dual()
            ['A', 3]
            sage: CartanType(["A", 3, 1]).dual()
            ['A', 3, 1]
            sage: CartanType(["D", 3]).dual()
            ['D', 3]
            sage: CartanType(["D", 4, 1]).dual()
            ['D', 4, 1]
            sage: CartanType(["E", 6]).dual()
            ['E', 6]
            sage: CartanType(["E", 6, 1]).dual()
            ['E', 6, 1]
        """
        return self

class CartanType_simple(CartanType_abstract):
    """
    An abstract class for simple Cartan types.
    """
    def is_irreducible(self):
        """
        Return whether ``self`` is irreducible, which is ``True``.

        EXAMPLES::

            sage: CartanType(['A', 3]).is_irreducible()
            True
        """
        return True

class CartanType_finite(CartanType_abstract):
    """
    An abstract class for simple affine Cartan types.
    """
    def is_finite(self):
        """
        EXAMPLES::

            sage: CartanType(['A', 3]).is_finite()
            True
        """
        return True

    def is_affine(self):
        """
        EXAMPLES::

            sage: CartanType(['A', 3]).is_affine()
            False
        """
        return False

    def is_hyperbolic(self):
        """
        EXAMPLES::

            sage: CartanType(['A', 3]).is_hyperbolic()
            False
        """
        return False

class CartanType_affine(CartanType_simple, CartanType_crystallographic):
    """
    An abstract class for simple affine Cartan types.
    """

    AmbientSpace = LazyImport('sage.combinat.root_system.type_affine', 'AmbientSpace')

    def _ascii_art_node(self, label):
        """
        Return the ascii art for the node labeled by ``label``.

        EXAMPLES::

            sage: ct = CartanType(['A',4,1])
            sage: CartanType.global_options(mark_special_node='both')
            sage: ct._ascii_art_node(0)
            '@'
            sage: CartanType.global_options.reset()
        """
        if (label == self.special_node()
                and self.global_options('mark_special_node') in ['printing', 'both']):
            return self.global_options('special_node_str')
        return super(CartanType_affine, self)._ascii_art_node(label)

    def _latex_draw_node(self, x, y, label, position="below=4pt"):
        r"""
        Draw (possibly marked [crossed out]) circular node ``i`` at the
        position ``(x,y)`` with node label ``label`` .

        - ``position`` -- position of the label relative to the node
        - ``anchor`` -- (optional) the anchor point for the label

        EXAMPLES::

            sage: CartanType.global_options(mark_special_node='both')
            sage: CartanType(['A',3,1])._latex_draw_node(0, 0, 0)
            '\\draw[fill=black] (0 cm, 0 cm) circle (.25cm) node[below=4pt]{$0$};\n'
            sage: CartanType.global_options.reset()
        """
        if label == self.special_node() and self.global_options('mark_special_node') in ['latex', 'both']:
            fill = 'black'
        else:
            fill = 'white'
        return super(CartanType_affine, self)._latex_draw_node(x, y, label, position, fill)

    def is_finite(self):
        """
        EXAMPLES::

            sage: CartanType(['A', 3, 1]).is_finite()
            False
        """
        return False

    def is_affine(self):
        """
        EXAMPLES::

            sage: CartanType(['A', 3, 1]).is_affine()
            True
        """
        return True

    def is_hyperbolic(self):
        """
        EXAMPLES::

            sage: CartanType(['A', 3, 1]).is_hyperbolic()
            False
        """
        return False

    def is_untwisted_affine(self):
        """
        Return whether ``self`` is untwisted affine

        A Cartan type is untwisted affine if it is the canonical
        affine extension of some finite type. Every affine type is
        either untwisted affine, dual thereof, or of type ``BC``.

        EXAMPLES::

            sage: CartanType(['A', 3, 1]).is_untwisted_affine()
            True
            sage: CartanType(['A', 3, 1]).dual().is_untwisted_affine() # this one is self dual!
            True
            sage: CartanType(['B', 3, 1]).dual().is_untwisted_affine()
            False
            sage: CartanType(['BC', 3, 2]).is_untwisted_affine()
            False
        """
        return False

    @abstract_method
    def special_node(self):
        r"""
        Return a special node of the Dynkin diagram.

        A *special* node is a node of the Dynkin diagram such that
        pruning it yields a Dynkin diagram for the associated
        classical type (see :meth:`classical`).

        This method returns the label of some special node. This is
        usually `0` in the standard conventions.

        EXAMPLES::

            sage: CartanType(['A', 3, 1]).special_node()
            0

        The choice is guaranteed to be consistent with the indexing of
        the nodes of the classical Dynkin diagram::

            sage: CartanType(['A', 3, 1]).index_set()
            (0, 1, 2, 3)
            sage: CartanType(['A', 3, 1]).classical().index_set()
            (1, 2, 3)
        """

    @abstract_method
    def classical(self):
        r"""
        Return the classical Cartan type associated with this affine Cartan type.

        EXAMPLES::

            sage: CartanType(['A', 1, 1]).classical()
            ['A', 1]
            sage: CartanType(['A', 3, 1]).classical()
            ['A', 3]
            sage: CartanType(['B', 3, 1]).classical()
            ['B', 3]

            sage: CartanType(['A', 2, 2]).classical()
            ['C', 1]
            sage: CartanType(['BC', 1, 2]).classical()
            ['C', 1]
            sage: CartanType(['A', 4, 2]).classical()
            ['C', 2]
            sage: CartanType(['BC', 2, 2]).classical()
            ['C', 2]
            sage: CartanType(['A', 10, 2]).classical()
            ['C', 5]
            sage: CartanType(['BC', 5, 2]).classical()
            ['C', 5]

            sage: CartanType(['D', 5, 2]).classical()
            ['B', 4]
            sage: CartanType(['E', 6, 1]).classical()
            ['E', 6]
            sage: CartanType(['G', 2, 1]).classical()
            ['G', 2]
            sage: CartanType(['E', 6, 2]).classical()
            ['F', 4] relabelled by {1: 4, 2: 3, 3: 2, 4: 1}
            sage: CartanType(['D', 4, 3]).classical()
            ['G', 2]

        We check that :meth:`classical`,
        :meth:`sage.combinat.root_system.cartan_type.CartanType_crystallographic.dynkin_diagram`,
        and :meth:`.special_node` are consistent::

            sage: for ct in CartanType.samples(affine = True):
            ....:     g1 = ct.classical().dynkin_diagram()
            ....:     g2 = ct.dynkin_diagram()
            ....:     g2.delete_vertex(ct.special_node())
            ....:     assert sorted(g1.vertices()) == sorted(g2.vertices())
            ....:     assert sorted(g1.edges()) == sorted(g2.edges())
        """

    @abstract_method(optional=True) # This is only optional until all are implemented
    def hyperbolic(self):
        """
        Return the hyperbolic type associated with ``self``.
        """

    @abstract_method
    def basic_untwisted(self):
        r"""
        Return the basic untwisted Cartan type associated with this affine
        Cartan type.

        Given an affine type `X_n^{(r)}`, the basic untwisted type is `X_n`.
        In other words, it is the classical Cartan type that is twisted to
        obtain ``self``.

        EXAMPLES::

            sage: CartanType(['A', 1, 1]).basic_untwisted()
            ['A', 1]
            sage: CartanType(['A', 3, 1]).basic_untwisted()
            ['A', 3]
            sage: CartanType(['B', 3, 1]).basic_untwisted()
            ['B', 3]
            sage: CartanType(['E', 6, 1]).basic_untwisted()
            ['E', 6]
            sage: CartanType(['G', 2, 1]).basic_untwisted()
            ['G', 2]

            sage: CartanType(['A', 2, 2]).basic_untwisted()
            ['A', 2]
            sage: CartanType(['A', 4, 2]).basic_untwisted()
            ['A', 4]
            sage: CartanType(['A', 11, 2]).basic_untwisted()
            ['A', 11]
            sage: CartanType(['D', 5, 2]).basic_untwisted()
            ['D', 5]
            sage: CartanType(['E', 6, 2]).basic_untwisted()
            ['E', 6]
            sage: CartanType(['D', 4, 3]).basic_untwisted()
            ['D', 4]
        """

    def row_annihilator(self, m = None):
        r"""
        Return the unique minimal non trivial annihilating linear
        combination of `\alpha_0, \alpha_1, \ldots, \alpha_n` with
        nonnegative coefficients (or alternatively, the unique minimal
        non trivial annihilating linear combination of the rows of the
        Cartan matrix with non-negative coefficients).

        Throw an error if the existence of uniqueness does not hold

        The optional argument ``m`` is for internal use only.

        EXAMPLES::

            sage: RootSystem(['C',2,1]).cartan_type().acheck()
            Finite family {0: 1, 1: 1, 2: 1}
            sage: RootSystem(['D',4,1]).cartan_type().acheck()
            Finite family {0: 1, 1: 1, 2: 2, 3: 1, 4: 1}
            sage: RootSystem(['F',4,1]).cartan_type().acheck()
            Finite family {0: 1, 1: 2, 2: 3, 3: 2, 4: 1}
            sage: RootSystem(['BC',4,2]).cartan_type().acheck()
            Finite family {0: 1, 1: 2, 2: 2, 3: 2, 4: 2}

        ``acheck`` is a shortcut for row_annihilator::

            sage: RootSystem(['BC',4,2]).cartan_type().row_annihilator()
            Finite family {0: 1, 1: 2, 2: 2, 3: 2, 4: 2}

        FIXME:

        - The current implementation assumes that the Cartan matrix
          is indexed by `[0,1,...]`, in the same order as the index set.
        - This really should be a method of :class:`CartanMatrix`.
        """
        if m is None:
            m = self.cartan_matrix()
        if self.index_set() != tuple(range(m.ncols())):
            raise NotImplementedError("the Cartan matrix currently must be indexed by [0,1,...,{}]".format(m.ncols()))
        annihilator_basis = m.integer_kernel().gens()
        if len(annihilator_basis) != 1:
            raise ValueError("the kernel is not 1 dimensional")
        assert(all(coef > 0 for coef in annihilator_basis[0]))

        return Family(dict((i,annihilator_basis[0][i])for i in self.index_set()))

    acheck = row_annihilator

    def col_annihilator(self):
        r"""
        Return the unique minimal non trivial annihilating linear
        combination of `\alpha^\vee_0, \alpha^\vee, \ldots, \alpha^\vee` with
        nonnegative coefficients (or alternatively, the unique minimal
        non trivial annihilating linear combination of the columns of the
        Cartan matrix with non-negative coefficients).

        Throw an error if the existence or uniqueness does not hold

        FIXME: the current implementation assumes that the Cartan
        matrix is indexed by `[0,1,...]`, in the same order as the
        index set.

        EXAMPLES::

            sage: RootSystem(['C',2,1]).cartan_type().a()
            Finite family {0: 1, 1: 2, 2: 1}
            sage: RootSystem(['D',4,1]).cartan_type().a()
            Finite family {0: 1, 1: 1, 2: 2, 3: 1, 4: 1}
            sage: RootSystem(['F',4,1]).cartan_type().a()
            Finite family {0: 1, 1: 2, 2: 3, 3: 4, 4: 2}
            sage: RootSystem(['BC',4,2]).cartan_type().a()
            Finite family {0: 2, 1: 2, 2: 2, 3: 2, 4: 1}

        ``a`` is a shortcut for col_annihilator::

            sage: RootSystem(['BC',4,2]).cartan_type().col_annihilator()
            Finite family {0: 2, 1: 2, 2: 2, 3: 2, 4: 1}
        """
        return self.row_annihilator(self.cartan_matrix().transpose())

    a = col_annihilator

    def c(self):
        r"""
        Returns the family (c_i)_i of integer coefficients defined by
        `c_i=max(1, a_i/a^vee_i)` (see e.g. [FSS07]_ p. 3)

        FIXME: the current implementation assumes that the Cartan
        matrix is indexed by `[0,1,...]`, in the same order as the
        index set.

        EXAMPLES::

            sage: RootSystem(['C',2,1]).cartan_type().c()
            Finite family {0: 1, 1: 2, 2: 1}
            sage: RootSystem(['D',4,1]).cartan_type().c()
            Finite family {0: 1, 1: 1, 2: 1, 3: 1, 4: 1}
            sage: RootSystem(['F',4,1]).cartan_type().c()
            Finite family {0: 1, 1: 1, 2: 1, 3: 2, 4: 2}
            sage: RootSystem(['BC',4,2]).cartan_type().c()
            Finite family {0: 2, 1: 1, 2: 1, 3: 1, 4: 1}

        TESTS::

            sage: CartanType(["B", 3, 1]).c().map(parent)
            Finite family {0: Integer Ring, 1: Integer Ring, 2: Integer Ring, 3: Integer Ring}

        REFERENCES:

        .. [FSS07] G. Fourier, A. Schilling, and M. Shimozono,
           Demazure structure inside Kirillov-Reshetikhin crystals,
           J. Algebra, Vol. 309, (2007), p. 386-404
           http://arxiv.org/abs/math/0605451
        """
        a = self.a()
        acheck = self.acheck()
        return Family(dict((i, max(ZZ(1), a[i] // acheck[i]))
                           for i in self.index_set()))

    def translation_factors(self):
        r"""
        Returns the translation factors for ``self``. Those are the
        smallest factors `t_i` such that the translation by `t_i
        \alpha_i` maps the fundamental polygon to another polygon in
        the alcove picture.

        OUTPUT: a dictionary from ``self.index_set()`` to `\ZZ`
        (or `\QQ` for affine type `BC`)

        Those coefficients are all `1` for dual untwisted, and in
        particular for simply laced. They coincide with the usual
        `c_i` coefficients (see :meth:`c`) for untwisted and dual
        thereof. See the discussion below for affine type `BC`.

        Note: one usually realizes the alcove picture in the coweight
        lattice, with translations by coroots; in that case, one will
        use the translation factors for the dual Cartan type.

        FIXME: the current implementation assumes that the Cartan
        matrix is indexed by `[0,1,...]`, in the same order as the
        index set.

        EXAMPLES::

            sage: CartanType(['C',2,1]).translation_factors()
            Finite family {0: 1, 1: 2, 2: 1}
            sage: CartanType(['C',2,1]).dual().translation_factors()
            Finite family {0: 1, 1: 1, 2: 1}
            sage: CartanType(['D',4,1]).translation_factors()
            Finite family {0: 1, 1: 1, 2: 1, 3: 1, 4: 1}
            sage: CartanType(['F',4,1]).translation_factors()
            Finite family {0: 1, 1: 1, 2: 1, 3: 2, 4: 2}
            sage: CartanType(['BC',4,2]).translation_factors()
            Finite family {0: 1, 1: 1, 2: 1, 3: 1, 4: 1/2}

        We proceed with systematic tests taken from MuPAD-Combinat's
        testsuite::

            sage: list(CartanType(["A", 1, 1]).translation_factors())
            [1, 1]
            sage: list(CartanType(["A", 5, 1]).translation_factors())
            [1, 1, 1, 1, 1, 1]
            sage: list(CartanType(["B", 5, 1]).translation_factors())
            [1, 1, 1, 1, 1, 2]
            sage: list(CartanType(["C", 5, 1]).translation_factors())
            [1, 2, 2, 2, 2, 1]
            sage: list(CartanType(["D", 5, 1]).translation_factors())
            [1, 1, 1, 1, 1, 1]
            sage: list(CartanType(["E", 6, 1]).translation_factors())
            [1, 1, 1, 1, 1, 1, 1]
            sage: list(CartanType(["E", 7, 1]).translation_factors())
            [1, 1, 1, 1, 1, 1, 1, 1]
            sage: list(CartanType(["E", 8, 1]).translation_factors())
            [1, 1, 1, 1, 1, 1, 1, 1, 1]
            sage: list(CartanType(["F", 4, 1]).translation_factors())
            [1, 1, 1, 2, 2]
            sage: list(CartanType(["G", 2, 1]).translation_factors())
            [1, 3, 1]
            sage: list(CartanType(["A", 2, 2]).translation_factors())
            [1, 1/2]
            sage: list(CartanType(["A", 2, 2]).dual().translation_factors())
            [1/2, 1]
            sage: list(CartanType(["A", 10, 2]).translation_factors())
            [1, 1, 1, 1, 1, 1/2]
            sage: list(CartanType(["A", 10, 2]).dual().translation_factors())
            [1/2, 1, 1, 1, 1, 1]
            sage: list(CartanType(["A", 9, 2]).translation_factors())
            [1, 1, 1, 1, 1, 1]
            sage: list(CartanType(["D", 5, 2]).translation_factors())
            [1, 1, 1, 1, 1]
            sage: list(CartanType(["D", 4, 3]).translation_factors())
            [1, 1, 1]
            sage: list(CartanType(["E", 6, 2]).translation_factors())
            [1, 1, 1, 1, 1]

        We conclude with a discussion of the appropriate value for
        affine type `BC`. Let us consider the alcove picture realized
        in the weight lattice. It is obtained by taking the level-`1`
        affine hyperplane in the weight lattice, and projecting it
        along `\Lambda_0`::

            sage: R = RootSystem(["BC",2,2])
            sage: alpha = R.weight_space().simple_roots()
            sage: alphacheck = R.coroot_space().simple_roots()
            sage: Lambda = R.weight_space().fundamental_weights()

        Here are the levels of the fundamental weights::

            sage: Lambda[0].level(), Lambda[1].level(), Lambda[2].level()
            (1, 2, 2)

        So the "center" of the fundamental polygon at level `1` is::

            sage: O = Lambda[0]
            sage: O.level()
            1

        We take the projection `\omega_1` at level `0` of `\Lambda_1`
        as unit vector on the `x`-axis, and the projection `\omega_2`
        at level 0 of `\Lambda_2` as unit vector of the `y`-axis::

            sage: omega1 = Lambda[1]-2*Lambda[0]
            sage: omega2 = Lambda[2]-2*Lambda[0]
            sage: omega1.level(), omega2.level()
            (0, 0)

        The projections of the simple roots can be read off::

            sage: alpha[0]
            2*Lambda[0] - Lambda[1]
            sage: alpha[1]
            -2*Lambda[0] + 2*Lambda[1] - Lambda[2]
            sage: alpha[2]
            -2*Lambda[1] + 2*Lambda[2]

        Namely `\alpha_0 = -\omega_1`, `\alpha_1 = 2\omega_1 -
        \omega_2` and `\alpha_2 = -2 \omega_1 + 2 \omega_2`.

        The reflection hyperplane defined by `\alpha_0^\vee` goes
        through the points `O+1/2 \omega_1` and `O+1/2 \omega_2`::

            sage: (O+(1/2)*omega1).scalar(alphacheck[0])
            0
            sage: (O+(1/2)*omega2).scalar(alphacheck[0])
            0

        Hence, the fundamental alcove is the triangle `(O, O+1/2
        \omega_1, O+1/2 \omega_2)`. By successive reflections, one can
        tile the full plane. This induces a tiling of the full plane
        by translates of the fundamental polygon.

        .. TODO::

            Add the picture here, once root system plots in the
            weight lattice will be implemented. In the mean time, the
            reader may look up the dual picture on Figure 2 of [HST09]_
            which was produced by MuPAD-Combinat.

        From this picture, one can read that translations by
        `\alpha_0`, `\alpha_1`, and `1/2\alpha_2` map the fundamental
        polygon to translates of it in the alcove picture, and are
        smallest with this property. Hence, the translation factors
        for affine type `BC` are `t_0=1, t_1=1, t_2=1/2`::

            sage: CartanType(['BC',2,2]).translation_factors()
            Finite family {0: 1, 1: 1, 2: 1/2}

        TESTS::

            sage: CartanType(["B", 3, 1]).translation_factors().map(parent)
            Finite family {0: Integer Ring, 1: Integer Ring, 2: Integer Ring, 3: Integer Ring}
            sage: CartanType(["BC", 3, 2]).translation_factors().map(parent)
            Finite family {0: Integer Ring, 1: Integer Ring, 2: Integer Ring, 3: Rational Field}

        REFERENCES:

        .. [HST09] F. Hivert, A. Schilling, and N. M. Thiery,
           Hecke group algebras as quotients of affine Hecke
           algebras at level 0, JCT A, Vol. 116, (2009) p. 844-863
           http://arxiv.org/abs/0804.3781
        """
        a = self.a()
        acheck = self.acheck()
        if set([1/ZZ(2), 2]).issubset( set(a[i]/acheck[i] for i in self.index_set()) ):
            # The test above and the formula below are rather meaningless
            # But they detect properly type BC or dual and return the correct value
            return Family(dict((i, min(ZZ(1), a[i] / acheck[i]))
                               for i in self.index_set()))

        else:
            return self.c()

    def _test_dual_classical(self, **options):
        r"""
        Tests whether the special node of the dual is still the same and whether
        the methods dual and classical commute.

        TESTS::

            sage: C = CartanType(['A',2,2])
            sage: C._test_dual_classical()
        """
        tester = self._tester(**options)
        tester.assertTrue( self.classical().dual() == self.dual().classical() )
        tester.assertTrue( self.special_node() == self.dual().special_node() )

    def other_affinization(self):
        """
        Return the other affinization of the same classical type.

        EXAMPLES::

            sage: CartanType(["A", 3, 1]).other_affinization()
            ['A', 3, 1]
            sage: CartanType(["B", 3, 1]).other_affinization()
            ['C', 3, 1]^*
            sage: CartanType(["C", 3, 1]).dual().other_affinization()
            ['B', 3, 1]

        Is this what we want?::

            sage: CartanType(["BC", 3, 2]).dual().other_affinization()
            ['B', 3, 1]
        """
        if self.is_untwisted_affine():
            result = self.classical().dual().affine().dual()
        else:
            result = self.dual().classical().dual().affine()
        assert result.classical() is self.classical()
        return result

class CartanType_hyperbolic(CartanType_simple):
    """
    An abstract class for simple hyperbolic Cartan types.
    """
    def is_finite(self):
        """
        EXAMPLES::

            sage: CartanType(['E', 10]).is_finite()
            False
        """
        return False

    def is_affine(self):
        """
        EXAMPLES::

            sage: CartanType(['E', 10].is_affine()
            True
        """
        return False

    def is_compact(self):
        """
        Return if ``self`` is a compact hyperbolic type.
        """
        cm = self.cartan_matrix()
        n = cm.nows()
        for i in range(n):
            m = cm.delete_rows([i]).delete_columns([i])
            if not CartanMatrix(m).is_finite():
                return False
        return True

##############################################################################
# Concrete base classes

class CartanType_standard_finite(UniqueRepresentation, SageObject, CartanType_finite):
    """
    A concrete base class for the finite standard Cartan types.

    This includes for example `A_3`, `D_4`, or `E_8`.
    """
    def __init__(self, letter, n):
        """
        EXAMPLES::

            sage: ct = CartanType(['A',4])

        TESTS::

            sage: TestSuite(ct).run(verbose = True)
            running ._test_category() . . . pass
            running ._test_not_implemented_methods() . . . pass
            running ._test_pickling() . . . pass
        """
#         assert(t[0] in ['A', 'B', 'C', 'D', 'E', 'F', 'G', 'H', 'I'])
#         assert(t[1] in ZZ and t[1] >= 0)
#         if t[0] in ['B', 'C']:
#             assert(t[1] >= 2)
#         if t[0] == 'D':
#             assert(t[1] >= 3)
#         if t[0] == 'E':
#             assert(t[1] <= 8)
#         if t[0] == 'F':
#             assert(t[1] <= 4)
#         if t[0] == 'G':
#             assert(t[1] <= 2)
#         if t[0] == 'H':
#             assert(t[1] <= 4)
        self.letter = letter
        self.n = n

    # Technical methods
    def _repr_(self, compact = False):
        """
        TESTS::

            sage: ct = CartanType(['A',3])
            sage: repr(ct)
            "['A', 3]"
            sage: ct._repr_(compact=True)
            'A3'
        """
        format = '%s%s' if compact else "['%s', %s]"
        return format%(self.letter, self.n)

    def __reduce__(self):
        """
        TESTS::

            sage: T = CartanType(['D', 4])
            sage: T.__reduce__()
            (CartanType, ('D', 4))
            sage: T == loads(dumps(T))
            True

        """
        from cartan_type import CartanType
        return (CartanType, (self.letter, self.n))

    def __cmp__(self, other):
         """
         TESTS::

             sage: ct1 = CartanType(['A',4])
             sage: ct2 = CartanType(['A',4])
             sage: ct3 = CartanType(['A',5])
             sage: ct1 == ct2
             True
             sage: ct1 != ct3
             True
         """
         if other.__class__ != self.__class__:
             return cmp(self.__class__, other.__class__)
         if other.letter != self.letter:
             return cmp(self.letter, other.letter)
         return cmp(self.n, other.n)

    def __hash__(self):
        """
        EXAMPLES::

            sage: ct = CartanType(['A',2])
            sage: hash(ct) #random
            -5684143898951441983
        """
        return hash((self.n, self.letter))

    def __getitem__(self, i):
        """
        EXAMPLES::

            sage: t = CartanType(['A', 3, 1])
            sage: t[0]
            'A'
            sage: t[1]
            3
            sage: t[2]
            1
            sage: t[3]
            Traceback (most recent call last):
            ...
            IndexError: index out of range
        """
        if i == 0:
            return self.letter
        elif i==1:
            return self.n
        else:
            raise IndexError("index out of range")

    def __len__(self):
        """
        EXAMPLES::

            sage: len(CartanType(['A',4]))
            2
        """
        return 2

    # mathematical methods

    def index_set(self):
        """
        Implements :meth:`CartanType_abstract.index_set`.

        The index set for all standard finite Cartan types is of the form
        `\{1, \ldots, n\}`. (See :mod:`~sage.combinat.root_system.type_I`
        for a slight abuse of this).

        EXAMPLES::

            sage: CartanType(['A', 5]).index_set()
            (1, 2, 3, 4, 5)
        """
        return tuple(range(1,self.n+1))

    def rank(self):
        """
        Return the rank of ``self`` which for type `X_n` is `n`.

        EXAMPLES::

            sage: CartanType(['A', 3]).rank()
            3
            sage: CartanType(['B', 3]).rank()
            3
            sage: CartanType(['C', 3]).rank()
            3
            sage: CartanType(['D', 4]).rank()
            4
            sage: CartanType(['E', 6]).rank()
            6
        """
        return self.n

    def affine(self):
        """
        Return the corresponding untwisted affine Cartan type.

        EXAMPLES::

            sage: CartanType(['A',3]).affine()
            ['A', 3, 1]
        """
        return CartanType([self.letter, self.n, 1])

    def coxeter_number(self):
        """
        Return the Coxeter number associated with ``self``.

        The Coxeter number is the order of a Coxeter element of the
        corresponding Weyl group.

        See Bourbaki, Lie Groups and Lie Algebras V.6.1 or
        :wikipedia:`Coxeter_element` for more information.

        EXAMPLES::

            sage: CartanType(['A',4]).coxeter_number()
            5
            sage: CartanType(['B',4]).coxeter_number()
            8
            sage: CartanType(['C',4]).coxeter_number()
            8
        """
        return sum(self.affine().a())

    def dual_coxeter_number(self):
        """
        Return the Coxeter number associated with ``self``.

        EXAMPLES::

            sage: CartanType(['A',4]).dual_coxeter_number()
            5
            sage: CartanType(['B',4]).dual_coxeter_number()
            7
            sage: CartanType(['C',4]).dual_coxeter_number()
            5
        """
        return sum(self.affine().acheck())

    def type(self):
        """
        Returns the type of ``self``.

        EXAMPLES::

            sage: CartanType(['A', 4]).type()
            'A'
            sage: CartanType(['A', 4, 1]).type()
            'A'
        """
        return self.letter

    @cached_method
    def opposition_automorphism(self):
        r"""
        Returns the opposition automorphism

        The *opposition automorphism* is the automorphism
        `i \mapsto i^*` of the vertices Dynkin diagram such that,
        for `w_0` the longest element of the Weyl group, and any
        simple root `\alpha_i`, one has `\alpha_{i^*} = -w_0(\alpha_i)`.

        The automorphism is returned as a :class:`Family`.

        EXAMPLES::

            sage: ct = CartanType(['A', 5])
            sage: ct.opposition_automorphism()
            Finite family {1: 5, 2: 4, 3: 3, 4: 2, 5: 1}

            sage: ct = CartanType(['D', 4])
            sage: ct.opposition_automorphism()
            Finite family {1: 1, 2: 2, 3: 3, 4: 4}

            sage: ct = CartanType(['D', 5])
            sage: ct.opposition_automorphism()
            Finite family {1: 1, 2: 2, 3: 3, 4: 5, 5: 4}

            sage: ct = CartanType(['C', 4])
            sage: ct.opposition_automorphism()
            Finite family {1: 1, 2: 2, 3: 3, 4: 4}
        """
        Q = self.root_system().root_lattice()
        W = Q.weyl_group()
        w0 = W.long_element()
        alpha = Q.simple_roots()
        d = {i: (w0.action(alpha[i])).leading_support() for i in self.index_set()}
        return Family(d)

##########################################################################
class CartanType_standard_affine(UniqueRepresentation, SageObject, CartanType_affine):
    r"""
    A concrete class for affine simple Cartan types.
    """

    def __init__(self, letter, n, affine = 1):
        """
        EXAMPLES::

            sage: ct = CartanType(['A',4,1])
            sage: TestSuite(ct).run()

        TESTS::

            sage: ct1 = CartanType(['A',3, 1])
            sage: ct2 = CartanType(['B',3, 1])
            sage: ct3 = CartanType(['A',3])
            sage: ct1 == ct1
            True
            sage: ct1 == ct2
            False
            sage: ct1 == ct3
            False

        """
        assert(letter in ['A', 'B', 'C', 'BC', 'D', 'E', 'F', 'G'])
        self.letter = letter
        self.n = n
        self.affine = affine

    def _repr_(self, compact = False):
        """
        TESTS::

            sage: ct = CartanType(['A',3, 1])
            sage: repr(ct)
            "['A', 3, 1]"
            sage: ct._repr_(compact=True)
            'A3~'
        """
        letter = self.letter
        n = self.n
        aff = self.affine
        if self.global_options('notation') == "Kac":
            if letter == 'BC':
                letter = 'A'
                n *= 2
            if compact:
                return '%s%s^%s'%(letter, n, aff)
        if compact:
            return '%s%s~'%(letter, n)
        else:
            return "['%s', %s, %s]"%(letter, n, aff)

    def __reduce__(self):
        """
        TESTS::

            sage: T = CartanType(['D', 4, 1])
            sage: T.__reduce__()
            (CartanType, ('D', 4, 1))
            sage: T == loads(dumps(T))
            True

        """
        from sage.combinat.root_system.cartan_type import CartanType
        return (CartanType, (self.letter, self.n, self.affine))

    def __len__(self):
        """
        EXAMPLES::

            sage: len(CartanType(['A',4,1]))
            3
        """
        return 3

    def __getitem__(self, i):
        """
        EXAMPLES::

            sage: t = CartanType(['A', 3, 1])
            sage: t[0]
            'A'
            sage: t[1]
            3
            sage: t[2]
            1
            sage: t[3]
            Traceback (most recent call last):
            ...
            IndexError: index out of range
        """
        if i == 0:
            return self.letter
        elif i==1:
            return self.n
        elif i == 2:
            return self.affine
        else:
            raise IndexError("index out of range")

    def rank(self):
        """
        Return the rank of ``self`` which for type `X_n^{(1)}` is `n + 1`.

        EXAMPLES::

            sage: CartanType(['A', 4, 1]).rank()
            5
            sage: CartanType(['B', 4, 1]).rank()
            5
            sage: CartanType(['C', 3, 1]).rank()
            4
            sage: CartanType(['D', 4, 1]).rank()
            5
            sage: CartanType(['E', 6, 1]).rank()
            7
            sage: CartanType(['E', 7, 1]).rank()
            8
            sage: CartanType(['F', 4, 1]).rank()
            5
            sage: CartanType(['G', 2, 1]).rank()
            3
            sage: CartanType(['A', 2, 2]).rank()
            2
            sage: CartanType(['A', 6, 2]).rank()
            4
            sage: CartanType(['A', 7, 2]).rank()
            5
            sage: CartanType(['D', 5, 2]).rank()
            5
            sage: CartanType(['E', 6, 2]).rank()
            5
            sage: CartanType(['D', 4, 3]).rank()
            3
        """
        return self.n+1

    def index_set(self):
        r"""
        Implements :meth:`CartanType_abstract.index_set`.

        The index set for all standard affine Cartan types is of the form
        `\{0, \ldots, n\}`.

        EXAMPLES::

            sage: CartanType(['A', 5, 1]).index_set()
            (0, 1, 2, 3, 4, 5)
        """
        return tuple(range(self.n+1))

    def special_node(self):
        r"""
        Implement :meth:`CartanType_abstract.special_node`.

        With the standard labelling conventions, `0` is always a
        special node.

        EXAMPLES::

            sage: CartanType(['A', 3, 1]).special_node()
            0
        """
        return 0

    def type(self):
        """
        Return the type of ``self``.

        EXAMPLES::

            sage: CartanType(['A', 4, 1]).type()
            'A'
        """
        return self.letter

##########################################################################
class CartanType_standard_untwisted_affine(CartanType_standard_affine):
    r"""
    A concrete class for the standard untwisted affine Cartan types.
    """
    def classical(self):
        r"""
        Return the classical Cartan type associated with ``self``.

        EXAMPLES::

            sage: CartanType(['A', 3, 1]).classical()
            ['A', 3]
            sage: CartanType(['B', 3, 1]).classical()
            ['B', 3]
            sage: CartanType(['C', 3, 1]).classical()
            ['C', 3]
            sage: CartanType(['D', 4, 1]).classical()
            ['D', 4]
            sage: CartanType(['E', 6, 1]).classical()
            ['E', 6]
            sage: CartanType(['F', 4, 1]).classical()
            ['F', 4]
            sage: CartanType(['G', 2, 1]).classical()
            ['G', 2]
        """
        return CartanType([self.letter,self.n])

    def basic_untwisted(self):
        r"""
        Return the basic_untwisted Cartan type associated with this affine
        Cartan type.

        Given an affine type `X_n^{(r)}`, the basic_untwisted type is `X_n`. In
        other words, it is the classical Cartan type that is twisted to
        obtain ``self``.

        EXAMPLES::

            sage: CartanType(['A', 1, 1]).basic_untwisted()
            ['A', 1]
            sage: CartanType(['A', 3, 1]).basic_untwisted()
            ['A', 3]
            sage: CartanType(['B', 3, 1]).basic_untwisted()
            ['B', 3]
            sage: CartanType(['E', 6, 1]).basic_untwisted()
            ['E', 6]
            sage: CartanType(['G', 2, 1]).basic_untwisted()
            ['G', 2]
        """
        return self.classical()

    def is_untwisted_affine(self):
        """
        Implement :meth:`CartanType_affine.is_untwisted_affine` by
        returning ``True``.

        EXAMPLES::

            sage: CartanType(['B', 3, 1]).is_untwisted_affine()
            True
        """
        return True

    def _latex_(self):
        r"""
        Return a latex representation of ``self``.

        EXAMPLES::

            sage: latex(CartanType(['B',4,1]))
            B_{4}^{(1)}
            sage: latex(CartanType(['C',4,1]))
            C_{4}^{(1)}
            sage: latex(CartanType(['D',4,1]))
            D_{4}^{(1)}
            sage: latex(CartanType(['F',4,1]))
            F_4^{(1)}
            sage: latex(CartanType(['G',2,1]))
            G_2^{(1)}
        """
        return self.classical()._latex_()+"^{(1)}"

##########################################################################
class CartanType_decorator(UniqueRepresentation, SageObject, CartanType_abstract):
    """
    Concrete base class for Cartan types that decorate another Cartan type.
    """
    def __init__(self, ct):
        """
        Initialize ``self``.

        EXAMPLES::

            sage: ct = CartanType(['G', 2]).relabel({1:2,2:1})
            sage: TestSuite(ct).run()
        """
        self._type = ct

    def is_irreducible(self):
        """
        EXAMPLES::

            sage: ct = CartanType(['G', 2]).relabel({1:2,2:1})
            sage: ct.is_irreducible()
            True
        """
        return self._type.is_irreducible()

    def is_finite(self):
        """
        EXAMPLES::

            sage: ct = CartanType(['G', 2]).relabel({1:2,2:1})
            sage: ct.is_finite()
            True
        """
        return self._type.is_finite()

    def is_crystallographic(self):
        """
        EXAMPLES::

            sage: ct = CartanType(['G', 2]).relabel({1:2,2:1})
            sage: ct.is_crystallographic()
            True
        """
        return self._type.is_crystallographic()

    def is_affine(self):
        """
        EXAMPLES::

            sage: ct = CartanType(['G', 2]).relabel({1:2,2:1})
            sage: ct.is_affine()
            False
        """
        return self._type.is_affine()

    def rank(self):
        """
        EXAMPLES::

            sage: ct = CartanType(['G', 2]).relabel({1:2,2:1})
            sage: ct.rank()
            2
        """
        return self._type.rank()

    def index_set(self):
        """
        EXAMPLES::

           sage: ct = CartanType(['F', 4, 1]).dual()
           sage: ct.index_set()
           (0, 1, 2, 3, 4)
        """
        return self._type.index_set()

<<<<<<< HEAD
=======
    def type(self):
        """
        Return the type of ``self`` or ``None`` if unknown.

        EXAMPLES::

            sage: ct = CartanType(['G', 2]).relabel({1:2,2:1})
            sage: ct.type()
            'G'
        """
        return self._type.type()

##########################################################################
class CartanType_hyperbolic(CartanType_crystallographic):
    """
    A concrete base class for simple hyperbolic Cartan types.
    """
    def __init__(self, affine):
        """
        Initialize ``self``.
        """
        self._affine = CartanType(affine)
        self.n = self._affine.n

    def is_hyperbolic(self):
        """
        EXAMPLES::

            sage: CartanType(['E', 10]).is_hyperbolic()
            False
        """
        return True

    def is_compact(self):
        """
        EXAMPLES::

            sage: CartanType(['E', 10]).is_compact()
            False
        """
        return False

    def index_set(self):
        r"""
        Implements :meth:`CartanType_abstract.index_set`.

        The index set for all standard affine Cartan types is of the form
        `\{0, \ldots, n\}`.

        EXAMPLES::

            sage: CartanType(['A^', 4, 2]).index_set()
            (-1, 0, 1, 2)
        """
        return tuple(range(-1, self.n+1))

    def _repr_(self, compact=False):
        """
        TESTS::

            sage: ct = CartanType(['A^',3, 1])
            sage: repr(ct)
            "['A^', 3, 1]"
            sage: ct._repr_(compact=True)
            'A3~^'
        """
        ret = self._affine._repr_(compact)
        if not compact:
            pos = 3
            if self._affine.letter == 'BC':
                pos += 1
            ret = ret[:pos] + '^' + ret[pos:]
        else:
            ret += '^'
        return ret

    def _latex_(self):
        r"""
        Return a latex representation of ``self``.

        EXAMPLES::

            sage: CartanType.global_options['notation'] = 'Kac'
            sage: CartanType.global_options.reset()
        """
        ll = self.global_options('hyperbolic_latex')
        result = self._affine._latex_()
        import re
        if re.match(".*\^{.*}$", result):
            return "{}{}}}".format(result[:-1], ll)

        return "{{{}}}^{{{}}}".format(result, ll)

    def __reduce__(self):
        """
        TESTS::

            sage: T = CartanType(['D^', 4, 1])
            sage: T.__reduce__()
            (CartanType, ['D', 4, 1])
            sage: T == loads(dumps(T))
            True
        """
        from sage.combinat.root_system.cartan_type import CartanType
        return (CartanType, (self._affine))

    def __len__(self):
        """
        EXAMPLES::

            sage: len(CartanType(['A^',4,1]))
            3
        """
        return 3

    def __getitem__(self, i):
        """
        EXAMPLES::

            sage: t = CartanType(['A^', 3, 1])
            sage: t[0]
            'A^'
            sage: t[1]
            3
            sage: t[2]
            1
            sage: t[3]
            Traceback (most recent call last):
            ...
            IndexError: index out of range
        """
        if i == 0:
            return self._affine.letter + '^'
        elif i==1:
            return self.n
        elif i == 2:
            return self._affine.affine
        raise IndexError("index out of range")

    def rank(self):
        r"""
        Return the rank of ``self`` which for type `X_n^{(1)\wedge}` is `n+2`.

        EXAMPLES::

            sage: CartanType(['A^', 4, 1]).rank()
            6
            sage: CartanType(['B^', 4, 1]).rank()
            6
            sage: CartanType(['C^', 3, 1]).rank()
            5
            sage: CartanType(['D^', 4, 1]).rank()
            7
            sage: CartanType(['E^', 6, 1]).rank()
            8
            sage: CartanType(['E^', 7, 1]).rank()
            9
            sage: CartanType(['F^', 4, 1]).rank()
            6
            sage: CartanType(['G^', 2, 1]).rank()
            4
            sage: CartanType(['A^', 2, 2]).rank()
            3
            sage: CartanType(['A^', 6, 2]).rank()
            5
            sage: CartanType(['A^', 7, 2]).rank()
            6
            sage: CartanType(['D^', 5, 2]).rank()
            6
            sage: CartanType(['E^', 6, 2]).rank()
            6
            sage: CartanType(['D^', 4, 3]).rank()
            4
        """
        return self.n+2

    def index_set(self):
        r"""
        Implements :meth:`CartanType_abstract.index_set`.

        The index set for all standard affine Cartan types is of the form
        `\{0, \ldots, n\}`.

        EXAMPLES::

            sage: CartanType(['A', 5, 1]).index_set()
            (0, 1, 2, 3, 4, 5)
        """
        return tuple(range(self.n+1))

    def special_node(self):
        r"""
        Implement :meth:`CartanType_abstract.special_node`.

        With the standard labelling conventions, `0` is always a
        special node.

        EXAMPLES::

            sage: CartanType(['A^', 3, 1]).special_node()
            0
        """
        return 0

    def overextended_node(self):
        r"""
        Return the overextended node of ``self``.

        With the standard labelling conventions, `-1` is always a
        overextended node.

        EXAMPLES::

            sage: CartanType(['A^', 3, 1]).overextended_node()
            -1
        """
        return -1

    def type(self):
        """
        Return the type of ``self``.

        EXAMPLES::

            sage: CartanType(['A^', 4, 1]).type()
            'A'
        """
        return self._affine.type()

    def classical(self):
        r"""
        Return the classical Cartan type associated with ``self``.

        EXAMPLES::

            sage: CartanType(['A^', 3, 1]).classical()
            ['A', 3]
            sage: CartanType(['B^', 3, 1]).classical()
            ['B', 3]
            sage: CartanType(['C^', 3, 1]).classical()
            ['C', 3]
            sage: CartanType(['D^', 4, 1]).classical()
            ['D', 4]
            sage: CartanType(['E^', 6, 1]).classical()
            ['E', 6]
            sage: CartanType(['F^', 4, 1]).classical()
            ['F', 4]
            sage: CartanType(['G^', 2, 1]).classical()
            ['G', 2]
        """
        return self._affine.classical()

    def affine(self):
        r"""
        Return the affine Cartan type associated with ``self``.

        EXAMPLES::

            sage: CartanType(['A^', 3, 1]).affine()
            ['A', 3, 1]
            sage: CartanType(['B^', 3, 1]).affine()
            ['B', 3, 1]
            sage: CartanType(['C^', 3, 1]).affine()
            ['C', 3], 1
            sage: CartanType(['D^', 4, 1]).affine()
            ['D', 4, 1]
            sage: CartanType(['E^', 6, 1]).affine()
            ['E', 6, 1]
            sage: CartanType(['F^', 4, 1]).affine()
            ['F', 4, 1]
            sage: CartanType(['G^', 2, 1]).affine()
            ['G', 2, 1]
            sage: CartanType(['A^', 7, 2]).affine()
            ['B', 4, 1]^*
        """
        return self._affine

    def dual(self):
        """
        Return the dual of ``self``.
        """
        return self._affine.dual().hyperbolic()

    @cached_method
    def dynkin_diagram(self):
        r"""
        Return a Dynkin diagram of ``self``.

        EXAMPLES::
        """
        g = self._affine.dynkin_diagram().copy()
        g.add_edge(-1, 0)
        g._cartan_type = self
        return g.copy(immutable=True)

>>>>>>> d170a579
##############################################################################
# For backward compatibility
class CartanType_simple_finite(object):
    def __setstate__(self, dict):
        """
        Implements the unpickling of Cartan types pickled by Sage <= 4.0.

        EXAMPLES:

        This is the pickle for CartanType(["A", 4])::

            sage: pg_CartanType_simple_finite = unpickle_global('sage.combinat.root_system.cartan_type', 'CartanType_simple_finite')
            sage: si1 = unpickle_newobj(pg_CartanType_simple_finite, ())
            sage: pg_unpickleModule = unpickle_global('twisted.persisted.styles', 'unpickleModule')
            sage: pg_make_integer = unpickle_global('sage.rings.integer', 'make_integer')
            sage: si2 = pg_make_integer('4')
            sage: unpickle_build(si1, {'tools':pg_unpickleModule('sage.combinat.root_system.type_A'), 't':['A', si2], 'letter':'A', 'n':si2})

            sage: si1
            ['A', 4]
            sage: si1.dynkin_diagram()
            O---O---O---O
            1   2   3   4
            A4

        This is quite hacky; in particular unique representation is not preserved::

            sage: si1 == CartanType(["A", 4]) # todo: not implemented
            True
        """
        T = CartanType([dict['letter'], dict['n']])
        self.__class__ = T.__class__
        self.__dict__ = T.__dict__
<|MERGE_RESOLUTION|>--- conflicted
+++ resolved
@@ -1154,6 +1154,8 @@
 
         INPUT:
 
+        - ``type`` -- a Cartan type
+
         - ``relabelling`` -- a function (or a list or dictionary)
 
         OUTPUT:
@@ -1529,15 +1531,9 @@
 
         - ``label`` -- (default: the identity) a relabeling function
           for the nodes
-<<<<<<< HEAD
 
         - ``node`` -- (optional) a function which returns the latex for a node
 
-=======
-
-        - ``node`` -- (optional) a function which returns the latex for a node
-
->>>>>>> d170a579
         - ``node_dist`` -- (default: 2) the distance between nodes in cm
 
         EXAMPLES::
@@ -3016,20 +3012,6 @@
         """
         return self._type.index_set()
 
-<<<<<<< HEAD
-=======
-    def type(self):
-        """
-        Return the type of ``self`` or ``None`` if unknown.
-
-        EXAMPLES::
-
-            sage: ct = CartanType(['G', 2]).relabel({1:2,2:1})
-            sage: ct.type()
-            'G'
-        """
-        return self._type.type()
-
 ##########################################################################
 class CartanType_hyperbolic(CartanType_crystallographic):
     """
@@ -3313,7 +3295,6 @@
         g._cartan_type = self
         return g.copy(immutable=True)
 
->>>>>>> d170a579
 ##############################################################################
 # For backward compatibility
 class CartanType_simple_finite(object):
