--- conflicted
+++ resolved
@@ -335,11 +335,7 @@
     """
     Element = FundamentalGroupElement
 
-<<<<<<< HEAD
     def __init__(self, cartan_type, prefix, finite=True):
-=======
-    def __init__(self, cartan_type, prefix, general_linear):
->>>>>>> 9e25def4
         r"""
 
         EXAMPLES::
@@ -403,19 +399,11 @@
             self._dual_node = Family({0:0})
             self._finite_action = Family({0:tuple([])})
 
-<<<<<<< HEAD
         if finite:
             cat = Groups().Finite().Commutative()
         else:
             cat = Groups().Commutative()
         Parent.__init__(self, category = cat)
-=======
-        if general_linear:
-            category = Groups().Commutative().Infinite()
-        else:
-            category = Groups().Commutative().Finite()
-        Parent.__init__(self, category = category)
->>>>>>> 9e25def4
 
     def _element_constructor_(self, x):
         r"""
