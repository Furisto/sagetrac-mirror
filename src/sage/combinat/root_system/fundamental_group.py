"""
Fundamental Group of an Extended Affine Weyl Group
"""

#*****************************************************************************
#       Copyright (C) 2013 Mark Shimozono <mshimo at math.vt.edu>
#
#  Distributed under the terms of the GNU General Public License (GPL)
#
#                  http://www.gnu.org/licenses/
#*****************************************************************************

from sage.combinat.root_system.cartan_type import CartanType
from sage.categories.groups import Groups
from sage.misc.cachefunc import cached_method
from sage.structure.element import MultiplicativeGroupElement
from sage.structure.parent import Parent
from sage.structure.unique_representation import UniqueRepresentation
from sage.sets.family import Family
from sage.combinat.root_system.root_system import RootSystem
from sage.categories.finite_sets import FiniteSets
from sage.rings.finite_rings.integer_mod import Mod

def FundamentalGroupOfExtendedAffineWeylGroup(cartan_type, prefix='pi', general_linear=None):
    r"""
    Factory for the fundamental group of an extended affine Weyl group.

    INPUTS:

<<<<<<< HEAD
        - ``cartan_type`` -- a Cartan type that is either affine or finite, with the latter being a
        shorthand for the untwisted affinization
        - ``prefix`` -- (default: 'pi') string that labels the elements of the group
        - ``general_linear`` -- If ``cartan_type`` indicates untwisted affine type A, use the universal central extension
=======
    - `cartan_type` -- a Cartan type that is either affine or finite, with the latter being a
      shorthand for the untwisted affinization
    - `prefix` (default: 'pi') -- string that labels the elements of the group
    - `general_linear` -- (default: None, meaning False) In untwisted type A, if True, use the
      universal central extension
>>>>>>> 66e07a2b

    ..RUBRIC::

    Associated to each affine Cartan type `\tilde{X}` is an extended affine Weyl group `E`.
    Its subgroup of length-zero elements is called the fundamental group `F`.
    The group `F` can be identified with a subgroup of the group of automorphisms of the
    affine Dynkin diagram. As such, every element of `F` can be viewed as a permutation of the
    set `I` of affine Dynkin nodes.

    Let `0 \in I` be the distinguished affine node; it is the one whose removal produces the associated
    finite Cartan type (call it `X`). A node `i \in I` is called *special*
    if some automorphism of the affine Dynkin diagram, sends `0` to `i`.
    The node `0` is always special due to the identity automorphism.
    There is a bijection of the set of special nodes with the fundamental group. We denote the image of `i` by
    `\pi_i`. The structure of `F` is determined as follows.

    - `\tilde{X}` is untwisted -- `F` is isomorphic to `P^\vee/Q^\vee` where `P^\vee` and `Q^\vee` are the
    coweight and coroot lattices of type `X`. The group `P^\vee/Q^\vee` consists of the cosets `\omega_i^\vee + Q^\vee`
    for special nodes `i`, where `\omega_0^\vee = 0` by convention. In this case the special nodes `i`
    are the *cominuscule* nodes, the ones such that ``omega_i^\vee(\alpha_j)`` is `0` or `1` for all `j\in I_0 = I \setminus \{0\}`.
    For `i` special, addition by `\omega_i^\vee+Q^\vee` permutes `P^\vee/Q^\vee` and therefore permutes the set of special nodes.
    This permutation extends uniquely to an automorphism of the affine Dynkin diagram.

    - `\tilde{X}` is dual untwisted -- (that is, the dual of `\tilde{X}` is untwisted) `F` is isomorphic to `P/Q`
    where `P` and `Q` are the weight and root lattices of type `X`. The group `P/Q` consists of the cosets
    `\omega_i + Q` for special nodes `i`, where `\omega_0 = 0` by convention. In this case the special nodes `i`
    are the *minuscule* nodes, the ones such that ``\alpha_j^\vee(omega_i)`` is `0` or `1` for all `j \in I_0`.
    For `i` special, addition by `\omega_i+Q` permutes `P/Q` and therefore permutes the set of special nodes.
    This permutation extends uniquely to an automorphism of the affine Dynkin diagram.

    - `\tilde{X}` is mixed -- (that is, not of the above two types) `F` is the trivial group.

    EXAMPLES::

<<<<<<< HEAD
        sage: F = FundamentalGroupOfExtendedAffineWeylGroup(['A', 3, 1]); F
=======
        sage: from sage.combinat.root_system.fundamental_group import FundamentalGroupOfExtendedAffineWeylGroup
        sage: F = FundamentalGroupOfExtendedAffineWeylGroup(['A',3,1]); F
>>>>>>> 66e07a2b
        Fundamental group of type ['A', 3, 1]
        sage: F.cartan_type().dynkin_diagram()
        0
        O-------+
        |       |
        |       |
        O---O---O
        1   2   3
        A3~
        sage: F.special_nodes()
        (0, 1, 2, 3)
        sage: F(1)^2
        pi[2]
        sage: F(1)*F(2)
        pi[3]
        sage: F(3)^(-1)
        pi[1]

        sage: F = FundamentalGroupOfExtendedAffineWeylGroup("B3"); F
        Fundamental group of type ['B', 3, 1]
        sage: F.cartan_type().dynkin_diagram()
            O 0
            |
            |
        O---O=>=O
        1   2   3
        B3~
        sage: F.special_nodes()
        (0, 1)

        sage: F = FundamentalGroupOfExtendedAffineWeylGroup("C2"); F
        Fundamental group of type ['C', 2, 1]
        sage: F.cartan_type().dynkin_diagram()
        O=>=O=<=O
        0   1   2
        C2~
        sage: F.special_nodes()
        (0, 2)

        sage: F = FundamentalGroupOfExtendedAffineWeylGroup("D4"); F
        Fundamental group of type ['D', 4, 1]
        sage: F.cartan_type().dynkin_diagram()
            O 4
            |
            |
        O---O---O
        1   |2  3
            |
            O 0
        D4~
        sage: F.special_nodes()
        (0, 1, 3, 4)
        sage: (F(4), F(4)^2)
        (pi[4], pi[0])

        sage: F = FundamentalGroupOfExtendedAffineWeylGroup("D5"); F
        Fundamental group of type ['D', 5, 1]
        sage: F.cartan_type().dynkin_diagram()
          0 O   O 5
            |   |
            |   |
        O---O---O---O
        1   2   3   4
        D5~
        sage: F.special_nodes()
        (0, 1, 4, 5)
        sage: (F(5), F(5)^2, F(5)^3, F(5)^4)
        (pi[5], pi[1], pi[4], pi[0])
        sage: F = FundamentalGroupOfExtendedAffineWeylGroup("E6"); F
        Fundamental group of type ['E', 6, 1]
        sage: F.cartan_type().dynkin_diagram()
                O 0
                |
                |
                O 2
                |
                |
        O---O---O---O---O
        1   3   4   5   6
        E6~
        sage: F.special_nodes()
        (0, 1, 6)
        sage: F(1)^2
        pi[6]

        sage: F = FundamentalGroupOfExtendedAffineWeylGroup(['D',4,2]); F
        Fundamental group of type ['C', 3, 1]^*
        sage: F.cartan_type().dynkin_diagram()
        O=<=O---O=>=O
        0   1   2   3
        C3~*
        sage: F.special_nodes()
        (0, 3)

    We also implement a fundamental group for `GL_n`. It is defined to be the group of integers, which is the
    covering group of the fundamental group Z/nZ for affine `SL_n`::

        sage: F = FundamentalGroupOfExtendedAffineWeylGroup(['A',2,1], general_linear=True); F
        Fundamental group of GL(3)
        sage: x = F.an_element(); x
        pi[5]
        sage: x*x
        pi[10]
        sage: x.inverse()
        pi[-5]
        sage: wt = F.cartan_type().classical().root_system().ambient_space().an_element(); wt
        (2, 2, 3)
        sage: x.act_on_classical_ambient(wt)
        (2, 3, 2)
        sage: w = WeylGroup(F.cartan_type(),prefix="s").an_element(); w
        s0*s1*s2
        sage: x.act_on_affine_weyl(w)
        s2*s0*s1

    """
    cartan_type = CartanType(cartan_type)
    if cartan_type.is_finite():
        cartan_type = cartan_type.affine()
    if not cartan_type.is_affine():
        raise NotImplementedError
    if general_linear is True:
        if cartan_type.is_untwisted_affine() and cartan_type.type() == "A":
            return FundamentalGroupGL(cartan_type, prefix)
        else:
            raise ValueError, "General Linear Fundamental group is untwisted type A"
    return FundamentalGroupOfExtendedAffineWeylGroup_Class(cartan_type,prefix)

class FundamentalGroupElement(MultiplicativeGroupElement):
    def __init__(self, parent, x):
        r"""
        This should not be called directly
        """
        try:
            if x.parent() == parent:
                return x
        except AttributeError:
            pass
        if x not in parent.special_nodes():
            raise ValueError, "%s is not a special node"%x
        self._value = x
        MultiplicativeGroupElement.__init__(self, parent)

    def value(self):
        r"""
        Returns the special node which indexes the special automorphism `self`.

        EXAMPLES::

            sage: from sage.combinat.root_system.fundamental_group import FundamentalGroupOfExtendedAffineWeylGroup
            sage: F = FundamentalGroupOfExtendedAffineWeylGroup(['A',4,1], prefix="f")
            sage: x = F.an_element(); x
            f[4]
            sage: x.value()
            4

        """
        return self._value

    def _repr_(self):
        r"""
        EXAMPLES::

            sage: from sage.combinat.root_system.fundamental_group import FundamentalGroupOfExtendedAffineWeylGroup
            sage: F = FundamentalGroupOfExtendedAffineWeylGroup(['A',4,1], prefix="f")
            sage: F(2)^3 # indirect doctest
            f[1]

        """
        return self.parent()._prefix + "[" + repr(self.value()) + "]"

    def inverse(self):
        r"""
        Returns the inverse element of `self`.

        EXAMPLES::

            sage: from sage.combinat.root_system.fundamental_group import FundamentalGroupOfExtendedAffineWeylGroup
            sage: F = FundamentalGroupOfExtendedAffineWeylGroup(['A',3,1])
            sage: F(1).inverse()
            pi[3]
            sage: F = FundamentalGroupOfExtendedAffineWeylGroup(['E',6,1], prefix="f")
            sage: F(1).inverse()
            f[6]

        """
        par = self.parent()
        return self.__class__(par, par.dual_node(self.value()))

    __invert__ = inverse

    def __cmp__(self, x):
        r"""
        Compare `self` with `x`.
        """
        if self.__class__  != x.__class__:
            return cmp(self.__class__,x.__class__)
        return cmp(self.value(), x.value())

    def act_on_affine_weyl(self, w):
        r"""
        Act by `self` on the element `w` of the affine Weyl group.

        EXAMPLES::

            sage: from sage.combinat.root_system.fundamental_group import FundamentalGroupOfExtendedAffineWeylGroup
            sage: F = FundamentalGroupOfExtendedAffineWeylGroup(['A',3,1])
            sage: W = WeylGroup(F.cartan_type(),prefix="s")
            sage: w = W.from_reduced_word([2,3,0])
            sage: F(1).act_on_affine_weyl(w).reduced_word()
            [3, 0, 1]

        """
        par = self.parent()
        if self == par.one():
            return w
        action = par.action(self.value())
        return w.parent().from_reduced_word([action(j) for j in w.reduced_word()])

    def act_on_affine_lattice(self, wt):
        r"""
        Act by `self` on the element `wt` of an affine root/weight lattice realization.

        EXAMPLES::

            sage: from sage.combinat.root_system.fundamental_group import FundamentalGroupOfExtendedAffineWeylGroup
            sage: F = FundamentalGroupOfExtendedAffineWeylGroup(['A',3,1])
            sage: wt = RootSystem(F.cartan_type()).weight_lattice().an_element(); wt
            2*Lambda[0] + 2*Lambda[1] + 3*Lambda[2]
            sage: F(3).act_on_affine_lattice(wt)
            2*Lambda[0] + 3*Lambda[1] + 2*Lambda[3]

        warning::

            Doesn't work on ambient spaces.

        """
        return wt.map_support(self.parent().action(self.value()))

class FundamentalGroupOfExtendedAffineWeylGroup_Class(UniqueRepresentation, Parent):
    r"""
    The group of length zero elements in the extended affine Weyl group.
    """
    Element = FundamentalGroupElement

    def __init__(self, cartan_type, prefix, finite=True):
        def get_the_index(beta):
            r"""
            Given a dictionary with one key, return this key
            """
            supp = beta.support()
            assert len(supp) == 1
            return supp[0]

        self._cartan_type = cartan_type
        self._prefix = prefix

        if cartan_type.dual().is_untwisted_affine():
            cartan_type = cartan_type.dual()
        if cartan_type.is_untwisted_affine():
            cartan_type_classical = cartan_type.classical()
            I = [i for i in cartan_type_classical.index_set()]
            Q = RootSystem(cartan_type_classical).root_lattice()
            alpha = Q.simple_roots()
            theta = Q.highest_root()
            self._special_nodes = tuple([0] + [i for i in I if theta[i] == 1])
            om = RootSystem(cartan_type_classical).weight_lattice().fundamental_weights()
            W = Q.weyl_group(prefix="s")
            w0 = W.long_element()
            fg_dict = {}
            for j in cartan_type.index_set():
                fg_dict[0,j] = j
            inverse_dict = {}
            inverse_dict[0] = 0
            finite_action_dict = {}
            finite_action_dict[0] = tuple([])
            for i in self._special_nodes:
                if i == 0:
                    continue
                antiwt, red = om[i].to_dominant_chamber(reduced_word=True, positive=False)
                finite_action_dict[i] = tuple(red)
                w0i = W.from_reduced_word(red)
                idual = get_the_index(-antiwt)
                inverse_dict[i] = idual
                fg_dict[i,0] = i
                for j in I:
                    if j != idual:
                        fg_dict[i,j] = get_the_index(w0i.action(alpha[j]))
                    else:
                        fg_dict[i,j] = 0
            self._action = Family(self._special_nodes, lambda i: Family(cartan_type.index_set(), lambda j: fg_dict[i,j]))
            self._dual_node = Family(self._special_nodes, lambda i: inverse_dict[i])
            self._finite_action = Family(self._special_nodes, lambda i: finite_action_dict[i])

        if cartan_type.type() == "BC" or cartan_type.dual().type() == "BC":
            self._special_nodes = tuple([0])
            self._action = Family({0:Family(cartan_type.index_set(), lambda i: i)})
            self._dual_node = Family({0:0})
            self._finite_action = Family({0:tuple([])})

        if finite:
            cat = Groups().Finite().Commutative()
        else:
            cat = Groups().Commutative()
        Parent.__init__(self, category = cat)

    def _element_constructor_(self, x):
        if isinstance(x, self.element_class) and x.parent() is self:
            return x
        return self.element_class(self, x)

    @cached_method
    def one(self):
        r"""
        Returns the identity element of the fundamental group.

        EXAMPLES::

            sage: from sage.combinat.root_system.fundamental_group import FundamentalGroupOfExtendedAffineWeylGroup
            sage: F = FundamentalGroupOfExtendedAffineWeylGroup(['A',3,1])
            sage: F.one()
            pi[0]

        """
        return self._element_constructor_(0)

    def product(self, x, y):
        r"""
        Returns the product of `x` and `y`.

        EXAMPLES::

            sage: from sage.combinat.root_system.fundamental_group import FundamentalGroupOfExtendedAffineWeylGroup
            sage: F = FundamentalGroupOfExtendedAffineWeylGroup(['A',3,1])
            sage: F.special_nodes()
            (0, 1, 2, 3)
            sage: F(2)*F(3)
            pi[1]
            sage: F(1)*F(3)^(-1)
            pi[2]

        """
        return self(self.action(x.value())(y.value()))

    def cartan_type(self):
        return self._cartan_type

    def _repr_(self):
        return "Fundamental group of type %s"%self.cartan_type()

    def special_nodes(self):
        return self._special_nodes

    def family(self):
        r"""
        Returns a family indexed by special nodes whose values are the corresponding fundamental
        group elements.

        EXAMPLES::

            sage: from sage.combinat.root_system.fundamental_group import FundamentalGroupOfExtendedAffineWeylGroup
            sage: F = FundamentalGroupOfExtendedAffineWeylGroup(['E',6,1],prefix="f")
            sage: fam = F.family(); fam
            Finite family {0: f[0], 1: f[1], 6: f[6]}
            sage: fam[0] == F(0)
            True
            sage: fam[6]^2
            f[1]

        """
        return Family(self.special_nodes(), lambda i: self(i))

    @cached_method
    def index_set(self):
        return self.cartan_type().index_set()

    def action(self, i):
        r"""
        Returns a function which permutes the affine Dynkin node set by the `i`-th special automorphism.

        EXAMPLES::

            sage: from sage.combinat.root_system.fundamental_group import FundamentalGroupOfExtendedAffineWeylGroup
            sage: F = FundamentalGroupOfExtendedAffineWeylGroup(['A',2,1])
            sage: [[(i, j, F.action(i)(j)) for j in F.index_set()] for i in F.special_nodes()]
            [[(0, 0, 0), (0, 1, 1), (0, 2, 2)], [(1, 0, 1), (1, 1, 2), (1, 2, 0)], [(2, 0, 2), (2, 1, 0), (2, 2, 1)]]
            sage: G = FundamentalGroupOfExtendedAffineWeylGroup(['D',4,1])
            sage: [[(i, j, G.action(i)(j)) for j in G.index_set()] for i in G.special_nodes()]
            [[(0, 0, 0), (0, 1, 1), (0, 2, 2), (0, 3, 3), (0, 4, 4)], [(1, 0, 1), (1, 1, 0), (1, 2, 2), (1, 3, 4), (1, 4, 3)], [(3, 0, 3), (3, 1, 4), (3, 2, 2), (3, 3, 0), (3, 4, 1)], [(4, 0, 4), (4, 1, 3), (4, 2, 2), (4, 3, 1), (4, 4, 0)]]
        """
        return lambda j: self._action[i][j]

    def dual_node(self, i):
        r"""
        Returns the node that indexes the inverse of the `i`-th element.

        EXAMPLES::

            sage: from sage.combinat.root_system.fundamental_group import FundamentalGroupOfExtendedAffineWeylGroup
            sage: F = FundamentalGroupOfExtendedAffineWeylGroup(['A',4,1])
            sage: [(i, F.dual_node(i)) for i in F.special_nodes()]
            [(0, 0), (1, 4), (2, 3), (3, 2), (4, 1)]
            sage: G = FundamentalGroupOfExtendedAffineWeylGroup(['E',6,1])
            sage: [(i, G.dual_node(i)) for i in G.special_nodes()]
            [(0, 0), (1, 6), (6, 1)]
            sage: H = FundamentalGroupOfExtendedAffineWeylGroup(['D',5,1])
            sage: [(i, H.dual_node(i)) for i in H.special_nodes()]
            [(0, 0), (1, 1), (4, 5), (5, 4)]
        """
        return self._dual_node[i]

    def finite_action(self, i):
        r"""
        Returns a reduced word for the finite Weyl group element associated with the `i`-th special automorphism.

        More precisely, for each special node `i`, `self.finite_action(i)` is a reduced word for this element.

        EXAMPLES::

            sage: from sage.combinat.root_system.fundamental_group import FundamentalGroupOfExtendedAffineWeylGroup
            sage: F = FundamentalGroupOfExtendedAffineWeylGroup(['A',3,1])
            sage: [(i, F.finite_action(i)) for i in F.special_nodes()]
            [(0, ()), (1, (1, 2, 3)), (2, (2, 1, 3, 2)), (3, (3, 2, 1))]

            sage: F = FundamentalGroupOfExtendedAffineWeylGroup(['A',3,1])
            sage: [(i, F.finite_action(i)) for i in F.special_nodes()]
            [(0, ()), (1, (1, 2, 3)), (2, (2, 1, 3, 2)), (3, (3, 2, 1))]

        """
        return self._finite_action[i]

    def gens(self):
        r"""
        Generators for the group.

        EXAMPLES::

            sage: F = FundamentalGroupOfExtendedAffineWeylGroup(['E',6,1])
            sage: F.gens()
            (pi[0], pi[1], pi[6])

        """
        return tuple([self(i) for i in self.special_nodes()])

    def an_element(self):
        r"""
        An element of ``self``.

        EXAMPLES::

            sage: FundamentalGroupOfExtendedAffineWeylGroup("A2").an_element()
            pi[2]

        """
        return self.gens()[-1]

class FundamentalGroupGLElement(FundamentalGroupElement):
    def act_on_classical_ambient(self, wt):
        return wt.map_support(self.parent().action(self.value()))

class FundamentalGroupGL(FundamentalGroupOfExtendedAffineWeylGroup_Class):
    r"""
    Fundamental group of `GL_n`. It is just the integers with extra privileges.
    """
    Element = FundamentalGroupGLElement

    def __init__(self, cartan_type, prefix='pi'):
        FundamentalGroupOfExtendedAffineWeylGroup_Class.__init__(self, cartan_type, prefix)
        from sage.rings.integer_ring import ZZ
        self._special_nodes = ZZ
        self._n = cartan_type.n + 1

    def _element_constructor_(self, x):
        if isinstance(x, self.element_class) and x.parent() is self:
            return x
        return self.element_class(self, x)

    @cached_method
    def one(self):
        r"""
        Returns the identity element of the fundamental group.

        EXAMPLES::

            sage: from sage.combinat.root_system.fundamental_group import FundamentalGroupOfExtendedAffineWeylGroup
            sage: FundamentalGroupOfExtendedAffineWeylGroup(['A',2,1], general_linear=True).one()
            pi[0]

        """
        from sage.rings.integer_ring import ZZ
        return self(ZZ(0))

    def product(self, x, y):
        r"""
        Returns the product of `x` and `y`.

        EXAMPLES::

            sage: from sage.combinat.root_system.fundamental_group import FundamentalGroupOfExtendedAffineWeylGroup
            sage: F = FundamentalGroupOfExtendedAffineWeylGroup(['A',2,1], general_linear=True)
            sage: F.special_nodes()
            Integer Ring
            sage: F(2)*F(3)
            pi[5]
            sage: F(1)*F(3)^(-1)
            pi[-2]
        """
        return self(x.value()+y.value())

    def _repr_(self):
        r"""
        String naming the fundamental group of type GL.

        EXAMPLES::

            sage: FundamentalGroupOfExtendedAffineWeylGroup(['A',2,1],general_linear=True) # indirect doctest
            Fundamental group of GL(3)

        """

        return "Fundamental group of GL(%s)"%self._n

    def family(self):
        return NotImplemented

    def gens(self):
        from sage.rings.integer_ring import ZZ
        return [self(ZZ(1))]

    def an_element(self):
        r"""
        An element of ``self``.

        EXAMPLES::

            sage: from sage.combinat.root_system.fundamental_group import FundamentalGroupOfExtendedAffineWeylGroup
            sage: FundamentalGroupOfExtendedAffineWeylGroup(['A',2,1], general_linear=True).an_element()
            pi[5]
        """
        from sage.rings.integer_ring import ZZ
        return self(ZZ(5))

    def some_elements(self):
        r"""
        Some elements of ``self``.

        EXAMPLES::

            sage: FundamentalGroupOfExtendedAffineWeylGroup(['A',2,1], general_linear=True).some_elements()
            [pi[-2], pi[2], pi[5]]

        """
        from sage.rings.integer_ring import ZZ
        return [self(ZZ(i)) for i in [-2, 2, 5]]

    def action(self, i):
        r"""
        The action of the `i`-th automorphism on the affine Dynkin node set.

        EXAMPLES::

            sage: from sage.combinat.root_system.fundamental_group import FundamentalGroupOfExtendedAffineWeylGroup
            sage: F = FundamentalGroupOfExtendedAffineWeylGroup(['A',2,1], general_linear=True)
            sage: F.action(4)(2)
            0
            sage: F.action(-4)(2)
            1

        """
        from sage.rings.integer_ring import ZZ
        return lambda j: ZZ(Mod(i + j, self._n))

    def dual_node(self, i):
        r"""
        The node whose special automorphism is inverse to that of `i`.

        EXAMPLES::

            sage: from sage.combinat.root_system.fundamental_group import FundamentalGroupOfExtendedAffineWeylGroup
            sage: F = FundamentalGroupOfExtendedAffineWeylGroup(['A',2,1], general_linear=True)
            sage: F.dual_node(2)
            -2
        """
        return -i

    @cached_method
    def finite_action(self, i):
        r"""
        A reduced word for the finite permutation part of the
        special automorphism indexed by `i`.

        More precisely, return a reduced word for the finite Weyl group element `u`
        where `i`-th automorphism (expressed in the extended affine Weyl group)
        has the form `t u` where `t` is a translation element.

        EXAMPLES::

            sage: from sage.combinat.root_system.fundamental_group import FundamentalGroupOfExtendedAffineWeylGroup
            sage: F = FundamentalGroupOfExtendedAffineWeylGroup(['A',2,1], general_linear=True)
            sage: F.finite_action(10)
            (1, 2)

        """
        from sage.rings.integer_ring import ZZ
        i = ZZ(Mod(i, self._n))
        if i == 0:
            return tuple([])
        om = self.cartan_type().classical().root_system().weight_lattice().fundamental_weight(i)
        return tuple((-om).reduced_word())
<|MERGE_RESOLUTION|>--- conflicted
+++ resolved
@@ -27,18 +27,11 @@
 
     INPUTS:
 
-<<<<<<< HEAD
-        - ``cartan_type`` -- a Cartan type that is either affine or finite, with the latter being a
-        shorthand for the untwisted affinization
-        - ``prefix`` -- (default: 'pi') string that labels the elements of the group
-        - ``general_linear`` -- If ``cartan_type`` indicates untwisted affine type A, use the universal central extension
-=======
     - `cartan_type` -- a Cartan type that is either affine or finite, with the latter being a
       shorthand for the untwisted affinization
     - `prefix` (default: 'pi') -- string that labels the elements of the group
     - `general_linear` -- (default: None, meaning False) In untwisted type A, if True, use the
       universal central extension
->>>>>>> 66e07a2b
 
     ..RUBRIC::
 
@@ -73,12 +66,8 @@
 
     EXAMPLES::
 
-<<<<<<< HEAD
-        sage: F = FundamentalGroupOfExtendedAffineWeylGroup(['A', 3, 1]); F
-=======
         sage: from sage.combinat.root_system.fundamental_group import FundamentalGroupOfExtendedAffineWeylGroup
         sage: F = FundamentalGroupOfExtendedAffineWeylGroup(['A',3,1]); F
->>>>>>> 66e07a2b
         Fundamental group of type ['A', 3, 1]
         sage: F.cartan_type().dynkin_diagram()
         0
