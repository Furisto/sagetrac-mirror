"""
Dynkin diagrams

AUTHORS:

- Travis Scrimshaw (2012-04-22): Nicolas M. Thiery moved Cartan matrix creation
  to here and I cached results for speed.

- Travis Scrimshaw (2013-06-11): Changed inputs of Dynkin diagrams to handle
  other Dynkin diagrams and graphs. Implemented remaining Cartan type methods.

- Christian Stump, Travis Scrimshaw (2013-04-11): Added Cartan matrix as
  possible input for Dynkin diagrams.
"""
#*****************************************************************************
#       Copyright (C) 2007 Mike Hansen <mhansen@gmail.com>,
#       Copyright (C) 2013 Travis Scrimshaw <tscrim@ucdavis.edu>
#
#  Distributed under the terms of the GNU General Public License (GPL)
#
#    This code is distributed in the hope that it will be useful,
#    but WITHOUT ANY WARRANTY; without even the implied warranty of
#    MERCHANTABILITY or FITNESS FOR A PARTICULAR PURPOSE.  See the GNU
#    General Public License for more details.
#
#  The full text of the GPL is available at:
#
#                  http://www.gnu.org/licenses/
#*****************************************************************************
from sage.misc.cachefunc import cached_method
from sage.matrix.matrix import is_Matrix
from sage.graphs.digraph import DiGraph
from sage.combinat.root_system.cartan_type import CartanType, CartanType_abstract
from sage.combinat.root_system.cartan_matrix import CartanMatrix
from sage.misc.superseded import deprecated_function_alias


def DynkinDiagram(*args, **kwds):
    r"""
    Return the Dynkin diagram corresponding to the input.

    INPUT:

    The input can be one of the following:

    - empty to obtain an empty Dynkin diagram
    - a Cartan type
    - a Cartan matrix
    - a Cartan matrix and an indexing set

    One can also input an indexing set by passing a tuple using the optional
    argument ``index_set``.

    The edge multiplicities are encoded as edge labels. For the corresponding
    Cartan matrices, this uses the convention in Hong and Kang, Kac,
    Fulton and Harris, and crystals. This is the **opposite** convention
    in Bourbaki and Wikipedia's Dynkin diagram (:wikipedia:`Dynkin_diagram`).
    That is for `i \neq j`::

       i <--k-- j <==> a_ij = -k
                  <==> -scalar(coroot[i], root[j]) = k
                  <==> multiple arrows point from the longer root
                       to the shorter one

    For example, in type `C_2`, we have::

        sage: C2 = DynkinDiagram(['C',2]); C2
        O=<=O
        1   2
        C2
        sage: C2.cartan_matrix()
        [ 2 -2]
        [-1  2]

    However Bourbaki would have the Cartan matrix as:

    .. MATH::

        \begin{bmatrix}
        2 & -1 \\
        -2 & 2
        \end{bmatrix}.

    EXAMPLES::

        sage: DynkinDiagram(['A', 4])
        O---O---O---O
        1   2   3   4
        A4

        sage: DynkinDiagram(['A',1],['A',1])
        O
        1
        O
        2
        A1xA1

        sage: R = RootSystem("A2xB2xF4")
        sage: DynkinDiagram(R)
        O---O
        1   2
        O=>=O
        3   4
        O---O=>=O---O
        5   6   7   8
        A2xB2xF4

        sage: R = RootSystem("A2xB2xF4")
        sage: CM = R.cartan_matrix(); CM
        [ 2 -1| 0  0| 0  0  0  0]
        [-1  2| 0  0| 0  0  0  0]
        [-----+-----+-----------]
        [ 0  0| 2 -1| 0  0  0  0]
        [ 0  0|-2  2| 0  0  0  0]
        [-----+-----+-----------]
        [ 0  0| 0  0| 2 -1  0  0]
        [ 0  0| 0  0|-1  2 -1  0]
        [ 0  0| 0  0| 0 -2  2 -1]
        [ 0  0| 0  0| 0  0 -1  2]
        sage: DD = DynkinDiagram(CM); DD
        O---O
        1   2
        O=>=O
        3   4
        O---O=>=O---O
        5   6   7   8
        A2xB2xF4
        sage: DD.cartan_matrix()
        [ 2 -1  0  0  0  0  0  0]
        [-1  2  0  0  0  0  0  0]
        [ 0  0  2 -1  0  0  0  0]
        [ 0  0 -2  2  0  0  0  0]
        [ 0  0  0  0  2 -1  0  0]
        [ 0  0  0  0 -1  2 -1  0]
        [ 0  0  0  0  0 -2  2 -1]
        [ 0  0  0  0  0  0 -1  2]

    We can also create Dynkin diagrams from arbitrary Cartan matrices::

        sage: C = CartanMatrix([[2, -3], [-4, 2]])
        sage: DynkinDiagram(C)
        Dynkin diagram of rank 2
        sage: C.index_set()
        (0, 1)
        sage: CI = CartanMatrix([[2, -3], [-4, 2]], [3, 5])
        sage: DI = DynkinDiagram(CI)
        sage: DI.index_set()
        (3, 5)
        sage: CII = CartanMatrix([[2, -3], [-4, 2]])
        sage: DII = DynkinDiagram(CII, ('y', 'x'))
        sage: DII.index_set()
        ('x', 'y')

    .. SEEALSO::

        :func:`CartanType` for a general discussion on Cartan
        types and in particular node labeling conventions.

    TESTS:

    Check that :trac:`15277` is fixed by not having edges from 0's::

        sage: CM = CartanMatrix([[2,-1,0,0],[-3,2,-2,-2],[0,-1,2,-1],[0,-1,-1,2]])
        sage: CM
        [ 2 -1  0  0]
        [-3  2 -2 -2]
        [ 0 -1  2 -1]
        [ 0 -1 -1  2]
        sage: CM.dynkin_diagram().edges()
        [(0, 1, 3),
         (1, 0, 1),
         (1, 2, 1),
         (1, 3, 1),
         (2, 1, 2),
         (2, 3, 1),
         (3, 1, 2),
         (3, 2, 1)]
    """
    if len(args) == 0:
        return DynkinDiagram_class()
    mat = args[0]
    if is_Matrix(mat):
        mat = CartanMatrix(*args)
    if isinstance(mat, CartanMatrix):
        if mat.cartan_type() is not mat:
            try:
                return mat.cartan_type().dynkin_diagram()
            except AttributeError:
                ct = CartanType(*args)
                raise ValueError("Dynkin diagram data not yet hardcoded for type %s" % ct)
        if len(args) > 1:
            index_set = tuple(args[1])
        elif "index_set" in kwds:
            index_set = tuple(kwds["index_set"])
        else:
            index_set = mat.index_set()
        D = DynkinDiagram_class(index_set=index_set)
        for (i, j) in mat.nonzero_positions():
            if i != j:
                D.add_edge(index_set[i], index_set[j], -mat[j, i])
        return D
    ct = CartanType(*args)
    try:
        return ct.dynkin_diagram()
    except AttributeError:
        raise ValueError("Dynkin diagram data not yet hardcoded for type %s" % ct)


class DynkinDiagram_class(DiGraph, CartanType_abstract):
    """
    A Dynkin diagram.

    .. SEEALSO::

        :func:`DynkinDiagram()`

    INPUT:

    - ``t`` -- a Cartan type, Cartan matrix, or ``None``

    EXAMPLES::

        sage: DynkinDiagram(['A', 3])
        O---O---O
        1   2   3
        A3
        sage: C = CartanMatrix([[2, -3], [-4, 2]])
        sage: DynkinDiagram(C)
        Dynkin diagram of rank 2
        sage: C.dynkin_diagram().cartan_matrix() == C
        True

    TESTS:

    Check that the correct type is returned when copied::

        sage: d = DynkinDiagram(['A', 3])
        sage: type(copy(d))
        <class 'sage.combinat.root_system.dynkin_diagram.DynkinDiagram_class'>

    We check that :trac:`14655` is fixed::

        sage: cd = copy(d)
        sage: cd.add_vertex(4)
        sage: d.vertices() != cd.vertices()
        True

    Implementation note: if a Cartan type is given, then the nodes
    are initialized from the index set of this Cartan type.
    """
    def __init__(self, t=None, index_set=None, **options):
        """
        Initialize ``self``.

        EXAMPLES::

            sage: d = DynkinDiagram(["A", 3])
            sage: TestSuite(d).run()
        """
        if isinstance(t, DiGraph):
            if isinstance(t, DynkinDiagram_class):
                self._cartan_type = t._cartan_type
            else:
                self._cartan_type = None
            DiGraph.__init__(self, data=t, **options)
            return

        DiGraph.__init__(self, **options)
        self._cartan_type = t
        if index_set is not None:
            self.add_vertices(index_set)
        elif t is not None:
            self.add_vertices(t.index_set())

    def _repr_(self):
        """
        EXAMPLES::

            sage: DynkinDiagram(['G',2])     # indirect doctest
              3
            O=<=O
            1   2
            G2
        """
        ct = self.cartan_type()
        result = ct.ascii_art() + "\n" if hasattr(ct, "ascii_art") else ""

        if ct is None or isinstance(ct, CartanMatrix):
            return result + "Dynkin diagram of rank %s" % self.rank()
        else:
            return result + "%s" % ct._repr_(compact=True)
            #return result+"Dynkin diagram of type %s" % self.cartan_type()._repr_(compact = True)

    def _latex_(self, scale=0.5):
        r"""
        Return a latex representation of this Dynkin diagram.

        EXAMPLES::

            sage: latex(DynkinDiagram(['A',3,1]))
            \begin{tikzpicture}[scale=0.5]
            \draw (-1,0) node[anchor=east] {$A_{3}^{(1)}$};
            \draw (0 cm,0) -- (4 cm,0);
            \draw (0 cm,0) -- (2.0 cm, 1.2 cm);
            \draw (2.0 cm, 1.2 cm) -- (4 cm, 0);
            \draw[fill=white] (0 cm, 0 cm) circle (.25cm) node[below=4pt]{$1$};
            \draw[fill=white] (2 cm, 0 cm) circle (.25cm) node[below=4pt]{$2$};
            \draw[fill=white] (4 cm, 0 cm) circle (.25cm) node[below=4pt]{$3$};
            \draw[fill=white] (2.0 cm, 1.2 cm) circle (.25cm) node[anchor=south east]{$0$};
            \end{tikzpicture}
        """
        if self.cartan_type() is None:
<<<<<<< HEAD
            return "Dynkin diagram of rank {}".format(self.rank())

        from sage.graphs.graph_latex import setup_latex_preamble
        setup_latex_preamble()

        ret = "\\begin{{tikzpicture}}[scale={}]\n".format(scale)
        ret += "\\draw (-1,0) node[anchor=east] {{${}$}};\n".format(self.cartan_type()._latex_())
=======
            return "Dynkin diagram of rank %s" % self.rank()
        ret = "\\begin{tikzpicture}[scale=%s]\n" % scale
        ret += "\\draw (-1,0) node[anchor=east] {$%s$};\n" % self.cartan_type()._latex_()
>>>>>>> 4a37eac3
        ret += self.cartan_type()._latex_dynkin_diagram()
        ret += "\\end{tikzpicture}"
        return ret

    def _matrix_(self):
        """
        Return a regular matrix from ``self``.

        EXAMPLES::

            sage: M = DynkinDiagram(['C',3])._matrix_(); M
            [ 2 -1  0]
            [-1  2 -2]
            [ 0 -1  2]
            sage: type(M)
            <class 'sage.combinat.root_system.cartan_matrix.CartanMatrix'>
        """
        return self.cartan_matrix()._matrix_()

    def add_edge(self, i, j, label=1):
        """
        EXAMPLES::

            sage: from sage.combinat.root_system.dynkin_diagram import DynkinDiagram_class
            sage: d = DynkinDiagram_class(CartanType(['A',3]))
            sage: list(sorted(d.edges()))
            []
            sage: d.add_edge(2, 3)
            sage: list(sorted(d.edges()))
            [(2, 3, 1), (3, 2, 1)]
        """
        DiGraph.add_edge(self, i, j, label)
        if not self.has_edge(j, i):
            self.add_edge(j, i, 1)

    def __hash__(self):
        """
        EXAMPLES::

            sage: d = CartanType(['A',3]).dynkin_diagram()
            sage: hash(d) == hash((d.cartan_type(), tuple(d.vertices()), tuple(d.edge_iterator(d.vertices()))))
            True
        """
        # Should assert for immutability!

        #return hash(self.cartan_type(), self.vertices(), tuple(self.edges()))
        # FIXME: self.edges() currently tests at some point whether
        # self is a vertex of itself which causes an infinite
        # recursion loop. Current workaround: call self.edge_iterator directly
        return hash((self.cartan_type(), tuple(self.vertices()), tuple(self.edge_iterator(self.vertices()))))

    @staticmethod
    def an_instance():
        """
        Return an example of Dynkin diagram.

        EXAMPLES::

            sage: from sage.combinat.root_system.dynkin_diagram import DynkinDiagram_class
            sage: g = DynkinDiagram_class.an_instance()
            sage: g
            Dynkin diagram of rank 3
            sage: g.cartan_matrix()
            [ 2 -1 -1]
            [-2  2 -1]
            [-1 -1  2]
        """
        # hyperbolic Dynkin diagram of Exercise 4.9 p. 57 of Kac
        # Infinite Dimensional Lie Algebras.
        g = DynkinDiagram()
        g.add_vertices([1, 2, 3])
        g.add_edge(1, 2, 2)
        g.add_edge(1, 3)
        g.add_edge(2, 3)
        return g

    ##########################################################################
    # Cartan type methods

    @cached_method
    def index_set(self):
        """
        Return the index set of ``self``.

        EXAMPLES::

            sage: DynkinDiagram(['C',3]).index_set()
            (1, 2, 3)
            sage: DynkinDiagram("A2","B2","F4").index_set()
            (1, 2, 3, 4, 5, 6, 7, 8)
        """
        return tuple(self.vertices())

    def cartan_type(self):
        """
        Return the Cartan type of ``self``.

        EXAMPLES::

            sage: DynkinDiagram("A2","B2","F4").cartan_type()
            A2xB2xF4
        """
        return self._cartan_type

    def rank(self):
        r"""
        Return the rank for this Dynkin diagram.

        EXAMPLES::

            sage: DynkinDiagram(['C',3]).rank()
            3
            sage: DynkinDiagram("A2","B2","F4").rank()
            8
        """
        return self.num_verts()

    def dynkin_diagram(self):
        """
        EXAMPLES::

            sage: DynkinDiagram(['C',3]).dynkin_diagram()
            O---O=<=O
            1   2   3
            C3
        """
        return self

    @cached_method
    def cartan_matrix(self):
        r"""
        Return the Cartan matrix for this Dynkin diagram.

        EXAMPLES::

            sage: DynkinDiagram(['C',3]).cartan_matrix()
            [ 2 -1  0]
            [-1  2 -2]
            [ 0 -1  2]
        """
        return CartanMatrix(self)

    def dual(self):
        r"""
        Return the dual Dynkin diagram, obtained by reversing all edges.

        EXAMPLES::

            sage: D = DynkinDiagram(['C',3])
            sage: D.edges()
            [(1, 2, 1), (2, 1, 1), (2, 3, 1), (3, 2, 2)]
            sage: D.dual()
            O---O=>=O
            1   2   3
            B3
            sage: D.dual().edges()
            [(1, 2, 1), (2, 1, 1), (2, 3, 2), (3, 2, 1)]
            sage: D.dual() == DynkinDiagram(['B',3])
            True

        TESTS::

            sage: D = DynkinDiagram(['A',0]); D
            A0
            sage: D.edges()
            []
            sage: D.dual()
            A0
            sage: D.dual().edges()
            []
            sage: D = DynkinDiagram(['A',1])
            sage: D.edges()
            []
            sage: D.dual()
            O
            1
            A1
            sage: D.dual().edges()
            []
        """
        result = DynkinDiagram_class(None)
        result.add_vertices(self.vertices())
        for source, target, label in self.edges():
            result.add_edge(target, source, label)
        result._cartan_type = self._cartan_type.dual() if not self._cartan_type is None else None
        return result

    def relabel(self, relabelling, inplace=False, **kwds):
        """
        Return the relabelling Dynkin diagram of ``self``.

        EXAMPLES::

            sage: D = DynkinDiagram(['C',3])
            sage: D.relabel({1:0, 2:4, 3:1})
            O---O=<=O
            0   4   1
            C3 relabelled by {1: 0, 2: 4, 3: 1}
            sage: D
            O---O=<=O
            1   2   3
            C3
        """
        if inplace:
            DiGraph.relabel(self, relabelling, inplace, **kwds)
            G = self
        else:
            # We must make a copy of ourselves first because of DiGraph's
            #   relabel default behavior is to do so in place, and if not
            #   then it recurses on itself with no argument for inplace
            G = self.copy().relabel(relabelling, inplace=True, **kwds)
        if self._cartan_type is not None:
            G._cartan_type = self._cartan_type.relabel(relabelling)
        return G

    def is_finite(self):
        """
        Check if ``self`` corresponds to a finite root system.

        EXAMPLES::

            sage: CartanType(['F',4]).dynkin_diagram().is_finite()
            True
            sage: D = DynkinDiagram(CartanMatrix([[2, -4], [-3, 2]]))
            sage: D.is_finite()
            False
        """
        if self._cartan_type is not None:
            return self._cartan_type.is_finite()
        return self.cartan_matrix().is_finite()

    def is_affine(self):
        """
        Check if ``self`` corresponds to an affine root system.

        EXAMPLES::

            sage: CartanType(['F',4]).dynkin_diagram().is_affine()
            False
            sage: D = DynkinDiagram(CartanMatrix([[2, -4], [-3, 2]]))
            sage: D.is_affine()
            False
        """
        if self._cartan_type is not None:
            return self._cartan_type.is_affine()
        return self.cartan_matrix().is_affine()

    def is_irreducible(self):
        """
        Check if ``self`` corresponds to an irreducible root system.

        EXAMPLES::

            sage: CartanType(['F',4]).dynkin_diagram().is_irreducible()
            True
        """
        return self._cartan_type.is_irreducible()

    def is_crystallographic(self):
        """
        Implement :meth:`CartanType_abstract.is_crystallographic`.

        A Dynkin diagram always corresponds to a crystallographic root system.

        EXAMPLES::

            sage: CartanType(['F',4]).dynkin_diagram().is_crystallographic()
            True

        TESTS::

            sage: CartanType(['G',2]).dynkin_diagram().is_crystalographic()
            doctest:...: DeprecationWarning: is_crystalographic is deprecated. Please use is_crystallographic instead.
            See http://trac.sagemath.org/14673 for details.
            True
        """
        return True   # really ?

    is_crystalographic = deprecated_function_alias(14673, is_crystallographic)

    def symmetrizer(self):
        """
        Return the symmetrizer of the corresponding Cartan matrix.

        EXAMPLES::

            sage: d = DynkinDiagram()
            sage: d.add_edge(1,2,3)
            sage: d.add_edge(2,3)
            sage: d.add_edge(3,4,3)
            sage: d.symmetrizer()
            Finite family {1: 9, 2: 3, 3: 3, 4: 1}

        TESTS:

        We check that :trac:`15740` is fixed::

            sage: d = DynkinDiagram()
            sage: d.add_edge(1,2,3)
            sage: d.add_edge(2,3)
            sage: d.add_edge(3,4,3)
            sage: L = d.root_system().root_lattice()
            sage: al = L.simple_roots()
            sage: al[1].associated_coroot()
            alphacheck[1]
            sage: al[1].reflection(al[2])
            alpha[1] + 3*alpha[2]
        """
        return self.cartan_matrix().symmetrizer()

    def __getitem__(self, i):
        r"""
        With a tuple (i,j) as argument, returns the scalar product
        `\langle
                \alpha^\vee_i, \alpha_j\rangle`.

        Otherwise, behaves as the usual DiGraph.__getitem__

        EXAMPLES: We use the `C_4` Dynkin diagram as a cartan
        matrix::

            sage: g = DynkinDiagram(['C',4])
            sage: matrix([[g[i,j] for j in range(1,5)] for i in range(1,5)])
            [ 2 -1  0  0]
            [-1  2 -1  0]
            [ 0 -1  2 -2]
            [ 0  0 -1  2]

        The neighbors of a node can still be obtained in the usual way::

            sage: [g[i] for i in range(1,5)]
            [[2], [1, 3], [2, 4], [3]]
        """
        if not isinstance(i, tuple):
            return DiGraph.__getitem__(self,i)
        [i,j] = i
        if i == j:
            return 2
        elif self.has_edge(j, i):
            return -self.edge_label(j, i)
        else:
            return 0

    def column(self, j):
        """
        Return the `j^{th}` column `(a_{i,j})_i` of the
        Cartan matrix corresponding to this Dynkin diagram, as a container
        (or iterator) of tuples `(i, a_{i,j})`

        EXAMPLES::

            sage: g = DynkinDiagram(["B",4])
            sage: [ (i,a) for (i,a) in g.column(3) ]
            [(3, 2), (2, -1), (4, -2)]
        """
        return [(j,2)] + [(i,-m) for (j1, i, m) in self.outgoing_edges(j)]

    def row(self, i):
        """
        Return the `i^{th}` row `(a_{i,j})_j` of the
        Cartan matrix corresponding to this Dynkin diagram, as a container
        (or iterator) of tuples `(j, a_{i,j})`

        EXAMPLES::

            sage: g = DynkinDiagram(["C",4])
            sage: [ (i,a) for (i,a) in g.row(3) ]
            [(3, 2), (2, -1), (4, -2)]
        """
        return [(i,2)] + [(j,-m) for (j, i1, m) in self.incoming_edges(i)]


def precheck(t, letter=None, length=None, affine=None, n_ge=None, n=None):
    """
    EXAMPLES::

        sage: from sage.combinat.root_system.dynkin_diagram import precheck
        sage: ct = CartanType(['A',4])
        sage: precheck(ct, letter='C')
        Traceback (most recent call last):
        ...
        ValueError: t[0] must be = 'C'
        sage: precheck(ct, affine=1)
        Traceback (most recent call last):
        ...
        ValueError: t[2] must be = 1
        sage: precheck(ct, length=3)
        Traceback (most recent call last):
        ...
        ValueError: len(t) must be = 3
        sage: precheck(ct, n=3)
        Traceback (most recent call last):
        ...
        ValueError: t[1] must be = 3
        sage: precheck(ct, n_ge=5)
        Traceback (most recent call last):
        ...
        ValueError: t[1] must be >= 5
    """
    if letter is not None:
        if t[0] != letter:
            raise ValueError("t[0] must be = '%s'" % letter)

    if length is not None:
        if len(t) != length:
            raise ValueError("len(t) must be = %s" % length)

    if affine is not None:
        try:
            if t[2] != affine:
                raise ValueError("t[2] must be = %s" % affine)
        except IndexError:
            raise ValueError("t[2] must be = %s" % affine)

    if n_ge is not None:
        if t[1] < n_ge:
            raise ValueError("t[1] must be >= %s" % n_ge)

    if n is not None:
        if t[1] != n:
            raise ValueError("t[1] must be = %s" % n)<|MERGE_RESOLUTION|>--- conflicted
+++ resolved
@@ -310,7 +310,6 @@
             \end{tikzpicture}
         """
         if self.cartan_type() is None:
-<<<<<<< HEAD
             return "Dynkin diagram of rank {}".format(self.rank())
 
         from sage.graphs.graph_latex import setup_latex_preamble
@@ -318,11 +317,7 @@
 
         ret = "\\begin{{tikzpicture}}[scale={}]\n".format(scale)
         ret += "\\draw (-1,0) node[anchor=east] {{${}$}};\n".format(self.cartan_type()._latex_())
-=======
-            return "Dynkin diagram of rank %s" % self.rank()
-        ret = "\\begin{tikzpicture}[scale=%s]\n" % scale
-        ret += "\\draw (-1,0) node[anchor=east] {$%s$};\n" % self.cartan_type()._latex_()
->>>>>>> 4a37eac3
+
         ret += self.cartan_type()._latex_dynkin_diagram()
         ret += "\\end{tikzpicture}"
         return ret
