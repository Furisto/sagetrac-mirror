--- conflicted
+++ resolved
@@ -14,11 +14,8 @@
 from sage.rings.all import ZZ, QQ
 from sage.misc.cachefunc import ClearCacheOnPickle
 from sage.modules.free_module_element import vector
-<<<<<<< HEAD
-=======
 from sage.sets.family import Family
 from sage.rings.finite_rings.integer_mod import Mod
->>>>>>> bded29d4
 
 class AmbientSpace(ClearCacheOnPickle, CombinatorialFreeModule):
     r"""
@@ -364,8 +361,6 @@
             return x
         return id
 
-<<<<<<< HEAD
-=======
     @cached_method
     def fundamental_coweights(self):
         r"""
@@ -394,7 +389,6 @@
 
         return Family(dict([[i, constant_of_proportionality(self.simple_root(i),self.simple_coroot(i))*self.fundamental_weight(i)] for i in self.cartan_type().index_set()]))
 
->>>>>>> bded29d4
 class AmbientSpaceElement(CombinatorialFreeModuleElement):
     # For backward compatibility
     def _repr_(self):
@@ -579,9 +573,6 @@
             (2, 2, 3)
 
         """
-<<<<<<< HEAD
-        return self
-=======
         return self
 
     def in_root_lattice(self):
@@ -608,5 +599,4 @@
         if cartan_type.letter == 'A':
             if Mod(ZZ(QQ.sum(self.coefficients())),1+cartan_type.n) != 0:
                 return False
-        return all( self.scalar(v) in ZZ for v in self.parent().fundamental_coweights())
->>>>>>> bded29d4
+        return all( self.scalar(v) in ZZ for v in self.parent().fundamental_coweights())