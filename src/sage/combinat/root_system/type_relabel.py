--- conflicted
+++ resolved
@@ -681,15 +681,6 @@
         """
         return self._type.classical().relabel(self._relabelling)
 
-<<<<<<< HEAD
-    def horizontal(self):
-        r"""
-        Return the horizontal Cartan type associated with this affine
-        Cartan type.
-
-        Given an affine type `X_n^{(r)}`, the horizontal type is `X_n`. In
-        other words, it is the classical Cartan type that is twisted to
-=======
     def basic_untwisted(self):
         r"""
         Return the basic untwisted Cartan type associated with this affine
@@ -697,23 +688,15 @@
 
         Given an affine type `X_n^{(r)}`, the basic untwisted type is `X_n`.
         In other words, it is the classical Cartan type that is twisted to
->>>>>>> b4c7865c
         obtain ``self``.
 
         EXAMPLES::
 
             sage: ct = CartanType(['A', 5, 2]).relabel({0:1, 1:0, 2:2, 3:3})
-<<<<<<< HEAD
-            sage: ct.horizontal()
-            ['A', 5]
-        """
-        return self._type.horizontal()
-=======
             sage: ct.basic_untwisted()
             ['A', 5]
         """
         return self._type.basic_untwisted()
->>>>>>> b4c7865c
 
     def special_node(self):
         r"""
