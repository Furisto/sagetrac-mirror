"""
Root system data for dual Cartan types
"""
#*****************************************************************************
#       Copyright (C) 2008-2009 Anne Schilling <anne at math.ucdavis.edu>
#       Copyright (C) 2008-2013 Nicolas M. Thiery <nthiery at users.sf.net>
#
#  Distributed under the terms of the GNU General Public License (GPL)
#                  http://www.gnu.org/licenses/
#*****************************************************************************
from sage.misc.misc import attrcall
from sage.misc.cachefunc import cached_method
from sage.misc.lazy_attribute import lazy_attribute
from sage.combinat.root_system import cartan_type
from sage.combinat.root_system.root_lattice_realizations import RootLatticeRealizations
from sage.combinat.root_system import ambient_space

class CartanType(cartan_type.CartanType_decorator, cartan_type.CartanType_crystallographic):
    r"""
    A class for dual Cartan types.

    The dual of a (crystallographic) Cartan type is a Cartan type with
    the same index set, but all arrows reversed in the Dynkin diagram
    (otherwise said, the Cartan matrix is transposed). It shares a lot
    of properties in common with its dual. In particular, the Weyl
    group is isomorphic to that of the dual as a Coxeter group.

    EXAMPLES:

    For all finite Cartan types, and in particular the simply laced
    ones, the dual Cartan type is given by another preexisting Cartan
    type::

        sage: CartanType(['A',4]).dual()
        ['A', 4]
        sage: CartanType(['B',4]).dual()
        ['C', 4]
        sage: CartanType(['C',4]).dual()
        ['B', 4]
        sage: CartanType(['F',4]).dual()
        ['F', 4] relabelled by {1: 4, 2: 3, 3: 2, 4: 1}

    So to exercise this class we consider some non simply laced affine
    Cartan types and also create explicitely `F_4^*` as a dual cartan
    type::

        sage: from sage.combinat.root_system.type_dual import CartanType as CartanTypeDual
        sage: F4d = CartanTypeDual(CartanType(['F',4])); F4d
        ['F', 4]^*
        sage: G21d = CartanType(['G',2,1]).dual(); G21d
        ['G', 2, 1]^*

    They share many properties with their original Cartan types::

        sage: F4d.is_irreducible()
        True
        sage: F4d.is_crystallographic()
        True
        sage: F4d.is_simply_laced()
        False
        sage: F4d.is_finite()
        True
        sage: G21d.is_finite()
        False
        sage: F4d.is_affine()
        False
        sage: G21d.is_affine()
        True

    TESTS::

        sage: TestSuite(F4d).run(skip=["_test_pickling"])
        sage: TestSuite(G21d).run()

    .. NOTE:: F4d is pickled by construction as F4.dual() hence the above failure.
    """
    def __init__(self, type):
        """
        INPUT:

        - ``type`` -- a Cartan type

        EXAMPLES::

           sage: ct = CartanType(['F',4,1]).dual()
           sage: TestSuite(ct).run()

        TESTS::

            sage: ct1 = CartanType(['B',3,1]).dual()
            sage: ct2 = CartanType(['B',3,1]).dual()
            sage: ct3 = CartanType(['D',4,1]).dual()
            sage: ct1 == ct2
            True
            sage: ct1 == ct3
            False

        Test that the produced Cartan type is in the appropriate
        abstract classes (see :trac:`13724`)::

            sage: from sage.combinat.root_system import cartan_type
            sage: ct = CartanType(['B',3,1]).dual()
            sage: TestSuite(ct).run()
            sage: isinstance(ct, cartan_type.CartanType_simple)
            True
            sage: isinstance(ct, cartan_type.CartanType_finite)
            False
            sage: isinstance(ct, cartan_type.CartanType_affine)
            True
            sage: isinstance(ct, cartan_type.CartanType_crystallographic)
            True
            sage: isinstance(ct, cartan_type.CartanType_simply_laced)
            False

        By default, the dual of a reducible and finite type is not
        constructed as such::

            sage: ct = CartanType([['B',4],['A',2]]).dual(); ct
            C4xA2

        In order to exercise the dual infrastructure we force the
        construction as a dual::

            sage: from sage.combinat.root_system import type_dual
            sage: ct = type_dual.CartanType(CartanType([['B',4],['A',2]])); ct
            B4xA2^*
            sage: isinstance(ct, type_dual.CartanType)
            True
            sage: TestSuite(ct).run(skip=["_test_pickling"])
            sage: isinstance(ct, cartan_type.CartanType_finite)
            True
            sage: isinstance(ct, cartan_type.CartanType_simple)
            False
            sage: isinstance(ct, cartan_type.CartanType_affine)
            False
            sage: isinstance(ct, cartan_type.CartanType_crystallographic)
            True
            sage: isinstance(ct, cartan_type.CartanType_simply_laced)
            False
        """
<<<<<<< HEAD
        if not type.is_crystallographic():
            raise NotImplementedError("only implemented for crystallographic Cartan types")
=======
        assert type.is_crystallographic()
>>>>>>> d170a579
        cartan_type.CartanType_decorator.__init__(self, type)
        # TODO: design an appropriate infrastructure to handle this
        # automatically? Maybe using categories and axioms?
        # See also type_relabel.CartanType.__init__
        if type.is_finite():
            self.__class__ = CartanType_finite
        elif type.is_affine():
            self.__class__ = CartanType_affine
        abstract_classes = tuple(cls
                                 for cls in self._stable_abstract_classes
                                 if isinstance(type, cls))
        if abstract_classes:
            self._add_abstract_superclass(abstract_classes)

    # For each class cls in _stable_abstract_classes, if ct is an
    # instance of A then ct.relabel(...) is put in this class as well.
    # The order is relevant to avoid MRO issues!
    _stable_abstract_classes = [
        cartan_type.CartanType_simple]

    def _repr_(self, compact = False):
        """
        EXAMPLES::

           sage: CartanType(['F', 4, 1]).dual()
           ['F', 4, 1]^*

           sage: CartanType(['F', 4, 1]).dual()._repr_(compact = True)
           'F4~*'
        """
        dual_str = self.global_options('dual_str')
        if self.is_affine() and self.global_options('notation') == "Kac":
            if self._type.type() == 'B':
                if compact:
                    return 'A%s^2'%(self.classical().rank()*2-1)
                return "['A', %s, 2]"%(self.classical().rank()*2-1)
            elif self._type.type() == 'BC':
                dual_str = '+'
            elif self._type.type() == 'C':
                if compact:
                    return 'D%s^2'%(self.rank())
                return "['D', %s, 2]"%(self.rank())
            elif self._type.type() == 'F':
                if compact:
                    return 'E6^2'
                return "['E', 6, 2]"
        return self.dual()._repr_(compact)+(dual_str if compact else "^"+dual_str)

    def _latex_(self):
        r"""
        EXAMPLES::

            sage: latex(CartanType(['F', 4, 1]).dual())
            F_4^{(1)\vee}
        """
        return self._type._latex_()+"^"+self.global_options('dual_latex')

    def __reduce__(self):
        """
        TESTS::

            sage: CartanType(['F', 4, 1]).dual().__reduce__()
            (*.dual(), (['F', 4, 1],))
        """
        return (attrcall("dual"), (self._type,))

    def _latex_dynkin_diagram(self, label=lambda i: i, node=None, node_dist=2):
        r"""
        EXAMPLES::

            sage: print CartanType(['F',4,1]).dual()._latex_dynkin_diagram()
            \draw (0 cm,0) -- (2 cm,0);
            {
            \pgftransformxshift{2 cm}
            \draw (0 cm,0) -- (2 cm,0);
            \draw (2 cm, 0.1 cm) -- +(2 cm,0);
            \draw (2 cm, -0.1 cm) -- +(2 cm,0);
            \draw (4.0 cm,0) -- +(2 cm,0);
            \draw[shift={(2.8, 0)}, rotate=180] (135 : 0.45cm) -- (0,0) -- (-135 : 0.45cm);
            \draw[fill=white] (0 cm, 0 cm) circle (.25cm) node[below=4pt]{$1$};
            \draw[fill=white] (2 cm, 0 cm) circle (.25cm) node[below=4pt]{$2$};
            \draw[fill=white] (4 cm, 0 cm) circle (.25cm) node[below=4pt]{$3$};
            \draw[fill=white] (6 cm, 0 cm) circle (.25cm) node[below=4pt]{$4$};
            }
            \draw[fill=white] (0 cm, 0 cm) circle (.25cm) node[below=4pt]{$0$};
        """
        if node is None:
            node = self._latex_draw_node
        return self._type._latex_dynkin_diagram(label, node, node_dist, dual=True)

    def ascii_art(self, label=lambda i: i, node=None):
        """
        Return an ascii art representation of this Cartan type

        (by hacking the ascii art representation of the dual Cartan type)

        EXAMPLES::

            sage: print CartanType(["B", 3, 1]).dual().ascii_art()
                O 0
                |
                |
            O---O=<=O
            1   2   3
            sage: print CartanType(["C", 4, 1]).dual().ascii_art()
            O=<=O---O---O=>=O
            0   1   2   3   4
            sage: print CartanType(["G", 2, 1]).dual().ascii_art()
              3
            O=>=O---O
            1   2   0
            sage: print CartanType(["F", 4, 1]).dual().ascii_art()
            O---O---O=<=O---O
            0   1   2   3   4
            sage: print CartanType(["BC", 4, 2]).dual().ascii_art()
            O=>=O---O---O=>=O
            0   1   2   3   4
        """
        if node is None:
            node = self._ascii_art_node
        res = self._type.ascii_art(label, node)
        # swap, like a computer science freshman!
        # This assumes that the oriented multiple arrows are always ascii arted as =<= or =>=
        res = res.replace("=<=", "=?=")
        res = res.replace("=>=", "=<=")
        res = res.replace("=?=", "=>=")
        return res

    def __cmp__(self, other):
        """
        EXAMPLES::

            sage: B41     = CartanType(['B', 4, 1])
            sage: B41dual = CartanType(['B', 4, 1]).dual()
            sage: F41dual = CartanType(['F', 4, 1]).dual()
            sage: cmp(F41dual, F41dual)
            0

        Whether ``cmp()`` returns 1 or -1 doesn't matter, just check
        that the following are non-zero::

            sage: cmp(F41dual, B41dual) != 0
            True
            sage: cmp(B41dual, F41dual) * cmp(F41dual, B41dual) < 0
            True
            sage: cmp(B41dual, B41) != 0
            True
        """
        if other.__class__ != self.__class__:
            return cmp(self.__class__, other.__class__)
        return cmp(self._type, other._type)

    def dual(self):
        """
        EXAMPLES::

           sage: ct = CartanType(['F', 4, 1]).dual()
           sage: ct.dual()
           ['F', 4, 1]
        """
        return self._type

    def dynkin_diagram(self):
        """
        EXAMPLES::

            sage: ct = CartanType(['F', 4, 1]).dual()
            sage: ct.dynkin_diagram()
            O---O---O=<=O---O
            0   1   2   3   4
            F4~*
        """
        return self._type.dynkin_diagram().dual()

###########################################################################

class AmbientSpace(ambient_space.AmbientSpace):
    """
    Ambient space for a dual finite Cartan type.

    It is constructed in the canonical way from the ambient space of
    the original Cartan type by switching the roles of simple roots,
    fundamental weights, etc.

    .. NOTE::

        Recall that, for any finite Cartan type, and in particular the
        a simply laced one, the dual Cartan type is constructed as
        another preexisting Cartan type. Furthermore the ambient space
        for an affine type is constructed from the ambient space for
        its classical type. Thus this code is not actually currently
        used.

        It is kept for cross-checking and for reference in case it
        could become useful, e.g., for dual of general Kac-Moody
        types.

        For the doctests, we need to explicitly create a dual type.
        Subsequently, since reconstruction of the dual of type `F_4`
        is the relabelled Cartan type, pickling fails on the
        ``TestSuite`` run.

    EXAMPLES::

        sage: ct = sage.combinat.root_system.type_dual.CartanType(CartanType(['F',4]))
        sage: L = ct.root_system().ambient_space(); L
        Ambient space of the Root system of type ['F', 4]^*
        sage: TestSuite(L).run(skip=["_test_elements","_test_pickling"])
    """

    @lazy_attribute
    def _dual_space(self):
        """
        The dual of this ambient space.

        EXAMPLES::

            sage: ct = sage.combinat.root_system.type_dual.CartanType(CartanType(['F',4]))
            sage: L = ct.root_system().ambient_space(); L
            Ambient space of the Root system of type ['F', 4]^*
            sage: L._dual_space
            Ambient space of the Root system of type ['F', 4]

        The basic data for this space is fetched from the dual space::

            sage: L._dual_space.simple_root(1)
            (0, 1, -1, 0)
            sage: L.simple_root(1)
            (0, 1, -1, 0)
        """
        K = self.base_ring()
        return self.cartan_type().dual().root_system().ambient_space(K)
        #return self.root_system.dual.ambient_space()

    def dimension(self):
        """
        Return the dimension of this ambient space.

        .. SEEALSO:: :meth:`sage.combinat.root_system.ambient_space.AmbientSpace.dimension`

        EXAMPLES::

            sage: ct = sage.combinat.root_system.type_dual.CartanType(CartanType(['F',4]))
            sage: L = ct.root_system().ambient_space()
            sage: L.dimension()
            4
        """
        # Can't yet use _dual_space for the base ring (and the Cartan type?) is not yet initialized
        return self.root_system.dual.ambient_space().dimension()

    @cached_method
    def simple_root(self, i):
        """
        Return the ``i``-th simple root.

        It is constructed by looking up the corresponding simple
        coroot in the ambient space for the dual Cartan type.

        EXAMPLES::

            sage: ct = sage.combinat.root_system.type_dual.CartanType(CartanType(['F',4]))
            sage: ct.root_system().ambient_space().simple_root(1)
            (0, 1, -1, 0)

            sage: ct.root_system().ambient_space().simple_roots()
            Finite family {1: (0, 1, -1, 0), 2: (0, 0, 1, -1), 3: (0, 0, 0, 2), 4: (1, -1, -1, -1)}

            sage: ct.dual().root_system().ambient_space().simple_coroots()
            Finite family {1: (0, 1, -1, 0), 2: (0, 0, 1, -1), 3: (0, 0, 0, 2), 4: (1, -1, -1, -1)}

        Note that this ambient space is isomorphic, but not equal, to
        that obtained by constructing `F_4` dual by relabelling::

            sage: ct = CartanType(['F',4]).dual(); ct
            ['F', 4] relabelled by {1: 4, 2: 3, 3: 2, 4: 1}
            sage: ct.root_system().ambient_space().simple_roots()
            Finite family {1: (1/2, -1/2, -1/2, -1/2), 2: (0, 0, 0, 1), 3: (0, 0, 1, -1), 4: (0, 1, -1, 0)}
        """
        dual_coroot = self._dual_space.simple_coroot(i)
        return self.sum_of_terms(dual_coroot)

    @cached_method
    def fundamental_weights(self):
        """
        Return the fundamental weights.

        They are computed from the simple roots by inverting the
        Cartan matrix. This is acceptable since this is only about
        ambient spaces for finite Cartan types. Also, we do not have
        to worry about the usual `GL_n` vs `SL_n` catch because type
        `A` is self dual.

        An alternative would have been to start from the fundamental
        coweights in the dual ambient space, but those are not yet
        implemented.

        EXAMPLES::

            sage: ct = sage.combinat.root_system.type_dual.CartanType(CartanType(['F',4]))
            sage: L = ct.root_system().ambient_space()
            sage: L.fundamental_weights()
            Finite family {1: (1, 1, 0, 0), 2: (2, 1, 1, 0), 3: (3, 1, 1, 1), 4: (2, 0, 0, 0)}

        Note that this ambient space is isomorphic, but not equal, to
        that obtained by constructing `F_4` dual by relabelling::

            sage: ct = CartanType(['F',4]).dual(); ct
            ['F', 4] relabelled by {1: 4, 2: 3, 3: 2, 4: 1}
            sage: ct.root_system().ambient_space().fundamental_weights()
            Finite family {1: (1, 0, 0, 0), 2: (3/2, 1/2, 1/2, 1/2), 3: (2, 1, 1, 0), 4: (1, 1, 0, 0)}
        """
        return self.fundamental_weights_from_simple_roots()

    @lazy_attribute
    def _plot_projection(self):
        """
        Return the default plot projection for ``self``.

        If an ambient space uses barycentric projection, then so does
        its dual.

        .. SEEALSO::

            - :meth:`sage.combinat.root_system.root_lattice_realizations.RootLatticeRealizations.ParentMethods._plot_projection`

        EXAMPLES::

            sage: ct = sage.combinat.root_system.type_dual.CartanType(CartanType(['G',2]))
            sage: L = ct.root_system().ambient_space()
            sage: L._plot_projection == L._plot_projection_barycentric
            True

            sage: L = RootSystem(['G',2]).coambient_space()
            sage: L._plot_projection == L._plot_projection_barycentric
            True
        """
        dual_space = self.cartan_type().dual().root_system().ambient_space(self.base_ring())
        if dual_space._plot_projection == dual_space._plot_projection_barycentric:
            return self._plot_projection_barycentric
        else:
            RootLatticeRealizations.ParentMethods.__dict__["_plot_projection"]


class CartanType_finite(CartanType, cartan_type.CartanType_finite):
    AmbientSpace = AmbientSpace

###########################################################################
class CartanType_affine(CartanType, cartan_type.CartanType_affine):
    def classical(self):
        """
        Return the classical Cartan type associated with self (which should
        be affine).

        EXAMPLES::

            sage: CartanType(['A',3,1]).dual().classical()
            ['A', 3]
            sage: CartanType(['B',3,1]).dual().classical()
            ['C', 3]
            sage: CartanType(['F',4,1]).dual().classical()
            ['F', 4] relabelled by {1: 4, 2: 3, 3: 2, 4: 1}
            sage: CartanType(['BC',4,2]).dual().classical()
            ['B', 4]
        """
        return self.dual().classical().dual()

    def basic_untwisted(self):
        r"""
        Return the basic untwisted Cartan type associated with this affine
        Cartan type.

        Given an affine type `X_n^{(r)}`, the basic untwisted type is `X_n`.
        In other words, it is the classical Cartan type that is twisted to
        obtain ``self``.

        EXAMPLES::

            sage: CartanType(['A', 7, 2]).basic_untwisted()
            ['A', 7]
            sage: CartanType(['E', 6, 2]).basic_untwisted()
            ['E', 6]
            sage: CartanType(['D', 4, 3]).basic_untwisted()
            ['D', 4]
        """
        import cartan_type
        if self.dual().type() == 'B':
            return cartan_type.CartanType(['A', self.classical().rank()*2-1])
        elif self.dual().type() == 'BC':
            return cartan_type.CartanType(['A', self.classical().rank()*2])
        elif self.dual().type() == 'C':
            return cartan_type.CartanType(['D', self.classical().rank()+1])
        elif self.dual().type() == 'F':
            return cartan_type.CartanType(['E', 6])
        elif self.dual().type() == 'G':
            return cartan_type.CartanType(['D', 4])

    def special_node(self):
        """
        Implement :meth:`CartanType_affine.special_node`

        The special node of the dual of an affine type `T` is the
        special node of `T`.

        EXAMPLES::

            sage: CartanType(['A',3,1]).dual().special_node()
            0
            sage: CartanType(['B',3,1]).dual().special_node()
            0
            sage: CartanType(['F',4,1]).dual().special_node()
            0
            sage: CartanType(['BC',4,2]).dual().special_node()
            0
        """
        return self.dual().special_node()

    def _repr_(self, compact=False):
        """
        EXAMPLES::

           sage: CartanType(['F', 4, 1]).dual()
           ['F', 4, 1]^*

           sage: CartanType(['F', 4, 1]).dual()._repr_(compact = True)
           'F4~*'
        """
        dual_str = self.global_options('dual_str')
        if self.global_options('notation') == "Kac":
            if self._type.type() == 'B':
                if compact:
                    return 'A%s^2'%(self.classical().rank()*2-1)
                return "['A', %s, 2]"%(self.classical().rank()*2-1)
            elif self._type.type() == 'BC':
                dual_str = '+'
            elif self._type.type() == 'C':
                if compact:
                    return 'D%s^2'%(self.rank())
                return "['D', %s, 2]"%(self.rank())
            elif self._type.type() == 'F':
                if compact:
                    return 'E6^2'
                return "['E', 6, 2]"
        return CartanType._repr_(self, compact)

    def _latex_(self):
        r"""
        Return a latex representation of ``self``.

        EXAMPLES::

            sage: latex(CartanType(['B',4,1]).dual())
            B_{4}^{(1)\vee}
            sage: latex(CartanType(['BC',4,2]).dual())
            BC_{4}^{(2)\vee}
            sage: latex(CartanType(['G',2,1]).dual())
            G_2^{(1)\vee}

            sage: CartanType.global_options['notation'] = 'Kac'
            sage: latex(CartanType(['A',7,2]))
            A_{7}^{(2)}
            sage: latex(CartanType(['B',4,1]).dual())
            A_{7}^{(2)}
            sage: latex(CartanType(['A',8,2]))
            A_{8}^{(2)}
            sage: latex(CartanType(['A',8,2]).dual())
            A_{8}^{(2)\dagger}
            sage: latex(CartanType(['E',6,2]))
            E_6^{(2)}
            sage: latex(CartanType(['D',5,2]))
            D_{5}^{(2)}
            sage: CartanType.global_options.reset()
        """
        if self.global_options('notation') == "Kac":
            if self._type.type() == 'B':
                return "A_{%s}^{(2)}"%(self.classical().rank()*2-1)
            elif self._type.type() == 'BC':
                return "A_{%s}^{(2)\\dagger}"%(2*self.classical().rank())
<<<<<<< HEAD
            elif self._type.type() == 'C':
                return "D_{%s}^{(2)}"%(self.rank)()
            elif self._type.type() == 'F':
=======
            elif self.dual().type() == 'C':
                return "D_{%s}^{(2)}"%(self.rank)
            elif self.dual().type() == 'F':
>>>>>>> d170a579
                return "E_6^{(2)}"
        result = self._type._latex_()
        import re
        if re.match(".*\^{\(\d\)}$", result):
            return "%s%s}"%(result[:-1], self.global_options('dual_latex'))
        else:
            return "{%s}^{%s}"%(result, self.global_options('dual_latex'))

    def _default_folded_cartan_type(self):
        """
        Return the default folded Cartan type.

        EXAMPLES::

            sage: CartanType(['A', 6, 2]).dual()._default_folded_cartan_type()
            ['BC', 3, 2]^* as a folding of ['A', 5, 1]
            sage: CartanType(['A', 5, 2])._default_folded_cartan_type()
            ['B', 3, 1]^* as a folding of ['D', 4, 1]
            sage: CartanType(['D', 4, 2])._default_folded_cartan_type()
            ['C', 3, 1]^* as a folding of ['A', 5, 1]
            sage: CartanType(['E', 6, 2])._default_folded_cartan_type()
            ['F', 4, 1]^* as a folding of ['E', 6, 1]
            sage: CartanType(['G', 2, 1]).dual()._default_folded_cartan_type()
            ['G', 2, 1]^* as a folding of ['D', 4, 1]
        """
        from sage.combinat.root_system.type_folded import CartanTypeFolded
        letter = self._type.type()
        if letter == 'BC': # A_{2n}^{(2)\dagger}
            n = self._type.classical().rank()
            return CartanTypeFolded(self, ['A', 2*n - 1, 1],
                [[0]] + [[i, 2*n-i] for i in range(1, n)] + [[n]])
        if letter == 'B': # A_{2n-1}^{(2)}
            n = self._type.classical().rank()
            return CartanTypeFolded(self, ['D', n + 1, 1],
                [[i] for i in range(n)] + [[n, n+1]])
        if letter == 'C': # D_{n+1}^{(2)}
            n = self._type.classical().rank()
            return CartanTypeFolded(self, ['A', 2*n-1, 1],
                [[0]] + [[i, 2*n-i] for i in range(1, n)] + [[n]])
        if letter == 'F': # E_6^{(2)}
            return CartanTypeFolded(self, ['E', 6, 1], [[0], [2], [4], [3, 5], [1, 6]])
        if letter == 'G': # D_4^{(3)}
            return CartanTypeFolded(self, ['D', 4, 1], [[0], [1, 3, 4], [2]])
        return super(CartanType, self)._default_folded_cartan_type()

    def hyperbolic(self):
        r"""
        Return the hyperbolic type corresponding to ``self``.
        """
        letter = self._dual.type()
        raise NotImplementedError

###########################################################################
class CartanType_hyperbolic(CartanType, cartan_type.CartanType_hyperbolic):
    def classical(self):
        """
        Return the classical Cartan type associated with ``self`` (which should
        be hyperbolic).

        EXAMPLES::
        """
        return self.dual().classical().dual()

    def affine(self):
        """
        Return the affine Cartan type associated with ``self`` (which should
        be hyperbolic).

        EXAMPLES::
        """
        return self.dual().affine().dual()

    def special_node(self):
        """
        Implement :meth:`CartanType_affine.special_node`

        The special node of the dual of a hyperbolic type `T` is the
        special node of `T`.

        EXAMPLES::
        """
        return self.dual().special_node()

    def overextended_node(self):
        """
        Implement :meth:`CartanType_lorenztian.overextended_node`

        The overextended node of the dual of an hyperbolic type `T` is the
        overextended node of `T`.

        EXAMPLES::
        """
        return self.dual().overextended_node()

    def _repr_(self, compact=False):
        """
        EXAMPLES::
        """
        dual_str = self.global_options('dual_str')
        if self.global_options('notation') == "Kac":
            if self.dual().type() == 'B':
                if compact:
                    return 'A%s^2'%(self.classical().rank()*2-1)
                return "['A', %s, 2]"%(self.classical().rank()*2-1)
            elif self.dual().type() == 'BC':
                dual_str = '+'
            elif self.dual().type() == 'C':
                if compact:
                    return 'D%s^2'%(self.rank())
                return "['D', %s, 2]"%(self.rank())
            elif self.dual().type() == 'F':
                if compact:
                    return 'E6^2'
                return "['E', 6, 2]"
        return CartanType._repr_(self, compact)

    def _latex_(self):
        r"""
        Return a latex representation of ``self``.

        EXAMPLES::

            sage: CartanType.global_options['notation'] = 'Kac'
            sage: CartanType.global_options.reset()
        """
        ll = self.global_options('hyperbolic_latex')
        if self.global_options('notation') == "Kac":
            if self.dual().type() == 'B':
                return "A_{%s}^{(2) %S}"%(self.classical().rank()*2-1, ll)
            elif self.dual().type() == 'BC':
                return "A_{%s}^{(2)\\dagger %s}"%(2*self.classical().rank(), ll)
            elif self.dual().type() == 'C':
                return "D_{{{}}}^{{(2) {}}}".format(self.rank, ll)
            elif self.dual().type() == 'F':
                return "E_6^{{(2) {}}}".format(ll)
        result = self._dual._latex_()
        import re
        if re.match(".*\^{\(\d\)}$", result):
            return "%s%s\wedge}"%(result[:-1], ll)

        return "{%s}^{%s}"%(result, ll)
<|MERGE_RESOLUTION|>--- conflicted
+++ resolved
@@ -138,12 +138,8 @@
             sage: isinstance(ct, cartan_type.CartanType_simply_laced)
             False
         """
-<<<<<<< HEAD
         if not type.is_crystallographic():
             raise NotImplementedError("only implemented for crystallographic Cartan types")
-=======
-        assert type.is_crystallographic()
->>>>>>> d170a579
         cartan_type.CartanType_decorator.__init__(self, type)
         # TODO: design an appropriate infrastructure to handle this
         # automatically? Maybe using categories and axioms?
@@ -199,7 +195,7 @@
             sage: latex(CartanType(['F', 4, 1]).dual())
             F_4^{(1)\vee}
         """
-        return self._type._latex_()+"^"+self.global_options('dual_latex')
+        return self._dual._latex_()+"^"+self.global_options('dual_latex')
 
     def __reduce__(self):
         """
@@ -207,10 +203,11 @@
 
             sage: CartanType(['F', 4, 1]).dual().__reduce__()
             (*.dual(), (['F', 4, 1],))
-        """
-        return (attrcall("dual"), (self._type,))
-
-    def _latex_dynkin_diagram(self, label=lambda i: i, node=None, node_dist=2):
+
+        """
+        return (attrcall("dual"), (self._dual,))
+
+    def _latex_dynkin_diagram(self, label = lambda x: x, edge_dist=2):
         r"""
         EXAMPLES::
 
@@ -223,18 +220,16 @@
             \draw (2 cm, -0.1 cm) -- +(2 cm,0);
             \draw (4.0 cm,0) -- +(2 cm,0);
             \draw[shift={(2.8, 0)}, rotate=180] (135 : 0.45cm) -- (0,0) -- (-135 : 0.45cm);
-            \draw[fill=white] (0 cm, 0 cm) circle (.25cm) node[below=4pt]{$1$};
-            \draw[fill=white] (2 cm, 0 cm) circle (.25cm) node[below=4pt]{$2$};
-            \draw[fill=white] (4 cm, 0 cm) circle (.25cm) node[below=4pt]{$3$};
-            \draw[fill=white] (6 cm, 0 cm) circle (.25cm) node[below=4pt]{$4$};
+            \draw[fill=white] (0 cm, 0) circle (.25cm) node[below=4pt]{$1$};
+            \draw[fill=white] (2 cm, 0) circle (.25cm) node[below=4pt]{$2$};
+            \draw[fill=white] (4 cm, 0) circle (.25cm) node[below=4pt]{$3$};
+            \draw[fill=white] (6 cm, 0) circle (.25cm) node[below=4pt]{$4$};
             }
-            \draw[fill=white] (0 cm, 0 cm) circle (.25cm) node[below=4pt]{$0$};
-        """
-        if node is None:
-            node = self._latex_draw_node
-        return self._type._latex_dynkin_diagram(label, node, node_dist, dual=True)
-
-    def ascii_art(self, label=lambda i: i, node=None):
+            \draw[fill=white] (0, 0) circle (.25cm) node[below=4pt]{$0$};
+        """
+        return self._dual._latex_dynkin_diagram(label, edge_dist, dual=True)
+
+    def ascii_art(self, label = lambda x: x):
         """
         Return an ascii art representation of this Cartan type
 
@@ -262,9 +257,7 @@
             O=>=O---O---O=>=O
             0   1   2   3   4
         """
-        if node is None:
-            node = self._ascii_art_node
-        res = self._type.ascii_art(label, node)
+        res = self.dual().ascii_art(label)
         # swap, like a computer science freshman!
         # This assumes that the oriented multiple arrows are always ascii arted as =<= or =>=
         res = res.replace("=<=", "=?=")
@@ -294,7 +287,7 @@
         """
         if other.__class__ != self.__class__:
             return cmp(self.__class__, other.__class__)
-        return cmp(self._type, other._type)
+        return cmp(self._dual, other._dual)
 
     def dual(self):
         """
@@ -304,7 +297,27 @@
            sage: ct.dual()
            ['F', 4, 1]
         """
-        return self._type
+        return self._dual
+
+    def rank(self):
+        """
+        EXAMPLES::
+
+           sage: ct = CartanType(['F', 4, 1]).dual()
+           sage: ct.rank()
+           5
+        """
+        return self._dual.rank()
+
+    def index_set(self):
+        """
+        EXAMPLES::
+
+           sage: ct = CartanType(['F', 4, 1]).dual()
+           sage: ct.index_set()
+           (0, 1, 2, 3, 4)
+        """
+        return self._dual.index_set()
 
     def dynkin_diagram(self):
         """
@@ -316,7 +329,7 @@
             0   1   2   3   4
             F4~*
         """
-        return self._type.dynkin_diagram().dual()
+        return self._dual.dynkin_diagram().dual()
 
 ###########################################################################
 
@@ -621,15 +634,9 @@
                 return "A_{%s}^{(2)}"%(self.classical().rank()*2-1)
             elif self._type.type() == 'BC':
                 return "A_{%s}^{(2)\\dagger}"%(2*self.classical().rank())
-<<<<<<< HEAD
-            elif self._type.type() == 'C':
-                return "D_{%s}^{(2)}"%(self.rank)()
-            elif self._type.type() == 'F':
-=======
             elif self.dual().type() == 'C':
                 return "D_{%s}^{(2)}"%(self.rank)
             elif self.dual().type() == 'F':
->>>>>>> d170a579
                 return "E_6^{(2)}"
         result = self._type._latex_()
         import re
