--- conflicted
+++ resolved
@@ -21,6 +21,7 @@
 from sage.misc.functional import is_even
 from sage.misc.misc import inject_variable
 from sage.rings.all import ZZ
+
 
 class WeylCharacterRing(CombinatorialFreeModule):
     r"""
@@ -145,23 +146,15 @@
             def next_level(wt):
                 return [wt + la for la in fw if self.level(wt + la) <= k]
             B = list(RecursivelyEnumeratedSet([self._space.zero()], next_level))
-<<<<<<< HEAD
-=======
             B = [self._space.from_vector_notation(wt, style=style) for wt in B]
->>>>>>> 9db4320e
         else:
             B = self._space
 
         # TODO: remove the Category.join once not needed anymore (bug in CombinatorialFreeModule)
-<<<<<<< HEAD
-        # TODO: use GradedAlgebrasWithBasis
-        category = Category.join([AlgebrasWithBasis(base_ring), Algebras(base_ring).Subobjects()])
-=======
         category = Category.join([AlgebrasWithBasis(base_ring),
                                   Algebras(base_ring).Subobjects()])
         if k is None:
             category = category.Graded()
->>>>>>> 9db4320e
         CombinatorialFreeModule.__init__(self, base_ring, B, category=category)
 
         # Register the embedding of self into ambient as a coercion
@@ -567,11 +560,7 @@
 
         EXAMPLES::
 
-<<<<<<< HEAD
-            sage: B22=FusionRing("B2",2)
-=======
             sage: B22 = FusionRing("B2",2)
->>>>>>> 9db4320e
             sage: fw = B22.fundamental_weights(); fw
             Finite family {1: (1, 0), 2: (1/2, 1/2)}
             sage: [B22.affine_reflect(x,2) for x in fw]
@@ -1232,19 +1221,6 @@
                        for k in d)
 
         def highest_weight(self):
-<<<<<<< HEAD
-            """
-            This method is only available for basis elements. Returns the
-            parametrizing dominant weight of an irreducible character or
-            simple element of a FusionRing.
-
-            Examples::
-
-                 sage: G2=WeylCharacterRing("G2",style="coroots")
-                 sage: [x.highest_weight() for x in [G2(1,0),G2(0,1)]]
-                 [(1, 0, -1), (2, -1, -1)]
-
-=======
             r"""
             Return the parametrizing dominant weight of an irreducible
             character or simple element of a FusionRing.
@@ -1259,7 +1235,6 @@
                 sage: A21 = FusionRing("A2",1)
                 sage: [x.highest_weight() for x in A21.basis()]
                 [(0, 0, 0), (1/3, 1/3, -2/3), (2/3, -1/3, -1/3)]
->>>>>>> 9db4320e
             """
             if len(self.monomial_coefficients()) != 1:
                 raise ValueError("fusion weight is valid for basis elements only")
@@ -2215,10 +2190,7 @@
                 except Exception:
                     raise ValueError("unknown index {}".format(i))
 
-<<<<<<< HEAD
-=======
-
->>>>>>> 9db4320e
+
 class FusionRing(WeylCharacterRing):
     r"""
     Return the Fusion Ring (Verlinde Algebra) of level ``k``.
@@ -2249,17 +2221,10 @@
     weights of the basis elements, then assign new labels to them::
 
         sage: B22 = FusionRing("B2", 2)
-<<<<<<< HEAD
-        sage: list(B22.basis())
-        [B22(0,0), B22(0,1), B22(1,0), B22(2,0), B22(1,1), B22(0,2)]
-        sage: [x.highest_weight() for x in B22.basis()]
-        [(0, 0), (1/2, 1/2), (1, 0), (2, 0), (3/2, 1/2), (1, 1)]
-=======
         sage: sorted(B22.basis(), key=str)
         [B22(0,0), B22(0,1), B22(0,2), B22(1,0), B22(1,1), B22(2,0)]
         sage: sorted([x.highest_weight() for x in B22.basis()], key=str)
         [(0, 0), (1, 0), (1, 1), (1/2, 1/2), (2, 0), (3/2, 1/2)]
->>>>>>> 9db4320e
         sage: B22.fusion_labels(['1','X','Y1','Z','Xp','Y2'])
         sage: list(B22.basis())
         [1, X, Y1, Z, Xp, Y2]
@@ -2269,13 +2234,8 @@
         1
 
         sage: C22 = FusionRing("C2", 2)
-<<<<<<< HEAD
-        sage: list(C22.basis())
-        [C22(0,0), C22(0,1), C22(1,0), C22(2,0), C22(0,2), C22(1,1)]
-=======
         sage: sorted(C22.basis(), key=str)
         [C22(0,0), C22(0,1), C22(0,2), C22(1,0), C22(1,1), C22(2,0)]
->>>>>>> 9db4320e
 
     REFERENCES:
 
@@ -2324,11 +2284,7 @@
         """
         return [self.monomial(x) for x in self.fundamental_weights()
                 if self.level(x) <= self._k]
-<<<<<<< HEAD
-    
-=======
-
->>>>>>> 9db4320e
+
     def fusion_labels(self, labels=None):
         r"""
         Set the labels of the basis.
@@ -2365,17 +2321,9 @@
             return
         d = {}
         fb = list(self.basis())
-<<<<<<< HEAD
-        for j,b in enumerate(fb):
-=======
         for j, b in enumerate(fb):
->>>>>>> 9db4320e
             wt = b.highest_weight()
             t = tuple([wt.inner_product(x) for x in self.simple_coroots()])
             d[t] = labels[j]
             inject_variable(labels[j], b)
-<<<<<<< HEAD
-        self._fusion_labels = d
-=======
-        self._fusion_labels = d
->>>>>>> 9db4320e
+        self._fusion_labels = d