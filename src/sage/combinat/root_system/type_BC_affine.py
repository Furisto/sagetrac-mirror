--- conflicted
+++ resolved
@@ -249,15 +249,6 @@
         import cartan_type
         return cartan_type.CartanType(["C", self.n])
 
-<<<<<<< HEAD
-    def horizontal(self):
-        r"""
-        Return the horizontal Cartan type associated with this affine
-        Cartan type.
-
-        Given an affine type `X_n^{(r)}`, the horizontal type is `X_n`. In
-        other words, it is the classical Cartan type that is twisted to
-=======
     def basic_untwisted(self):
         r"""
         Return the basic untwisted Cartan type associated with this affine
@@ -265,24 +256,15 @@
 
         Given an affine type `X_n^{(r)}`, the basic untwisted type is `X_n`.
         In other words, it is the classical Cartan type that is twisted to
->>>>>>> b4c7865c
         obtain ``self``.
 
         EXAMPLES::
 
-<<<<<<< HEAD
-            sage: CartanType(['A', 2, 2]).horizontal()
-            ['A', 2]
-            sage: CartanType(['A', 4, 2]).horizontal()
-            ['A', 4]
-            sage: CartanType(['BC', 4, 2]).horizontal()
-=======
             sage: CartanType(['A', 2, 2]).basic_untwisted()
             ['A', 2]
             sage: CartanType(['A', 4, 2]).basic_untwisted()
             ['A', 4]
             sage: CartanType(['BC', 4, 2]).basic_untwisted()
->>>>>>> b4c7865c
             ['A', 8]
         """
         import cartan_type
