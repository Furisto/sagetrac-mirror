"""
Extended Affine Weyl Groups

AUTHORS:

- Daniel Bump (2012): initial version
- Daniel Orr (2012): initial version
- Anne Schilling (2012): initial version
- Mark Shimozono (2012): initial version
- Nicolas Thiery (2012): initial version
- Mark Shimozono (2013): twisted affine root systems, multiple realizations, GL_n
"""

#*****************************************************************************
#       Copyright (C) 2012 Daniel Bump <bump at match.stanford.edu>,
#                     2012 Daniel Orr <danorr at live.unc.edu>
#                     2012 Anne Schilling <anne at math.ucdavis.edu>
#                     2012 Mark Shimozono <mshimo at math.vt.edu>
#                     2012 Nicolas Thiery <nthiery at users.sf.net>
#
#                     2013 Mark Shimozono
#
#  Distributed under the terms of the GNU General Public License (GPL)
#
#                  http://www.gnu.org/licenses/
#*****************************************************************************

from sage.combinat.root_system.cartan_type import CartanType
from sage.combinat.root_system.weyl_group import WeylGroup
from sage.categories.groups import Groups
from sage.categories.sets_cat import Sets
from sage.misc.cachefunc import cached_method
from sage.structure.parent import Parent
from sage.structure.unique_representation import UniqueRepresentation
from sage.sets.family import Family
from sage.categories.realizations import Category_realization_of_parent
from sage.misc.bindable_class import BindableClass
from sage.combinat.root_system.fundamental_group import FundamentalGroupOfExtendedAffineWeylGroup
from sage.misc.abstract_method import abstract_method
from sage.categories.morphism import SetMorphism
from sage.categories.homset import Hom
from sage.groups.group_exp import GroupExp
from sage.groups.group_semidirect_product import GroupSemidirectProduct
from sage.combinat.root_system.root_system import RootSystem
from sage.rings.finite_rings.integer_mod import Mod
from sage.modules.free_module_element import vector
from sage.rings.integer_ring import ZZ
from sage.rings.infinity import Infinity


def ExtendedAffineWeylGroup(cartan_type, general_linear = None, **print_options):
    r"""
    The extended affine Weyl group.

    INPUT:

    - ``cartan_type`` -- An affine or finite Cartan type (a finite Cartan type is an
      abbreviation for its untwisted affinization)
    - ``general_linear`` -- (default: None) If True and ``cartan_type`` indicates
      untwisted type A, returns the universal central extension
    - ``print_options`` -- Special instructions for printing elements (see below)

    .. RUBRIC:: Mnemonics

    - "P" -- subgroup of translations
    - "Pv" -- subgroup of translations in a dual form
    - "W0" -- classical Weyl group
    - "W" -- affine Weyl group
    - "F" -- fundamental group of length zero elements

    There are currently six realizations: "PW0", "W0P, "WF", "FW", "PvW0", and "W0Pv".

    "PW0" means the semidirect product of "P" with "W0" acting from the right.
    "W0P" is similar but with "W0" acting from the left.
    "WF" is the semidirect product of "W" with "F" acting from the right, etc.

    Recognized arguments for ``print_options`` are:

    - ``print_tuple`` -- True or False (default: False) If True, elements are printed
      `(a,b)`, otherwise as `a * b`
    - ``affine`` -- Prefix for simple reflections in the affine Weyl group
    - ``classical`` -- Prefix for simple reflections in the classical Weyl group
    - ``translation`` -- Prefix for the translation elements
    - ``fundamental`` -- Prefix for the elements of the fundamental group

    These options are not mutable.

    The *extended affine Weyl group* was introduced in the following references.

    REFERENCES:

    .. [Iwahori] Iwahori,
       *Generalized Tits system (Bruhat decomposition) on p-adic semisimple groups*.
       1966 Algebraic Groups and Discontinuous
       Subgroups (AMS Proc. Symp. Pure Math.., 1965) pp. 71-83 Amer. Math. Soc.,
       Providence, R.I.

    .. [Bour] Bourbaki, *Lie Groups and Lie Algebras* IV.2

    .. [Kac]_

    .. RUBRIC:: Notation

    - `R` -- An irreducible affine root system
    - `I` -- Set of nodes of the Dynkin diagram of `R`
    - `R_0` -- The classical subsystem of `R`
    - `I_0` -- Set of nodes of the Dynkin diagram of `R_0`
    - `E` -- Extended affine Weyl group of type `R`
    - `W` -- Affine Weyl group of type `R`
    - `W_0` -- finite (classical) Weyl group (of type `R_0`)
    - `M` -- translation lattice for `W`
    - `L` -- translation lattice for `E`
    - `F` -- Fundamental subgroup of `E` (the length zero elements)
    - `P` -- Finite weight lattice
    - `Q` -- Finite root lattice
    - `P^\vee` -- Finite coweight lattice
    - `Q^\vee` -- Finite coroot lattice

    .. RUBRIC:: Translation lattices

    The styles "PW0" and "W0P" use the following lattices.

    - Untwisted affine: `L = P^\vee`, `M = Q^\vee`
    - Dual of untwisted affine: `L = P`, `M = Q`
    - `BC_n` (`A_{2n}^{(2)}`): `L = M = P`
    - Dual of `BC_n` (`A_{2n}^{(2)\dagger}`): `L = M = P^\vee`

    The styles "PvW0" and "W0Pv" use the following lattices for `E`.

    - Untwisted affine: The weight lattice of the dual finite Cartan type.
    - Dual untwisted affine: The same as for "PW0" and "W0P".

    For mixed affine type (`A_{2n}^{(2)}`, aka  `\tilde{BC}_n`, and their affine duals)
    the styles "PvW0" and "W0Pv" are not implemented.

    .. RUBRIC:: Finite and affine Weyl groups `W_0` and `W`

    The finite Weyl group `W_0` is generated by the simple reflections `s_i` for `i \in I_0` where
    `s_i` is the reflection across a suitable hyperplane `H_i` through the origin in the
    real span `V` of the lattice `M`.

    `R` specifies another (affine) hyperplane `H_0`. The affine Weyl group `W` is generated by `W_0`
    and the reflection `S_0` across `H_0`.

    .. RUBRIC:: Extended affine Weyl group `E`

    The complement in `V` of the set `H` of hyperplanes obtained from the `H_i` by the action of
    `W`, has connected components called alcoves. `W` acts freely and transitively on the set
    of alcoves. After the choice of a certain alcove (the fundamental alcove),
    there is an induced bijection from `W` to the set of alcoves under which the identity
    in `W` maps to the fundamental alcove.

    Then `L` is the largest sublattice of `V`, whose translations stabilize the set of alcoves.

    There are isomorphisms

    `W \cong M \rtimes W_0 \cong W_0 \ltimes M`

    `E \cong L \rtimes W_0 \cong W_0 \ltimes L`

    .. RUBRIC:: Fundamental group of affine Dynkin automorphisms

    Since `L` acts on the set of alcoves, the group `F = L/M` may be viewed as a
    subgroup of the symmetries of the fundamental alcove or equivalently the
    symmetries of the affine Dynkin diagram.
    `F` acts on the set of alcoves and hence on `W`. Conjugation by an element of `F`
    acts on `W` by permuting the indices of simple reflections.

    There are isomorphisms

    `E \cong F \ltimes W \cong W \rtimes F`

    An affine Dynkin node is *special* if it is conjugate to the zero node under some
    affine Dynkin automorphism.

    There is a bijection `i` `\mapsto` `\pi_i` from the set of special nodes
    to the group `F`, where `\pi_i` is the unique element of `F` that sends `0` to `i`.
    When `L=P` (resp. `L=P^\vee`) the element `\pi_i` is induced
    (under the isomorphism `F \cong L/M`) by addition of the coset of the
    `i`-th fundamental weight (resp. coweight).

    The length function of the Coxeter group `W` may be extended to `E` by
    `\ell(w \pi) = \ell(w)` where `w \in W` and `\pi\in F`.
    This is the number of hyperplanes in `H` separating the
    fundamental alcove from its image by `w \pi` (or equivalently `w`).

    It is known that if `G` is the compact Lie group of adjoint type with root
    system `R_0` then `F` is isomorphic to the fundamental group of `G`, or
    to the center of its simply-connected covering group. That is why we
    call `F` the *fundamental group*.

    In the future we may want to build an element of the group from an appropriate linear map f
    on some of the root lattice realizations for this cartan type: W.from_endomorphism(f).

    EXAMPLES::

        sage: E = ExtendedAffineWeylGroup(["A",2,1]); E
        Extended affine Weyl group of type ['A', 2, 1]
        sage: type(E)
        <class 'sage.combinat.root_system.extended_affine_weyl_group.ExtendedAffineWeylGroup_Class_with_category'>
        sage: PW0 = E.PW0(); PW0
        Extended affine Weyl group of type ['A', 2, 1] realized by Semidirect product of Multiplicative form of Coweight lattice of the Root system of type ['A', 2] acted upon by Weyl Group of type ['A', 2] (as a matrix group acting on the coweight lattice)

    Style "PW0" is the default realization::

        sage: PW0=E.PW0(); PW0
        Extended affine Weyl group of type ['A', 2, 1] realized by Semidirect product of Multiplicative form of Coweight lattice of the Root system of type ['A', 2] acted upon by Weyl Group of type ['A', 2] (as a matrix group acting on the coweight lattice)

        sage: W0P = E.W0P(); W0P
        Extended affine Weyl group of type ['A', 2, 1] realized by Semidirect product of Weyl Group of type ['A', 2] (as a matrix group acting on the coweight lattice) acting on Multiplicative form of Coweight lattice of the Root system of type ['A', 2]

        sage: PvW0 = E.PvW0(); PvW0
        Extended affine Weyl group of type ['A', 2, 1] realized by Semidirect product of Multiplicative form of Weight lattice of the Root system of type ['A', 2] acted upon by Weyl Group of type ['A', 2] (as a matrix group acting on the weight lattice)

        sage: W0Pv = E.W0Pv(); W0Pv
        Extended affine Weyl group of type ['A', 2, 1] realized by Semidirect product of Weyl Group of type ['A', 2] (as a matrix group acting on the weight lattice) acting on Multiplicative form of Weight lattice of the Root system of type ['A', 2]

        sage: WF = E.WF(); WF
        Extended affine Weyl group of type ['A', 2, 1] realized by Semidirect product of Weyl Group of type ['A', 2, 1] (as a matrix group acting on the root lattice) acted upon by Fundamental group of type ['A', 2, 1]

        sage: FW = E.FW(); FW
        Extended affine Weyl group of type ['A', 2, 1] realized by Semidirect product of Fundamental group of type ['A', 2, 1] acting on Weyl Group of type ['A', 2, 1] (as a matrix group acting on the root lattice)

    When the realizations are constructed from each other as above, there are built-in coercions between them.

    ::

        sage: F = E.fundamental_group()
        sage: x = WF.from_reduced_word([0,1,2]) * WF(F(2)); x
        S0*S1*S2 * pi[2]
        sage: FW(x)
        pi[2] * S1*S2*S0
        sage: W0P(x)
        s1*s2*s1 * t[-2*Lambdacheck[1] - Lambdacheck[2]]
        sage: PW0(x)
        t[Lambdacheck[1] + 2*Lambdacheck[2]] * s1*s2*s1
        sage: PvW0(x)
        t[Lambda[1] + 2*Lambda[2]] * s1*s2*s1

    The translation lattice and its distinguished basis are obtained from ``E``.

    ::

        sage: L = E.lattice(); L
        Coweight lattice of the Root system of type ['A', 2]
        sage: b = E.lattice_basis(); b
        Finite family {1: Lambdacheck[1], 2: Lambdacheck[2]}

    Translation lattice elements can be coerced into any realization.

    ::

        sage: PW0(b[1]-b[2])
        t[Lambdacheck[1] - Lambdacheck[2]]
        sage: FW(b[1]-b[2])
        pi[2] * S0*S1

    The dual form of the translation lattice and its basis are similarly obtained.

    ::

        sage: Lv = E.dual_lattice(); Lv
        Weight lattice of the Root system of type ['A', 2]
        sage: bv = E.dual_lattice_basis(); bv
        Finite family {1: Lambda[1], 2: Lambda[2]}
        sage: FW(bv[1]-bv[2])
        pi[2] * S0*S1

    The abstract fundamental group is accessed from ``E``.

    ::

        sage: F = E.fundamental_group(); F
        Fundamental group of type ['A', 2, 1]

    Its elements are indexed by the set of special nodes of the affine Dynkin diagram.

    ::

        sage: E.special_nodes()
        (0, 1, 2)
        sage: [F(i) for i in E.special_nodes()]
        [pi[0], pi[1], pi[2]]

    There is a coercion from the fundamental group into each realization:

    ::

        sage: F(2)
        pi[2]
        sage: WF(F(2))
        pi[2]
        sage: W0P(F(2))
        s2*s1 * t[-Lambdacheck[1]]
        sage: W0Pv(F(2))
        s2*s1 * t[-Lambda[1]]

    Using ``E`` one may access the classical and affine Weyl groups and their morphisms
    into each realization.

    ::

        sage: W0 = E.classical_weyl(); W0
        Weyl Group of type ['A', 2] (as a matrix group acting on the coweight lattice)
        sage: v = W0.from_reduced_word([1,2,1]); v
        s1*s2*s1
        sage: PW0(v)
        s1*s2*s1
        sage: WF(v)
        S1*S2*S1
        sage: W = E.affine_weyl(); W
        Weyl Group of type ['A', 2, 1] (as a matrix group acting on the root lattice)
        sage: w = W.from_reduced_word([2,1,0]); w
        S2*S1*S0
        sage: WF(w)
        S2*S1*S0
        sage: PW0(w)
        t[Lambdacheck[1] - 2*Lambdacheck[2]] * s1

    Note that for untwisted affine type the dual form of the classical Weyl group
    is isomorphic to the usual one, but acts on a different lattice and is therefore different to sage::

        sage: W0v = E.dual_classical_weyl(); W0v
        Weyl Group of type ['A', 2] (as a matrix group acting on the weight lattice)
        sage: v = W0v.from_reduced_word([1,2])
        sage: x = PvW0(v); x
        s1*s2
        sage: y = PW0(v); y
        s1*s2
        sage: x == y
        False
        sage: x.parent() == y.parent()
        False

    An element can be created directly from a reduced word.

    ::

        sage: PW0.from_reduced_word([2,1,0])
        t[Lambdacheck[1] - 2*Lambdacheck[2]] * s1

    Here is a demonstration of the printing options.

    ::

        sage: E = ExtendedAffineWeylGroup(["A",2,1], affine="sx", classical="Sx",translation="x",fundamental="pix")
        sage: PW0 = E.PW0()
        sage: y = PW0(E.lattice_basis()[1])
        sage: y
        x[Lambdacheck[1]]
        sage: E.FW()(y)
        pix[1] * sx2*sx1
        sage: PW0.an_element()
        x[2*Lambdacheck[1] + 2*Lambdacheck[2]] * Sx1*Sx2

    .. TODO::

        - Implement a "slow" action of `E` on any affine root or weight lattice realization.
        - Implement the level `m` actions of `E` and `W` on the lattices of finite type.
        - Implement the relevant methods from the usual affine weyl group
        - Implementation by matrices: style "M".
        - Use case: implement the Hecke algebra on top of this

    The semidirect product construction in sage currently only
    admits multiplicative groups. Therefore for the styles involving "P" and "Pv", one must
    convert the additive group of translations `L` into a multiplicative group by
    applying the :class:`sage.groups.group_exp.GroupExp` functor.

    Let `W_a` and `W_e` be the affine and extended affine Weyl groups. 

    .. RUBRIC:: The general linear case

    The general linear group is not semisimple. Sage can build its extended
    affine Weyl group::

    If the input parameter `general_linear` is set to True and the root system is of
    untwisted affine type A::

        sage: E = ExtendedAffineWeylGroup(['A',2,1], general_linear=True); E
        Extended affine Weyl group of GL(3)

    If the Cartan type is ``['A', n-1, 1]`` and the parameter ``general_linear`` is not
    True, the extended affine Weyl group that is built will be for `SL_n`, not
    `GL_n`. But if ``general_linear`` is True, let `W_a` and `W_e` be the affine and
    extended affine Weyl groups. We make the following nonstandard definition: the
    extended affine Weyl group `W_e(GL_n)` is defined by

    `W_e(GL_n) = P(GL_n) \rtimes W`

    where `W` is the finite Weyl group (the symmetric group `S_n`) and `P(GL_n)` is the weight lattice
    of `GL_n`, which is usually identified with the lattice `\ZZ^n` of `n`-tuples of integers::

        sage: PW0 = E.PW0(); PW0
        Extended affine Weyl group of GL(3) realized by Semidirect product of Multiplicative form of Ambient space of the Root system of type ['A', 2] acted upon by Weyl Group of type ['A', 2] (as a matrix group acting on the ambient space)
        sage: PW0.an_element()
        t[(2, 2, 3)] * s1*s2

    There is an isomorphism::

    `W_e(GL_n) = \ZZ \ltimes W_a`

    where the group of integers `\ZZ` (with generator `\pi`) acts on `W_a` by

    `\pi\, s_i\, \pi^{-1} = s_{i+1}`

    and the indices of the simple reflections are taken modulo `n`::

        sage: FW = E.FW(); FW
        Extended affine Weyl group of GL(3) realized by Semidirect product of Fundamental group of GL(3) acting on Weyl Group of type ['A', 2, 1] (as a matrix group acting on the root lattice)
        sage: FW.an_element()
        pi[5] * S0*S1*S2

    We regard `\ZZ` as the fundamental group of affine type `GL_n`::

        sage: F = E.fundamental_group(); F
        Fundamental group of GL(3)
        sage: F.special_nodes()
        Integer Ring

        sage: x = FW.fundamental_group_morphism(F(10)); x
        pi[10]
        sage: x*x
        pi[20]
        sage: E.PvW0()(x*x)
        t[(7, 7, 6)] * s2*s1
    """
    cartan_type = CartanType(cartan_type)
    if cartan_type.is_reducible():
        raise ValueError("Extended affine Weyl groups are only implemented for irreducible affine Cartan types")
    if cartan_type.is_finite(): # a finite Cartan type is an abbreviation for its untwisted affinization
        cartan_type = cartan_type.affine()
    elif not cartan_type.is_affine():
        raise ValueError("Cartan type must be finite or affine")
    return ExtendedAffineWeylGroup_Class(cartan_type, general_linear, **print_options)

class ExtendedAffineWeylGroup_Class(UniqueRepresentation, Parent):
    r"""
    The parent-with-realization class of an extended affine Weyl group.
    """

    def __init__(self, cartan_type, general_linear, **print_options):
        r"""

        EXAMPLES::

            sage: E = ExtendedAffineWeylGroup(["D",3,2])
            sage: E in Groups().Infinite()
            True
            sage: TestSuite(E).run()
        
        """

        if not cartan_type.is_affine():
            raise ValueError("%s is not affine" % cartan_type)

        self._cartan_type = cartan_type

        if general_linear is True:
            self._general_linear = True
            self._n = self._cartan_type.n + 1
        else:
            self._general_linear = False

        self._prefixt = "t"
        self._prefixf = "pi"
        self._prefixcl = None
        self._prefixaf = None
        self._print_tuple = False

        if general_linear is True:
            self._general_linear = True
            self._n = self._cartan_type.n + 1
        else:
            self._general_linear = False
        for option in print_options.keys():
            if option == 'translation':
                self._prefixt = print_options['translation']
            elif option == 'fundamental':
                self._prefixf = print_options['fundamental']
            elif option == 'print_tuple':
                self._print_tuple = print_options['print_tuple']
            elif option == 'affine':
                self._prefixaf = print_options['affine']
            elif option == 'classical':
                self._prefixcl = print_options['classical']
            else:
                raise ValueError("Print option %s is unrecognized" % option)

        if self._prefixaf:
            if not self._prefixcl:
                if self._prefixaf.islower():
                    self._prefixcl = self._prefixaf.upper()
                else:
                    self._prefixcl = self._prefixaf.lower()
        elif self._prefixcl:
            if self._prefixcl.islower():
                self._prefixaf = self._prefixcl.upper()
            else:
                self._prefixaf = self._prefixcl.lower()
        else:
            self._prefixaf = "S"
            self._prefixcl = "s"

        self._fundamental_group = FundamentalGroupOfExtendedAffineWeylGroup(cartan_type, prefix=self._prefixf, general_linear=self._general_linear)

        self._ct0 = cartan_type.classical()
        self._R0  = self._ct0.root_system()
        self._I0 = self._ct0.index_set()
        self._ct0v = self._ct0.dual()
        self._R0v = self._ct0v.root_system()
        self._a0check = self._cartan_type.acheck()[0]

        # `BC` (`A_{2n}^{(2)\dagger}`) is considered untwisted and its dual is considered twisted
        self._untwisted = (self._cartan_type.is_untwisted_affine() or self._cartan_type.dual().type() == 'BC')

        # lattice data
        if self._untwisted:
            if self._general_linear:
                self._lattice = self._R0.ambient_space()
                self._simpleR0 = self._lattice.simple_roots()
            else:
                self._lattice = self._R0.coweight_lattice()
                self._basis_name = 'Lambdacheck'
                self._simpleR0 = self._R0.root_lattice().simple_roots()
            self._basis = self._lattice.fundamental_weights()
            if self._cartan_type.dual().type() == 'BC':
                # A_{2n}^{(2)} dual
                self._special_root = self._R0.coroot_lattice().highest_root()
                self._special_translation = self._lattice.fundamental_weight(1)
            else:
                # untwisted affine case
                self._special_root = self._R0.root_lattice().highest_root().associated_coroot()
                self._special_translation = self._special_root
            self._special_translation_covector = self._special_root.associated_coroot()
            # in the "Pv" realization, the weight lattice of dual type is used for translations
            if self._general_linear:
                self._dual_lattice = self._lattice
            else:
                self._dual_lattice = self._R0v.weight_lattice()
                self._dual_basis_name = 'Lambda'
            self._dual_basis = self._dual_lattice.fundamental_weights()
        else:
            self._lattice = self._R0.weight_lattice()
            self._basis = self._lattice.fundamental_weights()
            self._basis_name = 'Lambda'
            self._simpleR0 = self._R0.coroot_lattice().simple_roots()
            if self._cartan_type.type() == 'BC':
                # A_{2n}^{(2)}
                self._special_root = self._R0.root_lattice().highest_root()
                self._special_translation = self._lattice.fundamental_weight(1)
                self._special_translation_covector = 2*self._special_root.associated_coroot()
            else:
                # dual untwisted case
                self._special_root = self._R0.coroot_lattice().highest_root().associated_coroot()
                self._special_translation = self._special_root
                self._special_translation_covector = self._special_root.associated_coroot()

            self._dual_lattice = self._lattice
            self._dual_basis = self._basis
            self._dual_basis_name = 'Lambda'

        # classical and affine Weyl groups
        self._W0 = WeylGroup(self._lattice, prefix=self._prefixcl)
        self._W = WeylGroup(self._cartan_type.root_system().root_lattice(), prefix=self._prefixaf)
        self._special_reflection = self._W0.from_reduced_word(self._special_root.associated_reflection())

        if self._general_linear:
            self._special_root = self._special_root.to_ambient()
            self._special_translation = self._special_root
            self._special_translation_covector = self._special_root

        # "Pv" version of classical Weyl group; use same prefix as for W0
        self._W0v = WeylGroup(self._dual_lattice, prefix=self._prefixcl)

        # wrap the lattice into a multiplicative group for internal use in the semidirect product
        self._exp_lattice = GroupExp()(self._lattice)
        self._exp_dual_lattice = GroupExp()(self._dual_lattice)

        self._extended = True

        Parent.__init__(self, category = Groups().WithRealizations().Infinite())

        # create the realizations (they are cached)
        PW0 = self.PW0()
        W0P = self.W0P()
        WF = self.WF()
        FW = self.FW()
        PvW0 = self.PvW0()
        W0Pv = self.W0Pv()

        # coercions between realizations

        W0P_to_PW0 = SetMorphism(Hom(W0P, PW0, Groups()),lambda x: PW0(x.to_opposite()))
        W0P_to_PW0.register_as_coercion()

        PW0_to_W0P = SetMorphism(Hom(PW0, W0P, Groups()),lambda x: W0P(x.to_opposite()))
        PW0_to_W0P.register_as_coercion()

        FW_to_WF = SetMorphism(Hom(FW, WF, Groups()),lambda x: WF(x.to_opposite()))
        FW_to_WF.register_as_coercion()

        WF_to_FW = SetMorphism(Hom(WF, FW, Groups()),lambda x: FW(x.to_opposite()))
        WF_to_FW.register_as_coercion()

        PW0_to_WF = SetMorphism(Hom(PW0, WF, Groups()), self.PW0_to_WF_func)
        PW0_to_WF.register_as_coercion()

        WF_to_PW0 = SetMorphism(Hom(WF, PW0, Groups()), self.WF_to_PW0_func)
        WF_to_PW0.register_as_coercion()

        PvW0_to_W0Pv = SetMorphism(Hom(PvW0, W0Pv, Groups()),lambda x: W0Pv(x.to_opposite()))
        PvW0_to_W0Pv.register_as_coercion()
        W0Pv_to_PvW0 = SetMorphism(Hom(W0Pv, PvW0, Groups()),lambda x: PvW0(x.to_opposite()))
        W0Pv_to_PvW0.register_as_coercion()

        if self._general_linear:
            PW0_to_PvW0 = SetMorphism(Hom(PW0, PvW0, Groups()), lambda x: PvW0((x.cartesian_projection(0),x.cartesian_projection(1))))
            PvW0_to_PW0 = SetMorphism(Hom(PvW0, PW0, Groups()), lambda x: PW0((x.cartesian_projection(0),x.cartesian_projection(1))))
            W0P_to_W0Pv = SetMorphism(Hom(W0P, W0Pv, Groups()), lambda x: W0Pv((x.cartesian_projection(0),x.cartesian_projection(1))))
            W0Pv_to_W0P = SetMorphism(Hom(W0Pv, W0P, Groups()), lambda x: W0P((x.cartesian_projection(0),x.cartesian_projection(1))))
        elif self._untwisted:
            PW0_to_PvW0 = SetMorphism(Hom(PW0, PvW0, Groups()), lambda x: PvW0((self.exp_dual_lattice()(x.cartesian_projection(0).value.to_dual_type_cospace()),self.dual_classical_weyl().from_reduced_word(x.cartesian_projection(1).reduced_word()))))
            PvW0_to_PW0 = SetMorphism(Hom(PvW0, PW0, Groups()), lambda x: PW0((self.exp_lattice()(x.cartesian_projection(0).value.to_dual_type_cospace()),self.classical_weyl().from_reduced_word(x.cartesian_projection(1).reduced_word()))))
            W0P_to_W0Pv = SetMorphism(Hom(W0P, W0Pv, Groups()), lambda x: W0Pv((self.dual_classical_weyl().from_reduced_word(x.cartesian_projection(0).reduced_word()),self.exp_dual_lattice()(x.cartesian_projection(1).value.to_dual_type_cospace()))))
            W0Pv_to_W0P = SetMorphism(Hom(W0Pv, W0P, Groups()), lambda x: W0P((self.classical_weyl().from_reduced_word(x.cartesian_projection(0).reduced_word()),self.exp_lattice()(x.cartesian_projection(1).value.to_dual_type_cospace()))))
        else:
            PW0_to_PvW0 = SetMorphism(Hom(PW0, PvW0, Groups()), lambda x: PvW0((x.cartesian_projection(0),self.dual_classical_weyl().from_reduced_word(x.cartesian_projection(1).reduced_word()))))
            PvW0_to_PW0 = SetMorphism(Hom(PvW0, PW0, Groups()), lambda x: PW0((x.cartesian_projection(0),self.classical_weyl().from_reduced_word(x.cartesian_projection(1).reduced_word()))))
            W0P_to_W0Pv = SetMorphism(Hom(W0P, W0Pv, Groups()), lambda x: W0Pv((self.dual_classical_weyl().from_reduced_word(x.cartesian_projection(0).reduced_word()),x.cartesian_projection(1))))
            W0Pv_to_W0P = SetMorphism(Hom(W0Pv, W0P, Groups()), lambda x: W0P((self.classical_weyl().from_reduced_word(x.cartesian_projection(0).reduced_word()),x.cartesian_projection(1))))

        PW0_to_PvW0.register_as_coercion()
        PvW0_to_PW0.register_as_coercion()
        W0P_to_W0Pv.register_as_coercion()
        W0Pv_to_W0P.register_as_coercion()

        # coercions of the translation lattice into the appropriate realizations
        P_to_PW0 = SetMorphism(Hom(self.lattice(), PW0, Sets()), lambda x: PW0.translation_group_morphism(x))
        P_to_PW0.register_as_coercion()
        P_to_W0P = SetMorphism(Hom(self.lattice(), W0P, Sets()), lambda x: W0P.translation_group_morphism(x))
        P_to_W0P.register_as_coercion()
        Pv_to_PvW0 = SetMorphism(Hom(self.dual_lattice(), PvW0, Sets()), lambda x: PvW0.dual_translation_group_morphism(x))
        Pv_to_PvW0.register_as_coercion()
        Pv_to_W0Pv = SetMorphism(Hom(self.dual_lattice(), W0Pv, Sets()), lambda x: W0Pv.dual_translation_group_morphism(x))
        Pv_to_W0Pv.register_as_coercion()

        # coercions of the classical Weyl group into the appropriate realizations

        W0_to_PW0 = SetMorphism(Hom(self.classical_weyl(), PW0, Groups()), lambda x: PW0.classical_weyl_morphism(x))
        W0_to_PW0.register_as_coercion()
        W0_to_W0P = SetMorphism(Hom(self.classical_weyl(), W0P, Groups()), lambda x: W0P.classical_weyl_morphism(x))
        W0_to_W0P.register_as_coercion()
        W0v_to_PvW0 = SetMorphism(Hom(self.dual_classical_weyl(), PvW0, Groups()), lambda x: PvW0.dual_classical_weyl_morphism(x))
        W0v_to_PvW0.register_as_coercion()
        W0v_to_W0Pv = SetMorphism(Hom(self.dual_classical_weyl(), W0Pv, Groups()), lambda x: W0Pv.dual_classical_weyl_morphism(x))
        W0v_to_W0Pv.register_as_coercion()

        # coercions of the fundamental group into the appropriate realizations

        F_to_WF = SetMorphism(Hom(self.fundamental_group(), WF, Groups()), lambda x: WF.fundamental_group_morphism(x))
        F_to_WF.register_as_coercion()
        F_to_FW = SetMorphism(Hom(self.fundamental_group(), FW, Groups()), lambda x: FW.fundamental_group_morphism(x))
        F_to_FW.register_as_coercion()

        # coercions of the affine Weyl group into the appropriate realizations

        W_to_WF = SetMorphism(Hom(self.affine_weyl(), WF, Groups()), lambda x: WF.affine_weyl_morphism(x))
        W_to_WF.register_as_coercion()

        W_to_FW = SetMorphism(Hom(self.affine_weyl(), FW, Groups()), lambda x: FW.affine_weyl_morphism(x))
        W_to_FW.register_as_coercion()

    def PW0(self):
        r"""
        Realizes ``self`` in "PW0"-style.

        EXAMPLES::

            sage: ExtendedAffineWeylGroup(['A',2,1]).PW0()
            Extended affine Weyl group of type ['A', 2, 1] realized by Semidirect product of Multiplicative form of Coweight lattice of the Root system of type ['A', 2] acted upon by Weyl Group of type ['A', 2] (as a matrix group acting on the coweight lattice)

        """
        return self.ExtendedAffineWeylGroupPW0()

    def W0P(self):
        r"""
        Realizes ``self`` in "W0P"-style.

        EXAMPLES::

            sage: ExtendedAffineWeylGroup(['A',2,1]).W0P()
            Extended affine Weyl group of type ['A', 2, 1] realized by Semidirect product of Weyl Group of type ['A', 2] (as a matrix group acting on the coweight lattice) acting on Multiplicative form of Coweight lattice of the Root system of type ['A', 2]

        """
        return self.ExtendedAffineWeylGroupW0P()

    def WF(self):
        r"""
        Realizes ``self`` in "WF"-style.

        EXAMPLES::

            sage: ExtendedAffineWeylGroup(['A',2,1]).WF()
            Extended affine Weyl group of type ['A', 2, 1] realized by Semidirect product of Weyl Group of type ['A', 2, 1] (as a matrix group acting on the root lattice) acted upon by Fundamental group of type ['A', 2, 1]

        """
        return self.ExtendedAffineWeylGroupWF()

    def FW(self):
        r"""
        Realizes ``self`` in "FW"-style.

        EXAMPLES::

            sage: ExtendedAffineWeylGroup(['A',2,1]).FW()
            Extended affine Weyl group of type ['A', 2, 1] realized by Semidirect product of Fundamental group of type ['A', 2, 1] acting on Weyl Group of type ['A', 2, 1] (as a matrix group acting on the root lattice)

        """
        return self.ExtendedAffineWeylGroupFW()

    def PvW0(self):
        r"""
        Realizes ``self`` in "PvW0"-style.

        EXAMPLES::

            sage: ExtendedAffineWeylGroup(['A',2,1]).PvW0()
            Extended affine Weyl group of type ['A', 2, 1] realized by Semidirect product of Multiplicative form of Weight lattice of the Root system of type ['A', 2] acted upon by Weyl Group of type ['A', 2] (as a matrix group acting on the weight lattice)

        """
        return self.ExtendedAffineWeylGroupPvW0()

    def W0Pv(self):
        r"""
        Realizes ``self`` in "W0Pv"-style.

        EXAMPLES::

            sage: ExtendedAffineWeylGroup(['A',2,1]).W0Pv()
            Extended affine Weyl group of type ['A', 2, 1] realized by Semidirect product of Weyl Group of type ['A', 2] (as a matrix group acting on the weight lattice) acting on Multiplicative form of Weight lattice of the Root system of type ['A', 2]

        """
        return self.ExtendedAffineWeylGroupW0Pv()

    def cartan_type(self):
        r"""
        The Cartan type of ``self``.

        EXAMPLES::

            sage: ExtendedAffineWeylGroup(["D",3,2]).cartan_type()
            ['C', 2, 1]^*

        """
        return self._cartan_type

    def _repr_(self):
        r"""
        EXAMPLES::

            sage: ExtendedAffineWeylGroup(['A',2,1])
            Extended affine Weyl group of type ['A', 2, 1]

        """
        if self._general_linear:
            return "Extended affine Weyl group of GL(%s)"%self._n
        return "Extended affine Weyl group of type %s"%self.cartan_type()

    @cached_method
    def index_set(self):
        r"""
        Return the index set of the affine Dynkin diagram.

        EXAMPLES::

            sage: ExtendedAffineWeylGroup("B2").index_set()
            (0, 1, 2)

        """
        return self.cartan_type().index_set()

    def fundamental_group(self):
        r"""
        Return the abstract fundamental group.

        EXAMPLES::

            sage: F = ExtendedAffineWeylGroup(['D',5,1]).fundamental_group(); F
            Fundamental group of type ['D', 5, 1]
            sage: [a for a in F]
            [pi[0], pi[1], pi[4], pi[5]]

        """
        return self._fundamental_group

    @cached_method
    def special_nodes(self):
        r"""
        Return the set of special nodes.

        EXAMPLES::

            sage: ExtendedAffineWeylGroup(['D',4,2]).special_nodes()
            (0, 3)

        """
        return self.fundamental_group().special_nodes()

    def lattice(self):
        r"""
        Return the translation lattice for ``self``.

        EXAMPLES::

            sage: ExtendedAffineWeylGroup(['A',2,1]).lattice()
            Coweight lattice of the Root system of type ['A', 2]
            sage: ExtendedAffineWeylGroup(['A',5,2]).lattice()
            Weight lattice of the Root system of type ['C', 3]
            sage: ExtendedAffineWeylGroup(['A',4,2]).lattice()
            Weight lattice of the Root system of type ['C', 2]
            sage: ExtendedAffineWeylGroup(CartanType(['A',4,2]).dual()).lattice()
            Coweight lattice of the Root system of type ['B', 2]
            sage: ExtendedAffineWeylGroup(CartanType(['A',2,1]), general_linear=True).lattice()
            Ambient space of the Root system of type ['A', 2]

        """

        return self._lattice

    def exp_lattice(self):
        r"""
        Return the multiplicative version of the translation lattice for ``self``.

        EXAMPLES::

            sage: ExtendedAffineWeylGroup(['A',2,1]).exp_lattice()
            Multiplicative form of Coweight lattice of the Root system of type ['A', 2]

        """

        return self._exp_lattice

    def lattice_basis(self):
        r"""
        Return the distinguished basis of the translation lattice for ``self``.

        EXAMPLES::

            sage: ExtendedAffineWeylGroup(['A',2,1]).lattice_basis()
            Finite family {1: Lambdacheck[1], 2: Lambdacheck[2]}
            sage: ExtendedAffineWeylGroup(['A',5,2]).lattice_basis()
            Finite family {1: Lambda[1], 2: Lambda[2], 3: Lambda[3]}
            sage: ExtendedAffineWeylGroup(['A',4,2]).lattice_basis()
            Finite family {1: Lambda[1], 2: Lambda[2]}
            sage: ExtendedAffineWeylGroup(CartanType(['A',4,2]).dual()).lattice_basis()
            Finite family {1: Lambdacheck[1], 2: Lambdacheck[2]}

        """
        return self._basis

    def dual_lattice(self):
        r"""
        Return the dual version of the translation lattice for ``self``.

        EXAMPLES::

            sage: ExtendedAffineWeylGroup(['A',2,1]).dual_lattice()
            Weight lattice of the Root system of type ['A', 2]
            sage: ExtendedAffineWeylGroup(['A',5,2]).dual_lattice()
            Weight lattice of the Root system of type ['C', 3]

        """

        return self._dual_lattice

    def exp_dual_lattice(self):
        r"""
        Return the multiplicative version of the dual version of the translation lattice for ``self``.

        EXAMPLES::

            sage: ExtendedAffineWeylGroup(['A',2,1]).exp_dual_lattice()
            Multiplicative form of Weight lattice of the Root system of type ['A', 2]

        """

        return self._exp_dual_lattice

    def dual_lattice_basis(self):
        r"""
        Return the distinguished basis of the dual version of the translation lattice for ``self``.

        EXAMPLES::

            sage: ExtendedAffineWeylGroup(['A',2,1]).dual_lattice_basis()
            Finite family {1: Lambda[1], 2: Lambda[2]}
            sage: ExtendedAffineWeylGroup(['A',5,2]).dual_lattice_basis()
            Finite family {1: Lambda[1], 2: Lambda[2], 3: Lambda[3]}

        """
        return self._dual_basis

    def classical_weyl(self):
        r"""
        Return the classical Weyl group of ``self``.

        EXAMPLES::

            sage: ExtendedAffineWeylGroup(['A',2,1]).classical_weyl()
            Weyl Group of type ['A', 2] (as a matrix group acting on the coweight lattice)
            sage: ExtendedAffineWeylGroup(['A',5,2]).classical_weyl()
            Weyl Group of type ['C', 3] (as a matrix group acting on the weight lattice)
            sage: ExtendedAffineWeylGroup(['A',4,2]).classical_weyl()
            Weyl Group of type ['C', 2] (as a matrix group acting on the weight lattice)
            sage: ExtendedAffineWeylGroup(CartanType(['A',4,2]).dual()).classical_weyl()
            Weyl Group of type ['C', 2] (as a matrix group acting on the coweight lattice)

        """
        return self._W0

    def dual_classical_weyl(self):
        r"""
        Return the dual version of the classical Weyl group of ``self``.

        EXAMPLES::

            sage: ExtendedAffineWeylGroup(['A',2,1]).dual_classical_weyl()
            Weyl Group of type ['A', 2] (as a matrix group acting on the weight lattice)
            sage: ExtendedAffineWeylGroup(['A',5,2]).dual_classical_weyl()
            Weyl Group of type ['C', 3] (as a matrix group acting on the weight lattice)

        """
        return self._W0v

    def affine_weyl(self):
        r"""
        Return the affine Weyl group of ``self``.

        EXAMPLES::

            sage: ExtendedAffineWeylGroup(['A',2,1]).affine_weyl()
            Weyl Group of type ['A', 2, 1] (as a matrix group acting on the root lattice)
            sage: ExtendedAffineWeylGroup(['A',5,2]).affine_weyl()
            Weyl Group of type ['B', 3, 1]^* (as a matrix group acting on the root lattice)
            sage: ExtendedAffineWeylGroup(['A',4,2]).affine_weyl()
            Weyl Group of type ['BC', 2, 2] (as a matrix group acting on the root lattice)
            sage: ExtendedAffineWeylGroup(CartanType(['A',4,2]).dual()).affine_weyl()
            Weyl Group of type ['BC', 2, 2]^* (as a matrix group acting on the root lattice)

        """
        return self._W

    def classical_weyl_to_affine_morphism(self, w):
        r"""
        The image of `w` under the homomorphism from the classical Weyl group into the affine Weyl group.

        EXAMPLES::

            sage: E = ExtendedAffineWeylGroup(['A',2,1])
            sage: W0 = E.classical_weyl()
            sage: w = W0.from_reduced_word([1,2]); w
            s1*s2
            sage: v = E.classical_weyl_to_affine_morphism(w); v
            S1*S2

        """
        return self.affine_weyl().from_reduced_word(w.reduced_word())

    def dual_classical_weyl_to_affine_morphism(self, w):
        r"""
        The image of `w` under the homomorphism from the dual version of the classical
        Weyl group into the affine Weyl group.

        EXAMPLES::

            sage: E = ExtendedAffineWeylGroup(['A',2,1])
            sage: W0v = E.dual_classical_weyl()
            sage: w = W0v.from_reduced_word([1,2]); w
            s1*s2
            sage: v = E.dual_classical_weyl_to_affine_morphism(w); v
            S1*S2

        """
        return self.affine_weyl().from_reduced_word(w.reduced_word())

    def classical_root_system(self):
        r"""
        Return the root system of the classical subrootsystem of ``self`` obtained by removing the affine `0` node.

        EXAMPLES::

            sage: ExtendedAffineWeylGroup(['A',5,2]).classical_root_system()
            Root system of type ['C', 3]
        """
        return self._R0

    def cardinality(self):
        """
        Return the cardinality of ``self``, which is infinity.

        EXAMPLES::

            sage: ExtendedAffineWeylGroup(['A',5,2]).cardinality()
            +Infinity

        """
        from sage.rings.infinity import Infinity
        return Infinity

    def a_realization(self):
        r"""
        Return the default realization of an extended affine Weyl group.

        EXAMPLES::

            sage: ExtendedAffineWeylGroup(['A',2,1]).a_realization()
            Extended affine Weyl group of type ['A', 2, 1] realized by Semidirect product of Multiplicative form of Coweight lattice of the Root system of type ['A', 2] acted upon by Weyl Group of type ['A', 2] (as a matrix group acting on the coweight lattice)

        """
        return self.PW0()

    def group_generators(self):
        r"""
        Return a set of generators for the default realization of ``self``.

        EXAMPLES::

            sage: ExtendedAffineWeylGroup(['A',2,1]).group_generators()
            (t[Lambdacheck[1]], t[Lambdacheck[2]], s1, s2)
        """
        return self.a_realization().group_generators()

    @cached_method
    def PW0_to_WF_func(self, x):
        r"""
        Implements coercion from style "PW0" to "WF".

        EXAMPLES::

            sage: E = ExtendedAffineWeylGroup(["A", 2, 1])
            sage: x = E.PW0().an_element(); x
            t[2*Lambdacheck[1] + 2*Lambdacheck[2]] * s1*s2
            sage: E.PW0_to_WF_func(x)
            S0*S1*S2*S0*S1*S0

        .. WARNING::

            This function cannot use coercion, because it is used to define the coercion maps.

        """
        i = x.first_descent(side='left')
        if i is None:
            t = x.to_translation_left()
            # t must be zero or a special fundamental basis element
            if self._general_linear:
                ispecial = ZZ.sum([t[j] for j in t.support()])
            elif t == self.lattice().zero():
                ispecial = 0
            else:
                supp = t.support()
                assert len(supp) == 1
                ispecial = supp[0]
            return self.WF().fundamental_group_morphism(self.fundamental_group()(ispecial))
        return self.PW0_to_WF_func(x.apply_simple_reflection(i, side='left')).apply_simple_reflection(i, side='left')

    @cached_method
    def WF_to_PW0_func(self, x):
        r"""
        Coercion from style "WF" to "PW0".

        EXAMPLES::

            sage: E = ExtendedAffineWeylGroup(["A", 2, 1])
            sage: x = E.WF().an_element(); x
            S0*S1*S2 * pi[2]
            sage: E.WF_to_PW0_func(x)
            t[Lambdacheck[1] + 2*Lambdacheck[2]] * s1*s2*s1

        .. WARNING::

        Since this is used to define some coercion maps it cannot itself use coercion.

        """
        w = x.to_affine_weyl_left()
        f = x.to_fundamental_group()
        i = w.first_descent(side='left')
        if i is not None:
            return self.WF_to_PW0_func(x.apply_simple_reflection(i, side='left')).apply_simple_reflection(i, side='left')
        # the element is in the fundamental group
        PW0 = self.PW0()
        ispecial = f.value()
        W=self.classical_weyl()
        if self._general_linear:
            from sage.rings.integer_ring import ZZ
            r = ZZ(Mod(ispecial, self._n))
            weight = self.lattice().from_vector(vector([ZZ((ispecial-r)/self._n)]*self._n))
            if r != ZZ(0):
                weight = weight + self.lattice_basis()[r]
                wo = W.from_reduced_word(self.fundamental_group().reduced_word(r))
            else:
                wo = W.one()
        elif ispecial == 0:
            weight = self.lattice().zero()
            wo = W.one()
        else:
            weight = self.lattice_basis()[ispecial]
            wo = W.from_reduced_word(self.fundamental_group().reduced_word(ispecial))
        return PW0((weight,wo))

    class Realizations(Category_realization_of_parent):
        r"""
        The category of the realizations of an extended affine Weyl group
        """

        def super_categories(self):
            r"""
            EXAMPLES::

                sage: R = ExtendedAffineWeylGroup(['A',2,1]).Realizations(); R
                Category of realizations of Extended affine Weyl group of type ['A', 2, 1]
                sage: R.super_categories()
                [Category of associative inverse unital realizations of magmas]

            """
            return [Groups().Realizations()]

        class ParentMethods:

            @cached_method
            def one(self):
                r"""
                Return the unit element.

                This default implementation takes the unit in the
                PW0 realization and coerces it into ``self``.

                EXAMPLES::

                    sage: ExtendedAffineWeylGroup(['A',2,1]).PW0().one()
                    1

                .. warning::

                    Must be implemented in style "PW0".

                """
                PW0 = self.realization_of().PW0()
                return self(PW0.one())

            @cached_method
            def fundamental_group_morphism(self, x):
                r"""
                Return the image of `x` under the homomorphism from the fundamental group into
                ``self``.

                EXAMPLES::

                    sage: E = ExtendedAffineWeylGroup(['A',3,1])
                    sage: Is = E.special_nodes()
                    sage: F = E.fundamental_group()
                    sage: [(i, E.PW0().fundamental_group_morphism(F(i))) for i in Is]
                    [(0, 1), (1, t[Lambdacheck[1]] * s1*s2*s3), (2, t[Lambdacheck[2]] * s2*s3*s1*s2), (3, t[Lambdacheck[3]] * s3*s2*s1)]
                    sage: [(i, E.W0P().fundamental_group_morphism((F(i)))) for i in Is]
                    [(0, 1), (1, s1*s2*s3 * t[-Lambdacheck[3]]), (2, s2*s3*s1*s2 * t[-Lambdacheck[2]]), (3, s3*s2*s1 * t[-Lambdacheck[1]])]
                    sage: [(i, E.WF().fundamental_group_morphism(F(i))) for i in Is]
                    [(0, 1), (1, pi[1]), (2, pi[2]), (3, pi[3])]

                .. WARNING::

                    This method must be implemented by the "WF" and "FW" realizations.

                """
                WF = self.realization_of().WF()
                return self(WF.fundamental_group_morphism(x))

            def translation_group_morphism(self, la):
                r"""
                Return the element of translation by ``la`` in ``self``.

                INPUT:

                - ``self`` -- a realization of the extended affine Weyl group
                - ``la`` -- an element of the translation lattice

                In the notation of the documentation for :meth:`ExtendedAffineWeylGroup`,
                ``la`` must be an element of "P".

                EXAMPLES::

                    sage: E = ExtendedAffineWeylGroup(['A',2,1])
                    sage: b = E.lattice_basis(); b
                    Finite family {1: Lambdacheck[1], 2: Lambdacheck[2]}
                    sage: x = E.PW0().translation_group_morphism(2*b[1]-b[2]); x
                    t[2*Lambdacheck[1] - Lambdacheck[2]]
                    sage: FW = E.FW()
                    sage: y = FW.translation_group_morphism(2*b[1]-b[2]); y
                    S0*S2*S0*S1
                    sage: FW(x) == y
                    True

                Since the implementation as a semidirect product requires
                wrapping the lattice group to make it multiplicative,
                we cannot declare that this map is a morphism for
                sage ``Groups()``.

                .. WARNING::

                    This method must be implemented by the "PW0" and "W0P" realizations.
                """
                PW0 = self.realization_of().PW0()
                return self(PW0.translation_group_morphism(la))

            def dual_translation_group_morphism(self, la):
                r"""
                Return the image of ``la`` under the homomorphism of the dual version of the
                translation lattice into ``self``.

                EXAMPLES::

                    sage: E = ExtendedAffineWeylGroup(['A',2,1])
                    sage: bv = E.dual_lattice_basis(); bv
                    Finite family {1: Lambda[1], 2: Lambda[2]}
                    sage: x = E.PvW0().dual_translation_group_morphism(2*bv[1]-bv[2]); x
                    t[2*Lambda[1] - Lambda[2]]
                    sage: FW = E.FW()
                    sage: y = FW.dual_translation_group_morphism(2*bv[1]-bv[2]); y
                    S0*S2*S0*S1
                    sage: FW(x) == y
                    True
                """
                return self(self.realization_of().PvW0().dual_translation_group_morphism(la))

            @abstract_method
            def simple_reflections(self):
                r"""
                Return a family from the set of affine Dynkin nodes to the simple reflections
                in the realization of the extended affine Weyl group.

                EXAMPLES::

                    sage: ExtendedAffineWeylGroup(['A',3,1]).W0P().simple_reflections()
                    Finite family {0: s1*s2*s3*s2*s1 * t[-Lambdacheck[1] - Lambdacheck[3]], 1: s1, 2: s2, 3: s3}
                    sage: ExtendedAffineWeylGroup(['A',3,1]).WF().simple_reflections()
                    Finite family {0: S0, 1: S1, 2: S2, 3: S3}
                    sage: ExtendedAffineWeylGroup(['A',3,1], print_tuple=True).FW().simple_reflections()
                    Finite family {0: (pi[0], S0), 1: (pi[0], S1), 2: (pi[0], S2), 3: (pi[0], S3)}
                    sage: ExtendedAffineWeylGroup(['A',3,1],fundamental="f",print_tuple=True).FW().simple_reflections()
                    Finite family {0: (f[0], S0), 1: (f[0], S1), 2: (f[0], S2), 3: (f[0], S3)}
                    sage: ExtendedAffineWeylGroup(['A',3,1]).PvW0().simple_reflections()
                    Finite family {0: t[Lambda[1] + Lambda[3]] * s1*s2*s3*s2*s1, 1: s1, 2: s2, 3: s3}
                """

            def simple_reflection(self, i):
                r"""
                Return the `i`-th simple reflection in ``self``.

                INPUT:

                - ``self`` -- a realization of the extended affine Weyl group
                - `i` -- An affine Dynkin node

                EXAMPLES::

                    sage: ExtendedAffineWeylGroup(['A',3,1]).PW0().simple_reflection(0)
                    t[Lambdacheck[1] + Lambdacheck[3]] * s1*s2*s3*s2*s1
                    sage: ExtendedAffineWeylGroup(['C',2,1]).WF().simple_reflection(0)
                    S0
                    sage: ExtendedAffineWeylGroup(['D',3,2]).PvW0().simple_reflection(1)
                    s1

                """
                return self.simple_reflections()[i]

            def classical_weyl_morphism(self, w):
                r"""
                Returns the image of `w` from the finite Weyl group into ``self``.

                EXAMPLES::

                    sage: E = ExtendedAffineWeylGroup(['A',3,1]); PW0=E.PW0()
                    sage: W0 = E.classical_weyl()
                    sage: w = W0.from_reduced_word([2,1,3])
                    sage: y = PW0.classical_weyl_morphism(w); y
                    s2*s3*s1
                    sage: y.parent() == PW0
                    True
                    sage: y.to_classical_weyl() == w
                    True
                    sage: W0P = E.W0P()
                    sage: z = W0P.classical_weyl_morphism(w); z
                    s2*s3*s1
                    sage: z.parent() == W0P
                    True
                    sage: W0P(y) == z
                    True
                    sage: FW = E.FW()
                    sage: x = FW.classical_weyl_morphism(w); x
                    S2*S3*S1
                    sage: x.parent() == FW
                    True
                    sage: FW(y) == x
                    True
                    sage: FW(z) == x
                    True

                .. warning::

                    Must be implemented in style "PW0" and "W0P".

                """
                PW0 = self.realization_of().PW0()
                return self(PW0.classical_weyl_morphism(w))

            def dual_classical_weyl_morphism(self, w):
                r"""
                Returns the image of `w` from the finite Weyl group of dual form into ``self``.

                EXAMPLES::

                    sage: E = ExtendedAffineWeylGroup(['A',3,1]); PvW0 = E.PvW0()
                    sage: W0v = E.dual_classical_weyl()
                    sage: w = W0v.from_reduced_word([2,1,3])
                    sage: y = PvW0.dual_classical_weyl_morphism(w); y
                    s2*s3*s1
                    sage: y.parent() == PvW0
                    True
                    sage: y.to_dual_classical_weyl() == w
                    True
                    sage: x = E.FW().dual_classical_weyl_morphism(w); x
                    S2*S3*S1
                    sage: PvW0(x) == y
                    True

                .. warning::

                    Must be implemented in style "PvW0" and "W0Pv".

                """
                return self(self.realization_of().PvW0().dual_classical_weyl_morphism(w))

            def affine_weyl_morphism(self, w):
                r"""
                Returns the image of `w` under the homomorphism from the affine Weyl group
                into ``self``.

                EXAMPLES::

                    sage: E = ExtendedAffineWeylGroup(['A',3,1])
                    sage: W = E.affine_weyl()
                    sage: w = W.from_reduced_word([2,1,3,0])
                    sage: x = E.PW0().affine_weyl_morphism(w); x
                    t[Lambdacheck[1] - 2*Lambdacheck[2] + Lambdacheck[3]] * s3*s1
                    sage: FW = E.FW()
                    sage: y = FW.affine_weyl_morphism(w); y
                    S2*S3*S1*S0
                    sage: FW(x) == y
                    True

                .. warning::

                    Must be implemented in style "WF" and "FW".

                """
                WF = self.realization_of().WF()
                return self(WF.affine_weyl_morphism(w))

            def from_reduced_word(self, word):
                r"""
                Converts an affine or finite reduced word into a group element.

                EXAMPLES::

                    sage: ExtendedAffineWeylGroup(['A',2,1]).PW0().from_reduced_word([1,0,1,2])
                    t[-Lambdacheck[1] + 2*Lambdacheck[2]]

                """

                return self.affine_weyl_morphism(self.realization_of().affine_weyl().from_reduced_word(word))

        class ElementMethods:

            @abstract_method
            def has_descent(self, i, side='right', positive=False):
                r"""
                Return whether ``self`` * `s_i` < ``self`` where `s_i` is the `i`-th simple
                reflection in the realized group.

                INPUT:

                - ``i`` -- an affine Dynkin index

                OPTIONAL:

                - ``side`` -- 'right' or 'left' (default: 'right')
                - ``positive`` -- True or False (default: False)

                If ``side``='left' then the reflection acts
                on the left. If ``positive`` = True then the inequality is reversed.

                EXAMPLES::

<<<<<<< HEAD
                    sage: E = ExtendedAffineWeylGroup(['A',3,1]); WF = E.WF(); F = E.fundamental_group()
=======
                    sage: E = ExtendedAffineWeylGroup(['A',3,1]); WF=E.WF()
                    sage: F = E.fundamental_group()
>>>>>>> fee79e78
                    sage: x = WF.an_element(); x
                    S0*S1*S2*S3 * pi[3]
                    sage: I = E.index_set()
                    sage: [(i, x.has_descent(i)) for i in I]
                    [(0, True), (1, False), (2, False), (3, False)]
                    sage: [(i, x.has_descent(i,side='left')) for i in I]
                    [(0, True), (1, False), (2, False), (3, False)]
                    sage: [(i, x.has_descent(i,positive=True)) for i in I]
                    [(0, False), (1, True), (2, True), (3, True)]

                .. WARNING::

                    This method is abstract because it is used in the recursive coercions
                    between "PW0" and "WF" and other methods use this coercion.

                """

            def first_descent(self, side='right', positive=False, index_set=None):
                r"""
                Returns the first descent of ``self``.

                INPUT:

                - ``side`` -- 'left' or 'right' (default: 'right')
                - ``positive`` -- True or False (default: False)
                - ``index_set`` -- an optional subset of Dynkin nodes

                If ``index_set`` is not None, then the descent must be in the ``index_set``.

                EXAMPLES::

                    sage: x = ExtendedAffineWeylGroup(['A',3,1]).WF().an_element(); x
                    S0*S1*S2*S3 * pi[3]
                    sage: x.first_descent()
                    0
                    sage: x.first_descent(side='left')
                    0
                    sage: x.first_descent(positive=True)
                    1
                    sage: x.first_descent(side='left',positive=True)
                    1

                """
                if index_set is None:
                    index_set = self.parent().realization_of().index_set()
                for i in index_set:
                    if self.has_descent(i, side=side, positive=positive):
                        return i
                return None

            def apply_simple_reflection(self, i, side='right'):
                r"""
                Apply the `i`-th simple reflection to ``self``.

                EXAMPLES::

                    sage: x = ExtendedAffineWeylGroup(['A',3,1]).WF().an_element(); x
                    S0*S1*S2*S3 * pi[3]
                    sage: x.apply_simple_reflection(1)
                    S0*S1*S2*S3*S0 * pi[3]
<<<<<<< HEAD
                    sage: x.apply_simple_reflection(1, side='left')
                    S0*S1*S2*S0*S3 * pi[3]

=======
                    sage: x.apply_simple_reflection(0, side='left')
                    S1*S2*S3 * pi[3]
>>>>>>> fee79e78
                """
                s = self.parent().simple_reflection(i)
                if side == 'right':
                    return self*s
                else:
                    return s*self

            def apply_simple_projection(self, i, side='right', length_increasing=True):
                r"""
                Return the product of ``self`` by the simple reflection `s_i` if that product is
                of greater length than ``self`` and otherwise return ``self``.

                INPUT:

                - ``self`` -- an element of the extended affine Weyl group
                - `i` -- a Dynkin node (index of a simple reflection `s_i`)
                - ``side`` -- 'right' or 'left' (default: 'right') according to which
                  side of ``self`` the reflection `s_i` should be multiplied
                - ``length_increasing`` -- True or False (default True).
                  If False do the above with the word "greater" replaced by "less".

                EXAMPLES::

                    sage: x = ExtendedAffineWeylGroup(['A',3,1]).WF().an_element(); x
                    S0*S1*S2*S3 * pi[3]
                    sage: x.apply_simple_projection(1)
                    S0*S1*S2*S3*S0 * pi[3]
                    sage: x.apply_simple_projection(1, length_increasing=False)
                    S0*S1*S2*S3 * pi[3]
                """
                if self.has_descent(i, side=side, positive=length_increasing):
                    return self.apply_simple_reflection(i, side=side)
                return self

            def to_fundamental_group(self):
                r"""
                Returns the image of ``self`` under the homomorphism to the fundamental group.

                EXAMPLES::

                    sage: E = ExtendedAffineWeylGroup(['A',3,1])
                    sage: b = E.lattice_basis()
                    sage: [(x, E.PW0().translation_group_morphism(x).to_fundamental_group()) for x in b]
                    [(Lambdacheck[1], pi[1]), (Lambdacheck[2], pi[2]), (Lambdacheck[3], pi[3])]

                .. warning::

                    Must be implemented in style "WF".

                """
                WF = self.parent().realization_of().WF()
                return WF(self).to_fundamental_group()

            def to_classical_weyl(self):
                r"""
                Returns the image of ``self`` under the homomorphism to the classical Weyl group.

                EXAMPLES::

                    sage: ExtendedAffineWeylGroup(['A',3,1]).WF().simple_reflection(0).to_classical_weyl()
                    s1*s2*s3*s2*s1

                .. warning::

                    Must be implemented in style "PW0".

                """
                PW0 = self.parent().realization_of().PW0()
                return PW0(self).to_classical_weyl()

            def to_dual_classical_weyl(self):
                r"""
                Returns the image of ``self`` under the homomorphism to the dual form of the classical Weyl group.

                EXAMPLES::

                    sage: x = ExtendedAffineWeylGroup(['A',3,1]).WF().simple_reflection(0).to_dual_classical_weyl(); x
                    s1*s2*s3*s2*s1
                    sage: x.parent()
                    Weyl Group of type ['A', 3] (as a matrix group acting on the weight lattice)

                .. warning::

                    Must be implemented in style "PvW0".

                """
                PvW0 = self.parent().realization_of().PvW0()
                return PvW0(self).to_dual_classical_weyl()

            def to_affine_weyl_left(self):
                r"""
                Returns the projection of ``self`` to the affine Weyl group on the left,
                after factorizing using the style "WF".

                EXAMPLES::

                    sage: E = ExtendedAffineWeylGroup(['A',3,1])
                    sage: b = E.lattice_basis()
                    sage: [(x,E.PW0().translation_group_morphism(x).to_affine_weyl_left()) for x in b]
                    [(Lambdacheck[1], S0*S3*S2), (Lambdacheck[2], S0*S3*S1*S0), (Lambdacheck[3], S0*S1*S2)]

                .. warning::
                    Must be implemented in style "WF".

                """
                WF = self.parent().realization_of().WF()
                return WF(self).to_affine_weyl_left()

            def to_affine_weyl_right(self):
                r"""
                Returns the projection of ``self`` to the affine Weyl group on the right,
                after factorizing using the style "FW".

                EXAMPLES::

                    sage: E = ExtendedAffineWeylGroup(['A',3,1])
                    sage: b = E.lattice_basis()
                    sage: [(x,E.PW0().translation_group_morphism(x).to_affine_weyl_right()) for x in b]
                    [(Lambdacheck[1], S3*S2*S1), (Lambdacheck[2], S2*S3*S1*S2), (Lambdacheck[3], S1*S2*S3)]

                .. warning::

                    Must be implemented in style "FW".

                """
                FW = self.parent().realization_of().FW()
                return FW(self).to_affine_weyl_right()

            def to_translation_left(self):
                r"""
                Returns the projection of ``self`` to the translation lattice after factorizing
                it to the left using the style "PW0".

                EXAMPLES::

                    sage: ExtendedAffineWeylGroup(['A',3,1]).PW0().simple_reflection(0).to_translation_left()
                    Lambdacheck[1] + Lambdacheck[3]

                .. warning::

                    Must be implemented in style "PW0".

                """
                PW0 = self.parent().realization_of().PW0()
                return PW0(self).to_translation_left()

            def to_translation_right(self):
                r"""
                Returns the projection of ``self`` to the translation lattice after factorizing
                it to the right using the style "W0P".

                EXAMPLES::

                    sage: ExtendedAffineWeylGroup(['A',3,1]).PW0().simple_reflection(0).to_translation_right()
                    -Lambdacheck[1] - Lambdacheck[3]

                .. warning::

                    Must be implemented in style "W0P".

                """
                W0P = self.parent().realization_of().W0P()
                return W0P(self).to_translation_right()

            def to_dual_translation_left(self):
                r"""
                Returns the projection of ``self`` to the dual translation lattice after factorizing
                it to the left using the style "PvW0".

                EXAMPLES::

                    sage: ExtendedAffineWeylGroup(['A',3,1]).PvW0().simple_reflection(0).to_dual_translation_left()
                    Lambda[1] + Lambda[3]

                .. warning::

                    Must be implemented in style "PvW0".

                """
                PvW0 = self.parent().realization_of().PvW0()
                return PvW0(self).to_dual_translation_left()

            def to_dual_translation_right(self):
                r"""
                Returns the projection of ``self`` to the dual translation lattice after factorizing
                it to the right using the style "W0Pv".

                EXAMPLES::

                    sage: ExtendedAffineWeylGroup(['A',3,1]).PW0().simple_reflection(0).to_dual_translation_right()
                    -Lambda[1] - Lambda[3]

                .. warning::

                    Must be implemented in style "W0Pv".

                """
                W0Pv = self.parent().realization_of().W0Pv()
                return W0Pv(self).to_dual_translation_right()

            def length(self):
                r"""
                Returns the length of ``self`` in the Coxeter group sense.

                EXAMPLES::

                     sage: E = ExtendedAffineWeylGroup(['A',3,1])
                     sage: I0 = E.classical_root_system().index_set()
                     sage: [E.PW0().translation_group_morphism(E.lattice_basis()[i]).length() for i in I0]
                     [3, 4, 3]

                 """
                return self.to_affine_weyl_left().length()

            def coset_representative(self, index_set, side='right'):
                r"""
                Return the minimum length representative in the coset of ``self`` with respect to
                the subgroup generated by the reflections given by ``index_set``.

                INPUT:

                - ``self`` -- an element of the extended affine Weyl group
                - ``index_set`` -- a subset of the set of Dynkin nodes
                - ``side`` -- 'right' or 'left' (default: 'right') the side on which the
                  subgroup acts

                EXAMPLES::

                     sage: E = ExtendedAffineWeylGroup(['A',3,1])
                     sage: b = E.lattice_basis()
                     sage: I0 = E.classical_root_system().index_set()
                     sage: [E.WF().translation_group_morphism(x).coset_representative(index_set=I0) for x in b]
                     [pi[1], pi[2], pi[3]]

                """
                while True:
                    i = self.first_descent(index_set=index_set, side=side)
                    if i is None:
                        return self
                    self = self.apply_simple_reflection(i,side=side)

            def is_grassmannian(self, index_set, side='right'):
                r"""
                Return whether ``self`` is of minimum length in its coset with respect to the
                subgroup generated by the reflections of ``index_set``.

                EXAMPLES::

                     sage: E = ExtendedAffineWeylGroup(['A',3,1])
                     sage: x = E.PW0().translation_group_morphism(E.lattice_basis()[1]); x
                     t[Lambdacheck[1]]
                     sage: I = E.cartan_type().index_set()
                     sage: [(i, x.is_grassmannian(index_set=[i])) for i in I]
                     [(0, True), (1, False), (2, True), (3, True)]
                     sage: [(i, x.is_grassmannian(index_set=[i], side='left')) for i in I]
                     [(0, False), (1, True), (2, True), (3, True)]

                """
                return self == self.coset_representative(index_set=index_set,side=side)

            def to_affine_grassmannian(self):
                r"""
                Return the unique affine Grassmannian element in the same coset of ``self``
                with respect to the finite Weyl group acting on the right.

                EXAMPLES::

                     sage: E = ExtendedAffineWeylGroup(['A',2,1])
                     sage: elts = E.PW0().some_elements()
                     sage: [(x, x.to_affine_grassmannian()) for x in elts]
                     [(t[2*Lambdacheck[1] + 2*Lambdacheck[2]] * s1*s2, t[2*Lambdacheck[1] + 2*Lambdacheck[2]] * s1*s2*s1)]

                """

                return self.coset_representative(index_set=self.parent().realization_of().classical_root_system().index_set())

            def is_affine_grassmannian(self):
                r"""
                Return whether ``self`` is affine Grassmannian.

                EXAMPLES::

                    sage: E = ExtendedAffineWeylGroup(['A',2,1]); PW0=E.PW0()
                    sage: F = E.fundamental_group()
                    sage: [(x,PW0.fundamental_group_morphism(x).is_affine_grassmannian()) for x in F]
                    [(pi[0], True), (pi[1], True), (pi[2], True)]
                    sage: b = E.lattice_basis()
                    sage: [(-x,PW0.translation_group_morphism(-x).is_affine_grassmannian()) for x in b]
                    [(-Lambdacheck[1], True), (-Lambdacheck[2], True)]

                """

                return self == self.to_affine_grassmannian()

            def bruhat_le(self, x):
                r"""
                Return whether ``self`` <= `x` in Bruhat order.

                INPUT:

                - ``self`` -- an element of the extended affine Weyl group
                - `x` -- another element with the same parent as ``self``

                EXAMPLES::

                    sage: E = ExtendedAffineWeylGroup(['A',2,1],print_tuple=True); WF=E.WF()
                    sage: W = E.affine_weyl()
                    sage: v = W.from_reduced_word([2,1,0])
                    sage: w = W.from_reduced_word([2,0,1,0])
                    sage: v.bruhat_le(w)
                    True
                    sage: vx = WF.affine_weyl_morphism(v); vx
                    (S2*S1*S0, pi[0])
                    sage: wx = WF.affine_weyl_morphism(w); wx
                    (S2*S0*S1*S0, pi[0])
                    sage: vx.bruhat_le(wx)
                    True
                    sage: F = E.fundamental_group()
                    sage: f = WF.fundamental_group_morphism(F(2))
                    sage: vx.bruhat_le(wx*f)
                    False
                    sage: (vx*f).bruhat_le(wx*f)
                    True

                .. warning::

                    Must be implemented by "WF".

                """
                WF = self.parent().realization_of().WF()
                return WF(self).bruhat_le(WF(x))

            def is_translation(self):
                r"""
                Return whether ``self`` is a translation element or not.

                EXAMPLES::

                    sage: E = ExtendedAffineWeylGroup(['A',2,1]); FW=E.FW()
                    sage: F = E.fundamental_group()
                    sage: FW.affine_weyl_morphism(E.affine_weyl().from_reduced_word([1,2,1,0])).is_translation()
                    True
                    sage: FW.translation_group_morphism(E.lattice_basis()[1]).is_translation()
                    True
                    sage: FW.simple_reflection(0).is_translation()
                    False

                """
                w = self.to_classical_weyl()
                return w == w.parent().one()

            def action(self, la):
                r"""
                Action of ``self`` on a lattice element ``la``.

                INPUT:

                - ``self`` -- an element of the extended affine Weyl group
                - ``la`` -- an element of the translation lattice of the extended affine Weyl group,
                  the lattice denoted by the mnemonic "P" in the documentation for :meth:`ExtendedAffineWeylGroup`.

                EXAMPLES::

                    sage: E = ExtendedAffineWeylGroup(['A',2,1],affine="s")
                    sage: x = E.FW().an_element(); x
                    pi[2] * s0*s1*s2
                    sage: la = E.lattice().an_element(); la
                    2*Lambdacheck[1] + 2*Lambdacheck[2]
                    sage: x.action(la)
                    5*Lambdacheck[1] - 3*Lambdacheck[2]
                    sage: E = ExtendedAffineWeylGroup(['C',2,1],affine="s")
                    sage: x = E.PW0().translation_group_morphism(E.lattice_basis()[1])
                    sage: x.action(E.lattice_basis()[2])
                    Lambdacheck[1] + Lambdacheck[2]

                .. warning::

                    Must be implemented by style "PW0".

                """
                PW0 = self.parent().realization_of().PW0()
                return PW0(self).action(la)

            def dual_action(self, la):
                r"""
                Action of ``self`` on a dual lattice element ``la``.

                INPUT:

                - ``self`` -- an element of the extended affine Weyl group
                - ``la`` -- an element of the dual translation lattice of the extended affine
                  Weyl group, the lattice denoted by the mnemonic "Pv" in the documentation
                  for :meth:`ExtendedAffineWeylGroup`.

                EXAMPLES::

                    sage: E = ExtendedAffineWeylGroup(['A',2,1],affine="s")
                    sage: x = E.FW().an_element(); x
                    pi[2] * s0*s1*s2
                    sage: la = E.dual_lattice().an_element(); la
                    2*Lambda[1] + 2*Lambda[2]
                    sage: x.dual_action(la)
                    5*Lambda[1] - 3*Lambda[2]
                    sage: E = ExtendedAffineWeylGroup(['C',2,1],affine="s")
                    sage: x = E.PvW0().dual_translation_group_morphism(E.dual_lattice_basis()[1])
                    sage: x.dual_action(E.dual_lattice_basis()[2])
                    Lambda[1] + Lambda[2]

                .. warning::

                    Must be implemented by style "PvW0".

                """
                PvW0 = self.parent().realization_of().PvW0()
                return PvW0(self).dual_action(la)

            def action_on_affine_roots(self, beta):
                r"""
                Act by ``self`` on the affine root lattice element ``beta``.

                EXAMPLES::

                    sage: E = ExtendedAffineWeylGroup(['A',2,1])
                    sage: beta = E.cartan_type().root_system().root_lattice().an_element(); beta
                    2*alpha[0] + 2*alpha[1] + 3*alpha[2]
                    sage: x = E.FW().an_element(); x
                    pi[2] * S0*S1*S2
                    sage: x.action_on_affine_roots(beta)
                    alpha[0] + alpha[1]

                .. warning::

                    Must be implemented by style "FW".
                """
                E = self.parent().realization_of()
                assert beta in RootSystem(E.cartan_type()).root_lattice()
                return E.FW()(self).action_on_affine_roots(beta)

            def face_data(self, i):
                r"""
                Return a description of one of the bounding hyperplanes of the alcove of an extended affine Weyl group element.

                INPUT:

                - ``self`` -- An element of the extended affine Weyl group
                - `i` -- an affine Dynkin node

                OUTPUT:

                - A 2-tuple `(m,\beta)` defined as follows.

                ALGORITHM:

                Each element of the extended affine Weyl group corresponds to an alcove,
                and each alcove has a face for each affine Dynkin node. Given the data of ``self`` and `i`,
                let the extended affine Weyl group element ``self`` act on the affine simple root `\alpha_i`,
                yielding a real affine root, which can be expressed uniquely as

                ..MATH::

                    ``self`` `\alpha_i` = m `\delta` + `\beta`

                where `m` is an integer (the height of the `i`-th bounding hyperplane of the alcove of ``self``)
                and `\beta` is a classical root (the normal vector for the hyperplane which points towards the alcove).

                EXAMPLES::

                    sage: x = ExtendedAffineWeylGroup(['A',2,1]).PW0().an_element(); x
                    t[2*Lambdacheck[1] + 2*Lambdacheck[2]] * s1*s2
                    sage: x.face_data(0)
                    (-1, alpha[1])

                """
                Qaf = self.parent().realization_of().cartan_type().root_system().root_lattice()
                gamma = self.action_on_affine_roots(Qaf.simple_root(i))
                return gamma[0], Qaf.classical()(gamma)

            def alcove_walk_signs(self):
                r"""
                Return a signed alcove walk for ``self``.

                INPUT:

                - An element ``self`` of the extended affine Weyl group.

                OUTPUT:

                - A 3-tuple (`g`,``rw``,``signs``).

                ALGORITHM:

                The element ``self`` can be uniquely written  ``self`` = `g` * `w`
                where `g` has length zero and `w` is an element of the nonextended affine Weyl group.
                Let `w` have reduced word ``rw``.
                Starting with `g` and applying simple reflections from ``rw``, one obtains
                a sequence of extended affine Weyl group elements (that is, alcoves) and simple roots.
                The signs give the sequence of sides on which the alcoves lie, relative to the face
                indicated by the simple roots.

                EXAMPLES::

                    sage: E = ExtendedAffineWeylGroup(['A',3,1]); FW=E.FW()
                    sage: w = FW.from_reduced_word([0,2,1,3,0])*FW.fundamental_group_morphism(1); w
                    pi[1] * S3*S1*S2*S0*S3
                    sage: w.alcove_walk_signs()
                    (pi[1], [3, 1, 2, 0, 3], [-1, 1, -1, -1, 1])

                """
                We = self.parent()
                gw = We.realization_of().FW()(self)
                g = gw.cartesian_projection(0)
                w = gw.cartesian_projection(1)
                rw = w.reduced_word()
                u_curr = We.fundamental_group_morphism(g.value())
                signs=[]
                for i in rw:
                    m, beta = u_curr.face_data(i)
                    if beta.is_positive_root():
                        signs = signs + [1]
                    else:
                        signs = signs + [-1]
                    u_curr = u_curr * We.simple_reflection(i)
                return g, rw, signs

    class ExtendedAffineWeylGroupPW0Element(GroupSemidirectProduct.Element):
        r"""
        The element class for the "PW0" realization.
        """

        def has_descent(self, i, side='right', positive=False):
            r"""
            Return whether ``self`` has `i` as a descent.

            INPUT:

            - `i` -- an affine Dynkin node

            OPTIONAL:

            - ``side`` -- 'left' or 'right' (default: 'right')
            - ``positive`` -- True or False (default: False)

            EXAMPLES::

                sage: w = ExtendedAffineWeylGroup(['A',4,2]).PW0().from_reduced_word([0,1]); w
                t[Lambda[1]] * s1*s2
                sage: w.has_descent(0, side='left')
                True

            """

            E = self.parent().realization_of()
            if side == 'right':
                self = ~self
            if positive:
                return not self.has_descent(i, side='left')
            la = self.cartesian_projection(0).value
            w = self.cartesian_projection(1)
            if i == 0:
                ip = la.scalar(E._special_translation_covector) * E._a0check
                if ip > 1:
                    return True
                if ip < 1:
                    return False
                return E._special_root.weyl_action(w, inverse=True).is_positive_root()
            ip = la.scalar(E._simpleR0[i]) # test height versus simple (co)root
            if ip < 0:
                return True
            if ip > 0:
                return False
            return w.has_descent(i, side='left')

        def action(self, la):
            r"""
            Return the action of ``self`` on an element ``la`` of the translation lattice.

            EXAMPLES::

                sage: E = ExtendedAffineWeylGroup(['A',2,1])
                sage: x = E.PW0().an_element(); x
                t[2*Lambdacheck[1] + 2*Lambdacheck[2]] * s1*s2
                sage: la = E.lattice().an_element(); la
                2*Lambdacheck[1] + 2*Lambdacheck[2]
                sage: x.action(la)
                -2*Lambdacheck[1] + 4*Lambdacheck[2]

            """
            w = self.cartesian_projection(1)
            assert la in w.parent().domain()
            return self.cartesian_projection(0).value + w.action(la)

        def to_translation_left(self):
            r"""
            The image of ``self`` under the map that projects to the translation lattice
            factor after factoring it to the left as in style "PW0".

            EXAMPLES::

                sage: s = ExtendedAffineWeylGroup(['A',2,1]).PW0().S0(); s
                t[Lambdacheck[1] + Lambdacheck[2]] * s1*s2*s1
                sage: s.to_translation_left()
                Lambdacheck[1] + Lambdacheck[2]

            """
            return self.cartesian_projection(0).value # undo the GroupExp

        def to_classical_weyl(self):
            r"""
            Returns the image of ``self`` under the homomorphism that projects to the classical
            Weyl group factor after rewriting it in either style "PW0" or "W0P".

            EXAMPLES::

                sage: s = ExtendedAffineWeylGroup(['A',2,1]).PW0().S0(); s
                t[Lambdacheck[1] + Lambdacheck[2]] * s1*s2*s1
                sage: s.to_classical_weyl()
                s1*s2*s1

            """
            return self.cartesian_projection(1)

    class ExtendedAffineWeylGroupPW0(GroupSemidirectProduct, BindableClass):
        r"""
        Extended affine Weyl group, realized as the semidirect product of the translation lattice
        by the finite Weyl group.

        INPUT:

        - `E` -- A parent with realization in :class:`ExtendedAffineWeylGroup_Class`

        EXAMPLES::

            sage: ExtendedAffineWeylGroup(['A',2,1]).PW0()
            Extended affine Weyl group of type ['A', 2, 1] realized by Semidirect product of Multiplicative form of Coweight lattice of the Root system of type ['A', 2] acted upon by Weyl Group of type ['A', 2] (as a matrix group acting on the coweight lattice)

        """

        def __init__(self, E):
            r"""
            Create the PW0 realization of the extended affine Weyl group.

            EXAMPLES::

                sage: PW0 = ExtendedAffineWeylGroup(['D',3,2]).PW0()
                sage: TestSuite(PW0).run()

            """

            # note that we have to use the multiplicative version of the translation lattice
            # and change the twist to deal with this
            def twist(w,l):
                return E.exp_lattice()(w.action(l.value))

            GroupSemidirectProduct.__init__(self, E.exp_lattice(), E.classical_weyl(), twist = twist, act_to_right=False, prefix0=E._prefixt, print_tuple = E._print_tuple, category=E.Realizations())
            self._style = "PW0"

        def _repr_(self):
            r"""
            A string representing ``self``.

            EXAMPLES::

                sage: ExtendedAffineWeylGroup(['A',4,2]).PW0()._repr_()
                "Extended affine Weyl group of type ['BC', 2, 2] realized by Semidirect product of Multiplicative form of Weight lattice of the Root system of type ['C', 2] acted upon by Weyl Group of type ['C', 2] (as a matrix group acting on the weight lattice)"

            """
            return self.realization_of()._repr_() + " realized by " + super(ExtendedAffineWeylGroup_Class.ExtendedAffineWeylGroupPW0, self)._repr_()

        def translation_group_morphism(self, la):
            r"""
            Map the translation lattice element ``la`` into ``self``.

            EXAMPLES::

                sage: E = ExtendedAffineWeylGroup(['A',2,1], translation="tau", print_tuple = True)
                sage: la = E.lattice().an_element(); la
                2*Lambdacheck[1] + 2*Lambdacheck[2]
                sage: E.PW0().translation_group_morphism(la)
                (tau[2*Lambdacheck[1] + 2*Lambdacheck[2]], 1)

            """
            E = self.realization_of()
            return self((E.exp_lattice()(la),self.cartesian_factors()[1].one()))

        @cached_method
        def S0(self):
            r"""
            Returns the affine simple reflection.

            EXAMPLES::

                sage: ExtendedAffineWeylGroup(['B',2]).PW0().S0()
                t[Lambdacheck[2]] * s2*s1*s2

            """
            E = self.realization_of()
            return self((E.exp_lattice()(E.lattice()(E._special_translation)), E._special_reflection))

        @cached_method
        def simple_reflection(self, i):
            r"""
            Returns the `i`-th simple reflection in ``self``.

            EXAMPLES::

               sage: E = ExtendedAffineWeylGroup("G2")
               sage: [(i, E.PW0().simple_reflection(i)) for i in E.index_set()]
               [(0, t[Lambdacheck[2]] * s2*s1*s2*s1*s2), (1, s1), (2, s2)]

            """
            if i == 0:
                return self.S0()
            else:
                E = self.realization_of()
                return self.classical_weyl_morphism(E.classical_weyl().simple_reflection(i))

        @cached_method
        def simple_reflections(self):
            r"""
            Returns a family for the simple reflections of ``self``.

            EXAMPLES::

                sage: ExtendedAffineWeylGroup("A3").PW0().simple_reflections()
                Finite family {0: t[Lambdacheck[1] + Lambdacheck[3]] * s1*s2*s3*s2*s1, 1: s1, 2: s2, 3: s3}

            """
            return Family(self.realization_of().index_set(), lambda i: self.simple_reflection(i))

        def classical_weyl_morphism(self, w):
            r"""
            Returns the image of `w` under the homomorphism of the classical Weyl group into ``self``.

            EXAMPLES::

                sage: E = ExtendedAffineWeylGroup("A3",print_tuple=True)
                sage: E.PW0().classical_weyl_morphism(E.classical_weyl().from_reduced_word([1,2]))
                (t[0], s1*s2)

            """
            return self((self.cartesian_factors()[0].one(),w))

    class ExtendedAffineWeylGroupW0PElement(GroupSemidirectProduct.Element):
        r"""
        The element class for the W0P realization.
        """
        def has_descent(self, i, side='right', positive=False):
            r"""
            Returns whether ``self`` has `i` as a descent.

            INPUT:

            - `i` - an index.

            OPTIONAL:

            - ``side`` - 'left' or 'right' (default: 'right')
            - ``positive`` - True or False (default: False)

            EXAMPLES::

                sage: w = ExtendedAffineWeylGroup(['A',4,2]).W0P().from_reduced_word([0,1]); w
                s1*s2 * t[Lambda[1] - Lambda[2]]
                sage: w.has_descent(0, side='left')
                True

            """
            E = self.parent().realization_of()
            if side == 'left':
                self = ~self
            if positive:
                return not self.has_descent(i, side='right')
            w = self.cartesian_projection(0)
            la = self.cartesian_projection(1).value
            if i == 0:
                ip = la.scalar(E._special_translation_covector) * E._a0check
                if ip < -1:
                    return True
                if ip > -1:
                    return False
                return E._special_root.weyl_action(w).is_positive_root()
            ip = la.scalar(E._simpleR0[i]) # test height versus simple (co)root
            if ip > 0:
                return True
            if ip < 0:
                return False
            return w.has_descent(i, side='right')

        def to_classical_weyl(self):
            r"""
            Project ``self`` into the classical Weyl group.

            EXAMPLES::

                sage: x = ExtendedAffineWeylGroup(['A',2,1]).W0P().simple_reflection(0); x
                s1*s2*s1 * t[-Lambdacheck[1] - Lambdacheck[2]]
                sage: x.to_classical_weyl()
                s1*s2*s1

            """
            return self.cartesian_projection(0)

        def to_translation_right(self):
            r"""
            Project onto the right (translation) factor in the "W0P" style.

            EXAMPLES::

                sage: x = ExtendedAffineWeylGroup(['A',2,1]).W0P().simple_reflection(0); x
                s1*s2*s1 * t[-Lambdacheck[1] - Lambdacheck[2]]
                sage: x.to_translation_right()
                -Lambdacheck[1] - Lambdacheck[2]

            """
            return self.cartesian_projection(1).value

    class ExtendedAffineWeylGroupW0P(GroupSemidirectProduct, BindableClass):
        r"""
        Extended affine Weyl group, realized as the semidirect product of the finite Weyl group
        by the translation lattice.

        INPUT:

        - `E` -- A parent with realization in :class:`ExtendedAffineWeylGroup_Class`

        EXAMPLES::

            sage: ExtendedAffineWeylGroup(['A',2,1]).W0P()
            Extended affine Weyl group of type ['A', 2, 1] realized by Semidirect product of Weyl Group of type ['A', 2] (as a matrix group acting on the coweight lattice) acting on Multiplicative form of Coweight lattice of the Root system of type ['A', 2]
        """

        def __init__(self, E):
            r"""

            EXAMPLES::

                sage: W0P = ExtendedAffineWeylGroup(['D',3,2]).W0P()
                sage: TestSuite(W0P).run()
            """
            def twist(w,l):
                return E.exp_lattice()(w.action(l.value))

            GroupSemidirectProduct.__init__(self, E.classical_weyl(), E.exp_lattice(), twist=twist, act_to_right=True, prefix1=E._prefixt, print_tuple=E._print_tuple, category=E.Realizations())
            self._style = "W0P"

        def _repr_(self):
            r"""
            A string representing ``self``.

            EXAMPLES::

                sage: ExtendedAffineWeylGroup(['A',4,2]).W0P()._repr_()
                "Extended affine Weyl group of type ['BC', 2, 2] realized by Semidirect product of Weyl Group of type ['C', 2] (as a matrix group acting on the weight lattice) acting on Multiplicative form of Weight lattice of the Root system of type ['C', 2]"
            """
            return self.realization_of()._repr_() + " realized by " + super(ExtendedAffineWeylGroup_Class.ExtendedAffineWeylGroupW0P, self)._repr_()

        def S0(self):
            r"""
            Returns the zero-th simple reflection in style "W0P".

            EXAMPLES::

                sage: ExtendedAffineWeylGroup(["A",3,1]).W0P().S0()
                s1*s2*s3*s2*s1 * t[-Lambdacheck[1] - Lambdacheck[3]]
            """
            E = self.realization_of()
            return self((E._special_reflection,E.exp_lattice()(E.lattice()(-E._special_translation))))

        def simple_reflection(self, i):
            r"""
            Returns the `i`-th simple reflection in ``self``.

            EXAMPLES::

                sage: E = ExtendedAffineWeylGroup(['A',3,1]); W0P = E.W0P()
                sage: [(i, W0P.simple_reflection(i)) for i in E.index_set()]
                [(0, s1*s2*s3*s2*s1 * t[-Lambdacheck[1] - Lambdacheck[3]]), (1, s1), (2, s2), (3, s3)]
            """
            if i == 0:
                return self.S0()
            E = self.realization_of()
            return self.classical_weyl_morphism(E.classical_weyl().simple_reflection(i))

        @cached_method
        def simple_reflections(self):
            r"""
            Returns the family of simple reflections.

            EXAMPLES::

                sage: ExtendedAffineWeylGroup(["A",3,1]).W0P().simple_reflections()
                Finite family {0: s1*s2*s3*s2*s1 * t[-Lambdacheck[1] - Lambdacheck[3]], 1: s1, 2: s2, 3: s3}
            """
            return Family(self.realization_of().index_set(), lambda i: self.simple_reflection(i))

        def classical_weyl_morphism(self, w):
            r"""
            Returns the image of the classical Weyl group element `w` in ``self``.

            EXAMPLES::

                sage: E = ExtendedAffineWeylGroup(['A',2,1],print_tuple=True)
                sage: E.W0P().classical_weyl_morphism(E.classical_weyl().from_reduced_word([2,1]))
                (s2*s1, t[0])
            """
            return self((w,self.cartesian_factors()[1].one()))

        def translation_group_morphism(self, la):
            r"""
            Returns the image of the lattice element ``la`` in ``self``.

            EXAMPLES::

                sage: E = ExtendedAffineWeylGroup(['A',2,1],print_tuple=True)
                sage: E.W0P().translation_group_morphism(E.lattice().an_element())
                (1, t[2*Lambdacheck[1] + 2*Lambdacheck[2]])
            """
            return self((self.cartesian_factors()[0].one(),self.realization_of().exp_lattice()(la)))

    class ExtendedAffineWeylGroupWFElement(GroupSemidirectProduct.Element):
        r"""
        Element class for the "WF" realization.
        """

        def has_descent(self, i, side='right', positive=False):
            r"""
            Returns whether ``self`` has `i` as a descent.

            INPUT:

            - `i` -- an affine Dynkin index

            OPTIONAL:

            - ``side`` -- 'left' or 'right' (default: 'right')
            - ``positive`` -- True or False (default: False)

            EXAMPLES::

                sage: E = ExtendedAffineWeylGroup(['A',2,1])
                sage: x = E.WF().an_element(); x
                S0*S1*S2 * pi[2]
                sage: [(i, x.has_descent(i)) for i in E.index_set()]
                [(0, True), (1, False), (2, False)]
            """
            if side == 'right':
                self = ~self
            if positive:
                return not self.has_descent(i, side='left')
            return self.cartesian_projection(0).has_descent(i, side='left')

        def to_fundamental_group(self):
            r"""
            Project ``self`` to the right (fundamental group) factor in the "WF" style.

            EXAMPLES::

                sage: E = ExtendedAffineWeylGroup(['A',2,1])
                sage: x = E.WF().translation_group_morphism(E.lattice_basis()[1]); x
                S0*S2 * pi[1]
                sage: x.to_fundamental_group()
                pi[1]
            """
            return self.cartesian_projection(1)

        def to_affine_weyl_left(self):
            r"""
            Project ``self`` to the left (affine Weyl group) factor in the "WF" style.

            EXAMPLES::

                sage: E = ExtendedAffineWeylGroup(['A',2,1])
                sage: x = E.WF().translation_group_morphism(E.lattice_basis()[1]); x
                S0*S2 * pi[1]
                sage: x.to_affine_weyl_left()
                S0*S2
            """
            return self.cartesian_projection(0)

        def bruhat_le(self, x):
            r"""
            Return whether ``self`` is less than or equal to `x` in the Bruhat order.

            EXAMPLES::

                sage: E = ExtendedAffineWeylGroup(['A',2,1],affine="s", print_tuple=True); WF=E.WF()
                sage: r = E.affine_weyl().from_reduced_word
                sage: v = r([1,0])
                sage: w = r([1,2,0])
                sage: v.bruhat_le(w)
                True
                sage: vv = WF.affine_weyl_morphism(v); vv
                (s1*s0, pi[0])
                sage: ww = WF.affine_weyl_morphism(w); ww
                (s1*s2*s0, pi[0])
                sage: vv.bruhat_le(ww)
                True
                sage: f = E.fundamental_group()(2); f
                pi[2]
                sage: ff = WF.fundamental_group_morphism(f); ff
                (1, pi[2])
                sage: vv.bruhat_le(ww*ff)
                False
                sage: (vv*ff).bruhat_le(ww*ff)
                True
            """
            if self.cartesian_projection(1) != x.cartesian_projection(1):
                return False
            return self.cartesian_projection(0).bruhat_le(x.cartesian_projection(0))

    class ExtendedAffineWeylGroupWF(GroupSemidirectProduct, BindableClass):
        r"""
        Extended affine Weyl group, realized as the semidirect product of the affine Weyl group
        by the fundamental group.

        INPUT:

        - `E` -- A parent with realization in :class:`ExtendedAffineWeylGroup_Class`

        EXAMPLES::

            sage: ExtendedAffineWeylGroup(['A',2,1]).WF()
            Extended affine Weyl group of type ['A', 2, 1] realized by Semidirect product of Weyl Group of type ['A', 2, 1] (as a matrix group acting on the root lattice) acted upon by Fundamental group of type ['A', 2, 1]
        """

        def __init__(self, E):
            r"""
            EXAMPLES::

                sage: WF = ExtendedAffineWeylGroup(['D',3,2]).WF()
                sage: TestSuite(WF).run()
            """
            def twist(g,w):
                return g.act_on_affine_weyl(w)

            GroupSemidirectProduct.__init__(self, E.affine_weyl(), E.fundamental_group(), twist = twist, act_to_right=False, print_tuple = E._print_tuple, category=E.Realizations())
            self._style = "WF"

        def _repr_(self):
            r"""
            A string representing ``self``.

            EXAMPLES::

                sage: ExtendedAffineWeylGroup(['A',4,2]).WF()._repr_()
                "Extended affine Weyl group of type ['BC', 2, 2] realized by Semidirect product of Weyl Group of type ['BC', 2, 2] (as a matrix group acting on the root lattice) acted upon by Fundamental group of type ['BC', 2, 2]"
            """
            return self.realization_of()._repr_() + " realized by " + super(ExtendedAffineWeylGroup_Class.ExtendedAffineWeylGroupWF, self)._repr_()

        def affine_weyl_morphism(self, w):
            r"""
            Returns the image of the affine Weyl group element `w` in ``self``.

            EXAMPLES::

                sage: E = ExtendedAffineWeylGroup(['C',2,1],print_tuple=True)
                sage: E.WF().affine_weyl_morphism(E.affine_weyl().from_reduced_word([1,2,1,0]))
                (S1*S2*S1*S0, pi[0])
            """
            return self((w,self.cartesian_factors()[1].one()))

        @cached_method
        def simple_reflections(self):
            r"""
            Returns the family of simple reflections.

            EXAMPLES::

                sage: ExtendedAffineWeylGroup(["A",3,1],affine="r").WF().simple_reflections()
                Finite family {0: r0, 1: r1, 2: r2, 3: r3}
            """
            E = self.realization_of()
            W = E.affine_weyl()
            return Family(E.index_set(), lambda i: self.affine_weyl_morphism(W.simple_reflection(i)))

        @cached_method
        def fundamental_group_morphism(self, f):
            r"""
            Returns the image of `f` under the homomorphism from the fundamental group into
            the right (fundamental group) factor in "WF" style.

            EXAMPLES::

                sage: E = ExtendedAffineWeylGroup(['E',6,1],print_tuple=True); WF = E.WF(); F = E.fundamental_group()
                sage: [(x,WF.fundamental_group_morphism(x)) for x in F]
                [(pi[0], (1, pi[0])), (pi[1], (1, pi[1])), (pi[6], (1, pi[6]))]
            """
            return self((self.cartesian_factors()[0].one(),f))

    class ExtendedAffineWeylGroupFWElement(GroupSemidirectProduct.Element):
        r"""
        The element class for the "FW" realization.
        """
        def has_descent(self, i, side='right', positive=False):
            r"""
            Return whether ``self`` has descent at `i`.

            INPUT:

            - `i` -- an affine Dynkin index.

            OPTIONAL:

            - ``side`` -- 'left' or 'right' (default: 'right')
            - ``positive`` -- True or False (default: False)

            EXAMPLES::

                sage: E = ExtendedAffineWeylGroup(['A',2,1])
                sage: x = E.FW().an_element(); x
                pi[2] * S0*S1*S2
                sage: [(i, x.has_descent(i)) for i in E.index_set()]
                [(0, False), (1, False), (2, True)]
            """
            if side == 'left':
                self = ~self
            if positive:
                return not self.has_descent(i, side='right')
            return self.cartesian_projection(1).has_descent(i, side='right')

        def to_fundamental_group(self):
            r"""
            Returns the projection of ``self`` to the fundamental group in the "FW" style.

            EXAMPLES::

                sage: E = ExtendedAffineWeylGroup(['A',2,1])
                sage: x = E.FW().translation_group_morphism(E.lattice_basis()[2]); x
                pi[2] * S1*S2
                sage: x.to_fundamental_group()
                pi[2]
            """
            return self.cartesian_projection(0)

        def to_affine_weyl_right(self):
            r"""
            Project ``self`` to the right (affine Weyl group) factor in the "FW" style.

            EXAMPLES::

                sage: E = ExtendedAffineWeylGroup(['A',2,1])
                sage: x = E.FW().translation_group_morphism(E.lattice_basis()[1]); x
                pi[1] * S2*S1
                sage: x.to_affine_weyl_right()
                S2*S1
            """
            return self.cartesian_projection(1)

        def action_on_affine_roots(self, beta):
            r"""
            Act by ``self`` on the affine root lattice element ``beta``.

            EXAMPLES::

<<<<<<< HEAD
                sage: w = ExtendedAffineWeylGroup(['A',2,1],affine="s").FW().an_element(); w
=======
                sage: E = ExtendedAffineWeylGroup(['A',2,1],affine="s")
                sage: x = E.FW().an_element(); x
>>>>>>> fee79e78
                pi[2] * s0*s1*s2
                sage: v = RootSystem(['A',2,1]).root_lattice().an_element(); v
                2*alpha[0] + 2*alpha[1] + 3*alpha[2]
                sage: x.action_on_affine_roots(v)
                alpha[0] + alpha[1]
            """
            g = self.cartesian_projection(0)
            w = self.cartesian_projection(1)
            return g.act_on_affine_lattice(w.action(beta))

    class ExtendedAffineWeylGroupFW(GroupSemidirectProduct, BindableClass):
        r"""
        Extended affine Weyl group, realized as the semidirect product of the affine Weyl group
        by the fundamental group.

        INPUT:

        - `E` -- A parent with realization in :class:`ExtendedAffineWeylGroup_Class`

        EXAMPLES::

            sage: ExtendedAffineWeylGroup(['A',2,1]).FW()
            Extended affine Weyl group of type ['A', 2, 1] realized by Semidirect product of Fundamental group of type ['A', 2, 1] acting on Weyl Group of type ['A', 2, 1] (as a matrix group acting on the root lattice)
        """

        def __init__(self, E):
            r"""

            EXAMPLES::

                sage: FW = ExtendedAffineWeylGroup(['D',3,2]).FW()
                sage: TestSuite(FW).run()

            """
            def twist(g,w):
                return g.act_on_affine_weyl(w)

            GroupSemidirectProduct.__init__(self, E.fundamental_group(), E.affine_weyl(), twist = twist, act_to_right=True, print_tuple = E._print_tuple, category=E.Realizations())
            self._style = "FW"

        def _repr_(self):
            r"""
            A string representing ``self``.

            EXAMPLES::

                sage: ExtendedAffineWeylGroup(['A',4,2]).FW()._repr_()
                "Extended affine Weyl group of type ['BC', 2, 2] realized by Semidirect product of Fundamental group of type ['BC', 2, 2] acting on Weyl Group of type ['BC', 2, 2] (as a matrix group acting on the root lattice)"

            """
            return self.realization_of()._repr_() + " realized by " + super(ExtendedAffineWeylGroup_Class.ExtendedAffineWeylGroupFW, self)._repr_()

        @cached_method
        def simple_reflections(self):
            r"""
            Returns the family of simple reflections of ``self``.

            EXAMPLES::

                sage: ExtendedAffineWeylGroup(['A',2,1],print_tuple=True).FW().simple_reflections()
                Finite family {0: (pi[0], S0), 1: (pi[0], S1), 2: (pi[0], S2)}

            """
            E = self.realization_of()
            W = E.affine_weyl()
            return Family(E.index_set(), lambda i: self.affine_weyl_morphism(W.simple_reflection(i)))

        def affine_weyl_morphism(self, w):
            r"""
            Returns the image of `w` under the map of the affine Weyl group into the right
            (affine Weyl group) factor in the "FW" style.

            EXAMPLES::

                sage: E = ExtendedAffineWeylGroup(['A',2,1],print_tuple=True)
                sage: E.FW().affine_weyl_morphism(E.affine_weyl().from_reduced_word([0,2,1]))
                (pi[0], S0*S2*S1)

            """
            return self((self.cartesian_factors()[0].one(),w))

        @cached_method
        def fundamental_group_morphism(self, f):
            r"""
            Returns the image of the fundamental group element `f` into ``self``.

            EXAMPLES::

                sage: E = ExtendedAffineWeylGroup(['A',2,1],print_tuple=True)
                sage: E.FW().fundamental_group_morphism(E.fundamental_group()(2))
                (pi[2], 1)

            """
            return self((f,self.cartesian_factors()[1].one()))

    class ExtendedAffineWeylGroupPvW0Element(GroupSemidirectProduct.Element):
        r"""
        The element class for the "PvW0" realization.
        """

        def has_descent(self, i, side='right', positive=False):
            r"""
            Returns whether ``self`` has `i` as a descent.

            INPUT:

            - `i` - an affine Dynkin index

            OPTIONAL:

            - ``side`` -- 'left' or 'right' (default: 'right')
            - ``positive`` -- True or False (default: False)

            EXAMPLES::

                sage: E = ExtendedAffineWeylGroup(['A',4,2])
                sage: w = E.PvW0().from_reduced_word([0,1]); w
                t[Lambda[1]] * s1*s2
                sage: [(i, w.has_descent(i, side='left')) for i in E.index_set()]
                [(0, True), (1, False), (2, False)]
            """
            return self.parent().realization_of().PW0()(self).has_descent(i, side=side, positive=positive)

        def dual_action(self, la):
            r"""
            Returns the action of ``self`` on an element ``la`` of the dual version of the translation lattice.

            EXAMPLES::

                sage: E = ExtendedAffineWeylGroup(['A',2,1])
                sage: x = E.PvW0().an_element(); x
                t[2*Lambda[1] + 2*Lambda[2]] * s1*s2
                sage: la = E.dual_lattice().an_element(); la
                2*Lambda[1] + 2*Lambda[2]
                sage: x.dual_action(la)
                -2*Lambda[1] + 4*Lambda[2]

            """
            w = self.cartesian_projection(1)
            assert la in w.parent().domain()
            return self.cartesian_projection(0).value + w.action(la)

        def to_dual_translation_left(self):
            r"""
            The image of ``self`` under the map that projects to the dual translation lattice
            factor after factoring it to the left as in style "PvW0".

            EXAMPLES::

                sage: s = ExtendedAffineWeylGroup(['A',2,1]).PvW0().simple_reflection(0); s
                t[Lambda[1] + Lambda[2]] * s1*s2*s1
                sage: s.to_dual_translation_left()
                Lambda[1] + Lambda[2]

            """
            return self.cartesian_projection(0).value # undo the GroupExp

        def to_dual_classical_weyl(self):
            r"""
            Returns the image of ``self`` under the homomorphism that projects to the dual classical
            Weyl group factor after rewriting it in either style "PvW0" or "W0Pv".

            EXAMPLES::

                sage: s = ExtendedAffineWeylGroup(['A',2,1]).PvW0().simple_reflection(0); s
                t[Lambda[1] + Lambda[2]] * s1*s2*s1
                sage: s.to_dual_classical_weyl()
                s1*s2*s1

            """
            return self.cartesian_projection(1)

            def is_translation(self):
                r"""
                Returns whether ``self`` is a translation element or not.

                EXAMPLES::

                    sage: PvW0 = ExtendedAffineWeylGroup(['A',2,1]).PvW0()
                    sage: t = PvW0.from_reduced_word([1,2,1,0])
                    sage: t.is_translation()
                    True
                    sage: PvW0.simple_reflection(0).is_translation()
                    False

                """
                w = self.to_dual_classical_weyl()
                return w == w.parent().one()

    class ExtendedAffineWeylGroupPvW0(GroupSemidirectProduct, BindableClass):
        r"""
        Extended affine Weyl group, realized as the semidirect product of the dual form of the translation lattice
        by the finite Weyl group.

        INPUT:

        - `E` -- A parent with realization in :class:`ExtendedAffineWeylGroup_Class`

        EXAMPLES::

            sage: ExtendedAffineWeylGroup(['A',2,1]).PvW0()
            Extended affine Weyl group of type ['A', 2, 1] realized by Semidirect product of Multiplicative form of Weight lattice of the Root system of type ['A', 2] acted upon by Weyl Group of type ['A', 2] (as a matrix group acting on the weight lattice)

        """

        def __init__(self, E):
            r"""

            EXAMPLES::

                sage: PvW0 = ExtendedAffineWeylGroup(['D',3,2]).PvW0()
                sage: TestSuite(PvW0).run()

            """
            # note that we have to use the multiplicative version of the translation lattice
            # and change the twist to deal with this
            def twist(w,l):
                return E.exp_dual_lattice()(w.action(l.value))

            GroupSemidirectProduct.__init__(self, E.exp_dual_lattice(), E.dual_classical_weyl(), twist = twist, act_to_right=False, prefix0=E._prefixt, print_tuple = E._print_tuple, category=E.Realizations())
            self._style = "PvW0"

        def _repr_(self):
            r"""
            A string representing ``self``.

            EXAMPLES::

                sage: ExtendedAffineWeylGroup(['A',4,2]).PvW0()._repr_()
                "Extended affine Weyl group of type ['BC', 2, 2] realized by Semidirect product of Multiplicative form of Weight lattice of the Root system of type ['C', 2] acted upon by Weyl Group of type ['C', 2] (as a matrix group acting on the weight lattice)"

            """
            return self.realization_of()._repr_() + " realized by " + super(ExtendedAffineWeylGroup_Class.ExtendedAffineWeylGroupPvW0, self)._repr_()

        def dual_translation_group_morphism(self, la):
            r"""
            Map the dual translation lattice element ``la`` into ``self``.

            EXAMPLES::

                sage: E = ExtendedAffineWeylGroup(['A',2,1], translation="tau", print_tuple = True)
                sage: la = E.dual_lattice().an_element(); la
                2*Lambda[1] + 2*Lambda[2]
                sage: E.PvW0().dual_translation_group_morphism(la)
                (tau[2*Lambda[1] + 2*Lambda[2]], 1)

            """
            E = self.realization_of()
            return self((E.exp_dual_lattice()(la),self.cartesian_factors()[1].one()))

        @cached_method
        def simple_reflections(self):
            r"""
            Returns a family for the simple reflections of ``self``.

            EXAMPLES::

                sage: ExtendedAffineWeylGroup(['A',3,1]).PvW0().simple_reflections()
                Finite family {0: t[Lambda[1] + Lambda[3]] * s1*s2*s3*s2*s1, 1: s1, 2: s2, 3: s3}

            """
            E = self.realization_of()
            return Family(E.index_set(), lambda i: self(E.PW0().simple_reflection(i)))

        def dual_classical_weyl_morphism(self, w):
            r"""
            Returns the image of `w` under the homomorphism of the dual form of the classical Weyl group into ``self``.

            EXAMPLES::

                sage: E = ExtendedAffineWeylGroup(['A',3,1],print_tuple=True)
                sage: E.PvW0().dual_classical_weyl_morphism(E.dual_classical_weyl().from_reduced_word([1,2]))
                (t[0], s1*s2)

            """
            return self((self.cartesian_factors()[0].one(),w))

    class ExtendedAffineWeylGroupW0PvElement(GroupSemidirectProduct.Element):
        r"""
        The element class for the "W0Pv" realization.
        """

        def dual_action(self, la):
            r"""
            Returns the action of ``self`` on an element ``la`` of the dual version of the translation lattice.

            EXAMPLES::

                sage: E = ExtendedAffineWeylGroup(['A',2,1])
                sage: x = E.W0Pv().an_element(); x
                s1*s2 * t[2*Lambda[1] + 2*Lambda[2]]
                sage: la = E.dual_lattice().an_element(); la
                2*Lambda[1] + 2*Lambda[2]
                sage: x.dual_action(la)
                -8*Lambda[1] + 4*Lambda[2]

            """
            w = self.cartesian_projection(0)
            assert la in w.parent().domain()
            return w.action(self.cartesian_projection(1).value + la)

        def has_descent(self, i, side='right', positive=False):
            r"""
            Returns whether ``self`` has `i` as a descent.

            INPUT:

            - `i` - an affine Dynkin index

            OPTIONAL:

            - ``side`` - 'left' or 'right' (default: 'right')
            - ``positive`` - True or False (default: False)

            EXAMPLES::

                sage: w = ExtendedAffineWeylGroup(['A',4,2]).W0Pv().from_reduced_word([0,1]); w
                s1*s2 * t[Lambda[1] - Lambda[2]]
                sage: w.has_descent(0, side='left')
                True

            """
            return self.parent().realization_of().W0P()(self).has_descent(i, side=side, positive=positive)

        def to_dual_translation_right(self):
            r"""
            The image of ``self`` under the map that projects to the dual translation lattice
            factor after factoring it to the right as in style "W0Pv".

            EXAMPLES::

                sage: s = ExtendedAffineWeylGroup(['A',2,1]).W0Pv().simple_reflection(0); s
                s1*s2*s1 * t[-Lambda[1] - Lambda[2]]
                sage: s.to_dual_translation_right()
                -Lambda[1] - Lambda[2]

            """
            return self.cartesian_projection(1).value # undo the GroupExp

        def to_dual_classical_weyl(self):
            r"""
            Returns the image of ``self`` under the homomorphism that projects to the dual classical
            Weyl group factor after rewriting it in either style "PvW0" or "W0Pv".

            EXAMPLES::

                sage: s = ExtendedAffineWeylGroup(['A',2,1]).W0Pv().simple_reflection(0); s
                s1*s2*s1 * t[-Lambda[1] - Lambda[2]]
                sage: s.to_dual_classical_weyl()
                s1*s2*s1

            """
            return self.cartesian_projection(0)

            def is_translation(self):
                r"""
                Returns whether ``self`` is a translation element or not.

                EXAMPLES::

                    sage: E = ExtendedAffineWeylGroup(['A',2,1])
                    sage: t = E.W0Pv().from_reduced_word([1,2,1,0])
                    sage: t.is_translation()
                    True

                """
                w = self.to_dual_classical_weyl()
                return w == w.parent().one()

    class ExtendedAffineWeylGroupW0Pv(GroupSemidirectProduct, BindableClass):
        r"""
        Extended affine Weyl group, realized as the semidirect product of the finite Weyl group, acting on the
        dual form of the translation lattice.

        INPUT:

        - `E` -- A parent with realization in :class:`ExtendedAffineWeylGroup_Class`

        EXAMPLES::

            sage: ExtendedAffineWeylGroup(['A',2,1]).W0Pv()
            Extended affine Weyl group of type ['A', 2, 1] realized by Semidirect product of Weyl Group of type ['A', 2] (as a matrix group acting on the weight lattice) acting on Multiplicative form of Weight lattice of the Root system of type ['A', 2]

        """

        def __init__(self, E):
            r"""

            EXAMPLES::

                sage: W0Pv = ExtendedAffineWeylGroup(['D',3,2]).W0Pv()
                sage: TestSuite(W0Pv).run()

            """
            # note that we have to use the multiplicative version of the translation lattice
            # and change the twist to deal with this
            def twist(w,l):
                return E.exp_dual_lattice()(w.action(l.value))

            GroupSemidirectProduct.__init__(self, E.dual_classical_weyl(), E.exp_dual_lattice(), twist = twist, act_to_right=True, prefix1=E._prefixt, print_tuple = E._print_tuple, category=E.Realizations())
            self._style = "W0Pv"

        def _repr_(self):
            r"""
            A string representing ``self``.

            EXAMPLES::

                sage: ExtendedAffineWeylGroup(['A',4,2]).W0Pv()._repr_()
                "Extended affine Weyl group of type ['BC', 2, 2] realized by Semidirect product of Weyl Group of type ['C', 2] (as a matrix group acting on the weight lattice) acting on Multiplicative form of Weight lattice of the Root system of type ['C', 2]"

            """
            return self.realization_of()._repr_() + " realized by " + super(ExtendedAffineWeylGroup_Class.ExtendedAffineWeylGroupW0Pv, self)._repr_()

        def dual_translation_group_morphism(self, la):
            r"""
            Map the dual translation lattice element ``la`` into ``self``.

            EXAMPLES::

                sage: E = ExtendedAffineWeylGroup(['A',2,1], translation="tau", print_tuple = True)
                sage: la = E.dual_lattice().an_element(); la
                2*Lambda[1] + 2*Lambda[2]
                sage: E.W0Pv().dual_translation_group_morphism(la)
                (1, tau[2*Lambda[1] + 2*Lambda[2]])

            """
            E = self.realization_of()
            return self((self.cartesian_factors()[0].one(),E.exp_dual_lattice()(la)))

        @cached_method
        def simple_reflections(self):
            r"""
            Returns a family for the simple reflections of ``self``.

            EXAMPLES::

                sage: ExtendedAffineWeylGroup(['A',3,1]).W0Pv().simple_reflections()
                Finite family {0: s1*s2*s3*s2*s1 * t[-Lambda[1] - Lambda[3]], 1: s1, 2: s2, 3: s3}

            """
            E = self.realization_of()
            return Family(E.index_set(), lambda i: self(E.PW0().simple_reflection(i)))

        def dual_classical_weyl_morphism(self, w):
            r"""
            Returns the image of `w` under the homomorphism of the dual form of the classical Weyl group into ``self``.

            EXAMPLES::

                sage: E = ExtendedAffineWeylGroup(['A',3,1],print_tuple=True)
                sage: E.W0Pv().dual_classical_weyl_morphism(E.dual_classical_weyl().from_reduced_word([1,2]))
                (s1*s2, t[0])

            """
            return self((w,self.cartesian_factors()[1].one()))

ExtendedAffineWeylGroup_Class.ExtendedAffineWeylGroupPW0.Element = ExtendedAffineWeylGroup_Class.ExtendedAffineWeylGroupPW0Element
ExtendedAffineWeylGroup_Class.ExtendedAffineWeylGroupW0P.Element = ExtendedAffineWeylGroup_Class.ExtendedAffineWeylGroupW0PElement
ExtendedAffineWeylGroup_Class.ExtendedAffineWeylGroupWF.Element = ExtendedAffineWeylGroup_Class.ExtendedAffineWeylGroupWFElement
ExtendedAffineWeylGroup_Class.ExtendedAffineWeylGroupFW.Element = ExtendedAffineWeylGroup_Class.ExtendedAffineWeylGroupFWElement
ExtendedAffineWeylGroup_Class.ExtendedAffineWeylGroupPvW0.Element = ExtendedAffineWeylGroup_Class.ExtendedAffineWeylGroupPvW0Element
ExtendedAffineWeylGroup_Class.ExtendedAffineWeylGroupW0Pv.Element = ExtendedAffineWeylGroup_Class.ExtendedAffineWeylGroupW0PvElement<|MERGE_RESOLUTION|>--- conflicted
+++ resolved
@@ -1399,13 +1399,8 @@
 
                 EXAMPLES::
 
-<<<<<<< HEAD
-                    sage: E = ExtendedAffineWeylGroup(['A',3,1]); WF = E.WF(); F = E.fundamental_group()
-=======
-                    sage: E = ExtendedAffineWeylGroup(['A',3,1]); WF=E.WF()
-                    sage: F = E.fundamental_group()
->>>>>>> fee79e78
-                    sage: x = WF.an_element(); x
+                    sage: E = ExtendedAffineWeylGroup(['A',3,1])
+                    sage: x = E.WF().an_element(); x
                     S0*S1*S2*S3 * pi[3]
                     sage: I = E.index_set()
                     sage: [(i, x.has_descent(i)) for i in I]
@@ -1465,14 +1460,8 @@
                     S0*S1*S2*S3 * pi[3]
                     sage: x.apply_simple_reflection(1)
                     S0*S1*S2*S3*S0 * pi[3]
-<<<<<<< HEAD
-                    sage: x.apply_simple_reflection(1, side='left')
-                    S0*S1*S2*S0*S3 * pi[3]
-
-=======
                     sage: x.apply_simple_reflection(0, side='left')
                     S1*S2*S3 * pi[3]
->>>>>>> fee79e78
                 """
                 s = self.parent().simple_reflection(i)
                 if side == 'right':
@@ -2627,12 +2616,7 @@
 
             EXAMPLES::
 
-<<<<<<< HEAD
-                sage: w = ExtendedAffineWeylGroup(['A',2,1],affine="s").FW().an_element(); w
-=======
-                sage: E = ExtendedAffineWeylGroup(['A',2,1],affine="s")
-                sage: x = E.FW().an_element(); x
->>>>>>> fee79e78
+                sage: x = ExtendedAffineWeylGroup(['A',2,1],affine="s").FW().an_element(); x
                 pi[2] * s0*s1*s2
                 sage: v = RootSystem(['A',2,1]).root_lattice().an_element(); v
                 2*alpha[0] + 2*alpha[1] + 3*alpha[2]
