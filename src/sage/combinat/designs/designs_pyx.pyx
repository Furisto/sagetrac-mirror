--- conflicted
+++ resolved
@@ -290,15 +290,9 @@
         from sage.sets.disjoint_set import DisjointSet_of_integers
         groups = DisjointSet_of_integers(n)
         for i in range(n):
-<<<<<<< HEAD
-            for j in range(i+1,n):
-                if matrix[i*n+j] == 0:
-                    groups.union(i,j)
-=======
             for j in range(i + 1, n):
                 if matrix[i * n + j] == 0:
                     groups.union(i, j)
->>>>>>> ae64661c
         groups = list(groups.root_to_elements_dict().values())
 
     # Group sizes are element of G
