--- conflicted
+++ resolved
@@ -384,8 +384,6 @@
         # We store the Cartan matrix for the vacancy number calculations for speed
         self._cartan_matrix = cl.cartan_matrix()
         Parent.__init__(self, category=KirillovReshetikhinCrystals().TensorProducts())
-<<<<<<< HEAD
-=======
 
     # add options to class
     options=GlobalOptions('RiggedConfigurations',
@@ -448,7 +446,6 @@
         convention=dict(link_to=(tableau.Tableaux.options,'convention')),
         notation = dict(alt_name='convention')
     )
->>>>>>> a388c2ad
 
     def _repr_(self):
         """
