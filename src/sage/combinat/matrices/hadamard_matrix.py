--- conflicted
+++ resolved
@@ -94,22 +94,13 @@
 
     We note that this method by default returns a normalised Hadamard matrix ::
 
-<<<<<<< HEAD
-        sage: sage.combinat.matrices.hadamard_matrix.hadamard_matrix_paleyI(4) # random
-=======
         sage: from sage.combinat.matrices.hadamard_matrix import hadamard_matrix_paleyI
         sage: hadamard_matrix_paleyI(4)
->>>>>>> adef4de9
         [ 1  1  1  1]
         [ 1 -1  1 -1]
         [ 1 -1 -1  1]
         [ 1  1 -1 -1]
 
-<<<<<<< HEAD
-    TESTS::
-
-        sage: from sage.combinat.matrices.hadamard_matrix import hadamard_matrix_paleyI
-=======
     Otherwise, it returns a skew Hadamard matrix `H`, i.e. `H=S+I`, with
     `S=-S^\top`  ::
 
@@ -123,18 +114,14 @@
 
     TESTS::
 
->>>>>>> adef4de9
         sage: from sage.combinat.matrices.hadamard_matrix import is_hadamard_matrix
         sage: test_cases = [x+1 for x in range(100) if is_prime_power(x) and x%4==3]
         sage: all(is_hadamard_matrix(hadamard_matrix_paleyI(n),normalized=True,verbose=True)
         ....:     for n in test_cases)
         True
-<<<<<<< HEAD
-=======
         sage: all(is_hadamard_matrix(hadamard_matrix_paleyI(n,normalize=False),verbose=True)
         ....:     for n in test_cases)
         True
->>>>>>> adef4de9
     """
     p = n - 1
     if not(is_prime_power(p) and (p % 4 == 3)):
@@ -148,19 +135,12 @@
                      for x in K_list]
                     for y in K_list])
     for i in range(n):
-<<<<<<< HEAD
-        H[0,i] =  1
-        H[i,i] = -1
-        H[i,0] = -1
-    H = normalise_hadamard(H)
-=======
         H[i,0] = -1
         H[0,i] =  1
     if normalize:
         for i in range(n):
             H[i,i] = -1
         H = normalise_hadamard(H)
->>>>>>> adef4de9
     return H
 
 def hadamard_matrix_paleyII(n):
@@ -179,11 +159,7 @@
 
     We note that the method returns a normalised Hadamard matrix ::
 
-<<<<<<< HEAD
-        sage: sage.combinat.matrices.hadamard_matrix.hadamard_matrix_paleyII(12) # random
-=======
         sage: sage.combinat.matrices.hadamard_matrix.hadamard_matrix_paleyII(12)
->>>>>>> adef4de9
         [ 1  1| 1  1| 1  1| 1  1| 1  1| 1  1]
         [ 1 -1|-1  1|-1  1|-1  1|-1  1|-1  1]
         [-----+-----+-----+-----+-----+-----]
@@ -204,12 +180,7 @@
 
     TESTS::
 
-<<<<<<< HEAD
-        sage: from sage.combinat.matrices.hadamard_matrix import hadamard_matrix_paleyII
-        sage: from sage.combinat.matrices.hadamard_matrix import is_hadamard_matrix
-=======
         sage: from sage.combinat.matrices.hadamard_matrix import (hadamard_matrix_paleyII, is_hadamard_matrix)
->>>>>>> adef4de9
         sage: test_cases = [2*(x+1) for x in range(50) if is_prime_power(x) and x%4==1]
         sage: all(is_hadamard_matrix(hadamard_matrix_paleyII(n),normalized=True,verbose=True)
         ....:     for n in test_cases)
@@ -239,11 +210,7 @@
 
     return normalise_hadamard(H)
 
-<<<<<<< HEAD
-def is_hadamard_matrix(M, normalized=False, verbose=False):
-=======
 def is_hadamard_matrix(M, normalized=False, skew=False, verbose=False):
->>>>>>> adef4de9
     r"""
     Test if `M` is a hadamard matrix.
 
@@ -254,28 +221,21 @@
     - ``normalized`` (boolean) -- whether to test if ``M`` is a normalized
       Hadamard matrix, i.e. has its first row/column filled with +1.
 
-<<<<<<< HEAD
-=======
     - ``skew`` (boolean) -- whether to test if ``M`` is a skew 
       Hadamard matrix, i.e. `M=S+I` for `-S=S^\top`, and `I` the identity matrix. 
 
->>>>>>> adef4de9
     - ``verbose`` (boolean) -- whether to be verbose when the matrix is not
       Hadamard.
 
     EXAMPLE::
 
         sage: from sage.combinat.matrices.hadamard_matrix import is_hadamard_matrix
-<<<<<<< HEAD
-        sage: is_hadamard_matrix(matrix.hadamard(12))
-=======
         sage: h = matrix.hadamard(12)
         sage: is_hadamard_matrix(h)
         True
         sage: from sage.combinat.matrices.hadamard_matrix import skew_hadamard_matrix
         sage: h=skew_hadamard_matrix(12)
         sage: is_hadamard_matrix(h, skew=True)
->>>>>>> adef4de9
         True
         sage: h = matrix.hadamard(12)
         sage: h[0,0] = 2
@@ -289,9 +249,6 @@
         The matrix is not normalized
         False
 
-<<<<<<< HEAD
-
-=======
     TESTS::
 
         sage: h = matrix.hadamard(12)
@@ -311,7 +268,6 @@
         False
         sage: is_hadamard_matrix(h, skew=False, verbose=True)
         True
->>>>>>> adef4de9
     """
     n = M.ncols()
     if n != M.nrows():
@@ -344,8 +300,6 @@
                 print "The matrix is not normalized"
             return False
 
-<<<<<<< HEAD
-=======
     if skew:
         for i in xrange(n-1):
             for j in xrange(i+1, n):
@@ -358,7 +312,6 @@
                 if verbose:
                     print "The matrix is not skew - diagonal entries must be all 1"
                 return False
->>>>>>> adef4de9
     return True
 
 from sage.matrix.constructor import matrix_method
@@ -379,11 +332,7 @@
         - ``True`` -- meaning that Sage knows how to build the matrix
 
         - ``Unknown`` -- meaning that Sage does not know how to build the
-<<<<<<< HEAD
-          matrix, but that the design may exist (see :mod:`sage.misc.unknown`).
-=======
           matrix, although the matrix may exist (see :mod:`sage.misc.unknown`).
->>>>>>> adef4de9
 
         - ``False`` -- meaning that the matrix does not exist.
 
