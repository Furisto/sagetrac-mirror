--- conflicted
+++ resolved
@@ -1,16 +1,6 @@
 r"""
 Word features that are imported by default in the interpreter namespace
 """
-<<<<<<< HEAD
-from alphabet import Alphabet, build_alphabet
-from morphism import WordMorphism
-from paths import WordPaths
-from word import Word
-from word_options import WordOptions
-from word_generators import words
-from words import Words, FiniteWords, InfiniteWords
-from cautomata import FastAutomaton
-=======
 from __future__ import absolute_import
 
 from .alphabet import Alphabet, build_alphabet
@@ -20,4 +10,4 @@
 from .word_options import WordOptions
 from .word_generators import words
 from .words import Words, FiniteWords, InfiniteWords
->>>>>>> b630b412
+from .cautomata import FastAutomaton