<<<<<<< HEAD
__doc__ = r"""
Words
=====

.. TODO::

   - Check that those are the important entry points
   - Add links from the module documentation to the important classes/functions

- :func:`sage.combinat.words.alphabet.build_alphabet`
- :func:`sage.combinat.words.word.Word`
- :func:`sage.combinat.words.words.Words`
- :ref:`sage.combinat.words.word_generators`
- :class:`sage.combinat.words.shuffle_product.ShuffleProduct`, :class:`sage.combinat.words.shuffle_product.ShuffleProduct` ???
- :ref:`sage.combinat.words.suffix_trees`
- :ref:`sage.combinat.words.morphism`
- :ref:`sage.combinat.words.paths`
"""
# Is this really needed?
=======
>>>>>>> 05946570
import all
import demo<|MERGE_RESOLUTION|>--- conflicted
+++ resolved
@@ -1,4 +1,3 @@
-<<<<<<< HEAD
 __doc__ = r"""
 Words
 =====
@@ -8,6 +7,7 @@
    - Check that those are the important entry points
    - Add links from the module documentation to the important classes/functions
 
+- :mod:`sage.combinat.words.demo`
 - :func:`sage.combinat.words.alphabet.build_alphabet`
 - :func:`sage.combinat.words.word.Word`
 - :func:`sage.combinat.words.words.Words`
@@ -18,7 +18,5 @@
 - :ref:`sage.combinat.words.paths`
 """
 # Is this really needed?
-=======
->>>>>>> 05946570
 import all
 import demo