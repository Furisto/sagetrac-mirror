"""
Lazy Power Series

This file provides an implementation of lazy univariate power
series, which uses the stream class for its internal data
structure.

This code is based on the work of Ralf Hemmecke and Martin Rubey's
Aldor-Combinat, which can be found at
http://www.risc.uni-linz.ac.at/people/hemmecke/aldor/combinat/index.html.
In particular, the relevant section for this file can be found at
http://www.risc.uni-linz.ac.at/people/hemmecke/AldorCombinat/combinatse9.html.
"""
#*****************************************************************************
#       Copyright (C) 2008 Mike Hansen <mhansen@gmail.com>,
#
#  Distributed under the terms of the GNU General Public License (GPL)
#
#    This code is distributed in the hope that it will be useful,
#    but WITHOUT ANY WARRANTY; without even the implied warranty of
#    MERCHANTABILITY or FITNESS FOR A PARTICULAR PURPOSE.  See the GNU
#    General Public License for more details.
#
#  The full text of the GPL is available at:
#
#                  http://www.gnu.org/licenses/
#*****************************************************************************
<<<<<<< HEAD
from series_order import  inf, unk
from sage.rings.all import Integer
=======
from stream import Stream, Stream_class
from series_order import  bounded_decrement, increment, inf, unk
from sage.rings.all import Integer
from sage.misc.misc import prod
from functools import partial
>>>>>>> 12bbca02
from sage.misc.misc import repr_lincomb, is_iterator
from sage.misc.cachefunc import cached_method
import sage.structure.parent_base
from sage.categories.all import Rings
from series_stream import (SeriesStream, SeriesStreamFromList, SeriesStreamFromIterator, TermStream,
                           ChangeRingStream, SumStream, ProductStream, TailStream, DerivativeStream,
                           IntegralStream, CompositionStream, RecursiveStream, RestrictedStream,
                           ListSumStream, SumGeneratorStream, ProductGeneratorStream)
from sage.structure.unique_representation import UniqueRepresentation
from sage.structure.parent import Parent
from sage.structure.element import Element, AlgebraElement
from sage.algebras.algebra import Algebra
from sage.categories.algebras import Algebras

class LazyPowerSeriesRing(UniqueRepresentation, Algebra):
    def __init__(self, R, element_class=None, category=None, names=None):
        """
        TESTS::

            sage: from sage.combinat.species.series import LazyPowerSeriesRing
            sage: L = LazyPowerSeriesRing(QQ)
            sage: TestSuite(L).run()

        Check that :trac:`15249`  is fixed::

            sage: L.<x> = LazyPowerSeriesRing(QQ)
            sage: (L.zero() + x).coefficients(4)
            [0, 1, 0, 0]
            sage: (L.zero() - x).coefficients(4)
            [0, -1, 0, 0]

        Check that :trac:`15248` is fixed::

        
            sage: L.<x> = LazyPowerSeriesRing(QQ)
            sage: m = matrix(L, [[x, x], [1, x]])
            sage: m.det().coefficients(4)
            [0, -1, 1, 0]
            sage: L.<x> = LazyPowerSeriesRing(QQ)
            sage: m = matrix(L, [[x, x], [1, x]])
            sage: m.det().coefficients(4)
            [0, -1, 1, 0]

        Check that :trac:`10084` is fixed::

            sage: one = L(0) + L(1)
            sage: one.coefficients(4)
            [1, 0, 0, 0]

        Check that :trac:`10085` and :trac:`10086` are fixed::

             sage: S1.<t> = LazyPowerSeriesRing(ZZ)
             sage: S2.<y> = LazyPowerSeriesRing(S1)
             sage: y.coefficient(1).coefficient(0)
             1
             sage: S2(t).coefficient(0)
             t

        Check that :trac:`13433` is fixed::

            sage: L.<x> = LazyPowerSeriesRing(QQ)
            sage: x.coefficient(2).parent()
            Rational Field

        Check that :trac:`14685` is fixed::

            sage: R = LazyPowerSeriesRing(QQ)
            sage: b = R(iter([0,0,0,1,0]))
            sage: coeffs = b.coefficients(10)
            sage: b.aorder
            3
        """
        #Make sure R is a ring with unit element
        if not R in Rings():
            raise TypeError, "Argument R must be a ring."
        try:
<<<<<<< HEAD
            R(Integer(1))
        except StandardError:
=======
            z = R(Integer(1))
        except Exception:
>>>>>>> 12bbca02
            raise ValueError, "R must have a unit element"

        if category is None:
            category = Algebras(R)

        #Take care of the names
        if names is None:
            names = 'x'
        else:
            names = names[0]

        self.Element = element_class if element_class is not None else LazyPowerSeries
        self._name = names

        Parent.__init__(self, base=R, category=category)

    def ngens(self):
        """
        EXAMPLES::

            sage: LazyPowerSeriesRing(QQ).ngens()
            1
        """
        return 1

    def _repr_(self):
        """
        EXAMPLES::

            sage: LazyPowerSeriesRing(QQ)
            Lazy Power Series Ring over Rational Field
        """
        return "Lazy Power Series Ring over %s"%self.base_ring()

    def _new(self, stream_cls, *args, **kwds):
        """
        Returns a new lazy power series with class ``stream_cls``.
        This function automatically sets the ``base_ring`` parameter.

        EXAMPLES::

            sage: from sage.combinat.species.series_stream import TermStream
            sage: L1 = LazyPowerSeriesRing(QQ)
            sage: g = L1._new(TermStream, n=2, value=3)
            sage: g.coefficients(5)
            [0, 0, 3, 0, 0]

        """
        kwds['base_ring'] = self.base_ring()
        return self.element_class(self, stream_cls(*args, **kwds))

    def _coerce_map_from_(self, ring):
        """
        EXAMPLES::

            sage: L1 = LazyPowerSeriesRing(QQ)
            sage: L2 = LazyPowerSeriesRing(RR)
            sage: L1.has_coerce_map_from(ZZ)
            True
            sage: L2.has_coerce_map_from(L1)
            True
            sage: L1.has_coerce_map_from(L2)
            False

        ::

            sage: a = L1([1]) + L2([1])
            sage: a.coefficients(3)
            [2.00000000000000, 2.00000000000000, 2.00000000000000]
        """
        if self.base_ring().has_coerce_map_from(ring):
            return True
        if (self.__class__.__base__ is ring.__class__.__base__ and
            self.base_ring().has_coerce_map_from(ring.base_ring())):
            return True

    def __call__(self, x=None, *args, **kwds):
        """
        We override the default call method of ``Parent`` to make the
        default value ``None`` instead of ``x``.

        EXAMPLES::

            sage: L = LazyPowerSeriesRing(QQ)
            sage: L()
            O(1)
            sage: L(0)
            0        
        """
        return super(LazyPowerSeriesRing, self).__call__(x=x, *args, **kwds)
        
    def _element_constructor_(self, x=None, order=unk):
        """
        EXAMPLES::

            sage: L = LazyPowerSeriesRing(QQ)
            sage: L()
            O(1)
            sage: L(1)
            1
            sage: L(ZZ).coefficients(10)
            [0, 1, -1, 2, -2, 3, -3, 4, -4, 5]
            sage: L(iter(ZZ)).coefficients(10)
            [0, 1, -1, 2, -2, 3, -3, 4, -4, 5]

        ::

            sage: from sage.combinat.species.series_stream import SeriesStreamFromIterator
            sage: L = LazyPowerSeriesRing(QQ)
            sage: s = SeriesStreamFromIterator(iterator=ZZ, base_ring=QQ, convert=True)
            sage: L(s).coefficients(10)
            [0, 1, -1, 2, -2, 3, -3, 4, -4, 5]
            sage: _[0].parent()
            Rational Field

        ::

            sage: a = L([1,2,3])
            sage: a.coefficients(3)
            [1, 2, 3]
            sage: L(a) is a
            True
            sage: L_RR = LazyPowerSeriesRing(RR)
            sage: b = L_RR(a)
            sage: b.coefficients(3)
            [1.00000000000000, 2.00000000000000, 3.00000000000000]
            sage: L(b)
            Traceback (most recent call last):
            ...
            TypeError: do not know how to coerce ... into self

        TESTS::

            sage: L(pi)
            Traceback (most recent call last):
            ...
            TypeError: do not know how to coerce pi into self
        """
        cls = self.element_class
        base_ring = self.base_ring()

        if x is None:
            return self._new(RecursiveStream)

        if hasattr(x, "parent") and base_ring.has_coerce_map_from(x.parent()):
            x = base_ring(x)
            return self.term(x, 0)

        if isinstance(x, LazyPowerSeries):
            x_parent = x.parent()
            if x_parent.__class__.__base__ != self.__class__.__base__:
                raise ValueError

            if x_parent.base_ring() == base_ring:
                return x
            else:
                if base_ring.has_coerce_map_from(x_parent.base_ring()):
                    return self._new(ChangeRingStream, stream=x._stream,
                                     new_ring=base_ring)


        if isinstance(x, SeriesStream):
            assert x.base_ring() == base_ring
            return cls(self, x)
        
        if isinstance(x, (list, tuple)):
            x = SeriesStreamFromList(list=x, base_ring=base_ring)
        elif hasattr(x, "__iter__"):
            x = iter(x)

        if is_iterator(x):
            x = SeriesStreamFromIterator(iterator=x, base_ring=base_ring, convert=True)

        if isinstance(x, SeriesStream):
            return cls(self, x)
        elif not hasattr(x, "parent"):
            return self.term(x, 0)

        raise TypeError, "do not know how to coerce %s into self"%x

    def zero_element(self):
        """
        Returns the zero power series.

        EXAMPLES::

            sage: L = LazyPowerSeriesRing(QQ)
            sage: L.zero_element()
            0
        """
        return self(self.base_ring()(0))

    def identity_element(self):
        """
        Returns the one power series.

        EXAMPLES::

            sage: L = LazyPowerSeriesRing(QQ)
            sage: L.identity_element()
            1
        """
        return self(self.base_ring()(1))

    @cached_method
    def gen(self, i=0):
        """
        Returns the generator for this algebra.
        
        EXAMPLES::

            sage: L = LazyPowerSeriesRing(QQ)
            sage: L.gen().coefficients(5)
            [0, 1, 0, 0, 0]
        """
        assert i == 0
        res = self._new(TermStream, 1, 1)
        res.rename(self._name)
        return res

    def term(self, r, n):
        """
        EXAMPLES::

            sage: L = LazyPowerSeriesRing(QQ)
            sage: L.term(0,0)
            0
            sage: L.term(3,2).coefficients(5)
            [0, 0, 3, 0, 0]
        """
        if n < 0:
            raise ValueError, "n must be non-negative"
        if r == 0:
            res = self._new(TermStream, 0, 0)
            res.rename("0")
        else:
            res = self._new(TermStream, n, r)

            if n == 0:
                res.rename(repr(r))
            elif n == 1:
                res.rename(repr(r) + "*" + self._name)
            else:
                res.rename("%s*%s^%s"%(repr(r), self._name, n))

        return res

    def sum(self, a):
        """
        EXAMPLES::

            sage: L = LazyPowerSeriesRing(QQ)
            sage: l = [L(ZZ)]*3
            sage: L.sum(l).coefficients(10)
            [0, 3, -3, 6, -6, 9, -9, 12, -12, 15]
        """
        return self._new(ListSumStream, [x._stream for x in a])

    def sum_generator(self, g):
        """
        Returns a lazy power series whose $n^{th}$ coefficients is
        the sum of $n^{th}$ coefficients for the first $n$ series in
        ``g``.

        INPUT:

        - ``g`` - an iterable of lazy power series
        
        EXAMPLES::

            sage: L = LazyPowerSeriesRing(QQ)
            sage: g = [L([1])]*6 + [L(0)]
            sage: t = L.sum_generator(g)
            sage: t.coefficients(10)
            [1, 2, 3, 4, 5, 6, 6, 6, 6, 6]

        ::

            sage: s = L([1])
            sage: def g():
            ...       while True:
            ...           yield s
            sage: t = L.sum_generator(g())
            sage: t.coefficients(9)
            [1, 2, 3, 4, 5, 6, 7, 8, 9]
        """
        return self._new(SumGeneratorStream, g)

    #Potentially infinite product
    def product_generator(self, g):
        r"""
        Returns a lazy power series which is the product of the
        (potentially infinite) series in the iterable ``g``.  In order
        to do this, we place restrictions on the form of the series
        $g_n$.  In particular we require that

        .. math::

           g_n = 1 + \sum_{i=n}^{\infty} a_{n,i} x^i.

        Then, the $n^{th}$ coefficient can be obtained from the first
        $n$ series.

        INPUT:

        - ``g`` - an iterable of lazy power series
        
        EXAMPLES::

            sage: L = LazyPowerSeriesRing(QQ)
            sage: s1 = L([1,1,0])
            sage: s2 = L([1,0,1,0])
            sage: s3 = L([1,0,0,1,0])
            sage: s4 = L([1,0,0,0,1,0])
            sage: s5 = L([1,0,0,0,0,1,0])
            sage: s6 = L([1,0,0,0,0,0,1,0])
            sage: s = [s1, s2, s3, s4, s5, s6]
            sage: def g():
            ...       for a in s:
            ...           yield a
            sage: p = L.product_generator(g())
            sage: p.coefficients(26)
            [1, 1, 1, 2, 2, 3, 4, 4, 4, 5, 5, 5, 5, 4, 4, 4, 3, 2, 2, 1, 1, 1, 0, 0, 0, 0]

        ::

            sage: def m(n):
            ...       yield 1
            ...       while True:
            ...           for i in range(n-1):
            ...               yield 0
            ...           yield 1
            ...
            sage: def s(n):
            ...       q = 1/n
            ...       yield 0
            ...       while True:
            ...           for i in range(n-1):
            ...               yield 0
            ...           yield q
            ...

        ::

            sage: def lhs_gen():
            ...       n = 1
            ...       while True:
            ...           yield L(m(n))
            ...           n += 1
            ...

        ::

            sage: def rhs_gen():
            ...       n = 1
            ...       while True:
            ...           yield L(s(n))
            ...           n += 1
            ...
            sage: lhs = L.product_generator(lhs_gen())
            sage: rhs = L.sum_generator(rhs_gen()).exponential()
            sage: lhs.coefficients(10)
            [1, 1, 2, 3, 5, 7, 11, 15, 22, 30]
            sage: rhs.coefficients(10)
            [1, 1, 2, 3, 5, 7, 11, 15, 22, 30]
        """
        return self._new(ProductGeneratorStream, g)

class LazyPowerSeries(AlgebraElement):
    def __init__(self, A, stream=None):
        """
        EXAMPLES::

            sage: L = LazyPowerSeriesRing(QQ)
            sage: f = L(2)
            sage: TestSuite(f).run()
            sage: f = L(); f
            O(1)
        """
        super(LazyPowerSeries, self).__init__(A)
        self._stream = stream
        self._zero = A.base_ring().zero_element()

    def __nonzero__(self):
        """
        Returns ``True`` if this series is nonzero; otherwise, it
        returns ``False``.

        EXAMPLES::

            sage: L = LazyPowerSeriesRing(QQ)
            sage: bool(L(2))
            True
            sage: bool(L(0))
            False
        """
        return self != self.parent().zero_element()

    def __ne__(self, other):
        """
        Returns ``True`` if ``self != other``.

        EXAMPLES::

            sage: L = LazyPowerSeriesRing(QQ)
            sage: L(2) != 2.3
            True
            sage: L(3) != L(3)
            False
            sage: L([1,2,3]) != L([2,3,4])
            True
            sage: L([1,2,3]) != L([1,2,3])
            False
        """
        return not (self == other)

    def __eq__(self, other):
        """
        Returns ``True`` if ``self == other``.

        EXAMPLES::

            sage: L.<x> = LazyPowerSeriesRing(QQ)
            sage: x^2 == L([0,0,1,0])
            True
            sage: L(3) == 2.3
            False
        """
        if type(self) != type(other):
            return False
        if not (self._stream.is_constant() and other._stream.is_constant()):
            return False
        for i in range(max(self._stream.get_constant_position(),
                           other._stream.get_constant_position())):
            if self[i] != other[i]:
                return False
        else:
            return True
        
    @property
    def aorder(self):
        """
        Returns the (currently computed) approximate order for this
        series.

        EXAMPLES::

            sage: L = LazyPowerSeriesRing(QQ)
            sage: g = L(iter([0,3,0]))
            sage: g.aorder
            Unknown series order
            sage: g[1]
            3
            sage: g.aorder
            0
            sage: g.get_aorder()
            1
            sage: g.aorder
            1
        """
        return self._stream.aorder

    def get_aorder(self):
        """
        Returns the approximate order for this series after refining
        it (without computing additional coefficients).

        EXAMPLES::

            sage: L = LazyPowerSeriesRing(QQ)
            sage: g = L(iter([0,3,0]))
            sage: g.aorder
            Unknown series order
            sage: g[1]
            3
            sage: g.get_aorder()
            1
        """
        return self._stream.get_aorder()

    @property
    def order(self):
        """
        Returns the (currently computed) approximate order for this
        series.

        EXAMPLES::

            sage: L = LazyPowerSeriesRing(QQ)
            sage: g = L(iter([0,0,3,0]))
            sage: g.order
            Unknown series order
            sage: g[1]
            0
            sage: g.order
            Unknown series order
            sage: g.get_order()
            Unknown series order
            sage: g[2]
            3
            sage: g.order
            Unknown series order
            sage: g.get_order()
            2
            sage: g.order
            2
        """
        return self._stream.order

    def get_order(self):
        """
        Returns the order for this series after refining
        it (without computing additional coefficients).

        EXAMPLES::

            sage: L = LazyPowerSeriesRing(QQ)
            sage: g = L(iter([0,3,0]))
            sage: g.order
            Unknown series order
            sage: g[1]
            3
            sage: g.get_order()
            1
        """
        return self._stream.get_order()

    def _get_repr_info(self, x):
        """
        EXAMPLES::

            sage: L = LazyPowerSeriesRing(QQ)
            sage: a = L([1,2,3])
            sage: a.compute_coefficients(5)
            sage: a._get_repr_info('x')
            [('1', 1), ('x', 2), ('x^2', 3)]
        """
        n = len(self._stream)
        m = ['1', x]
        m += [x+"^"+str(i) for i in range(2, n)]
        c = [ self._stream[i] for i in range(n) ]
        return [(_m, _c) for _m, _c in zip(m, c) if c != 0]

    def _repr_(self):
        """
        EXAMPLES::

            sage: L = LazyPowerSeriesRing(QQ)
            sage: s = L(); s.rename('s'); s
            s

        ::

            sage: L()
            O(1)

        ::

            sage: a = L(iter([1,2,3]))
            sage: a
            O(1)
            sage: a.compute_coefficients(2)
            sage: a
            1 + 2*x + 3*x^2 + O(x^3)
            sage: a.compute_coefficients(4)
            sage: a
            1 + 2*x + 3*x^2 + 3*x^3 + 3*x^4 + 3*x^5 + ...

        ::

            sage: a = L([1,2,3,0])
            sage: a.compute_coefficients(5)
            sage: a
            1 + 2*x + 3*x^2
        """
        n = len(self._stream)
        x = self.parent()._name
        baserepr = repr_lincomb(self._get_repr_info(x))
        if (self._stream.is_constant() and
            (n - 1) >= self._stream.get_constant_position()):
            if self._stream[n-1] == 0:
                l = baserepr
            else:
                l = baserepr + " + " + repr_lincomb([(x+"^"+str(i), self._stream[n-1]) for i in range(n, n+3)]) + " + ..."
        else:
            l = baserepr + " + O(x^%s)"%n if n > 0 else "O(1)"
        return l

    def compute_coefficients(self, i):
        """
        Computes all the coefficients of self up to i.

        EXAMPLES::

            sage: L = LazyPowerSeriesRing(QQ)
            sage: a = L([1,2,3])
            sage: a.compute_coefficients(5)
            sage: a
            1 + 2*x + 3*x^2 + 3*x^3 + 3*x^4 + 3*x^5 + ...
        """
        self.coefficient(i)

    def coefficients(self, n):
        """
        Returns the first n coefficients of self.

        EXAMPLES::

            sage: L = LazyPowerSeriesRing(QQ)
            sage: f = L([1,2,3,0])
            sage: f.coefficients(5)
            [1, 2, 3, 0, 0]
        """
        return [self.coefficient(i) for i in range(n)]

    def is_zero(self):
        """
        Returns True if and only if self is zero.

        EXAMPLES::

            sage: L = LazyPowerSeriesRing(QQ)
            sage: s = L([0,2,3,0])
            sage: s.is_zero()
            False

        ::

            sage: s = L(0)
            sage: s.is_zero()
            True

        ::

            sage: s = L(iter([0]))
            sage: s.is_zero()
            False
            sage: s.coefficient(0)
            0
            sage: s.coefficient(1)
            0
            sage: s.is_zero()
            True
        """
        self._stream.refine_aorder()
        return self._stream.order == inf

    def define(self, x):
        """
        EXAMPLES: Test Recursive 0

        ::

            sage: L = LazyPowerSeriesRing(QQ)
            sage: one = L(1)
            sage: monom = L.gen()
            sage: s = L()
            sage: s.define(one+monom*s)
            sage: s.aorder
            Unknown series order
            sage: s.order
            Unknown series order
            sage: [s.coefficient(i) for i in range(6)]
            [1, 1, 1, 1, 1, 1]

        Test Recursive 1

        ::

            sage: s = L()
            sage: s.define(one+monom*s*s)
            sage: s.aorder
            Unknown series order
            sage: s.order
            Unknown series order
            sage: [s.coefficient(i) for i in range(6)]
            [1, 1, 2, 5, 14, 42]

        Test Recursive 1b

        ::

            sage: s = L()
            sage: s.define(monom + s*s)
            sage: s.aorder
            Unknown series order
            sage: s.order
            Unknown series order
            sage: [s.coefficient(i) for i in range(7)]
            [0, 1, 1, 2, 5, 14, 42]

        Test Recursive 2

        ::

            sage: s = L()
            sage: t = L()
            sage: s.define(one+monom*t*t*t)
            sage: t.define(one+monom*s*s)
            sage: [s.coefficient(i) for i in range(9)]
            [1, 1, 3, 9, 34, 132, 546, 2327, 10191]
            sage: [t.coefficient(i) for i in range(9)]
            [1, 1, 2, 7, 24, 95, 386, 1641, 7150]

        Test Recursive 2b

        ::

            sage: s = L()
            sage: t = L()
            sage: s.define(monom + t*t*t)
            sage: t.define(monom + s*s)
            sage: [s.coefficient(i) for i in range(9)]
            [0, 1, 0, 1, 3, 3, 7, 30, 63]
            sage: [t.coefficient(i) for i in range(9)]
            [0, 1, 1, 0, 2, 6, 7, 20, 75]

        Test Recursive 3

        ::

            sage: s = L()
            sage: s.define(one+monom*s*s*s)
            sage: [s.coefficient(i) for i in range(10)]
            [1, 1, 3, 12, 55, 273, 1428, 7752, 43263, 246675]
        """
        self._stream.define(x._stream)

    def _new(self, cls, *args, **kwds):
        """
        Returns a new lazy power series with class ``stream_cls``.
        This function automatically sets the ``base_ring`` parameter.

        EXAMPLES::

            sage: from sage.combinat.species.series_stream import TermStream
            sage: L1 = LazyPowerSeriesRing(QQ)
            sage: x = L1.gen()
            sage: g = x._new(TermStream, n=2, value=3)
            sage: g.coefficients(5)
            [0, 0, 3, 0, 0]

        """
        parent = self.parent()
        kwds['base_ring'] = parent.base_ring()
        return self.__class__(parent, cls(*args, **kwds))

    def coefficient(self, n):
        """
        Returns the coefficient of xn in self.

        EXAMPLES::

            sage: L = LazyPowerSeriesRing(QQ)
            sage: f = L(ZZ)
            sage: [f.coefficient(i) for i in range(5)]
            [0, 1, -1, 2, -2]
        """
        return self._stream[n]

    def get_stream(self):
        """
        Returns self's underlying Stream object.

        EXAMPLES::

            sage: L = LazyPowerSeriesRing(QQ)
            sage: a = L.gen()
            sage: s = a.get_stream()
            sage: [s[i] for i in range(5)]
            [0, 1, 0, 0, 0]
        """
        self._stream.refine_aorder()
        return self._stream

    def _add_(self, y):
        """
        EXAMPLES: Test Plus 1

        ::

            sage: from sage.combinat.species.series import *
            sage: from sage.combinat.species.stream import Stream
            sage: L = LazyPowerSeriesRing(QQ)
            sage: gs0 = L([0])
            sage: gs1 = L([1])
            sage: sum1 = gs0 + gs1
            sage: sum2 = gs1 + gs1
            sage: sum3 = gs1 + gs0
            sage: [gs0.coefficient(i) for i in range(11)]
            [0, 0, 0, 0, 0, 0, 0, 0, 0, 0, 0]
            sage: [gs1.coefficient(i) for i in range(11)]
            [1, 1, 1, 1, 1, 1, 1, 1, 1, 1, 1]
            sage: [sum1.coefficient(i) for i in range(11)]
            [1, 1, 1, 1, 1, 1, 1, 1, 1, 1, 1]
            sage: [sum2.coefficient(i) for i in range(11)]
            [2, 2, 2, 2, 2, 2, 2, 2, 2, 2, 2]
            sage: [sum3.coefficient(i) for i in range(11)]
            [1, 1, 1, 1, 1, 1, 1, 1, 1, 1, 1]

        Test Plus 2

        ::

            sage: gs1 = L([1,2,4,8,0])
            sage: gs2 = L([-1, 0,-1,-9,22,0])
            sage: sum = gs1 + gs2
            sage: sum2 = gs2 + gs1
            sage: [ sum.coefficient(i) for i in range(5) ]
            [0,  2, 3, -1, 22]
            sage: [ sum.coefficient(i) for i in range(5, 11) ]
            [0, 0, 0, 0, 0, 0]
            sage: [ sum2.coefficient(i) for i in range(5) ]
            [0,  2, 3, -1, 22]
            sage: [ sum2.coefficient(i) for i in range(5, 11) ]
            [0, 0, 0, 0, 0, 0]
        """
        return self._new(SumStream, self._stream, y._stream)

    add = _add_

    def _mul_(self, y):
        """
        EXAMPLES::

            sage: L = LazyPowerSeriesRing(QQ)
            sage: gs0 = L(0)
            sage: gs1 = L([1])

        ::

            sage: prod0 = gs0 * gs1
            sage: [prod0.coefficient(i) for i in range(11)]
            [0, 0, 0, 0, 0, 0, 0, 0, 0, 0, 0]

        ::

            sage: prod1 = gs1 * gs0
            sage: [prod1.coefficient(i) for i in range(11)]
            [0, 0, 0, 0, 0, 0, 0, 0, 0, 0, 0]

        ::

            sage: prod2 = gs1 * gs1
            sage: [prod2.coefficient(i) for i in range(11)]
            [1, 2, 3, 4, 5, 6, 7, 8, 9, 10, 11]

        ::

            sage: gs1 = L([1,2,4,8,0])
            sage: gs2 = L([-1, 0,-1,-9,22,0])

        ::

            sage: prod1 = gs1 * gs2
            sage: [prod1.coefficient(i) for i in range(11)]
            [-1, -2, -5, -19, 0, 0, 16, 176, 0, 0, 0]

        ::

            sage: prod2 = gs2 * gs1
            sage: [prod2.coefficient(i) for i in range(11)]
            [-1, -2, -5, -19, 0, 0, 16, 176, 0, 0, 0]
        """
        return self._new(ProductStream, self._stream, y._stream)

    times = _mul_

    def __pow__(self, n):
        """
        EXAMPLES::

            sage: L = LazyPowerSeriesRing(QQ)
            sage: f = L([1,1,0])  # 1+x
            sage: g = f^3
            sage: g.coefficients(4)
            [1, 3, 3, 1]

        ::

            sage: f^0
            1
        """
        if not isinstance(n, (int, Integer)) or n < 0:
            raise ValueError, "n must be a nonnegative integer"
        if n == 0:
            return self.parent().term(1, 0)
        
        #Compute power using binary powering
        res = self
        for i in reversed(Integer(n).bits()[:-1]):
            res = res * res
            if i == 1:
                res = res * self
        return res

    CompositionStream = CompositionStream
            
    def __call__(self, y):
        """
        Returns the composition of this power series and the power series
        y.

        EXAMPLES::

            sage: L = LazyPowerSeriesRing(QQ)
            sage: s = L([1])
            sage: t = L([0,0,1])
            sage: u = s(t)
            sage: u.coefficients(11)
            [1, 0, 1, 1, 2, 3, 5, 8, 13, 21, 34]

        Test Compose 2

        ::

            sage: s = L([1])
            sage: t = L([0,0,1,0])
            sage: u = s(t)
            sage: u.aorder
            Unknown series order
            sage: u.order
            Unknown series order
            sage: u.coefficients(10)
            [1, 0, 1, 0, 1, 0, 1, 0, 1, 0]
            sage: u.aorder
            0
            sage: u.order
            0

        Test Compose 3 s = 1/(1-x), t = x/(1-x) s(t) = (1-x)/(1-2x)

        ::

            sage: s = L([1])
            sage: t = L([0,1])
            sage: u = s(t)
            sage: u.coefficients(14)
            [1, 1, 2, 4, 8, 16, 32, 64, 128, 256, 512, 1024, 2048, 4096]
        """
        return self._new(self.CompositionStream, self._stream, y._stream)

    composition = __call__

    def tail(self):
        """
        Returns the power series whose coefficients obtained by subtracting
        the constant term from this series and then dividing by x.

        EXAMPLES::

            sage: L = LazyPowerSeriesRing(QQ)
            sage: f = L(range(20))
            sage: g = f.tail()
            sage: g.coefficients(10)
            [1, 2, 3, 4, 5, 6, 7, 8, 9, 10]
        """
        return self._new(TailStream, self._stream)

    def iterator(self, n=0, initial=None):
        """
        Returns an iterator for the coefficients of self starting at n.

        EXAMPLES::

            sage: L = LazyPowerSeriesRing(QQ)
            sage: f = L(range(10))
            sage: g = f.iterator(2)
            sage: [g.next() for i in range(5)]
            [2, 3, 4, 5, 6]
            sage: g = f.iterator(2, initial=[0,0])
            sage: [g.next() for i in range(5)]
            [0, 0, 2, 3, 4]
        """
        if initial is not None:
            for x in initial:
                yield x
        while True:
            yield self._stream[n]
            n += 1

    compose = __call__

    def _power_gen(self):
        """
        Returns a generator for all the powers self^k starting with k = 1.

        EXAMPLES::

            sage: L = LazyPowerSeriesRing(QQ)
            sage: f = L([1,1,0])
            sage: g = f._power_gen()
            sage: g.next().coefficients(5)
            [1, 1, 0, 0, 0]
            sage: g.next().coefficients(5)
            [1, 2, 1, 0, 0]
            sage: g.next().coefficients(5)
            [1, 3, 3, 1, 0]
        """
        z = self
        while True:
            yield z
            z = z*self

    def derivative(self):
        """
        EXAMPLES::

            sage: L = LazyPowerSeriesRing(QQ)
            sage: one = L(1)
            sage: monom = L.gen()
            sage: s = L([1])
            sage: u = s.derivative()
            sage: u.coefficients(10)
            [1, 2, 3, 4, 5, 6, 7, 8, 9, 10]

        ::

            sage: s = L()
            sage: s.define(one+monom*s*s)
            sage: u = s.derivative()
            sage: u.coefficients(5) #[1*1, 2*2, 3*5, 4*14, 5*42]
            [1, 4, 15, 56, 210]

        ::

            sage: s = L([1])
            sage: t = L([0,1])
            sage: u = s(t).derivative()
            sage: v = (s.derivative().compose(t))*t.derivative()
            sage: u.coefficients(11)
            [1, 4, 12, 32, 80, 192, 448, 1024, 2304, 5120, 11264]
            sage: v.coefficients(11)
            [1, 4, 12, 32, 80, 192, 448, 1024, 2304, 5120, 11264]

        ::

            sage: s = L();
            sage: t = L();
            sage: s.define(monom+t*t*t)
            sage: t.define(monom+s*s)
            sage: u = (s*t).derivative()
            sage: v = s.derivative()*t + s*t.derivative()
            sage: u.coefficients(10)
            [0, 2, 3, 4, 30, 72, 133, 552, 1791, 4260]
            sage: v.coefficients(10)
            [0, 2, 3, 4, 30, 72, 133, 552, 1791, 4260]
            sage: u.coefficients(10) == v.coefficients(10)
            True

        ::

            sage: f = L([0,0,4,5,6,0])
            sage: d = f.derivative()
            sage: d.get_aorder()
            1
            sage: d.coefficients(5)
            [0, 8, 15, 24, 0]
        """
        return self._new(DerivativeStream, self._stream)

    ###########
    #Integrals#
    ###########
    def integral(self, integration_constant = 0):
        """
        EXAMPLES::

            sage: L = LazyPowerSeriesRing(QQ)
            sage: zero = L(0)
            sage: s = zero
            sage: t = s.integral()
            sage: t.is_zero()
            True

        ::

            sage: s = zero
            sage: t = s.integral(1)
            sage: t.coefficients(6)
            [1, 0, 0, 0, 0, 0]
            sage: t._stream.is_constant()
            True

        ::

            sage: s = L.term(1, 0)
            sage: t = s.integral()
            sage: t.coefficients(6)
            [0, 1, 0, 0, 0, 0]
            sage: t._stream.is_constant()
            True

        ::

            sage: s = L.term(1,0)
            sage: t = s.integral(1)
            sage: t.coefficients(6)
            [1, 1, 0, 0, 0, 0]
            sage: t._stream.is_constant()
            True

        ::

            sage: s = L.term(1, 4)
            sage: t = s.integral()
            sage: t.coefficients(10)
            [0, 0, 0, 0, 0, 1/5, 0, 0, 0, 0]

        ::

            sage: s = L.term(1,4)
            sage: t = s.integral(1)
            sage: t.coefficients(10)
            [1, 0, 0, 0, 0, 1/5, 0, 0, 0, 0]

        TESTS::

            sage: f = L([0,0,4,5,6,0])
            sage: i = f.derivative().integral()
            sage: i.get_aorder()
            2
            sage: i.coefficients(5)
            [0, 0, 4, 5, 6]
            sage: i = f.derivative().integral(1)
            sage: i.get_aorder()
            0
            sage: i.coefficients(5)
            [1, 0, 4, 5, 6]
        """
        return self._new(IntegralStream, stream=self._stream,
                         integration_constant=integration_constant)

    def is_finite(self, n=None):
        """
        EXAMPLES::

            sage: L = LazyPowerSeriesRing(QQ)
            sage: a = L(iter([0,0,1,0,0])); a
            O(1)
            sage: a.is_finite()
            False
            sage: c = a[4]
            sage: a.is_finite()
            False
            sage: a.is_finite(4)
            False
            sage: c = a[5]
            sage: a.is_finite()
            True
            sage: a.is_finite(4)
            True
        """
        if self.order is inf:
            return True
        
        return (self._stream.is_constant() and
                self._stream.get_constant() == 0)

    def exponential(self):
        """
        TESTS::

            sage: def inv_factorial():
            ...       q = 1
            ...       yield 0
            ...       yield q
            ...       n = 2
            ...       while True:
            ...           q = q / n
            ...           yield q
            ...           n += 1
            sage: L = LazyPowerSeriesRing(QQ)
            sage: f = L(inv_factorial()) #e^(x)-1
            sage: u = f.exponential()
            sage: g = inv_factorial()
            sage: z1 = [1,1,2,5,15,52,203,877,4140,21147,115975]
            sage: l1 = [z*g.next() for z in z1]
            sage: l1 = [1] + l1[1:]
            sage: u.coefficients(11)
            [1, 1, 1, 5/6, 5/8, 13/30, 203/720, 877/5040, 23/224, 1007/17280, 4639/145152]
            sage: l1 == u.coefficients(11)
            True
        """
        base_ring = self.parent().base_ring()
        s = self.parent()()
        s.define( (self.derivative()*s).integral(base_ring(1)) )
        return s

    def __getitem__(self, i):
        """
        Returns the ith coefficient of self.

        EXAMPLES::

            sage: L = LazyPowerSeriesRing(QQ)
            sage: f = L([1,2,3,0])
            sage: [f[i] for i in range(5)]
            [1, 2, 3, 0, 0]
        """
        return self.coefficient(i)


    #########################
    #Min and max restriction#
    #########################
    def restricted(self, min=None, max=None):
        """
        Returns the power series restricted to the coefficients starting at
        min and going up to, but not including max. If min is not
        specified, then it is assumed to be zero. If max is not specified,
        then it is assumed to be infinity.

        EXAMPLES::

            sage: L = LazyPowerSeriesRing(QQ)
            sage: a = L([1])
            sage: a.restricted().coefficients(10)
            [1, 1, 1, 1, 1, 1, 1, 1, 1, 1]
            sage: a.restricted(min=2).coefficients(10)
            [0, 0, 1, 1, 1, 1, 1, 1, 1, 1]
            sage: a.restricted(max=5).coefficients(10)
            [1, 1, 1, 1, 1, 0, 0, 0, 0, 0]
            sage: a.restricted(min=2, max=6).coefficients(10)
            [0, 0, 1, 1, 1, 1, 0, 0, 0, 0]
        """
        if ((min is None and max is None) or
            (max is None and self._stream.get_aorder() >= min)):
            return self
        return self._new(RestrictedStream, self._stream, min=min, max=max)<|MERGE_RESOLUTION|>--- conflicted
+++ resolved
@@ -25,16 +25,13 @@
 #
 #                  http://www.gnu.org/licenses/
 #*****************************************************************************
-<<<<<<< HEAD
-from series_order import  inf, unk
-from sage.rings.all import Integer
-=======
+
 from stream import Stream, Stream_class
 from series_order import  bounded_decrement, increment, inf, unk
 from sage.rings.all import Integer
 from sage.misc.misc import prod
 from functools import partial
->>>>>>> 12bbca02
+
 from sage.misc.misc import repr_lincomb, is_iterator
 from sage.misc.cachefunc import cached_method
 import sage.structure.parent_base
@@ -111,13 +108,8 @@
         if not R in Rings():
             raise TypeError, "Argument R must be a ring."
         try:
-<<<<<<< HEAD
             R(Integer(1))
-        except StandardError:
-=======
-            z = R(Integer(1))
         except Exception:
->>>>>>> 12bbca02
             raise ValueError, "R must have a unit element"
 
         if category is None:
