--- conflicted
+++ resolved
@@ -35,7 +35,6 @@
 from sage.structure.global_options import GlobalOptions
 from sage.combinat.combinat_cython import set_partition_iterator, perfect_matchings_iterator
 from sage.combinat.set_partition import SetPartitions, AbstractSetPartition
-from sage.combinat.perfect_matching import PerfectMatchings
 from sage.combinat.symmetric_group_algebra import SymmetricGroupAlgebra_n
 from sage.combinat.permutation import Permutations
 from sage.graphs.graph import Graph
@@ -116,19 +115,11 @@
 
         sage: import sage.combinat.diagram_algebras as da
         sage: [SetPartition(p) for p in da.brauer_diagrams(2)]
-<<<<<<< HEAD
-        [{{-2, -1}, {1, 2}}, {{-2, 2}, {-1, 1}}, {{-2, 1}, {-1, 2}}]
-        sage: [SetPartition(p) for p in da.brauer_diagrams(5/2)]
-        [{{-3, 3}, {-2, -1}, {1, 2}},
-         {{-3, 3}, {-2, 2}, {-1, 1}},
-         {{-3, 3}, {-2, 1}, {-1, 2}}]
-=======
         [{{-2, -1}, {1, 2}}, {{-2, 1}, {-1, 2}}, {{-2, 2}, {-1, 1}}]
         sage: [SetPartition(p) for p in da.brauer_diagrams(5/2)]
         [{{-3, 3}, {-2, -1}, {1, 2}},
          {{-3, 3}, {-2, 1}, {-1, 2}},
          {{-3, 3}, {-2, 2}, {-1, 1}}]
->>>>>>> 77d6902b
     """
     if k in ZZ:
         s = list(range(1,k+1)) + list(range(-k,0))
@@ -136,15 +127,9 @@
             yield [(s[a],s[b]) for a,b in p]
     elif k + ZZ(1) / ZZ(2) in ZZ: # Else k in 1/2 ZZ
         k = ZZ(k + ZZ(1) / ZZ(2))
-<<<<<<< HEAD
-        S = PerfectMatchings(list(range(1, k)) + list(range(-k+1,0)))
-        for p in S:
-            yield list(p) + [[k, -k]]
-=======
         s = list(range(1, k)) + list(range(-k+1,0))
         for p in perfect_matchings_iterator(k-1):
             yield [(s[a],s[b]) for a,b in p] + [[k, -k]]
->>>>>>> 77d6902b
 
 def temperley_lieb_diagrams(k):
     r"""
@@ -1170,17 +1155,10 @@
 
             sage: list(da.BrauerDiagrams(5/2))
             [{{-3, 3}, {-2, -1}, {1, 2}},
-<<<<<<< HEAD
-             {{-3, 3}, {-2, 2}, {-1, 1}},
-             {{-3, 3}, {-2, 1}, {-1, 2}}]
-            sage: list(da.BrauerDiagrams(2))
-            [{{-2, -1}, {1, 2}}, {{-2, 2}, {-1, 1}}, {{-2, 1}, {-1, 2}}]
-=======
              {{-3, 3}, {-2, 1}, {-1, 2}},
              {{-3, 3}, {-2, 2}, {-1, 1}}]
             sage: list(da.BrauerDiagrams(2))
             [{{-2, -1}, {1, 2}}, {{-2, 1}, {-1, 2}}, {{-2, 2}, {-1, 1}}]
->>>>>>> 77d6902b
 
             sage: list(da.TemperleyLiebDiagrams(5/2))
             [{{-3, 3}, {-2, -1}, {1, 2}}, {{-3, 3}, {-2, 2}, {-1, 1}}]
@@ -1452,23 +1430,6 @@
         sage: bd = da.BrauerDiagrams(3)
         sage: bd.options.display="compact"
         sage: bd.list()
-<<<<<<< HEAD
-        [[12/13;1],
-         [12/12;1],
-         [12/23;1],
-         [13/13;1],
-         [13/12;1],
-         [13/23;1],
-         [23/13;1],
-         [/;231],
-         [/;213],
-         [23/12;1],
-         [/;321],
-         [/;312],
-         [23/23;1],
-         [/;123],
-         [/;132]]
-=======
         [[12/12;1],
          [13/12;1],
          [23/12;1],
@@ -1484,7 +1445,6 @@
          [/;312],
          [/;213],
          [/;123]]
->>>>>>> 77d6902b
         sage: bd.options._reset()
     """
     Element = BrauerDiagram
@@ -3310,11 +3270,7 @@
         sage: B.basis().keys()([[-2, 1], [2, -1]])
         {{-2, 1}, {-1, 2}}
         sage: b = B.basis().list(); b
-<<<<<<< HEAD
-        [B{{-2, -1}, {1, 2}}, B{{-2, 2}, {-1, 1}}, B{{-2, 1}, {-1, 2}}]
-=======
         [B{{-2, -1}, {1, 2}}, B{{-2, 1}, {-1, 2}}, B{{-2, 2}, {-1, 1}}]
->>>>>>> 77d6902b
         sage: b[0]
         B{{-2, -1}, {1, 2}}
         sage: b[0]^2
