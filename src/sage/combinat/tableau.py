--- conflicted
+++ resolved
@@ -173,7 +173,7 @@
     display=dict(default="list",
                  description='Controls the way in which tableaux are printed',
                  values=dict(list='print tableaux as lists',
-                             diagram='display as Young diagram (similar to :meth:`~sage.combinat.tableau.Tableau.pp()`',
+                             diagram='display as Young diagram (simlar to :meth:`~sage.combinat.tableau.Tableau.pp()`',
                              compact='minimal length string representation'),
                  alias=dict(array="diagram", ferrers_diagram="diagram", young_diagram="diagram"),
                  case_sensitive=False),
@@ -184,7 +184,7 @@
                              compact='minimal length ascii art'),
                  case_sensitive=False),
     latex=dict(default="diagram",
-               description='Controls the way in which tableaux are latexed',
+               description='Controls the way in wich tableaux are latexed',
                values=dict(list='as a list', diagram='as a Young diagram'),
                alias=dict(array="diagram", ferrers_diagram="diagram", young_diagram="diagram"),
                case_sensitive=False),
@@ -769,7 +769,7 @@
 
     def to_word(self):
         """
-        An alias for :meth:`to_word_by_row`.
+        An alias for to_word_by_row.
 
         EXAMPLES::
 
@@ -796,39 +796,6 @@
         from sage.misc.superseded import deprecation
         deprecation(14724, 'to_permutation() is deprecated. Use instead reading_word_permutation()')
         return self.reading_word_permutation()
-
-    def attacking_pairs(self):
-        """
-        Deprecated in :trac:`15327`. Use ``T.shape().attacking_pairs()``
-        instead for a tableau ``T``.
-
-        Return a list of the attacking pairs of ``self``. A pair of
-        cells `(c, d)` of a Young tableau is said to be attacking if one
-        of the following conditions holds:
-
-        1. `c` and `d` lie in the same row with `c` strictly to the west
-           of `d`.
-
-        2. `c` is in the row immediately to the south of `d`, and `c`
-           lies strictly east of `d`.
-
-        This only depends on the shape of ``self``, not on the entries.
-
-        EXAMPLES::
-
-            sage: t = Tableau([[1,2,3],[2,5]])
-            sage: t.attacking_pairs()
-            doctest:...: DeprecationWarning: attacking_pairs() is deprecated. Instead, use shape().attacking_pairs()
-            See http://trac.sagemath.org/15327 for details.
-            [((0, 0), (0, 1)),
-             ((0, 0), (0, 2)),
-             ((0, 1), (0, 2)),
-             ((1, 0), (1, 1)),
-             ((1, 1), (0, 0))]
-        """
-        from sage.misc.superseded import deprecation
-        deprecation(15327, 'attacking_pairs() is deprecated. Instead, use shape().attacking_pairs()')
-        return self.shape().attacking_pairs()
 
     def descents(self):
         """
@@ -883,46 +850,68 @@
         """
         descents = self.descents()
         p = self.shape()
-        return len(descents) + sum([ p.leg_length(*d) for d in descents ])
-
-    def inversions(self):
-        """
-        Return a list of the inversions of ``self``.
-
-        Let `T` be a tableau. An inversion is an attacking pair `(c,d)` of
-        the shape of `T` (see
-        :meth:`~sage.combinat.partition.Partition.attacking_pairs` for
-        a definition of this) such that the entry of `c` in `T` is
-        greater than the entry of `d`.
-
-        .. WARNING::
-
-            Do not mistake this for the inversions of a standard tableau.
+        return len(descents) + sum([ p.leg_length(*d) for d in descents])
+
+    def attacking_pairs(self):
+        """
+        Return a list of the attacking pairs of ``self``. A pair of
+        cells `(c, d)` is said to be attacking if one of the
+        following conditions hold:
+
+        1. `c` and `d` lie in the same row with `c` to the west of `d`.
+
+        2. `c` is in the row immediately to the south of `d`, and `c`
+           lies strictly east of `d`.
+
+        This only depends on the shape of ``self``, not on the entries.
 
         EXAMPLES::
 
             sage: t = Tableau([[1,2,3],[2,5]])
-            sage: t.inversions()
-            [((1, 1), (0, 0))]
-            sage: t = Tableau([[1,4,3],[5,2],[2,6],[3]])
-            sage: t.inversions()
-            [((0, 1), (0, 2)), ((1, 0), (1, 1)), ((1, 1), (0, 0)), ((2, 1), (1, 0))]
-        """
-        inversions = []
-        for i, row in enumerate(self):
-            for j, entry in enumerate(row):
+            sage: t.attacking_pairs()
+            [((0, 0), (0, 1)),
+             ((0, 0), (0, 2)),
+             ((0, 1), (0, 2)),
+             ((1, 0), (1, 1)),
+             ((1, 1), (0, 0))]
+        """
+        attacking_pairs = []
+        for i in range(len(self)):
+            for j in range(len(self[i])):
                 #c is in position (i,j)
                 #Find the d that satisfy condition 1
-                for k in range(j+1, len(row)):
-                    if entry > row[k]:
-                        inversions.append( ((i,j),(i,k)) )
+                for k in range(j+1,len(self[i])):
+                    attacking_pairs.append( ((i,j),(i,k)) )
+
                 #Find the d that satisfy condition 2
                 if i == 0:
                     continue
                 for k in range(j):
-                    if entry > previous_row[k]:
-                        inversions.append( ((i,j),(i-1,k)) )
-            previous_row = row
+                    attacking_pairs.append( ((i,j),(i-1,k)) )
+
+        return attacking_pairs
+
+    def inversions(self):
+        """
+        Return a list of the inversions of ``self``. An inversion is an
+        attacking pair `(c,d)` (see :meth:`attacking_pairs` for
+        a definition of this) such that the entry of `c` in ``self`` is
+        greater than the entry of `d`.
+
+        .. WARNING::
+
+            Do not mistake this for the inversions of a standard tableau.
+
+        EXAMPLES::
+
+            sage: t = Tableau([[1,2,3],[2,5]])
+            sage: t.inversions()
+            [((1, 1), (0, 0))]
+        """
+        inversions = []
+        for (c,d) in self.attacking_pairs():
+            if self.entry(c) > self.entry(d):
+                inversions.append( (c,d) )
         return inversions
 
     def inversion_number(self):
@@ -1164,9 +1153,8 @@
     @combinatorial_map(name ='reading word permutation')
     def reading_word_permutation(self):
         """
-        Return the permutation obtained by reading the entries of ``self``
-        row by row, starting with the bottommost row (in English
-        notation).
+        Returns a permutation with the entries of ``self`` obtained by reading
+        ``self`` in the given reading order.
 
         EXAMPLES::
 
@@ -1182,8 +1170,8 @@
 
     def entries(self):
         """
-        Return a list of all entries of ``self``, in the order obtained
-        by reading across the rows from top to bottom.
+        Returns a list of all entries of self, in the order obtained
+        by reading across the rows.
 
         EXAMPLES::
 
@@ -1195,10 +1183,8 @@
 
     def entry(self, cell):
         """
-        Returns the entry of cell ``cell`` in the tableau ``self``. Here,
-        ``cell`` should be given as a tuple `(i,j)` of zero-based
-        coordinates (so the northwesternmost cell in English notation
-        is `(0,0)`).
+        Returns the entry of cell in self. Cell is a tuple (i,j) of
+        coordinates.
 
         EXAMPLES::
 
@@ -1262,11 +1248,11 @@
 
     def is_row_strict(self):
         """
-        Return ``True`` if ``self`` is a row strict tableau and ``False``
+        Returns ``True`` if ``self`` is a row strict tableau and ``False``
         otherwise.
 
-        A tableau is row strict if the entries in each row are in
-        (strictly) increasing order.
+        A tableau is row strict if the entries in each row are in increasing
+        order.
 
         EXAMPLES::
 
@@ -1327,11 +1313,11 @@
 
     def is_column_strict(self):
         """
-        Return ``True`` if ``self`` is a column strict tableau and ``False``
+        Returns ``True`` if ``self`` is a column strict tableau and ``False``
         otherwise.
 
         A tableau is column strict if the entries in each column are in
-        (strictly) increasing order.
+        increasing order.
 
         EXAMPLES::
 
@@ -1501,8 +1487,8 @@
             [(0, 0), (0, 1), (1, 0), (1, 1)]
         """
         s = []
-        for i, row in enumerate(self):
-            s += [ (i,j) for j in range(len(row)) ]
+        for i in range(len(self)):
+            s += [ (i,j) for j in range(len(self[i])) ]
         return s
 
     def cells_containing(self, i):
@@ -1601,20 +1587,8 @@
 
     def restrict(self, n):
         """
-        Return the restriction of the semistandard tableau ``self``
-        to ``n``. If possible, the restricted tableau will have the same
-        parent as this tableau.
-
-        If `T` is a semistandard tableau and `n` is a nonnegative integer,
-        then the restriction of `T` to `n` is defined as the
-        (semistandard) tableau obtained by removing all cells filled with
-        entries greater than `n` from `T`.
-
-        .. NOTE::
-
-            If only the shape of the restriction, rather than the whole
-            restriction, is needed, then the faster method
-            :meth:`restriction_shape` is preferred.
+        Return the restriction of the (standard) tableau to `n`. If possible,
+        the restricted tableau will have the same parent as this tableau.
 
         EXAMPLES::
 
@@ -1622,14 +1596,6 @@
             [[1, 2], [3]]
             sage: StandardTableau([[1,2],[3],[4]]).restrict(2)
             [[1, 2]]
-            sage: Tableau([[1,2,3],[2,4,4],[3]]).restrict(0)
-            []
-            sage: Tableau([[1,2,3],[2,4,4],[3]]).restrict(2)
-            [[1, 2], [2]]
-            sage: Tableau([[1,2,3],[2,4,4],[3]]).restrict(3)
-            [[1, 2, 3], [2], [3]]
-            sage: Tableau([[1,2,3],[2,4,4],[3]]).restrict(5)
-            [[1, 2, 3], [2, 4, 4], [3]]
 
         If possible the restricted tableau will belong to the same category as
         the original tableau::
@@ -1652,7 +1618,7 @@
             sage: _.category()
             Category of elements of Semistandard tableaux
         """
-        res = [ [y for y in row if y <= n] for row in self ]
+        res = [ [y for y in row if y <= n] for row in self]
         res = [row for row in res if row != []]
         # attempt to return a tableau of the same type
         try:
@@ -1663,52 +1629,10 @@
             except StandardError:
                 return Tableau(res)
 
-    def restriction_shape(self, n):
-        """
-        Return the shape of the restriction of the semistandard tableau
-        ``self`` to ``n``.
-
-        If `T` is a semistandard tableau and `n` is a nonnegative integer,
-        then the restriction of `T` to `n` is defined as the
-        (semistandard) tableau obtained by removing all cells filled with
-        entries greater than `n` from `T`.
-
-        This method computes merely the shape of the restriction. For
-        the restriction itself, use :meth:`restrict`.
-
-        EXAMPLES::
-
-            sage: Tableau([[1,2],[2,3],[3,4]]).restriction_shape(3)
-            [2, 2, 1]
-            sage: StandardTableau([[1,2],[3],[4],[5]]).restriction_shape(2)
-            [2]
-            sage: Tableau([[1,3,3,5],[2,4,4],[17]]).restriction_shape(0)
-            []
-            sage: Tableau([[1,3,3,5],[2,4,4],[17]]).restriction_shape(2)
-            [1, 1]
-            sage: Tableau([[1,3,3,5],[2,4,4],[17]]).restriction_shape(3)
-            [3, 1]
-            sage: Tableau([[1,3,3,5],[2,4,4],[17]]).restriction_shape(5)
-            [4, 3]
-
-            sage: all( T.restriction_shape(i) == T.restrict(i).shape()
-            ....:      for T in StandardTableaux(5) for i in range(1, 5) )
-            True
-        """
-        from sage.combinat.partition import Partition
-        res = [len([y for y in row if y <= n]) for row in self]
-        return Partition(res)
-
-    def to_chain(self, max_entry=None):
+    def to_chain(self):
         """
         Return the chain of partitions corresponding to the (semi)standard
-        tableau ``self``.
-
-        The optional keyword parameter ``max_entry`` can be used to
-        customize the length of the chain. Specifically, if this parameter
-        is set to a nonnegative integer ``n``, then the chain is
-        constructed from the positions of the letters `1, 2, \ldots, n`
-        in the tableau.
+        tableau.
 
         EXAMPLES::
 
@@ -1720,21 +1644,11 @@
             [[], [2], [2], [2, 1]]
             sage: Tableau([]).to_chain()
             [[]]
-            sage: Tableau([[1,1],[2],[3]]).to_chain(max_entry=2)
-            [[], [2], [2, 1]]
-            sage: Tableau([[1,1],[2],[3]]).to_chain(max_entry=3)
-            [[], [2], [2, 1], [2, 1, 1]]
-            sage: Tableau([[1,1],[2],[3]]).to_chain(max_entry=4)
-            [[], [2], [2, 1], [2, 1, 1], [2, 1, 1]]
-            sage: Tableau([[1,1,2],[2,3],[4,5]]).to_chain(max_entry=6)
-            [[], [2], [3, 1], [3, 2], [3, 2, 1], [3, 2, 2], [3, 2, 2]]
-        """
-        if max_entry is None:
-            if len(self) == 0:
-                max_entry = 0
-            else:
-                max_entry = max(max(row) for row in self)
-        return [self.restriction_shape(k) for k in range(max_entry+1)]
+        """
+        if self == []:
+            return [self.shape()]
+        m = max(self.to_word())
+        return [self.restrict(k).shape() for k in range(m+1)]
 
     @combinatorial_map(name='to Gelfand-Tsetlin pattern')
     def to_Gelfand_Tsetlin_pattern(self):
@@ -2553,7 +2467,7 @@
     def charge(self):
         r"""
         Return the charge of the reading word of ``self``.  See
-        :meth:`~sage.combinat.words.finite_word.FiniteWord_class.charge` for more information.
+        :meth:`sage.combinat.words.finite_word.FiniteWord_class.charge` for more information.
 
         EXAMPLES::
 
@@ -2577,7 +2491,7 @@
     def cocharge(self):
         r"""
         Return the cocharge of the reading word of ``self``.  See
-        :meth:`~sage.combinat.words.finite_word.FiniteWord_class.cocharge` for more information.
+        :meth:`sage.combinat.words.finite_word.FiniteWord_class.cocharge` for more information.
 
         EXAMPLES::
 
@@ -2949,128 +2863,6 @@
             lres[i] = ll[i] - ll[i-1]
         return lres
 
-    def residue_sequence(self, e, multicharge=(0,)):
-        """
-       INPUT:
-            - an integer `k`, with 1\le k\le n,
-            - an integer `e` in {0,2,3,4,5,...} (not checked!)
-            - an (optional) sequence of integers the `multicharge` of length 1.
-
-        OUTPUT:
-
-        The corresponding residue sequence of the tableau; see :class:`ResidueSequence`.
-
-        The `multicharge` is a list of length 1 which gives an offset for all of
-        the contents. It is included mainly for compatabilty with TableauTuples.
-
-        EXAMPLES::
-
-            sage: StandardTableauTuple([[1,2],[3,4]]).residue_sequence(2)
-            Residue sequence (0,1,1,0)
-            sage: StandardTableauTuple([[1,2],[3,4]]).residue_sequence(3)
-            Residue sequence (0,1,2,0)
-            sage: StandardTableauTuple([[1,2],[3,4]]).residue_sequence(4)
-            Residue sequence (0,1,3,0)
-        """
-        from tableau_tuple import ResidueSequence
-        Ze=IntegerModRing(e)
-        res=[0]*self.size()
-        for r in range(len(self)):
-            for c in range(len(self[r])):
-                res[self[r][c]-1]=Ze(multicharge[0]-r+c )
-        return ResidueSequence(e,multicharge,res)
-
-    def degree(self,e, multicharge=(0,)):
-        """
-        INPUT:
-
-        - ``e`` -- the **quantum characteristic** ``e``
-        - ``multicharge`` - the multicharge (default: ``[0]``).
-
-        OUTPUT:
-
-        The **degree** of the tableau ``self`` which is a integer.
-
-        This is defined recursively by successively stripping off the number
-        `k`, for `k=n,n-1,...,1` and at stage adding the number of addable cell
-        of the same residue minus the number of removable cells of the same
-        residue as `k` and which are below `k` in the diagram.
-
-        The degrees of the tableau ``self`` gives the degree of the homogeneous basis
-        element of the Graded Specht module which is indexed by ``self``.
-
-        EXAMPLES::
-
-            sage: StandardTableau([[1,2,5],[3,4]]).degree(3)
-            0
-            sage: StandardTableau([[1,2,5],[3,4]]).degree(4)
-            1
-
-        REFERENCE:
-
-        .. [BKW]  J. Brundan, A. Kleshchev, and W. Wang, Graded Specht modules,
-                  J. Reine Angew. Math., 655 (2011), 61-87.
-        """
-        n=self.size()
-        if n==0: return 0
-
-        deg=self.shape()._initial_degree(e,multicharge)
-        res=self.shape().initial_tableau().residue_sequence(e, multicharge)
-        for r in self.reduced_row_word():
-            if res[r]==res[r+1]: 
-                deg-=2
-            elif res[r]==res[r+1]+1 or res[r]==res[r+1]-1:
-                deg+=(e==2 and 2 or 1)
-            res=res.swap_residues(r,r+1)
-        return deg
-
-    def codegree(self,e, multicharge=(0,)):
-        """
-        INPUT:
-
-        - ``e`` -- the **quantum characteristic** ``e``
-        - ``multicharge`` - the multicharge (default: ``[0]``).
-
-        OUTPUT:
-
-        The **codegree** of the tableau ``self`` which is a integer.
-
-        Return the integer which is the Brundan-Kleshchev-Wang codegree of the
-        standard tableau ``self``.
-
-        This is defined recursively by successively stripping off the number `k`,
-        for `k=n,n-1,...,1` and at stage adding the number of addable cell
-        of the same residue minus the number of removable cells of the same
-        residue as `k` and which are above `k` in the diagram.
-
-        The degrees of the tableau ``self`` gives the degree of the homogeneous basis
-        element of the Graded Specht module which is indexed by ``self``.
-
-        EXAMPLES::
-
-            sage: StandardTableau([[1,3,5],[2,4]]).codegree(3)
-            0
-            sage: StandardTableau([[1,2,5],[3,4]]).codegree(3)
-            1
-            sage: StandardTableau([[1,2,5],[3,4]]).codegree(4)
-            0
-
-        REFERENCE:
-            - J. Brundan, A. Kleshchev, and W. Wang, Graded Specht modules,
-              J. Reine Angew. Math., 655 (2011), 61-87.
-        """
-        if self==[]: return 0  # the trivial case
-
-        codeg=self.shape().conjugate()._initial_degree(e,multicharge)
-        res=self.shape().conjugate().initial_tableau().residue_sequence(e, multicharge)
-        for r in self.reduced_row_word():
-            if res[r]==res[r+1]: 
-                codeg-=2
-            elif res[r]==res[r+1]+1 or res[r]==res[r+1]-1:
-                codeg+=(e==2 and 2 or 1)
-            res=res.swap_residues(r,r+1)
-        return codeg
-
     def symmetric_group_action_on_entries(self, w):
         r"""
         Returns the tableau obtained form this tableau by acting by the
@@ -3666,40 +3458,6 @@
         return all(self.restrict(m).shape().dominates(t.restrict(m).shape())
                         for m in xrange(1,1+self.size()))
 
-<<<<<<< HEAD
-    def dominates(self, t):
-        r"""
-        Return ``True`` if ``self`` dominates the tableau ``t``. That is,
-        if the shape of the tableau restricted to `k` dominates the shape of
-        ``t`` restrcted to `k`, for `k = 1, 2, \ldots, n`.
-
-        When the two tableaux have the same shape, then this ordering
-        coincides with the Bruhat ordering for the correspomding permutations.
-
-        INPUT:
-
-        - ``t`` -- A tableaux
-
-        EXAMPLES::
-
-            sage: s=StandardTableau([[1,2,3],[4,5]])
-            sage: t=StandardTableau([[1,2],[3,5],[4]])
-            sage: s.dominates(t)
-            True
-            sage: t.dominates(s)
-            False
-            sage: all(StandardTableau(s).dominates(t) for t in StandardTableaux([3,2]))
-            True
-            sage: s.dominates([[1,2,3,4,5]])
-            False
-
-        """
-        t=StandardTableau(t)
-        return all(self.restrict(m).shape().dominates(t.restrict(m).shape())
-                        for m in xrange(1,1+self.size()))
-
-=======
->>>>>>> 3b989f80
 
     def content(self, k, multicharge=[0]):
         """
@@ -3729,10 +3487,6 @@
         raise ValueError("%d does not appear in tableau"%k)
 
 
-<<<<<<< HEAD
-
-=======
->>>>>>> 3b989f80
     def residue(self, k, e, multicharge=[0]):
         """
        INPUT:
@@ -3792,7 +3546,7 @@
 
         """
         t=StandardTableau(t)
-        return all(self.restriction_shape(m).dominates(t.restriction_shape(m))
+        return all(self.restrict(m).shape().dominates(t.restrict(m).shape())
                         for m in xrange(1,1+self.size()))
 
     def is_standard(self):
@@ -3971,7 +3725,7 @@
         [Sg2011]_ (p. 23) and in [St2009]_, and is the inverse of the map
         called "promotion" in [Hai1992]_ (p. 90).
 
-        See the :meth:`~sage.combinat.tableau.promotion_inverse` method for a
+        See the :meth:`sage.combinat.tableau.promotion_inverse` method for a
         more general operator.
 
         EXAMPLES::
@@ -4014,7 +3768,7 @@
         (p. 90). It is the inverse of the maps called "promotion" in [Sg2011]_
         (p. 23) and in [St2009]_.
 
-        See the :meth:`~sage.combinat.tableau.promotion` method for a
+        See the :meth:`sage.combinat.tableau.promotion` method for a
         more general operator.
 
         EXAMPLES::
@@ -5238,10 +4992,6 @@
     """
     Semistandard tableaux of fixed shape `p` with a given max entry.
 
-    A semistandard tableau with max entry `i` is required to have all
-    its entries less or equal to `i`. It is not required to actually
-    contain an entry `i`.
-
     INPUT:
 
     - ``p`` -- A partition
@@ -5274,8 +5024,7 @@
 
     def __iter__(self):
         """
-        An iterator for the semistandard tableaux of the specified shape
-        with the specified max entry.
+        An iterator for the semistandard partitions of the specified shape.
 
         EXAMPLES::
 
@@ -6049,11 +5798,6 @@
         # filled with the row indices.
         last_tableau=flatten([ [row]*l for (row,l) in enumerate(pi)])
 
-<<<<<<< HEAD
-        # iterate until we reach the last tableau which is 
-        # filled with the row indices.
-        last_tableau=flatten([ [row]*l for (row,l) in enumerate(pi)])
-
         #Convert the tableau to "vector format"
         #tableau_vector[i] is the row that number i
         #is in
@@ -6062,16 +5806,6 @@
             for col in range(pi[row]):
                 tableau_vector[tableau[row][col]-1] = row
 
-=======
-        #Convert the tableau to "vector format"
-        #tableau_vector[i] is the row that number i
-        #is in
-        tableau_vector = [None]*size
-        for row in range(len(pi)):
-            for col in range(pi[row]):
-                tableau_vector[tableau[row][col]-1] = row
-
->>>>>>> 3b989f80
         while tableau_vector!=last_tableau:
             #Locate the smallest integer j such that j is not
             #in the lowest corner of the subtableau T_j formed by
