--- conflicted
+++ resolved
@@ -5770,23 +5770,6 @@
 
             yield self.element_class(self, tableau)
 
-<<<<<<< HEAD
-            #Check to see if we are at the last tableau
-            #The last tableau if given by filling in the
-            #partition along the rows.  For example, the
-            #last tableau corresponding to [3,2] is
-            #[[1,2,3],
-            # [4,5]]
-            last_tableau = True
-            i = 1
-            for row in range(len(pi)):
-                for col in range(pi[row]):
-                    if tableau[row][col] != i:
-                        last_tableau = False
-                    i += 1
-
-=======
->>>>>>> 8029bc64
         return
 
 
