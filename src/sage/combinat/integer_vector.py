"""
(Non-negative) Integer vectors

AUTHORS:

<<<<<<< HEAD
 *   Mike Hansen (2007) - original module
 *   Nathann Cohen, David Joyner (2009-2010) - Gale-Ryser stuff
 *   Nathann Cohen, David Joyner (2011) - Gale-Ryser bugfix
 *   Travis Scrimshaw (2012-05-12) - Updated doc-strings to tell the user of
     that the class's name is a misnomer (that they only contains non-negative
     entries).
 *   Federico Poloni (2013) - specialized rank()
=======
* Mike Hanson (2007) - original module
* Nathann Cohen, David Joyner (2009-2010) - Gale-Ryser stuff
* Nathann Cohen, David Joyner (2011) - Gale-Ryser bugfix
* Travis Scrimshaw (2012-05-12) - Updated doc-strings to tell the user of
  that the class's name is a misnomer (that they only contains non-negative
  entries).
*  Federico Poloni (2013) - specialized rank()
* Travis Scrimshaw (2013-02-04) - Refactored to use ``ClonableIntArray``
>>>>>>> 822e1cb1
"""
#*****************************************************************************
#       Copyright (C) 2007 Mike Hansen <mhansen@gmail.com>,
#       Copyright (C) 2012 Travis Scrimshaw <tscrim@ucdavis.edu>
#
#  Distributed under the terms of the GNU General Public License (GPL)
#
#    This code is distributed in the hope that it will be useful,
#    but WITHOUT ANY WARRANTY; without even the implied warranty of
#    MERCHANTABILITY or FITNESS FOR A PARTICULAR PURPOSE.  See the GNU
#    General Public License for more details.
#
#  The full text of the GPL is available at:
#
#                  http://www.gnu.org/licenses/
#*****************************************************************************
from __future__ import print_function, absolute_import, division

<<<<<<< HEAD
import itertools
from . import misc
from six.moves.builtins import list as builtinlist
from sage.categories.enumerated_sets import EnumeratedSets
from sage.combinat.combinat import CombinatorialClass
from sage.rings.integer import Integer
from sage.arith.all import binomial
from sage.rings.infinity import PlusInfinity
import functools
from sage.combinat.integer_lists import IntegerListsLex
=======
import misc
import integer_list
import cartesian_product
import functools
from itertools import combinations

from sage.structure.parent import Parent
from sage.structure.unique_representation import UniqueRepresentation
from sage.structure.list_clone import ClonableIntArray
from sage.misc.classcall_metaclass import ClasscallMetaclass
>>>>>>> 822e1cb1

from sage.categories.enumerated_sets import EnumeratedSets
from sage.categories.infinite_enumerated_sets import InfiniteEnumeratedSets
from sage.categories.finite_enumerated_sets import FiniteEnumeratedSets
from sage.rings.infinity import PlusInfinity, MinusInfinity
from sage.rings.arith import binomial
from sage.rings.all import ZZ
from sage.rings.semirings.all import NN
from sage.rings.integer import Integer

def is_gale_ryser(r,s):
    r"""
    Tests whether the given sequences satisfy the condition
    of the Gale-Ryser theorem.

    Given a binary matrix `B` of dimension `n\times m`, the
    vector of row sums is defined as the vector whose
    `i^{\mbox{th}}` component is equal to the sum of the `i^{\mbox{th}}`
    row in `A`. The vector of column sums is defined similarly.

    If, given a binary matrix, these two vectors are easy to compute,
    the Gale-Ryser theorem lets us decide whether, given two
    non-negative vectors `r,s`, there exists a binary matrix
    whose row/colum sums vectors are `r` and `s`.

    This functions answers accordingly.

    INPUT:

    - ``r``, ``s`` -- lists of non-negative integers.

    ALGORITHM:

    Without loss of generality, we can assume that:

    - The two given sequences do not contain any `0` ( which would
      correspond to an empty column/row )

    - The two given sequences are ordered in decreasing order
      (reordering the sequence of row (resp. column) sums amounts to
      reordering the rows (resp. columns) themselves in the matrix,
      which does not alter the columns (resp. rows) sums.

    We can then assume that `r` and `s` are partitions
    (see the corresponding class :class:`Partition`)

    If `r^*` denote the conjugate of `r`, the Gale-Ryser theorem
    asserts that a binary Matrix satisfying the constraints exists
    if and only if `s \preceq r^*`, where `\preceq` denotes
    the domination order on partitions.

    EXAMPLES::

        sage: from sage.combinat.integer_vector import is_gale_ryser
        sage: is_gale_ryser([4,2,2],[3,3,1,1])
        True
        sage: is_gale_ryser([4,2,1,1],[3,3,1,1])
        True
        sage: is_gale_ryser([3,2,1,1],[3,3,1,1])
        False

    REMARK: In the literature, what we are calling a
    Gale-Ryser sequence sometimes goes by the (rather
    generic-sounding) term ''realizable sequence''.
    """

    # The sequences only contain non-negative integers
    if [x for x in r if x < 0] or [x for x in s if x < 0]:
        return False

    # builds the corresponding partitions, i.e.
    # removes the 0 and sorts the sequences
    from sage.combinat.partition import Partition
    r2 = Partition(sorted([x for x in r if x>0], reverse=True))
    s2 = Partition(sorted([x for x in s if x>0], reverse=True))

    # If the two sequences only contained zeroes
    if len(r2) == 0 and len(s2) == 0:
        return True

    rstar = Partition(r2).conjugate()

    #                                same number of 1s           domination
    return len(rstar) <= len(s2) and sum(r2) == sum(s2) and rstar.dominates(s)

<<<<<<< HEAD
=======
def _slider01(A, t, k, p1, p2, fixedcols=[]):
    r"""
    Assumes `A` is a `(0,1)`-matrix. For each of the
    `t` rows with highest row sums, this function
    returns a matrix `B` which is the same as `A` except that it
    has slid `t` of the `1` in each of these rows of `A`
    over towards the `k`-th column. Care must be taken when the
    last leading 1 is in column `\geq k`. It avoids those in columns 
    listed in fixedcols.

    This is a 'private' function for use in :func:`gale_ryser_theorem`.

    INPUT:

    - ``A`` -- an `m \times n` `(0,1)`-matrix
    - ``t``, ``k`` -- integers satisfying `0 < t < m`, `0 < k < n`
    - ``fixedcols`` -- those columns (if any) whose entries
      aren't permitted to slide

    OUTPUT:

    An `m \times n` `(0,1)`-matrix, which is the same as `A` except 
    that it has exactly one `1` in `A` slid over to the `k`-th
    column.

    EXAMPLES::

        sage: from sage.combinat.integer_vector import _slider01
        sage: A = matrix([[1,1,1,0],[1,1,1,0],[1,0,0,0],[1,0,0,0]])
        sage: A
        [1 1 1 0]
        [1 1 1 0]
        [1 0 0 0]
        [1 0 0 0]
        sage: _slider01(A, 1, 3, [3,3,1,1], [3,3,1,1])
        [1 1 0 1]
        [1 1 1 0]
        [1 0 0 0]
        [1 0 0 0]
        sage: _slider01(A, 3, 3, [3,3,1,1], [3,3,1,1])
        [1 1 0 1]
        [1 0 1 1]
        [0 0 0 1]
        [1 0 0 0]

    """
    # we assume that the rows of A are arranged so that
    # there row sums are decreasing as you go from the
    # top row to the bottom row
    import copy
    from sage.matrix.constructor import matrix
    m = len(A.rows())
    rs = [sum(x) for x in A.rows()]
    n = len(A.columns())
    cs = [sum(x) for x in A.columns()]
    B = [copy.deepcopy(list(A.row(j))) for j in range(m)]
    c = 0 # initializing counter
    for ii in range(m):
      rw = copy.deepcopy(B[ii]) # to make mutable
        # now we want to move the rightmost left 1 to the k-th column
      fixedcols = [l for l in range(n) if p2[l]==sum(matrix(B).column(l))]
      JJ = range(n)
      JJ.reverse()
      for jj in JJ:
        if t==sum(matrix(B).column(k)):
            break
        if jj<k and rw[jj]==1 and rw[k]==0 and not(jj in fixedcols):
            # fixedcols check: only change B if the col sums get "better"
            rw[jj] = 0
            rw[k] = 1
            B[ii] = rw
            c = c+1
            if c>=t: next
            j=n-1
        else:
            next
        if c>=t:
            break
    return matrix(B)

>>>>>>> 822e1cb1
def gale_ryser_theorem(p1, p2, algorithm="gale"):
    r"""
    Returns the binary matrix given by the Gale-Ryser theorem.

    The Gale Ryser theorem asserts that if `p_1,p_2` are two
    partitions of `n` of respective lengths `k_1,k_2`, then there is
    a binary `k_1\times k_2` matrix `M` such that `p_1` is the vector
    of row sums and `p_2` is the vector of column sums of `M`, if
    and only if the conjugate of `p_2` dominates `p_1`.

    INPUT:

    - ``p1, p2``-- list of integers representing the vectors
      of row/column sums

    - ``algorithm`` -- two possible string values:

      - ``'ryser'`` implements the construction due 
        to Ryser [Ryser63]_.
      - ``'gale'`` (default) implements the construction due to Gale [Gale57]_.

    OUTPUT:

    A binary matrix if it exists, ``None`` otherwise.

    Gale's Algorithm:

    (Gale [Gale57]_): A matrix satisfying the constraints of its
    sums can be defined as the solution of the following 
    Linear Program, which Sage knows how to solve.

    .. MATH::

<<<<<<< HEAD
        (Ryser [Ryser63]_): The construction of an `m\times n` matrix
        `A=A_{r,s}`, due to Ryser, is described as follows. The
        construction works if and only if have `s\preceq r^*`.
=======
        \forall i&\sum_{j=1}^{k_2} b_{i,j}=p_{1,j}\\
        \forall i&\sum_{j=1}^{k_1} b_{j,i}=p_{2,j}\\
        &b_{i,j}\mbox{ is a binary variable} 
>>>>>>> 822e1cb1

    Ryser's Algorithm:

    (Ryser [Ryser63]_): The construction of an `m\times n` matrix `A=A_{r,s}`,
    due to Ryser, is described as follows. The
    construction works if and only if have `s\preceq r^*`.

    * Construct the `m\times n` matrix `B` from `r` by defining
      the `i`-th row of `B` to be the vector whose first `r_i`
      entries are `1`, and the remainder are 0's, `1\leq i\leq
      m`.  This maximal matrix `B` with row sum `r` and ones left
      justified has column sum `r^{*}`.

<<<<<<< HEAD
        * Proceed inductively to construct columns `n-1`, ..., `2`, `1`.
          Note: when performing the induction on step `k`, we consider
          the row sums of the first `k` columns.
=======
    * Shift the last `1` in certain rows of `B` to column `n` in
      order to achieve the sum `s_n`.  Call this `B` again.
>>>>>>> 822e1cb1

      * The `1`'s in column n are to appear in those 
        rows in which `A` has the largest row sums, giving 
        preference to the bottom-most positions in case of ties.
      * Note: When this step automatically "fixes" other columns,
        one must skip ahead to the first column index
        with a wrong sum in the step below.

    * Proceed inductively to construct columns `n-1`, ..., `2`, `1`.

    * Set `A = B`. Return `A`.

<<<<<<< HEAD
            sage: from sage.combinat.integer_vector import gale_ryser_theorem
            sage: p1 = [2,2,1]
            sage: p2 = [2,2,1]
            sage: print(gale_ryser_theorem(p1, p2))     # not tested
            [1 1 0]
            [1 0 1]
            [0 1 0]
            sage: A = gale_ryser_theorem(p1, p2)
            sage: rs = [sum(x) for x in A.rows()]
            sage: cs = [sum(x) for x in A.columns()]
            sage: p1 == rs; p2 == cs
            True
            True

        Or for a non-square matrix with `p_1=3+3+2+1` and `p_2=3+2+2+1+1`, using Ryser's algorithm ::

            sage: from sage.combinat.integer_vector import gale_ryser_theorem
            sage: p1 = [3,3,1,1]
            sage: p2 = [3,3,1,1]
            sage: gale_ryser_theorem(p1, p2, algorithm = "ryser")
            [1 1 1 0]
            [1 1 0 1]
            [1 0 0 0]
            [0 1 0 0]
            sage: p1 = [4,2,2]
            sage: p2 = [3,3,1,1]
            sage: gale_ryser_theorem(p1, p2, algorithm = "ryser")
            [1 1 1 1]
            [1 1 0 0]
            [1 1 0 0]
            sage: p1 = [4,2,2,0]
            sage: p2 = [3,3,1,1,0,0]
            sage: gale_ryser_theorem(p1, p2, algorithm = "ryser")
            [1 1 1 1 0 0]
            [1 1 0 0 0 0]
            [1 1 0 0 0 0]
            [0 0 0 0 0 0]
            sage: p1 = [3,3,2,1]
            sage: p2 = [3,2,2,1,1]
            sage: print(gale_ryser_theorem(p1, p2, algorithm="gale"))  # not tested
            [1 1 1 0 0]
            [1 1 0 0 1]
            [1 0 1 0 0]
            [0 0 0 1 0]

        With `0` in the sequences, and with unordered inputs ::

            sage: from sage.combinat.integer_vector import gale_ryser_theorem
            sage: gale_ryser_theorem([3,3,0,1,1,0], [3,1,3,1,0], algorithm = "ryser")
            [1 1 1 0 0]
            [1 0 1 1 0]
            [0 0 0 0 0]
            [1 0 0 0 0]
            [0 0 1 0 0]
            [0 0 0 0 0]
            sage: p1 = [3,1,1,1,1]; p2 = [3,2,2,0]
            sage: gale_ryser_theorem(p1, p2, algorithm = "ryser")
            [1 1 1 0]
            [1 0 0 0]
            [1 0 0 0]
            [0 1 0 0]
            [0 0 1 0]

        TESTS:

        This test created a random bipartite graph on `n+m` vertices. Its
        adjacency matrix is binary, and it is used to create some
        "random-looking" sequences which correspond to an existing matrix. The
        ``gale_ryser_theorem`` is then called on these sequences, and the output
        checked for correctness.::

            sage: def test_algorithm(algorithm, low = 10, high = 50):
            ....:     n,m = randint(low,high), randint(low,high)
            ....:     g = graphs.RandomBipartite(n, m, .3)
            ....:     s1 = sorted(g.degree([(0,i) for i in range(n)]), reverse = True)
            ....:     s2 = sorted(g.degree([(1,i) for i in range(m)]), reverse = True)
            ....:     m = gale_ryser_theorem(s1, s2, algorithm = algorithm)
            ....:     ss1 = sorted(map(lambda x : sum(x) , m.rows()), reverse = True)
            ....:     ss2 = sorted(map(lambda x : sum(x) , m.columns()), reverse = True)
            ....:     if ((ss1 != s1) or (ss2 != s2)):
            ....:         print("Algorithm %s failed with this input:" % algorithm)
            ....:         print(s1, s2)

            sage: for algorithm in ["gale", "ryser"]:                        # long time
            ....:     for i in range(50):                                    # long time
            ....:         test_algorithm(algorithm, 3, 10)                   # long time
            
        Null matrix::

            sage: gale_ryser_theorem([0,0,0],[0,0,0,0], algorithm="gale")
            [0 0 0 0]
            [0 0 0 0]
            [0 0 0 0]
            sage: gale_ryser_theorem([0,0,0],[0,0,0,0], algorithm="ryser")
            [0 0 0 0]
            [0 0 0 0]
            [0 0 0 0]

        Check that :trac:`16638` is fixed::

            sage: tests = [([4, 3, 3, 2, 1, 1, 1, 1, 0], [6, 5, 1, 1, 1, 1, 1]),
            ....:          ([4, 4, 3, 3, 1, 1, 0], [5, 5, 2, 2, 1, 1]),
            ....:          ([4, 4, 3, 2, 1, 1], [5, 5, 1, 1, 1, 1, 1, 0, 0]),
            ....:          ([3, 3, 3, 3, 2, 1, 1, 1, 0], [7, 6, 2, 1, 1, 0]),
            ....:          ([3, 3, 3, 1, 1, 0], [4, 4, 1, 1, 1])]
            sage: for s1, s2 in tests:
            ....:     m = gale_ryser_theorem(s1, s2, algorithm="ryser")
            ....:     ss1 = sorted(map(lambda x : sum(x) , m.rows()), reverse = True)
            ....:     ss2 = sorted(map(lambda x : sum(x) , m.columns()), reverse = True)
            ....:     if ((ss1 != s1) or (ss2 != s2)):
            ....:         print("Error in Ryser algorithm")
            ....:         print(s1, s2)

        REFERENCES:

        ..  [Ryser63] \H. J. Ryser, Combinatorial Mathematics,
            Carus Monographs, MAA, 1963.
        ..  [Gale57] \D. Gale, A theorem on flows in networks, Pacific J. Math.
            7(1957)1073-1082.
        """
        from sage.combinat.partition import Partition
        from sage.matrix.constructor import matrix

        if not(is_gale_ryser(p1,p2)):
            return False
=======
    EXAMPLES:

    Computing the matrix for `p_1=p_2=2+2+1`::
>>>>>>> 822e1cb1

        sage: from sage.combinat.integer_vector import gale_ryser_theorem
        sage: p1 = [2,2,1]
        sage: p2 = [2,2,1]
        sage: print gale_ryser_theorem(p1, p2)     # not tested
        [1 1 0]
        [1 0 1]
        [0 1 0]       
        sage: A = gale_ryser_theorem(p1, p2)
        sage: rs = [sum(x) for x in A.rows()]
        sage: cs = [sum(x) for x in A.columns()]
        sage: p1 == rs; p2 == cs
        True
        True

<<<<<<< HEAD
            # Sorts the sequences if they are not, and remembers the permutation
            # applied
            tmp = sorted(enumerate(p1), reverse=True, key=lambda x:x[1])
            r = [x[1] for x in tmp]
            r_permutation = [x-1 for x in Permutation([x[0]+1 for x in tmp]).inverse()]
            m = len(r)

            tmp = sorted(enumerate(p2), reverse=True, key=lambda x:x[1])
            s = [x[1] for x in tmp]
            s_permutation = [x-1 for x in Permutation([x[0]+1 for x in tmp]).inverse()]
            n = len(s)

            # This is the partition equivalent to the sliding algorithm
            cols = []
            for t in reversed(s):
                c = [0] * m
                i = 0
                while t:
                    k = i + 1
                    while k < m and r[i] == r[k]:
                        k += 1
                    if t >= k - i: # == number rows of the same length
                        for j in range(i, k):
                            r[j] -= 1
                            c[j] = 1
                        t -= k - i
                    else: # Remove the t last rows of that length
                        for j in range(k-t, k):
                            r[j] -= 1
                            c[j] = 1
                        t = 0
                    i = k
                cols.append(c)

            # We added columns to the back instead of the front
            A0 = matrix(list(reversed(cols))).transpose()

            # Applying the permutations to get a matrix satisfying the
            # order given by the input
            A0 = A0.matrix_from_rows_and_columns(r_permutation, s_permutation)
            return A0

        elif algorithm == "gale":
          from sage.numerical.mip import MixedIntegerLinearProgram
          k1, k2=len(p1), len(p2)
          p = MixedIntegerLinearProgram()
          b = p.new_variable(binary = True)
          for (i,c) in enumerate(p1):
              p.add_constraint(p.sum([b[i,j] for j in xrange(k2)]) ==c)
          for (i,c) in enumerate(p2):
              p.add_constraint(p.sum([b[j,i] for j in xrange(k1)]) ==c)
          p.set_objective(None)
          p.solve()
          b = p.get_values(b)
          M = [[0]*k2 for i in xrange(k1)]
          for i in xrange(k1):
              for j in xrange(k2):
                  M[i][j] = int(b[i,j])
          return matrix(M)
=======
    Or for a non-square matrix with `p_1=3+3+2+1` and `p_2=3+2+2+1+1`,
    using Ryser's algorithm::

        sage: from sage.combinat.integer_vector import gale_ryser_theorem
        sage: p1 = [3,3,1,1]
        sage: p2 = [3,3,1,1]
        sage: gale_ryser_theorem(p1, p2, algorithm = "ryser")
        [1 1 0 1]
        [1 1 1 0]
        [0 1 0 0]
        [1 0 0 0]
        sage: p1 = [4,2,2]
        sage: p2 = [3,3,1,1]
        sage: gale_ryser_theorem(p1, p2, algorithm = "ryser")
        [1 1 1 1]
        [1 1 0 0]
        [1 1 0 0]
        sage: p1 = [4,2,2,0]
        sage: p2 = [3,3,1,1,0,0]
        sage: gale_ryser_theorem(p1, p2, algorithm = "ryser")
        [1 1 1 1 0 0]
        [1 1 0 0 0 0]
        [1 1 0 0 0 0]
        [0 0 0 0 0 0]
        sage: p1 = [3,3,2,1]
        sage: p2 = [3,2,2,1,1]
        sage: print gale_ryser_theorem(p1, p2, algorithm="gale")  # not tested
        [1 1 1 0 0]
        [1 1 0 0 1]
        [1 0 1 0 0]
        [0 0 0 1 0]

    With `0` in the sequences, and with unordered inputs::

        sage: from sage.combinat.integer_vector import gale_ryser_theorem
        sage: gale_ryser_theorem([3,3,0,1,1,0], [3,1,3,1,0], algorithm = "ryser")   
        [1 0 1 1 0]
        [1 1 1 0 0]
        [0 0 0 0 0]
        [0 0 1 0 0]
        [1 0 0 0 0]
        [0 0 0 0 0]
        sage: p1 = [3,1,1,1,1]; p2 = [3,2,2,0]
        sage: gale_ryser_theorem(p1, p2, algorithm = "ryser")                            
        [1 1 1 0]
        [0 0 1 0]
        [0 1 0 0]
        [1 0 0 0]
        [1 0 0 0]

    TESTS:

    This test created a random bipartite graph on `n+m` vertices. Its
    adjacency matrix is binary, and it is used to create some
    "random-looking" sequences which correspond to an existing matrix. The
    ``gale_ryser_theorem`` is then called on these sequences, and the output
    checked for correction.::

        sage: def test_algorithm(algorithm, low = 10, high = 50):
        ....:    n,m = randint(low,high), randint(low,high)
        ....:    g = graphs.RandomBipartite(n, m, .3)
        ....:    s1 = sorted(g.degree([(0,i) for i in range(n)]), reverse = True)
        ....:    s2 = sorted(g.degree([(1,i) for i in range(m)]), reverse = True)
        ....:    m = gale_ryser_theorem(s1, s2, algorithm = algorithm)
        ....:    ss1 = sorted(map(lambda x : sum(x) , m.rows()), reverse = True)
        ....:    ss2 = sorted(map(lambda x : sum(x) , m.columns()), reverse = True)
        ....:    if ((ss1 != s1) or (ss2 != s2)):
        ....:        print "Algorithm %s failed with this input:" % algorithm
        ....:        print s1, s2

        sage: for algorithm in ["gale", "ryser"]:             # long time
        ....:    for i in range(50):                          # long time
        ....:       test_algorithm(algorithm, 3, 10)          # long time

    Null matrix::

        sage: gale_ryser_theorem([0,0,0],[0,0,0,0], algorithm="gale")
        [0 0 0 0]
        [0 0 0 0]
        [0 0 0 0]
        sage: gale_ryser_theorem([0,0,0],[0,0,0,0], algorithm="ryser")
        [0 0 0 0]
        [0 0 0 0]
        [0 0 0 0]

    REFERENCES:

    ..  [Ryser63] H. J. Ryser, Combinatorial Mathematics,
        Carus Monographs, MAA, 1963.
    ..  [Gale57] D. Gale, A theorem on flows in networks, Pacific J. Math.
        7(1957)1073-1082.
    """
    from sage.combinat.partition import Partition
    from sage.matrix.constructor import matrix

    if not(is_gale_ryser(p1,p2)):
        return False
>>>>>>> 822e1cb1

    if algorithm == "ryser": # ryser's algorithm
        from sage.combinat.permutation import Permutation

        # Sorts the sequences if they are not, and remembers the permutation
        # applied 
        tmp = sorted(enumerate(p1), reverse=True, key=lambda x:x[1])
        r = [x[1] for x in tmp if x[1]>0]
        r_permutation = [x-1 for x in Permutation([x[0]+1 for x in tmp]).inverse()]
        m = len(r)

        tmp = sorted(enumerate(p2), reverse=True, key=lambda x:x[1])
        s = [x[1] for x in tmp if x[1]>0]
        s_permutation = [x-1 for x in Permutation([x[0]+1 for x in tmp]).inverse()]
        n = len(s)

        A0 = matrix([[1]*r[j]+[0]*(n-r[j]) for j in range(m)])

        for k in range(1,n+1):
            goodcols = [i for i in range(n) if s[i]==sum(A0.column(i))]
            if sum(A0.column(n-k))<>s[n-k]:
                A0 = _slider01(A0,s[n-k],n-k, p1, p2, goodcols)

        # If we need to add empty rows/columns
        if len(p1) != m:
            A0 = A0.stack(matrix([[0]*n]*(len(p1)-m)))

        if len(p2) != n:
            A0 = A0.transpose().stack(matrix([[0]*len(p1)]*(len(p2)-n))).transpose()

        # Applying the permutations to get a matrix satisfying the
        # order given by the input
        A0 = A0.matrix_from_rows_and_columns(r_permutation, s_permutation)
        return A0

    elif algorithm == "gale":
        from sage.numerical.mip import MixedIntegerLinearProgram
        k1, k2=len(p1), len(p2)
        p = MixedIntegerLinearProgram()
        b = p.new_variable(binary = True)
        for (i,c) in enumerate(p1):
            p.add_constraint(p.sum([b[i,j] for j in xrange(k2)]) ==c)
        for (i,c) in enumerate(p2):
            p.add_constraint(p.sum([b[j,i] for j in xrange(k1)]) ==c)
        p.set_objective(None)
        p.solve()
        b = p.get_values(b)
        M = [[0]*k2 for i in xrange(k1)]
        for i in xrange(k1):
            for j in xrange(k2):
                M[i][j] = int(b[i,j])
        return matrix(M)

    raise ValueError("The only two algorithms available are \"gale\" and \"ryser\"")

def _default_function(l, default, i):
    """
    EXAMPLES::

        sage: from sage.combinat.integer_vector import _default_function
        sage: import functools
        sage: f = functools.partial(_default_function, [1,2,3], 99)
        sage: f(-1)
        99
        sage: f(0)
        1
        sage: f(1)
        2
        sage: f(2)
        3
        sage: f(3)
        99
    """
    try:
        if i < 0:
            return default
        return l[i]
    except IndexError:
        return default

def list2func(l, default=None):
    """
<<<<<<< HEAD
    Given a list ``l``, return a function that takes in a value `i` and
    return `l[i]`. If default is not None, then the function will
    return the default value for out of range `i`'s.
=======
    Given a list ``l``, return a function that takes in a value ``i`` and
    return ``l[i-1]``. If default is not ``None``, then the function will
    return the default value for out of range ``i``'s.
>>>>>>> 822e1cb1

    EXAMPLES::

        sage: f = sage.combinat.integer_vector.list2func([1,2,3])
        sage: f(0)
        1
        sage: f(1)
        2
        sage: f(2)
        3
        sage: f(3)
        Traceback (most recent call last):
        ...
        IndexError: list index out of range

    ::

        sage: f = sage.combinat.integer_vector.list2func([1,2,3], 0)
        sage: f(2)
        3
        sage: f(3)
        0
    """
    if default is None:
        return lambda i: l[i]
    else:
        return functools.partial(_default_function, l, default)

def constant_func(i):
    """
    Return the constant function ``i``.

    EXAMPLES::

        sage: f = sage.combinat.integer_vector.constant_func(3)
        doctest:...: DeprecationWarning: constant_func is deprecated. Use lambda x: i instead
        See http://trac.sagemath.org/12453 for details.
        sage: f(-1)
        3
        sage: f('asf')
        3
    """
    from sage.misc.superseded import deprecation
    deprecation(12453, 'constant_func is deprecated. Use lambda x: i instead')
    return lambda x: i

class IntegerVector(ClonableIntArray):
    """
    An integer vector.
    """
    def check(self):
        """
        Check to make sure this is a valid integer vector by making sure
        all entries are non-negative.

<<<<<<< HEAD
    INPUT:

    - `n` -- if set to an integer, returns the combinatorial class of integer
      vectors whose sum is `n`. If set to ``None`` (default), no such constraint
      is defined.

    - ``k`` -- the length of the vectors. Set to ``None`` (default) if you do
      not want such a constraint.

    All other arguments given to this function are forwarded to the instance of
    :class:`IntegerVectors_all` :class:`IntegerVectors_nconstraints`
    :class:`IntegerVectors_nk` or :class:`IntegerVectors_nkconstraints` that it
    returns.


    NOTE - These integer vectors are non-negative.
=======
        EXAMPLES::
>>>>>>> 822e1cb1

            sage: IV = IntegerVectors()
            sage: elt = IV([1,2,1])
            sage: elt.check()
        """
        if any(x < 0 for x in self):
            raise ValueError("All entries must be non-negative")

class IntegerVectors(Parent):
    """
    Returns the class of (non-negative) integer vectors.

    .. NOTE::

        The entries are non-negative integers.

    EXAMPLES:

    If `n` is not specified, it returns the class of all integer vectors::

        sage: IntegerVectors()
        Integer vectors
        sage: [] in IntegerVectors()
        True
        sage: [1,2,1] in IntegerVectors()
        True
        sage: [1, 0, 0] in IntegerVectors()
        True

    Entries are non-negative::

        sage: [-1, 2] in IntegerVectors()
        False

    If `n` is specified, then it returns the class of all integer vectors
    which sum to `n`::

        sage: IV3 = IntegerVectors(3); IV3
        Integer vectors that sum to 3

    Note that trailing zeros are ignored so that ``[3, 0]`` does not show
    up in the following list (since ``[3]`` does)::

        sage: IntegerVectors(3, max_length=2).list()
        [[3], [2, 1], [1, 2], [0, 3]]

    If `n` and `k` are both specified, then it returns the class of integer
    vectors that sum to `n` and are of length `k`::

        sage: IV53 = IntegerVectors(5,3); IV53
        Integer vectors of length 3 that sum to 5
        sage: IV53.cardinality()
        21
        sage: IV53.first()
        [5, 0, 0]
        sage: IV53.last()
        [0, 0, 5]
        sage: IV53.random_element()
        [4, 0, 1]

    Further examples::

        sage: IntegerVectors(-1, 0, min_part = 1).list()
        []
        sage: IntegerVectors(-1, 2, min_part = 1).list()
        []
        sage: IntegerVectors(0, 0, min_part=1).list()
        [[]]
        sage: IntegerVectors(3, 0, min_part=1).list()
        []
        sage: IntegerVectors(0, 1, min_part=1).list()
        []
        sage: IntegerVectors(2, 2, min_part=1).list()
        [[1, 1]]
        sage: IntegerVectors(2, 3, min_part=1).list()
        []
        sage: IntegerVectors(4, 2, min_part=1).list()
        [[3, 1], [2, 2], [1, 3]]

    ::

        sage: IntegerVectors(0, 3, outer=[0,0,0]).list()
        [[0, 0, 0]]
        sage: IntegerVectors(1, 3, outer=[0,0,0]).list()
        []
        sage: IntegerVectors(2, 3, outer=[0,2,0]).list()
        [[0, 2, 0]]
        sage: IntegerVectors(2, 3, outer=[1,2,1]).list()
        [[1, 1, 0], [1, 0, 1], [0, 2, 0], [0, 1, 1]]
        sage: IntegerVectors(2, 3, outer=[1,1,1]).list()
        [[1, 1, 0], [1, 0, 1], [0, 1, 1]]
        sage: IntegerVectors(2, 5, outer=[1,1,1,1,1]).list()
        [[1, 1, 0, 0, 0],
         [1, 0, 1, 0, 0],
         [1, 0, 0, 1, 0],
         [1, 0, 0, 0, 1],
         [0, 1, 1, 0, 0],
         [0, 1, 0, 1, 0],
         [0, 1, 0, 0, 1],
         [0, 0, 1, 1, 0],
         [0, 0, 1, 0, 1],
         [0, 0, 0, 1, 1]]

    ::

        sage: iv = [ IntegerVectors(n,k) for n in range(-2, 7) for k in range(7) ]
        sage: all(map(lambda x: x.cardinality() == len(x.list()), iv))
        True
        sage: essai = [[1,1,1], [2,5,6], [6,5,2]]
        sage: iv = [ IntegerVectors(x[0], x[1], max_part = x[2]-1) for x in essai ]
        sage: all(map(lambda x: x.cardinality() == len(x.list()), iv))
        True

    TESTS:

    :trac:`17927`::

        sage: IntegerVectors(None, length=3)
        Traceback (most recent call last):
        ...
        TypeError: __init__() got an unexpected keyword argument 'length'
        sage: IntegerVectors(None, 4)
        Traceback (most recent call last):
        ...
        NotImplementedError: k must be None when n is None
    """
<<<<<<< HEAD
    if n is None:
        if k is not None:
            raise NotImplementedError("k must be None when n is None")
        return IntegerVectors_all(**kwargs)
    elif k is None:
        return IntegerVectors_nconstraints(n, kwargs)
    elif isinstance(k, builtinlist):
        if kwargs:
            raise ValueError("if k is a list, no optional argument is supported")
        return IntegerVectors_nnondescents(n,k)
    else:
        if kwargs:
            return IntegerVectors_nkconstraints(n,k,kwargs)
        else:
            return IntegerVectors_nk(n,k)

class IntegerVectors_all(CombinatorialClass):
    def _repr_(self):
=======
    __metaclass__ = ClasscallMetaclass

    @staticmethod
    def __classcall_private__(cls, n=None, k=None, **kwargs):
        """
        Choose the correct parent based upon input.

        EXAMPLES::

            sage: IV1 = IntegerVectors(3, 2)
            sage: IV2 = IntegerVectors(3, 2)
            sage: IV1 is IV2
            True
        """
        if len(kwargs) != 0:
            return IntegerVectorsConstraints(n, k, **kwargs)

        if k is None:
            if n is None:
                return IntegerVectors_all()
            return IntegerVectors_n(n)
        if n is None:
            return IntegerVectors_k(k)

        try:
            return IntegerVectors_nnondescents(n, tuple(k))
        except TypeError:
            pass

        return IntegerVectors_nk(n, k)

    def __init__(self, category=None):
>>>>>>> 822e1cb1
        """
        Initialize ``self``.

        EXAMPLES::

            sage: IV = IntegerVectors()
            sage: TestSuite(IV).run()
        """
        if category is None:
            category = EnumeratedSets()
        Parent.__init__(self, category=category)

    def _element_constructor_(self, lst):
        """
        Construct an element of ``self`` from ``lst``.

        EXAMPLES::

            sage: IV = IntegerVectors()
            sage: elt = IV([3, 1, 0, 3, 2]); elt
            [3, 1, 0, 3, 2]
            sage: elt.parent()
            Integer vectors
        """
        if isinstance(lst, IntegerVector):
            if lst.parent() is self:
                return lst
            lst = list(lst)
        return self.element_class(self, lst)

    Element = IntegerVector

    def __contains__(self, x):
        """
        EXAMPLES::

            sage: [] in IntegerVectors()
            True
            sage: [3,2,2,1] in IntegerVectors()
            True
        """
        if isinstance(x, IntegerVector):
            return True

        if not isinstance(x, (list, tuple)):
            return False

        for i in x:
            if i not in ZZ:
                return False
            if i < 0:
                return False
        return True

class IntegerVectors_all(IntegerVectors, UniqueRepresentation):
    """
    Class of all integer vectors.
    """
    def __init__(self):
        """
        Initialize ``self``.

        EXAMPLES::

            sage: IV = IntegerVectors()
            sage: TestSuite(IV).run()
        """
        IntegerVectors.__init__(self, category=InfiniteEnumeratedSets())

    def _repr_(self):
        """
        EXAMPLES::

            sage: IntegerVectors()
            Integer vectors
        """
        return "Integer vectors"

    def __iter__(self):
        """
        Iterate over ``self``.

        EXAMPLES::

            sage: IV = IntegerVectors()
            sage: it = IV.__iter__()
            sage: [it.next() for x in range(10)]
            [[], [1], [2], [2, 0], [1, 1], [0, 2], [3], [3, 0], [2, 1], [1, 2]]
        """
        yield self.element_class(self, [])
        n = 1
        while True:
            for k in range(1,n+1):
                for v in integer_vectors_nk_fast_iter(n, k):
                    yield self.element_class(self, v)
            n += 1

class IntegerVectors_n(IntegerVectors, UniqueRepresentation):
    """
    Integer vectors that sum to `n`.
    """
    def __init__(self, n):
        """
        TESTS::

            sage: IV = IntegerVectors(3)
            sage: TestSuite(IV).run()
        """        
        self.n = n
        IntegerVectors.__init__(self, category=InfiniteEnumeratedSets())

    def _repr_(self):
        """
        TESTS::

            sage: IV = IntegerVectors(3)
            sage: IV
            Integer vectors that sum to 3
        """
        return "Integer vectors that sum to {}".format(self.n)

    def __iter__(self):
        """
        Iterate over ``self``.

        EXAMPLES::

            sage: it = IntegerVectors(3).__iter__()
            sage: [it.next() for x in range(10)]
            [[3],
             [3, 0],
             [2, 1],
             [1, 2],
             [0, 3],
             [3, 0, 0],
             [2, 1, 0],
             [2, 0, 1],
             [1, 2, 0],
             [1, 1, 1]]
        """
        if not self.n:
            yield self.element_class(self, [])

        k = 1
        while True:
            for iv in integer_vectors_nk_fast_iter(self.n, k):
                yield self.element_class(self, iv)
            k += 1

    def __contains__(self, x):
        """
        EXAMPLES::

            sage: [0] in IntegerVectors(0)
            True
            sage: [3] in IntegerVectors(3)
            True
            sage: [3] in IntegerVectors(2)
            False
            sage: [3,2,2,1] in IntegerVectors(9)
            False            
            sage: [3,2,2,1] in IntegerVectors(8)
            True
        """
        if not IntegerVectors.__contains__(self, x):
            return False
        return sum(x) == self.n

class IntegerVectors_k(IntegerVectors, UniqueRepresentation):
    """
    Integer vectors of length `k`.
    """
    def __init__(self, k):
        """
        TESTS::

            sage: IV = IntegerVectors(k=2)
            sage: TestSuite(IV).run()
        """        
        self.k = k
        IntegerVectors.__init__(self, category=InfiniteEnumeratedSets())

    def _repr_(self):
        """
        TESTS::

            sage: IV = IntegerVectors(k=2)
            sage: IV
            Integer vectors of length 2
        """
        return "Integer vectors of length {}".format(self.k)

    def __iter__(self):
        """
        Iterate over ``self``.

        EXAMPLES::

            sage: it = IntegerVectors(k=2).__iter__()
            sage: [it.next() for x in range(10)]
            [[0, 0],
             [1, 0],
             [0, 1],
             [2, 0],
             [1, 1],
             [0, 2],
             [3, 0],
             [2, 1],
             [1, 2],
             [0, 3]]
        """
        n = 0
        while True:
            for iv in integer_vectors_nk_fast_iter(n, self.k):
                yield self.element_class(self, iv)
            n += 1

    def __contains__(self, x):
        """
        EXAMPLES::

            sage: [] in IntegerVectors(k=0)
            True
            sage: [3] in IntegerVectors(k=1)
            True
            sage: [3] in IntegerVectors(k=2)
            False
            sage: [3,2,2,1] in IntegerVectors(k=3)
            False            
            sage: [3,2,2,1] in IntegerVectors(k=4)
            True
        """
        if not IntegerVectors.__contains__(self, x):
            return False
        return len(x) == self.k

class IntegerVectors_nk(IntegerVectors, UniqueRepresentation):
    """
    Integer vectors of length `k` that sum to `n`.

    AUTHORS:

    - Martin Albrecht
    - Mike Hansen
    """
    def __init__(self, n, k):
        """
        TESTS::

            sage: IV = IntegerVectors(2, 3)
            sage: TestSuite(IV).run()
        """
        self.n = n
        self.k = k
        IntegerVectors.__init__(self, category=FiniteEnumeratedSets())

    def _list_rec(self, n, k):
        """
        Return a list of a exponent tuples of length ``size`` such
        that the degree of the associated monomial is `D`.

        INPUT:

        -  ``n`` -- degree (must be 0)

        -  ``k`` -- length of exponent tuples (must be 0)

        EXAMPLES::

            sage: IV = IntegerVectors(2,3)
            sage: IV._list_rec(2,3)
            [(2, 0, 0), (1, 1, 0), (1, 0, 1), (0, 2, 0), (0, 1, 1), (0, 0, 2)]
        """
        res = []

        if k == 1:
            return [ (n, ) ]

        for nbar in range(n+1):
            n_diff = n-nbar
            for rest in self._list_rec( nbar , k-1):
                res.append((n_diff,)+rest)
        return res

<<<<<<< HEAD
    def list(self):
        """
        EXAMPLE::

            sage: IV = IntegerVectors(2,3)
            sage: IV.list()
            [[2, 0, 0], [1, 1, 0], [1, 0, 1], [0, 2, 0], [0, 1, 1], [0, 0, 2]]
            sage: IntegerVectors(3, 0).list()
            []
            sage: IntegerVectors(3, 1).list()
            [[3]]
            sage: IntegerVectors(0, 1).list()
            [[0]]
            sage: IntegerVectors(0, 2).list()
            [[0, 0]]
            sage: IntegerVectors(2, 2).list()
            [[2, 0], [1, 1], [0, 2]]
        """
        if self.n < 0:
            return []

        if self.k == 0:
            if self.n == 0:
                return [[]]
            else:
                return []
        elif self.k == 1:
            return [[self.n]]

        res = self._list_rec(self.n, self.k)
        return [list(_) for _ in res]


=======
>>>>>>> 822e1cb1
    def __iter__(self):
        """
        Iterate over ``self``.

        EXAMPLES::

            sage: IV = IntegerVectors(2, 3)
            sage: list(IV)
            [[2, 0, 0], [1, 1, 0], [1, 0, 1], [0, 2, 0], [0, 1, 1], [0, 0, 2]]
            sage: list(IntegerVectors(3, 0))
            []
            sage: list(IntegerVectors(3, 1))
            [[3]]
            sage: list(IntegerVectors(0, 1))
            [[0]]
            sage: list(IntegerVectors(0, 2))
            [[0, 0]]
            sage: list(IntegerVectors(2, 2))
            [[2, 0], [1, 1], [0, 2]]
            sage: IntegerVectors(0, 0).list()
            [[]]
            sage: IntegerVectors(1, 0).list()
            []
            sage: IntegerVectors(0, 1).list()
            [[0]]
            sage: IntegerVectors(2, 2).list()
            [[2, 0], [1, 1], [0, 2]]
            sage: IntegerVectors(-1,0).list()
            []
            sage: IntegerVectors(-1,2).list()
            []
        """
        if self.n < 0:
            return

        if not self.k:
            if not self.n:
                yield self.element_class(self, [])
            return
        elif self.k == 1:
            yield self.element_class(self, [self.n])
            return

<<<<<<< HEAD
        rem = -1 # Amount remaining
        cur = [self.n+1]
        k = int(self.k)
        while cur:
            cur[-1] -= 1
            rem += 1
            if rem == 0:
                yield cur + [Integer(0)] * (k - len(cur))
            elif cur[-1] < 0:
                rem += cur.pop()
            elif len(cur) == k - 1:
                yield cur + [Integer(rem)]
            else:
                cur.append(rem + 1)
                rem = -1
=======
        for nbar in range(self.n+1):
            n = self.n - nbar
            for rest in integer_vectors_nk_fast_iter(nbar, self.k-1):
                yield self.element_class(self, [n] + rest)
>>>>>>> 822e1cb1

    def _repr_(self):
        """
        TESTS::

            sage: IV = IntegerVectors(2,3)
            sage: IV
            Integer vectors of length 3 that sum to 2
        """
        return "Integer vectors of length {} that sum to {}".format(self.k, self.n)

    def __contains__(self, x):
        """
        TESTS::

            sage: IV = IntegerVectors(2, 3)
            sage: all([i in IV for i in IV])
            True
            sage: [0,1,2] in IV
            False
            sage: [2.0, 0, 0] in IV
            True
            sage: [0,1,0,1] in IV
            False
            sage: [0,1,1] in IV
            True
            sage: [-1,2,1] in IV
            False

            sage: [0] in IntegerVectors(0, 1)
            True
            sage: [] in IntegerVectors(0, 0)
            True
            sage: [] in IntegerVectors(0, 1)
            False
            sage: [] in IntegerVectors(1, 0)
            False
            sage: [3] in IntegerVectors(2, 1)
            False
            sage: [3] in IntegerVectors(3, 1)
            True
            sage: [3,2,2,1] in IntegerVectors(9, 5)
            False
            sage: [3,2,2,1] in IntegerVectors(8, 5)
            False
            sage: [3,2,2,1] in IntegerVectors(8, 4)
            True
        """
        if isinstance(x, IntegerVector) and x.parent() is self:
            return True

        if not IntegerVectors.__contains__(self, x):
            return False

        if len(x) != self.k:
            return False

        if sum(x) != self.n:
            return False

        if len(x) > 0 and min(x) < 0:
            return False

        return True

    def rank(self, x):
        """
        Return the rank of a given element.

        INPUT:

        - ``x`` -- a list with ``sum(x) == n`` and ``len(x) == k``

        TESTS::

            sage: IV = IntegerVectors(4,5)
            sage: range(IV.cardinality()) == [IV.rank(x) for x in IV]
            True
        """
        if x not in self:
            raise ValueError("argument is not a member of IntegerVectors({},{})".format(self.n, self.k))

        n = self.n
        k = self.k

        r = 0
        for i in range(k-1):
            k -= 1
            n -= x[i]
            r += binomial(k+n-1,k)

        return r

<<<<<<< HEAD
class IntegerVectors_nkconstraints(IntegerListsLex):
    def __init__(self, n, k, constraints, category=None):

=======
class IntegerVectors_nnondescents(IntegerVectors, UniqueRepresentation):
    r"""
    Integer vectors `v` graded by two parameters:

    - ``n`` -- the sum of the parts of `v`

    - ``comp`` -- the non descents composition of `v`
    
    In other words: the length of `v` equals ``c[1]+...+c[k]``, and `v` is
    decreasing in the consecutive blocs of length ``c[1], ..., c[k]``
    
    Those are the integer vectors of sum ``n`` which are lexicographically
    maximal (for the natural left-to-right reading) in their orbit by the
    young subgroup `S_{c_1} \times \cdots \times S_{c_k}`. In particular, they
    form a set of orbit representative of integer vectors with respect to this
    Young subgroup.
    """
    @staticmethod
    def __classcall_private__(cls, n, comp):
>>>>>>> 822e1cb1
        """
        Normalize input to ensure a unique representation.

        EXAMPLES::

            sage: IntegerVectors(4, [2,1]) is IntegerVectors(int(4), (2,1))
            True

            sage: v = IntegerVectors(2,3,min_slope=0).first(); v
            [0, 1, 1]
            sage: type(v)
            <type 'list'>

        TESTS::

            sage: IV.min_length
            3
            sage: IV.max_length
            3
            sage: floor = IV.floor
            sage: [floor(i) for i in range(1,10)]
            [0, 0, 0, 0, 0, 0, 0, 0, 0]
            sage: ceiling = IV.ceiling
            sage: [ceiling(i) for i in range(1,5)]
            [inf, inf, inf, inf]
            sage: IV.min_slope
            0
            sage: IV.max_slope
            inf

            sage: IV = IntegerVectors(3, 10, inner=[4,1,3], min_part=2)
            sage: floor = IV.floor
            sage: floor(0), floor(1), floor(2)
            (4, 2, 3)

            sage: IV = IntegerVectors(3, 10, outer=[4,1,3], max_part=3)
            sage: ceiling = IV.ceiling
            sage: ceiling(0), ceiling(1), ceiling(2)
            (3, 1, 3)
        """
        return super(IntegerVectors_nnondescents, cls).__classcall__(cls, n, tuple(comp))

    def __init__(self, n, comp):
        """
        EXAMPLES::

            sage: IV = IntegerVectors(4, [2])
            sage: TestSuite(IV).run()
        """
        self.n = n
        self.comp = comp
        IntegerVectors.__init__(self, category=FiniteEnumeratedSets())

    def _repr_(self):
        """
        EXAMPLES::
        
            sage: IntegerVectors(4, [2])
            Integer vectors of 4 with non-descents composition [2]
        """
        return "Integer vectors of {} with non-descents composition {}".format(self.n, list(self.comp))

    def __iter__(self):
        """
        TESTS::
 
            sage: IntegerVectors(0, []).list()
            [[]]
            sage: IntegerVectors(5, []).list()
            []
            sage: IntegerVectors(0, [1]).list()
            [[0]]
            sage: IntegerVectors(4, [1]).list()
            [[4]]
            sage: IntegerVectors(4, [2]).list()
            [[4, 0], [3, 1], [2, 2]]
            sage: IntegerVectors(4, [2,2]).list()
            [[4, 0, 0, 0],
             [3, 1, 0, 0],
             [2, 2, 0, 0],
             [3, 0, 1, 0],
             [2, 1, 1, 0],
             [2, 0, 2, 0],
             [2, 0, 1, 1],
             [1, 1, 2, 0],
             [1, 1, 1, 1],
             [1, 0, 3, 0],
             [1, 0, 2, 1],
             [0, 0, 4, 0],
             [0, 0, 3, 1],
             [0, 0, 2, 2]]
            sage: IntegerVectors(5, [1,1,1]).list()
            [[5, 0, 0],
             [4, 1, 0],
             [4, 0, 1],
             [3, 2, 0],
             [3, 1, 1],
             [3, 0, 2],
             [2, 3, 0],
             [2, 2, 1],
             [2, 1, 2],
             [2, 0, 3],
             [1, 4, 0],
             [1, 3, 1],
             [1, 2, 2],
             [1, 1, 3],
             [1, 0, 4],
             [0, 5, 0],
             [0, 4, 1],
             [0, 3, 2],
             [0, 2, 3],
             [0, 1, 4],
             [0, 0, 5]]
            sage: IntegerVectors(0, [2,3]).list()
            [[0, 0, 0, 0, 0]]
        """
        for iv in IntegerVectors(self.n, len(self.comp)):
            blocks = [ IntegerVectors(iv[i], self.comp[i], max_slope=0).list() for i in range(len(self.comp))]
            for parts in cartesian_product.CartesianProduct(*blocks):
                res = []
                for part in parts:
                    res += part
                yield self.element_class(self, res)

class IntegerVectorsConstraints(IntegerVectors):
    """
    Class of integer vectors subject to various constraints.
    """
    def __init__(self, n=None, k=None, **constraints):
        """
        Initialize ``self``.

        EXAMPLES::

            sage: TestSuite(IntegerVectors(min_slope=0)).run()
            sage: TestSuite(IntegerVectors(3, max_slope=0)).run()
            sage: TestSuite(IntegerVectors(3, max_length=4)).run()
            sage: TestSuite(IntegerVectors(k=2, max_part=4)).run()
            sage: TestSuite(IntegerVectors(k=2, min_part=2, max_part=4)).run()
            sage: TestSuite(IntegerVectors(3, 2, max_slope=0)).run()
        """
        self.n = n
        self.k = k

<<<<<<< HEAD
        args = constraints.copy()

        if self.k >= 0:
            args['length'] = self.k

        if 'outer' in args:
            args['ceiling'] = args['outer']
            del args['outer']
        if 'inner' in args:
            args['floor'] = args['inner']
            del args['inner']
        self._constraints = constraints
        IntegerListsLex.__init__(self, n, element_constructor=list,
                                 category=category, **args)
=======
        if n is not None:
            if k is not None or 'max_length' in constraints:
                category = FiniteEnumeratedSets()
            else:
                category = EnumeratedSets()
        elif k is not None and 'max_part' in constraints: # n is None
            category = FiniteEnumeratedSets()
        else:
            category = EnumeratedSets()
        IntegerVectors.__init__(self, category=category) # placeholder category
>>>>>>> 822e1cb1

    def _repr_(self):
        """
        Return a string representation of ``self``.

        EXAMPLES::
        
            sage: IntegerVectors(min_slope=0)
            Integer vectors with constraints: min_slope=0

<<<<<<< HEAD
            sage: IntegerVectors(2,3,min_slope=0).__repr__()
            'Integer vectors of length 3 that sum to 2 with constraints: min_slope=0'
        """
        return "Integer vectors of length %s that sum to %s with constraints: \
        %s"%(self.k, self.n, ", ".join( ["%s=%s"%(key, self._constraints[key]) for key in sorted(self._constraints.keys())] ))
=======
            sage: IntegerVectors(3, max_length=2)
            Integer vectors that sum to 3 with constraints: max_length=2

            sage: IntegerVectors(2, 3, min_slope=0)
            Integer vectors of length 3 that sum to 2 with constraints: min_slope=0
        """
        if self.k is not None:
            if self.n is not None:
                base = "Integer vectors of length {} that sum to {} with constraints: ".format(self.k, self.n)
            else:
                base = "Integer vectors of length {} with constraints: ".format(self.k)
        elif self.n is not None:
            base ="Integer vectors that sum to {} with constraints: ".format(self.n)
        else:
            base = "Integer vectors with constraints: "
        return base + ", ".join( "{}={}".format(key, self.constraints[key])
                                 for key in sorted(self.constraints.keys()) )
>>>>>>> 822e1cb1

    def __eq__(self, rhs):
        """
        EXAMPLES::

            sage: IntegerVectors(min_slope=0) == IntegerVectors(min_slope=0)
            True
            sage: IntegerVectors(2, min_slope=0) == IntegerVectors(2, min_slope=0)
            True
            sage: IntegerVectors(2, 3, min_slope=0) == IntegerVectors(2, 3, min_slope=0)
            True
        """
        if isinstance(rhs, IntegerVectorsConstraints):
            return self.n == rhs.n and self.k == rhs.k and self.constraints == rhs.constraints
        return False

    def __ne__(self, rhs):
        """
        EXAMPLES::

            sage: IntegerVectors(min_slope=0) != IntegerVectors(min_slope=3)
            True
        """
        return not self.__eq__(rhs)

    def __contains__(self, x):
        """
        TESTS::

            sage: [3,2,2,1] in IntegerVectors(8,4, min_part = 1)
            True
            sage: [3,2,2,1] in IntegerVectors(8,4, min_part = 2)
            False

            sage: [0,3,0,1,2] in IntegerVectors(6, max_length=3)
            False
        """
        if isinstance(x, IntegerVector) and x.parent() is self:
            return True

        if not IntegerVectors.__contains__(self, x):
            return False

        if self.k is not None and len(x) != self.k:
            return False

<<<<<<< HEAD
        if self._constraints:
            if not misc.check_integer_list_constraints(x, singleton=True, **self._constraints):
                return False
=======
        if self.n is not None and sum(x) != self.n:
            return False
>>>>>>> 822e1cb1

        return misc.check_integer_list_constraints(x, singleton=True, **self.constraints)

    def cardinality(self):
        """
        Return the cardinality of ``self``.

        EXAMPLES::

            sage: IntegerVectors(3, 3, min_part=1).cardinality()
            1
            sage: IntegerVectors(5, 3, min_part=1).cardinality()
            6
            sage: IntegerVectors(13, 4, max_part=4).cardinality()
            20
            sage: IntegerVectors(k=4, max_part=3).cardinality()
            256
            sage: IntegerVectors(k=3, min_part=2, max_part=4).cardinality()
            27
            sage: IntegerVectors(13, 4, min_part=2, max_part=4).cardinality()
            16
        """
<<<<<<< HEAD
        if not self._constraints:
            if self.k < 0:
                return +infinity
            if self.n >= 0:
                return binomial(self.n+self.k-1,self.n)
            else:
                return 0
        else:
            if len(self._constraints) == 1 and 'max_part' in self._constraints and self._constraints['max_part'] != infinity:
                m = self._constraints['max_part']
                if m >= self.n:
                    return binomial(self.n+self.k-1,self.n)
                else: #do by inclusion / exclusion on the number
                      #i of parts greater than m
                    return sum( [(-1)**i * binomial(self.n+self.k-1-i*(m+1), self.k-1)*binomial(self.k,i) for i in range(self.n // (m+1)+1)])
            else:
                return super(IntegerVectors_nkconstraints, self).cardinality()
=======
        if self.k is not None and 'max_part' in self.constraints \
                and self.constraints['max_part'] != PlusInfinity():
            if self.n is None and len(self.constraints) == 2 \
                    and 'min_part' in self.constraints \
                    and self.constraints['min_part'] != MinusInfinity():
                num = self.constraints['max_part'] - self.constraints['min_part'] + 1
                return Integer(num ** self.k)
            if len(self.constraints) == 1:
                m = self.constraints['max_part']
                if self.n is None:
                    return Integer((m+1) ** self.k)
                if m >= self.n:
                    return Integer(binomial(self.n+self.k-1, self.n))
                # do by inclusion / exclusion on the number
                # i of parts greater than m
                return Integer(sum( (-1)**i * binomial(self.n+self.k-1-i*(m+1), self.k-1) \
                    * binomial(self.k,i) for i in range(0, self.n/(m+1)+1) ))
        return Integer(sum(1 for x in self))

    def _parameters(self):
        """
        Return a tuple ``(min_length, max_length, floor, ceiling,
        min_slope, max_slope)`` for the parameters of ``self``.

        EXAMPLES::

            sage: IV = IntegerVectors(2,3,min_slope=0)
            sage: min_length, max_length, floor, ceiling, min_slope, max_slope = IV._parameters()
            sage: min_length
            3
            sage: max_length
            3
            sage: [floor(i) for i in range(1,10)]
            [0, 0, 0, 0, 0, 0, 0, 0, 0]
            sage: [ceiling(i) for i in range(1,5)]
            [inf, inf, inf, inf]
            sage: min_slope
            0
            sage: max_slope
            inf

            sage: IV = IntegerVectors(3,10,inner=[4,1,3], min_part = 2)
            sage: min_length, max_length, floor, ceiling, min_slope, max_slope = IV._parameters()
            sage: floor(1), floor(2), floor(3)
            (4, 2, 3)

            sage: IV = IntegerVectors(3, 10, outer=[4,1,3], max_part = 3)
            sage: min_length, max_length, floor, ceiling, min_slope, max_slope = IV._parameters()
            sage: ceiling(1), ceiling(2), ceiling(3)
            (3, 1, 3)
        """
        constraints = self.constraints
        #n, min_length, max_length, floor, ceiling, min_slope, max_slope
        if self.k is None:
            min_length = constraints.get('min_length', 0)
            max_length = constraints.get('max_length', float('+inf'))
        else:
            min_length = self.k
            max_length = self.k

        min_part = constraints.get('min_part', 0)
        max_part = constraints.get('max_part', float('+inf'))
        min_slope = constraints.get('min_slope', float('-inf'))
        max_slope = constraints.get('max_slope', float('+inf'))
        if 'outer' in self.constraints:
            ceiling = list2func( map(lambda i: min(max_part, i), self.constraints['outer']), default=max_part )
        else:
            ceiling = lambda x: max_part

        if 'inner' in self.constraints:
            floor = list2func( map(lambda i: max(min_part, i), self.constraints['inner']), default=min_part )
        else:
            floor = lambda x: min_part

        return (min_length, max_length, floor, ceiling, min_slope, max_slope)

    def first(self):
        """
        EXAMPLES::

            sage: IntegerVectors(2,3,min_slope=0).first()
            [0, 1, 1]
        """
        return self.__iter__().next()

    _an_element_ = first
>>>>>>> 822e1cb1

    def next(self, x):
        """
        EXAMPLES::

<<<<<<< HEAD
            sage: a = IntegerVectors(2,3,min_slope=0).first()
            sage: IntegerVectors(2,3,min_slope=0).next(a)
            [0, 0, 2]
        """
        from sage.combinat.integer_list_old import next
        return next(x, self.min_length, self.max_length, self.floor, self.ceiling, self.min_slope, self.max_slope)

class IntegerVectors_nconstraints(IntegerVectors_nkconstraints):
    def __init__(self, n, constraints):
        """
        TESTS::

            sage: IV = IntegerVectors(3, max_length=2)
            sage: IV == loads(dumps(IV))
            True

            sage: IntegerVectors(3, max_length=2).cardinality()
            4
            sage: IntegerVectors(3).cardinality()
            +Infinity

            sage: IntegerVectors(3, max_length=2).list()
            [[3], [2, 1], [1, 2], [0, 3]]
            sage: IntegerVectors(3).list()
            Traceback (most recent call last):
            ...
            NotImplementedError: infinite list
        """
        category = EnumeratedSets().Infinite() if not constraints else None
        IntegerVectors_nkconstraints.__init__(self, n, -1, constraints,
                                              category=category)

    def _repr_(self):
        """
        EXAMPLES::

            sage: repr(IntegerVectors(3))
            'Integer vectors that sum to 3'
            sage: repr(IntegerVectors(3, max_length=2))
            'Integer vectors that sum to 3 with constraints: max_length=2'
        """
        if self._constraints:
            return "Integer vectors that sum to %s with constraints: %s"%(self.n,", ".join( ["%s=%s"%(key, self._constraints[key]) for key in sorted(self._constraints.keys())] ))
        else:
            return "Integer vectors that sum to %s"%(self.n,)

    def __contains__(self, x):
        """
        EXAMPLES::

            sage: [0,3,0,1,2] in IntegerVectors(6)
            True
            sage: [0,3,0,1,2] in IntegerVectors(6, max_length=3)
            False
        """
        if self._constraints:
            return x in IntegerVectors_all() and misc.check_integer_list_constraints(x, singleton=True, **self._constraints)
        else:
            return x in IntegerVectors_all() and sum(x) == self.n

class IntegerVectors_nnondescents(CombinatorialClass):
    r"""
    The combinatorial class of integer vectors v graded by two
    parameters:

    - n: the sum of the parts of v

    - comp: the non descents composition of v

    In other words: the length of v equals c[1]+...+c[k], and v is
    decreasing in the consecutive blocs of length c[1], ..., c[k]

    Those are the integer vectors of sum n which are lexicographically
    maximal (for the natural left->right reading) in their orbit by the
    young subgroup S_c_1 x x S_c_k. In particular, they form a set
    of orbit representative of integer vectors w.r.t. this young
    subgroup.
=======
            sage: IV = IntegerVectors(2, 3, min_slope=0)
            sage: x = IV.first()
            sage: IV.next(x)
            [0, 0, 2]
        """
        ret = self.element_class(self, integer_list.next(x, *self._parameters()))
        if ret is None and self.n is None:
            return self.element_class(self, integer_list.first(sum(x)+1, *self._parameters()))
        return ret

    def __iter__(self):
        """
        EXAMPLES::

            sage: IntegerVectors(-1, 0, min_part = 1).list()
            []
            sage: IntegerVectors(-1, 2, min_part = 1).list()
            []
            sage: IntegerVectors(0, 0, min_part=1).list()
            [[]]
            sage: IntegerVectors(3, 0, min_part=1).list()
            []
            sage: IntegerVectors(0, 1, min_part=1).list()
            []
            sage: IntegerVectors(2, 2, min_part=1).list()
            [[1, 1]]
            sage: IntegerVectors(2, 3, min_part=1).list()
            []
            sage: IntegerVectors(4, 2, min_part=1).list()
            [[3, 1], [2, 2], [1, 3]]

        ::

            sage: IntegerVectors(0, 3, outer=[0,0,0]).list()
            [[0, 0, 0]]
            sage: IntegerVectors(1, 3, outer=[0,0,0]).list()
            []
            sage: IntegerVectors(2, 3, outer=[0,2,0]).list()
            [[0, 2, 0]]
            sage: IntegerVectors(2, 3, outer=[1,2,1]).list()
            [[1, 1, 0], [1, 0, 1], [0, 2, 0], [0, 1, 1]]
            sage: IntegerVectors(2, 3, outer=[1,1,1]).list()
            [[1, 1, 0], [1, 0, 1], [0, 1, 1]]
            sage: IntegerVectors(2, 5, outer=[1,1,1,1,1]).list()
            [[1, 1, 0, 0, 0],
             [1, 0, 1, 0, 0],
             [1, 0, 0, 1, 0],
             [1, 0, 0, 0, 1],
             [0, 1, 1, 0, 0],
             [0, 1, 0, 1, 0],
             [0, 1, 0, 0, 1],
             [0, 0, 1, 1, 0],
             [0, 0, 1, 0, 1],
             [0, 0, 0, 1, 1]]

        ::

            sage: iv = [ IntegerVectors(n, k) for n in range(-2, 7) for k in range(7) ]
            sage: all(map(lambda x: x.cardinality() == len(x.list()), iv))
            True
            sage: essai = [[1,1,1], [2,5,6], [6,5,2]]
            sage: iv = [ IntegerVectors(x[0], x[1], max_part = x[2]-1) for x in essai ]
            sage: all(map(lambda x: x.cardinality() == len(x.list()), iv))
            True
        """
        if self.n is None:
            if self.k is not None and 'max_part' in self.constraints:
                n_list = range((self.constraints['max_part'] + 1) * self.k)
            else:
                n_list = NN
        else:
            n_list = [self.n]
        for n in n_list:
            for x in integer_list.iterator(n, *self._parameters()):
                yield self.element_class(self, x)

def integer_vectors_nk_fast_iter(n, k):
>>>>>>> 822e1cb1
    """
    A fast iterator for integer vectors of ``n`` of length ``k`` which
    yeilds python lists filled with C int's.

    EXAMPLES::

        sage: from sage.combinat.integer_vector import integer_vectors_nk_fast_iter
        sage: list(integer_vectors_nk_fast_iter(3, 2))
        [[3, 0], [2, 1], [1, 2], [0, 3]]
        sage: list(integer_vectors_nk_fast_iter(2, 2))
        [[2, 0], [1, 1], [0, 2]]
        sage: list(integer_vectors_nk_fast_iter(1, 2))
        [[1, 0], [0, 1]]

    We check some corner cases::

        sage: list(integer_vectors_nk_fast_iter(5, 1))
        [[5]]
        sage: list(integer_vectors_nk_fast_iter(1, 1))
        [[1]]
        sage: list(integer_vectors_nk_fast_iter(2, 0))
        []
        sage: list(integer_vectors_nk_fast_iter(0, 2))
        [[0, 0]]
        sage: list(integer_vectors_nk_fast_iter(0, 0))
        [[]]
    """
    # "bad" input
    if n < 0 or k < 0:
        return

    # Check some corner cases first
    if not k:
        if not n:
            yield []
        return
    if k == 1:
        yield [n]
        return

    if not n:
        yield [0]*k
        return

    L = n + k - 1
    for x in combinations(range(L), L-(k-1)):
        x_complement = []
        j = 0
        for i in range(L):
            if x[j] == i:
                if j < L-(k-1)-1:
                    j += 1
            else:
                x_complement.append(i)
        x = x_complement
        l = [x[i] - x[i-1]-1 for i in range(1,k-1)]
        l.insert(0, x[0])
        l.append(L-x[-1]-1)
        yield l
    return

def IntegerVectors_nconstraints(n, **constraints):
    """
    EXAMPLES::

<<<<<<< HEAD
    def __iter__(self):
        """
         TESTS::

             sage: IntegerVectors(0, []).list()
             [[]]
             sage: IntegerVectors(5, []).list()
             []
             sage: IntegerVectors(0, [1]).list()
             [[0]]
             sage: IntegerVectors(4, [1]).list()
             [[4]]
             sage: IntegerVectors(4, [2]).list()
             [[4, 0], [3, 1], [2, 2]]
             sage: IntegerVectors(4, [2,2]).list()
             [[4, 0, 0, 0],
              [3, 1, 0, 0],
              [2, 2, 0, 0],
              [3, 0, 1, 0],
              [2, 1, 1, 0],
              [2, 0, 2, 0],
              [2, 0, 1, 1],
              [1, 1, 2, 0],
              [1, 1, 1, 1],
              [1, 0, 3, 0],
              [1, 0, 2, 1],
              [0, 0, 4, 0],
              [0, 0, 3, 1],
              [0, 0, 2, 2]]
             sage: IntegerVectors(5, [1,1,1]).list()
             [[5, 0, 0],
              [4, 1, 0],
              [4, 0, 1],
              [3, 2, 0],
              [3, 1, 1],
              [3, 0, 2],
              [2, 3, 0],
              [2, 2, 1],
              [2, 1, 2],
              [2, 0, 3],
              [1, 4, 0],
              [1, 3, 1],
              [1, 2, 2],
              [1, 1, 3],
              [1, 0, 4],
              [0, 5, 0],
              [0, 4, 1],
              [0, 3, 2],
              [0, 2, 3],
              [0, 1, 4],
              [0, 0, 5]]
             sage: IntegerVectors(0, [2,3]).list()
             [[0, 0, 0, 0, 0]]
         """
        for iv in IntegerVectors(self.n, len(self.comp)):
            blocks = [ IntegerVectors(iv[i], self.comp[i], max_slope=0).list() for i in range(len(self.comp))]
            for parts in itertools.product(*blocks):
                res = []
                for part in parts:
                    res += part
                yield res
=======
        sage: sage.combinat.integer_vector.IntegerVectors_nconstraints(2)
        doctest:...: DeprecationWarning: this class is deprecated. Use sage.combinat.integer_vector.IntegerVectors_n instead
        See http://trac.sagemath.org/12453 for details.
        Integer vectors that sum to 2
        sage: sage.combinat.integer_vector.IntegerVectors_nconstraints(2, min_slope=0)
        doctest:...: DeprecationWarning: this class is deprecated. Use sage.combinat.integer_vector.IntegerVectorsConstraints instead
        See http://trac.sagemath.org/12453 for details.
        Integer vectors that sum to 2 with constraints: min_slope=0
    """
    from sage.misc.superseded import deprecation
    if len(constraints) == 0:
        deprecation(12453, 'this class is deprecated. Use sage.combinat.integer_vector.IntegerVectors_n instead')
        return IntegerVectors_n(n)
    deprecation(12453, 'this class is deprecated. Use sage.combinat.integer_vector.IntegerVectorsConstraints instead')
    return IntegerVectorsConstraints(n, **constraints)

def IntegerVectors_nkconstraints(n=None, k=None, **constraints):
    """
    EXAMPLES::
>>>>>>> 822e1cb1

        sage: sage.combinat.integer_vector.IntegerVectors_nkconstraints(3, 2)
        doctest:...: DeprecationWarning: this class is deprecated. Use sage.combinat.integer_vector.IntegerVectors_nk instead
        See http://trac.sagemath.org/12453 for details.
        Integer vectors of length 2 that sum to 3
        sage: sage.combinat.integer_vector.IntegerVectors_nkconstraints(3, 2, min_slope=0)
        doctest:...: DeprecationWarning: this class is deprecated. Use sage.combinat.integer_vector.IntegerVectorsConstraints instead
        See http://trac.sagemath.org/12453 for details.
        Integer vectors of length 2 that sum to 3 with constraints: min_slope=0
    """
    from sage.misc.superseded import deprecation
    if len(constraints) == 0:
        if n is None:
            deprecation(12453, 'this class is deprecated. Use sage.combinat.integer_vector.IntegerVectors_k instead')
            return IntegerVectors_k(k)
        deprecation(12453, 'this class is deprecated. Use sage.combinat.integer_vector.IntegerVectors_nk instead')
        return IntegerVectors_nk(n, k)
    deprecation(12453, 'this class is deprecated. Use sage.combinat.integer_vector.IntegerVectorsConstraints instead')
    return IntegerVectorsConstraints(n, k, **constraints)

# October 2012: fixing outdated pickles which use classes being deprecated
from sage.structure.sage_object import register_unpickle_override
register_unpickle_override('sage.combinat.integer_vector', 'IntegerVectors_nconstraints', IntegerVectorsConstraints)
register_unpickle_override('sage.combinat.integer_vector', 'IntegerVectors_nkconstraints', IntegerVectorsConstraints)
<|MERGE_RESOLUTION|>--- conflicted
+++ resolved
@@ -3,24 +3,14 @@
 
 AUTHORS:
 
-<<<<<<< HEAD
- *   Mike Hansen (2007) - original module
- *   Nathann Cohen, David Joyner (2009-2010) - Gale-Ryser stuff
- *   Nathann Cohen, David Joyner (2011) - Gale-Ryser bugfix
- *   Travis Scrimshaw (2012-05-12) - Updated doc-strings to tell the user of
-     that the class's name is a misnomer (that they only contains non-negative
-     entries).
- *   Federico Poloni (2013) - specialized rank()
-=======
-* Mike Hanson (2007) - original module
+* Mike Hansen (2007) - original module
 * Nathann Cohen, David Joyner (2009-2010) - Gale-Ryser stuff
 * Nathann Cohen, David Joyner (2011) - Gale-Ryser bugfix
 * Travis Scrimshaw (2012-05-12) - Updated doc-strings to tell the user of
   that the class's name is a misnomer (that they only contains non-negative
   entries).
-*  Federico Poloni (2013) - specialized rank()
+* Federico Poloni (2013) - specialized ``rank()``
 * Travis Scrimshaw (2013-02-04) - Refactored to use ``ClonableIntArray``
->>>>>>> 822e1cb1
 """
 #*****************************************************************************
 #       Copyright (C) 2007 Mike Hansen <mhansen@gmail.com>,
@@ -39,35 +29,20 @@
 #*****************************************************************************
 from __future__ import print_function, absolute_import, division
 
-<<<<<<< HEAD
-import itertools
-from . import misc
 from six.moves.builtins import list as builtinlist
-from sage.categories.enumerated_sets import EnumeratedSets
-from sage.combinat.combinat import CombinatorialClass
-from sage.rings.integer import Integer
-from sage.arith.all import binomial
-from sage.rings.infinity import PlusInfinity
-import functools
 from sage.combinat.integer_lists import IntegerListsLex
-=======
-import misc
-import integer_list
-import cartesian_product
-import functools
-from itertools import combinations
+from itertools import combinations, product
 
 from sage.structure.parent import Parent
 from sage.structure.unique_representation import UniqueRepresentation
 from sage.structure.list_clone import ClonableIntArray
 from sage.misc.classcall_metaclass import ClasscallMetaclass
->>>>>>> 822e1cb1
 
 from sage.categories.enumerated_sets import EnumeratedSets
 from sage.categories.infinite_enumerated_sets import InfiniteEnumeratedSets
 from sage.categories.finite_enumerated_sets import FiniteEnumeratedSets
 from sage.rings.infinity import PlusInfinity, MinusInfinity
-from sage.rings.arith import binomial
+from sage.arith.all import binomial
 from sage.rings.all import ZZ
 from sage.rings.semirings.all import NN
 from sage.rings.integer import Integer
@@ -147,89 +122,6 @@
     #                                same number of 1s           domination
     return len(rstar) <= len(s2) and sum(r2) == sum(s2) and rstar.dominates(s)
 
-<<<<<<< HEAD
-=======
-def _slider01(A, t, k, p1, p2, fixedcols=[]):
-    r"""
-    Assumes `A` is a `(0,1)`-matrix. For each of the
-    `t` rows with highest row sums, this function
-    returns a matrix `B` which is the same as `A` except that it
-    has slid `t` of the `1` in each of these rows of `A`
-    over towards the `k`-th column. Care must be taken when the
-    last leading 1 is in column `\geq k`. It avoids those in columns 
-    listed in fixedcols.
-
-    This is a 'private' function for use in :func:`gale_ryser_theorem`.
-
-    INPUT:
-
-    - ``A`` -- an `m \times n` `(0,1)`-matrix
-    - ``t``, ``k`` -- integers satisfying `0 < t < m`, `0 < k < n`
-    - ``fixedcols`` -- those columns (if any) whose entries
-      aren't permitted to slide
-
-    OUTPUT:
-
-    An `m \times n` `(0,1)`-matrix, which is the same as `A` except 
-    that it has exactly one `1` in `A` slid over to the `k`-th
-    column.
-
-    EXAMPLES::
-
-        sage: from sage.combinat.integer_vector import _slider01
-        sage: A = matrix([[1,1,1,0],[1,1,1,0],[1,0,0,0],[1,0,0,0]])
-        sage: A
-        [1 1 1 0]
-        [1 1 1 0]
-        [1 0 0 0]
-        [1 0 0 0]
-        sage: _slider01(A, 1, 3, [3,3,1,1], [3,3,1,1])
-        [1 1 0 1]
-        [1 1 1 0]
-        [1 0 0 0]
-        [1 0 0 0]
-        sage: _slider01(A, 3, 3, [3,3,1,1], [3,3,1,1])
-        [1 1 0 1]
-        [1 0 1 1]
-        [0 0 0 1]
-        [1 0 0 0]
-
-    """
-    # we assume that the rows of A are arranged so that
-    # there row sums are decreasing as you go from the
-    # top row to the bottom row
-    import copy
-    from sage.matrix.constructor import matrix
-    m = len(A.rows())
-    rs = [sum(x) for x in A.rows()]
-    n = len(A.columns())
-    cs = [sum(x) for x in A.columns()]
-    B = [copy.deepcopy(list(A.row(j))) for j in range(m)]
-    c = 0 # initializing counter
-    for ii in range(m):
-      rw = copy.deepcopy(B[ii]) # to make mutable
-        # now we want to move the rightmost left 1 to the k-th column
-      fixedcols = [l for l in range(n) if p2[l]==sum(matrix(B).column(l))]
-      JJ = range(n)
-      JJ.reverse()
-      for jj in JJ:
-        if t==sum(matrix(B).column(k)):
-            break
-        if jj<k and rw[jj]==1 and rw[k]==0 and not(jj in fixedcols):
-            # fixedcols check: only change B if the col sums get "better"
-            rw[jj] = 0
-            rw[k] = 1
-            B[ii] = rw
-            c = c+1
-            if c>=t: next
-            j=n-1
-        else:
-            next
-        if c>=t:
-            break
-    return matrix(B)
-
->>>>>>> 822e1cb1
 def gale_ryser_theorem(p1, p2, algorithm="gale"):
     r"""
     Returns the binary matrix given by the Gale-Ryser theorem.
@@ -247,8 +139,7 @@
 
     - ``algorithm`` -- two possible string values:
 
-      - ``'ryser'`` implements the construction due 
-        to Ryser [Ryser63]_.
+      - ``'ryser'`` implements the construction due to Ryser [Ryser63]_.
       - ``'gale'`` (default) implements the construction due to Gale [Gale57]_.
 
     OUTPUT:
@@ -258,192 +149,54 @@
     Gale's Algorithm:
 
     (Gale [Gale57]_): A matrix satisfying the constraints of its
-    sums can be defined as the solution of the following 
+    sums can be defined as the solution of the following
     Linear Program, which Sage knows how to solve.
 
     .. MATH::
 
-<<<<<<< HEAD
-        (Ryser [Ryser63]_): The construction of an `m\times n` matrix
-        `A=A_{r,s}`, due to Ryser, is described as follows. The
-        construction works if and only if have `s\preceq r^*`.
-=======
         \forall i&\sum_{j=1}^{k_2} b_{i,j}=p_{1,j}\\
         \forall i&\sum_{j=1}^{k_1} b_{j,i}=p_{2,j}\\
-        &b_{i,j}\mbox{ is a binary variable} 
->>>>>>> 822e1cb1
+        &b_{i,j}\mbox{ is a binary variable}
 
     Ryser's Algorithm:
 
-    (Ryser [Ryser63]_): The construction of an `m\times n` matrix `A=A_{r,s}`,
-    due to Ryser, is described as follows. The
+    (Ryser [Ryser63]_): The construction of an `m \times n` matrix
+    `A=A_{r,s}`, due to Ryser, is described as follows. The
     construction works if and only if have `s\preceq r^*`.
 
-    * Construct the `m\times n` matrix `B` from `r` by defining
+    * Construct the `m \times n` matrix `B` from `r` by defining
       the `i`-th row of `B` to be the vector whose first `r_i`
-      entries are `1`, and the remainder are 0's, `1\leq i\leq
-      m`.  This maximal matrix `B` with row sum `r` and ones left
+      entries are `1`, and the remainder are 0's, `1 \leq i \leq m`.
+      This maximal matrix `B` with row sum `r` and ones left
       justified has column sum `r^{*}`.
 
-<<<<<<< HEAD
-        * Proceed inductively to construct columns `n-1`, ..., `2`, `1`.
-          Note: when performing the induction on step `k`, we consider
-          the row sums of the first `k` columns.
-=======
     * Shift the last `1` in certain rows of `B` to column `n` in
       order to achieve the sum `s_n`.  Call this `B` again.
->>>>>>> 822e1cb1
-
-      * The `1`'s in column n are to appear in those 
-        rows in which `A` has the largest row sums, giving 
+
+      * The `1`'s in column `n` are to appear in those
+        rows in which `A` has the largest row sums, giving
         preference to the bottom-most positions in case of ties.
       * Note: When this step automatically "fixes" other columns,
         one must skip ahead to the first column index
         with a wrong sum in the step below.
 
     * Proceed inductively to construct columns `n-1`, ..., `2`, `1`.
+      Note: when performing the induction on step `k`, we consider
+      the row sums of the first `k` columns.
 
     * Set `A = B`. Return `A`.
 
-<<<<<<< HEAD
-            sage: from sage.combinat.integer_vector import gale_ryser_theorem
-            sage: p1 = [2,2,1]
-            sage: p2 = [2,2,1]
-            sage: print(gale_ryser_theorem(p1, p2))     # not tested
-            [1 1 0]
-            [1 0 1]
-            [0 1 0]
-            sage: A = gale_ryser_theorem(p1, p2)
-            sage: rs = [sum(x) for x in A.rows()]
-            sage: cs = [sum(x) for x in A.columns()]
-            sage: p1 == rs; p2 == cs
-            True
-            True
-
-        Or for a non-square matrix with `p_1=3+3+2+1` and `p_2=3+2+2+1+1`, using Ryser's algorithm ::
-
-            sage: from sage.combinat.integer_vector import gale_ryser_theorem
-            sage: p1 = [3,3,1,1]
-            sage: p2 = [3,3,1,1]
-            sage: gale_ryser_theorem(p1, p2, algorithm = "ryser")
-            [1 1 1 0]
-            [1 1 0 1]
-            [1 0 0 0]
-            [0 1 0 0]
-            sage: p1 = [4,2,2]
-            sage: p2 = [3,3,1,1]
-            sage: gale_ryser_theorem(p1, p2, algorithm = "ryser")
-            [1 1 1 1]
-            [1 1 0 0]
-            [1 1 0 0]
-            sage: p1 = [4,2,2,0]
-            sage: p2 = [3,3,1,1,0,0]
-            sage: gale_ryser_theorem(p1, p2, algorithm = "ryser")
-            [1 1 1 1 0 0]
-            [1 1 0 0 0 0]
-            [1 1 0 0 0 0]
-            [0 0 0 0 0 0]
-            sage: p1 = [3,3,2,1]
-            sage: p2 = [3,2,2,1,1]
-            sage: print(gale_ryser_theorem(p1, p2, algorithm="gale"))  # not tested
-            [1 1 1 0 0]
-            [1 1 0 0 1]
-            [1 0 1 0 0]
-            [0 0 0 1 0]
-
-        With `0` in the sequences, and with unordered inputs ::
-
-            sage: from sage.combinat.integer_vector import gale_ryser_theorem
-            sage: gale_ryser_theorem([3,3,0,1,1,0], [3,1,3,1,0], algorithm = "ryser")
-            [1 1 1 0 0]
-            [1 0 1 1 0]
-            [0 0 0 0 0]
-            [1 0 0 0 0]
-            [0 0 1 0 0]
-            [0 0 0 0 0]
-            sage: p1 = [3,1,1,1,1]; p2 = [3,2,2,0]
-            sage: gale_ryser_theorem(p1, p2, algorithm = "ryser")
-            [1 1 1 0]
-            [1 0 0 0]
-            [1 0 0 0]
-            [0 1 0 0]
-            [0 0 1 0]
-
-        TESTS:
-
-        This test created a random bipartite graph on `n+m` vertices. Its
-        adjacency matrix is binary, and it is used to create some
-        "random-looking" sequences which correspond to an existing matrix. The
-        ``gale_ryser_theorem`` is then called on these sequences, and the output
-        checked for correctness.::
-
-            sage: def test_algorithm(algorithm, low = 10, high = 50):
-            ....:     n,m = randint(low,high), randint(low,high)
-            ....:     g = graphs.RandomBipartite(n, m, .3)
-            ....:     s1 = sorted(g.degree([(0,i) for i in range(n)]), reverse = True)
-            ....:     s2 = sorted(g.degree([(1,i) for i in range(m)]), reverse = True)
-            ....:     m = gale_ryser_theorem(s1, s2, algorithm = algorithm)
-            ....:     ss1 = sorted(map(lambda x : sum(x) , m.rows()), reverse = True)
-            ....:     ss2 = sorted(map(lambda x : sum(x) , m.columns()), reverse = True)
-            ....:     if ((ss1 != s1) or (ss2 != s2)):
-            ....:         print("Algorithm %s failed with this input:" % algorithm)
-            ....:         print(s1, s2)
-
-            sage: for algorithm in ["gale", "ryser"]:                        # long time
-            ....:     for i in range(50):                                    # long time
-            ....:         test_algorithm(algorithm, 3, 10)                   # long time
-            
-        Null matrix::
-
-            sage: gale_ryser_theorem([0,0,0],[0,0,0,0], algorithm="gale")
-            [0 0 0 0]
-            [0 0 0 0]
-            [0 0 0 0]
-            sage: gale_ryser_theorem([0,0,0],[0,0,0,0], algorithm="ryser")
-            [0 0 0 0]
-            [0 0 0 0]
-            [0 0 0 0]
-
-        Check that :trac:`16638` is fixed::
-
-            sage: tests = [([4, 3, 3, 2, 1, 1, 1, 1, 0], [6, 5, 1, 1, 1, 1, 1]),
-            ....:          ([4, 4, 3, 3, 1, 1, 0], [5, 5, 2, 2, 1, 1]),
-            ....:          ([4, 4, 3, 2, 1, 1], [5, 5, 1, 1, 1, 1, 1, 0, 0]),
-            ....:          ([3, 3, 3, 3, 2, 1, 1, 1, 0], [7, 6, 2, 1, 1, 0]),
-            ....:          ([3, 3, 3, 1, 1, 0], [4, 4, 1, 1, 1])]
-            sage: for s1, s2 in tests:
-            ....:     m = gale_ryser_theorem(s1, s2, algorithm="ryser")
-            ....:     ss1 = sorted(map(lambda x : sum(x) , m.rows()), reverse = True)
-            ....:     ss2 = sorted(map(lambda x : sum(x) , m.columns()), reverse = True)
-            ....:     if ((ss1 != s1) or (ss2 != s2)):
-            ....:         print("Error in Ryser algorithm")
-            ....:         print(s1, s2)
-
-        REFERENCES:
-
-        ..  [Ryser63] \H. J. Ryser, Combinatorial Mathematics,
-            Carus Monographs, MAA, 1963.
-        ..  [Gale57] \D. Gale, A theorem on flows in networks, Pacific J. Math.
-            7(1957)1073-1082.
-        """
-        from sage.combinat.partition import Partition
-        from sage.matrix.constructor import matrix
-
-        if not(is_gale_ryser(p1,p2)):
-            return False
-=======
     EXAMPLES:
 
     Computing the matrix for `p_1=p_2=2+2+1`::
->>>>>>> 822e1cb1
 
         sage: from sage.combinat.integer_vector import gale_ryser_theorem
         sage: p1 = [2,2,1]
         sage: p2 = [2,2,1]
-        sage: print gale_ryser_theorem(p1, p2)     # not tested
+        sage: print(gale_ryser_theorem(p1, p2))     # not tested
         [1 1 0]
         [1 0 1]
-        [0 1 0]       
+        [0 1 0]
         sage: A = gale_ryser_theorem(p1, p2)
         sage: rs = [sum(x) for x in A.rows()]
         sage: cs = [sum(x) for x in A.columns()]
@@ -451,67 +204,6 @@
         True
         True
 
-<<<<<<< HEAD
-            # Sorts the sequences if they are not, and remembers the permutation
-            # applied
-            tmp = sorted(enumerate(p1), reverse=True, key=lambda x:x[1])
-            r = [x[1] for x in tmp]
-            r_permutation = [x-1 for x in Permutation([x[0]+1 for x in tmp]).inverse()]
-            m = len(r)
-
-            tmp = sorted(enumerate(p2), reverse=True, key=lambda x:x[1])
-            s = [x[1] for x in tmp]
-            s_permutation = [x-1 for x in Permutation([x[0]+1 for x in tmp]).inverse()]
-            n = len(s)
-
-            # This is the partition equivalent to the sliding algorithm
-            cols = []
-            for t in reversed(s):
-                c = [0] * m
-                i = 0
-                while t:
-                    k = i + 1
-                    while k < m and r[i] == r[k]:
-                        k += 1
-                    if t >= k - i: # == number rows of the same length
-                        for j in range(i, k):
-                            r[j] -= 1
-                            c[j] = 1
-                        t -= k - i
-                    else: # Remove the t last rows of that length
-                        for j in range(k-t, k):
-                            r[j] -= 1
-                            c[j] = 1
-                        t = 0
-                    i = k
-                cols.append(c)
-
-            # We added columns to the back instead of the front
-            A0 = matrix(list(reversed(cols))).transpose()
-
-            # Applying the permutations to get a matrix satisfying the
-            # order given by the input
-            A0 = A0.matrix_from_rows_and_columns(r_permutation, s_permutation)
-            return A0
-
-        elif algorithm == "gale":
-          from sage.numerical.mip import MixedIntegerLinearProgram
-          k1, k2=len(p1), len(p2)
-          p = MixedIntegerLinearProgram()
-          b = p.new_variable(binary = True)
-          for (i,c) in enumerate(p1):
-              p.add_constraint(p.sum([b[i,j] for j in xrange(k2)]) ==c)
-          for (i,c) in enumerate(p2):
-              p.add_constraint(p.sum([b[j,i] for j in xrange(k1)]) ==c)
-          p.set_objective(None)
-          p.solve()
-          b = p.get_values(b)
-          M = [[0]*k2 for i in xrange(k1)]
-          for i in xrange(k1):
-              for j in xrange(k2):
-                  M[i][j] = int(b[i,j])
-          return matrix(M)
-=======
     Or for a non-square matrix with `p_1=3+3+2+1` and `p_2=3+2+2+1+1`,
     using Ryser's algorithm::
 
@@ -519,10 +211,10 @@
         sage: p1 = [3,3,1,1]
         sage: p2 = [3,3,1,1]
         sage: gale_ryser_theorem(p1, p2, algorithm = "ryser")
+        [1 1 1 0]
         [1 1 0 1]
-        [1 1 1 0]
+        [1 0 0 0]
         [0 1 0 0]
-        [1 0 0 0]
         sage: p1 = [4,2,2]
         sage: p2 = [3,3,1,1]
         sage: gale_ryser_theorem(p1, p2, algorithm = "ryser")
@@ -538,7 +230,7 @@
         [0 0 0 0 0 0]
         sage: p1 = [3,3,2,1]
         sage: p2 = [3,2,2,1,1]
-        sage: print gale_ryser_theorem(p1, p2, algorithm="gale")  # not tested
+        sage: print(gale_ryser_theorem(p1, p2, algorithm="gale"))  # not tested
         [1 1 1 0 0]
         [1 1 0 0 1]
         [1 0 1 0 0]
@@ -547,20 +239,20 @@
     With `0` in the sequences, and with unordered inputs::
 
         sage: from sage.combinat.integer_vector import gale_ryser_theorem
-        sage: gale_ryser_theorem([3,3,0,1,1,0], [3,1,3,1,0], algorithm = "ryser")   
+        sage: gale_ryser_theorem([3,3,0,1,1,0], [3,1,3,1,0], algorithm="ryser")
+        [1 1 1 0 0]
         [1 0 1 1 0]
-        [1 1 1 0 0]
         [0 0 0 0 0]
+        [1 0 0 0 0]
         [0 0 1 0 0]
-        [1 0 0 0 0]
         [0 0 0 0 0]
         sage: p1 = [3,1,1,1,1]; p2 = [3,2,2,0]
-        sage: gale_ryser_theorem(p1, p2, algorithm = "ryser")                            
+        sage: gale_ryser_theorem(p1, p2, algorithm="ryser")
         [1 1 1 0]
-        [0 0 1 0]
-        [0 1 0 0]
         [1 0 0 0]
         [1 0 0 0]
+        [0 1 0 0]
+        [0 0 1 0]
 
     TESTS:
 
@@ -579,8 +271,8 @@
         ....:    ss1 = sorted(map(lambda x : sum(x) , m.rows()), reverse = True)
         ....:    ss2 = sorted(map(lambda x : sum(x) , m.columns()), reverse = True)
         ....:    if ((ss1 != s1) or (ss2 != s2)):
-        ....:        print "Algorithm %s failed with this input:" % algorithm
-        ....:        print s1, s2
+        ....:        print("Algorithm %s failed with this input:" % algorithm)
+        ....:        print(s1, s2)
 
         sage: for algorithm in ["gale", "ryser"]:             # long time
         ....:    for i in range(50):                          # long time
@@ -599,46 +291,56 @@
 
     REFERENCES:
 
-    ..  [Ryser63] H. J. Ryser, Combinatorial Mathematics,
+    ..  [Ryser63] \H. J. Ryser, Combinatorial Mathematics,
         Carus Monographs, MAA, 1963.
-    ..  [Gale57] D. Gale, A theorem on flows in networks, Pacific J. Math.
+    ..  [Gale57] \D. Gale, A theorem on flows in networks, Pacific J. Math.
         7(1957)1073-1082.
     """
     from sage.combinat.partition import Partition
     from sage.matrix.constructor import matrix
 
-    if not(is_gale_ryser(p1,p2)):
+    if not is_gale_ryser(p1,p2):
         return False
->>>>>>> 822e1cb1
 
     if algorithm == "ryser": # ryser's algorithm
         from sage.combinat.permutation import Permutation
 
         # Sorts the sequences if they are not, and remembers the permutation
-        # applied 
+        # applied
         tmp = sorted(enumerate(p1), reverse=True, key=lambda x:x[1])
-        r = [x[1] for x in tmp if x[1]>0]
+        r = [x[1] for x in tmp]
         r_permutation = [x-1 for x in Permutation([x[0]+1 for x in tmp]).inverse()]
         m = len(r)
 
         tmp = sorted(enumerate(p2), reverse=True, key=lambda x:x[1])
-        s = [x[1] for x in tmp if x[1]>0]
+        s = [x[1] for x in tmp]
         s_permutation = [x-1 for x in Permutation([x[0]+1 for x in tmp]).inverse()]
         n = len(s)
 
-        A0 = matrix([[1]*r[j]+[0]*(n-r[j]) for j in range(m)])
-
-        for k in range(1,n+1):
-            goodcols = [i for i in range(n) if s[i]==sum(A0.column(i))]
-            if sum(A0.column(n-k))<>s[n-k]:
-                A0 = _slider01(A0,s[n-k],n-k, p1, p2, goodcols)
-
-        # If we need to add empty rows/columns
-        if len(p1) != m:
-            A0 = A0.stack(matrix([[0]*n]*(len(p1)-m)))
-
-        if len(p2) != n:
-            A0 = A0.transpose().stack(matrix([[0]*len(p1)]*(len(p2)-n))).transpose()
+        # This is the partition equivalent to the sliding algorithm
+        cols = []
+        for t in reversed(s):
+            c = [0] * m
+            i = 0
+            while t:
+                k = i + 1
+                while k < m and r[i] == r[k]:
+                    k += 1
+                if t >= k - i: # == number rows of the same length
+                    for j in range(i, k):
+                        r[j] -= 1
+                        c[j] = 1
+                    t -= k - i
+                else: # Remove the t last rows of that length
+                    for j in range(k-t, k):
+                        r[j] -= 1
+                        c[j] = 1
+                    t = 0
+                i = k
+            cols.append(c)
+
+        # We added columns to the back instead of the front
+        A0 = matrix(list(reversed(cols))).transpose()
 
         # Applying the permutations to get a matrix satisfying the
         # order given by the input
@@ -647,7 +349,7 @@
 
     elif algorithm == "gale":
         from sage.numerical.mip import MixedIntegerLinearProgram
-        k1, k2=len(p1), len(p2)
+        k1, k2 = len(p1), len(p2)
         p = MixedIntegerLinearProgram()
         b = p.new_variable(binary = True)
         for (i,c) in enumerate(p1):
@@ -663,7 +365,8 @@
                 M[i][j] = int(b[i,j])
         return matrix(M)
 
-    raise ValueError("The only two algorithms available are \"gale\" and \"ryser\"")
+    else:
+        raise ValueError('the only two algorithms available are "gale" and "ryser"')
 
 def _default_function(l, default, i):
     """
@@ -692,15 +395,9 @@
 
 def list2func(l, default=None):
     """
-<<<<<<< HEAD
-    Given a list ``l``, return a function that takes in a value `i` and
-    return `l[i]`. If default is not None, then the function will
-    return the default value for out of range `i`'s.
-=======
     Given a list ``l``, return a function that takes in a value ``i`` and
-    return ``l[i-1]``. If default is not ``None``, then the function will
+    return ``l[i]``. If default is not ``None``, then the function will
     return the default value for out of range ``i``'s.
->>>>>>> 822e1cb1
 
     EXAMPLES::
 
@@ -727,7 +424,8 @@
     if default is None:
         return lambda i: l[i]
     else:
-        return functools.partial(_default_function, l, default)
+        from functools import partial
+        return partial(_default_function, l, default)
 
 def constant_func(i):
     """
@@ -756,26 +454,7 @@
         Check to make sure this is a valid integer vector by making sure
         all entries are non-negative.
 
-<<<<<<< HEAD
-    INPUT:
-
-    - `n` -- if set to an integer, returns the combinatorial class of integer
-      vectors whose sum is `n`. If set to ``None`` (default), no such constraint
-      is defined.
-
-    - ``k`` -- the length of the vectors. Set to ``None`` (default) if you do
-      not want such a constraint.
-
-    All other arguments given to this function are forwarded to the instance of
-    :class:`IntegerVectors_all` :class:`IntegerVectors_nconstraints`
-    :class:`IntegerVectors_nk` or :class:`IntegerVectors_nkconstraints` that it
-    returns.
-
-
-    NOTE - These integer vectors are non-negative.
-=======
-        EXAMPLES::
->>>>>>> 822e1cb1
+        EXAMPLES::
 
             sage: IV = IntegerVectors()
             sage: elt = IV([1,2,1])
@@ -786,7 +465,16 @@
 
 class IntegerVectors(Parent):
     """
-    Returns the class of (non-negative) integer vectors.
+    The class of (non-negative) integer vectors.
+
+    INPUT:
+
+    - ``n`` -- if set to an integer, returns the combinatorial class
+      of integer vectors whose sum is ``n``; if set to ``None``
+      (default), no such constraint is defined
+
+    - ``k`` -- the length of the vectors; set to ``None`` (default) if
+      you do not want such a constraint
 
     .. NOTE::
 
@@ -794,7 +482,7 @@
 
     EXAMPLES:
 
-    If `n` is not specified, it returns the class of all integer vectors::
+    If ``n`` is not specified, it returns the class of all integer vectors::
 
         sage: IntegerVectors()
         Integer vectors
@@ -810,8 +498,8 @@
         sage: [-1, 2] in IntegerVectors()
         False
 
-    If `n` is specified, then it returns the class of all integer vectors
-    which sum to `n`::
+    If ``n`` is specified, then it returns the class of all integer vectors
+    which sum to ``n``::
 
         sage: IV3 = IntegerVectors(3); IV3
         Integer vectors that sum to 3
@@ -822,8 +510,8 @@
         sage: IntegerVectors(3, max_length=2).list()
         [[3], [2, 1], [1, 2], [0, 3]]
 
-    If `n` and `k` are both specified, then it returns the class of integer
-    vectors that sum to `n` and are of length `k`::
+    If ``n`` and ``k`` are both specified, then it returns the class
+    of integer vectors that sum to ``n`` and are of length ``k``::
 
         sage: IV53 = IntegerVectors(5,3); IV53
         Integer vectors of length 3 that sum to 5
@@ -888,40 +576,7 @@
         sage: iv = [ IntegerVectors(x[0], x[1], max_part = x[2]-1) for x in essai ]
         sage: all(map(lambda x: x.cardinality() == len(x.list()), iv))
         True
-
-    TESTS:
-
-    :trac:`17927`::
-
-        sage: IntegerVectors(None, length=3)
-        Traceback (most recent call last):
-        ...
-        TypeError: __init__() got an unexpected keyword argument 'length'
-        sage: IntegerVectors(None, 4)
-        Traceback (most recent call last):
-        ...
-        NotImplementedError: k must be None when n is None
-    """
-<<<<<<< HEAD
-    if n is None:
-        if k is not None:
-            raise NotImplementedError("k must be None when n is None")
-        return IntegerVectors_all(**kwargs)
-    elif k is None:
-        return IntegerVectors_nconstraints(n, kwargs)
-    elif isinstance(k, builtinlist):
-        if kwargs:
-            raise ValueError("if k is a list, no optional argument is supported")
-        return IntegerVectors_nnondescents(n,k)
-    else:
-        if kwargs:
-            return IntegerVectors_nkconstraints(n,k,kwargs)
-        else:
-            return IntegerVectors_nk(n,k)
-
-class IntegerVectors_all(CombinatorialClass):
-    def _repr_(self):
-=======
+    """
     __metaclass__ = ClasscallMetaclass
 
     @staticmethod
@@ -935,8 +590,19 @@
             sage: IV2 = IntegerVectors(3, 2)
             sage: IV1 is IV2
             True
-        """
-        if len(kwargs) != 0:
+
+        TESTS::
+
+            sage: IV2 = IntegerVectors(3, 2, length=2)
+            Traceback (most recent call last):
+            ...
+            ValueError: k and length both specified
+        """
+        if 'length' in kwargs:
+            if k is not None:
+                raise ValueError("k and length both specified")
+            k = kwargs.pop('length')
+        if kwargs:
             return IntegerVectorsConstraints(n, k, **kwargs)
 
         if k is None:
@@ -954,7 +620,6 @@
         return IntegerVectors_nk(n, k)
 
     def __init__(self, category=None):
->>>>>>> 822e1cb1
         """
         Initialize ``self``.
 
@@ -978,11 +643,12 @@
             [3, 1, 0, 3, 2]
             sage: elt.parent()
             Integer vectors
-        """
-        if isinstance(lst, IntegerVector):
-            if lst.parent() is self:
-                return lst
-            lst = list(lst)
+
+            sage: IV9 = IntegerVectors(9)
+            sage: elt9 = IV9(elt)
+            sage: elt9.parent()
+            Integer vectors that sum to 9
+        """
         return self.element_class(self, lst)
 
     Element = IntegerVector
@@ -1009,7 +675,7 @@
                 return False
         return True
 
-class IntegerVectors_all(IntegerVectors, UniqueRepresentation):
+class IntegerVectors_all(UniqueRepresentation, IntegerVectors):
     """
     Class of all integer vectors.
     """
@@ -1052,7 +718,7 @@
                     yield self.element_class(self, v)
             n += 1
 
-class IntegerVectors_n(IntegerVectors, UniqueRepresentation):
+class IntegerVectors_n(UniqueRepresentation, IntegerVectors):
     """
     Integer vectors that sum to `n`.
     """
@@ -1062,7 +728,7 @@
 
             sage: IV = IntegerVectors(3)
             sage: TestSuite(IV).run()
-        """        
+        """
         self.n = n
         IntegerVectors.__init__(self, category=InfiniteEnumeratedSets())
 
@@ -1115,7 +781,7 @@
             sage: [3] in IntegerVectors(2)
             False
             sage: [3,2,2,1] in IntegerVectors(9)
-            False            
+            False
             sage: [3,2,2,1] in IntegerVectors(8)
             True
         """
@@ -1123,7 +789,7 @@
             return False
         return sum(x) == self.n
 
-class IntegerVectors_k(IntegerVectors, UniqueRepresentation):
+class IntegerVectors_k(UniqueRepresentation, IntegerVectors):
     """
     Integer vectors of length `k`.
     """
@@ -1133,7 +799,7 @@
 
             sage: IV = IntegerVectors(k=2)
             sage: TestSuite(IV).run()
-        """        
+        """
         self.k = k
         IntegerVectors.__init__(self, category=InfiniteEnumeratedSets())
 
@@ -1183,7 +849,7 @@
             sage: [3] in IntegerVectors(k=2)
             False
             sage: [3,2,2,1] in IntegerVectors(k=3)
-            False            
+            False
             sage: [3,2,2,1] in IntegerVectors(k=4)
             True
         """
@@ -1191,7 +857,7 @@
             return False
         return len(x) == self.k
 
-class IntegerVectors_nk(IntegerVectors, UniqueRepresentation):
+class IntegerVectors_nk(UniqueRepresentation, IntegerVectors):
     """
     Integer vectors of length `k` that sum to `n`.
 
@@ -1239,42 +905,6 @@
                 res.append((n_diff,)+rest)
         return res
 
-<<<<<<< HEAD
-    def list(self):
-        """
-        EXAMPLE::
-
-            sage: IV = IntegerVectors(2,3)
-            sage: IV.list()
-            [[2, 0, 0], [1, 1, 0], [1, 0, 1], [0, 2, 0], [0, 1, 1], [0, 0, 2]]
-            sage: IntegerVectors(3, 0).list()
-            []
-            sage: IntegerVectors(3, 1).list()
-            [[3]]
-            sage: IntegerVectors(0, 1).list()
-            [[0]]
-            sage: IntegerVectors(0, 2).list()
-            [[0, 0]]
-            sage: IntegerVectors(2, 2).list()
-            [[2, 0], [1, 1], [0, 2]]
-        """
-        if self.n < 0:
-            return []
-
-        if self.k == 0:
-            if self.n == 0:
-                return [[]]
-            else:
-                return []
-        elif self.k == 1:
-            return [[self.n]]
-
-        res = self._list_rec(self.n, self.k)
-        return [list(_) for _ in res]
-
-
-=======
->>>>>>> 822e1cb1
     def __iter__(self):
         """
         Iterate over ``self``.
@@ -1318,28 +948,10 @@
             yield self.element_class(self, [self.n])
             return
 
-<<<<<<< HEAD
-        rem = -1 # Amount remaining
-        cur = [self.n+1]
-        k = int(self.k)
-        while cur:
-            cur[-1] -= 1
-            rem += 1
-            if rem == 0:
-                yield cur + [Integer(0)] * (k - len(cur))
-            elif cur[-1] < 0:
-                rem += cur.pop()
-            elif len(cur) == k - 1:
-                yield cur + [Integer(rem)]
-            else:
-                cur.append(rem + 1)
-                rem = -1
-=======
         for nbar in range(self.n+1):
             n = self.n - nbar
             for rest in integer_vectors_nk_fast_iter(nbar, self.k-1):
                 yield self.element_class(self, [n] + rest)
->>>>>>> 822e1cb1
 
     def _repr_(self):
         """
@@ -1433,31 +1045,32 @@
 
         return r
 
-<<<<<<< HEAD
-class IntegerVectors_nkconstraints(IntegerListsLex):
-    def __init__(self, n, k, constraints, category=None):
-
-=======
-class IntegerVectors_nnondescents(IntegerVectors, UniqueRepresentation):
+class IntegerVectors_nnondescents(UniqueRepresentation, IntegerVectors):
     r"""
-    Integer vectors `v` graded by two parameters:
-
-    - ``n`` -- the sum of the parts of `v`
-
-    - ``comp`` -- the non descents composition of `v`
-    
-    In other words: the length of `v` equals ``c[1]+...+c[k]``, and `v` is
-    decreasing in the consecutive blocs of length ``c[1], ..., c[k]``
-    
-    Those are the integer vectors of sum ``n`` which are lexicographically
+    Integer vectors graded by two parameters.
+
+    The grading parameters on the integer vector `v` are:
+
+    - `n` -- the sum of the parts of `v`,
+
+    - `c` -- the non descents composition of `v`.
+
+    In other words: the length of `v` equals `c_1 + \cdots + c_k`, and `v`
+    is decreasing in the consecutive blocs of length ``c_1, \ldots, c_k`,
+
+    INPUT:
+
+    - ``n`` -- the positive integer `n`
+    - ``comp`` -- the composition `c`
+
+    Those are the integer vectors of sum `n` that are lexicographically
     maximal (for the natural left-to-right reading) in their orbit by the
-    young subgroup `S_{c_1} \times \cdots \times S_{c_k}`. In particular, they
-    form a set of orbit representative of integer vectors with respect to this
-    Young subgroup.
+    young subgroup `S_{c_1} \times \cdots \times S_{c_k}`. In particular,
+    they form a set of orbit representative of integer vectors with
+    respect to this Young subgroup.
     """
     @staticmethod
     def __classcall_private__(cls, n, comp):
->>>>>>> 822e1cb1
         """
         Normalize input to ensure a unique representation.
 
@@ -1465,38 +1078,6 @@
 
             sage: IntegerVectors(4, [2,1]) is IntegerVectors(int(4), (2,1))
             True
-
-            sage: v = IntegerVectors(2,3,min_slope=0).first(); v
-            [0, 1, 1]
-            sage: type(v)
-            <type 'list'>
-
-        TESTS::
-
-            sage: IV.min_length
-            3
-            sage: IV.max_length
-            3
-            sage: floor = IV.floor
-            sage: [floor(i) for i in range(1,10)]
-            [0, 0, 0, 0, 0, 0, 0, 0, 0]
-            sage: ceiling = IV.ceiling
-            sage: [ceiling(i) for i in range(1,5)]
-            [inf, inf, inf, inf]
-            sage: IV.min_slope
-            0
-            sage: IV.max_slope
-            inf
-
-            sage: IV = IntegerVectors(3, 10, inner=[4,1,3], min_part=2)
-            sage: floor = IV.floor
-            sage: floor(0), floor(1), floor(2)
-            (4, 2, 3)
-
-            sage: IV = IntegerVectors(3, 10, outer=[4,1,3], max_part=3)
-            sage: ceiling = IV.ceiling
-            sage: ceiling(0), ceiling(1), ceiling(2)
-            (3, 1, 3)
         """
         return super(IntegerVectors_nnondescents, cls).__classcall__(cls, n, tuple(comp))
 
@@ -1514,7 +1095,7 @@
     def _repr_(self):
         """
         EXAMPLES::
-        
+
             sage: IntegerVectors(4, [2])
             Integer vectors of 4 with non-descents composition [2]
         """
@@ -1523,7 +1104,7 @@
     def __iter__(self):
         """
         TESTS::
- 
+
             sage: IntegerVectors(0, []).list()
             [[]]
             sage: IntegerVectors(5, []).list()
@@ -1575,8 +1156,9 @@
             [[0, 0, 0, 0, 0]]
         """
         for iv in IntegerVectors(self.n, len(self.comp)):
-            blocks = [ IntegerVectors(iv[i], self.comp[i], max_slope=0).list() for i in range(len(self.comp))]
-            for parts in cartesian_product.CartesianProduct(*blocks):
+            blocks = [IntegerVectors(iv[i], val, max_slope=0).list()
+                      for i, val in enumerate(self.comp)]
+            for parts in product(*blocks):
                 res = []
                 for part in parts:
                     res += part
@@ -1601,23 +1183,16 @@
         """
         self.n = n
         self.k = k
-
-<<<<<<< HEAD
-        args = constraints.copy()
-
         if self.k >= 0:
-            args['length'] = self.k
-
-        if 'outer' in args:
-            args['ceiling'] = args['outer']
-            del args['outer']
-        if 'inner' in args:
-            args['floor'] = args['inner']
-            del args['inner']
-        self._constraints = constraints
-        IntegerListsLex.__init__(self, n, element_constructor=list,
-                                 category=category, **args)
-=======
+            constraints['length'] = self.k
+        if 'outer' in constraints:
+            constraints['ceiling'] = constraints['outer']
+            del constraints['outer']
+        if 'inner' in constraints:
+            constraints['floor'] = constraints['inner']
+            del constraints['inner']
+        self.constraints = constraints
+
         if n is not None:
             if k is not None or 'max_length' in constraints:
                 category = FiniteEnumeratedSets()
@@ -1628,42 +1203,28 @@
         else:
             category = EnumeratedSets()
         IntegerVectors.__init__(self, category=category) # placeholder category
->>>>>>> 822e1cb1
 
     def _repr_(self):
         """
         Return a string representation of ``self``.
 
         EXAMPLES::
-        
+
             sage: IntegerVectors(min_slope=0)
             Integer vectors with constraints: min_slope=0
 
-<<<<<<< HEAD
-            sage: IntegerVectors(2,3,min_slope=0).__repr__()
-            'Integer vectors of length 3 that sum to 2 with constraints: min_slope=0'
-        """
-        return "Integer vectors of length %s that sum to %s with constraints: \
-        %s"%(self.k, self.n, ", ".join( ["%s=%s"%(key, self._constraints[key]) for key in sorted(self._constraints.keys())] ))
-=======
             sage: IntegerVectors(3, max_length=2)
             Integer vectors that sum to 3 with constraints: max_length=2
 
             sage: IntegerVectors(2, 3, min_slope=0)
-            Integer vectors of length 3 that sum to 2 with constraints: min_slope=0
-        """
-        if self.k is not None:
-            if self.n is not None:
-                base = "Integer vectors of length {} that sum to {} with constraints: ".format(self.k, self.n)
-            else:
-                base = "Integer vectors of length {} with constraints: ".format(self.k)
-        elif self.n is not None:
+            Integer vectors that sum to 2 with constraints: length=3, min_slope=0
+        """
+        if self.n is not None:
             base ="Integer vectors that sum to {} with constraints: ".format(self.n)
         else:
             base = "Integer vectors with constraints: "
-        return base + ", ".join( "{}={}".format(key, self.constraints[key])
-                                 for key in sorted(self.constraints.keys()) )
->>>>>>> 822e1cb1
+        return base + ", ".join("{}={}".format(key, self.constraints[key])
+                                for key in sorted(self.constraints))
 
     def __eq__(self, rhs):
         """
@@ -1710,16 +1271,11 @@
         if self.k is not None and len(x) != self.k:
             return False
 
-<<<<<<< HEAD
-        if self._constraints:
-            if not misc.check_integer_list_constraints(x, singleton=True, **self._constraints):
-                return False
-=======
         if self.n is not None and sum(x) != self.n:
             return False
->>>>>>> 822e1cb1
-
-        return misc.check_integer_list_constraints(x, singleton=True, **self.constraints)
+
+        from sage.combinat.misc import check_integer_list_constraints
+        return check_integer_list_constraints(x, singleton=True, **self.constraints)
 
     def cardinality(self):
         """
@@ -1740,30 +1296,17 @@
             sage: IntegerVectors(13, 4, min_part=2, max_part=4).cardinality()
             16
         """
-<<<<<<< HEAD
-        if not self._constraints:
-            if self.k < 0:
-                return +infinity
-            if self.n >= 0:
-                return binomial(self.n+self.k-1,self.n)
-            else:
-                return 0
-        else:
-            if len(self._constraints) == 1 and 'max_part' in self._constraints and self._constraints['max_part'] != infinity:
-                m = self._constraints['max_part']
-                if m >= self.n:
-                    return binomial(self.n+self.k-1,self.n)
-                else: #do by inclusion / exclusion on the number
-                      #i of parts greater than m
-                    return sum( [(-1)**i * binomial(self.n+self.k-1-i*(m+1), self.k-1)*binomial(self.k,i) for i in range(self.n // (m+1)+1)])
-            else:
-                return super(IntegerVectors_nkconstraints, self).cardinality()
-=======
-        if self.k is not None and 'max_part' in self.constraints \
-                and self.constraints['max_part'] != PlusInfinity():
-            if self.n is None and len(self.constraints) == 2 \
-                    and 'min_part' in self.constraints \
-                    and self.constraints['min_part'] != MinusInfinity():
+        if self.k is None:
+            if self.n is None:
+                return PlusInfinity()
+            if ('max_length' not in self.constraints
+                    and self.constraints.get('min_part', 0) <= 0):
+                return PlusInfinity()
+        elif ('max_part' in self.constraints
+                and self.constraints['max_part'] != PlusInfinity()):
+            if (self.n is None and len(self.constraints) == 2
+                    and 'min_part' in self.constraints
+                    and self.constraints['min_part'] >= 0):
                 num = self.constraints['max_part'] - self.constraints['min_part'] + 1
                 return Integer(num ** self.k)
             if len(self.constraints) == 1:
@@ -1776,169 +1319,7 @@
                 # i of parts greater than m
                 return Integer(sum( (-1)**i * binomial(self.n+self.k-1-i*(m+1), self.k-1) \
                     * binomial(self.k,i) for i in range(0, self.n/(m+1)+1) ))
-        return Integer(sum(1 for x in self))
-
-    def _parameters(self):
-        """
-        Return a tuple ``(min_length, max_length, floor, ceiling,
-        min_slope, max_slope)`` for the parameters of ``self``.
-
-        EXAMPLES::
-
-            sage: IV = IntegerVectors(2,3,min_slope=0)
-            sage: min_length, max_length, floor, ceiling, min_slope, max_slope = IV._parameters()
-            sage: min_length
-            3
-            sage: max_length
-            3
-            sage: [floor(i) for i in range(1,10)]
-            [0, 0, 0, 0, 0, 0, 0, 0, 0]
-            sage: [ceiling(i) for i in range(1,5)]
-            [inf, inf, inf, inf]
-            sage: min_slope
-            0
-            sage: max_slope
-            inf
-
-            sage: IV = IntegerVectors(3,10,inner=[4,1,3], min_part = 2)
-            sage: min_length, max_length, floor, ceiling, min_slope, max_slope = IV._parameters()
-            sage: floor(1), floor(2), floor(3)
-            (4, 2, 3)
-
-            sage: IV = IntegerVectors(3, 10, outer=[4,1,3], max_part = 3)
-            sage: min_length, max_length, floor, ceiling, min_slope, max_slope = IV._parameters()
-            sage: ceiling(1), ceiling(2), ceiling(3)
-            (3, 1, 3)
-        """
-        constraints = self.constraints
-        #n, min_length, max_length, floor, ceiling, min_slope, max_slope
-        if self.k is None:
-            min_length = constraints.get('min_length', 0)
-            max_length = constraints.get('max_length', float('+inf'))
-        else:
-            min_length = self.k
-            max_length = self.k
-
-        min_part = constraints.get('min_part', 0)
-        max_part = constraints.get('max_part', float('+inf'))
-        min_slope = constraints.get('min_slope', float('-inf'))
-        max_slope = constraints.get('max_slope', float('+inf'))
-        if 'outer' in self.constraints:
-            ceiling = list2func( map(lambda i: min(max_part, i), self.constraints['outer']), default=max_part )
-        else:
-            ceiling = lambda x: max_part
-
-        if 'inner' in self.constraints:
-            floor = list2func( map(lambda i: max(min_part, i), self.constraints['inner']), default=min_part )
-        else:
-            floor = lambda x: min_part
-
-        return (min_length, max_length, floor, ceiling, min_slope, max_slope)
-
-    def first(self):
-        """
-        EXAMPLES::
-
-            sage: IntegerVectors(2,3,min_slope=0).first()
-            [0, 1, 1]
-        """
-        return self.__iter__().next()
-
-    _an_element_ = first
->>>>>>> 822e1cb1
-
-    def next(self, x):
-        """
-        EXAMPLES::
-
-<<<<<<< HEAD
-            sage: a = IntegerVectors(2,3,min_slope=0).first()
-            sage: IntegerVectors(2,3,min_slope=0).next(a)
-            [0, 0, 2]
-        """
-        from sage.combinat.integer_list_old import next
-        return next(x, self.min_length, self.max_length, self.floor, self.ceiling, self.min_slope, self.max_slope)
-
-class IntegerVectors_nconstraints(IntegerVectors_nkconstraints):
-    def __init__(self, n, constraints):
-        """
-        TESTS::
-
-            sage: IV = IntegerVectors(3, max_length=2)
-            sage: IV == loads(dumps(IV))
-            True
-
-            sage: IntegerVectors(3, max_length=2).cardinality()
-            4
-            sage: IntegerVectors(3).cardinality()
-            +Infinity
-
-            sage: IntegerVectors(3, max_length=2).list()
-            [[3], [2, 1], [1, 2], [0, 3]]
-            sage: IntegerVectors(3).list()
-            Traceback (most recent call last):
-            ...
-            NotImplementedError: infinite list
-        """
-        category = EnumeratedSets().Infinite() if not constraints else None
-        IntegerVectors_nkconstraints.__init__(self, n, -1, constraints,
-                                              category=category)
-
-    def _repr_(self):
-        """
-        EXAMPLES::
-
-            sage: repr(IntegerVectors(3))
-            'Integer vectors that sum to 3'
-            sage: repr(IntegerVectors(3, max_length=2))
-            'Integer vectors that sum to 3 with constraints: max_length=2'
-        """
-        if self._constraints:
-            return "Integer vectors that sum to %s with constraints: %s"%(self.n,", ".join( ["%s=%s"%(key, self._constraints[key]) for key in sorted(self._constraints.keys())] ))
-        else:
-            return "Integer vectors that sum to %s"%(self.n,)
-
-    def __contains__(self, x):
-        """
-        EXAMPLES::
-
-            sage: [0,3,0,1,2] in IntegerVectors(6)
-            True
-            sage: [0,3,0,1,2] in IntegerVectors(6, max_length=3)
-            False
-        """
-        if self._constraints:
-            return x in IntegerVectors_all() and misc.check_integer_list_constraints(x, singleton=True, **self._constraints)
-        else:
-            return x in IntegerVectors_all() and sum(x) == self.n
-
-class IntegerVectors_nnondescents(CombinatorialClass):
-    r"""
-    The combinatorial class of integer vectors v graded by two
-    parameters:
-
-    - n: the sum of the parts of v
-
-    - comp: the non descents composition of v
-
-    In other words: the length of v equals c[1]+...+c[k], and v is
-    decreasing in the consecutive blocs of length c[1], ..., c[k]
-
-    Those are the integer vectors of sum n which are lexicographically
-    maximal (for the natural left->right reading) in their orbit by the
-    young subgroup S_c_1 x x S_c_k. In particular, they form a set
-    of orbit representative of integer vectors w.r.t. this young
-    subgroup.
-=======
-            sage: IV = IntegerVectors(2, 3, min_slope=0)
-            sage: x = IV.first()
-            sage: IV.next(x)
-            [0, 0, 2]
-        """
-        ret = self.element_class(self, integer_list.next(x, *self._parameters()))
-        if ret is None and self.n is None:
-            return self.element_class(self, integer_list.first(sum(x)+1, *self._parameters()))
-        return ret
+        return ZZ.sum(ZZ.one() for x in self)
 
     def __iter__(self):
         """
@@ -2003,11 +1384,10 @@
         else:
             n_list = [self.n]
         for n in n_list:
-            for x in integer_list.iterator(n, *self._parameters()):
+            for x in IntegerListsLex(n, check=False, **self.constraints):
                 yield self.element_class(self, x)
 
 def integer_vectors_nk_fast_iter(n, k):
->>>>>>> 822e1cb1
     """
     A fast iterator for integer vectors of ``n`` of length ``k`` which
     yeilds python lists filled with C int's.
@@ -2073,69 +1453,6 @@
     """
     EXAMPLES::
 
-<<<<<<< HEAD
-    def __iter__(self):
-        """
-         TESTS::
-
-             sage: IntegerVectors(0, []).list()
-             [[]]
-             sage: IntegerVectors(5, []).list()
-             []
-             sage: IntegerVectors(0, [1]).list()
-             [[0]]
-             sage: IntegerVectors(4, [1]).list()
-             [[4]]
-             sage: IntegerVectors(4, [2]).list()
-             [[4, 0], [3, 1], [2, 2]]
-             sage: IntegerVectors(4, [2,2]).list()
-             [[4, 0, 0, 0],
-              [3, 1, 0, 0],
-              [2, 2, 0, 0],
-              [3, 0, 1, 0],
-              [2, 1, 1, 0],
-              [2, 0, 2, 0],
-              [2, 0, 1, 1],
-              [1, 1, 2, 0],
-              [1, 1, 1, 1],
-              [1, 0, 3, 0],
-              [1, 0, 2, 1],
-              [0, 0, 4, 0],
-              [0, 0, 3, 1],
-              [0, 0, 2, 2]]
-             sage: IntegerVectors(5, [1,1,1]).list()
-             [[5, 0, 0],
-              [4, 1, 0],
-              [4, 0, 1],
-              [3, 2, 0],
-              [3, 1, 1],
-              [3, 0, 2],
-              [2, 3, 0],
-              [2, 2, 1],
-              [2, 1, 2],
-              [2, 0, 3],
-              [1, 4, 0],
-              [1, 3, 1],
-              [1, 2, 2],
-              [1, 1, 3],
-              [1, 0, 4],
-              [0, 5, 0],
-              [0, 4, 1],
-              [0, 3, 2],
-              [0, 2, 3],
-              [0, 1, 4],
-              [0, 0, 5]]
-             sage: IntegerVectors(0, [2,3]).list()
-             [[0, 0, 0, 0, 0]]
-         """
-        for iv in IntegerVectors(self.n, len(self.comp)):
-            blocks = [ IntegerVectors(iv[i], self.comp[i], max_slope=0).list() for i in range(len(self.comp))]
-            for parts in itertools.product(*blocks):
-                res = []
-                for part in parts:
-                    res += part
-                yield res
-=======
         sage: sage.combinat.integer_vector.IntegerVectors_nconstraints(2)
         doctest:...: DeprecationWarning: this class is deprecated. Use sage.combinat.integer_vector.IntegerVectors_n instead
         See http://trac.sagemath.org/12453 for details.
@@ -2155,16 +1472,17 @@
 def IntegerVectors_nkconstraints(n=None, k=None, **constraints):
     """
     EXAMPLES::
->>>>>>> 822e1cb1
 
         sage: sage.combinat.integer_vector.IntegerVectors_nkconstraints(3, 2)
-        doctest:...: DeprecationWarning: this class is deprecated. Use sage.combinat.integer_vector.IntegerVectors_nk instead
+        doctest:...: DeprecationWarning: this class is deprecated.
+         Use sage.combinat.integer_vector.IntegerVectors_nk instead
         See http://trac.sagemath.org/12453 for details.
         Integer vectors of length 2 that sum to 3
         sage: sage.combinat.integer_vector.IntegerVectors_nkconstraints(3, 2, min_slope=0)
-        doctest:...: DeprecationWarning: this class is deprecated. Use sage.combinat.integer_vector.IntegerVectorsConstraints instead
+        doctest:...: DeprecationWarning: this class is deprecated.
+         Use sage.combinat.integer_vector.IntegerVectorsConstraints instead
         See http://trac.sagemath.org/12453 for details.
-        Integer vectors of length 2 that sum to 3 with constraints: min_slope=0
+        Integer vectors that sum to 3 with constraints: length=2, min_slope=0
     """
     from sage.misc.superseded import deprecation
     if len(constraints) == 0:
