"""
Combinatorics features that are imported by default in the interpreter namespace
"""
from __future__ import absolute_import

from .combinat import bell_number, catalan_number, euler_number, fibonacci, \
        lucas_number1, lucas_number2, stirling_number1, stirling_number2, \
        CombinatorialObject, CombinatorialClass, FilteredCombinatorialClass, \
        UnionCombinatorialClass, MapCombinatorialClass, \
        InfiniteAbstractCombinatorialClass, \
        tuples, number_of_tuples, \
        unordered_tuples, number_of_unordered_tuples, \
        bell_polynomial, fibonacci_sequence, \
        fibonacci_xrange, bernoulli_polynomial

from .expnums import expnums

from sage.combinat.crystals.all import *
from .rigged_configurations.all import *

from sage.combinat.dlx import DLXMatrix, AllExactCovers, OneExactCover

# block designs, etc
from sage.combinat.designs.all import *

# Free modules and friends
from .free_module import CombinatorialFreeModule
from .combinatorial_algebra import CombinatorialAlgebra
from .debruijn_sequence import DeBruijnSequences

from .schubert_polynomial import SchubertPolynomialRing
from .symmetric_group_algebra import SymmetricGroupAlgebra, HeckeAlgebraSymmetricGroupT
from .symmetric_group_representations import SymmetricGroupRepresentation, SymmetricGroupRepresentations
from .yang_baxter_graph import YangBaxterGraph
#from hall_littlewood import HallLittlewood_qp, HallLittlewood_q, HallLittlewood_p

#Permutations
from .permutation import Permutation, Permutations, Arrangements, PermutationOptions, CyclicPermutations, CyclicPermutationsOfPartition
from .affine_permutation import AffinePermutationGroup
lazy_import('sage.combinat.colored_permutations', ['ColoredPermutations',
                                                   'SignedPermutations'])
from .derangements import Derangements
lazy_import('sage.combinat.baxter_permutations', ['BaxterPermutations'])

#RSK
from .rsk import RSK, RSK_inverse, robinson_schensted_knuth, robinson_schensted_knuth_inverse

#PerfectMatchings
from .perfect_matching import PerfectMatching, PerfectMatchings

# Integer lists
from .integer_lists import IntegerListsLex

#Compositions
from .composition import Composition, Compositions
from .composition_signed import SignedCompositions

#Partitions
from .partition import Partition, Partitions, PartitionsInBox,\
     OrderedPartitions, PartitionsGreatestLE, PartitionsGreatestEQ,\
     PartitionsGreatestLE, PartitionsGreatestEQ, number_of_partitions

from sage.combinat.partition_tuple import PartitionTuple, PartitionTuples
from .skew_partition import SkewPartition, SkewPartitions

#Partition algebra
from .partition_algebra import SetPartitionsAk, SetPartitionsPk, SetPartitionsTk, SetPartitionsIk, SetPartitionsBk, SetPartitionsSk, SetPartitionsRk, SetPartitionsRk, SetPartitionsPRk

#Diagram algebra
from .diagram_algebras import PartitionAlgebra, BrauerAlgebra, TemperleyLiebAlgebra, PlanarAlgebra, PropagatingIdeal

#Descent algebra
from .descent_algebra import DescentAlgebra

#Vector Partitions
from .vector_partition import VectorPartition, VectorPartitions

#Similarity class types
from .similarity_class_type import PrimarySimilarityClassType, PrimarySimilarityClassTypes, SimilarityClassType, SimilarityClassTypes

#Cores
from .core import Core, Cores

#Tableaux
from .tableau import Tableau, SemistandardTableau, StandardTableau, \
        Tableaux, StandardTableaux, SemistandardTableaux
from .skew_tableau import SkewTableau, SkewTableaux, StandardSkewTableaux, SemistandardSkewTableaux
from .ribbon_shaped_tableau import RibbonShapedTableau, RibbonShapedTableaux, StandardRibbonShapedTableaux
from .ribbon_tableau import RibbonTableaux, RibbonTableau, MultiSkewTableaux, MultiSkewTableau, SemistandardMultiSkewTableaux
from .composition_tableau import CompositionTableau, CompositionTableaux

from sage.combinat.tableau_tuple import TableauTuple, StandardTableauTuple, TableauTuples, StandardTableauTuples
from .k_tableau import WeakTableau, WeakTableaux, StrongTableau, StrongTableaux

#Words
from .words.all import *

from .subword import Subwords

from .graph_path import GraphPaths

#Tuples
from .tuple import Tuples, UnorderedTuples

#Alternating sign matrices
from .alternating_sign_matrix import AlternatingSignMatrix, AlternatingSignMatrices, MonotoneTriangles, ContreTableaux, TruncatedStaircases

# Parking Functions
from .non_decreasing_parking_function import NonDecreasingParkingFunctions, NonDecreasingParkingFunction
from .parking_functions import ParkingFunctions, ParkingFunction

# Trees and Tamari interval posets
from sage.misc.lazy_import import lazy_import
from .ordered_tree import (OrderedTree, OrderedTrees,
                          LabelledOrderedTree, LabelledOrderedTrees)
<<<<<<< HEAD
from .binary_tree import (BinaryTree, BinaryTrees,
=======
from mary_tree import (MAryTree, MAryTrees, 
                        LabelledMAryTree, LabelledMAryTrees)
from binary_tree import (BinaryTree, BinaryTrees,
>>>>>>> 34daa2fa
                         LabelledBinaryTree, LabelledBinaryTrees)

lazy_import('sage.combinat.interval_posets', ['TamariIntervalPoset', 'TamariIntervalPosets'])
from .rooted_tree import (RootedTree, RootedTrees,
                         LabelledRootedTree, LabelledRootedTrees)

from .combination import Combinations
from .cartesian_product import CartesianProduct

from .set_partition import SetPartition, SetPartitions
from .set_partition_ordered import OrderedSetPartition, OrderedSetPartitions
from .subset import Subsets
#from subsets_pairwise import PairwiseCompatibleSubsets
from .necklace import Necklaces
from .lyndon_word import LyndonWord, LyndonWords, StandardBracketedLyndonWords
from .dyck_word import DyckWords, DyckWord
from .sloane_functions import sloane

from .root_system.all import *
from .sf.all import *
from .ncsf_qsym.all import *
from .ncsym.all import *
from .matrices.all import *
# Posets
from .posets.all import *

# Cluster Algebras and Quivers
from .cluster_algebra_quiver.all import *

#import lrcalc

from . import ranker

from .integer_vector import IntegerVectors
from .integer_vector_weighted import WeightedIntegerVectors
from .integer_vectors_mod_permgroup import IntegerVectorsModPermutationGroup

from .finite_class import FiniteCombinatorialClass

from .q_analogues import gaussian_binomial, q_binomial

from .species.all import *

from .multichoose_nk import MultichooseNK

from .kazhdan_lusztig import KazhdanLusztigPolynomial

from .degree_sequences import DegreeSequences

from .cyclic_sieving_phenomenon import CyclicSievingPolynomial, CyclicSievingCheck

from .sidon_sets import sidon_sets

# Puzzles
from .knutson_tao_puzzles import KnutsonTaoPuzzleSolver

# Gelfand-Tsetlin patterns
from .gelfand_tsetlin_patterns import GelfandTsetlinPattern, GelfandTsetlinPatterns

# Finite State Machines (Automaton, Transducer)
lazy_import('sage.combinat.finite_state_machine',
            ['Automaton', 'Transducer', 'FiniteStateMachine'])
lazy_import('sage.combinat.finite_state_machine_generators',
            ['automata', 'transducers'])
# Binary Recurrence Sequences
from .binary_recurrence_sequences import BinaryRecurrenceSequence

# Six Vertex Model
lazy_import('sage.combinat.six_vertex_model', 'SixVertexModel')

# sine-Gordon Y-systems
lazy_import('sage.combinat.sine_gordon', 'SineGordonYsystem')

# Fully Packed Loop
lazy_import('sage.combinat.fully_packed_loop', ['FullyPackedLoop', 'FullyPackedLoops'])

# Subword complex and cluster complex
lazy_import('sage.combinat.subword_complex', 'SubwordComplex')
lazy_import("sage.combinat.cluster_complex", "ClusterComplex")

# Constellations
lazy_import('sage.combinat.constellation', ['Constellation', 'Constellations'])<|MERGE_RESOLUTION|>--- conflicted
+++ resolved
@@ -113,14 +113,12 @@
 from sage.misc.lazy_import import lazy_import
 from .ordered_tree import (OrderedTree, OrderedTrees,
                           LabelledOrderedTree, LabelledOrderedTrees)
-<<<<<<< HEAD
+
+from .mary_tree import (MAryTree, MAryTrees, 
+                        LabelledMAryTree, LabelledMAryTrees)
+
 from .binary_tree import (BinaryTree, BinaryTrees,
-=======
-from mary_tree import (MAryTree, MAryTrees, 
-                        LabelledMAryTree, LabelledMAryTrees)
-from binary_tree import (BinaryTree, BinaryTrees,
->>>>>>> 34daa2fa
-                         LabelledBinaryTree, LabelledBinaryTrees)
+                          LabelledBinaryTree, LabelledBinaryTrees)
 
 lazy_import('sage.combinat.interval_posets', ['TamariIntervalPoset', 'TamariIntervalPosets'])
 from .rooted_tree import (RootedTree, RootedTrees,
