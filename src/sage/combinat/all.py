"""
Combinatorics features that are imported by default in the interpreter namespace
"""

from sage.misc.lazy_import import lazy_import

from .combinat import bell_number, catalan_number, euler_number, fibonacci, \
        lucas_number1, lucas_number2, stirling_number1, stirling_number2, \
        polygonal_number, CombinatorialObject, CombinatorialClass, \
        FilteredCombinatorialClass, UnionCombinatorialClass, \
        MapCombinatorialClass, InfiniteAbstractCombinatorialClass, \
        tuples, number_of_tuples, unordered_tuples, number_of_unordered_tuples, \
        bell_polynomial, fibonacci_sequence, fibonacci_xrange, bernoulli_polynomial

from .expnums import expnums

from sage.combinat.chas.all import *
from sage.combinat.crystals.all import *
from .rigged_configurations.all import *

from sage.combinat.dlx import DLXMatrix, AllExactCovers, OneExactCover

# block designs, etc
from sage.combinat.designs.all import *

# Free modules and friends
from .free_module import CombinatorialFreeModule
from .debruijn_sequence import DeBruijnSequences

from .schubert_polynomial import SchubertPolynomialRing
from .symmetric_group_algebra import SymmetricGroupAlgebra, HeckeAlgebraSymmetricGroupT
from .symmetric_group_representations import SymmetricGroupRepresentation, SymmetricGroupRepresentations
from .yang_baxter_graph import YangBaxterGraph
#from hall_littlewood import HallLittlewood_qp, HallLittlewood_q, HallLittlewood_p

#Permutations
from .permutation import Permutation, Permutations, Arrangements, CyclicPermutations, CyclicPermutationsOfPartition
from .affine_permutation import AffinePermutationGroup
lazy_import('sage.combinat.colored_permutations', ['ColoredPermutations',
                                                   'SignedPermutations'])
from .derangements import Derangements
lazy_import('sage.combinat.baxter_permutations', ['BaxterPermutations'])

#RSK
from .rsk import RSK, RSK_inverse, robinson_schensted_knuth, robinson_schensted_knuth_inverse, InsertionRules

#HillmanGrassl
lazy_import("sage.combinat.hillman_grassl", ["WeakReversePlanePartition", "WeakReversePlanePartitions"])

#PerfectMatchings
from .perfect_matching import PerfectMatching, PerfectMatchings

# Integer lists
from .integer_lists import IntegerListsLex

#Compositions
from .composition import Composition, Compositions
from .composition_signed import SignedCompositions

#Partitions
from .partition import Partition, Partitions, PartitionsInBox,\
     OrderedPartitions, PartitionsGreatestLE, PartitionsGreatestEQ,\
     number_of_partitions

lazy_import('sage.combinat.partition_tuple', ['PartitionTuple', 'PartitionTuples'])
lazy_import('sage.combinat.partition_kleshchev', ['KleshchevPartitions'])
lazy_import('sage.combinat.skew_partition', ['SkewPartition', 'SkewPartitions'])

#Partition algebra
from .partition_algebra import SetPartitionsAk, SetPartitionsPk, SetPartitionsTk, SetPartitionsIk, SetPartitionsBk, SetPartitionsSk, SetPartitionsRk, SetPartitionsPRk

#Raising operators
lazy_import('sage.combinat.partition_shifting_algebras', 'ShiftingOperatorAlgebra')

#Diagram algebra
from .diagram_algebras import PartitionAlgebra, BrauerAlgebra, TemperleyLiebAlgebra, PlanarAlgebra, PropagatingIdeal

#Descent algebra
lazy_import('sage.combinat.descent_algebra', 'DescentAlgebra')

#Vector Partitions
lazy_import('sage.combinat.vector_partition',
            ['VectorPartition', 'VectorPartitions'])

#Similarity class types
from .similarity_class_type import PrimarySimilarityClassType, PrimarySimilarityClassTypes, SimilarityClassType, SimilarityClassTypes

#Cores
from .core import Core, Cores

#Tableaux
lazy_import('sage.combinat.tableau',["Tableau", "SemistandardTableau", "StandardTableau", "RowStandardTableau", "IncreasingTableau",
                                     "Tableaux","SemistandardTableaux","StandardTableaux","RowStandardTableaux", "IncreasingTableaux"])
from .skew_tableau import SkewTableau, SkewTableaux, StandardSkewTableaux, SemistandardSkewTableaux
from .ribbon_shaped_tableau import RibbonShapedTableau, RibbonShapedTableaux, StandardRibbonShapedTableaux
from .ribbon_tableau import RibbonTableaux, RibbonTableau, MultiSkewTableaux, MultiSkewTableau, SemistandardMultiSkewTableaux
from .composition_tableau import CompositionTableau, CompositionTableaux

lazy_import('sage.combinat.tableau_tuple',['TableauTuple', 'StandardTableauTuple', 'RowStandardTableauTuple',
                                           'TableauTuples', 'StandardTableauTuples', 'RowStandardTableauTuples'])
from .k_tableau import WeakTableau, WeakTableaux, StrongTableau, StrongTableaux
lazy_import('sage.combinat.lr_tableau', ['LittlewoodRichardsonTableau',
                                         'LittlewoodRichardsonTableaux'])
lazy_import('sage.combinat.shifted_primed_tableau', ['ShiftedPrimedTableaux',
                                                     'ShiftedPrimedTableau'])

#SuperTableaux
lazy_import('sage.combinat.super_tableau',["StandardSuperTableau", "SemistandardSuperTableau", "StandardSuperTableaux", "SemistandardSuperTableaux"])

#Words
from .words.all import *

from .subword import Subwords

from .graph_path import GraphPaths

#Tuples
from .tuple import Tuples, UnorderedTuples

# Alternating sign matrices
lazy_import('sage.combinat.alternating_sign_matrix', ('AlternatingSignMatrix',
                                                      'AlternatingSignMatrices',
                                                      'MonotoneTriangles',
                                                      'ContreTableaux',
                                                      'TruncatedStaircases'))

# Decorated Permutations
lazy_import('sage.combinat.decorated_permutation', ('DecoratedPermutation',
                                                    'DecoratedPermutations'))

# Plane Partitions
lazy_import('sage.combinat.plane_partition', ('PlanePartition',
                                              'PlanePartitions'))

# Parking Functions
lazy_import('sage.combinat.non_decreasing_parking_function',
            ['NonDecreasingParkingFunctions', 'NonDecreasingParkingFunction'])
lazy_import('sage.combinat.parking_functions',
            ['ParkingFunctions', 'ParkingFunction'])

# Trees and Tamari interval posets
from .ordered_tree import (OrderedTree, OrderedTrees,
                          LabelledOrderedTree, LabelledOrderedTrees)
from .binary_tree import (BinaryTree, BinaryTrees,
                         LabelledBinaryTree, LabelledBinaryTrees)
lazy_import('sage.combinat.interval_posets', ['TamariIntervalPoset', 'TamariIntervalPosets'])
lazy_import('sage.combinat.rooted_tree', ('RootedTree', 'RootedTrees',
                         'LabelledRootedTree', 'LabelledRootedTrees'))

from .combination import Combinations

from .set_partition import SetPartition, SetPartitions
from .set_partition_ordered import OrderedSetPartition, OrderedSetPartitions
lazy_import('sage.combinat.multiset_partition_into_sets_ordered', ['OrderedMultisetPartitionIntoSets',
                                                         'OrderedMultisetPartitionsIntoSets'])
from .subset import Subsets
#from subsets_pairwise import PairwiseCompatibleSubsets
from .necklace import Necklaces
lazy_import('sage.combinat.dyck_word', ('DyckWords', 'DyckWord'))
from .sloane_functions import sloane
lazy_import('sage.combinat.superpartition', ('SuperPartition',
                                             'SuperPartitions'))

lazy_import('sage.combinat.parallelogram_polyomino',
            ['ParallelogramPolyomino', 'ParallelogramPolyominoes'])

from .root_system.all import *
from .sf.all import *
from .ncsf_qsym.all import *
from .ncsym.all import *
lazy_import('sage.combinat.fqsym', 'FreeQuasisymmetricFunctions')
from .matrices.all import *
# Posets
from .posets.all import *

# Cluster Algebras and Quivers
from .cluster_algebra_quiver.all import *

from . import ranker

from .integer_vector import IntegerVectors
from .integer_vector_weighted import WeightedIntegerVectors
from .integer_vectors_mod_permgroup import IntegerVectorsModPermutationGroup

lazy_import('sage.combinat.q_analogues', ['gaussian_binomial', 'q_binomial'])

from .species.all import *

lazy_import('sage.combinat.kazhdan_lusztig', 'KazhdanLusztigPolynomial')

lazy_import('sage.combinat.degree_sequences', 'DegreeSequences')

lazy_import('sage.combinat.cyclic_sieving_phenomenon',
            ['CyclicSievingPolynomial', 'CyclicSievingCheck'])

lazy_import('sage.combinat.sidon_sets', 'sidon_sets')

# Puzzles
lazy_import('sage.combinat.knutson_tao_puzzles', 'KnutsonTaoPuzzleSolver')

# Gelfand-Tsetlin patterns
lazy_import('sage.combinat.gelfand_tsetlin_patterns',
            ['GelfandTsetlinPattern', 'GelfandTsetlinPatterns'])

# Finite State Machines (Automaton, Transducer)
lazy_import('sage.combinat.finite_state_machine',
            ['Automaton', 'Transducer', 'FiniteStateMachine'])
lazy_import('sage.combinat.finite_state_machine_generators',
            ['automata', 'transducers'])

# Binary Recurrence Sequences
lazy_import('sage.combinat.binary_recurrence_sequences',
            'BinaryRecurrenceSequence')

# Six Vertex Model
lazy_import('sage.combinat.six_vertex_model', 'SixVertexModel')

#Schubert, Grothendieck, etc
from .multivariate_polynomials.all import *

# sine-Gordon Y-systems
lazy_import('sage.combinat.sine_gordon', 'SineGordonYsystem')

# Fully Packed Loop
lazy_import('sage.combinat.fully_packed_loop', ['FullyPackedLoop', 'FullyPackedLoops'])

# Subword complex and cluster complex
lazy_import('sage.combinat.subword_complex', 'SubwordComplex')
lazy_import("sage.combinat.cluster_complex", "ClusterComplex")

# Constellations
lazy_import('sage.combinat.constellation', ['Constellation', 'Constellations'])

# Growth diagrams
<<<<<<< HEAD
lazy_import('sage.combinat.growth', 'GrowthDiagram')

# Path Tableaux
lazy_import('sage.combinat.path_tableaux', 'catalog', as_='path_tableaux')
=======
lazy_import('sage.combinat.growth', ['GrowthDiagram',
                                     'GrowthDiagramRSK', 'GrowthDiagramBurge',
                                     'GrowthDiagramBinWord', 'GrowthDiagramDomino',
                                     'GrowthDiagramYoungFibonacci', 'GrowthDiagramSylvester'])
>>>>>>> 5c955e27
<|MERGE_RESOLUTION|>--- conflicted
+++ resolved
@@ -232,14 +232,7 @@
 lazy_import('sage.combinat.constellation', ['Constellation', 'Constellations'])
 
 # Growth diagrams
-<<<<<<< HEAD
 lazy_import('sage.combinat.growth', 'GrowthDiagram')
 
 # Path Tableaux
 lazy_import('sage.combinat.path_tableaux', 'catalog', as_='path_tableaux')
-=======
-lazy_import('sage.combinat.growth', ['GrowthDiagram',
-                                     'GrowthDiagramRSK', 'GrowthDiagramBurge',
-                                     'GrowthDiagramBinWord', 'GrowthDiagramDomino',
-                                     'GrowthDiagramYoungFibonacci', 'GrowthDiagramSylvester'])
->>>>>>> 5c955e27
