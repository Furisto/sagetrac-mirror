--- conflicted
+++ resolved
@@ -205,12 +205,8 @@
             ['Automaton', 'Transducer', 'FiniteStateMachine'])
 lazy_import('sage.combinat.finite_state_machine_generators',
             ['automata', 'transducers'])
-<<<<<<< HEAD
-# Sequences
-=======
 
 # Binary Recurrence Sequences
->>>>>>> f0ae571d
 lazy_import('sage.combinat.binary_recurrence_sequences',
             'BinaryRecurrenceSequence')
 lazy_import('sage.combinat.recognizable_series', 'RecognizableSeriesSpace')
