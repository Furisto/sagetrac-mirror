--- conflicted
+++ resolved
@@ -572,73 +572,6 @@
         return tuple([self.retract(mg)
                       for mg in self.classical_decomposition().module_generators])
 
-<<<<<<< HEAD
-        - ``self`` -- a crystal `L`
-        - ``K`` -- a Kirillov-Reshetikhin crystal of the same type as `L`
-
-        Returns the *combinatorial `R`-matrix* from `L \otimes K \to K
-        \otimes L`, where the combinatorial `R`-matrix is the affine
-        crystal isomorphism which maps `u_{L} \otimes u_K` to `u_K
-        \otimes u_{L}`, where `u_K` is the unique element in `K =
-        B^{r,s}` of weight `s\Lambda_r - s c \Lambda_0` (see
-        module_generator).
-
-        EXAMPLES::
-
-            sage: K = crystals.KirillovReshetikhin(['A',2,1],1,1)
-            sage: L = crystals.KirillovReshetikhin(['A',2,1],1,2)
-            sage: f = K.R_matrix(L)
-            sage: [[b,f(b)] for b in crystals.TensorProduct(K,L)]
-            [[[[[1]], [[1, 1]]], [[[1, 1]], [[1]]]],
-            [[[[1]], [[1, 2]]], [[[1, 1]], [[2]]]],
-            [[[[1]], [[2, 2]]], [[[1, 2]], [[2]]]],
-            [[[[1]], [[1, 3]]], [[[1, 1]], [[3]]]],
-            [[[[1]], [[2, 3]]], [[[1, 2]], [[3]]]],
-            [[[[1]], [[3, 3]]], [[[1, 3]], [[3]]]],
-            [[[[2]], [[1, 1]]], [[[1, 2]], [[1]]]],
-            [[[[2]], [[1, 2]]], [[[2, 2]], [[1]]]],
-            [[[[2]], [[2, 2]]], [[[2, 2]], [[2]]]],
-            [[[[2]], [[1, 3]]], [[[2, 3]], [[1]]]],
-            [[[[2]], [[2, 3]]], [[[2, 2]], [[3]]]],
-            [[[[2]], [[3, 3]]], [[[2, 3]], [[3]]]],
-            [[[[3]], [[1, 1]]], [[[1, 3]], [[1]]]],
-            [[[[3]], [[1, 2]]], [[[1, 3]], [[2]]]],
-            [[[[3]], [[2, 2]]], [[[2, 3]], [[2]]]],
-            [[[[3]], [[1, 3]]], [[[3, 3]], [[1]]]],
-            [[[[3]], [[2, 3]]], [[[3, 3]], [[2]]]],
-            [[[[3]], [[3, 3]]], [[[3, 3]], [[3]]]]]
-
-            sage: K = crystals.KirillovReshetikhin(['D',4,1],1,1)
-            sage: L = crystals.KirillovReshetikhin(['D',4,1],2,1)
-            sage: f = K.R_matrix(L)
-            sage: T = crystals.TensorProduct(K,L)
-            sage: b = T( K(rows=[[1]]), L(rows=[]) )
-            sage: f(b)
-            [[[2], [-2]], [[1]]]
-
-        Alternatively, one can compute the combinatorial `R`-matrix using the isomorphism method
-        of digraphs::
-
-            sage: K1 = crystals.KirillovReshetikhin(['A',2,1],1,1)
-            sage: K2 = crystals.KirillovReshetikhin(['A',2,1],2,1)
-            sage: T1 = crystals.TensorProduct(K1,K2)
-            sage: T2 = crystals.TensorProduct(K2,K1)
-            sage: T1.digraph().is_isomorphic(T2.digraph(), edge_labels = True, certificate = True) #todo: not implemented (see #10904 and #10549)
-            (True, {[[[1]], [[2], [3]]]: [[[1], [3]], [[2]]], [[[3]], [[2], [3]]]: [[[2], [3]], [[3]]],
-            [[[3]], [[1], [3]]]: [[[1], [3]], [[3]]], [[[1]], [[1], [3]]]: [[[1], [3]], [[1]]], [[[1]],
-            [[1], [2]]]: [[[1], [2]], [[1]]], [[[2]], [[1], [2]]]: [[[1], [2]], [[2]]], [[[3]],
-            [[1], [2]]]: [[[2], [3]], [[1]]], [[[2]], [[1], [3]]]: [[[1], [2]], [[3]]], [[[2]], [[2], [3]]]: [[[2], [3]], [[2]]]})
-        """
-        T1 = TensorProductOfCrystals(self, K)
-        T2 = TensorProductOfCrystals(K, self)
-        gen1 = T1( self.module_generator(), K.module_generator() )
-        gen2 = T2( K.module_generator(), self.module_generator() )
-        g = { gen1 : gen2 }
-        return T1.crystal_morphism(g, check=False)
-
-    @cached_method
-=======
->>>>>>> 10630d53
     def kirillov_reshetikhin_tableaux(self):
         """
         Return the corresponding set of
