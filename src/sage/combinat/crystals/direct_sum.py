--- conflicted
+++ resolved
@@ -87,18 +87,17 @@
         Normalization of arguments; see :class:`UniqueRepresentation`.
 
         TESTS:
-<<<<<<< HEAD
 
         We check that direct sum of crystals have unique representation::
 
-            sage: B = CrystalOfTableaux(['A',2], shape=[2,1])
-            sage: C = CrystalOfLetters(['A',2])
-            sage: D1 = DirectSumOfCrystals([B, C])
-            sage: D2 = DirectSumOfCrystals((B, C))
+            sage: B = crystals.Tableaux(['A',2], shape=[2,1])
+            sage: C = crystals.Letters(['A',2])
+            sage: D1 = crystals.DirectSum([B, C])
+            sage: D2 = crystals.DirectSum((B, C))
             sage: D1 is D2
             True
-            sage: D3 = DirectSumOfCrystals([B, C, C])
-            sage: D4 = DirectSumOfCrystals([D1, C])
+            sage: D3 = crystals.DirectSum([B, C, C])
+            sage: D4 = crystals.DirectSum([D1, C])
             sage: D3 is D4
             True
         """
@@ -121,41 +120,6 @@
         return super(DirectSumOfCrystals, cls).__classcall__(cls,
             Family(ret), facade=facade, keepkey=keepkey, category=category)
 
-=======
-
-        We check that direct sum of crystals have unique representation::
-
-            sage: B = crystals.Tableaux(['A',2], shape=[2,1])
-            sage: C = crystals.Letters(['A',2])
-            sage: D1 = crystals.DirectSum([B, C])
-            sage: D2 = crystals.DirectSum((B, C))
-            sage: D1 is D2
-            True
-            sage: D3 = crystals.DirectSum([B, C, C])
-            sage: D4 = crystals.DirectSum([D1, C])
-            sage: D3 is D4
-            True
-        """
-        if not isinstance(facade, bool) or not isinstance(keepkey, bool):
-            raise TypeError
-        # Normalize the facade-keepkey by giving keepkey dominance
-        if keepkey:
-            facade = False
-        else:
-            facade = True
-
-        # We expand out direct sums of crystals
-        ret = []
-        for x in Family(crystals):
-            if isinstance(x, DirectSumOfCrystals):
-                ret += list(x.crystals)
-            else:
-                ret.append(x)
-        category = Category.meet([Category.join(c.categories()) for c in ret])
-        return super(DirectSumOfCrystals, cls).__classcall__(cls,
-            Family(ret), facade=facade, keepkey=keepkey, category=category)
-
->>>>>>> 78b4c046
     def __init__(self, crystals, facade, keepkey, category, **options):
         """
         TESTS::
