--- conflicted
+++ resolved
@@ -3227,12 +3227,7 @@
             sage: A2 = tensor([A,A])
             sage: A4 = tensor([A2,A2])
             sage: A4.an_element()
-<<<<<<< HEAD
-            81*B[s1] # B[s1] # B[s1] # B[s1] + 27*B[s1] # B[s1] # B[s1] # B[1] + 27*B[s1] # B[s1] # B[1] # B[s1] + 9*B[s1] # B[s1] # B[1] # B[1] + 27*B[s1] # B[1] # B[s1] # B[s1] + 9*B[s1] # B[1] # B[s1] # B[1] + 9*B[s1] # B[1] # B[1] # B[s1] + 3*B[s1] # B[1] # B[1] # B[1] + 27*B[1] # B[s1] # B[s1] # B[s1] + 9*B[1] # B[s1] # B[s1] # B[1] + 9*B[1] # B[s1] # B[1] # B[s1] + 3*B[1] # B[s1] # B[1] # B[1] + 9*B[1] # B[1] # B[s1] # B[s1] + 3*B[1] # B[1] # B[s1] # B[1] + 3*B[1] # B[1] # B[1] # B[s1] + B[1] # B[1] # B[1] # B[1]
-=======
             16*B[s1] # B[s1] # B[s1] # B[s1] + 16*B[s1] # B[s1] # B[s1] # B[1] + 16*B[s1] # B[s1] # B[1] # B[s1] + 16*B[s1] # B[s1] # B[1] # B[1] + 16*B[s1] # B[1] # B[s1] # B[s1] + 16*B[s1] # B[1] # B[s1] # B[1] + 16*B[s1] # B[1] # B[1] # B[s1] + 16*B[s1] # B[1] # B[1] # B[1] + 16*B[1] # B[s1] # B[s1] # B[s1] + 16*B[1] # B[s1] # B[s1] # B[1] + 16*B[1] # B[s1] # B[1] # B[s1] + 16*B[1] # B[s1] # B[1] # B[1] + 16*B[1] # B[1] # B[s1] # B[s1] + 16*B[1] # B[1] # B[s1] # B[1] + 16*B[1] # B[1] # B[1] # B[s1] + 16*B[1] # B[1] # B[1] # B[1]
-
->>>>>>> 94085782
         """
         return self.from_direct_product(tuple([the_factor.an_element() for the_factor in self.factors()]))
 
