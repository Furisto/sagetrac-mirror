--- conflicted
+++ resolved
@@ -4495,7 +4495,6 @@
         return sum(abs(variable+c) for c in outside_contents)\
                        -sum(abs(variable+c) for c in inside_contents)
 
-<<<<<<< HEAD
     def dual_equivalence_graph(self, directed=False, coloring=None):
         r"""
         Return the dual equivalence graph of ``self``.
@@ -4646,7 +4645,7 @@
             G.add_vertices(T) # Add isolated vertices
             self._DEG = G.copy(immutable=True)
         return self.dual_equivalence_graph(directed, coloring)
-=======
+
     def pairing(self, mu):
         r"""
         Return the pairing of ``self`` and ``mu``.
@@ -4676,14 +4675,11 @@
         exp = self.to_exp_dict()
         exp_mu = mu.to_exp_dict()
         pairing = 0
-        for i,mla in exp.items():
-            for j,mmu in exp_mu.items():
+        for i, mla in exp.items():
+            for j, mmu in exp_mu.items():
                 pairing += min(i, j) * mla * mmu
         return pairing
 
-from sage.misc.superseded import deprecated_function_alias
-Partition_class = deprecated_function_alias(13605, Partition)
->>>>>>> e2ac570f
 
 ##############
 # Partitions #
