r"""
Path Tableaux

This is an abstract base class for using local rules to construct rectification
and the action of the cactus group, [Wes2017]_

This is an effective version
of the Henriques-Kamnitzer construction of the action of the cactus
group on tensor powers of a crystal. This is a generalisation of
the Fomin growth rules which are an effective version of the operations
on standard tableaux which were previously constructed using jeu-de-taquin.

The basic operations are rectification, evacuation and promotion.
Rectification of standard skew tableaux agrees with the rectification
by jeu-de-taquin as does evacuation. Promotion agrees with promotion
by jeu-de-taquin on rectangular tableaux but in general they are different.

REFERENCES:

.. [Wes2017] Bruce Westbury.
   *Coboundary categories and local rules*,
   The Electronic Journal of Combinatorics, *25* (2018)

AUTHORS:

- Bruce Westbury (2018): initial version
"""

#*****************************************************************************
#       Copyright (C) 2018 Bruce Westbury <bruce.westbury@gmail.com>,
#
# This program is free software: you can redistribute it and/or modify
# it under the terms of the GNU General Public License as published by
# the Free Software Foundation, either version 2 of the License, or
# (at your option) any later version.
#                  http://www.gnu.org/licenses/
#*****************************************************************************

from six import add_metaclass
from sage.misc.inherit_comparison import InheritComparisonClasscallMetaclass
from sage.misc.abstract_method import abstract_method
from sage.categories.sets_cat import Sets
from sage.structure.unique_representation import UniqueRepresentation
from sage.structure.parent import Parent
#from sage.sets.recursively_enumerated_set import RecursivelyEnumeratedSet_graded
from sage.structure.sage_object import SageObject
from sage.structure.list_clone import ClonableArray
from sage.misc.latex import latex
#from sage.categories.infinite_enumerated_sets import InfiniteEnumeratedSets
#from sage.categories.finite_enumerated_sets import FiniteEnumeratedSets

@add_metaclass(InheritComparisonClasscallMetaclass)
class PathTableau(ClonableArray):
    """
    This is the abstract base class for path tableaux.
    """
    @abstract_method(optional=False)
    def local_rule(self,i):
        r"""
        This is the abstract local rule defined in any coboundary category.

        This has input a list of objects. This method first takes
        the list of objects of length three consisting of the `(i-1)`-st,
        `i`-th and `(i+1)`-term and applies the rule. It then replaces
        the `i`-th object  by the object returned by the rule.

        EXAMPLES::

            sage: t = DyckPath([0,1,2,3,2,1,0])
            sage: t.local_rule(3)
            [0, 1, 2, 1, 2, 1, 0]
        """

    ################################# Book Keeping ############################

    def size(self):
        r"""
        Return the size or length of ``self``.

        EXAMPLES::

            sage: t = DyckPath([0,1,2,3,2,1,0])
            sage: t.size()
            7
        """
        return len(self)

    def initial_shape(self):
        r"""
        Return the initial shape of ``self``.

        EXAMPLES::

            sage: t = DyckPath([0,1,2,3,2,1,0])
            sage: t.initial_shape()
            0

            sage: t = OscillatingTableau([[2],[1],[1,1]])
            sage: t.initial_shape()
            [2]
        """
        return self[0]

    def final_shape(self):
        r"""
        Return the final shape of ``self``.

        EXAMPLES::

            sage: t = DyckPath([0,1,2,3,2,1,0])
            sage: t.final_shape()
            0

            sage: t = OscillatingTableau([[2],[1],[1,1]])
            sage: t.final_shape()
            [1, 1]
        """
        return self[-1]

    ############################# Jeu de taquin ###############################

    def promotion(self):
        r"""
        Return the promotion operator applied to ``self``.

        EXAMPLES::

            sage: t = DyckPath([0,1,2,3,2,1,0])
            sage: t.promotion()
            [0, 1, 2, 1, 0, 1, 0]

            sage: t = OscillatingTableau([1,1,2,-1])
            sage: t.promotion()
            [[], [1], [1, 1], [1], [1, 1]]
        """
        with self.clone() as result:
            for i in range(1,len(result)-1):
                result = result.local_rule(i)

        return result

    def evacuation(self):
        r"""
        Return the evacuation operator applied to ``self``.

        EXAMPLES::

            sage: t = DyckPath([0,1,2,3,2,1,0])
            sage: t.evacuation()
            [0, 1, 2, 3, 2, 1, 0]

            sage: t = OscillatingTableau([1,1,2,-1])
            sage: t.evacuation()
            [[], [1], [1, 1], [1], [1, 1]]
        """
        if self.size() < 3:
            return self

        T = self
        L = list(T)
        result = []
        for i in range(len(self)):
            T = self.parent()(L).promotion()
            L = list(T)
            result.append( L.pop() )
        result.reverse()
        return self.parent()(result)

    def commutor(self,other,verbose=False):
        r"""
        Return the commutor of ``self`` with ``other``

        If ``verbose=True`` then the function will print
        the rectangle.

        EXAMPLES::

            sage: t1 = DyckPath([0,1,2,3,2,1,0])
            sage: t2 = DyckPath([0,1,2,1,0])
            sage: t1.commutor(t2)
            ([0, 1, 2, 1, 0], [0, 1, 2, 3, 2, 1, 0])
            sage: t1.commutor(t2,verbose=True)
            [0, 1, 2, 1, 0]
            [1, 2, 3, 2, 1]
            [2, 3, 4, 3, 2]
            [3, 4, 5, 4, 3]
            [2, 3, 4, 3, 2]
            [1, 2, 3, 2, 1]
            [0, 1, 2, 1, 0]
            ([0, 1, 2, 1, 0], [0, 1, 2, 3, 2, 1, 0])

            sage: t1 = OscillatingTableau([1,2,1])
            sage: t2 = OscillatingTableau([[2,1],[3,1]])
            sage: t1.commutor(t2)
            ([[], [1]], [[1], [2], [2, 1], [3, 1]])
            sage: t1.commutor(t2,verbose=True)
            [[2, 1], [3, 1]]
            [[1, 1], [2, 1]]
            [[1], [2]]
            [[], [1]]
            ([[], [1]], [[1], [2], [2, 1], [3, 1]])

        TESTS::

            sage: t1 = DyckPath([])
            sage: t2 = DyckPath([0,1,2,1,0])
            sage: t1.commutor(t2)
            Traceback (most recent call last):
            ...
            ValueError: this requires nonempty lists
            sage: t1 = DyckPath([0,1,2,3,2,1,0])
            sage: t2 = DyckPath([])
            sage: t1.commutor(t2)
            Traceback (most recent call last):
            ...
            ValueError: this requires nonempty lists
            sage: t1 = DyckPath([0,1,2,3,2,1])
            sage: t2 = DyckPath([0,1,2,1,0])
            sage: t1.commutor(t2)
            Traceback (most recent call last):
            ...
            ValueError: [0, 1, 2, 3, 2, 1],[0, 1, 2, 1, 0] is not a composable pair

            sage: t1 = OscillatingTableau([1,2,1])
            sage: t2 = OscillatingTableau([1,1,1])
            sage: t1.commutor(t2)
            Traceback (most recent call last):
            ...
            ValueError: [[], [1], [1, 1], [2, 1]],[[], [1], [2], [3]] is not a composable pair
        """
        n = len(self)
        m = len(other)
        if n == 0 or m == 0:
            raise ValueError("this requires nonempty lists")
        if n == 1 or m == 1:
            return (other,self)

        row = list(other)
        col = list(self)
        if col[-1] != row[0]:
            raise ValueError("%s,%s is not a composable pair" % (self,other))

        path = self.parent()(col + row[1:])

        for i in range(1,n):
            if verbose:
                print(path[n-i:n+m-i])
            for j in range(m-1):
                path = path.local_rule(n+j-i)
        if verbose:
            print(path[:m])


        return (self.parent()(path[:m]),self.parent()(path[m-1:]))

    def cactus(self,i,j):
        r"""
        Return the action of the generators of the cactus group on ``self``.
        These generators are involutions and are usually denoted by
        's_{i,j}'.

        INPUT:

        ``i`` -- a positive integer

        ``j`` -- a positive integer weakly greater than ``i``


        EXAMPLES::

            sage: t = DyckPath([0,1,2,3,2,1,0])
            sage: t.cactus(1,5)
            [0, 1, 0, 1, 2, 1, 0]

            sage: t.cactus(1,6)
            [0, 1, 2, 1, 0, 1, 0]

            sage: t.cactus(1,7) == t.evacuation()
            True
            sage: t.cactus(1,7).cactus(1,6) == t.promotion()
            True

        TESTS::

            sage: t = DyckPath([0,1,2,3,2,1,0])
            sage: t.cactus(1,8)
            Traceback (most recent call last):
            ...
            ValueError: integers out of bounds
            sage: t.cactus(0,3)
            Traceback (most recent call last):
            ...
            ValueError: integers out of bounds
        """
        if not 0 < i <= j <= self.size():
            raise ValueError("integers out of bounds")

        if i == j:
            return self

        if i == 1:
            h = list(self)[:j]
            t = list(self)[j:]
            T = self.parent()(h)
            L = list(T.evacuation()) + t
            return self.parent()(L)

        return self.cactus(1,j).cactus(1,j-i+1).cactus(1,j)

    ########################### Visualisation and checking ####################

    def _test_involution_rule(self, **options):
        """
        Check that the local rule gives an involution.

        TESTS::

            sage: t = DyckPath([0,1,2,3,2,1,0])
            sage: t._test_involution_rule()

            sage: t = OscillatingTableau([1,1,2,3,-1,-3,-2,-1])
            sage: t._test_involution_rule()
        """
        tester = self._tester(**options)
        for i in range(self.size()-2):
            tester.assertTrue(self.local_rule(i+1).local_rule(i+1) == self)


    def _test_involution_cactus(self, **options):
        """
        Check that the cactus group generators are involutions.

        TESTS::

            sage: t = DyckPath([0,1,2,3,2,1,0])
            sage: t._test_involution_cactus()

            sage: t = OscillatingTableau([1,1,2,3,-1,-3,-2,-1])
            sage: t._test_involution_cactus()
        """
        tester = self._tester(**options)
        for i in range(2,self.size()+1):
            tester.assertTrue(self.cactus(1,i).cactus(1,i) == self)

    def _test_promotion(self, **options):
        """
        Check that promotion can be expressed in terms of the cactus generators.

        TESTS::

            sage: t = DyckPath([0,1,2,3,2,1,0])
            sage: t._test_promotion()

            sage: t = OscillatingTableau([1,1,2,3,-1,-3,-2,-1])
            sage: t._test_promotion()
        """
        tester = self._tester(**options)
        n = self.size()-1
        tester.assertTrue(self.cactus(1,n-1).cactus(1,n).promotion() == self)

    def _test_commutation(self, **options):
        """
        Check the commutation relations in the presentation of the cactus group.

        TESTS::

            sage: t = DyckPath([0,1,2,3,2,1,0])
            sage: t._test_commutation()

            sage: t = OscillatingTableau([1,1,2,3,-1,-3,-2,-1])
            sage: t._test_commutation()
        """
        from itertools import combinations
        tester = self._tester(**options)

        n = self.size()
        if n < 5:
            return True
        for i,j,r,s in combinations(range(1,n+1),4):
            lhs = self.cactus(i,j).cactus(r,s)
            rhs = self.cactus(r,s).cactus(i,j)
            tester.assertTrue(lhs == rhs)

    def _test_coboundary(self, **options):
        """
        Check the coboundary relations in the presentation of the cactus group.

        TESTS::

            sage: t = DyckPath([0,1,2,3,2,1,0])
            sage: t._test_coboundary()

            sage: t = OscillatingTableau([1,1,2,3,-1,-3,-2,-1])
            sage: t._test_coboundary()
        """
        from itertools import combinations
        tester = self._tester(**options)

        n = self.size()
        if n < 4:
            return True
        for i,j,r,s in combinations(range(1,n+3),4):
            lhs = self.cactus(i,s-2).cactus(j-1,r-1)
            rhs = self.cactus(i+s-r-1,i+s-j-1).cactus(i,s-2)
            tester.assertTrue(lhs == rhs)

    def orbit(self):
        r"""
        Return the orbit of ``self`` under the action of the cactus group.

        EXAMPLES::

            sage: t = DyckPath([0,1,2,3,2,1,0])
            sage: t.orbit()
            {[0, 1, 0, 1, 0, 1, 0],
             [0, 1, 0, 1, 2, 1, 0],
             [0, 1, 2, 1, 0, 1, 0],
             [0, 1, 2, 1, 2, 1, 0],
             [0, 1, 2, 3, 2, 1, 0]}

            sage: t = OscillatingTableau([1,1,2,3,-1,-3,-2,-1])
            sage: t.orbit()
            {[[], [1], [], [1], [1, 1], [1, 1, 1], [1, 1], [1], []],
             [[], [1], [1, 1], [1], [1, 1], [1, 1, 1], [1, 1], [1], []],
             [[], [1], [1, 1], [1, 1, 1], [1, 1], [1], [], [1], []],
             [[], [1], [1, 1], [1, 1, 1], [1, 1], [1], [1, 1], [1], []],
             [[], [1], [1, 1], [1, 1, 1], [1, 1], [1], [2], [1], []],
             [[], [1], [1, 1], [1, 1, 1], [1, 1], [1, 1, 1], [1, 1], [1], []],
             [[], [1], [1, 1], [1, 1, 1], [1, 1], [2, 1], [1, 1], [1], []],
             [[], [1], [1, 1], [1, 1, 1], [1, 1], [2, 1], [2], [1], []],
             [[], [1], [1, 1], [1, 1, 1], [2, 1, 1], [1, 1, 1], [1, 1], [1], []],
             [[], [1], [1, 1], [1, 1, 1], [2, 1, 1], [2, 1], [1, 1], [1], []],
             [[], [1], [1, 1], [1, 1, 1], [2, 1, 1], [2, 1], [2], [1], []],
             [[], [1], [1, 1], [2, 1], [1, 1], [1, 1, 1], [1, 1], [1], []],
             [[], [1], [1, 1], [2, 1], [2, 1, 1], [1, 1, 1], [1, 1], [1], []],
             [[], [1], [1, 1], [2, 1], [2, 1, 1], [2, 1], [1, 1], [1], []],
             [[], [1], [1, 1], [2, 1], [2, 1, 1], [2, 1], [2], [1], []],
             [[], [1], [2], [1], [1, 1], [1, 1, 1], [1, 1], [1], []],
             [[], [1], [2], [2, 1], [1, 1], [1, 1, 1], [1, 1], [1], []],
             [[], [1], [2], [2, 1], [2, 1, 1], [1, 1, 1], [1, 1], [1], []],
             [[], [1], [2], [2, 1], [2, 1, 1], [2, 1], [1, 1], [1], []],
             [[], [1], [2], [2, 1], [2, 1, 1], [2, 1], [2], [1], []]}
        """

        orb = set([])
        rec = set([self])
        new = set([])
        while rec != set([]):
            for a in rec:
                for i in range(2,self.size()):
                    b = a.cactus(1,i)
                    if (b not in orb) and (b not in rec):
                        new.add(b)
            orb = orb.union(rec)
            rec = new.copy()
            new = set([])

        return orb

    def dual_equivalence_graph(self):
        r"""
        Return the graph with vertices the orbit of ``self``
        and edges given by the action of the cactus group generators.

        In most implementations the generators `s_{i,i+1}` will act
        as the identity operators. The usual dual equivalence graphs
        are given by replacing the label `i,i+2` by `i` and removing
        edges with other labels.

        EXAMPLES::

            sage: s = DyckPath([0,1,2,3,2,3,2,1,0])
            sage: s.dual_equivalence_graph().adjacency_matrix()
            [0 1 1 1 0 1 0 1 1 0 0 0 0 0]
            [1 0 1 1 1 1 1 0 1 0 0 1 1 0]
            [1 1 0 1 1 1 0 1 0 1 1 1 0 0]
            [1 1 1 0 1 0 1 1 1 1 0 1 1 0]
            [0 1 1 1 0 0 1 0 0 1 1 0 1 1]
            [1 1 1 0 0 0 1 1 1 1 1 0 1 0]
            [0 1 0 1 1 1 0 1 0 1 1 1 0 1]
            [1 0 1 1 0 1 1 0 1 1 1 1 1 0]
            [1 1 0 1 0 1 0 1 0 1 0 1 1 0]
            [0 0 1 1 1 1 1 1 1 0 0 1 1 1]
            [0 0 1 0 1 1 1 1 0 0 0 1 1 1]
            [0 1 1 1 0 0 1 1 1 1 1 0 1 1]
            [0 1 0 1 1 1 0 1 1 1 1 1 0 1]
            [0 0 0 0 1 0 1 0 0 1 1 1 1 0]
            sage: s = DyckPath([0,1,2,3,2,1,0])
            sage: sorted(s.dual_equivalence_graph().edges())
            [([0, 1, 0, 1, 0, 1, 0], [0, 1, 0, 1, 2, 1, 0], '4,7'),
             ([0, 1, 0, 1, 0, 1, 0], [0, 1, 2, 1, 0, 1, 0], '2,5'),
             ([0, 1, 0, 1, 0, 1, 0], [0, 1, 2, 1, 2, 1, 0], '2,7'),
             ([0, 1, 0, 1, 2, 1, 0], [0, 1, 2, 1, 0, 1, 0], '2,6'),
             ([0, 1, 0, 1, 2, 1, 0], [0, 1, 2, 1, 2, 1, 0], '1,4'),
             ([0, 1, 0, 1, 2, 1, 0], [0, 1, 2, 3, 2, 1, 0], '2,7'),
             ([0, 1, 2, 1, 0, 1, 0], [0, 1, 2, 1, 2, 1, 0], '4,7'),
             ([0, 1, 2, 1, 0, 1, 0], [0, 1, 2, 3, 2, 1, 0], '3,7'),
             ([0, 1, 2, 1, 2, 1, 0], [0, 1, 2, 3, 2, 1, 0], '3,6')]


            sage: t = OscillatingTableau([1,1,2,3,-1,-3,-2,-1])
            sage: t.dual_equivalence_graph().adjacency_matrix()
            20 x 20 dense matrix over Integer Ring (use the '.str()' method to see the entries)
            sage: t = OscillatingTableau([1,1,2,3,-1,-3,-2,-1])
            sage: sorted(t.dual_equivalence_graph().edges())
            [([[], [1], [], [1], [1, 1], [1, 1, 1], [1, 1], [1], []],
              [[], [1], [1, 1], [1], [1, 1], [1, 1, 1], [1, 1], [1], []],
              '2,5'),
             ([[], [1], [], [1], [1, 1], [1, 1, 1], [1, 1], [1], []],
              [[], [1], [1, 1], [1, 1, 1], [1, 1], [1], [], [1], []],
              '2,8'),
             ...
             ([[], [1], [2], [2, 1], [2, 1, 1], [2, 1], [1, 1], [1], []],
              [[], [1], [2], [2, 1], [2, 1, 1], [2, 1], [2], [1], []],
              '6,9')]

        """
        from sage.graphs.graph import Graph
        from itertools import combinations

        G = Graph()
        orb = self.orbit()

        for a in orb:
            for i,j in combinations(range(1,self.size()+1),2):
                b = a.cactus(i,j)
                if a != b:
                    G.add_edge(a,b,"%d,%d" % (i,j))
        return G

class PathTableaux(UniqueRepresentation,Parent):
    """
    The abstract parent class for PathTableau.
    """
    def __init__(self):
        """
        Initializes the abstract class of all PathTableaux

        TESTS::

            sage: t = DyckPath([0,1,2,1,0])
            sage: t.parent() # indirect test
<<<<<<< HEAD
            <sage.combinat.path_tableaux.catalan.CatalanTableaux_with_category object at ...>

            sage: t = OscillatingTableau([1,1,2,3,-1,-3,-2,-1])
            sage: t.parent() # indirect test
            <sage.combinat.path_tableaux.oscillating.OscillatingTableaux_with_category object at ...>
=======
            <sage.combinat.path_tableaux.dyck_path.DyckPaths_with_category object at ...>
>>>>>>> 62e7e631
        """
        Parent.__init__(self, category=Sets())

    def _element_constructor_(self, *args, **kwds):
        r"""
        Constructs an object as an element of ``self``, if possible.

        TESTS::

            sage: DyckPath([0,1,2,1,0]) # indirect doctest
            [0, 1, 2, 1, 0]

            sage: OscillatingTableau([1,1,2,3,-1,-3,-2,-1]) # indirect doctest
            [[], [1], [2], [2, 1], [2, 1, 1], [1, 1, 1], [1, 1], [1], []]
        """
        return self.element_class(self, *args, **kwds)

class CylindricalDiagram(SageObject):
    """
    A class for cylindrical growth diagrams. This is basically a class whose methods
    give various ways of displaying this two dimensional diagram.

    """
    def __init__(self,T):
        """
        Initialise an object of ``self`` from the PathTableau object T

        TESTS::

            sage: t = DyckPath([0,1,2,3,2,1,0])
            sage: CylindricalDiagram(t)
             [0, 1, 2, 3, 2, 1, 0]
             ['', 0, 1, 2, 1, 0, 1, 0]
             ['', '', 0, 1, 0, 1, 2, 1, 0]
             ['', '', '', 0, 1, 2, 3, 2, 1, 0]
             ['', '', '', '', 0, 1, 2, 1, 0, 1, 0]
             ['', '', '', '', '', 0, 1, 0, 1, 2, 1, 0]
             ['', '', '', '', '', '', 0, 1, 2, 3, 2, 1, 0]

            sage: CylindricalDiagram(2)
            Traceback (most recent call last):
            ...
            ValueError: 2 must be a path tableau

            sage: ot = OscillatingTableau([[],[1],[2],[2,1],[1,1]])
            sage: CylindricalDiagram(ot)
             [[], [1], [2], [2, 1], [1, 1]]
             ['', [], [1], [1, 1], [1], [1, 1]]
             ['', '', [], [1], [1, 1], [2, 1], [1, 1]]
             ['', '', '', [], [1], [2], [1], [1, 1]]
             ['', '', '', '', [], [1], [], [1], [1, 1]]

        """
        if not isinstance(T,PathTableau):
            raise ValueError('{!s} must be a path tableau'.format(T))
        n = len(T)
        result = [[None]*(2*n-1)]*n
        for i in range(n):
            result[i] = [""]*i + list(T)
            T = T.promotion()

        self.diagram = result

    def __repr__(self):
        """
        Return a string representation of ``self``

        TESTS::

            sage: print(DyckPath([0,1,2,1,2,1,0])) # indirect test
            [0, 1, 2, 1, 2, 1, 0]

            sage: print(OscillatingTableau([1,1,2,3,-1,-3,-2,-1])) # indirect test
            [[], [1], [2], [2, 1], [2, 1, 1], [1, 1, 1], [1, 1], [1], []]
        """
        dg = self.diagram
        return ' '+str(dg[0])+''.join('\n ' + str(x) for x in dg[1:])

    def _latex_(self):
        r"""
        Return a `\LaTeX` representation of ``self``

        EXAMPLES::

            sage: t = DyckPath([0,1,2,3,2,1,0])
            sage: latex(CylindricalDiagram(t))
            \begin{array}{ccccccccccccc}
            0 & 1 & 2 & 3 & 2 & 1 & 0\\
             & 0 & 1 & 2 & 1 & 0 & 1 & 0\\
             &  & 0 & 1 & 0 & 1 & 2 & 1 & 0\\
             &  &  & 0 & 1 & 2 & 3 & 2 & 1 & 0\\
             &  &  &  & 0 & 1 & 2 & 1 & 0 & 1 & 0\\
             &  &  &  &  & 0 & 1 & 0 & 1 & 2 & 1 & 0\\
             &  &  &  &  &  & 0 & 1 & 2 & 3 & 2 & 1 & 0
             \end{array}

            sage: t = OscillatingTableau([[],[1],[1,1]])
            sage: latex(CylindricalDiagram(t))
            \begin{array}{ccccc}
            {\emptyset} & {\def\lr#1{\multicolumn{1}{|@{\hspace{.6ex}}c@{\hspace{.6ex}}|}{\raisebox{-.3ex}{$#1$}}}
            \raisebox{-.6ex}{$\begin{array}[b]{*{1}c}\cline{1-1}
            \lr{\phantom{x}}\\\cline{1-1}
            \end{array}$}
            } & {\def\lr#1{\multicolumn{1}{|@{\hspace{.6ex}}c@{\hspace{.6ex}}|}{\raisebox{-.3ex}{$#1$}}}
            \raisebox{-.6ex}{$\begin{array}[b]{*{1}c}\cline{1-1}
            \lr{\phantom{x}}\\\cline{1-1}
            \lr{\phantom{x}}\\\cline{1-1}
            \end{array}$}
            }\\
            ...
             \end{array}
            <BLANKLINE>
        """
        D = self.diagram
        m = len(D[-1])
        result = "\\begin{array}{"+"c"*m + "}\n"
        result += "\\\\ \n".join( " & ".join(latex(a) for a in x) for x in D )
        result += "\n \\end{array}\n"
        return result

    def __len__(self):
        """Return the length of ``self``

        TESTS::

            sage: t = DyckPath([0,1,2,3,2,1,0])
            sage: len(CylindricalDiagram(t))
            7
        """
        return len(self.diagram)

    def _ascii_art_(self):
        """
        Return an ascii art representation of ``self``

        TESTS::

            sage: t = DyckPath([0,1,2,3,2,1,0])
            sage: ascii_art(CylindricalDiagram(t))
            0 1 2 3 2 1 0
             0 1 2 1 0 1 0
              0 1 0 1 2 1 0
               0 1 2 3 2 1 0
                0 1 2 1 0 1 0
                 0 1 0 1 2 1 0
                  0 1 2 3 2 1 0
        """
        from sage.typeset.ascii_art import AsciiArt
        D = [ map(str,x) for x in self.diagram ]
        S = [ ' '.join(x) for x in D ]
        return AsciiArt(S)

    def _unicode_art_(self):
        """
        Return a unicode art representation of ``self``

        TESTS::

            sage: t = DyckPath([0,1,2,3,2,1,0])
            sage: unicode_art(CylindricalDiagram(t))
            0 1 2 3 2 1 0
             0 1 2 1 0 1 0
              0 1 0 1 2 1 0
               0 1 2 3 2 1 0
                0 1 2 1 0 1 0
                 0 1 0 1 2 1 0
                  0 1 2 3 2 1 0
        """
        from sage.typeset.unicode_art import UnicodeArt
        D = [ map(str,x) for x in self.diagram ]
        S = [ ' '.join(x) for x in D ]
        return UnicodeArt(S)

    def pp(self):
        """
        A pretty print utility method.

        EXAMPLES::

            sage: t = DyckPath([0,1,2,3,2,1,0])
            sage: CylindricalDiagram(t).pp()
            0 1 2 3 2 1 0
              0 1 2 1 0 1 0
                0 1 0 1 2 1 0
                  0 1 2 3 2 1 0
                    0 1 2 1 0 1 0
                      0 1 0 1 2 1 0
                        0 1 2 3 2 1 0

            sage: ot = OscillatingTableau([[],[1],[2],[2,1],[1,1]])
            sage: CylindricalDiagram(ot).pp()
            [] [1] [2] [2, 1] [1, 1]
             [] [1] [1, 1] [1] [1, 1]
              [] [1] [1, 1] [2, 1] [1, 1]
               [] [1] [2] [1] [1, 1]
                [] [1] [] [1] [1, 1]

        """
        print('\n'.join(' '.join('{!s}'.format(a) for a in x)  for x in self.diagram))<|MERGE_RESOLUTION|>--- conflicted
+++ resolved
@@ -540,15 +540,11 @@
 
             sage: t = DyckPath([0,1,2,1,0])
             sage: t.parent() # indirect test
-<<<<<<< HEAD
-            <sage.combinat.path_tableaux.catalan.CatalanTableaux_with_category object at ...>
+            <sage.combinat.path_tableaux.dyck_path.DyckPaths_with_category object at ...>
 
             sage: t = OscillatingTableau([1,1,2,3,-1,-3,-2,-1])
             sage: t.parent() # indirect test
             <sage.combinat.path_tableaux.oscillating.OscillatingTableaux_with_category object at ...>
-=======
-            <sage.combinat.path_tableaux.dyck_path.DyckPaths_with_category object at ...>
->>>>>>> 62e7e631
         """
         Parent.__init__(self, category=Sets())
 
