--- conflicted
+++ resolved
@@ -516,7 +516,6 @@
                                  for i in range(len(perm) // 2)])
         return SetPartition(perm2.cycle_tuples())
 
-<<<<<<< HEAD
     def rotate(self):
         r"""
         Return the rotation of the perfect matching.
@@ -535,9 +534,6 @@
     is_non_crossing = deprecated_function_alias(23982, SetPartition.is_noncrossing)
     is_non_nesting = deprecated_function_alias(23982, SetPartition.is_nonnesting)
     conjugate_by_permutation = deprecated_function_alias(23982, SetPartition.apply_permutation)
-
-=======
->>>>>>> 50c5ac80
 
 class PerfectMatchings(SetPartitions_set):
     r"""
