--- conflicted
+++ resolved
@@ -3,7 +3,6 @@
 
 INFORMALLY (reference [Beck]_):
 
-<<<<<<< HEAD
 Imagine a one-way cul-de-sac with `n` parking spots. We'll give the first
 parking spot the number 1, the next one number 2, etc., down to the last one,
 number `n`. Initially they're all free, but there are `n` cars approaching the
@@ -32,38 +31,6 @@
 
 The number of parking functions of size `n` is equal to the number of rooted
 forest on `n` vertices and is equal to `(n+1)^{n-1}`.
-=======
-Imagine a one-way cul-de-sac with `n` parking spots. We will give the
-first parking spot the number 1, the next one number 2, etc., down to
-the last one, number `n`. Initially they are all free, but there are
-`n` cars approaching the street, and they would all like to park there.
-To make life interesting, every car has a parking preference, and we
-record the preferences in a sequence; For example, if `n = 3`, the
-sequence `(2, 1, 1)` means that the first car would like to park at
-spot number 2, the second car prefers parking spot number 1, and the
-last car would also like to part at number 1. The street is very
-narrow, so there is no way to back up. Now each car enters the street
-and approaches its preferred parking spot; if it is free, it parks
-there, and if not, it moves down the street to the first available
-spot. We call a sequence a parking function (of length `n`) if all
-cars end up finding a parking spot. For example, the sequence `(2, 1,
-1)` is a parking sequence (of length 3), whereas the sequence `(2, 3,
-2)` is not.
-
-FORMALLY:
-
-A parking function of size `n` is a sequence `(a_1, \ldots, a_n)` of
-positive integers such that if `b_1 \leq b_2 \leq \cdots \leq b_n` is
-the increasing rearrangement of `a_1, \ldots, a_n`, then `b_i \leq i`.
-
-A parking function of size `n` is a pair `(L, D)` of two sequences `L`
-and `D` where `L` is a permutation and `D` is an area sequence of a
-Dyck path of size n such that `D[i] \geq 0`, `D[i+1] \leq D[i]+1` and
-if `D[i+1] = D[i]+1` then `L[i+1] > L[i]`.
-
-The number of parking functions of size `n` is equal to the number of
-rooted forests on `n` vertices and is equal to `(n+1)^{n-1}`.
->>>>>>> a86cf933
 
 REFERENCES:
 
@@ -101,72 +68,18 @@
 from copy import copy
 from sage.categories.infinite_enumerated_sets import InfiniteEnumeratedSets
 from sage.combinat.combinat import (CombinatorialClass, CombinatorialObject,
-<<<<<<< HEAD
                       InfiniteAbstractCombinatorialClass)
 from sage.categories.enumerated_sets import EnumeratedSets
-=======
-                                    InfiniteAbstractCombinatorialClass)
->>>>>>> a86cf933
 from sage.combinat.permutation import Permutation, Permutations
 from sage.structure.parent import Parent
 from sage.structure.element import Element
 from sage.combinat.dyck_word import DyckWord
 from sage.combinat.combinatorial_map import combinatorial_map
-from sage.misc.prandom import randint
-from sage.rings.finite_rings.integer_mod_ring import Zmod
-
-
-<<<<<<< HEAD
+
 class ParkingFunction_class(CombinatorialObject, Element):
     def __init__(self, parent, lst):
         """
         TESTS::
-=======
-def ParkingFunctions(n=None):
-    r"""
-    Return the combinatorial class of Parking Functions.
-
-    A *parking function* of size `n` is a sequence `(a_1, \ldots,a_n)`
-    of positive integers such that if `b_1 \leq b_2 \leq \cdots \leq b_n` is
-    the increasing rearrangement of `a_1, \ldots, a_n`, then `b_i \leq i`.
-
-    A *parking function* of size `n` is a pair `(L, D)` of two sequences
-    `L` and `D` where `L` is a permutation and `D` is an area sequence
-    of a Dyck Path of size n such that `D[i] \geq 0`, `D[i+1] \leq D[i]+1`
-    and if `D[i+1] = D[i]+1` then `L[i+1] > L[i]`.
-
-    The number of parking functions of size `n` is equal to the number
-    of rooted forests on `n` vertices and is equal to `(n+1)^{n-1}`.
-
-    EXAMPLES:
-
-    Here are all parking functions of size 3::
-
-        sage: from sage.combinat.parking_functions import ParkingFunctions
-        sage: ParkingFunctions(3).list()
-        [[1, 1, 1], [1, 1, 2], [1, 2, 1], [2, 1, 1], [1, 1, 3], [1, 3, 1], [3, 1, 1],
-         [1, 2, 2], [2, 1, 2], [2, 2, 1], [1, 2, 3], [1, 3, 2], [2, 1, 3], [2, 3, 1],
-         [3, 1, 2], [3, 2, 1]]
-
-    If no size is specified, then ParkingFunctions returns the
-    combinatorial class of all parking functions. ::
-
-        sage: PF = ParkingFunctions(); PF
-        Parking functions
-        sage: [] in PF
-        True
-        sage: [1] in PF
-        True
-        sage: [2] in PF
-        False
-        sage: [1,3,1] in PF
-        True
-        sage: [1,4,1] in PF
-        False
-
-    If the size `n` is specified, then ParkingFunctions returns
-    the combinatorial class of all parking functions of size `n`.
->>>>>>> a86cf933
 
             sage: ParkingFunction([1, 1, 2, 2, 5, 6])
             [1, 1, 2, 2, 5, 6]
@@ -187,7 +100,6 @@
 
         EXAMPLES::
 
-<<<<<<< HEAD
             sage: PF = ParkingFunction([1, 1, 2, 2, 5, 6])
             sage: PF[0]
             1
@@ -199,26 +111,6 @@
     def __call__(self, n):
         """
         Returns the image of ``n`` under the parking function.
-=======
-        sage: PF = ParkingFunctions(5)
-        sage: len(PF.list()) == PF.cardinality()
-        True
-    """
-    if n is None:
-        return ParkingFunctions_all()
-
-    if not isinstance(n, (Integer, int)) or n < 0:
-        raise ValueError("%s is not a non-negative integer." % n)
-    return ParkingFunctions_n(n)
-
-
-def is_a(x, n=None):
-    r"""
-    Check whether a list is a parking function.
-
-    If a size `n` is specified, checks if a list is a parking function
-    of size `n`.
->>>>>>> a86cf933
 
         EXAMPLES::
 
@@ -230,13 +122,7 @@
         """
         return self._list[n - 1]
 
-<<<<<<< HEAD
     def __le__(self, other):
-=======
-
-class ParkingFunctions_all(InfiniteAbstractCombinatorialClass):
-    def __init__(self):
->>>>>>> a86cf933
         """
         Check that ``self`` is less than or equal to ``other`` for the
         lexicographic order.
@@ -298,39 +184,17 @@
             False
             sage: ParkingFunction([3,1,2]).__gt__(ParkingFunction([3,1,1]))
             True
-<<<<<<< HEAD
             sage: ParkingFunction([3,1,2]).__gt__(ParkingFunction([2,1,3]))
             False
         """
         return self.__ge__(other) and self != other
-=======
-            sage: it = iter(ParkingFunctions()) # indirect doctest
-            sage: [it.next() for i in range(8)]
-            [[], [1], [1, 1], [1, 2], [2, 1], [1, 1, 1], [1, 1, 2], [1, 2, 1]]
-         """
-        return ParkingFunctions_n(n)
-
-
-class ParkingFunctions_n(CombinatorialClass):
-    r"""
-    The combinatorial class of parking functions of size `n`.
-
-    A *parking function* of size `n` is a sequence `(a_1, \ldots,a_n)`
-    of positive integers such that if `b_1 \leq b_2 \leq \cdots \leq b_n` is
-    the increasing rearrangement of `a_1, \ldots, a_n`, then `b_i \leq i`.
->>>>>>> a86cf933
 
     def diagonal_reading_word(self):
         r"""
         Returns a diagonal word of the labelled Dyck path corresponding to
         parking function (see [Hag08]_ p. 75).
 
-<<<<<<< HEAD
-        INPUT:
-=======
-    The number of parking functions of size `n` is equal to the number
-    of rooted forests on `n` vertices and is equal to `(n+1)^{n-1}`.
->>>>>>> a86cf933
+        INPUT:
 
         - ``self`` -- parking function word
 
@@ -342,18 +206,9 @@
 
         EXAMPLES::
 
-<<<<<<< HEAD
             sage: PF = ParkingFunction([6, 1, 5, 2, 2, 1, 5])
             sage: PF.diagonal_reading_word()
             [5, 1, 7, 4, 6, 3, 2]
-=======
-        The precise order in which the parking function are generated or
-        listed is not fixed, and may change in the future.
-    """
-    def __init__(self, n):
-        """
-        TESTS::
->>>>>>> a86cf933
 
         ::
 
@@ -364,14 +219,7 @@
             sage: ParkingFunction([1, 1, 3, 4]).diagonal_reading_word()
             [2, 4, 3, 1]
 
-<<<<<<< HEAD
-        ::
-=======
-            sage: repr(ParkingFunctions(3))
-            'Parking functions of size 3'
-        """
-        return "Parking functions of size %s" % self.n
->>>>>>> a86cf933
+        ::
 
             sage: ParkingFunction([1, 1, 1]).diagonal_word()
             [3, 2, 1]
@@ -390,313 +238,22 @@
 
     def parking_permutation(self):  # indices are cars, entries are parking spaces
         r"""
-<<<<<<< HEAD
         Returns the sequence of parking spots that are taken by cars 1 through
         `n` and corresponding to the parking function.  For example,
         ``parking_permutation(PF) = [6, 1, 5, 2, 3, 4, 7]`` means that spot 6
         is taken by car 1, spot 1 by car 2, spot 5 by car 3, spot 2 is taken by
         car 4, spot 3 is taken by car 5, spot 4 is taken by car 6 and spot 7 is
         taken by car 7.
-=======
-        Return the number of parking functions of size ``n``.
-
-        The cardinality is equal to `(n+1)^{n-1}`.
-
-        EXAMPLES::
-
-            sage: [ParkingFunctions(i).cardinality() for i in range(6)]
-            [1, 1, 3, 16, 125, 1296]
-        """
-        return Integer((self.n + 1) ** (self.n - 1))
-
-    def __iter__(self):
-        """
-        Return an iterator for parking functions of size `n`.
-
-        .. warning::
-
-            The precise order in which the parking function are
-            generated is not fixed, and may change in the future.
-
-        EXAMPLES::
-
-            sage: PF = ParkingFunctions(0)
-            sage: [e for e in PF]      # indirect doctest
-            [[]]
-            sage: PF = ParkingFunctions(1)
-            sage: [e for e in PF]      # indirect doctest
-            [[1]]
-            sage: PF = ParkingFunctions(2)
-            sage: [e for e in PF]      # indirect doctest
-            [[1, 1], [1, 2], [2, 1]]
-            sage: PF = ParkingFunctions(3)
-            sage: [e for e in PF]      # indirect doctest
-            [[1, 1, 1], [1, 1, 2], [1, 2, 1], [2, 1, 1], [1, 1, 3],
-            [1, 3, 1], [3, 1, 1], [1, 2, 2], [2, 1, 2], [2, 2, 1],
-            [1, 2, 3], [1, 3, 2], [2, 1, 3], [2, 3, 1], [3, 1, 2], [3, 2, 1]]
-
-        TESTS::
-
-            sage: PF = ParkingFunctions(5)
-            sage: [e for e in PF] == PF.list()
-            True
-            sage: PF = ParkingFunctions(6)
-            sage: [e for e in PF] == PF.list()
-            True
-        """
-        def iterator_rec(n):
-            """
-            TESTS::
-
-                sage: PF = ParkingFunctions(2)
-                sage: [e for e in PF]      # indirect doctest
-                [[1, 1], [1, 2], [2, 1]]
-            """
-            if n == 0:
-                yield []
-                return
-            if n == 1:
-                yield [1]
-                return
-            for res1 in iterator_rec(n - 1):
-                for i in range(res1[-1], n + 1):
-                    res = copy(res1)
-                    res.append(i)
-                    yield res
-            return
-        for res in iterator_rec(self.n):
-            for pi in Permutations(res):
-                yield ParkingFunction(list(pi))
-        return
-
-    def random_element(self):
-        r"""
-        Return a random parking function of size `n`.
-
-        The algorithm uses a circular parking space with `n+1`
-        spots. Then all `n` cars can park and there remains one empty
-        spot. Spots are then renumbered so that the empty spot is `0`.
-
-        The probability distribution is uniform on the set of
-        `(n+1)^{n-1}` parking functions of size `n`.
-
-        EXAMPLES::
-
-            sage: pf = ParkingFunctions(8)
-            sage: a = pf.random_element(); a  # random
-            [5, 7, 2, 4, 2, 5, 1, 3]
-            sage: a in pf
-            True
-        """
-        n = self.n
-        Zm = Zmod(n + 1)
-        fun = [Zm(randint(0, n)) for i in range(n)]
-        free = [Zm(j) for j in range(n + 1)]
-        for car in fun:
-            position = car
-            while not(position in free):
-                position += Zm.one()
-            free.remove(position)
-        return ParkingFunction([(i - free[0]).lift() for i in fun])
-
-
-def ParkingFunction(pf=None, labelling=None, area_sequence=None,
-                    labelled_dyck_word=None):
-    r"""
-    Return the combinatorial class of Parking Functions.
-
-    A *parking function* of size `n` is a sequence `(a_1, \ldots,a_n)`
-    of positive integers such that if `b_1 \leq b_2 \leq \cdots \leq b_n` is
-    the increasing rearrangement of `a_1, \ldots, a_n`, then `b_i \leq i`.
-
-    A *parking function* of size `n` is a pair `(L, D)` of two sequences
-    `L` and `D` where `L` is a permutation and `D` is an area sequence
-    of a Dyck Path of size `n` such that `D[i] \geq 0`, `D[i+1] \leq D[i]+1`
-    and if `D[i+1] = D[i]+1` then `L[i+1] > L[i]`.
-
-    The number of parking functions of size `n` is equal to the number
-    of rooted forests on `n` vertices and is equal to `(n+1)^{n-1}`.
-
-    INPUT:
-
-    - ``pf`` -- (default: None) a list whose increasing rearrangement satisfies `b_i \leq i`
-
-    - ``labelling`` -- (default: None) a labelling of the Dyck path
-
-    - ``area_sequence`` -- (default: None) an area sequence of a Dyck path
-
-    - ``labelled_dyck_word`` -- (default: None) a Dyck word with 1's replaced by labelling
-
-    OUTPUT:
-
-    - A parking function
-
-    EXAMPLES::
-
-        sage: ParkingFunction([])
-        []
-        sage: ParkingFunction([1])
-        [1]
-        sage: ParkingFunction([2])
-        Traceback (most recent call last):
-        ...
-        ValueError: [2] is not a parking function.
-        sage: ParkingFunction([1,2])
-        [1, 2]
-        sage: ParkingFunction([1,1,2])
-        [1, 1, 2]
-        sage: ParkingFunction([1,4,1])
-        Traceback (most recent call last):
-        ...
-        ValueError: [1, 4, 1] is not a parking function.
-        sage: ParkingFunction(labelling=[3,1,2], area_sequence=[0,0,1])
-        [2, 2, 1]
-        sage: ParkingFunction([2,2,1]).to_labelled_dyck_word()
-        [3, 0, 1, 2, 0, 0]
-        sage: ParkingFunction(labelled_dyck_word = [3,0,1,2,0,0])
-        [2, 2, 1]
-        sage: ParkingFunction(labelling=[3,1,2], area_sequence=[0,1,1])
-        Traceback (most recent call last):
-        ...
-        ValueError: [3, 1, 2] is not a valid labeling of area sequence [0, 1, 1]
-    """
-    if pf is not None:
-        return ParkingFunction_class(pf)
-    elif labelling is not None:
-        if (area_sequence is None):
-            raise ValueError("must also provide area sequence along with labelling.")
-        if (len(area_sequence) != len(labelling)):
-            raise ValueError("%s must be the same size as the labelling %s" % (area_sequence, labelling))
-        if any(area_sequence[i] < area_sequence[i+1] and labelling[i] > labelling[i + 1] for i in range(len(labelling) - 1)):
-            raise ValueError("%s is not a valid labeling of area sequence %s" % (labelling, area_sequence))
-        return from_labelling_and_area_sequence(labelling, area_sequence)
-    elif labelled_dyck_word is not None:
-        return from_labelled_dyck_word(labelled_dyck_word)
-    elif area_sequence is not None:
-        DW = DyckWord(area_sequence)
-        return ParkingFunction(labelling=range(1, DW.size() + 1),
-                               area_sequence=DW)
-
-    raise ValueError("did not manage to make this into a parking function")
-
-
-class ParkingFunction_class(CombinatorialObject):
-    def __init__(self, lst):
-        """
-        TESTS::
-
-            sage: ParkingFunction([1, 1, 2, 2, 5, 6])
-            [1, 1, 2, 2, 5, 6]
-        """
-        if not is_a(lst):
-            raise ValueError("%s is not a parking function." % lst)
-        CombinatorialObject.__init__(self, lst)
-
-    def __getitem__(self, n):
-        """
-        Return the `n^{th}` item in the underlying list.
-
-        .. NOTE::
-
-            Note that this is different than the image of ``n`` under
-            function.  It is "off by one" in that it agrees with sage
-            indexing starting at 0.
-
-        EXAMPLES::
-
-            sage: PF = ParkingFunction([1, 1, 2, 2, 5, 6])
-            sage: PF[0]
-            1
-            sage: PF[2]
-            2
-        """
-        return self._list[n]
-
-    def __call__(self, n):
-        """
-        Return the image of ``n`` under the parking function.
-
-        EXAMPLES::
-
-            sage: PF = ParkingFunction([1, 1, 2, 2, 5, 6])
-            sage: PF(3)
-            2
-            sage: PF(6)
-            6
-        """
-        return self._list[n-1]
-
-    def diagonal_reading_word(self):
-        r"""
-        Return a diagonal word of the labelled Dyck path corresponding to parking
-        function (see [Hag08]_ p. 75).
-
-        INPUT:
-
-        - ``self`` -- parking function word
-
-        OUTPUT:
-
-        - returns a word, read diagonally from NE to SW of the pretty print of the
-          labelled Dyck path that corresponds to ``self`` and the same size as ``self``
-
-        EXAMPLES::
-
-            sage: PF = ParkingFunction([6, 1, 5, 2, 2, 1, 5])
-            sage: PF.diagonal_reading_word()
-            [5, 1, 7, 4, 6, 3, 2]
-
-        ::
-
-            sage: ParkingFunction([1, 1, 1]).diagonal_reading_word()
-            [3, 2, 1]
-            sage: ParkingFunction([1, 2, 3]).diagonal_reading_word()
-            [3, 2, 1]
-            sage: ParkingFunction([1, 1, 3, 4]).diagonal_reading_word()
-            [2, 4, 3, 1]
-
-        ::
-
-            sage: ParkingFunction([1, 1, 1]).diagonal_word()
-            [3, 2, 1]
-            sage: ParkingFunction([1, 2, 3]).diagonal_word()
-            [3, 2, 1]
-            sage: ParkingFunction([1, 4, 3, 1]).diagonal_word()
-            [4, 2, 3, 1]
-        """
-        L = self.to_labelling_permutation()
-        D = self.to_area_sequence()
-        m = max(D)
-        return Permutation([L[-j - 1] for i in range(m + 1)
-                            for j in range(len(L)) if D[-j - 1] == m - i])
-
-    diagonal_word = diagonal_reading_word
-
-    def parking_permutation(self):     # indices are cars, entries are parking spaces
-        r"""
-        Return the sequence of parking spots that are taken by cars 1
-        through `n` and corresponding to the parking function.
-
-        For example, ``parking_permutation(PF) = [6, 1, 5, 2, 3, 4,
-        7]`` means that spot 6 is taken by car 1, spot 1 by car 2,
-        spot 5 by car 3, spot 2 is taken by car 4, spot 3 is taken by
-        car 5, spot 4 is taken by car 6 and spot 7 is taken by car 7.
->>>>>>> a86cf933
-
-        INPUT:
-
-        - ``self`` -- parking function word
-
-        OUTPUT:
-
-<<<<<<< HEAD
-        - returns the permutation of parking spots that corresponds to the
-          parking function and which is the same size as parking function
-=======
+
+        INPUT:
+
+        - ``self`` -- parking function word
+
+        OUTPUT:
+
         - the permutation of parking spots that corresponds to
           the parking function and which is the same size as parking
           function
->>>>>>> a86cf933
 
         EXAMPLES::
 
@@ -718,20 +275,12 @@
     @combinatorial_map(name='to car permutation')
     def cars_permutation(self):  # indices are parking spaces, entries are car labels
         r"""
-<<<<<<< HEAD
-        Returns the sequence of cars that take parking spots 1 through `n` and
-        corresponding to the parking function.  For example,
-        ``cars_permutation(PF) = [2, 4, 5, 6, 3, 1, 7]`` means that car 2 takes
-        spots 1, car 4 takes spot 2, ..., car 1 takes spot 6 and car 7 takes
-        spot 7.
-=======
         Return the sequence of cars that take parking spots 1 through `n`
         and corresponding to the parking function.
 
         For example, ``cars_permutation(PF) = [2, 4, 5, 6, 3, 1, 7]``
         means that car 2 takes spots 1, car 4 takes spot 2, ..., car 1 takes spot 6 and
         car 7 takes spot 7.
->>>>>>> a86cf933
 
         INPUT:
 
@@ -760,22 +309,8 @@
         out = {}
         for i in range(len(self)):
             j = 0
-<<<<<<< HEAD
-            while self[i]+j in out.keys():
-                j + = 1
-            out[self[i]+j] = i
-        return Permutation([out[i+1]+1 for i in range(len(self))])
-
-    def jump_list(self):  # cars displacements
-        r"""
-        Returns the displacements of cars that corresponds to the parking
-        function.  For example, ``jump_list(PF) = [0, 0, 0, 0, 1, 3, 2]`` means
-        that car 1 through 4 parked in their preferred spots, car 5 had to park
-        one spot farther (jumped or was displaced by one spot), car 6 had to
-        jump 3 spots, and car 7 had to jump two spots.
-=======
             while self[i] + j in out.keys():
-                j += 1
+                j = j + 1
             out[self[i] + j] = i
         return Permutation([out[i + 1] + 1 for i in range(len(self))])
 
@@ -787,22 +322,15 @@
         means that car 1 through 4 parked in their preferred spots,
         car 5 had to park one spot farther (jumped or was displaced by one spot),
         car 6 had to jump 3 spots, and car 7 had to jump two spots.
->>>>>>> a86cf933
-
-        INPUT:
-
-        - ``self`` -- parking function word
-
-        OUTPUT:
-
-<<<<<<< HEAD
-        - returns the displacements sequence of parked cars which corresponds
-          to the parking function and which is the same size as parking
-          function
-=======
+
+        INPUT:
+
+        - ``self`` -- parking function word
+
+        OUTPUT:
+
         - the displacements sequence of parked cars which corresponds
           to the parking function and which is the same size as parking function
->>>>>>> a86cf933
 
         EXAMPLES::
 
@@ -825,19 +353,10 @@
             out.append(pi[i] - self[i])
         return out
 
-<<<<<<< HEAD
     def jump(self):  #sum of all jumps, sum of all dispalcements
         r"""
-        Returns the sum of the differences between the parked and preferred
+        Return the sum of the differences between the parked and preferred
         parking spots (see [Shin]_ p. 18).
-=======
-    def jump(self):      # sum of all jumps, sum of all displacements
-        r"""
-        Return the sum of the differences between the parked and
-        preferred parking spots.
-
-        See [Shin]_ p. 18.
->>>>>>> a86cf933
 
         INPUT:
 
@@ -845,13 +364,8 @@
 
         OUTPUT:
 
-<<<<<<< HEAD
-        - returns the sum of the differences between the parked and preferred
-          parking spots
-=======
         - the sum of the differences between the parked and preferred parking
           spots
->>>>>>> a86cf933
 
         EXAMPLES::
 
@@ -872,15 +386,9 @@
 
     def lucky_cars(self):     # the set of cars that can park in their preferred spots
         r"""
-<<<<<<< HEAD
-        Returns the cars that can park in their preferred spots.  For example,
-        ``lucky_cars(PF) = [1, 2, 7]`` means that cars 1, 2 and 7 parked in
-        their preferred spots and all the other cars did not.
-=======
         Return the cars that can park in their preferred spots.  For example,
         ``lucky_cars(PF) = [1, 2, 7]`` means that cars 1, 2 and 7 parked in their
         preferred spots and all the other cars did not.
->>>>>>> a86cf933
 
         INPUT:
 
@@ -906,12 +414,7 @@
             [1, 2, 3]
         """
         w = self.jump_list()
-<<<<<<< HEAD
-        return [i+1 for i in range(len(w)) if w[i] == 0]
-
-=======
         return [i + 1 for i in range(len(w)) if w[i] == 0]
->>>>>>> a86cf933
 
     def luck(self):     # the number of lucky cars
         r"""
@@ -924,12 +427,7 @@
 
         OUTPUT:
 
-<<<<<<< HEAD
-        - returns the number of cars that parked in their preferred parking
-          spots
-=======
         - the number of cars that parked in their preferred parking spots
->>>>>>> a86cf933
 
         EXAMPLES::
 
@@ -950,27 +448,17 @@
 
     def primary_dinversion_pairs(self):
         r"""
-<<<<<<< HEAD
-        Returns the primary descent inversion pairs of a labelled Dyck path
-        corresponding to the parking function.
-=======
         Return the primary descent inversion pairs of a labelled Dyck path corresponding
         to the parking function.
->>>>>>> a86cf933
-
-        INPUT:
-
-        - ``self`` -- parking function word
-
-        OUTPUT:
-
-<<<<<<< HEAD
-        - returns the pairs `(i, j)` such that `i < j`, and `i^{th}` area =
-          `j^{th}` area, and `i^{th}` label < `j^{th}` label
-=======
+
+        INPUT:
+
+        - ``self`` -- parking function word
+
+        OUTPUT:
+
         - the pairs `(i, j)` such that `i < j`, and `i^{th}` area = `j^{th}` area,
           and `i^{th}` label < `j^{th}` label
->>>>>>> a86cf933
 
         EXAMPLES::
 
@@ -989,13 +477,8 @@
         """
         L = self.to_labelling_permutation()
         D = self.to_area_sequence()
-<<<<<<< HEAD
-        return [(i, j) for j in range(len(D)) for i in range(j) if D[i] == D[j]
-                and L[i] < L[j]]
-=======
         return [(i, j) for j in range(len(D)) for i in range(j)
                 if D[i] == D[j] and L[i] < L[j]]
->>>>>>> a86cf933
 
     def secondary_dinversion_pairs(self):
         r"""
@@ -1008,13 +491,8 @@
 
         OUTPUT:
 
-<<<<<<< HEAD
-        - returns the pairs `(i, j)` such that `i < j`, and `i^{th}` area =
-          `j^{th}` area +1, and `i^{th}` label > `j^{th}` label
-=======
         - the pairs `(i, j)` such that `i < j`, and `i^{th}` area = `j^{th}` area +1,
           and `i^{th}` label > `j^{th}` label
->>>>>>> a86cf933
 
         EXAMPLES::
 
@@ -1033,21 +511,12 @@
         """
         L = self.to_labelling_permutation()
         D = self.to_area_sequence()
-<<<<<<< HEAD
-        return [(i, j) for j in range(len(D)) for i in range(j) if D[i] == D[j]
-                + 1 and L[i] > L[j]]
-
-    def dinversion_pairs(self):
-        r"""
-        Returns the descent inversion pairs of a labelled Dyck path
-=======
         return [(i, j) for j in range(len(D)) for i in range(j)
                 if D[i] == D[j] + 1 and L[i] > L[j]]
 
     def dinversion_pairs(self):
         r"""
         Return the descent inversion pairs of a labelled Dyck path
->>>>>>> a86cf933
         corresponding to the parking function.
 
         INPUT:
@@ -1077,16 +546,10 @@
 
     def dinv(self):
         r"""
-<<<<<<< HEAD
-        Returns the number of inversions of a labelled Dyck path corresponding
-        to the parking function (see [Hag08]_ p. 74).  Same as the cardinality
-        of :meth:`dinversion_pairs`.
-=======
         Return the number of inversions of a labelled Dyck path corresponding
         to the parking function (see [Hag08]_ p. 74).
 
         Same as the cardinality of :meth:`dinversion_pairs`.
->>>>>>> a86cf933
 
         INPUT:
 
@@ -1115,27 +578,17 @@
 
     def area(self):
         r"""
-<<<<<<< HEAD
-        Returns the area of the labelled Dyck path corresponding to the parking
-        function.
-=======
         Return the area of the labelled Dyck path corresponding to the
         parking function.
->>>>>>> a86cf933
-
-        INPUT:
-
-        - ``self`` -- parking function word
-
-        OUTPUT:
-
-<<<<<<< HEAD
-        - returns the sum of squares under and over the main diagonal the Dyck
-          Path, corresponding to the parking function
-=======
+
+        INPUT:
+
+        - ``self`` -- parking function word
+
+        OUTPUT:
+
         - the sum of squares under and over the main diagonal the Dyck Path,
           corresponding to the parking function
->>>>>>> a86cf933
 
         EXAMPLES::
 
@@ -1158,14 +611,6 @@
     def ides_composition(self):
         r"""
         Return the
-<<<<<<< HEAD
-        :meth:`~sage.combinat.permutation.Permutation.descents_composition` of
-        the inverse of the :meth:`diagonal_reading_word` of corresponding
-        parking function.  For example, ``ides_composition(PF) = [4, 2, 1]``
-        means that the descents of the inverse of the permutation
-        :meth:`diagonal_reading_word` of the parking function with word ``PF``
-        are at the 4th and 6th positions.
-=======
         :meth:`~sage.combinat.permutation.Permutation.descents_composition`
         of the inverse of the :meth:`diagonal_reading_word` of
         corresponding parking function.
@@ -1174,7 +619,6 @@
         the descents of the inverse of the permutation
         :meth:`diagonal_reading_word` of the parking function with
         word ``PF`` are at the 4th and 6th positions.
->>>>>>> a86cf933
 
         INPUT:
 
@@ -1204,21 +648,12 @@
 
     def ides(self):
         r"""
-<<<<<<< HEAD
-        Return the :meth:`~sage.combinat.permutation.Permutation.descents`
-        sequence of the inverse of the :meth:`diagonal_reading_word` of
-        ``self``.  For example, ``ides(PF) = [1, 2, 3, 5]`` means that descents
-        are at the 2nd, 3rd, 4th and 6th positions in the inverse of the
-        :meth:`diagonal_reading_word` of the parking function (see [GXZ]_ p.
-        2).
-=======
         Return the :meth:`~sage.combinat.permutation.Permutation.descents` sequence
         of the inverse of the :meth:`diagonal_reading_word` of ``self``.
 
         For example, ``ides(PF) = [1, 2, 3, 5]`` means that descents are at the 2nd, 3rd,
         4th and 6th positions in the inverse of the
         :meth:`diagonal_reading_word` of the parking function (see [GXZ]_ p. 2).
->>>>>>> a86cf933
 
         INPUT:
 
@@ -1248,19 +683,12 @@
 
     def touch_points(self):
         r"""
-<<<<<<< HEAD
-        Returns the sequence of touch points which corresponds to the labelled
-        Dyck path after initial step.  For example, ``touch_points(PF) = [4,
-        7]`` means that after the initial step, the path touches the main
-        diagonal at points `(4, 4)` and `(7, 7)`.
-=======
         Return the sequence of touch points which corresponds to the labelled Dyck path
         after initial step.
 
         For example, ``touch_points(PF) = [4, 7]`` means that after
         the initial step, the path touches the main diagonal at points
         `(4, 4)` and `(7, 7)`.
->>>>>>> a86cf933
 
         INPUT:
 
@@ -1291,19 +719,12 @@
     @combinatorial_map(name='to touch composition')
     def touch_composition(self):
         r"""
-<<<<<<< HEAD
-        Returns the composition of the labelled Dyck path corresponding to the
-        parking function.  For example, ``touch_composition(PF) = [4, 3]``
-        means that the first touch is four diagonal units from the starting
-        point, and the second is three units further (see [GXZ]_ p. 2).
-=======
         Return the composition of the labelled Dyck path corresponding
         to the parking function.
 
         For example, ``touch_composition(PF) = [4, 3]`` means that the
         first touch is four diagonal units from the starting point,
         and the second is three units further (see [GXZ]_ p. 2).
->>>>>>> a86cf933
 
         INPUT:
 
@@ -1366,13 +787,8 @@
 
     def to_area_sequence(self):
         r"""
-<<<<<<< HEAD
-        Returns the area sequence of the support Dyck path of the parking
-        function.
-=======
         Return the area sequence of the support Dyck path of the
         parking function.
->>>>>>> a86cf933
 
         INPUT:
 
@@ -1402,14 +818,9 @@
 
     def to_labelling_area_sequence_pair(self):
         r"""
-<<<<<<< HEAD
-        Returns a pair consisting of a labelling and an area sequence of a Dyck
-        path which corresponds to the given parking function.
-=======
         Return a pair consisting of a labelling and an area sequence
         of a Dyck path which corresponds to the given parking
         function.
->>>>>>> a86cf933
 
         INPUT:
 
@@ -1473,18 +884,11 @@
 
     def to_labelled_dyck_word(self):
         r"""
-<<<<<<< HEAD
-        Returns the labelled Dyck word corresponding to the parking function.
-        This is a representation of the parking function as a list where the
-        entries of 1 in the Dyck word are replaced with the corresponding
-        label.
-=======
         Return the labelled Dyck word corresponding to the parking function.
 
         This is a representation of the parking function as a list
         where the entries of 1 in the Dyck word are replaced with the
         corresponding label.
->>>>>>> a86cf933
 
         INPUT:
 
@@ -1519,27 +923,17 @@
 
     def to_labelling_dyck_word_pair(self):
         r"""
-<<<<<<< HEAD
-        Returns the pair ``(L, D)`` where ``L`` is a labelling and ``D`` is the
-        Dyck word of the parking function.
-=======
         Return the pair ``(L, D)`` where ``L`` is a labelling and
         ``D`` is the Dyck word of the parking function.
->>>>>>> a86cf933
-
-        INPUT:
-
-        - ``self`` -- parking function word
-
-        OUTPUT:
-
-<<<<<<< HEAD
-        - returns the pair ``(L, D)``, where ``L`` is the labelling and ``D``
-          is the Dyck word of the parking function
-=======
+
+        INPUT:
+
+        - ``self`` -- parking function word
+
+        OUTPUT:
+
         - the pair ``(L, D)``, where ``L`` is the labelling and ``D`` is
           the Dyck word of the parking function
->>>>>>> a86cf933
 
         .. SEEALSO:: :meth:`DyckWord`
 
@@ -1595,22 +989,6 @@
         """
         return ParkingFunction(sorted(self))
 
-<<<<<<< HEAD
-    def characteristic_quasisymmetric_function(self, q=None, R=QQ['q', 't'].fraction_field()):
-        r"""
-        The characteristic function of the Parking Function is the sum over all
-        permutation labelling of the Dyck path `q^{dinv(PF)} F_{ides(PF)}`
-        where `ides(PF)` is :meth:`ides_composition` is the descent composition
-        of diagonal reading word of the parking function.
-
-        INPUT:
-
-        - ``q`` -- (default: ``q = R('q')``) a parameter for the generating
-          function power
-
-        - ``R`` -- (default: ``R = QQ['q','t'].fraction_field()``) the base
-          ring to do the calculations over
-=======
     def characteristic_quasisymmetric_function(self, q=None,
                                                R=QQ['q', 't'].fraction_field()):
         r"""
@@ -1629,7 +1007,6 @@
 
         - ``R`` -- (default: ``R = QQ['q','t'].fraction_field()``) the
           base ring to do the calculations over
->>>>>>> a86cf933
 
         OUTPUT:
 
@@ -1661,27 +1038,12 @@
             q = R('q')
         else:
             if not q in R:
-<<<<<<< HEAD
-                raise ValueError("q=%s must be an element of the base ring %s"%(q, R))
-=======
                 raise ValueError("q=%s must be an element of the base ring %s" % (q, R))
->>>>>>> a86cf933
         F = QuasiSymmetricFunctions(R).Fundamental()
         return q ** self.dinv() * F(self.ides_composition())
 
     def pretty_print(self, underpath=True):
         r"""
-<<<<<<< HEAD
-        Displays a parking function as a lattice path consisting of a Dyck path
-        and a labelling with the labels displayed along the edges of the Dyck
-        path.
-
-        INPUT:
-
-        - ``underpath`` - if the length of the parking function is less than or
-          equal to 9 then display the labels under the path if ``underpath`` is
-          True otherwise display them to the right of the path (default: True)
-=======
         Displays a parking function as a lattice path consisting of a
         Dyck path and a labelling with the labels displayed along the
         edges of the Dyck path.
@@ -1692,7 +1054,6 @@
           less than or equal to 9 then display the labels under the
           path if ``underpath`` is True otherwise display them to the
           right of the path (default: ``True``)
->>>>>>> a86cf933
 
         EXAMPLES::
 
@@ -2220,13 +1581,8 @@
 
     OUTPUT:
 
-<<<<<<< HEAD
-    - returns the parking function corresponding the labelling permutation
-      ``L`` and ``D`` an area sequence of the corresponding Dyck path
-=======
     - the parking function corresponding the labelling permutation ``L``
       and ``D`` an area sequence of the corresponding Dyck path
->>>>>>> a86cf933
 
     EXAMPLES::
 
@@ -2245,13 +1601,9 @@
         sage: from_labelling_and_area_sequence([1, 2, 4, 3], [0, 1, 2, 1])
         [1, 1, 3, 1]
     """
-<<<<<<< HEAD
-    return ParkingFunction([L.index(i)+1-D[L.index(i)] for i in range(1, len(L) + 1)])
-=======
     return ParkingFunction_class([L.index(i) + 1 - D[L.index(i)]
                                   for i in range(1, len(L) + 1)])
 
->>>>>>> a86cf933
 
 def from_labelled_dyck_word(LDW):
     r"""
@@ -2263,13 +1615,8 @@
 
     OUTPUT:
 
-<<<<<<< HEAD
-    - returns the parking function corresponding to the labelled Dyck word that
-      is half the size of ``LDW``
-=======
     - the parking function corresponding to the labelled Dyck
       word that is half the size of ``LDW``
->>>>>>> a86cf933
 
     EXAMPLES::
 
