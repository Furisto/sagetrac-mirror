--- conflicted
+++ resolved
@@ -39,17 +39,14 @@
 #  the License, or (at your option) any later version.
 #                  http://www.gnu.org/licenses/
 #*****************************************************************************
-<<<<<<< HEAD
+# python3
+from __future__ import division
+
 from sage.categories.category import Category
 from sage.categories.combinatorial_structures import CombinatorialStructures
 from sage.categories.infinite_enumerated_sets import InfiniteEnumeratedSets
 from sage.functions.other import sqrt
 from sage.rings.rational_field import RationalField
-=======
-# python3
-from __future__ import division
-
->>>>>>> f76401fc
 from sage.structure.list_clone import ClonableArray
 from sage.combinat.abstract_tree import (AbstractClonableTree,
                                          AbstractLabelledClonableTree)
