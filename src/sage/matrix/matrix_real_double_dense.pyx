"""
Dense matrices over the real double field.

Matrix operations use GSl and numpy.

EXAMPLES:
    sage: b=Mat(RDF,2,3).basis()
    sage: b[0]
    [1.0 0.0 0.0]
    [0.0 0.0 0.0]

<<<<<<< HEAD
We deal with the case of zero rows or zero columns:
    sage: m = MatrixSpace(RDF,0,3)
    sage: m.zero_matrix()
    []
=======
TESTS:
    sage: a = matrix(RDF,2,range(4), sparse=False)
    sage: loads(dumps(a)) == a
    True

AUTHORS:
    -- Josh Kantor
    -- William Stein: many bug fixes and touch ups.
>>>>>>> fa731d9e
"""

##############################################################################
#       Copyright (C) 2004,2005,2006 Joshua Kantor <kantor.jm@gmail.com>
#  Distributed under the terms of the GNU General Public License (GPL)
#  The full text of the GPL is available at:
#                  http://www.gnu.org/licenses/
##############################################################################
include '../ext/interrupt.pxi'
include '../ext/stdsage.pxi'
include '../ext/cdefs.pxi'
include '../ext/python.pxi'
from sage.rings.real_double cimport RealDoubleElement
import sage.rings.real_double
import sage.rings.complex_double
from matrix cimport Matrix
from sage.structure.element cimport ModuleElement,Vector
from sage.modules.real_double_vector cimport RealDoubleVectorSpaceElement
from constructor import matrix
cimport sage.structure.element

cdef extern from "arrayobject.h":
#The following exposes the internal C structure of the numpy python object
# extern class [object PyArrayObject]  tells pyrex that this is
# a compiled python class defined by the C struct PyArrayObject
    cdef enum:
        NPY_OWNDATA = 0x0004 #bit mask so numpy does not free array contents when its destroyed

    ctypedef int intp

##     ctypedef extern class numpy.dtype [object PyArray_Descr]:
##         cdef int type_num, elsize, alignment
##         cdef char type, kind, byteorder, hasobject
##         cdef object fields, typeobj

    ctypedef extern class numpy.ndarray [object PyArrayObject]:
        cdef char *data
        cdef int nd
        cdef intp *dimensions
        cdef intp *strides
#        cdef object base
#        cdef dtype descr
        cdef int flags

    object PyArray_FromDims(int,int *,int)
    object PyArray_FromDimsAndData(int,int*,int,double *)
    void import_array()


cdef class Matrix_real_double_dense(matrix_dense.Matrix_dense):   # dense
    """
    Class that implements matrices over the real double field. These
    are supposed to be fast matrix operations using C doubles. Most
    operations are implemented using GSl or numpy libraries which will
    call the underlying BLAS on the system.

    EXAMPLES:
        sage: m = Matrix(RDF, [[1,2],[3,4]])
        sage: m**2
        [ 7.0 10.0]
        [15.0 22.0]
        sage: n= m^(-1); n
        [-2.0  1.0]
        [ 1.5 -0.5]

    To compute eigenvalues the use the function eigen

        sage: p,e = m.eigen()

    the result of eigen is a pair p,e . p is a list
    of eigenvalues and the e is a matrix whose columns are the eigenvectors

    To solve a linear system Ax = b
    for A = [[1,2]  and b = [5,6]
             [3,4]]

        sage: b = vector(RDF,[5,6])
        sage: m.solve_left(b)
        (-4.0, 4.5)

    See the commands QR,LU,SVD for QR, LU, and singular value
    decomposition.
    """


    ########################################################################
    # LEVEL 1 functionality
    #   * __new__
    #   * __dealloc__
    #   * __init__
    #   * set_unsafe
    #   * get_unsafe
    #   * __richcmp__    -- always the same
    #   * __hash__       -- alway simple
    ########################################################################
    def __new__(self, parent, entries, copy, coerce):
        matrix_dense.Matrix_dense.__init__(self,parent)
        if self._nrows == 0 or self._ncols == 0:
            self._matrix = NULL
            return
        _sig_on
        self._matrix= <gsl_matrix *> gsl_matrix_calloc(self._nrows, self._ncols)
        _sig_off
        if self._matrix == NULL:
            raise MemoryError, "unable to allocate memory for matrix "
        self._LU = <gsl_matrix *> NULL
        self._p = <gsl_permutation *> NULL


    def __dealloc__(self):
        if self._matrix == NULL:
            return
        gsl_matrix_free(self._matrix)
        if self._LU != NULL:
            gsl_matrix_free(self._LU)
        if self._p !=NULL:
            gsl_permutation_free(self._p)


    def __richcmp__(Matrix self, right, int op):  # always need for mysterious reasons.
        return self._richcmp(right, op)

    def __hash__(self):
        return self._hash()

    def LU_valid(self):
        return self.fetch('LU_valid') == True

    def __init__(self, parent, entries, copy, coerce):
        if self._matrix == NULL:
            return
        cdef double z
        cdef Py_ssize_t i,j
        if isinstance(entries,list):
            if len(entries)!=self._nrows*self._ncols:
                    raise TypeError, "entries has wrong length"

            if coerce:

                for i from 0<=i<self._nrows:
                    for j from 0<=j<self._ncols:
                        z= float(entries[i*self._ncols+j])
                        gsl_matrix_set(self._matrix, i,j,z)

            else:

                for i from 0<=i<self._nrows:
                    for j from 0<=j<self._ncols:
                        gsl_matrix_set(self._matrix, i,j,entries[i*self._ncols +j])


        else:
            if entries is None:
                z = 0.0
            else:
                try:
                    z = float(entries)
                    gsl_matrix_set_zero(self._matrix)
                except TypeError:
                    raise TypeError, "entries must be coercible to a list or float"
            if z != 0:
                if self._nrows != self._ncols:
                    raise TypeError, "scalar matrix must be square"
                for i from 0<=i<self._ncols:
                    gsl_matrix_set(self._matrix,i,i,z)

    cdef set_unsafe(self, Py_ssize_t i, Py_ssize_t j, value):
        cdef double z
        z = float(value)
        gsl_matrix_set(self._matrix,i,j,z)

    cdef get_unsafe(self, Py_ssize_t i, Py_ssize_t j):
        return sage.rings.real_double.RDF(gsl_matrix_get(self._matrix,i,j))


    ########################################################################
    # LEVEL 2 functionality
    #   * def _pickle
    #   * def _unpickle
    cdef ModuleElement _add_c_impl(self, ModuleElement right):
        if self._nrows == 0 or self._ncols == 0: return self
        cdef Matrix_real_double_dense M,_right,_left
        _right = right
        _left = self
        cdef int result_add,result_copy
        if (self._matrix.size1 != _right._matrix.size1 and self._matrix.size2 != _right._matrix.size2):
            raise TypeError, "Cannot add matrices if they have different dimensions"
        parent = self.matrix_space(self._matrix.size1,self._matrix.size2)
        M=Matrix_real_double_dense.__new__(Matrix_real_double_dense,parent,None,None,None)
        result_copy = gsl_matrix_memcpy(M._matrix,_left._matrix)
        result_add = gsl_matrix_add(M._matrix,_right._matrix)
        if result_copy!=GSL_SUCCESS or result_add !=GSL_SUCCESS:
            raise ValueError, "GSL routine had an error"
        # todo -- check error code
        return M


    cdef ModuleElement _sub_c_impl(self, ModuleElement right): #matrix.Matrix right):
        if self._nrows == 0 or self._ncols == 0: return self

        cdef Matrix_real_double_dense M,_right,_left
        _right = right
        _left = self
        cdef int result_sub,result_copy
        if (self._matrix.size1 != _right._matrix.size1 and self._matrix.size2 != _right._matrix.size2):
            raise TypeError, "Cannot subtract matrices if they have different dimensions"
        parent = self.matrix_space(self._matrix.size1,self._matrix.size2)
        M=Matrix_real_double_dense.__new__(Matrix_real_double_dense,parent,None,None,None)
        # todo -- check error code
        result_copy = gsl_matrix_memcpy(M._matrix,_left._matrix)
        result_add = gsl_matrix_sub(M._matrix,_right._matrix)
        if result_copy!=GSL_SUCCESS or result_sub !=GSL_SUCCESS:
            raise ValueError, "GSL routine had an error"
        return M

    def __neg__(self):
        if self._nrows == 0 or self._ncols == 0: return self

        cdef Matrix_real_double_dense M
        cdef int result_neg, result_copy
        parent = self.matrix_space(self._matrix.size1,self._matrix.size2)
        M=Matrix_real_double_dense.__new__(Matrix_real_double_dense,parent,None,None,None)
        result_copy = gsl_matrix_memcpy(M._matrix,self._matrix)
        result_neg = gsl_matrix_scale(M._matrix,-1.0)
        if result_copy!=GSL_SUCCESS or result_neg !=GSL_SUCCESS:
            raise ValueError, "GSL routine had an error"
        return M



    #   * cdef _cmp_c_impl
    #   * __copy__
    #   * _list -- list of underlying elements (need not be a copy)
    #   * _dict -- sparse dictionary of underlying elements (need not be a copy)
    ########################################################################
    # def _pickle(self):                        #unsure how to implement
    # def _unpickle(self, data, int version):   # use version >= 0 #unsure how to implement
    ######################################################################
    cdef sage.structure.element.Matrix _matrix_times_matrix_c_impl(self, sage.structure.element.Matrix right):
        cdef int result
        if self._ncols!=right._nrows:
            raise IndexError, "Number of columns of self must equal number of rows of right"

        parent = self.matrix_space(self._nrows,right._ncols)
        if self._nrows == 0 or self._ncols == 0: return parent.zero_matrix()

        cdef Matrix_real_double_dense M,_right,_left
        _right = right
        _left = self

        M = Matrix_real_double_dense.__new__(Matrix_real_double_dense,parent,None,None,None)
        result  = gsl_blas_dgemm(CblasNoTrans,CblasNoTrans,1.0,_left._matrix,_right._matrix,0,M._matrix)
        return M

    # cdef int _cmp_c_impl(self, Matrix right) except -2:
    def __invert__(self):
        if self._nrows == 0 or self._ncols == 0: return self

        cdef int result_LU, result_invert
        if self.fetch('LU_valid') != True:
            self._c_compute_LU()
        cdef Matrix_real_double_dense M
        parent = self.matrix_space(self._nrows,self._ncols)
        M=Matrix_real_double_dense.__new__(Matrix_real_double_dense,parent,None,None,None)
        result_invert = gsl_linalg_LU_invert(self._LU,self._p,M._matrix)
        return M

    # def __copy__(self):
    # def _list(self):
    # def _dict(self):


    ########################################################################
    # LEVEL 3 functionality (Optional)
    #    * cdef _sub_c_impl
    #    * __deepcopy__
    #    * __invert__
    #    * Matrix windows -- only if you need strassen for that base
    #    * Other functions (list them here):
    #
    #    compute_LU(self)
    #    get_LU  #add
    #
    ########################################################################
    cdef _c_compute_LU(self):
        cdef int result_LU
        if self._LU == NULL:
            self._LU = <gsl_matrix *> gsl_matrix_alloc(self._nrows,self._ncols)
        if self._LU == NULL:
            raise MemoryError, "allocation error"
        if self._p ==NULL:
            self._p =<gsl_permutation *> gsl_permutation_alloc(self._nrows)
        if self._p == NULL:
            raise MemoryError, "allocation error"
        gsl_matrix_memcpy(self._LU,self._matrix)
        _sig_on
        result_LU = gsl_linalg_LU_decomp(self._LU,self._p,&self._signum)
        _sig_off
        if result_LU == GSL_SUCCESS:
            self.cache('LU_valid',True)
        else:
            raise ValueError,"Error computing LU decomposition"


    def LU(self):
        """
        Computes the LU decomposition of a matrix.

        For and square matrix A we can find matrices P,L, and U. s.t.
           P*A = L*U
        where P is a permutation matrix, L is lower triangular and U is upper triangular.

        OUTPUT:
            P, L, U -- as a tuple

        EXAMPLES:
            sage: m = matrix(RDF,4,range(16))
            sage: P,L,U = m.LU()
            sage: P*m
            [12.0 13.0 14.0 15.0]
            [ 0.0  1.0  2.0  3.0]
            [ 8.0  9.0 10.0 11.0]
            [ 4.0  5.0  6.0  7.0]
            sage: L*U
            [12.0 13.0 14.0 15.0]
            [ 0.0  1.0  2.0  3.0]
            [ 8.0  9.0 10.0 11.0]
            [ 4.0  5.0  6.0  7.0]
        """

        if self._ncols!=self._nrows:
            raise TypeError,"LU decomposition only works for square matrix"

        if self._ncols == 0:
            return self, self, self

        if self.fetch('LU_valid')!=True:
            self._c_compute_LU()
        cdef Py_ssize_t i,j,k,l,copy_result
        cdef Matrix_real_double_dense P, L,U
        parent = self.matrix_space(self._nrows,self._ncols)
        P=Matrix_real_double_dense.__new__(Matrix_real_double_dense,parent,None,None,None)
        L = Matrix_real_double_dense.__new__(Matrix_real_double_dense,parent,None,None,None)
        U = Matrix_real_double_dense.__new__(Matrix_real_double_dense,parent,None,None,None)
        for i from 0<=i<self._ncols:
            j = gsl_permutation_get(self._p,i)
            P.set_unsafe(i,j,1)
            L.set_unsafe(i,i,1)
            U.set_unsafe(i,i,gsl_matrix_get(self._LU,i,i))
            for l from 0<=l<i:
                L.set_unsafe(i,l,gsl_matrix_get(self._LU,i,l))
                U.set_unsafe(l,i,gsl_matrix_get(self._LU,l,i))


        return P, L, U


    def eigen(self):
        """
        Computes the eigenvalues and eigenvectors of this matrix:

        OUTPUT:
             eigenvalues -- as a list
             corresponding eigenvectors -- as an RDF matrix whose columns are the eigenvectors.

        EXAMPLES:
            sage: m = Matrix(RDF, 3, range(9))
            sage: m.eigen()           # random-ish platform-dependent output (low order digits)
            ([13.3484692283, -1.34846922835, -6.43047746712e-16],
 	     [-0.164763817282 -0.799699663112  0.408248290464]
	     [-0.505774475901 -0.104205787719 -0.816496580928]
	     [-0.846785134519  0.591288087674  0.408248290464])

        IMPLEMENTATION:
            Uses numpy.
        """
        if not self.is_square():
            raise ValueError, "self must be square"
        if self._nrows == 0:
            return [], self

        import numpy
        v_,m_=numpy.linalg.eig(self.numpy())
        return ([sage.rings.complex_double.CDF(x) for x in v_],matrix(m_))
##         import_array() #This must be called before using the numpy C/api or you will get segfault
##         cdef Matrix_real_double_dense _M,_result_matrix
##         _M=self
##         cdef int dims[2]
##         cdef int i
##         cdef object temp
##         cdef double *p
##         cdef ndarray _n,_m
##         dims[0] = _M._matrix.size1
##         dims[1] = _M._matrix.size2
##         temp = PyArray_FromDims(2, dims, 12)
##         _n = temp
##         _n.flags = _n.flags&(~NPY_OWNDATA) # this perform as a logical AND on NOT(NPY_OWNDATA), which sets that bit to 0
##         _n.data = <char *> _M._matrix.data #numpy arrays store their data as char *
##         import numpy
##         v,_m = numpy.linalg.eig(_n)
##         parent = self.matrix_space(self._nrows,self._ncols)
##         _result_matrix = Matrix_real_double_dense.__new__(Matrix_real_double_dense,parent,None,None,None)
##         p = <double *> _m.data
##         for i from 0<=i<_M._matrix.size1*_M._matrix.size2:
##             _result_matrix._matrix.data[i] = p[i]
##         return ([sage.rings.complex_double.CDF(x) for x in v], _result_matrix)   #todo: make the result a real double matrix

    def solve_left_LU(self, b):
        """
        Solve the equation A*x = b.

        INPUT:
           self -- an invertible matrix
           b -- a vector

        NOTES: This method precomputes and stores the LU decomposition
        before solving. If many equations of the form Ax=b need to be
        solved for a singe matrix A, then this method should be used
        instead of solve. The first time this method is called it will
        compute the LU decomposition.  If the matrix has not changed
        then subsequent calls will be very fast as the precomputed LU
        decomposition will be reused.

        EXAMPLES:
            sage: A = matrix(RDF, 3,3, [1,2,5,7.6,2.3,1,1,2,-1]); A
            [ 1.0  2.0  5.0]
            [ 7.6  2.3  1.0]
            [ 1.0  2.0 -1.0]
            sage: b = vector(RDF,[1,2,3])
            sage: x = A.solve_left(b); x
            (-0.113695090439, 1.39018087855, -0.333333333333)
            sage: A*x
            (1.0, 2.0, 3.0)

        TESTS:
        We test two degenerate cases:
            sage: A = matrix(RDF, 0, 3, [])
            sage: A.solve_left_LU(vector(RDF,[]))
            (0.0, 0.0, 0.0)
            sage: A = matrix(RDF, 3, 0, [])
            sage: A.solve_left_LU(vector(RDF,3, [1,2,3]))
            ()

        """
        if self._nrows != b.degree():
            raise ValueError, "number of rows of self must equal degree of b"
        if self._nrows == 0 or self._ncols == 0:
            return self._row_ambient_module().zero_vector()
        import solve
        return solve.solve_matrix_real_double_dense(self, b)

    def solve_left(self,vec):
        """
        Solve the equation A*x = b, where

        EXAMPLES:
            sage: A = matrix(RDF, 3,3, [1,2,5,7.6,2.3,1,1,2,-1]); A
            [ 1.0  2.0  5.0]
            [ 7.6  2.3  1.0]
            [ 1.0  2.0 -1.0]
            sage: b = vector(RDF,[1,2,3])
            sage: x = A.solve_left(b); x
            (-0.113695090439, 1.39018087855, -0.333333333333)
            sage: A*x
            (1.0, 2.0, 3.0)

        TESTS:
        We test two degenerate cases:
            sage: A = matrix(RDF, 0, 3, [])
            sage: A.solve_left(vector(RDF,[]))
            ()
            sage: A = matrix(RDF, 3, 0, [])
            sage: A.solve_left(vector(RDF,3, [1,2,3]))
            (0.0, 0.0, 0.0)
        """
        cdef RealDoubleVectorSpaceElement _vec, ans
        cdef double *p
        cdef ndarray _result

        M = self._column_ambient_module()
        ans = M.zero_vector()
        if self._nrows == 0 or self._ncols == 0:
            return ans


        _vec=vec

        import numpy
        _result=numpy.linalg.solve(self.numpy(),_vec.numpy())

        p = <double *>_result.data

        memcpy(ans.v.data, _result.data, _result.dimensions[0]*sizeof(double))

        return ans

    def determinant(self):
        """
        Return the determinant of self.

        ALGORITHM: Use GSL (LU decompositon)

        EXAMPLES:
            sage: m = matrix(RDF,2,range(4)); m.det()
            -2.0
            sage: m = matrix(RDF,0,[]); m.det()
            1.0
            sage: m = matrix(RDF, 2, range(6)); m.det()
            Traceback (most recent call last):
            ...
            ValueError: self must be square
        """
        if self._nrows == 0 or self._ncols == 0:
            return sage.rings.real_double.RDF(1)
        if not self.is_square():
            raise ValueError, "self must be square"
        if self.fetch('LU_valid')!=True:
            self._c_compute_LU()
        return gsl_linalg_LU_det(self._LU, self._signum)

    def log_determinant(self):
        """
        Compute the log of the absolute value of the determinant
        using GSL (LU decomposition).

        NOTE: This is useful if the usual determinant overlows.

        EXAMPLES:
            sage: m = matrix(RDF,2,2,range(4)); m
            [0.0 1.0]
            [2.0 3.0]
            sage: log(abs(m.determinant()))
            0.69314718056
            sage: m.log_determinant()
            0.69314718056
            sage: m = matrix(RDF,0,0,range(4)); m
            []
            sage: m.log_determinant()
            0.0
        """
        if self._nrows == 0 or self._ncols == 0:
            return sage.rings.real_double.RDF(0)
        if self.fetch('LU_valid')!=True:
            self._c_compute_LU()
        return sage.rings.real_double.RDF(gsl_linalg_LU_lndet(self._LU))

    def transpose(self):
        """
        Return the transpose of this matrix.

        EXAMPLES:
            sage: m = matrix(RDF,2,3,range(6)); m
            [0.0 1.0 2.0]
            [3.0 4.0 5.0]
            sage: m.transpose()
            [0.0 3.0]
            [1.0 4.0]
            [2.0 5.0]
            sage: m = matrix(RDF,0,3); m
            []
            sage: m.transpose()
            []
            sage: m.transpose().parent()
            Full MatrixSpace of 3 by 0 dense matrices over Real Double Field
        """
        cdef Matrix_real_double_dense trans
        cdef int result_copy
        parent  = self.matrix_space(self._ncols,self._nrows)
        if self._nrows == 0 or self._ncols == 0:
            return self.new_matrix(self._ncols, self._nrows)
        trans = Matrix_real_double_dense.__new__(Matrix_real_double_dense,parent,None,None,None)
        result_copy = gsl_matrix_transpose_memcpy(trans._matrix,self._matrix)
        if result_copy !=GSL_SUCCESS:
            raise ValueError, "Error copy matrix"
        return trans

    def SVD(self):
        r"""
        Return the singular value decomposition of this matrix.

        INPUT:
            A -- a matrix
        OUTPUT:
            U, S, V -- matrices such that A = U * S * V^t, where
                       U and V are orthogonal and S is diagonal.


        EXAMPLES:
            sage: m = matrix(RDF,4,range(16))
            sage: U,S,V = m.SVD()
            sage: U*S*V.transpose()    # slightly random output (due to computer architecture)
            [3.45569519412e-16               1.0               2.0               3.0]
            [4.0               5.0               6.0               7.0]
            [8.0               9.0              10.0              11.0]
            [12.0              13.0              14.0              15.0]

        A non-square example:
            sage: m = matrix(RDF, 2, range(6)); m
            [0.0 1.0 2.0]
            [3.0 4.0 5.0]
            sage: U, S, V = m.SVD()
            sage: U
            [-0.274721127897 -0.961523947641]
            [-0.961523947641  0.274721127897]
            sage: S
            [7.34846922835           0.0]
            [          0.0           1.0]
            sage: V
            [-0.392540507864  0.824163383692]
            [-0.560772154092  0.137360563949]
            [ -0.72900380032 -0.549442255795]
            sage: U*S*V.transpose()
            [7.62194127257e-17               1.0               2.0]
            [              3.0               4.0               5.0]
            sage: m = matrix(RDF,3,2,range(6)); m
            [0.0 1.0]
            [2.0 3.0]
            [4.0 5.0]
            sage: U,S,V = m.SVD()
            sage: U*S*V.transpose()
            [-8.13151629364e-19                1.0]
            [               2.0                3.0]
            [               4.0                5.0]

        TESTS:
            sage: m = matrix(RDF, 3, 0, []); m
            []
            sage: m.SVD()
            ([], [], [])
            sage: m = matrix(RDF, 0, 3, []); m
            []
            sage: m.SVD()
            ([], [], [])
        """
        if self._ncols > self._nrows:
            m = self.transpose()
            V_t,S_t,U_t = m.SVD()
            return U_t,S_t,V_t
        if self._nrows == 0 or self._ncols == 0:
            U_t = self.new_matrix(self._nrows, self._ncols)
            S_t = self.new_matrix(self._ncols, self._ncols)
            V_t = self.new_matrix(self._ncols, self._nrows)
            return U_t, S_t, V_t

        cdef Matrix_real_double_dense A,V,_S
        cdef gsl_vector* S
        cdef gsl_vector* work_space
        cdef int result_copy, result_svd, i
        parent_A = self.matrix_space(self._nrows,self._ncols)
        A=Matrix_real_double_dense.__new__(Matrix_real_double_dense,parent_A,None,None,None)
        parent_V = self.matrix_space(self._ncols,self._ncols)
        V = Matrix_real_double_dense.__new__(Matrix_real_double_dense,parent_V,None,None,None)
        result_copy = gsl_matrix_memcpy(A._matrix,self._matrix)
        S = <gsl_vector *> gsl_vector_alloc(self._ncols)
        work_space = <gsl_vector *> gsl_vector_alloc(self._ncols)
        _sig_on
        result_svd  = gsl_linalg_SV_decomp(A._matrix, V._matrix, S, work_space)
        _sig_off
        parent_S = self.matrix_space(self._ncols,self._ncols)
        _S = Matrix_real_double_dense.__new__(Matrix_real_double_dense,parent_S,None,None,None)
        for i from 0<=i<self._ncols:
            _S.set_unsafe(i,i,gsl_vector_get(S,i))
        gsl_vector_free(S)
        gsl_vector_free(work_space)
        return A,_S,V

    def QR(self):
        """
        Return the Q,R factorization of a real matrix A.

        INPUT:
           self -- a real matrix A

        OUTPUT:
           Q, R -- matrices such that A = Q*R such that the columns of Q are
                   orthogonal (i.e., Q^t*Q = I), and R is upper triangular.

        EXAMPLES:
            sage: m = matrix(RDF,3,range(12)); m
            [ 0.0  1.0  2.0  3.0]
            [ 4.0  5.0  6.0  7.0]
            [ 8.0  9.0 10.0 11.0]
            sage: Q,R = m.QR()
            sage: Q*R
            [ 0.0  1.0  2.0  3.0]
            [ 4.0  5.0  6.0  7.0]
            [ 8.0  9.0 10.0 11.0]

        Note that the columns of Q will be an orthogonal

            sage: Q*Q.transpose()           # slightly random output.
            [1.0                   5.55111512313e-17 -1.11022302463e-16]
            [ 5.55111512313e-17    1.0               -5.55111512313e-17]
            [-1.11022302463e-16    -5.55111512313e-17               1.0]
        """
        if self._nrows == 0 or self._ncols == 0:
            return self.new_matrix(self._nrows, self._nrows), self.new_matrix()

        cdef gsl_matrix* A
        cdef gsl_vector* v
        cdef Matrix_real_double_dense Q,R

        A = <gsl_matrix *> gsl_matrix_alloc(self._nrows,self._ncols)
        v = <gsl_vector *> gsl_vector_alloc(min(self._nrows,self._ncols))
        cdef int result
        result = gsl_matrix_memcpy(A, self._matrix)
        if result !=GSL_SUCCESS:
            gsl_matrix_free(A)
            gsl_vector_free(v)
            raise ValueError,"Error copying"
        _sig_on
        result = gsl_linalg_QR_decomp(A,v)
        _sig_off
        parent_Q = self.matrix_space(self._nrows,self._nrows)
        parent_R = self.matrix_space(self._nrows,self._ncols)
        Q = Matrix_real_double_dense.__new__(Matrix_real_double_dense,parent_Q,None,None,None)
        R = Matrix_real_double_dense.__new__(Matrix_real_double_dense,parent_R,None,None,None)
        _sig_on
        result = gsl_linalg_QR_unpack(A,v,Q._matrix,R._matrix)
        _sig_off
        gsl_matrix_free(A)
        gsl_vector_free(v)
        if result!=GSL_SUCCESS:
            raise ValueError,"Error computing QR factorization"
        return Q,R

    def _cholesky_gsl(self,check_symmetry=True):
        if not self.is_square():
            raise ValueError, "self must be square"
        if self._nrows == 0:   # special case
            return self

        cdef gsl_matrix *A
        cdef Matrix_real_double_dense result
        cdef int i,j
        if check_symmetry:
            if not self.is_symmetric():
                raise TypeError,"cannot take cholesky decomposition of non-symmetric matrix"
        A=<gsl_matrix*>gsl_matrix_alloc(self._nrows,self._ncols)
        gsl_matrix_memcpy(A,self._matrix)
        _sig_on
        gsl_linalg_cholesky_decomp(A)
        _sig_off
        parent = self.matrix_space(self._nrows,self._ncols)
        result=Matrix_real_double_dense.__new__(Matrix_real_double_dense,parent,None,None,None)
        for i from 0<i<self._nrows:
            for j from 0<=j<i:
                gsl_matrix_set(A,j,i,0)
        gsl_matrix_memcpy(result._matrix,A)
        gsl_matrix_free(A)
        return result


    def is_symmetric(self, tol = 1e-12):
        """
        Return whether this matrix is symmetric, to the given tolerance.

        EXAMPLES:
            sage: m = matrix(RDF,2,2,range(4)); m
            [0.0 1.0]
            [2.0 3.0]
            sage: m.is_symmetric()
            False
            sage: m[1,0] = 1.1; m
            [0.0 1.0]
            [1.1 3.0]
            sage: m.is_symmetric()
            False

        The tolerance inequality is strict:
            sage: m.is_symmetric(tol=0.1)
            False
            sage: m.is_symmetric(tol=0.11)
            True
        """
        cdef Py_ssize_t i, j
        tol = float(tol)
        key = 'symmetric_%s'%tol
        b = self.fetch(key)
        if not b is None:
            return b
        if self._nrows != self._ncols:
            self.cache(key, False)
            return False
        b = True
        for i from 0 < i < self._nrows:
            for j from 0 <= j < i:
                if fabs(self.get_unsafe(i,j) - self.get_unsafe(j,i)) > tol:
                    b = False
                    break
        self.cache(key, b)
        return b


    def cholesky(self):
        r"""
        Return the cholesky factorization of this matrix.  The input
        matrix must be symmetric and positive definite or an exception
        will be raised.

        EXAMPLES:
            sage: M = MatrixSpace(RDF,5)
            sage: r = matrix(RDF,[[   0.,    0.,    0.,    0.,    1.],[   1.,    1.,    1.,    1.,    1.],[  16.,    8.,    4.,    2.,    1.],[  81.,   27.,    9.,    3.,    1.],[ 256.,   64.,   16.,    4.,    1.]])

            sage: m = r*M(1)*r.transpose()
            sage: c = m.cholesky()
            sage: c*c.transpose()
            [ 1.0     1.0     1.0     1.0     1.0]
            [ 1.0     5.0    31.0   121.0   341.0]
            [ 1.0    31.0   341.0  1555.0  4681.0]
            [ 1.0   121.0  1555.0  7381.0 22621.0]
            [ 1.0   341.0  4681.0 22621.0 69905.0]
        """
        if not self.is_square():
            raise ValueError, "self must be square"
        if self._nrows == 0:   # special case
            return self

        cdef Matrix_real_double_dense _M,_result_matrix
        _M=self
        cdef int i
        cdef double *p
        cdef ndarray _n,_m
        import numpy
        _m = numpy.linalg.cholesky(self.numpy())
        parent = self.matrix_space(self._nrows,self._ncols)
        _result_matrix = Matrix_real_double_dense.__new__(Matrix_real_double_dense,parent,None,None,None)
        p = <double *> _m.data
        for i from 0<=i<_M._matrix.size1*_M._matrix.size2:
            _result_matrix._matrix.data[i] = p[i]
        if numpy.isfortran(_m)==True:
            return _result_matrix.transpose()
        return _result_matrix

    cdef Vector _vector_times_matrix_c_impl(self,Vector v):
        if self._nrows == 0 or self._ncols == 0:
            return self._row_ambient_module().zero_vector()
        cdef RealDoubleVectorSpaceElement v_,ans
        cdef gsl_vector *vec
        cdef Py_ssize_t i,j
        M=self._row_ambient_module()
        v_ = v
        ans=M.zero_vector()
        gsl_blas_dgemv(CblasTrans,1.0,self._matrix, v_.v,0.0,ans.v)
        return ans



    cdef Vector _matrix_times_vector_c_impl(self,Vector v):
        if self._nrows == 0 or self._ncols == 0:
            return self._column_ambient_module().zero_vector()

        cdef RealDoubleVectorSpaceElement v_,ans
        cdef gsl_vector *vec
        cdef Py_ssize_t i,j
        M=self._column_ambient_module()
        v_ = v
        ans=M.zero_vector()
        gsl_blas_dgemv(CblasNoTrans,1.0,self._matrix, v_.v,0.0,ans.v)
        return ans


    def numpy(self):
        """
        This method returns a copy of the matrix as a numpy array. It
        uses the numpy C/api so is very fast.

        EXAMPLES:
            sage: m = matrix(RDF,[[1,2],[3,4]])
            sage: n = m.numpy()
            sage: import numpy
            sage: numpy.linalg.eig(n)
            (array([-0.37228132,  5.37228132]), array([[-0.82456484, -0.41597356],
                   [ 0.56576746, -0.90937671]]))
            sage: m = matrix(RDF, 2, range(6)); m
            [0.0 1.0 2.0]
            [3.0 4.0 5.0]
            sage: m.numpy()
            array([[ 0.,  1.,  2.],
                   [ 3.,  4.,  5.]])

        TESTS:
            sage: m = matrix(RDF,0,5,[]); m
            []
            sage: m.numpy()
            array([], shape=(0, 5), dtype=float64)
            sage: m = matrix(RDF,5,0,[]); m
            []
            sage: m.numpy()
            array([], shape=(5, 0), dtype=float64)
        """
        if self._ncols == 0:
            import numpy
            return numpy.array([[]]*self._nrows)
        elif self._nrows == 0:
            import numpy
            return numpy.array([[]]*self._ncols).transpose()
        import_array() #This must be called before using the numpy C/api or you will get segfault
        cdef Matrix_real_double_dense _M,_result_matrix
        _M=self
        cdef int dims[2]
        cdef double * data
        cdef int i
        cdef object temp
        cdef double *p
        cdef ndarray _n,_m
        dims[0] = _M._matrix.size1
        dims[1] = _M._matrix.size2
        data = <double*> malloc(sizeof(double)*dims[0]*dims[1])
        memcpy(data,_M._matrix.data,sizeof(double)*dims[0]*dims[1])
        temp = PyArray_FromDimsAndData(2, dims, 12,data)
        _n = temp
        _n.flags = _n.flags|(NPY_OWNDATA) # this sets the ownership bug
        return _n


    def _replace_self_with_numpy(self,numpy_matrix):
        if self._nrows == 0 or self._ncols == 0:
            return
        cdef ndarray n
        cdef double *p
        n = numpy_matrix
        p=<double *>n.data
        memcpy(self._matrix.data,p,sizeof(double)*self._nrows*self._ncols)


<|MERGE_RESOLUTION|>--- conflicted
+++ resolved
@@ -9,12 +9,11 @@
     [1.0 0.0 0.0]
     [0.0 0.0 0.0]
 
-<<<<<<< HEAD
+
 We deal with the case of zero rows or zero columns:
     sage: m = MatrixSpace(RDF,0,3)
     sage: m.zero_matrix()
     []
-=======
 TESTS:
     sage: a = matrix(RDF,2,range(4), sparse=False)
     sage: loads(dumps(a)) == a
@@ -23,7 +22,6 @@
 AUTHORS:
     -- Josh Kantor
     -- William Stein: many bug fixes and touch ups.
->>>>>>> fa731d9e
 """
 
 ##############################################################################
