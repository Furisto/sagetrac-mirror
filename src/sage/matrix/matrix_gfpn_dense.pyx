r"""
Dense Matrices over `\mathbb F_q`, with `q<255`.

This module is a wrapper for version 2.4.24 of the Aachen
`C-MeatAxe <http://www.math.rwth-aachen.de/homes/MTX/download.html>`_,
improved by an implementation of the Winograd-Strassen multiplication
algorithm. It provides matrices over the finite field `\mathbb F_q`,
where `q\le 255`.

By default, it is only used when `q` is odd and not prime, because other
matrix implementations in SageMath perform better for prime fields or in
characteristic two.

AUTHORS:

- Simon King (2015-09): initial version

"""

#*****************************************************************************
#       Copyright (C) 2015 Simon King <simon.king@uni-jena.de>
#
# This program is free software: you can redistribute it and/or modify
# it under the terms of the GNU General Public License as published by
# the Free Software Foundation, either version 2 of the License, or
# (at your option) any later version.
#                  http://www.gnu.org/licenses/
#*****************************************************************************
from __future__ import print_function, absolute_import, division

from cysignals.memory cimport check_realloc, check_malloc, sig_free
from cpython.bytes cimport PyBytes_AsString, PyBytes_FromStringAndSize
from cysignals.signals cimport sig_on, sig_off, sig_check
cimport cython

import os

####################
#
# import sage types
#
####################

from sage.cpython.string cimport str_to_bytes
from sage.cpython.string import FS_ENCODING
from sage.rings.integer import Integer
from sage.rings.finite_rings.finite_field_constructor import GF
from sage.rings.finite_rings.integer_mod import IntegerMod_int
from sage.matrix.constructor import random_matrix
from sage.matrix.matrix_space import MatrixSpace
from sage.misc.randstate import current_randstate
from sage.misc.randstate cimport randstate
from sage.misc.cachefunc import cached_method, cached_function
from sage.structure.element cimport Element, ModuleElement, RingElement, Matrix
from .args cimport MatrixArgs_init

from libc.string cimport memset, memcpy

cimport sage.matrix.matrix0

# The following import is just to ensure that meataxe_init() is called.
import sage.libs.meataxe

####################
#
# auxiliary functions
#
####################

# Fast conversion from field to int and int to field
cdef class FieldConverter_class:
    """
    An auxiliary class, used to convert between meataxe ``FEL`` and
    finite field elements.

    This class is for Givaro finite fields only. It exists in order to
    have a common interface for elements of prime and non-prime fields;
    see :class:`PrimeFieldConverter_class`.

    .. NOTE::

        This class is really meant to be used only from Cython.
        We do make the methods available from Python, but that is
        for testing only.

    .. WARNING::

        Before calling the ``fel_to_field`` or ``field_to_fel`` methods,
        one should call the ``FfSetField`` function.

    EXAMPLES::

        sage: from sage.matrix.matrix_gfpn_dense import Matrix_gfpn_dense       # optional: meataxe
        sage: F.<y> = GF(125)
        sage: M = MatrixSpace(F, 2, 2, implementation=Matrix_gfpn_dense).one()  # optional: meataxe
        sage: C = M._converter                          # optional: meataxe
        sage: C.fel_to_field(15)                        # optional: meataxe
        3*y
        sage: F.fetch_int(15)
        3*y
        sage: C.field_to_fel(y)                         # optional: meataxe
        5
        sage: y.integer_representation()
        5
    """
    def __init__(self, field):
        """
        INPUT:

        A finite field with Givaro implementation and at most 251
        elements. These assumptions are not tested.

        EXAMPLES::

            sage: from sage.matrix.matrix_gfpn_dense import FieldConverter_class # optional: meataxe
            sage: FieldConverter_class(GF(13^2))  # optional: meataxe
            <sage.matrix.matrix_gfpn_dense.FieldConverter_class object at ...>
        """
        self.field = field._cache.fetch_int

    cpdef fel_to_field(self, FEL x):
        """
        Fetch a python int into the field.

        EXAMPLES::

            sage: from sage.matrix.matrix_gfpn_dense import FieldConverter_class  # optional: meataxe
            sage: F.<y> = GF(125)
            sage: C = FieldConverter_class(F)           # optional: meataxe
            sage: C.fel_to_field(15)                    # optional: meataxe
            3*y
            sage: F.fetch_int(15)
            3*y
        """
        return self.field(FfToInt(x))

    cpdef FEL field_to_fel(self, x) except 255:
        """
        Represent a field element by a python int.

        EXAMPLES::

            sage: from sage.matrix.matrix_gfpn_dense import FieldConverter_class  # optional: meataxe
            sage: F.<y> = GF(125)
            sage: C = FieldConverter_class(F)           # optional: meataxe
            sage: C.field_to_fel(y)                     # optional: meataxe
            5
            sage: y.integer_representation()
            5

        TESTS:

        Test invalid input::

            sage: C.field_to_fel('foo')
            Traceback (most recent call last):
            ...
            AttributeError: 'str' object has no attribute 'integer_representation'
        """
        return FfFromInt(x.integer_representation())


cdef class PrimeFieldConverter_class(FieldConverter_class):
    """
    An auxiliary class, used to convert between meataxe ``FEL`` and
    finite field elements.

    This class is for prime fields only. It exists in order to have a
    common interface for elements of prime and non-prime fields; see
    :class:`FieldConverter_class`.

    .. NOTE::

        This class is really meant to be used only from Cython.
        We do make the methods available from Python, but that is
        for testing only.

    .. WARNING::

        Before calling the ``fel_to_field`` or ``field_to_fel`` methods,
        one should call the ``FfSetField`` function.

    EXAMPLES::

        sage: from sage.matrix.matrix_gfpn_dense import Matrix_gfpn_dense       # optional: meataxe
        sage: F = GF(5)
        sage: M = MatrixSpace(F, 2, 2, implementation=Matrix_gfpn_dense).one()  # optional: meataxe
        sage: C = M._converter                      # optional: meataxe
        sage: C.fel_to_field(2)                     # optional: meataxe
        2
        sage: F(2)
        2
        sage: C.field_to_fel(F(2))                  # optional: meataxe
        2
        sage: int(F(2))
        2
    """
    def __init__(self, field):
        """
        INPUT:

        A finite *prime* field with at most 251 elements.
        This assumption is not tested.

        EXAMPLES::

            sage: from sage.matrix.matrix_gfpn_dense import PrimeFieldConverter_class  # optional: meataxe
            sage: PrimeFieldConverter_class(GF(251))  # optional: meataxe
            <sage.matrix.matrix_gfpn_dense.PrimeFieldConverter_class object at ...>
        """
        self.field = field

    cpdef fel_to_field(self, FEL x):
        """
        Fetch a python int into the field.

        EXAMPLES::

            sage: from sage.matrix.matrix_gfpn_dense import PrimeFieldConverter_class  # optional: meataxe
            sage: F = GF(5)
            sage: C = PrimeFieldConverter_class(F)  # optional: meataxe
            sage: C.fel_to_field(2)                 # optional: meataxe
            2
        """
        return IntegerMod_int(self.field, FfToInt(x))

    cpdef FEL field_to_fel(self, x) except 255:
        """
        Represent a field element by a python int.

        EXAMPLES::

            sage: from sage.matrix.matrix_gfpn_dense import PrimeFieldConverter_class  # optional: meataxe
            sage: F = GF(5)
            sage: C = PrimeFieldConverter_class(F)      # optional: meataxe
            sage: C.field_to_fel(F(2))                  # optional: meataxe
            2

        TESTS:

        Test invalid input::

            sage: C.field_to_fel('foo')
            Traceback (most recent call last):
            ...
            TypeError: an integer is required
        """
        return FfFromInt(x)


cdef dict _converter_cache = {}
cdef FieldConverter_class FieldConverter(field):
    """
    Return a :class:`FieldConverter_class` or :class:`PrimeFieldConverter_class` instance,
    depending whether the field is prime or not.

    EXAMPLES::

        sage: MS = MatrixSpace(GF(5^3,'y'),2)
        sage: A = MS.random_element()
        sage: A*2 == A+A    # indirect doctest
        True
        sage: A = MS.random_element()
        sage: A*2 == A+A
        True

    """
    try:
        return _converter_cache[field]
    except KeyError:
        if field.is_prime_field():
            return _converter_cache.setdefault(field, PrimeFieldConverter_class(field))
        return _converter_cache.setdefault(field, FieldConverter_class(field))

######################################
##
## Wrapper for MeatAxe matrices
##
######################################

cdef Matrix_gfpn_dense new_mtx(Matrix_t* mat, Matrix_gfpn_dense template):
    """
    Create a new ``Matrix_gfpn_dense`` from a meataxe matrix

    INPUT:

    - ``mat`` -- (``Matrix_t*``) a meataxe matrix

    - ``template`` -- an optional matrix with the same base ring as the
      new matrix being created. This can also be ``None``.

    ``template`` is only used for efficiency: various objects are simply
    taken from the template instead of being constructed. The condition
    that the base ring is the same is not checked.
    """
    assert mat is not NULL

    if template is not None:
        B = template._base_ring
        conv = template._converter
        src = template.Data
        if src is not NULL and src.Nor == mat.Nor and src.Noc == mat.Noc:
            # Same dimensions
            MS = template._parent
        else:
            # Different dimensions
            MS = MatrixSpace(B, mat.Nor, mat.Noc, implementation=Matrix_gfpn_dense)
    else:
        B = GF(mat.Field, 'z')
        conv = FieldConverter(B)
        MS = MatrixSpace(B, mat.Nor, mat.Noc, implementation=Matrix_gfpn_dense)

    ret = <Matrix_gfpn_dense>Matrix_gfpn_dense.__new__(Matrix_gfpn_dense, MS)
    ret.Data = mat
    ret._converter = conv
    return ret


cdef class Matrix_gfpn_dense(Matrix_dense):
    r"""
    Dense matrices over `\mathbb F_q`, `q<255` odd and not prime.

    NOTE:

    This class uses a major modification of the Aachen C-MeatAxe
    as backend. In principle, it would also work for prime fields
    and in characteristic two. However, other matrices in Sage,
    relying on linbox, m4ri or m4rie, are more efficient in these
    cases.

    EXAMPLES::

        sage: M = MatrixSpace(GF(25,'z'),2,3)([1,2,3,4,5,6])
        sage: print(M)
        [1 2 3]
        [4 0 1]
        sage: type(M)     # optional: meataxe
        <type 'sage.matrix.matrix_gfpn_dense.Matrix_gfpn_dense'>

    The documentation of the ``__init__`` methods shows further
    ways of creating a :class:`Matrix_gfpn_dense` instance.
    However, these should only be of internal use.

    """
##################
## Init, Dealloc, Copy

    def __dealloc__(self):
        """
        TESTS::

            sage: MS = MatrixSpace(GF(64), 0)
            sage: from sage.matrix.matrix_gfpn_dense import Matrix_gfpn_dense  # optional: meataxe
            sage: Matrix_gfpn_dense.__new__(Matrix_gfpn_dense, MS)   # optional: meataxe
            []
            sage: M = None
            sage: M = Matrix_gfpn_dense(MatrixSpace(GF(64,'z'),4), None)  # optional: meataxe
            sage: del M    # indirect doctest
        """
        if self.Data != NULL:
            MatFree(self.Data)

    def __init__(self, parent, entries=None, copy=None, bint coerce=False, *, bint mutable=True):
        r"""
        Matrix extension class using libmeataxe as backend.

        INPUT:

        - ``parent`` -- a matrix space over ``GF(q)`` with `q < 255`

        - ``entries`` -- see :func:`matrix`

        - ``copy`` -- ignored (for backwards compatibility)

        - ``coerce`` -- ignored

        - ``mutable`` -- if False, the resulting matrix can not be
          changed, and it can be used as key in a Python dictionary

        EXAMPLES::

            sage: from sage.matrix.matrix_gfpn_dense import Matrix_gfpn_dense  # optional: meataxe

        1. Creating a zero (3x2)-matrix::

            sage: Matrix_gfpn_dense(MatrixSpace(GF(4,'z'),3,2))  # optional: meataxe
            [0 0]
            [0 0]
            [0 0]

        2. Creating a matrix from a list or list of lists::

            sage: Matrix_gfpn_dense(MatrixSpace(GF(5),2,3),[1,2,3,4,5,6])  # optional: meataxe
            [1 2 3]
            [4 0 1]
            sage: Matrix_gfpn_dense(MatrixSpace(GF(5),2,3),[[1,2,3],[4,5,6]])    # optional: meataxe
            [1 2 3]
            [4 0 1]

        3. Creating a diagonal matrix::

            sage: M = Matrix_gfpn_dense(MatrixSpace(GF(7),5),2); M  # optional: meataxe
            [2 0 0 0 0]
            [0 2 0 0 0]
            [0 0 2 0 0]
            [0 0 0 2 0]
            [0 0 0 0 2]

        TESTS::

            sage: MS = MatrixSpace(GF(125,'y'),2)  # indirect doctest
            sage: A = MS(0)
            sage: A.left_kernel()
            Vector space of degree 2 and dimension 2 over Finite Field in y of size 5^3
            Basis matrix:
            [1 0]
            [0 1]
            sage: A.right_kernel()
            Vector space of degree 2 and dimension 2 over Finite Field in y of size 5^3
            Basis matrix:
            [1 0]
            [0 1]
        """
        ma = MatrixArgs_init(parent, entries)
        cdef long fl = ma.base.order()
        cdef long nr = ma.nrows
        cdef long nc = ma.ncols

        self.Data = MatAlloc(fl, nr, nc)
        self._converter = FieldConverter(ma.base)

        cdef PTR x = self.Data.Data
        assert self.Data.Noc == nc
        assert self.Data.Nor == nr
        FfSetField(fl)
        FfSetNoc(nc)
        it = ma.iter(False)
        cdef long i,j
        for i in range(nr):
            for j in range(nc):
<<<<<<< HEAD
                v = self._converter.field_to_int(self._coerce_element(next(it)))
                FfInsert(x, j, FfFromInt(v))
                sig_check()
=======
                c = self._converter.field_to_fel(self._coerce_element(next(it)))
                FfInsert(x, j, c)
>>>>>>> 81808c07
            FfStepPtr(&x)

        self._is_immutable = not mutable

    @staticmethod
    def from_filename(filename):
        """
        Create a matrix from a file in MeatAxe format. If the file
        does not exist, an error raised by the MeatAxe library is
        propagated::

            sage: from sage.matrix.matrix_gfpn_dense import Matrix_gfpn_dense  # optional: meataxe
            sage: Matrix_gfpn_dense.from_filename('foobarNONEXISTING_FILE')    # optional: meataxe
            Traceback (most recent call last):
            ...
            OSError: foobarNONEXISTING_FILE: No such file or directory in file os.c (line 255)
            sage: Matrix_gfpn_dense.from_filename('')                          # optional: meataxe
            Traceback (most recent call last):
            ...
            ValueError: can not construct meataxe matrix from empty filename
        """
        if not filename:
            raise ValueError("can not construct meataxe matrix from empty filename")

        if type(filename) is not bytes:
            filename = str_to_bytes(filename, FS_ENCODING,
                                    'surrogateescape')
        sig_on()
        try:
            mat = MatLoad(filename)
        finally:
            sig_off()
        return new_mtx(mat, None)

    def __copy__(self):
        """
        Return a mutable copy of this matrix.

        EXAMPLES::

            sage: M = MatrixSpace(GF(25,'x'), 3, 20)([20*[0],20*[0],[1]+19*[0]])
            sage: N = copy(M)   # indirect doctest
            sage: print(N)
            [0 0 0 0 0 0 0 0 0 0 0 0 0 0 0 0 0 0 0 0]
            [0 0 0 0 0 0 0 0 0 0 0 0 0 0 0 0 0 0 0 0]
            [1 0 0 0 0 0 0 0 0 0 0 0 0 0 0 0 0 0 0 0]
            sage: N == M
            True
            sage: N is M
            False
            sage: from sage.matrix.matrix_gfpn_dense import Matrix_gfpn_dense  # optional: meataxe
            sage: M = Matrix_gfpn_dense.__new__(Matrix_gfpn_dense, parent(M))  # optional: meataxe
            sage: copy(M)  # optional: meataxe
            Traceback (most recent call last):
            ...
            ValueError: cannot copy an uninitialized matrix
        """
        if self.Data is NULL:
            raise ValueError("cannot copy an uninitialized matrix")
        sig_on()
        try:
            mat = MatDup(self.Data)
        finally:
            sig_off()
        retval = new_mtx(mat, self)
        if self._cache:
            retval._cache = dict(self._cache)
        return retval

    def __reduce__(self):
        """
        TESTS::

            sage: M = MatrixSpace(GF(9,'x'),10,10).random_element()
            sage: M == loads(dumps(M))   # indirect doctest
            True
            sage: M is loads(dumps(M))
            False
        """
        cdef char* d
        cdef char* x
        cdef size_t i
        cdef PTR p
        cdef size_t pickle_size
        cdef bytes pickle_str
        if self.Data:
            FfSetField(self.Data.Field)
            FfSetNoc(self.Data.Noc)
            pickle_size = FfCurrentRowSizeIo*self.Data.Nor
            d = <char*>check_malloc(pickle_size)
            p = self.Data.Data
            x = d
            for i in range(self.Data.Nor):
                memcpy(x, p, FfCurrentRowSizeIo)
                sig_check()
                x += FfCurrentRowSizeIo
                FfStepPtr(&p)
            pickle_str = PyBytes_FromStringAndSize(d, pickle_size)
            sig_free(d)
            return mtx_unpickle, (self._parent, self.Data.Nor, self.Data.Noc,
                        pickle_str,
                        not self._is_immutable) # for backward compatibility with the group cohomology package
        else:
            return mtx_unpickle, (0, 0, 0, '', not self._is_immutable)

    cdef get_unsafe(self, Py_ssize_t i, Py_ssize_t j):
        """
        Get an element without checking.

        TESTS::

            sage: F.<z> = GF(9)
            sage: M = MatrixSpace(F,3)(sorted(list(F)))
            sage: type(M)               # optional: meataxe
            <type 'sage.matrix.matrix_gfpn_dense.Matrix_gfpn_dense'>
            sage: M                     # indirect doctest
            [      0       1       2]
            [      z   z + 1   z + 2]
            [    2*z 2*z + 1 2*z + 2]

        """
        if self.Data == NULL:
            raise IndexError("Matrix is empty")
        FfSetField(self.Data.Field)
        return self._converter.fel_to_field(FfExtract(MatGetPtr(self.Data,i), j))

    cdef inline int get_unsafe_int(self, Py_ssize_t i, Py_ssize_t j):
        # NOTE:
        # It is essential that you call FfSetField and FfSetNoc YOURSELF
        # and that you assert that the matrix is not empty!
        # This method is here for speed!
        return FfToInt(FfExtract(MatGetPtr(self.Data,i), j))

    cpdef Matrix_gfpn_dense get_slice(self, Py_ssize_t i, Py_ssize_t j):
        """
        Return a horizontal slice of this matrix.

        NOTE:

        ``M[i:j]`` may return a matrix that uses a different backend than
        MeatAxe. This method is useful when the slice has to be of type
        :class:`Matrix_gfpn_dense`.

        EXAMPLES::

            sage: from sage.matrix.matrix_gfpn_dense import Matrix_gfpn_dense as MTX  # optional: meataxe
            sage: M = MTX(MatrixSpace(GF(7), 5, 3), [[0,1,2], [1,2,3], [2,3,4], [3,4,5], [4,5,6]]) # optional: meataxe
            sage: M # optional: meataxe
            [0 1 2]
            [1 2 3]
            [2 3 4]
            [3 4 5]
            [4 5 6]
            sage: M.get_slice(1,3)  # optional: meataxe
            [1 2 3]
            [2 3 4]
            sage: type(_) is MTX    # optional: meataxe
            True

        """
        if not 0 <= i < j <= self.Data.Nor:
            raise IndexError("Indices i={}, j={} violate the condition 0 < i < j < {}".format(i,j,self.Data.Nor))
        sig_on()
        try:
            mat = MatAlloc(self.Data.Field, j-i, self.Data.Noc)
            memcpy(mat.Data, FfGetPtr(self.Data.Data, i), FfCurrentRowSize*(j-i))
        finally:
            sig_off()
        return new_mtx(mat, self)

    cdef set_unsafe(self, Py_ssize_t i, Py_ssize_t j, value):
        """
        Set values without bound checking.

        TESTS:

        The following test would have failed in a preliminary version
        of this MeatAxe wrapper::

            sage: K.<x> = GF(125)
            sage: M = MatrixSpace(K,9,9)()
            sage: N = MatrixSpace(GF(9,'x'),20).random_element()
            sage: M[2,2] = x
            sage: M
            [0 0 0 0 0 0 0 0 0]
            [0 0 0 0 0 0 0 0 0]
            [0 0 x 0 0 0 0 0 0]
            [0 0 0 0 0 0 0 0 0]
            [0 0 0 0 0 0 0 0 0]
            [0 0 0 0 0 0 0 0 0]
            [0 0 0 0 0 0 0 0 0]
            [0 0 0 0 0 0 0 0 0]
            [0 0 0 0 0 0 0 0 0]

        """
        # ASSUMPTION: value's parent is the base ring
        if self.Data == NULL:
            raise IndexError("Matrix is empty")
        FfSetField(self.Data.Field)
        FfInsert(MatGetPtr(self.Data,i), j, self._converter.field_to_fel(value))

    cdef set_unsafe_int(self, Py_ssize_t i, Py_ssize_t j, int value):
        # NOTE:
        # It is essential that you call FfSetField and FfSetNoc YOURSELF
        # and that you assert that the matrix is not empty!
        # This method is here for speed!
        FfInsert(FfGetPtr(self.Data.Data,i), j, FfFromInt(value))

    cdef set_slice_unsafe(self, Py_ssize_t i, Matrix_gfpn_dense S):
        # Overwrite the self[i:i+S.nrows()] by the contents of S.
        #
        # NOTE:
        # It is essential that you call FfSetField and FfSetNoc YOURSELF
        # and that the dimensions of self and S match!
        sig_on()
        try:
            memcpy(FfGetPtr(self.Data.Data, i), S.Data.Data, FfCurrentRowSize*S.Data.Nor)
        finally:
            sig_off()

    def randomize(self, density=None, nonzero=False, *args, **kwds):
        """
        Fill the matrix with random values.

        INPUT:

        - ``density`` (optional real number between zero and one) --
          the expected density of the resulting matrix
        - ``nonzero`` (optional bool, default ``False``) --
          If true, all inserted marks are non-zero.

        EXAMPLES::

            sage: MS = MatrixSpace(GF(27,'z'),6,6)
            sage: M = MS.random_element()       # indirect doctest
            sage: M                             # optional: meataxe
            [              1           z + 1     z^2 + z + 1             z^2       2*z^2 + z           z + 1]
            [2*z^2 + 2*z + 2   2*z^2 + z + 2         z^2 + 1 2*z^2 + 2*z + 2         z^2 + z   2*z^2 + z + 1]
            [        2*z + 2     z^2 + z + 2           z + 2 2*z^2 + 2*z + 2           2*z^2           2*z^2]
            [  2*z^2 + z + 2             z^2           z + 2         z^2 + z       2*z^2 + 2         z^2 + 2]
            [      2*z^2 + z             2*z 2*z^2 + 2*z + 1       2*z^2 + 1 2*z^2 + 2*z + 1       2*z^2 + z]
            [        2*z + 1         z^2 + z             z^2             z^2     2*z^2 + 2*z           z + 1]
            sage: type(M)                           # optional: meataxe
            <type 'sage.matrix.matrix_gfpn_dense.Matrix_gfpn_dense'>
            sage: MS.random_element(nonzero=True)   # optional: meataxe
            [            2*z               1   z^2 + 2*z + 1   2*z^2 + z + 1             z^2     z^2 + z + 1]
            [    2*z^2 + 2*z   2*z^2 + z + 2         2*z + 1       z^2 + 2*z     2*z^2 + 2*z             z^2]
            [        z^2 + z     z^2 + z + 2 2*z^2 + 2*z + 1         z^2 + 2               1           2*z^2]
            [              z     2*z^2 + 2*z           2*z^2         2*z + 1           z + 2           z + 2]
            [        z^2 + z             z^2           z + 2     2*z^2 + 2*z         2*z + 1         z^2 + z]
            [    z^2 + z + 2       2*z^2 + z             z^2           z + 1     2*z^2 + 2*z   z^2 + 2*z + 1]
            sage: MS.random_element(density=0.5)    # optional: meataxe
            [        z^2 + 2               0   z^2 + 2*z + 2       2*z^2 + z               0     z^2 + z + 2]
            [              0               1               0               0               0               0]
            [  2*z^2 + z + 1   2*z^2 + z + 2               0     z^2 + z + 2               0     z^2 + z + 1]
            [              0               0               0               0               0               0]
            [2*z^2 + 2*z + 2               0               0   2*z^2 + z + 2               0         2*z + 1]
            [              0       2*z^2 + z               0               1               0   2*z^2 + z + 1]

        The following tests against a bug that was fixed in :trac:`23352`::

            sage: MS = MatrixSpace(GF(9,'x'),1,5)
            sage: MS.random_element()     # optional: meataxe
            [x + 1     x     2 x + 2 x + 2]

        """
        self.check_mutability()
        cdef int fl = self.Data.Field
        density = float(density)
        if density <= 0:
            return
        if density > 1:
            density = float(1)

        self.clear_cache()

        cdef PTR x
        cdef unsigned char *y
        x = self.Data.Data
        cdef int nr = self.Data.Nor
        cdef int nc = self.Data.Noc
        cdef int i, j, k

        FfSetField(fl)
        FfSetNoc(nc)
        cdef int MPB, tmp
        cdef unsigned char O
        cdef randstate RandState = current_randstate()

        if not nonzero:
            if density == 1:
                MPB = 0
                tmp = fl
                while tmp <= 256:
                    MPB += 1
                    tmp *= fl
                O = (fl**MPB)
                if nc%MPB:
                    for i in range(nr):
                        y = <unsigned char*>x
                        for j in range(FfCurrentRowSizeIo-1):
                            y[j] = RandState.c_random()%O
                            sig_check()
                        for j in range(nc-(nc%MPB), nc):
                            FfInsert(x, j, FfFromInt( (RandState.c_random()%fl) ))
                            sig_check()
                        FfStepPtr(&(x))
                else:
                    for i in range(nr):
                        y = <unsigned char*>x
                        for j in range(FfCurrentRowSizeIo):
                            y[j] = RandState.c_random()%O
                            sig_check()
                        FfStepPtr(&(x))
            else:
                for i in range(nr):
                    for j in range(nc):
                        if RandState.c_rand_double() < density:
                            FfInsert(x, j, FfFromInt( (RandState.c_random()%fl) ))
                            sig_check()
                    FfStepPtr(&(x))
        else:
            if density == 1:
                fl -= 1
                for i in range(nr):
                    for j in range(nc):
                        FfInsert(x, j, FfFromInt( (RandState.c_random()%fl)+1 ))
                        sig_check()
                    FfStepPtr(&(x))
            else:
                fl -= 1
                for i in range(nr):
                    for j in range(nc):
                        if RandState.c_rand_double() < density:
                            FfInsert(x, j, FfFromInt( (RandState.c_random()%fl)+1 ))
                            sig_check()
                    FfStepPtr(&(x))

## Debugging
#    def show_contents(self, r=None):
#        FfSetField(self.Data.Field)
#        FfSetNoc(self.Data.Noc)
#        cdef PTR p
#        cdef size_t i, j
#        if r is not None:
#            r_min = r
#            r_max = r+1
#        else:
#            r_min = 0
#            r_max = self.Data.Nor
#        for i in range(r_min, r_max):
#            p = FfGetPtr(self.Data.Data, i)
#            for j from 0<=j<self.Data.RowSize:
#                print("%3.3d" % p[j])
#            print

##################
## comparison
    cpdef int _cmp_(left, right) except -2:
        """
        Compare two :class:`Matrix_gfpn_dense` matrices.

        Of course, '<' and '>' doesn't make much sense for matrices.

        EXAMPLES::

            sage: M = MatrixSpace(GF(125,'x'),3,20)([20*[0],20*[0],[1]+19*[0]])
            sage: N = copy(M)
            sage: M == N
            True
            sage: M != N
            False
            sage: M < N
            False
            sage: N[2,19] = 1
            sage: M == N
            False
            sage: M != N
            True
        """
        cdef Matrix_gfpn_dense self = left
        cdef Matrix_gfpn_dense N = right
        if self is None or N is None:
            return -1
        cdef char* d1
        cdef char* d2
        if self.Data == NULL:
            if N.Data == NULL:
                return 0
            else:
                return 1
        elif N.Data == NULL:
            return -1
        if self.Data.Field != N.Data.Field:
            if self.Data.Field > N.Data.Field:
                return 1
            return -1
        if self.Data.Noc != N.Data.Noc:
            if self.Data.Noc > N.Data.Noc:
                return 1
            return -1
        if self.Data.Nor != N.Data.Nor:
            if self.Data.Nor > N.Data.Nor:
                return 1
            return -1
        d1 = <char*>(self.Data.Data)
        d2 = <char*>(N.Data.Data)
        cdef bytes s1, s2
        s1 = PyBytes_FromStringAndSize(d1,self.Data.RowSize * self.Data.Nor)
        s2 = PyBytes_FromStringAndSize(d2,N.Data.RowSize * N.Data.Nor)
        if s1 != s2:
            if s1 > s2:
                return 1
            return -1
        return 0

    cpdef list _rowlist_(self, i, j=-1):
        """
        Return rows as a flat list of python ints.

        INPUT:

        - `i`: Index of the first row to be extracted
        - `j` (optional, default -1): -1, or index of the last
          row to be extracted.

        OUTPUT:

        If `j=-1` then only the `i`-th row is returned as a list.
        Otherwises, rows `i` to `j` (both included) are returned
        as a list of integers.

        EXAMPLES::

            sage: M = random_matrix(GF(25,'x'), 5,5)
            sage: M                                      # optional: meataxe
            [      4     4*x   x + 3 4*x + 2 3*x + 4]
            [  x + 2 3*x + 1       3       0       3]
            [    3*x 2*x + 4       1       0     2*x]
            [4*x + 4 2*x + 3     4*x       1 3*x + 1]
            [3*x + 3   x + 3   x + 2   x + 1 3*x + 2]
            sage: M._rowlist_(1)                         # optional: meataxe
            [7, 16, 3, 0, 3]
            sage: [M[1,i]._int_repr() for i in range(5)] # optional: meataxe
            ['7', '16', '3', '0', '3']
            sage: M._rowlist_(2,4)                       # optional: meataxe
            [15, 14, 1, 0, 10, 24, 13, 20, 1, 16, 18, 8, 7, 6, 17]
            sage: [[M[i,j]._int_repr() for j in range(5)] for i in range(2,5)] # optional: meataxe
            [['15', '14', '1', '0', '10'],
             ['24', '13', '20', '1', '16'],
             ['18', '8', '7', '6', '17']]

        """
        cdef int k
        if self.Data:
            FfSetField(self.Data.Field)
            FfSetNoc(self.Data.Noc)
        else:
            raise ValueError("Matrix is empty")
        if (i < 0) or (i >= self.Data.Nor):
            raise IndexError("Index {} out of range 0..{}",format(i,self.Data.Nor-1))
        cdef PTR p
        p = MatGetPtr(self.Data,i)
        L = [FfToInt(FfExtract(p,k)) for k in range(self.Data.Noc)]
        if j!=-1:
            if not(isinstance(j,int) or isinstance(j,Integer)):
                raise TypeError("Second index must be an integer")
            if j >= self.Data.Nor:
                raise IndexError("Index out of range")
            for k in range(i, j):
                FfStepPtr(&(p)) # This is only called after MatGetPtr, hence, after FfSetNoc.
                L.extend([FfToInt(FfExtract(p,l)) for l in range(self.Data.Noc)])
        return L

    def _list(self):
        """
        Return a flat list of all entries of this matrix.

        The result is cached.

        EXAMPLES::

            sage: MatrixSpace(GF(9,'x'),3)(sorted(list(GF(9,'x')))).list()  # indirect doctest
            [0, 1, 2, x, x + 1, x + 2, 2*x, 2*x + 1, 2*x + 2]

        TESTS:

        This works correctly on matrices with zero rows or columns::

            sage: M = Matrix(GF(9), 0, 3); M._list()
            []
            sage: M = Matrix(GF(9), 3, 0); M._list()
            []
            sage: M = Matrix(GF(9), 0, 0); M._list()
            []
        """
        L = self.fetch('list')
        if L is not None:
            return L
        if self.Data is NULL:
            raise IndexError("matrix is empty")
        FfSetField(self.Data.Field)
        FfSetNoc(self.Data.Noc)
        cdef list x = []
        cdef int i, j
        p = self.Data.Data
        for i in range(self.Data.Nor):
            sig_check()
            for j in range(self.Data.Noc):
                x.append(self._converter.fel_to_field(FfExtract(p,j)))
            FfStepPtr(&p)
        self.cache('list', x)
        return x

#########################
## Arithmetics
    cdef rescale_row_c(self, Py_ssize_t i, s, Py_ssize_t start_col):
        """
        Rescale row number `i` in-place by multiplication with the scalar `s`.

        The scalar `s` is converted into the base ring.

        EXAMPLES::

            sage: K.<x> = GF(25)
            sage: M = MatrixSpace(K,5,5)(sorted(list(K)))
            sage: M
            [      0       1       2       3       4]
            [      x   x + 1   x + 2   x + 3   x + 4]
            [    2*x 2*x + 1 2*x + 2 2*x + 3 2*x + 4]
            [    3*x 3*x + 1 3*x + 2 3*x + 3 3*x + 4]
            [    4*x 4*x + 1 4*x + 2 4*x + 3 4*x + 4]
            sage: M.rescale_row(1, 3)   # indirect doctest
            sage: M
            [      0       1       2       3       4]
            [    3*x 3*x + 3 3*x + 1 3*x + 4 3*x + 2]
            [    2*x 2*x + 1 2*x + 2 2*x + 3 2*x + 4]
            [    3*x 3*x + 1 3*x + 2 3*x + 3 3*x + 4]
            [    4*x 4*x + 1 4*x + 2 4*x + 3 4*x + 4]
            sage: M.rescale_row(4, x)
            sage: M
            [      0       1       2       3       4]
            [    3*x 3*x + 3 3*x + 1 3*x + 4 3*x + 2]
            [    2*x 2*x + 1 2*x + 2 2*x + 3 2*x + 4]
            [    3*x 3*x + 1 3*x + 2 3*x + 3 3*x + 4]
            [4*x + 2       2   x + 2 2*x + 2 3*x + 2]

        TESTS:

        The following tests against bugs fixed in :trac:`25490`. It shows
        that the optional argument ``start_col`` is correctly dealt with,
        in an example where several marks are packed into one byte, and
        so that temporarily the current field and row size are changed.
        ::

            sage: L.<y> = GF(9)
            sage: N = MatrixSpace(L,5,5)((3*sorted(list(L)))[:25])
            sage: N
            [      0       1       2       y   y + 1]
            [  y + 2     2*y 2*y + 1 2*y + 2       0]
            [      1       2       y   y + 1   y + 2]
            [    2*y 2*y + 1 2*y + 2       0       1]
            [      2       y   y + 1   y + 2     2*y]
            sage: M = MatrixSpace(K,1,25)(sorted(list(K)))
            sage: N.rescale_row(1,1/y,1)
            sage: N
            [      0       1       2       y   y + 1]
            [  y + 2       2   y + 1     2*y       0]
            [      1       2       y   y + 1   y + 2]
            [    2*y 2*y + 1 2*y + 2       0       1]
            [      2       y   y + 1   y + 2     2*y]

        """
        if self.Data == NULL or start_col >= self.Data.Noc:
            return
        FfSetField(self.Data.Field)
        cdef FEL c = self._converter.field_to_fel(self._base_ring(s))
        cdef ssize_t byte_offset = start_col//MPB     # how many full bytes will remain unchanged?
        cdef ssize_t remains = start_col % MPB        # how many cols have to be treated separately?
        cdef ssize_t noc                              # what bunch of cols will be treated together?
        cdef int j
        cdef PTR row_head = MatGetPtr(self.Data, i) + byte_offset
        if remains:
            for j in range(remains,MPB):
                FfInsert(row_head, j, FfMul(FfExtract(row_head,j), c))
            byte_offset += 1
            row_head    += 1
        noc = self.Data.Noc - byte_offset*MPB
        if noc:
            FfSetNoc(noc)
            FfMulRow(row_head, c)

    cdef add_multiple_of_row_c(self,  Py_ssize_t row_to, Py_ssize_t row_from, multiple, Py_ssize_t start_col):
        """
        Add the ``multiple``-fold of row ``row_from`` in-place to row ``row_to``, beginning with ``start_col``

        EXAMPLES::

            sage: K.<x> = GF(25)
            sage: M = MatrixSpace(K,5,5)(sorted(list(K)))
            sage: M
            [      0       1       2       3       4]
            [      x   x + 1   x + 2   x + 3   x + 4]
            [    2*x 2*x + 1 2*x + 2 2*x + 3 2*x + 4]
            [    3*x 3*x + 1 3*x + 2 3*x + 3 3*x + 4]
            [    4*x 4*x + 1 4*x + 2 4*x + 3 4*x + 4]
            sage: M.add_multiple_of_row(2, 4, x)  # indirect doctest
            sage: M
            [      0       1       2       3       4]
            [      x   x + 1   x + 2   x + 3   x + 4]
            [  x + 2 2*x + 3 3*x + 4     4*x       1]
            [    3*x 3*x + 1 3*x + 2 3*x + 3 3*x + 4]
            [    4*x 4*x + 1 4*x + 2 4*x + 3 4*x + 4]

        TESTS:

        The following tests against bugs fixed at :trac:`25490`. It demonstrates
        that the optional argument ``start_col`` is correctly dealt with,
        in a situation where several marks are packed into one byte
        and the current field and row size are temporarily changed.
        ::

            sage: L.<y> = GF(9)
            sage: N = MatrixSpace(L,5,5)((3*sorted(list(L)))[:25])
            sage: N
            [      0       1       2       y   y + 1]
            [  y + 2     2*y 2*y + 1 2*y + 2       0]
            [      1       2       y   y + 1   y + 2]
            [    2*y 2*y + 1 2*y + 2       0       1]
            [      2       y   y + 1   y + 2     2*y]
            sage: M = MatrixSpace(K,1,25)(sorted(list(K)))
            sage: N.add_multiple_of_row(2,1,-N[2,1]/N[1,1],1)
            sage: N
            [      0       1       2       y   y + 1]
            [  y + 2     2*y 2*y + 1 2*y + 2       0]
            [      1       0       2 2*y + 1   y + 2]
            [    2*y 2*y + 1 2*y + 2       0       1]
            [      2       y   y + 1   y + 2     2*y]
            sage: y-(2*y+1)/y
            2

        """
        if self.Data == NULL or start_col >= self.Data.Noc:
            return
        FfSetField(self.Data.Field)
        cdef FEL c = self._converter.field_to_fel(self._base_ring(multiple))
        cdef ssize_t byte_offset = start_col//MPB     # how many full bytes will remain unchanged?
        cdef ssize_t remains = start_col % MPB        # how many cols have to be treated separately?
        cdef ssize_t noc                              # what bunch of cols will be treated together?
        cdef PTR row_to_head = MatGetPtr(self.Data, row_to)+byte_offset
        cdef PTR row_from_head = MatGetPtr(self.Data, row_from)+byte_offset
        if remains:
            for j in range(remains,MPB):
                FfInsert(row_to_head, j, FfAdd(FfExtract(row_to_head,j), FfMul(FfExtract(row_from_head,j), c)))
            byte_offset += 1
            row_to_head   += 1
            row_from_head += 1
        noc = self.Data.Noc - byte_offset*MPB
        if noc:
            FfSetNoc(noc)
            FfAddMulRow(row_to_head, row_from_head, c)

    cdef swap_rows_c(self, Py_ssize_t row1, Py_ssize_t row2):
        """
        Swap the rows ``row1`` and ``row2`` in-place.

        EXAMPLES::

            sage: K.<x> = GF(25)
            sage: M = MatrixSpace(K,5,5)(sorted(list(K)))
            sage: M
            [      0       1       2       3       4]
            [      x   x + 1   x + 2   x + 3   x + 4]
            [    2*x 2*x + 1 2*x + 2 2*x + 3 2*x + 4]
            [    3*x 3*x + 1 3*x + 2 3*x + 3 3*x + 4]
            [    4*x 4*x + 1 4*x + 2 4*x + 3 4*x + 4]
            sage: M.swap_rows(1, 3)    # indirect doctest
            sage: M
            [      0       1       2       3       4]
            [    3*x 3*x + 1 3*x + 2 3*x + 3 3*x + 4]
            [    2*x 2*x + 1 2*x + 2 2*x + 3 2*x + 4]
            [      x   x + 1   x + 2   x + 3   x + 4]
            [    4*x 4*x + 1 4*x + 2 4*x + 3 4*x + 4]

        """
        if not self.Data:
            raise ValueError("This matrix is empty")
        FfSetField(self.Data.Field)
        FfSetNoc(self.Data.Noc)
        FfSwapRows(MatGetPtr(self.Data, row1), MatGetPtr(self.Data, row2))

    def trace(self):
        """
        Trace of this matrix, i.e., the sum of diagonal elements.

        EXAMPLES::

            sage: K.<x> = GF(125)
            sage: MatrixSpace(K,7,7)(x).trace()
            2*x

        """
        if self._nrows != self._ncols:
            raise ValueError("self must be a square matrix")
        return self._converter.fel_to_field(MatTrace(self.Data))

    def stack(self, Matrix_gfpn_dense other):
        """
        Stack two matrices of the same number of columns.

        EXAMPLES::

            sage: M = MatrixSpace(GF(9,'x'),1,9)(sorted(list(GF(9,'x'))))
            sage: M
            [      0       1       2       x   x + 1   x + 2     2*x 2*x + 1 2*x + 2]
            sage: M.stack(M)
            [      0       1       2       x   x + 1   x + 2     2*x 2*x + 1 2*x + 2]
            [      0       1       2       x   x + 1   x + 2     2*x 2*x + 1 2*x + 2]

        """
        if self._ncols != other._ncols:
            raise TypeError("Both numbers of columns must match.")
        if self._nrows == 0 or self.Data == NULL:
            return other.__copy__()
        if other._nrows == 0 or other.Data == NULL:
            return self.__copy__()
        sig_on()
        try:
            mat = MatAlloc(self.Data.Field, self.Data.Nor+other.Data.Nor, self.Data.Noc)
            memcpy(mat.Data, self.Data.Data, FfCurrentRowSize*self.Data.Nor)
            memcpy(MatGetPtr(mat, self.Data.Nor), other.Data.Data, FfCurrentRowSize*other.Data.Nor)
        finally:
            sig_off()
        return new_mtx(mat, self)

    cpdef _add_(self, right):
        """
        TESTS::

            sage: K.<x> = GF(9)
            sage: M = MatrixSpace(K,3,3)(sorted(list(K)))
            sage: N = MatrixSpace(K,3,3)(2*x)
            sage: M+N           # indirect doctest
            [    2*x       1       2]
            [      x       1   x + 2]
            [    2*x 2*x + 1   x + 2]

        """
        cdef Matrix_gfpn_dense Self = self
        cdef Matrix_gfpn_dense Right = right
        assert Self is not None
        assert Right is not None
        if Self.Data == NULL or Right.Data == NULL:
            raise NotImplementedError("The matrices must not be empty")
        sig_on()
        try:
            mat = MatDup(Self.Data)
            MatAdd(mat, Right.Data)
        finally:
            sig_off()
        return new_mtx(mat, self)

    cpdef _sub_(self, right):
        """
        TESTS::

            sage: K.<x> = GF(9)
            sage: M = MatrixSpace(K,3,3)(sorted(list(K)))
            sage: N = MatrixSpace(K,3,3)(2*x)
            sage: M-N    # indirect doctest
            [      x       1       2]
            [      x 2*x + 1   x + 2]
            [    2*x 2*x + 1       2]

        """
        cdef Matrix_gfpn_dense Self = self
        cdef Matrix_gfpn_dense Right = right
        assert Self is not None
        assert Right is not None
        if Self.Data == NULL or Right.Data == NULL:
            raise NotImplementedError("The matrices must not be empty")
        sig_on()
        try:
            mat = MatDup(Self.Data)
            MatAddMul(mat, Right.Data, mtx_taddinv[1])
        finally:
            sig_off()
        return new_mtx(mat, self)

    def __neg__(self):
        """
        TESTS::

            sage: M = MatrixSpace(GF(9,'x'),3,3)(sorted(list(GF(9,'x'))))
            sage: -M
            [      0       2       1]
            [    2*x 2*x + 2 2*x + 1]
            [      x   x + 2   x + 1]

        ::

            sage: M = MatrixSpace(GF(125,'x'),10,30).random_element()
            sage: N = MatrixSpace(GF(125,'x'),10,30).random_element()
            sage: M + (-N) == M - N == -(N - M)
            True

        """
        if self.Data == NULL:
            raise ValueError("The matrix must not be empty")
        return self._lmul_(self._base_ring(-1))

    cpdef _lmul_(self, Element right):
        """
        EXAMPLES::

            sage: M = MatrixSpace(GF(9,'x'),3,3)(sorted(list(GF(9,'x'))))
            sage: K.<x> = GF(9)
            sage: M = MatrixSpace(K,3,3)(sorted(list(K)))
            sage: x*M    # indirect doctest
            [      0       x     2*x]
            [  x + 1 2*x + 1       1]
            [2*x + 2       2   x + 2]
            sage: M*x    # indirect doctest
            [      0       x     2*x]
            [  x + 1 2*x + 1       1]
            [2*x + 2       2   x + 2]
            sage: -M == (-1)*M
            True

        TESTS:

        Make sure that :trac:`25076` remains fixed::

            sage: M == M*int(4) == int(4)*M
            True

        """
        if self.Data == NULL:
            return self.__copy__()
        FfSetField(self.Data.Field)
<<<<<<< HEAD
        sig_on()
        try:
            mat = MatDup(self.Data)
            MatMulScalar(mat, FfFromInt(self._converter.field_to_int(right)))
        finally:
            sig_off()
=======
        mat = MatDup(self.Data)
        MatMulScalar(mat, self._converter.field_to_fel(right))
>>>>>>> 81808c07
        return new_mtx(mat, self)

    cdef int _strassen_default_cutoff(self, sage.matrix.matrix0.Matrix right) except -2:
        # Surprisingly, Winograd-Strassen can compete with school book
        # multiplication for smallish matrices, and of course it is
        # asymptotically faster. So, we used it by default.
        return 0

    cpdef Matrix_gfpn_dense _multiply_classical(Matrix_gfpn_dense self, Matrix_gfpn_dense right):
        """
        Multiplication using the cubic school book multiplication algorithm.

        EXAMPLES:

        Since by default the asymptotically faster Strassen-Winograd
        multiplication algorithm is used, the following is a valid
        consistency check::

            sage: M = MatrixSpace(GF(9,'x'),1000,500).random_element()
            sage: N = MatrixSpace(GF(9,'x'),500,2000).random_element()
            sage: M*N == M._multiply_classical(N)                       # optional: meataxe
            True

        """
        "multiply two meataxe matrices by the school book algorithm"
        if self.Data == NULL or right.Data == NULL:
            raise ValueError("The matrices must not be empty")
        if self._ncols != right._nrows:
            raise ArithmeticError("left ncols must match right nrows")
        sig_on()
        try:
            mat = MatDup(self.Data)
            MatMul(mat, right.Data)
        finally:
            sig_off()
        return new_mtx(mat, self)

    cpdef Matrix_gfpn_dense _multiply_strassen(Matrix_gfpn_dense self, Matrix_gfpn_dense right, cutoff=0):
        """
        Matrix multiplication using the asymptotically fast Strassen-Winograd algorithm.

        INPUT:

        - ``right`` -- a matrix of dimensions suitable to do multiplication
        - ``cutoff`` (optional integer) -- indicates the minimal size of submatrices
          that will be considered in the divide-and-conquer algorithm. The size is
          *not* expressed by the number of rows/columns, but the rowsize expressed
          in bytes. Depending on the base field, one byte may represent up to eight
          entries in a matrix row. The default is ``sizeof(long)^2/2`` byte.

        EXAMPLES:

        We test that different cutoffs yield the same result::

            sage: M = MatrixSpace(GF(9,'x'),1500,600).random_element()
            sage: N = MatrixSpace(GF(9,'x'),600,1500).random_element()
            sage: M._multiply_strassen(N) == M._multiply_strassen(N,80) == M._multiply_strassen(N,2) # optional: meataxe
            True

        """
        if self.Data == NULL or right.Data == NULL:
            raise ValueError("The matrices must not be empty")
        if self._ncols != right._nrows:
            raise ArithmeticError("left ncols must match right nrows")
        StrassenSetCutoff(cutoff // sizeof(long))
        sig_on()
        try:
            mat = MatAlloc(self.Data.Field, self._nrows, right._ncols)
            MatMulStrassen(mat, self.Data, right.Data)
        finally:
            sig_off()
        return new_mtx(mat, self)

    cdef _mul_long(self, long n):
        """
        Multiply an MTX matrix with a field element represented by an integer.

        TESTS::

            sage: M = random_matrix(GF(9,'x'), 64,51)
            sage: M == M*int(4) == int(4)*M
            True
            sage: M*int(-1)+M == 0
            True

        """
        if self.Data == NULL:
            raise ValueError("The matrix must not be empty")
        cdef Matrix_gfpn_dense left
        FfSetField(self.Data.Field)
        cdef FEL r
        with cython.cdivision(False):
            r = FfFromInt(n%FfChar)
        sig_on()
        try:
            mat = MatDup(self.Data)
            MatMulScalar(mat, r)
        finally:
            sig_off()
        return new_mtx(mat, self)

    def __div__(Matrix_gfpn_dense self, p):
        """
        Divide a matrix by a scalar.

        EXAMPLES::

            sage: K.<x> = GF(9)
            sage: M = MatrixSpace(K,3,3)(sorted(list(K)))
            sage: M
            [      0       1       2]
            [      x   x + 1   x + 2]
            [    2*x 2*x + 1 2*x + 2]
            sage: M/2                   # indirect doctest
            [      0       2       1]
            [    2*x 2*x + 2 2*x + 1]
            [      x   x + 2   x + 1]
            sage: M/x
            [      0   x + 2 2*x + 1]
            [      1       x 2*x + 2]
            [      2   x + 1     2*x]

        """
        if self.Data == NULL:
            return self.__copy__()
        if not p:
            raise ZeroDivisionError
        if p not in self._base_ring:
            raise ValueError("{} is not a scalar".format(p))
        p = self._base_ring(p)
        FfSetField(self.Data.Field)
<<<<<<< HEAD
        cdef FEL r = mtx_tmultinv[FfFromInt(self._converter.field_to_int(p))]
        sig_on()
        try:
            mat = MatDup(self.Data)
            MatMulScalar(mat, r)
        finally:
            sig_off()
=======
        mat = MatDup(self.Data)
        cdef FEL r = mtx_tmultinv[self._converter.field_to_fel(p)]
        MatMulScalar(mat, r)
>>>>>>> 81808c07
        return new_mtx(mat, self)

    def __invert__(Matrix_gfpn_dense self):
        """
        Multiplicative inverse of this matrix (if available).

        TESTS::

            sage: MS = MatrixSpace(GF(9,'x'),500)
            sage: while 1:
            ....:     M = MS.random_element()
            ....:     if M.rank() == 500:
            ....:         break
            sage: Minv = ~M    # indirect doctest
            sage: Minv*M == M*Minv == 1
            True

        We use the occasion to demonstrate that errors in MeatAxe are
        correctly handled in Sage::

            sage: MS = MatrixSpace(GF(25,'x'),5)
            sage: while 1:
            ....:     M = MS.random_element(density=0.4)
            ....:     if M.rank() < 5:
            ....:         break
            sage: ~M                    # optional: meataxe
            Traceback (most recent call last):
            ...
            ZeroDivisionError: Division by zero in file matinv.c (line 50)

        """
        if self.Data == NULL:
            raise ValueError("The matrix must not be empty")
        if not self.is_square():
            raise ArithmeticError("self must be a square matrix")
        sig_on()
        try:
            mat = MatInverse(self.Data)
        finally:
            sig_off()
        return new_mtx(mat, self)

    def transpose(Matrix_gfpn_dense self):
        """
        Return the transposed matrix.

        EXAMPLES::

            sage: K.<x> = GF(9)
            sage: M = MatrixSpace(K, 2,4)(sorted(list(K)[1:]))
            sage: M
            [      1       2       x   x + 1]
            [  x + 2     2*x 2*x + 1 2*x + 2]
            sage: M.transpose()
            [      1   x + 2]
            [      2     2*x]
            [      x 2*x + 1]
            [  x + 1 2*x + 2]

        """
        if self.Data == NULL:
            raise ValueError("The matrix must not be empty")
        sig_on()
        try:
            mat = MatTransposed(self.Data)
        finally:
            sig_off()
        return new_mtx(mat, self)

    def order(self):
        """
        Return the multiplicative order of this matrix.

        EXAMPLES::

            sage: K.<x> = GF(27)
            sage: M = MatrixSpace(K, 4)([2*x^2 + 2*x, 2*x^2 + x, 2*x^2 + x + 1,
            ....: x^2 + x + 2, x + 2, x^2, 2*x + 2, 2*x^2 + 2*x, 2*x^2 + 1,
            ....: 1, 2, x^2 + 2*x + 1, x^2 + x + 2, x + 1, 2*x^2 + 2*x, x^2 + x])
            sage: M.order()                 # optional: meataxe
            104
            sage: M^104 == 1
            True
            sage: M^103 == 1
            False

        """
        if self.Data == NULL:
            raise ValueError("The matrix must not be empty")
        if self.Data.Nor != self.Data.Noc:
            raise ValueError("only defined for square matrices")
        sig_on()
        try:
            o = MatOrder(self.Data)
        finally:
            sig_off()
        if o == -1:
            raise ArithmeticError("order too large")
        else:
            return o

###################
## Gauss algorithm

    def left_kernel_matrix(self):
        """
        Return the null space of this matrix, represented as a matrix.

        NOTE:

        - For a matrix `M`, ``M.left_kernel_matrix()*M`` is a null matrix.
        - The command `M.left_kernel()` uses a generic implementation in Sage,
          that relies on computing the echelon form of the transposed
          matrix. This method however uses a MeatAxe function to compute
          the left kernel matrix.

        EXAMPLES::

            sage: K.<x> = GF(25)
            sage: M = MatrixSpace(K, 10)()
            sage: entries = [((0, 2), x), ((0, 4), 3*x + 2),
            ....: ((0, 8), 2*x), ((1, 1), x + 3), ((1, 5), 3*x),
            ....: ((1, 6), x + 4), ((2, 3), 2*x), ((2, 5), 4*x + 1),
            ....: ((2, 6), 4), ((3, 4), x + 4), ((3, 5), x + 1),
            ....: ((5, 5), 3*x), ((5, 7), x + 3), ((6, 1), x),
            ....: ((6, 2), x + 1), ((6, 5), x + 1), ((8, 2), 4),
            ....: ((8, 8), 4), ((8, 9), x + 3), ((9, 8), 4*x + 2)]
            sage: for (i,j),v in entries: M[i,j] = v
            sage: M.left_kernel()
            Vector space of degree 10 and dimension 2 over Finite Field in x of size 5^2
            Basis matrix:
            [0 0 0 0 1 0 0 0 0 0]
            [0 0 0 0 0 0 0 1 0 0]
            sage: M.left_kernel_matrix()    # optional: meataxe
            [0 0 0 0 1 0 0 0 0 0]
            [0 0 0 0 0 0 0 1 0 0]

        """
        cdef Matrix_gfpn_dense OUT = self.fetch("left_kernel_matrix")
        if OUT is not None:
            return OUT
        if self.Data is NULL:
            raise ValueError("The matrix must not be empty")
        sig_on()
        try:
            mat = MatNullSpace(self.Data)
        finally:
            sig_off()
        OUT = new_mtx(mat, self)
        self.cache("left_kernel_matrix", OUT)
        return OUT

    cpdef _echelon_in_place(self, str algorithm):
        """
        Change this matrix into echelon form, using classical
        Gaussian elimination, and return the pivots.

        .. NOTE::

            Use :meth:`_echelon_in_place_classical`, which can take the
            keyword ``reduced``.


        EXAMPLES::

            sage: K.<x> = GF(25)
            sage: M = MatrixSpace(K, 9, 3)()
            sage: entries = [((0, 2), x), ((0, 4), 3*x + 2),
            ....: ((0, 8), 2*x), ((1, 1), x + 3), ((1, 5), 3*x),
            ....: ((1, 6), x + 4), ((2, 0), 2*x), ((2, 5), 4*x + 1)]
            sage: for (i,j),v in entries: M[j,i] = v
            sage: M
            [      0       0     2*x]
            [      0   x + 3       0]
            [      x       0       0]
            [      0       0       0]
            [3*x + 2       0       0]
            [      0     3*x 4*x + 1]
            [      0   x + 4       0]
            [      0       0       0]
            [    2*x       0       0]
            sage: M._echelon_in_place("classical")
            (0, 1, 2)
            sage: M
            [1 0 0]
            [0 1 0]
            [0 0 1]
            [0 0 0]
            [0 0 0]
            [0 0 0]
            [0 0 0]
            [0 0 0]
            [0 0 0]
        """
        return self._echelon_in_place_classical()

    def _echelon_in_place_classical(self, bint reduced=True, **kwds):
        """
        Change this matrix into echelon form, using classical Gaussian elimination
        and return its pivots.

        INPUT:

        - ``reduced`` (optional, default ``True``) -- will result
          in the row-reduced echelon form (otherwise, only a
          semi-echelon form results).

        EXAMPLES::

            sage: K.<x> = GF(25)
            sage: M = MatrixSpace(K, 10)()
            sage: entries = [((0, 2), x), ((0, 4), 3*x + 2),
            ....: ((0, 8), 2*x), ((1, 1), x + 3), ((1, 5), 3*x),
            ....: ((1, 6), x + 4), ((2, 3), 2*x), ((2, 5), 4*x + 1),
            ....: ((2, 6), 4), ((3, 4), x + 4), ((3, 5), x + 1),
            ....: ((5, 5), 3*x), ((5, 7), x + 3), ((6, 1), x),
            ....: ((6, 2), x + 1), ((6, 5), x + 1), ((8, 2), 4),
            ....: ((8, 8), 4), ((8, 9), x + 3), ((9, 8), 4*x + 2)]
            sage: for (i,j),v in entries: M[i,j] = v
            sage: M
            [      0       0       x       0 3*x + 2       0       0       0     2*x       0]
            [      0   x + 3       0       0       0     3*x   x + 4       0       0       0]
            [      0       0       0     2*x       0 4*x + 1       4       0       0       0]
            [      0       0       0       0   x + 4   x + 1       0       0       0       0]
            [      0       0       0       0       0       0       0       0       0       0]
            [      0       0       0       0       0     3*x       0   x + 3       0       0]
            [      0       x   x + 1       0       0   x + 1       0       0       0       0]
            [      0       0       0       0       0       0       0       0       0       0]
            [      0       0       4       0       0       0       0       0       4   x + 3]
            [      0       0       0       0       0       0       0       0 4*x + 2       0]
            sage: M.echelon_form()   # indirect doctest
            [      0       1       0       0       0       0       0       0       0 4*x + 4]
            [      0       0       1       0       0       0       0       0       0 4*x + 2]
            [      0       0       0       1       0       0       0       0       0 3*x + 4]
            [      0       0       0       0       1       0       0       0       0 3*x + 3]
            [      0       0       0       0       0       1       0       0       0 2*x + 3]
            [      0       0       0       0       0       0       1       0       0       x]
            [      0       0       0       0       0       0       0       1       0 2*x + 2]
            [      0       0       0       0       0       0       0       0       1       0]
            [      0       0       0       0       0       0       0       0       0       0]
            [      0       0       0       0       0       0       0       0       0       0]

        A semi-echelon form can be produced by invoking the single-underscore
        method directly::

            sage: N = copy(M)
            sage: N._echelon_in_place_classical(reduced=False)      # optional: meataxe
            (2, 1, 3, 4, 5, 6, 7, 8)
            sage: N                                                 # optional: meataxe
            [      0       0       x       0 3*x + 2       0       0       0     2*x       0]
            [      0   x + 3       0       0       0     3*x   x + 4       0       0       0]
            [      0       0       0     2*x       0 4*x + 1       4       0       0       0]
            [      0       0       0       0   x + 4   x + 1       0       0       0       0]
            [      0       0       0       0       0     3*x       0   x + 3       0       0]
            [      0       0       0       0       0       0 2*x + 2     4*x 3*x + 3       0]
            [      0       0       0       0       0       0       0   x + 1       1   x + 3]
            [      0       0       0       0       0       0       0       0 4*x + 2       0]
            [      0       0       0       0       0       0       0       0       0       0]
            [      0       0       0       0       0       0       0       0       0       0]

        TESTS:

        We verify that the above echelon form is consistent with Sage's generic
        implementation of dense matrices::

            sage: type(M)                           # optional: meataxe
            <type 'sage.matrix.matrix_gfpn_dense.Matrix_gfpn_dense'>
            sage: MS = MatrixSpace(M.base_ring(), M.nrows(), M.ncols(), implementation='generic')
            sage: X = MS(M)
            sage: type(X)
            <type 'sage.matrix.matrix_generic_dense.Matrix_generic_dense'>
            sage: X.echelon_form()
            [      0       1       0       0       0       0       0       0       0 4*x + 4]
            [      0       0       1       0       0       0       0       0       0 4*x + 2]
            [      0       0       0       1       0       0       0       0       0 3*x + 4]
            [      0       0       0       0       1       0       0       0       0 3*x + 3]
            [      0       0       0       0       0       1       0       0       0 2*x + 3]
            [      0       0       0       0       0       0       1       0       0       x]
            [      0       0       0       0       0       0       0       1       0 2*x + 2]
            [      0       0       0       0       0       0       0       0       1       0]
            [      0       0       0       0       0       0       0       0       0       0]
            [      0       0       0       0       0       0       0       0       0       0]

        The following was a problem in a preliminary version of the code::

            sage: K.<a> = GF(25)
            sage: M = MatrixSpace(K, 2, 4)([4, 4, 1, 0, 0, 2*a+1, a+2, 1])
            sage: M
            [      4       4       1       0]
            [      0 2*a + 1   a + 2       1]
            sage: M.echelonize()
            sage: M
            [      1       0 3*a + 4 2*a + 2]
            [      0       1     2*a 3*a + 3]

        """
        if self._nrows == 0 or self._ncols == 0:
            self.cache('in_echelon_form',True)
            self.cache('rank', 0)
            self.cache('pivots', ())
            return ()
        self._cache = None
        sig_on()
        try:
            MatEchelonize(self.Data)
        finally:
            sig_off()
        # Now, self.Data is in semi-echelon form.
        r = self.Data.Nor
        cdef size_t i, j, pos
        cdef PTR old, dest, src
        cdef FEL piv
        self.cache('rank', r)
        # Next, we do permutations to achieve the reduced echelon form,
        # if requested.
        if reduced:
            pivs = [(self.Data.PivotTable[i],i) for i in range(r)]
            pivs.sort()
            if pivs != [(self.Data.PivotTable[i],i) for i in range(r)] or self.Data.Nor < self._nrows:
                # We copy the row one by one, sorting their pivot positions
                old = self.Data.Data
                self.Data.Data = FfAlloc(self._nrows)
                for i, (pos,j) in enumerate(pivs):
                    # We have to move row j to row i
                    dest = self.Data.Data+FfCurrentRowSize*i
                    memcpy(dest, old+FfCurrentRowSize*j, FfCurrentRowSize)
                    self.Data.PivotTable[i] = pos
                    sig_check()
                sig_free(old)
                self.Data.Nor = self._nrows
            # Now, the pivot columns are strictly increasing.
            # We now normalize each row, and annulate everything
            # above the pivot (currently, we only know that the matrix
            # is zero below the pivots).
            for i in range(r):
                src = MatGetPtr(self.Data, i)
                piv = FfExtract(src, self.Data.PivotTable[i])
                assert piv!=FF_ZERO
                if piv != FF_ONE:
                    FfMulRow(src, mtx_tmultinv[piv])
                sig_check()
                for j in range(i):
                    dest = MatGetPtr(self.Data, j)
                    piv = FfExtract(dest, self.Data.PivotTable[i])
                    if piv != FF_ONE:
                        FfAddMulRow(dest, src, mtx_taddinv[piv])
                    else:
                        FfSubRow(dest, src)
                    sig_check()
        elif self.Data.Nor < self._nrows:
            # Some rows may have vanished. In SageMath, we
            # want that the number of rows does not change,
            # thus, we have to append zero rows.
            self.Data.Data = <PTR>check_realloc(self.Data.Data, FfCurrentRowSize*self._nrows)
            memset(self.Data.Data + FfCurrentRowSize*self.Data.Nor, FF_ZERO, FfCurrentRowSize*(self._nrows-self.Data.Nor))
            self.Data.Nor = self._nrows
        self.cache('pivots', tuple(self.Data.PivotTable[i] for i in range(r)))
        self.cache('in_echelon_form',True)
        return self._cache['pivots']

from sage.misc.superseded import deprecation

def mtx_unpickle(f, int nr, int nc, bytes Data, bint m):
    r"""
    Helper function for unpickling.

    EXAMPLES::

        sage: K.<x> = GF(9)
        sage: M = MatrixSpace(K,10,10).random_element()
        sage: M == loads(dumps(M))   # indirect doctest
        True
        sage: M is loads(dumps(M))
        False

    We also test pickles with zero rows and columns, as they may constitute
    corner cases. Note that in the following case, if ``sizeof(long)==8``,
    two matrix entries are stored in one byte, and therefore the last byte of
    a row is only half filled::

        sage: M = matrix(K,3,5, [x, 0, 1, 0,-1, 0, 0, 0, 0, 0, -1, 0, 1, 0, x])
        sage: loads(dumps(M)) == M
        True
        sage: M = matrix(K,3,5, [0, 1, 0,-1, 0, x, 0, 1, 0, -1, 0, 0, 0, 0, 0])
        sage: loads(dumps(M)) == M
        True

    TESTS:

    We test that a pickle created by one machine can be understood
    by other machines with different architecture (see :trac:`23411`).
    Internally, a row is stored in a memory block of length a multiple
    of ``sizeof(long)``, which may be machine dependent, but in a pickle,
    only the bytes actually containing data of the row are stored, which
    is machine independent. We chose a matrix over the field with `13` elements.
    Since `13^2<255<13^3`, two columns will be stored in one byte. Our matrix
    has five columns, thus, one row will occupy three bytes in the pickle,
    but eight bytes (if ``sizeof(long)==8``) in memory, and the pickle
    string will be six bytes, since we have two rows::

        sage: s = b'Uq\x82\xa7\x8bh'
        sage: len(s)
        6
        sage: from sage.matrix.matrix_gfpn_dense import mtx_unpickle, Matrix_gfpn_dense  # optional: meataxe
        sage: MS = MatrixSpace(GF(13), 2, 5, implementation=Matrix_gfpn_dense) # optional: meataxe
        sage: N = mtx_unpickle(MS, 2, 5, s, True)            # optional: meataxe
        sage: N                                              # optional: meataxe
        [ 6  7  8  9 10]
        [12 11 10  9  8]
        sage: type(N)                                        # optional: meataxe
        <type 'sage.matrix.matrix_gfpn_dense.Matrix_gfpn_dense'>

    We demonstrate that a slightly different pickle format can be understood
    as well, that was at some point used by some optional package::

        sage: N == mtx_unpickle(int(13), 2, 5, s, True)      # optional: meataxe
        True

    In a previous version of this optional module, the whole memory chunk
    used to store the matrix was stored. The result would have been, as
    in the following example, a string of length 16. Unpickling works, but
    results in a warning::

        sage: t = b'Uq\x82\x00\x00\x00\x00\x00\xa7\x8bh\x00\x00\x00\x00\x00'
        sage: len(t)
        16
        sage: N == mtx_unpickle(MS, 2, 5, t, True)           # optional: meataxe
        doctest:warning
        ...
        DeprecationWarning: Reading this pickle may be machine dependent
        See http://trac.sagemath.org/23411 for details.
        True

    Unpickling would even work in the case that the machine creating
    the deprecated pickle had ``sizeof(long)==9``::

        sage: t = b'Uq\x82\x00\x00\x00\x00\x00\x00\xa7\x8bh\x00\x00\x00\x00\x00\x00'
        sage: len(t)
        18
        sage: N == mtx_unpickle(MS, 2, 5, t, True)           # optional: meataxe
        True

    The data may be empty, which results in the zero matrix::

        sage: mtx_unpickle(MS, 2, 5, b'', True)              # optional: meataxe
        [0 0 0 0 0]
        [0 0 0 0 0]

    We test further corner cases. A ``ValueError`` is raised if the number
    of bytes in the pickle does not comply with either the old or the new
    pickle format (we test several code paths here)::

        sage: t = b'Uq\x82\x00\x00\x00\x00\x00\xa7\x8bh\x00\x00\x00\x00\x00\x00'
        sage: mtx_unpickle(MS, 2, 5, t, True)                # optional: meataxe
        Traceback (most recent call last):
        ...
        ValueError: Expected a pickle with 3*2 bytes, got 17 instead
        sage: t = b'Uq\x82\x00\x00\x00\x00\x00\xa7\x8bh\x00\x00\x00\x00\x00\x00'
        sage: mtx_unpickle(MS, 2, 5, t[:4], True)                # optional: meataxe
        Traceback (most recent call last):
        ...
        ValueError: Expected a pickle with 3*2 bytes, got 2*2 instead
        sage: MS = MatrixSpace(GF(13), 0, 5)
        sage: mtx_unpickle(MS, 0, 5, s, True)                # optional: meataxe
        Traceback (most recent call last):
        ...
        ValueError: This matrix pickle contains data, thus, the number of rows
        and columns must be positive
        sage: MS = MatrixSpace(GF(13), 3, 5)
        sage: mtx_unpickle(MS, 2, 5, s, True)                # optional: meataxe
        Traceback (most recent call last):
        ...
        ValueError: Inconsistent dimensions in this matrix pickle
        sage: mtx_unpickle(MatrixSpace(GF(19),0,5), 0, 5, b'', True) # optional: meataxe
        []
    """
    if isinstance(f, (int, long)):
        # This is for old pickles created with the group cohomology spkg
        MS = MatrixSpace(GF(f, 'z'), nr, nc, implementation=Matrix_gfpn_dense)
    else:
        MS = f
        if MS.nrows() != nr or MS.ncols() != nc:
            raise ValueError("Inconsistent dimensions in this matrix pickle")
        f = MS.base_ring().order()

    OUT = <Matrix_gfpn_dense>Matrix_gfpn_dense.__new__(Matrix_gfpn_dense, MS)
    sig_on()
    try:
        OUT.Data = MatAlloc(f, nr, nc)
    finally:
        sig_off()
    OUT._is_immutable = not m
    OUT._converter = FieldConverter(OUT._base_ring)
    cdef char *x
    cdef PTR pt
    cdef size_t lenData = len(Data)
    cdef size_t pickled_rowsize
    cdef size_t i
    if Data:
        if nr <= 0 or nc <= 0:
            raise ValueError("This matrix pickle contains data, thus, the number of rows and columns must be positive")
        pickled_rowsize = lenData//nr
        if lenData != pickled_rowsize*nr:
            raise ValueError(f"Expected a pickle with {FfCurrentRowSizeIo}*{nr} bytes, got {lenData} instead")
        x = PyBytes_AsString(Data)
        if pickled_rowsize == FfCurrentRowSizeIo:
            pt = OUT.Data.Data
            for i in range(nr):
                memcpy(pt,x,FfCurrentRowSizeIo)
                x += FfCurrentRowSizeIo
                FfStepPtr(&(pt))
                sig_check()
        elif pickled_rowsize >= FfCurrentRowSizeIo:
            deprecation(23411, "Reading this pickle may be machine dependent")
            if pickled_rowsize == FfCurrentRowSize:
                memcpy(OUT.Data.Data, x, OUT.Data.RowSize*OUT.Data.Nor)
            else:
                pt = OUT.Data.Data
                for i in range(nr):
                    memcpy(pt,x,FfCurrentRowSizeIo)
                    x += pickled_rowsize
                    FfStepPtr(&(pt))
                    sig_check()
        else:
            raise ValueError(f"Expected a pickle with {FfCurrentRowSizeIo}*{nr} bytes, got {pickled_rowsize}*{nr} instead")
    return OUT<|MERGE_RESOLUTION|>--- conflicted
+++ resolved
@@ -438,14 +438,9 @@
         cdef long i,j
         for i in range(nr):
             for j in range(nc):
-<<<<<<< HEAD
-                v = self._converter.field_to_int(self._coerce_element(next(it)))
-                FfInsert(x, j, FfFromInt(v))
-                sig_check()
-=======
                 c = self._converter.field_to_fel(self._coerce_element(next(it)))
                 FfInsert(x, j, c)
->>>>>>> 81808c07
+                sig_check()
             FfStepPtr(&x)
 
         self._is_immutable = not mutable
@@ -1286,17 +1281,12 @@
         if self.Data == NULL:
             return self.__copy__()
         FfSetField(self.Data.Field)
-<<<<<<< HEAD
         sig_on()
         try:
             mat = MatDup(self.Data)
-            MatMulScalar(mat, FfFromInt(self._converter.field_to_int(right)))
+            MatMulScalar(mat, self._converter.field_to_fel(right))
         finally:
             sig_off()
-=======
-        mat = MatDup(self.Data)
-        MatMulScalar(mat, self._converter.field_to_fel(right))
->>>>>>> 81808c07
         return new_mtx(mat, self)
 
     cdef int _strassen_default_cutoff(self, sage.matrix.matrix0.Matrix right) except -2:
@@ -1428,19 +1418,13 @@
             raise ValueError("{} is not a scalar".format(p))
         p = self._base_ring(p)
         FfSetField(self.Data.Field)
-<<<<<<< HEAD
-        cdef FEL r = mtx_tmultinv[FfFromInt(self._converter.field_to_int(p))]
+        cdef FEL r = mtx_tmultinv[self._converter.field_to_fel(p)]
         sig_on()
         try:
             mat = MatDup(self.Data)
             MatMulScalar(mat, r)
         finally:
             sig_off()
-=======
-        mat = MatDup(self.Data)
-        cdef FEL r = mtx_tmultinv[self._converter.field_to_fel(p)]
-        MatMulScalar(mat, r)
->>>>>>> 81808c07
         return new_mtx(mat, self)
 
     def __invert__(Matrix_gfpn_dense self):
