r"""
Matrix Spaces

You can create any space `\text{Mat}_{n\times m}(R)` of
either dense or sparse matrices with given number of rows and
columns over any commutative or noncommutative ring.

EXAMPLES::

    sage: MS = MatrixSpace(QQ,6,6,sparse=True); MS
    Full MatrixSpace of 6 by 6 sparse matrices over Rational Field
    sage: MS.base_ring()
    Rational Field
    sage: MS = MatrixSpace(ZZ,3,5,sparse=False); MS
    Full MatrixSpace of 3 by 5 dense matrices over Integer Ring

TESTS::

    sage: matrix(RR,2,2,sparse=True)
    [0.000000000000000 0.000000000000000]
    [0.000000000000000 0.000000000000000]
    sage: matrix(GF(11),2,2,sparse=True)
    [0 0]
    [0 0]
"""

#*****************************************************************************
# This program is free software: you can redistribute it and/or modify
# it under the terms of the GNU General Public License as published by
# the Free Software Foundation, either version 2 of the License, or
# (at your option) any later version.
#                  http://www.gnu.org/licenses/
#*****************************************************************************


# System imports
import sys
import types
import operator

# Sage matrix imports
import matrix
import matrix_generic_dense
import matrix_generic_sparse

import matrix_modn_sparse

import matrix_mod2_dense
import matrix_gf2e_dense

import matrix_integer_dense
import matrix_integer_sparse

import matrix_rational_dense
import matrix_rational_sparse

import matrix_mpolynomial_dense


# Sage imports
from sage.misc.superseded import deprecation
import sage.structure.coerce
import sage.structure.parent_gens as parent_gens
from sage.structure.unique_representation import UniqueRepresentation
import sage.rings.integer as integer
import sage.rings.number_field.all
import sage.rings.finite_rings.integer_mod_ring
import sage.rings.finite_rings.constructor
import sage.rings.polynomial.multi_polynomial_ring_generic
import sage.misc.latex as latex
import sage.modules.free_module
from sage.structure.sequence import Sequence

from sage.misc.all import lazy_attribute

from sage.categories.rings import Rings
from sage.categories.fields import Fields

_Rings = Rings()
_Fields = Fields()


def is_MatrixSpace(x):
    """
    Returns True if self is an instance of MatrixSpace returns false if
    self is not an instance of MatrixSpace

    EXAMPLES::

        sage: from sage.matrix.matrix_space import is_MatrixSpace
        sage: MS = MatrixSpace(QQ,2)
        sage: A = MS.random_element()
        sage: is_MatrixSpace(MS)
        True
        sage: is_MatrixSpace(A)
        False
        sage: is_MatrixSpace(5)
        False
    """
    return isinstance(x, MatrixSpace)


class MatrixSpace(UniqueRepresentation, parent_gens.ParentWithGens):
    """
    The space of all nrows x ncols matrices over base_ring.

    INPUT:

    -  ``base_ring`` - a ring
    -  ``nrows`` - int, the number of rows
    -  ``ncols`` - (default nrows) int, the number of
       columns
    -  ``sparse`` - (default false) whether or not matrices
       are given a sparse representation

    EXAMPLES::

        sage: MatrixSpace(ZZ,10,5)
        Full MatrixSpace of 10 by 5 dense matrices over Integer Ring
        sage: MatrixSpace(ZZ,10,5).category()
        Category of infinite modules over (euclidean domains
             and infinite enumerated sets and metric spaces)
        sage: MatrixSpace(ZZ,10,10).category()
        Category of infinite algebras over (euclidean domains
             and infinite enumerated sets and metric spaces)
        sage: MatrixSpace(QQ,10).category()
        Category of infinite algebras over (quotient fields and metric spaces)

    TESTS::

        sage: MatrixSpace(ZZ, 1, 2^63)
        Traceback (most recent call last):
        ...
        ValueError: number of rows and columns may be at most...
        sage: MatrixSpace(ZZ, 2^100, 10)
        Traceback (most recent call last):
        ...
        ValueError: number of rows and columns may be at most...
    """
    _no_generic_basering_coercion = True

    @staticmethod
    def __classcall__(cls, base_ring, nrows, ncols=None, sparse=False, implementation='flint'):
        """
        Create with the command

        MatrixSpace(base_ring , nrows [, ncols] [, sparse])

        The default value of the optional argument sparse is False. The
        default value of the optional argument ncols is nrows.

        INPUT:

        - ``base_ring`` -- a ring
        - ``nrows`` -- int, the number of rows
        - ``ncols`` -- (default nrows) int, the number of
          columns
        - ``sparse`` -- (default false) whether or not matrices
          are given a sparse representation
        - ``implementation`` -- (default 'flint') choose an
          implementation (only applicable over `\Z`)

        OUTPUT:

        The unique space of all nrows x ncols matrices over base_ring.

        EXAMPLES::

            sage: MS = MatrixSpace(RationalField(),2)
            sage: MS.base_ring()
            Rational Field
            sage: MS.dimension()
            4
            sage: MS.dims()
            (2, 2)
            sage: B = MS.basis()
            sage: B
            [
            [1 0]  [0 1]  [0 0]  [0 0]
            [0 0], [0 0], [1 0], [0 1]
            ]
            sage: B[0]
            [1 0]
            [0 0]
            sage: B[1]
            [0 1]
            [0 0]
            sage: B[2]
            [0 0]
            [1 0]
            sage: B[3]
            [0 0]
            [0 1]
            sage: A = MS.matrix([1,2,3,4])
            sage: A
            [1 2]
            [3 4]
            sage: MS2 = MatrixSpace(RationalField(),2,3)
            sage: B = MS2.matrix([1,2,3,4,5,6])
            sage: A*B
            [ 9 12 15]
            [19 26 33]

        ::

            sage: M = MatrixSpace(ZZ, 10, implementation="flint")
            sage: M
            Full MatrixSpace of 10 by 10 dense matrices over Integer Ring
            sage: loads(M.dumps()) is M
            True

        TESTS::

            sage: MatrixSpace(ZZ, 10, implementation="foobar")
            Traceback (most recent call last):
            ...
            ValueError: unknown matrix implementation 'foobar'
        """
        if base_ring not in _Rings:
            raise TypeError("base_ring (=%s) must be a ring"%base_ring)
        if ncols is None: ncols = nrows
        nrows = int(nrows); ncols = int(ncols); sparse=bool(sparse)
        return super(MatrixSpace, cls).__classcall__(
                cls, base_ring, nrows, ncols, sparse, implementation)

    def __init__(self,  base_ring,
                        nrows,
                        ncols=None,
                        sparse=False,
                        implementation='flint'):
        """
        TEST:

        We test that in the real or complex double dense case,
        conversion from the base ring is done by a call morphism.
        Note that by :trac:`9138`, other algebras usually
        get a conversion map by multiplication with the one element.
        ::

            sage: MS = MatrixSpace(RDF, 2, 2)
            sage: MS.convert_map_from(RDF)
            Call morphism:
              From: Real Double Field
              To:   Full MatrixSpace of 2 by 2 dense matrices over Real Double Field
            sage: MS = MatrixSpace(CDF, 2, 2)
            sage: MS.convert_map_from(CDF)
            Call morphism:
              From: Complex Double Field
              To:   Full MatrixSpace of 2 by 2 dense matrices over Complex Double Field

        We check that :trac:`10095` is fixed::

            sage: M = Matrix(QQ, [[1 for dummy in range(125)]])
            sage: V = M.right_kernel()
            sage: V
            Vector space of degree 125 and dimension 124 over Rational Field
            Basis matrix:
            124 x 125 dense matrix over Rational Field
            sage: MatrixSpace(ZZ,20,20)(1) \ MatrixSpace(ZZ,20,1).random_element()
            20 x 1 dense matrix over Rational Field (use the '.str()' method to see the entries)
            sage: MatrixSpace(ZZ,200,200)(1) \ MatrixSpace(ZZ,200,1).random_element()
            200 x 1 dense matrix over Rational Field (use the '.str()' method to see the entries)
            sage: A = MatrixSpace(RDF,1000,1000).random_element()
            sage: B = MatrixSpace(RDF,1000,1000).random_element()
            sage: C = A * B

        We check that :trac:`18186` is fixed::

            sage: MatrixSpace(ZZ,0,3) in FiniteSets()
            True
            sage: MatrixSpace(Zmod(4),2) in FiniteSets()
            True
            sage: MatrixSpace(ZZ,2) in Sets().Infinite()
            True
        """
        self._implementation = implementation

        if ncols is None: ncols = nrows
        from sage.categories.all import Modules, Algebras
        parent_gens.ParentWithGens.__init__(self, base_ring) # category = Modules(base_ring)
        # Temporary until the inheritance glitches are fixed
        if base_ring not in _Rings:
            raise TypeError("base_ring must be a ring")
        nrows = int(nrows)
        ncols = int(ncols)
        if nrows < 0:
            raise ArithmeticError("nrows must be nonnegative")
        if ncols < 0:
            raise ArithmeticError("ncols must be nonnegative")

        if nrows > sys.maxsize or ncols > sys.maxsize:
            raise ValueError("number of rows and columns may be at most %s" % sys.maxsize)

        self.__nrows = nrows
        self.__is_sparse = sparse
        if ncols is None:
            self.__ncols = nrows
        else:
            self.__ncols = ncols
        self.__matrix_class = self._get_matrix_class()
        if nrows == ncols:
            # For conversion from the base ring, multiplication with the one element is *slower*
            # than creating a new diagonal matrix. Hence, we circumvent
            # the conversion that is provided by Algebras(base_ring).parent_class.
#            from sage.categories.morphism import CallMorphism
#            from sage.categories.homset import Hom
#            self.register_coercion(CallMorphism(Hom(base_ring,self)))
            category = Algebras(base_ring.category())
        else:
            category = Modules(base_ring.category())

        if not self.__nrows or not self.__ncols:
            is_finite = True
        else:
            is_finite = None
            try:
                is_finite = base_ring.is_finite()
            except (AttributeError,NotImplementedError):
                pass

        if is_finite is True:
            category = category.Finite()
        elif is_finite is False:
            category = category.Infinite()

        sage.structure.parent.Parent.__init__(self, category=category)
        #sage.structure.category_object.CategoryObject._init_category_(self, category)

    def cardinality(self):
        r"""
        Return the number of elements in self.

        EXAMPLES::

            sage: MatrixSpace(GF(3), 2, 3).cardinality()
            729
            sage: MatrixSpace(ZZ, 2).cardinality()
            +Infinity
            sage: MatrixSpace(ZZ, 0, 3).cardinality()
            1
        """
        if not self.__nrows or not self.__ncols:
            from sage.rings.integer_ring import ZZ
            return ZZ.one()
        else:
            return self.base_ring().cardinality() ** (self.__nrows * self.__ncols)

    def full_category_initialisation(self):
        """
        Make full use of the category framework.

        .. NOTE::

            It turns out that it causes a massive speed regression in
            computations with elliptic curves, if a full initialisation
            of the category framework of matrix spaces happens at
            initialisation: The elliptic curves code treats matrix spaces
            as containers, not as objects of a category. Therefore,
            making full use of the category framework is now provided by
            a separate method (see :trac:`11900`).

        EXAMPLES::

            sage: MS = MatrixSpace(QQ,8)
            sage: TestSuite(MS).run()
            sage: type(MS)
            <class 'sage.matrix.matrix_space.MatrixSpace_with_category'>
            sage: MS.full_category_initialisation()
            doctest:...: DeprecationWarning: the full_category_initialization
             method does nothing, as a matrix space now has its category
             systematically fully initialized
            See http://trac.sagemath.org/15801 for details.
        """
        deprecation(15801, "the full_category_initialization method does nothing,"
                           " as a matrix space now has its category"
                           " systematically fully initialized")

    @lazy_attribute
    def _copy_zero(self):
        """
        Is it faster to copy a zero matrix or is it faster to create a
        new matrix from scratch?

        EXAMPLE::

            sage: MS = MatrixSpace(GF(2),20,20)
            sage: MS._copy_zero
            False

            sage: MS = MatrixSpace(GF(3),20,20)
            sage: MS._copy_zero
            True
            sage: MS = MatrixSpace(GF(3),200,200)
            sage: MS._copy_zero
            False

            sage: MS = MatrixSpace(ZZ,200,200)
            sage: MS._copy_zero
            False
            sage: MS = MatrixSpace(ZZ,30,30)
            sage: MS._copy_zero
            True

            sage: MS = MatrixSpace(QQ,200,200)
            sage: MS._copy_zero
            False
            sage: MS = MatrixSpace(QQ,20,20)
            sage: MS._copy_zero
            False

        """
        if self.__is_sparse:
            return False
        elif self.__matrix_class is sage.matrix.matrix_mod2_dense.Matrix_mod2_dense:
            return False
        elif self.__matrix_class == sage.matrix.matrix_rational_dense.Matrix_rational_dense:
            return False
        elif self.__nrows > 40 and self.__ncols > 40:
                return False
        else:
            return True

    def __call__(self, entries=None, coerce=True, copy=True, sparse = False):
        """
        EXAMPLES::

            sage: k = GF(7); G = MatrixGroup([matrix(k,2,[1,1,0,1]), matrix(k,2,[1,0,0,2])])
            sage: g = G.0
            sage: MatrixSpace(k,2)(g)
            [1 1]
            [0 1]

        ::

            sage: MS = MatrixSpace(ZZ,2,4)
            sage: M2 = MS(range(8)); M2
            [0 1 2 3]
            [4 5 6 7]
            sage: M2 == MS(M2.rows())
            True

        ::

            sage: MS = MatrixSpace(ZZ,2,4, sparse=True)
            sage: M2 = MS(range(8)); M2
            [0 1 2 3]
            [4 5 6 7]
            sage: M2 == MS(M2.rows())
            True

        ::

            sage: MS = MatrixSpace(ZZ,2,2, sparse=True)
            sage: MS([1,2,3,4])
            [1 2]
            [3 4]

            sage: MS = MatrixSpace(ZZ, 2)
            sage: g = Gamma0(5)([1,1,0,1])
            sage: MS(g)
            [1 1]
            [0 1]

        ::

            sage: MS = MatrixSpace(ZZ,2,2, sparse=True)
            sage: mat = MS(); mat
            [0 0]
            [0 0]
            sage: mat.is_mutable()
            True
            sage: mat2 = mat.change_ring(QQ); mat2.is_mutable()
            True

        TESTS:

        Ensure that :trac:`12020` is fixed::

            sage: x = polygen(QQ)
            sage: for R in [ZZ, QQ, RealField(100), ComplexField(100), RDF, CDF,
            ...             SR, GF(2), GF(11), GF(2^8,'a'), GF(3^19,'a'),
            ...             NumberField(x^3+2,'a'), CyclotomicField(4),
            ...             PolynomialRing(QQ,'x'), PolynomialRing(CC,2,'x')]:
            ...       A = MatrixSpace(R,60,30,sparse=False)(0)
            ...       B = A.augment(A)
            ...       A = MatrixSpace(R,60,30,sparse=True)(0)
            ...       B = A.augment(A)

        Check that :trac:`13012` is fixed::

            sage: m = zero_matrix(2, 3)
            sage: m
            [0 0 0]
            [0 0 0]
            sage: M = MatrixSpace(ZZ, 3, 5)
            sage: M.zero()
            [0 0 0 0 0]
            [0 0 0 0 0]
            [0 0 0 0 0]
            sage: M(m)
            Traceback (most recent call last):
            ...
            ValueError: a matrix from
            Full MatrixSpace of 2 by 3 dense matrices over Integer Ring
            cannot be converted to a matrix in
            Full MatrixSpace of 3 by 5 dense matrices over Integer Ring!
            sage: M.matrix(m)
            Traceback (most recent call last):
            ...
            ValueError: a matrix from
            Full MatrixSpace of 2 by 3 dense matrices over Integer Ring
            cannot be converted to a matrix in
            Full MatrixSpace of 3 by 5 dense matrices over Integer Ring!

        Check that :trac:`15110` is fixed::

            sage: S.<t> = LaurentSeriesRing(ZZ)
            sage: MS = MatrixSpace(S,1,1)
            sage: MS([[t]])   # given as a list of lists
            [t]
            sage: MS([t])     # given as a list of coefficients
            [t]
            sage: MS(t)       # given as a scalar matrix
            [t]
        """
        return self.matrix(entries, coerce, copy)

    def change_ring(self, R):
        """
        Return matrix space over R with otherwise same parameters as self.

        INPUT:


        -  ``R`` - ring


        OUTPUT: a matrix space

        EXAMPLES::

            sage: Mat(QQ,3,5).change_ring(GF(7))
            Full MatrixSpace of 3 by 5 dense matrices over Finite Field of size 7
        """
        try:
            return self.__change_ring[R]
        except AttributeError:
            self.__change_ring = {}
        except KeyError:
            pass
        M = MatrixSpace(R, self.__nrows, self.__ncols, self.__is_sparse)
        self.__change_ring[R] = M
        return M

    def base_extend(self, R):
        """
        Return base extension of this matrix space to R.

        INPUT:

        -  ``R`` - ring

        OUTPUT: a matrix space

        EXAMPLES::

            sage: Mat(ZZ,3,5).base_extend(QQ)
            Full MatrixSpace of 3 by 5 dense matrices over Rational Field
            sage: Mat(QQ,3,5).base_extend(GF(7))
            Traceback (most recent call last):
            ...
            TypeError: no base extension defined
        """
        if R.has_coerce_map_from(self.base_ring()):
            return self.change_ring(R)
        raise TypeError("no base extension defined")

    def construction(self):
        """
        EXAMPLES::

            sage: A = matrix(ZZ, 2, [1..4], sparse=True)
            sage: A.parent().construction()
            (MatrixFunctor, Integer Ring)
            sage: A.parent().construction()[0](QQ['x'])
            Full MatrixSpace of 2 by 2 sparse matrices over Univariate Polynomial Ring in x over Rational Field
            sage: parent(A/2)
            Full MatrixSpace of 2 by 2 sparse matrices over Rational Field
        """
        from sage.categories.pushout import MatrixFunctor
        return MatrixFunctor(self.__nrows, self.__ncols, is_sparse=self.is_sparse()), self.base_ring()

    def get_action_impl(self, S, op, self_on_left):
        try:
            if op is operator.mul:
                import action as matrix_action
                if self_on_left:
                    if is_MatrixSpace(S):
                        return matrix_action.MatrixMatrixAction(self, S)
                    elif sage.modules.free_module.is_FreeModule(S):
                        return matrix_action.MatrixVectorAction(self, S)
                    else:
                        # action of base ring
                        return sage.structure.coerce.RightModuleAction(S, self)
                else:
                    if sage.modules.free_module.is_FreeModule(S):
                        return matrix_action.VectorMatrixAction(self, S)
                    else:
                        # action of base ring
                        return sage.structure.coerce.LeftModuleAction(S, self)
            else:
                return None
        except TypeError:
            return None

    def _coerce_impl(self, x):
        """
        EXAMPLES::

            sage: MS1 = MatrixSpace(QQ,3)
            sage: MS2 = MatrixSpace(ZZ,4,5,true)
            sage: A = MS1(range(9))
            sage: D = MS2(range(20))
            sage: MS1._coerce_(A)
            [0 1 2]
            [3 4 5]
            [6 7 8]
            sage: MS2._coerce_(D)
            [ 0  1  2  3  4]
            [ 5  6  7  8  9]
            [10 11 12 13 14]
            [15 16 17 18 19]
        """
        if isinstance(x, matrix.Matrix):
            if self.is_sparse() and x.is_dense():
                raise TypeError("cannot coerce dense matrix into sparse space for arithmetic")
            if x.nrows() == self.nrows() and x.ncols() == self.ncols():
                if self.base_ring().has_coerce_map_from(x.base_ring()):
                    return self(x)
                raise TypeError("no canonical coercion")
        return self._coerce_try(x, self.base_ring())

    def _repr_(self):
        """
        Returns the string representation of a MatrixSpace

        EXAMPLES::

            sage: MS = MatrixSpace(ZZ,2,4,true)
            sage: repr(MS)
            'Full MatrixSpace of 2 by 4 sparse matrices over Integer Ring'
            sage: MS
            Full MatrixSpace of 2 by 4 sparse matrices over Integer Ring
        """
        if self.is_sparse():
            s = "sparse"
        else:
            s = "dense"
        return "Full MatrixSpace of %s by %s %s matrices over %s"%(
                    self.__nrows, self.__ncols, s, self.base_ring())

    def _repr_option(self, key):
        """
        Metadata about the :meth:`_repr_` output.

        See :meth:`sage.structure.parent._repr_option` for details.

        EXAMPLES::

            sage: MS = MatrixSpace(ZZ,2,4,true)
            sage: MS._repr_option('element_ascii_art')
            True
        """
        if key == 'element_ascii_art':
            return self.__nrows > 1
        return super(MatrixSpace, self)._repr_option(key)

    def _latex_(self):
        r"""
        Returns the latex representation of a MatrixSpace

        EXAMPLES::

            sage: MS3 = MatrixSpace(QQ,6,6,true)
            sage: latex(MS3)
            \mathrm{Mat}_{6\times 6}(\Bold{Q})
        """
        return "\\mathrm{Mat}_{%s\\times %s}(%s)"%(self.nrows(), self.ncols(),
                                                      latex.latex(self.base_ring()))

    def __len__(self):
        """
        Return number of elements of this matrix space if it fits in
        an int; raise a TypeError if there are infinitely many
        elements, and raise an OverflowError if there are finitely
        many but more than the size of an int.

        EXAMPLES::

            sage: len(MatrixSpace(GF(3),3,2))
            729
            sage: len(MatrixSpace(GF(3),2,3))
            729
            sage: 3^(2*3)
            729
            sage: len(MatrixSpace(GF(2003),3,2))
            Traceback (most recent call last):
            ...
            OverflowError: long int too large to convert to int
            sage: len(MatrixSpace(QQ,3,2))
            Traceback (most recent call last):
            ...
            TypeError: len() of unsized object
        """
        return len(self.base_ring())**(self.nrows()*self.ncols())

    def __iter__(self):
        r"""
        Returns a generator object which iterates through the elements of
        self. The order in which the elements are generated is based on a
        'weight' of a matrix which is the number of iterations on the base
        ring that are required to reach that matrix.

        The ordering is similar to a degree negative lexicographic order in
        monomials in a multivariate polynomial ring.

        EXAMPLES: Consider the case of 2 x 2 matrices over GF(5).

        ::

            sage: list( GF(5) )
            [0, 1, 2, 3, 4]
            sage: MS = MatrixSpace(GF(5), 2, 2)
            sage: l = list(MS)

        Then, consider the following matrices::

            sage: A = MS([2,1,0,1]); A
            [2 1]
            [0 1]
            sage: B = MS([1,2,1,0]); B
            [1 2]
            [1 0]
            sage: C = MS([1,2,0,0]); C
            [1 2]
            [0 0]

        A appears before B since the weight of one of A's entries exceeds
        the weight of the corresponding entry in B earliest in the list.

        ::

            sage: l.index(A)
            41
            sage: l.index(B)
            46

        However, A would come after the matrix C since C has a lower weight
        than A.

        ::

            sage: l.index(A)
            41
            sage: l.index(C)
            19

        The weights of matrices over other base rings are not as obvious.
        For example, the weight of

        ::

            sage: MS = MatrixSpace(ZZ, 2, 2)
            sage: MS([-1,0,0,0])
            [-1  0]
            [ 0  0]

        is 2 since

        ::

            sage: i = iter(ZZ)
            sage: next(i)
            0
            sage: next(i)
            1
            sage: next(i)
            -1

        Some more examples::

            sage: MS = MatrixSpace(GF(2),2)
            sage: a = list(MS)
            sage: len(a)
            16
            sage: for m in a: print m, '\n-'
            [0 0]
            [0 0]
            -
            [1 0]
            [0 0]
            -
            [0 1]
            [0 0]
            -
            [0 0]
            [1 0]
            -
            [0 0]
            [0 1]
            -
            [1 1]
            [0 0]
            -
            [1 0]
            [1 0]
            -
            [1 0]
            [0 1]
            -
            [0 1]
            [1 0]
            -
            [0 1]
            [0 1]
            -
            [0 0]
            [1 1]
            -
            [1 1]
            [1 0]
            -
            [1 1]
            [0 1]
            -
            [1 0]
            [1 1]
            -
            [0 1]
            [1 1]
            -
            [1 1]
            [1 1]
            -

        ::

            sage: MS = MatrixSpace(GF(2),2, 3)
            sage: a = list(MS)
            sage: len(a)
            64
            sage: a[0]
            [0 0 0]
            [0 0 0]

        ::

            sage: MS = MatrixSpace(ZZ, 2, 3)
            sage: i = iter(MS)
            sage: a = [ next(i) for _ in range(6) ]
            sage: a[0]
            [0 0 0]
            [0 0 0]
            sage: a[4]
            [0 0 0]
            [1 0 0]

        For degenerate cases, where either the number of rows or columns
        (or both) are zero, then the single element of the space is
        returned.

        ::

            sage: list( MatrixSpace(GF(2), 2, 0) )
            [[]]
            sage: list( MatrixSpace(GF(2), 0, 2) )
            [[]]
            sage: list( MatrixSpace(GF(2), 0, 0) )
            [[]]

        If the base ring does not support iteration (for example, with the
        reals), then the matrix space over that ring does not support
        iteration either.

        ::

            sage: MS = MatrixSpace(RR, 2)
            sage: a = list(MS)
            Traceback (most recent call last):
            ...
            NotImplementedError: len() of an infinite set
        """
        #Make sure that we can iterate over the base ring
        base_ring = self.base_ring()
        base_iter = iter(base_ring)

        number_of_entries = (self.__nrows*self.__ncols)

        #If the number of entries is zero, then just
        #yield the empty matrix in that case and return
        if number_of_entries == 0:
            yield self(0)
            raise StopIteration

        import sage.combinat.integer_vector

        if not base_ring.is_finite():
            #When the base ring is not finite, then we should go
            #through and yield the matrices by "weight", which is
            #the total number of iterations that need to be done
            #on the base ring to reach the matrix.
            base_elements = [ next(base_iter) ]
            weight = 0
            while True:
                for iv in sage.combinat.integer_vector.IntegerVectors(weight, number_of_entries):
                    yield self(entries=[base_elements[i] for i in iv])
                weight += 1
                base_elements.append( next(base_iter) )
        else:
            #In the finite case, we do a similar thing except that
            #the "weight" of each entry is bounded by the number
            #of elements in the base ring
            order = base_ring.order()
            done = False
            base_elements = list(base_ring)
            for weight in range((order-1)*number_of_entries+1):
                for iv in sage.combinat.integer_vector.IntegerVectors(weight, number_of_entries, max_part=(order-1)):
                   yield self(entries=[base_elements[i] for i in iv])

    def __getitem__(self, x):
        """
        Return a polynomial ring over this ring or the `n`-th element of this ring.

        This method implements the syntax ``R['x']`` to define polynomial rings
        over matrix rings, while still allowing to get the `n`-th element of a
        finite matrix ring with ``R[n]`` for backward compatibility.

        (If this behaviour proves desirable for all finite enumerated rings, it
        should eventually be implemented in the corresponding category rather
        than here.)

        ..SEEALSO::

            :meth:`sage.categories.rings.Rings.ParentMethod.__getitem__`,
            :meth:`sage.structure.parent.Parent.__getitem__`

        EXAMPLES::

            sage: MS = MatrixSpace(GF(3), 2, 2)
            sage: MS['x']
            Univariate Polynomial Ring in x over Full MatrixSpace of 2 by 2 dense matrices over Finite Field of size 3
            sage: MS[0]
            [0 0]
            [0 0]
            sage: MS[9]
            [0 2]
            [0 0]

            sage: MS = MatrixSpace(QQ, 7)
            sage: MS['x']
            Univariate Polynomial Ring in x over Full MatrixSpace of 7 by 7 dense matrices over Rational Field
            sage: MS[2]
            Traceback (most recent call last):
            ...
            NotImplementedError: since it is infinite, cannot list Full MatrixSpace of 7 by 7 dense matrices over Rational Field
        """
        if isinstance(x, (int, long, integer.Integer)):
            return self.list()[x]
        return Rings.ParentMethods.__getitem__.__func__(self, x)

    def _get_matrix_class(self):
        r"""
        Returns the class of self

        EXAMPLES::

            sage: MS1 = MatrixSpace(QQ,4)
            sage: MS2 = MatrixSpace(ZZ,4,5,true)
            sage: MS1._get_matrix_class()
            <type 'sage.matrix.matrix_rational_dense.Matrix_rational_dense'>
            sage: MS2._get_matrix_class()
            <type 'sage.matrix.matrix_integer_sparse.Matrix_integer_sparse'>
            sage: type(matrix(SR, 2, 2, 0))
            <type 'sage.matrix.matrix_symbolic_dense.Matrix_symbolic_dense'>
            sage: type(matrix(GF(7), 2, range(4)))
            <type 'sage.matrix.matrix_modn_dense_float.Matrix_modn_dense_float'>
            sage: type(matrix(GF(16007), 2, range(4)))
            <type 'sage.matrix.matrix_modn_dense_double.Matrix_modn_dense_double'>
            sage: type(matrix(CBF, 2, range(4)))
            <type 'sage.matrix.matrix_complex_ball_dense.Matrix_complex_ball_dense'>
        """
        R = self.base_ring()
        if self.is_dense():
            if sage.rings.integer_ring.is_IntegerRing(R):
                if self._implementation != 'flint':
                    raise ValueError("unknown matrix implementation %r" % self._implementation)
                return matrix_integer_dense.Matrix_integer_dense
            elif sage.rings.rational_field.is_RationalField(R):
                return matrix_rational_dense.Matrix_rational_dense
            elif sage.rings.number_field.number_field.is_CyclotomicField(R):
                import matrix_cyclo_dense
                return matrix_cyclo_dense.Matrix_cyclo_dense
            elif R==sage.rings.real_double.RDF:
                import matrix_real_double_dense
                return matrix_real_double_dense.Matrix_real_double_dense
            elif R==sage.rings.complex_double.CDF:
                import matrix_complex_double_dense
                return matrix_complex_double_dense.Matrix_complex_double_dense
            elif sage.rings.finite_rings.integer_mod_ring.is_IntegerModRing(R):
                import matrix_modn_dense_double, matrix_modn_dense_float
                if R.order() == 2:
                    return matrix_mod2_dense.Matrix_mod2_dense
                elif R.order() < matrix_modn_dense_float.MAX_MODULUS:
                    return matrix_modn_dense_float.Matrix_modn_dense_float
                elif R.order() < matrix_modn_dense_double.MAX_MODULUS:
                    return matrix_modn_dense_double.Matrix_modn_dense_double
                return matrix_generic_dense.Matrix_generic_dense
            elif sage.rings.finite_rings.constructor.is_FiniteField(R) and R.characteristic() == 2 and R.order() <= 65536:
                return matrix_gf2e_dense.Matrix_gf2e_dense
            elif sage.rings.polynomial.multi_polynomial_ring_generic.is_MPolynomialRing(R) and R.base_ring() in _Fields:
                return matrix_mpolynomial_dense.Matrix_mpolynomial_dense
            #elif isinstance(R, sage.rings.padics.padic_ring_capped_relative.pAdicRingCappedRelative):
            #    return padics.matrix_padic_capped_relative_dense
            # the default
            else:
                from sage.symbolic.ring import SR   # causes circular imports
                if R is SR:
                    import matrix_symbolic_dense
                    return matrix_symbolic_dense.Matrix_symbolic_dense
<<<<<<< HEAD
                try:
                    from sage.rings.complex_ball_acb import ComplexBallField
                    if isinstance(R, ComplexBallField):
                        import matrix_complex_ball_dense
                        return matrix_complex_ball_dense.Matrix_complex_ball_dense
                except ImportError:
                    pass
=======

                # ComplexBallField might become a lazy import,
                # thus do not import it here too early.
                from sage.rings.complex_arb import ComplexBallField
                if isinstance(R, ComplexBallField):
                    import matrix_complex_ball_dense
                    return matrix_complex_ball_dense.Matrix_complex_ball_dense
>>>>>>> 867803fb
                return matrix_generic_dense.Matrix_generic_dense

        else:
            if sage.rings.finite_rings.integer_mod_ring.is_IntegerModRing(R) and R.order() < matrix_modn_sparse.MAX_MODULUS:
                return matrix_modn_sparse.Matrix_modn_sparse
            elif sage.rings.rational_field.is_RationalField(R):
                return matrix_rational_sparse.Matrix_rational_sparse
            elif sage.rings.integer_ring.is_IntegerRing(R):
                return matrix_integer_sparse.Matrix_integer_sparse
            # the default
            return matrix_generic_sparse.Matrix_generic_sparse

    def basis(self):
        """
        Returns a basis for this matrix space.

        .. warning::

           This will of course compute every generator of this matrix
           space. So for large matrices, this could take a long time,
           waste a massive amount of memory (for dense matrices), and
           is likely not very useful. Don't use this on large matrix
           spaces.

        EXAMPLES::

            sage: Mat(ZZ,2,2).basis()
            [
            [1 0]  [0 1]  [0 0]  [0 0]
            [0 0], [0 0], [1 0], [0 1]
            ]
        """
        v = [self.zero_matrix().__copy__() for _ in range(self.dimension())]
        one = self.base_ring()(1)
        i = 0
        for r in range(self.__nrows):
            for c in range(self.__ncols):
                v[i][r,c] = one
                v[i].set_immutable()
                i += 1
        return Sequence(v, universe=self, check=False, immutable=True, cr=True)

    def dimension(self):
        """
        Returns (m rows) \* (n cols) of self as Integer

        EXAMPLES::

            sage: MS = MatrixSpace(ZZ,4,6)
            sage: u = MS.dimension()
            sage: u - 24 == 0
            True
        """
        return self.__nrows * self.__ncols

    def dims(self):
        """
        Returns (m row, n col) representation of self dimension

        EXAMPLES::

            sage: MS = MatrixSpace(ZZ,4,6)
            sage: MS.dims()
            (4, 6)
        """
        return (self.__nrows, self.__ncols)

    from sage.misc.cachefunc import cached_method
    @cached_method
    def identity_matrix(self):
        """
        Returns the identity matrix in ``self``.

        ``self`` must be a space of square
        matrices. The returned matrix is immutable. Please use ``copy`` if
        you want a modified copy.

        EXAMPLES::

            sage: MS1 = MatrixSpace(ZZ,4)
            sage: MS2 = MatrixSpace(QQ,3,4)
            sage: I = MS1.identity_matrix()
            sage: I
            [1 0 0 0]
            [0 1 0 0]
            [0 0 1 0]
            [0 0 0 1]
            sage: Er = MS2.identity_matrix()
            Traceback (most recent call last):
            ...
            TypeError: self must be a space of square matrices

        TESTS::

            sage: MS1.one()[1,2] = 3
            Traceback (most recent call last):
            ...
            ValueError: matrix is immutable; please change a copy instead (i.e., use copy(M) to change a copy of M).
        """
        if self.__nrows != self.__ncols:
            raise TypeError("self must be a space of square matrices")
        A = self.zero_matrix().__copy__()
        for i in xrange(self.__nrows):
            A[i,i] = 1
        A.set_immutable()
        return A

    one = identity_matrix

    def is_dense(self):
        """
        Returns True if matrices in self are dense and False otherwise.

        EXAMPLES::

            sage: Mat(RDF,2,3).is_sparse()
            False
            sage: Mat(RR,123456,22,sparse=True).is_sparse()
            True
        """
        return not self.__is_sparse

    def is_sparse(self):
        """
        Returns True if matrices in self are sparse and False otherwise.

        EXAMPLES::

            sage: Mat(GF(2011),10000).is_sparse()
            False
            sage: Mat(GF(2011),10000,sparse=True).is_sparse()
            True
        """
        return self.__is_sparse

    def is_finite(self):
        """
        EXAMPLES::

            sage: MatrixSpace(GF(101), 10000).is_finite()
            True
            sage: MatrixSpace(QQ, 2).is_finite()
            False
        """
        return self.base_ring().is_finite()

    def gen(self, n):
        """
        Return the n-th generator of this matrix space.

        This doesn't compute all basis matrices, so it is reasonably
        intelligent.

        EXAMPLES::

            sage: M = Mat(GF(7),10000,5); M.ngens()
            50000
            sage: a = M.10
            sage: a[:4]
            [0 0 0 0 0]
            [0 0 0 0 0]
            [1 0 0 0 0]
            [0 0 0 0 0]
        """
        if hasattr(self, '__basis'):
            return self.__basis[n]
        r = n // self.__ncols
        c = n - (r * self.__ncols)
        z = self.zero_matrix().__copy__()
        z[r,c] = 1
        return z

    @cached_method
    def zero_matrix(self):
        """
        Returns the zero matrix in ``self``.

        ``self`` must be a space of square matrices. The returned matrix is
        immutable. Please use ``copy`` if you want a modified copy.

        EXAMPLES::

            sage: z = MatrixSpace(GF(7),2,4).zero_matrix(); z
            [0 0 0 0]
            [0 0 0 0]
            sage: z.is_mutable()
            False

        TESTS::

            sage: MM = MatrixSpace(RDF,1,1,sparse=False); mat = MM.zero_matrix()
            sage: copy(mat)
            [0.0]
            sage: MM = MatrixSpace(RDF,0,0,sparse=False); mat = MM.zero_matrix()
            sage: copy(mat)
            []
            sage: mat.is_mutable()
            False
            sage: MM.zero().is_mutable()
            False
        """
        res = self.__matrix_class(self, 0, coerce=False, copy=False)
        res.set_immutable()
        return res

    zero = zero_matrix

    def ngens(self):
        """
        Return the number of generators of this matrix space, which is the
        number of entries in the matrices in this space.

        EXAMPLES::

            sage: M = Mat(GF(7),100,200); M.ngens()
            20000
        """
        return self.dimension()

    def matrix(self, x=0, coerce=True, copy=True):
        r"""
        Create a matrix in ``self``.

        INPUT:

        - ``x`` -- (default: 0) data to construct a new matrix from. Can be one
          of the following:

          * 0, corresponding to the zero matrix;

          * 1, corresponding to the identity_matrix;

          * a matrix, whose dimensions must match ``self`` and whose base ring
            must be convertible to the base ring of ``self``;

          * a list of entries corresponding to all elements of the new matrix;

          * a list of rows with each row given as an iterable;

        - ``coerce`` -- (default: ``True``) whether to coerce ``x`` into self;

        - ``copy`` -- (default: ``True``) whether to copy ``x`` during
          construction (makes a difference only if ``x`` is a matrix in
          ``self``).

        OUTPUT:

        - a matrix in ``self``.

        EXAMPLES::

            sage: M = MatrixSpace(ZZ, 2)
            sage: M.matrix([[1,0],[0,-1]])
            [ 1  0]
            [ 0 -1]
            sage: M.matrix([1,0,0,-1])
            [ 1  0]
            [ 0 -1]
            sage: M.matrix([1,2,3,4])
            [1 2]
            [3 4]

        Note that the last "flip" cannot be performed if ``x`` is a matrix, no
        matter what is ``rows`` (it used to be possible but was fixed by
        Trac 10793)::

            sage: projection = matrix(ZZ,[[1,0,0],[0,1,0]])
            sage: projection
            [1 0 0]
            [0 1 0]
            sage: projection.parent()
            Full MatrixSpace of 2 by 3 dense matrices over Integer Ring
            sage: M = MatrixSpace(ZZ, 3 , 2)
            sage: M
            Full MatrixSpace of 3 by 2 dense matrices over Integer Ring
            sage: M(projection)
            Traceback (most recent call last):
            ...
            ValueError: a matrix from
            Full MatrixSpace of 2 by 3 dense matrices over Integer Ring
            cannot be converted to a matrix in
            Full MatrixSpace of 3 by 2 dense matrices over Integer Ring!

        If you really want to make from a matrix another matrix of different
        dimensions, use either transpose method or explicit conversion to a
        list::

            sage: M(projection.list())
            [1 0]
            [0 0]
            [1 0]

        TESTS:

        The following corner cases were problematic while working on #10628::

            sage: MS = MatrixSpace(ZZ,2,1)
            sage: MS([[1],[2]])
            [1]
            [2]
            sage: MS = MatrixSpace(CC,2,1)
            sage: F = NumberField(x^2+1, name='x')
            sage: MS([F(1),F(0)])
            [ 1.00000000000000]
            [0.000000000000000]

        Trac ticket #10628 allowed to provide the data be lists of matrices, but
        :trac:`13012` prohibited it::

            sage: MS = MatrixSpace(ZZ,4,2)
            sage: MS0 = MatrixSpace(ZZ,2)
            sage: MS.matrix([MS0([1,2,3,4]), MS0([5,6,7,8])])
            Traceback (most recent call last):
            ...
            TypeError: cannot construct an element of
            Full MatrixSpace of 4 by 2 dense matrices over Integer Ring
            from [[1 2]
            [3 4], [5 6]
            [7 8]]!

        A mixed list of matrices and vectors is prohibited as well::

            sage: MS.matrix( [MS0([1,2,3,4])] + list(MS0([5,6,7,8])) )
            Traceback (most recent call last):
            ...
            TypeError: cannot construct an element of
            Full MatrixSpace of 4 by 2 dense matrices over Integer Ring
            from [[1 2]
            [3 4], (5, 6), (7, 8)]!

        Check that :trac:`13302` is fixed::

            sage: MatrixSpace(Qp(3),1,1)([Qp(3).zero()])
            [0]
            sage: MatrixSpace(Qp(3),1,1)([Qp(3)(4/3)])
            [3^-1 + 1 + O(3^19)]

        One-rowed matrices over combinatorial free modules used to break
        the constructor (:trac:`17124`). Check that this is fixed::

            sage: Sym = SymmetricFunctions(QQ)
            sage: h = Sym.h()
            sage: MatrixSpace(h,1,1)([h[1]])
            [h[1]]
            sage: MatrixSpace(h,2,1)([h[1], h[2]])
            [h[1]]
            [h[2]]
        """
        if x is None or isinstance(x, (int, integer.Integer)) and x == 0:
            if self._copy_zero: # faster to copy than to create a new one.
                return self.zero_matrix().__copy__()
            else:
                return self.__matrix_class(self, None, False, False)
        if isinstance(x, (int, integer.Integer)) and x == 1:
            return self.identity_matrix().__copy__()
        m, n, sparse = self.__nrows, self.__ncols, self.__is_sparse
        if matrix.is_Matrix(x):
            if x.parent() is self:
                if x.is_immutable():
                    return x
                else:
                    return x.__copy__()
            else:
                if x.nrows() == m and x.ncols() == n:
                    x = x.list()
                else:
                    raise ValueError("a matrix from %s cannot be converted to "
                                     "a matrix in %s!" % (x.parent(), self))
        from sage.groups.matrix_gps.group_element import \
            is_MatrixGroupElement
        from sage.modular.arithgroup.arithgroup_element import \
            ArithmeticSubgroupElement
        if is_MatrixGroupElement(x) or isinstance(x, ArithmeticSubgroupElement):
            return self(x.matrix(), copy=False)
        if isinstance(x, (types.GeneratorType, xrange)):
            x = list(x)
        if not sparse and isinstance(x, dict):
            x = dict_to_list(x, m, n)
            coerce = True
            copy = False
        MC = self.__matrix_class
        if isinstance(x, (list, tuple)) and x:
            if len(x) == m:     # Try unpacking elements
                unpacked = True
                new_x = []
                for v in x:
                    l = len(new_x)
                    try:
                        from sage.structure.element import is_Vector
                        if isinstance(v, (list, tuple)) or is_Vector(v):
                            # The isinstance check should prevent the "flattening"
                            # of v if v is an iterable but not meant to be
                            # iterated (e.g., an element of a combinatorial free
                            # module).
                            new_x.extend(v)
                        else:
                            raise TypeError
                        if len(new_x) - l != n:
                            raise TypeError
                    except TypeError:
                        unpacked = False
                if unpacked:
                    try:
                        if sparse:
                            return MC(self, list_to_dict(new_x, m, n),
                                      copy=False, coerce=coerce)
                        else:
                            return MC(self, new_x, copy=False, coerce=coerce)
                    except TypeError:
                        pass
            if len(x) != m * n:
                raise TypeError("cannot construct an element of {} from {}!"
                                .format(self, x))
            if sparse:
                x = list_to_dict(x, m, n)
                copy = False
        return MC(self, x, copy=copy, coerce=coerce)

    def matrix_space(self, nrows=None, ncols=None, sparse=False):
        """
        Return the matrix space with given number of rows, columns and
        sparcity over the same base ring as self, and defaults the same as
        self.

        EXAMPLES::

            sage: M = Mat(GF(7),100,200)
            sage: M.matrix_space(5000)
            Full MatrixSpace of 5000 by 200 dense matrices over Finite Field of size 7
            sage: M.matrix_space(ncols=5000)
            Full MatrixSpace of 100 by 5000 dense matrices over Finite Field of size 7
            sage: M.matrix_space(sparse=True)
            Full MatrixSpace of 100 by 200 sparse matrices over Finite Field of size 7
        """
        if nrows is None:
            nrows = self.__nrows
        if ncols is None:
            ncols = self.__ncols
        base = self._base
        return MatrixSpace(base, nrows, ncols, sparse=sparse)

    def ncols(self):
        """
        Return the number of columns of matrices in this space.

        EXAMPLES::

            sage: M = Mat(ZZ['x'],200000,500000,sparse=True)
            sage: M.ncols()
            500000
        """
        return self.__ncols

    def nrows(self):
        """
        Return the number of rows of matrices in this space.

        EXAMPLES::

            sage: M = Mat(ZZ,200000,500000)
            sage: M.nrows()
            200000
        """
        return self.__nrows

    def row_space(self):
        """
        Return the module spanned by all rows of matrices in this matrix
        space. This is a free module of rank the number of rows. It will be
        sparse or dense as this matrix space is sparse or dense.

        EXAMPLES::

            sage: M = Mat(ZZ,20,5,sparse=False); M.row_space()
            Ambient free module of rank 5 over the principal ideal domain Integer Ring
        """
        try:
            return self.__row_space
        except AttributeError:
            self.__row_space = sage.modules.free_module.FreeModule(self.base_ring(),
                                                self.ncols(), sparse=self.is_sparse())
            return self.__row_space

    def column_space(self):
        """
        Return the module spanned by all columns of matrices in this matrix
        space. This is a free module of rank the number of columns. It will
        be sparse or dense as this matrix space is sparse or dense.

        EXAMPLES::

            sage: M = Mat(GF(9,'a'),20,5,sparse=True); M.column_space()
            Sparse vector space of dimension 20 over Finite Field in a of size 3^2
        """
        try:
            return self.__column_space
        except AttributeError:
            self.__column_space = sage.modules.free_module.FreeModule(self.base_ring(), self.nrows(),
                                                                   sparse=self.is_sparse())
            return self.__column_space

    def random_element(self, density=None, *args, **kwds):
        """
        Returns a random element from this matrix space.

        INPUT:

        -  ``density`` - ``float`` or ``None`` (default: ``None``);  rough
           measure of the proportion of nonzero entries in the random matrix;
           if set to ``None``, all entries of the matrix are randomized,
           allowing for any element of the underlying ring, but if set to
           a ``float``, a proportion of entries is selected and randomized to
           non-zero elements of the ring

        -  ``*args, **kwds`` - remaining parameters, which may be passed to
           the random_element function of the base ring. ("may be", since this
           function calls the ``randomize`` function on the zero matrix, which
           need not call the ``random_element`` function of the base ring at
           all in general.)

        OUTPUT:

        -  Matrix

        .. NOTE::

            This method will randomize a proportion of roughly ``density`` entries
            in a newly allocated zero matrix.

            By default, if the user sets the value of ``density`` explicitly, this
            method will enforce that these entries are set to non-zero values.
            However, if the test for equality with zero in the base ring is too
            expensive, the user can override this behaviour by passing the
            argument ``nonzero=False`` to this method.

            Otherwise, if the user does not set the value of ``density``, the
            default value is taken to be 1, and the option ``nonzero=False`` is
            passed to the ``randomize`` method.

        EXAMPLES::

            sage: Mat(ZZ,2,5).random_element()
            [ -8   2   0   0   1]
            [ -1   2   1 -95  -1]
            sage: Mat(QQ,2,5).random_element(density=0.5)
            [ 2  0  0  0  1]
            [ 0  0  0 -1  0]
            sage: Mat(QQ,3,sparse=True).random_element()
            [  -1   -1   -1]
            [  -3 -1/3   -1]
            [   0   -1    1]
            sage: Mat(GF(9,'a'),3,sparse=True).random_element()
            [    a   2*a     1]
            [    2     1 a + 2]
            [  2*a     2     2]
        """
        Z = self.zero_matrix().__copy__()
        if density is None:
            Z.randomize(density=float(1), nonzero=kwds.pop('nonzero', False), \
                *args, **kwds)
        else:
            Z.randomize(density=density, nonzero=kwds.pop('nonzero', True), \
                *args, **kwds)
        return Z

    def _magma_init_(self, magma):
        r"""
        EXAMPLES: We first coerce a square matrix.

        ::

            sage: magma(MatrixSpace(QQ,3))                      # optional - magma
            Full Matrix Algebra of degree 3 over Rational Field

        ::

            sage: magma(MatrixSpace(Integers(8),2,3))           # optional - magma
            Full RMatrixSpace of 2 by 3 matrices over IntegerRing(8)
        """
        K = magma(self.base_ring())
        if self.__nrows == self.__ncols:
            s = 'MatrixAlgebra(%s,%s)'%(K.name(), self.__nrows)
        else:
            s = 'RMatrixSpace(%s,%s,%s)'%(K.name(), self.__nrows, self.__ncols)
        return s

def dict_to_list(entries, nrows, ncols):
    """
    Given a dictionary of coordinate tuples, return the list given by
    reading off the nrows\*ncols matrix in row order.

    EXAMPLES::

        sage: from sage.matrix.matrix_space import dict_to_list
        sage: d = {}
        sage: d[(0,0)] = 1
        sage: d[(1,1)] = 2
        sage: dict_to_list(d, 2, 2)
        [1, 0, 0, 2]
        sage: dict_to_list(d, 2, 3)
        [1, 0, 0, 0, 2, 0]
    """
    v = [0]*(nrows*ncols)
    for ij, y in entries.iteritems():
        i,j = ij
        v[i*ncols + j] = y
    return v

def list_to_dict(entries, nrows, ncols, rows=True):
    """
    Given a list of entries, create a dictionary whose keys are
    coordinate tuples and values are the entries.

    EXAMPLES::

        sage: from sage.matrix.matrix_space import list_to_dict
        sage: d = list_to_dict([1,2,3,4],2,2)
        sage: d[(0,1)]
        2
        sage: d = list_to_dict([1,2,3,4],2,2,rows=False)
        sage: d[(0,1)]
        3
    """
    d = {}
    if ncols == 0 or nrows == 0:
        return d
    for i, x in enumerate(entries):
        if x != 0:
            col = i % ncols
            row = i // ncols
            if rows:
                d[(row,col)] = x
            else:
                d[(col,row)] = x
    return d


def test_trivial_matrices_inverse(ring, sparse=True, checkrank=True):
    """
    Tests inversion, determinant and is_invertible for trivial matrices.

    This function is a helper to check that the inversion of trivial matrices
    (of size 0x0, nx0, 0xn or 1x1) is handled consistently by the various
    implementation of matrices. The coherency is checked through a bunch of
    assertions. If an inconsistency is found, an AssertionError is raised
    which should make clear what is the problem.

    INPUT:

    - ``ring`` - a ring
    - ``sparse`` - a boolean
    - ``checkrank`` - a boolean

    OUTPUT:

    - nothing if everything is correct, otherwise raise an AssertionError

    The methods determinant, is_invertible, rank and inverse are checked for
     - the 0x0 empty identity matrix
     - the 0x3 and 3x0 matrices
     - the 1x1 null matrix [0]
     - the 1x1 identity matrix [1]

    If ``checkrank`` is ``False`` then the rank is not checked. This is used
    the check matrix over ring where echelon form is not implemented.

    TODO: must be adapted to category check framework when ready (see trac \#5274).

    TESTS::

        sage: from sage.matrix.matrix_space import test_trivial_matrices_inverse as tinv
        sage: tinv(ZZ, sparse=True)
        sage: tinv(ZZ, sparse=False)
        sage: tinv(QQ, sparse=True)
        sage: tinv(QQ, sparse=False)
        sage: tinv(GF(11), sparse=True)
        sage: tinv(GF(11), sparse=False)
        sage: tinv(GF(2), sparse=True)
        sage: tinv(GF(2), sparse=False)
        sage: tinv(SR, sparse=True)
        sage: tinv(SR, sparse=False)
        sage: tinv(RDF, sparse=True)
        sage: tinv(RDF, sparse=False)
        sage: tinv(CDF, sparse=True)
        sage: tinv(CDF, sparse=False)
        sage: tinv(CyclotomicField(7), sparse=True)
        sage: tinv(CyclotomicField(7), sparse=False)
        sage: tinv(QQ['x,y'], sparse=True)
        sage: tinv(QQ['x,y'], sparse=False)

    """
    # Check that the empty 0x0 matrix is it's own inverse with det=1.
    ms00 = MatrixSpace(ring, 0, 0, sparse=sparse)
    m00  = ms00(0)
    assert(m00.determinant() == ring(1))
    assert(m00.is_invertible())
    assert(m00.inverse() == m00)
    if checkrank:
        assert(m00.rank() == 0)

    # Check that the empty 0x3 and 3x0 matrices are not invertible and that
    # computing the determinant raise the proper exception.
    for ms0 in [MatrixSpace(ring, 0, 3, sparse=sparse),
                MatrixSpace(ring, 3, 0, sparse=sparse)]:
        mn0  = ms0(0)
        assert(not mn0.is_invertible())
        try:
            d = mn0.determinant()
            print d
            res = False
        except ValueError:
            res = True
        assert(res)
        try:
            mn0.inverse()
            res =False
        except ArithmeticError:
            res = True
        assert(res)
        if checkrank:
            assert(mn0.rank() == 0)

    # Check that the null 1x1 matrix is not invertible and that det=0
    ms1 = MatrixSpace(ring, 1, 1, sparse=sparse)
    m0  = ms1(0)
    assert(not m0.is_invertible())
    assert(m0.determinant() == ring(0))
    try:
        m0.inverse()
        res = False
    except (ZeroDivisionError, RuntimeError):
        #FIXME: Make pynac throw a ZeroDivisionError on division by
        #zero instead of a runtime Error
        res = True
    assert(res)
    if checkrank:
        assert(m0.rank() == 0)

    # Check that the identity 1x1 matrix is its own inverse with det=1
    m1  = ms1(1)
    assert(m1.is_invertible())
    assert(m1.determinant() == ring(1))
    inv = m1.inverse()
    assert(inv == m1)
    if checkrank:
        assert(m1.rank() == 1)


# Fix unpickling Matrix_modn_dense and Matrix_integer_2x2
from sage.matrix.matrix_modn_dense_double import Matrix_modn_dense_double
from sage.matrix.matrix_integer_dense import Matrix_integer_dense
from sage.structure.sage_object import register_unpickle_override
register_unpickle_override('sage.matrix.matrix_modn_dense',
    'Matrix_modn_dense', Matrix_modn_dense_double)
register_unpickle_override('sage.matrix.matrix_integer_2x2',
    'Matrix_integer_2x2', Matrix_integer_dense)
register_unpickle_override('sage.matrix.matrix_integer_2x2',
    'MatrixSpace_ZZ_2x2_class', MatrixSpace)
register_unpickle_override('sage.matrix.matrix_mod2e_dense',
    'unpickle_matrix_mod2e_dense_v0', matrix_gf2e_dense.unpickle_matrix_gf2e_dense_v0)<|MERGE_RESOLUTION|>--- conflicted
+++ resolved
@@ -1027,15 +1027,6 @@
                 if R is SR:
                     import matrix_symbolic_dense
                     return matrix_symbolic_dense.Matrix_symbolic_dense
-<<<<<<< HEAD
-                try:
-                    from sage.rings.complex_ball_acb import ComplexBallField
-                    if isinstance(R, ComplexBallField):
-                        import matrix_complex_ball_dense
-                        return matrix_complex_ball_dense.Matrix_complex_ball_dense
-                except ImportError:
-                    pass
-=======
 
                 # ComplexBallField might become a lazy import,
                 # thus do not import it here too early.
@@ -1043,7 +1034,6 @@
                 if isinstance(R, ComplexBallField):
                     import matrix_complex_ball_dense
                     return matrix_complex_ball_dense.Matrix_complex_ball_dense
->>>>>>> 867803fb
                 return matrix_generic_dense.Matrix_generic_dense
 
         else:
