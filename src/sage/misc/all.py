from __future__ import absolute_import
from .lazy_attribute import lazy_attribute, lazy_class_attribute
from .lazy_import import lazy_import

from .misc import (BackslashOperator, getitem,
                  cputime, verbose, set_verbose, set_verbose_files,
                  get_verbose_files, unset_verbose_files, get_verbose,
                  union, uniq, powerset, subsets,
                  exists, forall, is_iterator,
                  random_sublist, walltime, generic_cmp,
                  repr_lincomb,
                  pad_zeros, attrcall,
                  SAGE_DB, SAGE_TMP,
                  newton_method_sizes, compose,
                  self_compose, nest)

from .banner import version, banner

from .temporary_file import tmp_dir, tmp_filename

from .misc_c import prod, running_total, balanced_sum
mul = prod
add = sum

from .dev_tools import runsnake, import_statements

from .html import html

from .table import table

from .sage_timeit_class import timeit

from .edit_module import edit, set_edit_template

from .flatten import flatten

from .map_threaded import map_threaded

from .session import load_session, save_session, show_identifiers

from .remote_file import get_remote_file

from .profiler import Profiler

from .mrange import xmrange, mrange, xmrange_iter, mrange_iter, cartesian_product_iterator

from .fpickle import pickle_function, unpickle_function

from .dist import install_scripts

from .package import (installed_packages, is_package_installed,
        standard_packages, optional_packages, experimental_packages,
        package_versions)

from .pager import pager

lazy_import('sage.misc.sagedoc', ['browse_sage_doc',
        'search_src', 'search_def', 'search_doc',
        'tutorial', 'reference', 'manual', 'developer',
        'constructions', 'python_help', 'help'])

from .classgraph import class_graph

from .reset import reset, restore

from .getusage import top, get_memory_usage

from .mathml import mathml

from .defaults import (set_default_variable_name,
                        series_precision, set_series_precision)

from .sage_eval import sage_eval, sageobj

from .sage_input import sage_input

lazy_import("sage.misc.cython", ["cython_lambda", "cython_create_local_so"]) 
lazy_import("sage.misc.cython_c", "cython_compile", "cython")

from .persist import save, load, dumps, loads, db, db_save

from .func_persist import func_persist

from .functional import (additive_order,
                        base_ring,
                        base_field,
                        basis,
                        category,
                        charpoly,
                        characteristic_polynomial,
                        coerce,
                        cyclotomic_polynomial,
                        decomposition,
                        denominator,
                        det,
                        dimension,
                        dim,
                        discriminant,
                        disc,
                        eta,
                        fcp,
                        gen,
                        gens,
                        hecke_operator,
                        image,
                        integral, integrate,
                        integral_closure,
                        interval,
                        xinterval,
                        is_commutative,
                        is_even,
                        is_integrally_closed,
                        is_field,
                        is_odd,
                        kernel,
                        krull_dimension,
                        lift,
                        log as log_b,
                        minimal_polynomial,
                        minpoly,
                        multiplicative_order,
                        ngens,
                        norm,
                        numerator,
                        numerical_approx,
                        n, N,
                        objgens,
                        objgen,
                        order,
                        rank,
                        regulator,
                        round,
                        quotient,
                        quo,
                        isqrt,
                        squarefree_part,
                        symbolic_sum as sum,
<<<<<<< HEAD
                        tr,
=======
                        symbolic_prod as product,
>>>>>>> 38f662fc
                        transpose,
                        )


from .latex import LatexExpr, latex, view, pretty_print_default

from .trace import trace

from .constant_function import ConstantFunction

from .cachefunc import CachedFunction, cached_function, cached_method, cached_in_parent_method, disk_cached_function

from .abstract_method import abstract_method

from .randstate import seed, set_random_seed, initial_seed, current_randstate

from .prandom import *

from .sage_unittest import TestSuite

from .explain_pickle import explain_pickle, unpickle_newobj, unpickle_global, unpickle_build, unpickle_instantiate, unpickle_persistent, unpickle_extension, unpickle_appends

from .decorators import specialize, sage_wraps, infix_operator

from .unknown import Unknown

lazy_import('sage.misc.inline_fortran', 'fortran')

##########################################################################
def benchmark(n=-1):
    """
    Run a well-chosen range of Sage commands and record the time it
    takes for each to run.

    INPUT:
        n -- int (default: -1) the benchmark number; the default
             of -1 runs all the benchmarks.
    OUTPUT:
        list -- summary of timings for each benchmark.
    """
    import sage.misc.benchmark
    return sage.misc.benchmark.benchmark(n)


class logstr(str):
    def __repr__(self):
        return self

    def _latex_(self):
        #return "\\begin{verbatim}%s\\end{verbatim}"%self
        if not '#' in self:
         delim = '#'
        elif not '@' in self:
         delim = '@'
        elif not '~' in self:
         delim = '~'
        return r"""\verb%s%s%s"""%(delim, self.replace('\n\n','\n').replace('\n','; '), delim)<|MERGE_RESOLUTION|>--- conflicted
+++ resolved
@@ -74,7 +74,7 @@
 
 from .sage_input import sage_input
 
-lazy_import("sage.misc.cython", ["cython_lambda", "cython_create_local_so"]) 
+lazy_import("sage.misc.cython", ["cython_lambda", "cython_create_local_so"])
 lazy_import("sage.misc.cython_c", "cython_compile", "cython")
 
 from .persist import save, load, dumps, loads, db, db_save
@@ -135,11 +135,7 @@
                         isqrt,
                         squarefree_part,
                         symbolic_sum as sum,
-<<<<<<< HEAD
-                        tr,
-=======
                         symbolic_prod as product,
->>>>>>> 38f662fc
                         transpose,
                         )
 
