r"""
Lazy imports

This module allows one to lazily import objects into a namespace,
where the actual import is delayed until the object is actually called
or inspected. This is useful for modules that are expensive to import
or may cause circular references, though there is some overhead in its
use.

EXAMPLES::

    sage: from sage.misc.lazy_import import lazy_import
    sage: lazy_import('sage.rings.all', 'ZZ')
    sage: type(ZZ)
    <type 'sage.misc.lazy_import.LazyImport'>
    sage: ZZ(4.0)
    4

By default, a warning is issued if a lazy import module is resolved
during Sage's startup. In case a lazy import's sole purpose is to
break a circular reference and it is known to be resolved at startup
time, one can use the ``at_startup`` option::

    sage: lazy_import('sage.rings.all', 'ZZ', at_startup=True)

This option can also be used as an intermediate step toward not
importing by default a module that is used in several places, some of
which can already afford to lazy import the module but not all.

A lazy import that is marked as "at_startup" will print a message if
it is actually resolved after the startup, so that the developer knows
that (s)he can remove the flag::

    sage: ZZ
    Option ``at_startup=True`` for lazy import ZZ not needed anymore
    Integer Ring

.. SEEALSO:: :func:`lazy_import`, :class:`LazyImport`

AUTHOR:

 - Robert Bradshaw
"""

# ****************************************************************************
#       Copyright (C) 2009 Robert Bradshaw <robertwb@math.washington.edu>
#
# This program is free software: you can redistribute it and/or modify
# it under the terms of the GNU General Public License as published by
# the Free Software Foundation, either version 2 of the License, or
# (at your option) any later version.
#                  https://www.gnu.org/licenses/
# ****************************************************************************

# Keep OLD division semantics for Python 2 compatibility, such that
# lazy imports support old and true division.

cimport cython
from cpython.object cimport PyObject_RichCompare
from cpython.number cimport PyNumber_TrueDivide, PyNumber_Power, PyNumber_Index
import sage.misc.startup_guard as startup_guard

cdef extern from *:
    int likely(int) nogil  # Defined by Cython

import os
import pickle
import inspect
from . import sageinspect

from .lazy_import_cache import get_cache_file
from sage.features import FeatureNotPresentError

cdef inline obj(x):
    if type(x) is LazyImport:
        return (<LazyImport>x).get_object()
    else:
        return x

<<<<<<< HEAD
=======

# boolean to determine whether Sage is still starting up
cdef bint startup_guard = True


cpdef finish_startup():
    """
    This function must be called exactly once at the end of the Sage
    import process

    TESTS::

        sage: from sage.misc.lazy_import import finish_startup
        sage: finish_startup()
        Traceback (most recent call last):
        ...
        AssertionError: finish_startup() must be called exactly once
    """
    global startup_guard
    assert startup_guard, 'finish_startup() must be called exactly once'
    startup_guard = False

cpdef bint is_during_startup():
    """
    Return whether Sage is currently starting up.

    OUTPUT:

    Boolean

    TESTS::

        sage: from sage.misc.lazy_import import is_during_startup
        sage: is_during_startup()
        False
    """
    global startup_guard
    return startup_guard

cpdef test_fake_startup():
    """
    For testing purposes only.

    Switch the startup lazy import guard back on.

    EXAMPLES::

        sage: sage.misc.lazy_import.test_fake_startup()
        sage: from sage.misc.lazy_import import lazy_import
        sage: lazy_import('sage.rings.all', 'ZZ', 'my_ZZ')
        sage: my_ZZ(123)
        Resolving lazy import ZZ during startup
        123
        sage: sage.misc.lazy_import.finish_startup()
    """
    global startup_guard
    startup_guard = True


>>>>>>> 9d686f22
@cython.final
cdef class LazyImport(object):
    """
    EXAMPLES::

        sage: from sage.misc.lazy_import import LazyImport
        sage: my_integer = LazyImport('sage.rings.all', 'Integer')
        sage: my_integer(4)
        4
        sage: my_integer('101', base=2)
        5
        sage: my_integer(3/2)
        Traceback (most recent call last):
        ...
        TypeError: no conversion of this rational to integer
    """
    cdef readonly _object  # The actual object if imported, None otherwise
    cdef _module
    cdef _name
    cdef _as_name
    cdef _namespace
    cdef bint _at_startup
    cdef _deprecation
    cdef _feature

    def __init__(self, module, name, as_name=None, at_startup=False, namespace=None,
                 deprecation=None, feature=None):
        """
        EXAMPLES::

            sage: from sage.misc.lazy_import import LazyImport
            sage: my_isprime = LazyImport('sage.all', 'is_prime')
            sage: my_isprime(5)
            True
            sage: my_isprime(55)
            False
        """
        self._object = None
        self._module = module
        self._name = name
        self._as_name = name if as_name is None else as_name
        self._namespace = namespace
        self._at_startup = at_startup
        self._deprecation = deprecation
        self._feature = feature

    cdef inline get_object(self):
        """
        Faster, Cython-only partially-inlined version of ``_get_object``.
        """
        if likely(self._object is not None):
            return self._object
        return self._get_object()

    cpdef _get_object(self):
        """
        Return the wrapped object, importing it if necessary.

        OUTPUT:

        - the wrapped object

        EXAMPLES::

            sage: from sage.misc.lazy_import import LazyImport
            sage: my_integer_ring = LazyImport('sage.rings.all', 'ZZ')
            sage: my_integer_ring._object is None
            True
            sage: my_integer_ring._get_object()
            Integer Ring
            sage: my_integer_ring._object is None
            False
            sage: my_integer_ring = LazyImport('sage.rings.all', 'ZZ', at_startup=True)
            sage: my_integer_ring
            Option ``at_startup=True`` for lazy import ZZ not needed anymore
            Integer Ring
        """
        if self._object is not None:
            return self._object

<<<<<<< HEAD
        if startup_guard.IS_STARTUP and not self._at_startup:
            raise RuntimeError(f"resolving lazy import {self._name} during startup")
        elif self._at_startup and not startup_guard.IS_STARTUP:
            print('Option ``at_startup=True`` for lazy import {0} not needed anymore'.format(self._name))
=======
        if startup_guard and not self._at_startup:
            print(f"Resolving lazy import {self._name} during startup")
        elif self._at_startup and not startup_guard:
            print(f"Option ``at_startup=True`` for lazy import {self._name} not needed anymore")
>>>>>>> 9d686f22
        try:
            self._object = getattr(__import__(self._module, {}, {}, [self._name]), self._name)
        except ImportError as e:
            if self._feature:
                raise FeatureNotPresentError(self._feature, reason=f'Importing {self._name} failed: {e}')
            raise
        name = self._as_name
        if self._deprecation is not None:
            from sage.misc.superseded import deprecation
            try:
                trac_number, message = self._deprecation
            except TypeError:
                trac_number = self._deprecation
                message = ('\nImporting {name} from here is deprecated. ' +
                    'If you need to use it, please import it directly from' +
                    ' {module_name}').format(name=name, module_name=self._module)
            deprecation(trac_number, message)
        # Replace the lazy import in the namespace by the actual object
        if self._namespace is not None:
            if self._namespace.get(name) is self:
                self._namespace[name] = self._object
        return self._object

    def _get_deprecation_ticket(self):
        """
        Return the ticket number of the deprecation, or 0 if this lazy
        import is not deprecated.

        EXAMPLES::

            sage: from sage.misc.lazy_import import LazyImport
            sage: H = LazyImport('sage.categories.homsets', 'Homsets')
            sage: H._get_deprecation_ticket()
            0
            sage: H = LazyImport('sage.categories.homsets', 'Homsets', deprecation=10668)
            sage: H._get_deprecation_ticket()
            10668
            sage: H = LazyImport('sage.categories.homsets', 'Homsets', deprecation=(10668, "this is deprecated"))
            sage: H._get_deprecation_ticket()
            10668
        """
        if self._deprecation is None:
            return 0
        try:
            return self._deprecation[0]
        except TypeError:
            return self._deprecation

    def _instancedoc_(self):
        """
        Return the docstring of the wrapped object for introspection.

        EXAMPLES::

            sage: from sage.misc.lazy_import import LazyImport
            sage: my_isprime = LazyImport('sage.all', 'is_prime')
            sage: my_isprime.__doc__ is is_prime.__doc__
            True

        TESTS:

        Check that :trac:`19475` is fixed::

            sage: 'A subset of the real line' in RealSet.__doc__
            True
        """
        return sageinspect.sage_getdoc_original(self.get_object())

    def _sage_src_(self):
        """
        Return the source of the wrapped object for introspection.

        EXAMPLES::

            sage: from sage.misc.lazy_import import LazyImport
            sage: my_isprime = LazyImport('sage.all', 'is_prime')
            sage: 'def is_prime(' in my_isprime._sage_src_()
            True
        """
        return sageinspect.sage_getsource(self.get_object())

    def _sage_argspec_(self):
        """
        Return the argspec of the wrapped object for introspection.

        EXAMPLES::

            sage: from sage.misc.lazy_import import LazyImport
            sage: rm = LazyImport('sage.all', 'random_matrix')
            sage: rm._sage_argspec_()
            ArgSpec(args=['ring', 'nrows', 'ncols', 'algorithm', 'implementation'], varargs='args', keywords='kwds', defaults=(None, 'randomize', None))
        """
        return sageinspect.sage_getargspec(self.get_object())

    def __getattr__(self, attr):
        """
        Attribute lookup on self defers to attribute lookup on the
        wrapped object.

        EXAMPLES::

            sage: from sage.misc.lazy_import import LazyImport
            sage: my_integer = LazyImport('sage.rings.all', 'Integer')
            sage: my_integer.sqrt is Integer.sqrt
            True
        """
        return getattr(self.get_object(), attr)

    # We need to wrap all the slot methods, as they are not forwarded
    # via getattr.

    def __dir__(self):
        """
        Tab completion on self defers to completion on the wrapped
        object.

        EXAMPLES::

            sage: from sage.misc.lazy_import import LazyImport
            sage: my_ZZ = LazyImport('sage.rings.all', 'ZZ')
            sage: dir(my_ZZ) == dir(ZZ)
            True
        """
        return dir(self.get_object())

    def __call__(self, *args, **kwds):
        """
        Calling self calls the wrapped object.

        EXAMPLES::

            sage: from sage.misc.lazy_import import LazyImport
            sage: my_isprime = LazyImport('sage.all', 'is_prime')
            sage: my_isprime(12)
            False
            sage: my_isprime(13)
            True
        """
        return self.get_object()(*args, **kwds)

    def __repr__(self):
        """
        TESTS::

            sage: lazy_import('sage.all', 'ZZ'); lazy_ZZ = ZZ
            sage: type(lazy_ZZ)
            <type 'sage.misc.lazy_import.LazyImport'>
            sage: lazy_ZZ
            Integer Ring
            sage: repr(lazy_ZZ)
            'Integer Ring'
        """
        try:
            obj = self.get_object()
            return repr(obj)
        except FeatureNotPresentError as e:
            return "Failed lazy import:\n" + str(e)

    def __str__(self):
        """
        TESTS::

            sage: lazy_import('sage.all', 'ZZ'); lazy_ZZ = ZZ
            sage: str(lazy_ZZ)
            'Integer Ring'
        """
        return str(self.get_object())

    def __unicode__(self):
        """
        TESTS::

            sage: lazy_import('sage.all', 'ZZ'); lazy_ZZ = ZZ
            sage: str(lazy_ZZ)
            u'Integer Ring'
        """
        return unicode(self.get_object())

    def __nonzero__(self):
        """
        TESTS::

            sage: lazy_import('sage.all', 'ZZ'); lazy_ZZ = ZZ
            sage: not lazy_ZZ
            True
        """
        return not self.get_object()

    def __hash__(self):
        """
        TESTS::

            sage: lazy_import('sage.all', 'ZZ'); lazy_ZZ = ZZ
            sage: hash(lazy_ZZ) == hash(1.parent())
            True
        """
        return hash(self.get_object())

    def __richcmp__(left, right, int op):
        """
        TESTS::

            sage: lazy_import('sage.all', 'ZZ'); lazy_ZZ = ZZ
            sage: lazy_ZZ == RR
            False
            sage: lazy_ZZ == 1.parent()
            True
        """
        return PyObject_RichCompare(obj(left), obj(right), op)

    def __len__(self):
        """
        TESTS::

            sage: lazy_import('sys', 'version_info')
            sage: type(version_info)
            <type 'sage.misc.lazy_import.LazyImport'>
            sage: len(version_info)
            5
        """
        return len(self.get_object())

    def __get__(self, instance, owner):
        """
        EXAMPLES:

        Here we show how to take a function in a module, and lazy
        import it as a method of a class. For the sake of this
        example, we add manually a function in sage.all::

            sage: def my_method(self): return self
            sage: sage.all.my_method = my_method

        Now we lazy import it as a method of a new class ``Foo``::

            sage: from sage.misc.lazy_import import LazyImport
            sage: class Foo(object):
            ....:     my_method = LazyImport('sage.all', 'my_method')

        Now we can use it as a usual method::

            sage: Foo().my_method()
            <__main__.Foo object at ...>
            sage: Foo.my_method  # py2
            <unbound method Foo.my_method>
            sage: Foo.my_method  # py3
            <function my_method at 0x...>
            sage: Foo().my_method  # py2
            <bound method Foo.my_method of <__main__.Foo object at ...>>
            sage: Foo().my_method  # py3
            <bound method my_method of <__main__.Foo object at ...>>

        When a :class:`LazyImport` method is a method (or attribute)
        of a class, then extra work must be done to replace this
        :class:`LazyImport` object with the actual object. See the
        documentation of :meth:`_get_object` for an explanation of
        this.

        .. NOTE::

           For a :class:`LazyImport` object that appears in a class
           namespace, we need to do something special. Indeed, the
           class namespace dictionary at the time of the class
           definition is not the one that actually gets used. Thus,
           ``__get__`` needs to manually modify the class dict::

               sage: class Foo(object):
               ....:     lazy_import('sage.all', 'plot')
               sage: class Bar(Foo):
               ....:     pass
               sage: type(Foo.__dict__['plot'])
               <type 'sage.misc.lazy_import.LazyImport'>

           We access the ``plot`` method::

               sage: Bar.plot  # py2
               <unbound method Bar.plot>
               sage: Bar.plot  # py3
               <function plot at 0x...>

           Now ``plot`` has been replaced in the dictionary of ``Foo``::

               sage: type(Foo.__dict__['plot'])
               <... 'function'>
        """
        # Don't use the namespace of the class definition
        self._namespace = None
        obj = self.get_object()

        name = self._as_name
        for cls in inspect.getmro(owner):
            if cls.__dict__.get(name) is self:
                setattr(cls, name, obj)
                break

        # Check whether the imported object is itself a descriptor
        try:
            get = obj.__get__
        except AttributeError:
            return obj
        else:
            return get(instance, owner)

    def __getitem__(self, key):
        """
        TESTS::

            sage: import sys
            sage: py_version = sys.version_info[0]
            sage: lazy_import('sys', 'version_info')
            sage: type(version_info)
            <type 'sage.misc.lazy_import.LazyImport'>
            sage: version_info[0] == py_version
            True
        """
        return self.get_object()[key]

    def __setitem__(self, key, value):
        """
        TESTS::

            sage: sage.all.foo = list(range(10))
            sage: lazy_import('sage.all', 'foo')
            sage: type(foo)
            <type 'sage.misc.lazy_import.LazyImport'>
            sage: foo[1] = 100
            sage: print(foo)
            [0, 100, 2, 3, 4, 5, 6, 7, 8, 9]
        """
        self.get_object()[key] = value

    def __delitem__(self, key):
        """
        TESTS::

            sage: sage.all.foo = list(range(10))
            sage: lazy_import('sage.all', 'foo')
            sage: type(foo)
            <type 'sage.misc.lazy_import.LazyImport'>
            sage: del foo[1]
            sage: print(foo)
            [0, 2, 3, 4, 5, 6, 7, 8, 9]
        """
        del self.get_object()[key]

    def __iter__(self):
        """
        TESTS::

            sage: lazy_import('sys', 'version_info')
            sage: type(version_info)
            <type 'sage.misc.lazy_import.LazyImport'>
            sage: iter(version_info)
            <...iterator object at ...>
        """
        return iter(self.get_object())

    def __contains__(self, item):
        """
        TESTS::

            sage: import sys
            sage: py_version = sys.version_info[0]
            sage: lazy_import('sys', 'version_info')
            sage: type(version_info)
            <type 'sage.misc.lazy_import.LazyImport'>
            sage: py_version in version_info
            True

            sage: lazy_import('sys', 'version_info')
            sage: type(version_info)
            <type 'sage.misc.lazy_import.LazyImport'>
            sage: 2000 not in version_info
            True
        """
        return item in self.get_object()

    def __add__(left, right):
        """
        TESTS::

            sage: sage.all.foo = 10
            sage: lazy_import('sage.all', 'foo')
            sage: type(foo)
            <type 'sage.misc.lazy_import.LazyImport'>
            sage: foo + 1
            11
        """
        return obj(left) + obj(right)

    def __sub__(left, right):
        """
        TESTS::

            sage: sage.all.foo = 10
            sage: lazy_import('sage.all', 'foo')
            sage: type(foo)
            <type 'sage.misc.lazy_import.LazyImport'>
            sage: foo - 1
            9
        """
        return obj(left) - obj(right)

    def __mul__(left, right):
        """
        TESTS::

            sage: sage.all.foo = 10
            sage: lazy_import('sage.all', 'foo')
            sage: type(foo)
            <type 'sage.misc.lazy_import.LazyImport'>
            sage: foo * 2
            20
        """
        return obj(left) * obj(right)

    def __matmul__(left, right):
        """
        TESTS::

            sage: from sympy import Matrix
            sage: sage.all.foo = Matrix([[1,1],[0,1]])
            sage: lazy_import('sage.all', 'foo')
            sage: type(foo)
            <type 'sage.misc.lazy_import.LazyImport'>
            sage: foo.__matmul__(foo)
            Matrix([
            [1, 2],
            [0, 1]])
        """
        return obj(left) @ obj(right)

    def __floordiv__(left, right):
        """
        TESTS::

            sage: sage.all.foo = 10
            sage: lazy_import('sage.all', 'foo')
            sage: type(foo)
            <type 'sage.misc.lazy_import.LazyImport'>
            sage: foo  // 3
            3
        """
        return obj(left) // obj(right)

    def __truediv__(left, right):
        """
        TESTS::

            sage: sage.all.foo = 10
            sage: lazy_import('sage.all', 'foo')
            sage: type(foo)
            <type 'sage.misc.lazy_import.LazyImport'>
            sage: operator.truediv(foo, 3)
            10/3
        """
        return PyNumber_TrueDivide(obj(left), obj(right))

    def __pow__(left, right, mod):
        """
        TESTS::

            sage: sage.all.foo = 10
            sage: lazy_import('sage.all', 'foo')
            sage: type(foo)
            <type 'sage.misc.lazy_import.LazyImport'>
            sage: foo ** 2
            100
        """
        return PyNumber_Power(obj(left), obj(right), obj(mod))

    def __mod__(left, right):
        """
        TESTS::

            sage: sage.all.foo = 10
            sage: lazy_import('sage.all', 'foo')
            sage: type(foo)
            <type 'sage.misc.lazy_import.LazyImport'>
            sage: foo % 7
            3
        """
        return obj(left) % obj(right)

    def __lshift__(left, right):
        """
        TESTS::

            sage: sage.all.foo = 10
            sage: lazy_import('sage.all', 'foo')
            sage: type(foo)
            <type 'sage.misc.lazy_import.LazyImport'>
            sage: foo << 3
            80
        """
        return obj(left) << obj(right)

    def __rshift__(left, right):
        """
        TESTS::

            sage: sage.all.foo = 10
            sage: lazy_import('sage.all', 'foo')
            sage: type(foo)
            <type 'sage.misc.lazy_import.LazyImport'>
            sage: foo >> 2
            2
        """
        return obj(left) >> obj(right)

    def __and__(left, right):
        """
        TESTS::

            sage: sage.all.foo = 10
            sage: lazy_import('sage.all', 'foo')
            sage: type(foo)
            <type 'sage.misc.lazy_import.LazyImport'>
            sage: foo & 7
            2
        """
        return obj(left) & obj(right)

    def __or__(left, right):
        """
        TESTS::

            sage: sage.all.foo = 10
            sage: lazy_import('sage.all', 'foo')
            sage: type(foo)
            <type 'sage.misc.lazy_import.LazyImport'>
            sage: foo | 7
            15
        """
        return obj(left) | obj(right)

    def __xor__(left, right):
        """
        TESTS::

            sage: sage.all.foo = 10
            sage: lazy_import('sage.all', 'foo')
            sage: type(foo)
            <type 'sage.misc.lazy_import.LazyImport'>
            sage: foo ^^ 7
            13
        """
        return obj(left) ^ obj(right)

    def __neg__(self):
        """
        TESTS::

            sage: sage.all.foo = 10
            sage: lazy_import('sage.all', 'foo')
            sage: type(foo)
            <type 'sage.misc.lazy_import.LazyImport'>
            sage: -foo
            -10
        """
        return -self.get_object()

    def __pos__(self):
        """
        TESTS::

            sage: sage.all.foo = 10
            sage: lazy_import('sage.all', 'foo')
            sage: type(foo)
            <type 'sage.misc.lazy_import.LazyImport'>
            sage: +foo
            10
        """
        return +self.get_object()

    def __abs__(self):
        """
        TESTS::

            sage: sage.all.foo = -1000
            sage: lazy_import('sage.all', 'foo')
            sage: type(foo)
            <type 'sage.misc.lazy_import.LazyImport'>
            sage: abs(foo)
            1000
        """
        return abs(self.get_object())

    def __invert__(self):
        """
        TESTS::

            sage: sage.all.foo = 10
            sage: lazy_import('sage.all', 'foo')
            sage: type(foo)
            <type 'sage.misc.lazy_import.LazyImport'>
            sage: ~foo
            1/10
        """
        return ~self.get_object()

    def __complex__(self):
        """
        TESTS::

            sage: sage.all.foo = 10
            sage: lazy_import('sage.all', 'foo')
            sage: type(foo)
            <type 'sage.misc.lazy_import.LazyImport'>
            sage: complex(foo)
            (10+0j)
        """
        return complex(self.get_object())

    def __int__(self):
        """
        TESTS::

            sage: sage.all.foo = 10
            sage: lazy_import('sage.all', 'foo')
            sage: type(foo)
            <type 'sage.misc.lazy_import.LazyImport'>
            sage: int(foo)
            10
        """
        return int(self.get_object())

    def __float__(self):
        """
        TESTS::

            sage: sage.all.foo = 10
            sage: lazy_import('sage.all', 'foo')
            sage: type(foo)
            <type 'sage.misc.lazy_import.LazyImport'>
            sage: float(foo)
            10.0
        """
        return float(self.get_object())

    def __oct__(self):
        """
        TESTS::

            sage: sage.all.foo = 10
            sage: lazy_import('sage.all', 'foo')
            sage: type(foo)
            <type 'sage.misc.lazy_import.LazyImport'>
            sage: oct(foo)  # py2
            doctest:warning...:
            DeprecationWarning: use the method .oct instead
            See https://trac.sagemath.org/26756 for details.
            '12'
            sage: oct(foo)  # py3
            '0o12'
        """
        return self.get_object().__oct__()

    def __hex__(self):
        """
        TESTS::

            sage: sage.all.foo = 10
            sage: lazy_import('sage.all', 'foo')
            sage: type(foo)
            <type 'sage.misc.lazy_import.LazyImport'>
            sage: hex(foo)  # py2
            doctest:warning...:
            DeprecationWarning: use the method .hex instead
            See https://trac.sagemath.org/26756 for details.
            'a'
            sage: hex(foo)  # py3
            '0xa'
        """
        return self.get_object().__hex__()

    def __index__(self):
        """
        TESTS::

            sage: sage.all.foo = 10
            sage: lazy_import('sage.all', 'foo')
            sage: type(foo)
            <type 'sage.misc.lazy_import.LazyImport'>
            sage: list(range(100))[foo]
            10
        """
        return PyNumber_Index(self.get_object())

    def __copy__(self):
        """
        Support copy()

        TESTS::

            sage: sage.all.foo = 10
            sage: lazy_import('sage.all', 'foo')
            sage: type(foo)
            <type 'sage.misc.lazy_import.LazyImport'>
            sage: copy(foo)
            10
        """
        return self.get_object()

    def __deepcopy__(self, memo=None):
        """
        Support copy()

        TESTS::

            sage: sage.all.foo = 10
            sage: lazy_import('sage.all', 'foo')
            sage: type(foo)
            <type 'sage.misc.lazy_import.LazyImport'>
            sage: deepcopy(foo)
            10
        """
        return self.get_object()

    def __instancecheck__(self, x):
        """
        Support ``isinstance()``.

        EXAMPLES::

            sage: lazy_import('sage.rings.rational_field', 'RationalField')
            sage: isinstance(QQ, RationalField)
            True
        """
        return isinstance(x, self.get_object())

    def __subclasscheck__(self, x):
        """
        Support ``issubclass()``.

        EXAMPLES::

            sage: lazy_import('sage.structure.parent', 'Parent')
            sage: issubclass(RationalField, Parent)
            True
        """
        return issubclass(x, self.get_object())


def lazy_import(module, names, as_=None, *,
    at_startup=False, namespace=None, deprecation=None, feature=None):
    """
    Create a lazy import object and inject it into the caller's global
    namespace. For the purposes of introspection and calling, this is
    like performing a lazy "from module import name" where the import
    is delayed until the object actually is used or inspected.

    INPUT:

    - ``module`` -- a string representing the module to import

    - ``names`` -- a string or list of strings representing the names to
      import from module

    - ``as_`` -- (optional) a string or list of strings representing the
      names of the objects in the importing module. This is analogous to
      ``from ... import ... as ...``.

    - ``at_startup`` -- a boolean (default: ``False``);
      whether the lazy import is supposed to be resolved at startup time

    - ``namespace`` -- the namespace where importing the names; by default,
      import the names to current namespace

    - ``deprecation`` -- (optional) if not ``None``, a deprecation warning
      will be issued when the object is actually imported;
      ``deprecation`` should be either a trac number (integer) or a
      pair ``(trac_number, message)``

    - ``feature`` -- a python module (optional), if it cannot be imported
      an appropriate error is raised

    .. SEEALSO:: :mod:`sage.misc.lazy_import`, :class:`LazyImport`

    EXAMPLES::

        sage: from sage.misc.lazy_import import lazy_import
        sage: lazy_import('sage.rings.all', 'ZZ')
        sage: type(ZZ)
        <type 'sage.misc.lazy_import.LazyImport'>
        sage: ZZ(4.0)
        4
        sage: lazy_import('sage.rings.all', 'RDF', 'my_RDF')
        sage: my_RDF._get_object() is RDF
        True
        sage: my_RDF(1/2)
        0.5

        sage: lazy_import('sage.all', ['QQ', 'RR'], ['my_QQ', 'my_RR'])
        sage: my_QQ._get_object() is QQ
        True
        sage: my_RR._get_object() is RR
        True

    Upon the first use, the object is injected directly into
    the calling namespace::

        sage: lazy_import('sage.all', 'ZZ', 'my_ZZ')
        sage: my_ZZ is ZZ
        False
        sage: my_ZZ(37)
        37
        sage: my_ZZ is ZZ
        True

    We check that :func:`lazy_import` also works for methods::

        sage: class Foo(object):
        ....:     lazy_import('sage.all', 'plot')
        sage: class Bar(Foo):
        ....:     pass
        sage: type(Foo.__dict__['plot'])
        <type 'sage.misc.lazy_import.LazyImport'>
        sage: 'EXAMPLES' in Bar.plot.__doc__
        True
        sage: type(Foo.__dict__['plot'])
        <... 'function'>

    If deprecated then a deprecation warning is issued::

        sage: lazy_import('sage.all', 'Qp', 'my_Qp', deprecation=14275)
        sage: my_Qp(5)
        doctest:...: DeprecationWarning:
        Importing my_Qp from here is deprecated. If you need to use it, please import it directly from sage.all
        See http://trac.sagemath.org/14275 for details.
        5-adic Field with capped relative precision 20

    An example of deprecation with a message::

        sage: lazy_import('sage.all', 'Qp', 'my_Qp_msg', deprecation=(14275, "This is an example."))
        sage: my_Qp_msg(5)
        doctest:...: DeprecationWarning: This is an example.
        See http://trac.sagemath.org/14275 for details.
        5-adic Field with capped relative precision 20

    An example of an import relying on a feature::

        sage: from sage.features import PythonModule
        sage: lazy_import('ppl', 'equation', feature=PythonModule('ppl', spkg='pplpy'))
        sage: equation
        <built-in function equation>
        sage: lazy_import('PyNormaliz', 'NmzListConeProperties', feature=PythonModule('PyNormaliz', spkg='pynormaliz'))  # optional - pynormaliz
        sage: NmzListConeProperties  # optional - pynormaliz
        <built-in function NmzListConeProperties>
        sage: lazy_import('foo', 'not_there', feature=PythonModule('foo', spkg='non-existing-package'))
        sage: not_there
        Failed lazy import:
        foo is not available.
        Importing not_there failed: No module named 'foo'...
        No equivalent system packages for ... are known to Sage...
    """
    if as_ is None:
        as_ = names
    if isinstance(names, basestring):
        names = [names]
        as_ = [as_]
    else:
        names = list(names)
        as_ = list(as_)
    if namespace is None:
        namespace = inspect.currentframe().f_locals
    if "*" in names:
        ix = names.index("*")
        all = get_star_imports(module)
        names[ix:ix+1] = all
        as_[ix:ix+1] = all
    for name, alias in zip(names, as_):
        namespace[alias] = LazyImport(module, name, alias, at_startup, namespace, deprecation, feature)


star_imports = None

def save_cache_file():
    """
    Used to save the cached * import names.

    TESTS::

        sage: import sage.misc.lazy_import
        sage: sage.misc.lazy_import.save_cache_file()
    """
    from sage.misc.misc import sage_makedirs
    from sage.misc.temporary_file import atomic_write

    global star_imports
    if star_imports is None:
        star_imports = {}
    cache_file = get_cache_file()
    cache_dir = os.path.dirname(cache_file)

    sage_makedirs(cache_dir)
    with atomic_write(cache_file, binary=True) as f:
        pickle.dump(star_imports, f)

def get_star_imports(module_name):
    """
    Lookup the list of names in a module that would be imported with "import \\*"
    either via a cache or actually importing.

    EXAMPLES::

        sage: from sage.misc.lazy_import import get_star_imports
        sage: 'get_star_imports' in get_star_imports('sage.misc.lazy_import')
        True
        sage: 'EllipticCurve' in get_star_imports('sage.schemes.all')
        True

    TESTS::

        sage: import os, tempfile
        sage: fd, cache_file = tempfile.mkstemp()
        sage: os.write(fd, b'invalid')
        7
        sage: os.close(fd)
        sage: import sage.misc.lazy_import as lazy
        sage: lazy.get_cache_file = (lambda: cache_file)
        sage: lazy.star_imports = None
        sage: lazy.get_star_imports('sage.schemes.all')
        doctest:...: UserWarning: star_imports cache is corrupted
        [...]
        sage: os.remove(cache_file)
    """
    global star_imports
    if star_imports is None:
        star_imports = {}
        try:
            with open(get_cache_file(), "rb") as cache_file:
                star_imports = pickle.load(cache_file)
        except IOError:        # file does not exist
            pass
        except Exception:  # unpickling failed
            import warnings
            warnings.warn('star_imports cache is corrupted')
    try:
        return star_imports[module_name]
    except KeyError:
        module = __import__(module_name, {}, {}, ["*"])
        if hasattr(module, "__all__"):
            all = module.__all__
        else:
            all = [key for key in dir(module) if key[0] != "_"]
        star_imports[module_name] = all
        return all


# Add support for _instancedoc_
from sage.docs.instancedoc import instancedoc
instancedoc(LazyImport)<|MERGE_RESOLUTION|>--- conflicted
+++ resolved
@@ -77,8 +77,6 @@
     else:
         return x
 
-<<<<<<< HEAD
-=======
 
 # boolean to determine whether Sage is still starting up
 cdef bint startup_guard = True
@@ -138,7 +136,6 @@
     startup_guard = True
 
 
->>>>>>> 9d686f22
 @cython.final
 cdef class LazyImport(object):
     """
@@ -219,17 +216,10 @@
         if self._object is not None:
             return self._object
 
-<<<<<<< HEAD
-        if startup_guard.IS_STARTUP and not self._at_startup:
-            raise RuntimeError(f"resolving lazy import {self._name} during startup")
-        elif self._at_startup and not startup_guard.IS_STARTUP:
-            print('Option ``at_startup=True`` for lazy import {0} not needed anymore'.format(self._name))
-=======
         if startup_guard and not self._at_startup:
             print(f"Resolving lazy import {self._name} during startup")
         elif self._at_startup and not startup_guard:
             print(f"Option ``at_startup=True`` for lazy import {self._name} not needed anymore")
->>>>>>> 9d686f22
         try:
             self._object = getattr(__import__(self._module, {}, {}, [self._name]), self._name)
         except ImportError as e:
