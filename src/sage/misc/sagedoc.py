--- conflicted
+++ resolved
@@ -18,15 +18,9 @@
 Check that argspecs of extension function/methods appear correctly,
 see :trac:`12849`::
 
-<<<<<<< HEAD
-    sage: from sage.env import SAGE_DOC
-    sage: docfilename = os.path.join(SAGE_DOC, 'html', 'en', 'reference', 'calculus', 'sage', 'symbolic', 'expression.html')
-    sage: with open(docfilename) as fobj: # requires a built documentation, optional: doc
-=======
     sage: from sage.env import SAGE_DOC  # optional - dochtml
     sage: docfilename = os.path.join(SAGE_DOC, 'html', 'en', 'reference', 'calculus', 'sage', 'symbolic', 'expression.html')  # optional - dochtml
     sage: with open(docfilename) as fobj:  # optional - dochtml
->>>>>>> 3af7c500
     ....:     for line in fobj:
     ....:         if "#sage.symbolic.expression.Expression.numerical_approx" in line:
     ....:             print(line)
@@ -807,11 +801,7 @@
         sage: from sage.misc.sagedoc import _search_src_or_doc  # optional - dochtml
         sage: len(_search_src_or_doc('src', r'matrix\(', 'incidence_structures', 'self', 'combinat', interact=False).splitlines()) > 1  # optional - dochtml
         True
-<<<<<<< HEAD
-        sage: 'abvar/homology' in _search_src_or_doc('doc', 'homology', 'variety', interact=False)  # long time (4s on sage.math, 2012), requires a built documentation, optional: doc
-=======
         sage: 'abvar/homology' in _search_src_or_doc('doc', 'homology', 'variety', interact=False)  # optional - dochtml, long time (4s on sage.math, 2012)
->>>>>>> 3af7c500
         True
         sage: 'divisors' in _search_src_or_doc('src', '^ *def prime', interact=False)  # optional - dochtml
         True
@@ -1179,15 +1169,9 @@
     counting the length of ``search_doc('tree',
     interact=False).splitlines()`` gives the number of matches. ::
 
-<<<<<<< HEAD
-        sage: len(search_doc('tree', interact=False).splitlines()) > 4000  # long time, requires a built documentation, optional: doc
-        True
-        sage: len(search_doc('tree', whole_word=True, interact=False).splitlines()) < 2000  # long time, requires a built documentation, optional: doc
-=======
         sage: len(search_doc('tree', interact=False).splitlines()) > 4000  # optional - dochtml, long time
         True
         sage: len(search_doc('tree', whole_word=True, interact=False).splitlines()) < 2000  # optional - dochtml, long time
->>>>>>> 3af7c500
         True
     """
     return _search_src_or_doc('doc', string, extra1=extra1, extra2=extra2,
@@ -1357,11 +1341,7 @@
 
     EXAMPLES::
 
-<<<<<<< HEAD
-        sage: browse_sage_doc._open("reference", testing=True)[0]  # indirect doctest, requires a built documentation, optional: doc
-=======
         sage: browse_sage_doc._open("reference", testing=True)[0]  # optional - dochtml, indirect doctest
->>>>>>> 3af7c500
         'http://localhost:8000/doc/live/reference/index.html'
         sage: browse_sage_doc(identity_matrix, 'rst')[-107:-47]  # optional - dochtml
         'Full MatrixSpace of 3 by 3 sparse matrices over Integer Ring'
@@ -1523,15 +1503,9 @@
 
         EXAMPLES::
 
-<<<<<<< HEAD
-            sage: browse_sage_doc._open("reference", testing=True)[0] # requires a built documentation, optional: doc
-            'http://localhost:8000/doc/live/reference/index.html'
-            sage: browse_sage_doc._open("tutorial", testing=True)[1] # requires a built documentation, optional: doc
-=======
             sage: browse_sage_doc._open("reference", testing=True)[0]  # optional - dochtml
             'http://localhost:8000/doc/live/reference/index.html'
             sage: browse_sage_doc._open("tutorial", testing=True)[1]  # optional - dochtml
->>>>>>> 3af7c500
             '.../html/en/tutorial/index.html'
         """
         url = self._base_url + os.path.join(name, "index.html")
