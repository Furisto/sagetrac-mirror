--- conflicted
+++ resolved
@@ -100,7 +100,7 @@
     """
     warning(trac_number, message, DeprecationWarning, stacklevel)
 
-<<<<<<< HEAD
+
 def deprecated(trac_number, message, stacklevel=4):
     """
     Decorator that issues a deprecation warning on use.
@@ -133,7 +133,7 @@
         func(args, kw)
     return decorator(wrapper)
 
-=======
+
 def deprecation_cython(trac_number, message, stacklevel=3):
     r"""
     Issue a deprecation warning -- for use in cython functions
@@ -169,7 +169,6 @@
         False
      """
     warning(trac_number, message, DeprecationWarning, stacklevel)
->>>>>>> cc60cfeb
 
 def warning(trac_number, message, warning_class=Warning, stacklevel=3):
     r"""
