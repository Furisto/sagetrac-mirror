r"""
Inspect Python, Sage, and Cython objects

This module extends parts of Python's inspect module to Cython objects.

AUTHORS:

- originally taken from Fernando Perez's IPython
- William Stein (extensive modifications)
- Nick Alexander (extensions)
- Nick Alexander (testing)
- Simon King (some extension for Cython, generalisation of SageArgSpecVisitor)

EXAMPLES::

    sage: from sage.misc.sageinspect import *

Test introspection of modules defined in Python and Cython files:

Cython modules::

    sage: sage_getfile(sage.rings.rational)
    '.../rational.pyx'

    sage: sage_getdoc(sage.rings.rational).lstrip()
    'Rational Numbers...'

    sage: sage_getsource(sage.rings.rational)[5:]
    'Rational Numbers...'

Python modules::

    sage: sage_getfile(sage.misc.sageinspect)
    '.../sageinspect.py'

    sage: print(sage_getdoc(sage.misc.sageinspect).lstrip()[:40])
    Inspect Python, Sage, and Cython objects

    sage: sage_getsource(sage.misc.sageinspect).lstrip()[5:-1]
    'Inspect Python, Sage, and Cython objects...'

Test introspection of classes defined in Python and Cython files:

Cython classes::

    sage: sage_getfile(sage.rings.rational.Rational)
    '.../rational.pyx'

    sage: sage_getdoc(sage.rings.rational.Rational).lstrip()
    'A rational number...'

    sage: sage_getsource(sage.rings.rational.Rational)
    'cdef class Rational...'

Python classes::

    sage: sage_getfile(BlockFinder)
    '.../sage/misc/sageinspect.py'

    sage: sage_getdoc(BlockFinder).lstrip()
    'Provide a tokeneater() method to detect the...'

    sage: sage_getsource(BlockFinder)
    'class BlockFinder:...'

Test introspection of functions defined in Python and Cython files:

Cython functions::

    sage: sage_getdef(sage.rings.rational.make_rational, obj_name='mr')
    'mr(s)'

    sage: sage_getfile(sage.rings.rational.make_rational)
    '.../rational.pyx'

    sage: sage_getdoc(sage.rings.rational.make_rational).lstrip()
    'Make a rational number ...'

    sage: sage_getsource(sage.rings.rational.make_rational)[4:]
    'make_rational(s):...'

Python functions::

    sage: sage_getdef(sage.misc.sageinspect.sage_getfile, obj_name='sage_getfile')
    'sage_getfile(obj)'

    sage: sage_getfile(sage.misc.sageinspect.sage_getfile)
    '.../sageinspect.py'

    sage: sage_getdoc(sage.misc.sageinspect.sage_getfile).lstrip()
    'Get the full file name associated to "obj" as a string...'

    sage: sage_getsource(sage.misc.sageinspect.sage_getfile)[4:]
    'sage_getfile(obj):...'

Unfortunately, no argspec is extractable from builtins. Hence, we use a
generic argspec::

    sage: sage_getdef(''.find, 'find')
    'find(*args, **kwds)'

    sage: sage_getdef(str.find, 'find')
    'find(*args, **kwds)'

By :trac:`9976` and :trac:`14017`, introspection also works for interactively
defined Cython code, and with rather tricky argument lines::

    sage: cython('def foo(unsigned int x=1, a=\')"\', b={not (2+1==3):\'bar\'}, *args, **kwds): return')
    sage: print(sage_getsource(foo))
    def foo(unsigned int x=1, a=')"', b={not (2+1==3):'bar'}, *args, **kwds): return
    sage: sage_getargspec(foo)
    ArgSpec(args=['x', 'a', 'b'], varargs='args', keywords='kwds', defaults=(1, ')"', {False: 'bar'}))

"""
from __future__ import print_function, absolute_import
from six.moves import range
from six import iteritems, string_types, class_types, text_type
from sage.misc.six import u

import ast
import inspect
import functools
import os
import six
import tokenize
import types
import re
EMBEDDED_MODE = False
from sage.env import SAGE_SRC

def loadable_module_extension():
    r"""
    Return the filename extension of loadable modules, including the dot.
    It is '.dll' on cygwin, '.so' otherwise.

    EXAMPLES::

        sage: from sage.misc.sageinspect import loadable_module_extension
        sage: sage.structure.sage_object.__file__.endswith(loadable_module_extension())
        True
    """
    import sys
    if sys.platform == 'cygwin':
        return os.path.extsep+'dll'
    else:
        return os.path.extsep+'so'

def isclassinstance(obj):
    r"""
    Checks if argument is instance of non built-in class

    INPUT: ``obj`` - object

    EXAMPLES::

        sage: from sage.misc.sageinspect import isclassinstance
        sage: isclassinstance(int)
        False
        sage: isclassinstance(FreeModule)
        True
        sage: class myclass: pass
        sage: isclassinstance(myclass)
        False
        sage: class mymetaclass(type): pass
        sage: class myclass2:
        ....:     __metaclass__ = mymetaclass
        sage: isclassinstance(myclass2)
        False
    """
    return (not inspect.isclass(obj) and \
            hasattr(obj, '__class__') and \
            hasattr(obj.__class__, '__module__') and \
            obj.__class__.__module__ not in ('__builtin__', 'exceptions'))


import re
# Parse strings of form "File: sage/rings/rational.pyx (starting at line 1080)"
# "\ " protects a space in re.VERBOSE mode.
__embedded_position_re = re.compile(r'''
^                                           # anchor to the beginning of the line
File:\ (?P<FILENAME>.*?)                    # match File: then filename
\ \(starting\ at\ line\ (?P<LINENO>\d+)\)   # match line number
\n?                                         # if there is a newline, eat it
(?P<ORIGINAL>.*)                            # the original docstring is the end
\Z                                          # anchor to the end of the string
''', re.MULTILINE | re.DOTALL | re.VERBOSE)

# Parse Python identifiers
__identifier_re = re.compile(r"^[^\d\W]\w*")

def _extract_embedded_position(docstring):
    r"""
    If docstring has a Cython embedded position, return a tuple
    (original_docstring, filename, line).  If not, return None.

    INPUT: ``docstring`` (string)

    EXAMPLES::

       sage: from sage.misc.sageinspect import _extract_embedded_position
       sage: import inspect
       sage: _extract_embedded_position(inspect.getdoc(var))[1][-21:]
       'sage/calculus/var.pyx'

    The following has been fixed in :trac:`13916`::

        sage: cython('''cpdef test_funct(x,y): return''')
        sage: print(open(_extract_embedded_position(inspect.getdoc(test_funct))[1]).read())
        cpdef test_funct(x,y): return

    AUTHORS:

    - William Stein
    - Extensions by Nick Alexander
    - Extension for interactive Cython code by Simon King
    """
    try:
        res = __embedded_position_re.search(docstring)
    except TypeError:
        return None

    if res is None:
        return None

    raw_filename = res.group('FILENAME')
    filename = os.path.join(SAGE_SRC, raw_filename)
    if not os.path.isfile(filename):
        from sage.misc.misc import SPYX_TMP
        filename = os.path.join(SPYX_TMP, '_'.join(raw_filename.split('_')[:-1]), raw_filename)
    lineno = int(res.group('LINENO'))
    original = res.group('ORIGINAL')
    return (original, filename, lineno)

def _extract_embedded_signature(docstring, name):
    r"""
    If docstring starts with the embedded of a method called ``name``, return
    a tuple (original_docstring, argspec).  If not, return (docstring, None).

    See :trac:`17814`.

    INPUT: ``docstring`` (string)

    AUTHORS:

    - Simon King

    EXAMPLES::

        sage: from sage.misc.sageinspect import _extract_embedded_signature
        sage: from sage.misc.nested_class import MainClass
        sage: print(_extract_embedded_signature(MainClass.NestedClass.NestedSubClass.dummy.__doc__, 'dummy')[0])
        File: sage/misc/nested_class.pyx (starting at line 314)
        ...
        sage: _extract_embedded_signature(MainClass.NestedClass.NestedSubClass.dummy.__doc__, 'dummy')[1]
        ArgSpec(args=['self', 'x', 'r'], varargs='args', keywords='kwds', defaults=((1, 2, 3.4),))
        sage: _extract_embedded_signature(range.__call__.__doc__, '__call__')
        ('x.__call__(...) <==> x(...)', None)

    """
    # If there is an embedded signature, it is in the first line
    L = docstring.split(os.linesep, 1)
    firstline = L[0]
    # It is possible that the signature is of the form ClassName.method_name,
    # and thus we need to do the following:
    if name not in firstline:
        return docstring, None
    signature = firstline.split(name, 1)[-1]
    if signature.startswith("(") and signature.endswith(")"):
        docstring = L[1] if len(L)>1 else '' # Remove first line, keep the rest
        def_string = "def "+name+signature+": pass"
        try:
            return docstring, inspect.ArgSpec(*_sage_getargspec_cython(def_string))
        except SyntaxError:
            docstring = os.linesep.join(L)
    return docstring, None

class BlockFinder:
    """
    Provide a tokeneater() method to detect the end of a code block.

    This is the Python library's :class:`inspect.BlockFinder` modified
    to recognize Cython definitions.
    """
    def __init__(self):
        self.indent = 0
        self.islambda = False
        self.started = False
        self.passline = False
        self.last = 1

    def tokeneater(self, type, token, srow_scol, erow_ecol, line):
        srow, scol = srow_scol
        erow, ecol = erow_ecol
        if not self.started:
            # look for the first "(cp)def", "class" or "lambda"
            if token in ("def", "cpdef", "class", "lambda"):
                if token == "lambda":
                    self.islambda = True
                self.started = True
            self.passline = True    # skip to the end of the line
        elif type == tokenize.NEWLINE:
            self.passline = False   # stop skipping when a NEWLINE is seen
            self.last = srow
            if self.islambda:       # lambdas always end at the first NEWLINE
                raise inspect.EndOfBlock
        elif self.passline:
            pass
        elif type == tokenize.INDENT:
            self.indent = self.indent + 1
            self.passline = True
        elif type == tokenize.DEDENT:
            self.indent = self.indent - 1
            # the end of matching indent/dedent pairs end a block
            # (note that this only works for "def"/"class" blocks,
            #  not e.g. for "if: else:" or "try: finally:" blocks)
            if self.indent <= 0:
                raise inspect.EndOfBlock
        elif self.indent == 0 and type not in (tokenize.COMMENT, tokenize.NL):
            # any other token on the same indentation level end the previous
            # block as well, except the pseudo-tokens COMMENT and NL.
            raise inspect.EndOfBlock

def _getblock(lines):
    """
    Extract the block of code at the top of the given list of lines.

    This is the Python library's :func:`inspect.getblock`, except that
    it uses an instance of our custom :class:`BlockFinder`.
    """
    blockfinder = BlockFinder()
    try:
        tokenize.tokenize(iter(lines).next, blockfinder.tokeneater)
    except (inspect.EndOfBlock, IndentationError):
        pass
    return lines[:blockfinder.last]

def _extract_source(lines, lineno):
    r"""
    Given a list of lines or a multiline string and a starting lineno,
    _extract_source returns [source_lines].  [source_lines] is the smallest
    indentation block starting at lineno.

    INPUT:

    - ``lines`` - string or list of strings
    - ``lineno`` - positive integer

    EXAMPLES::

        sage: from sage.misc.sageinspect import _extract_source
        sage: s2 = "#hello\n\n  class f():\n    pass\n\n#goodbye"
        sage: _extract_source(s2, 3)
        ['  class f():\n', '    pass\n']
    """
    if lineno < 1:
        raise ValueError("Line numbering starts at 1! (tried to extract line {})".format(lineno))
    lineno -= 1

    if isinstance(lines, string_types):
        lines = lines.splitlines(True) # true keeps the '\n'
    if len(lines):
        # Fixes an issue with getblock
        lines[-1] += '\n'

    return _getblock(lines[lineno:])


class SageArgSpecVisitor(ast.NodeVisitor):
    """
    A simple visitor class that walks an abstract-syntax tree (AST)
    for a Python function's argspec.  It returns the contents of nodes
    representing the basic Python types: None, booleans, numbers,
    strings, lists, tuples, and dictionaries.  We use this class in
    :func:`_sage_getargspec_from_ast` to extract an argspec from a
    function's or method's source code.

    EXAMPLES::

        sage: import ast, sage.misc.sageinspect as sms
        sage: visitor = sms.SageArgSpecVisitor()
        sage: visitor.visit(ast.parse('[1,2,3]').body[0].value)
        [1, 2, 3]
        sage: visitor.visit(ast.parse("{'a':('e',2,[None,({False:True},'pi')]), 37.0:'temp'}").body[0].value)
        {37.0: 'temp', 'a': ('e', 2, [None, ({False: True}, 'pi')])}
        sage: v = ast.parse("jc = ['veni', 'vidi', 'vici']").body[0]; v
        <_ast.Assign object at ...>
        sage: [x for x in dir(v) if not x.startswith('__')]
        ['_attributes', '_fields', 'col_offset', 'lineno', 'targets', 'value']
        sage: visitor.visit(v.targets[0])
        'jc'
        sage: visitor.visit(v.value)
        ['veni', 'vidi', 'vici']
    """
    def visit_Name(self, node):
        """
        Visit a Python AST :class:`ast.Name` node.

        INPUT:

        - ``node`` - the node instance to visit

        OUTPUT:

        - None, True, False, or the ``node``'s name as a string.

        EXAMPLES::

            sage: import ast, sage.misc.sageinspect as sms
            sage: visitor = sms.SageArgSpecVisitor()
            sage: vis = lambda x: visitor.visit_Name(ast.parse(x).body[0].value)
            sage: [vis(n) for n in ['True', 'False', 'None', 'foo', 'bar']]
            [True, False, None, 'foo', 'bar']
            sage: [type(vis(n)) for n in ['True', 'False', 'None', 'foo', 'bar']]
            [<... 'bool'>, <... 'bool'>, <... 'NoneType'>, <... 'str'>, <... 'str'>]
        """
        what = node.id
        if what == 'None':
            return None
        elif what == 'True':
            return True
        elif what == 'False':
            return False
        return node.id

    def visit_Num(self, node):
        """
        Visit a Python AST :class:`ast.Num` node.

        INPUT:

        - ``node`` - the node instance to visit

        OUTPUT:

        - the number the ``node`` represents

        EXAMPLES::

            sage: import ast, sage.misc.sageinspect as sms
            sage: visitor = sms.SageArgSpecVisitor()
            sage: vis = lambda x: visitor.visit_Num(ast.parse(x).body[0].value)
            sage: [vis(n) for n in ['123', '0.0', str(-pi.n())]]
            [123, 0.0, -3.14159265358979]
        """
        return node.n

    def visit_Str(self, node):
        r"""
        Visit a Python AST :class:`ast.Str` node.

        INPUT:

        - ``node`` - the node instance to visit

        OUTPUT:

        - the string the ``node`` represents

        EXAMPLES::

            sage: import ast, sage.misc.sageinspect as sms
            sage: visitor = sms.SageArgSpecVisitor()
            sage: vis = lambda x: visitor.visit_Str(ast.parse(x).body[0].value)
            sage: [vis(s) for s in ['"abstract"', "u'syntax'", '''r"tr\ee"''']]
            ['abstract', u'syntax', 'tr\\ee']
        """
        return node.s

    def visit_List(self, node):
        """
        Visit a Python AST :class:`ast.List` node.

        INPUT:

        - ``node`` - the node instance to visit

        OUTPUT:

        - the list the ``node`` represents

        EXAMPLES::

            sage: import ast, sage.misc.sageinspect as sms
            sage: visitor = sms.SageArgSpecVisitor()
            sage: vis = lambda x: visitor.visit_List(ast.parse(x).body[0].value)
            sage: [vis(l) for l in ['[]', "['s', 't', 'u']", '[[e], [], [pi]]']]
            [[], ['s', 't', 'u'], [['e'], [], ['pi']]]
         """
        t = []
        for n in node.elts:
            t.append(self.visit(n))
        return t

    def visit_Tuple(self, node):
        """
        Visit a Python AST :class:`ast.Tuple` node.

        INPUT:

        - ``node`` - the node instance to visit

        OUTPUT:

        - the tuple the ``node`` represents

        EXAMPLES::

            sage: import ast, sage.misc.sageinspect as sms
            sage: visitor = sms.SageArgSpecVisitor()
            sage: vis = lambda x: visitor.visit_Tuple(ast.parse(x).body[0].value)
            sage: [vis(t) for t in ['()', '(x,y)', '("Au", "Al", "Cu")']]
            [(), ('x', 'y'), ('Au', 'Al', 'Cu')]
        """
        t = []
        for n in node.elts:
            t.append(self.visit(n))
        return tuple(t)

    def visit_Dict(self, node):
        """
        Visit a Python AST :class:`ast.Dict` node.

        INPUT:

        - ``node`` - the node instance to visit

        OUTPUT:

        - the dictionary the ``node`` represents

        EXAMPLES::

            sage: import ast, sage.misc.sageinspect as sms
            sage: visitor = sms.SageArgSpecVisitor()
            sage: vis = lambda x: visitor.visit_Dict(ast.parse(x).body[0].value)
            sage: [vis(d) for d in ['{}', "{1:one, 'two':2, other:bother}"]]
            [{}, {1: 'one', 'other': 'bother', 'two': 2}]
        """
        d = {}
        for k, v in zip(node.keys, node.values):
            d[self.visit(k)] = self.visit(v)
        return d

    def visit_BoolOp(self, node):
        """
        Visit a Python AST :class:`ast.BoolOp` node.

        INPUT:

        - ``node`` - the node instance to visit

        OUTPUT:

        - The result that ``node`` represents

        AUTHOR:

        - Simon King

        EXAMPLES::

            sage: import ast, sage.misc.sageinspect as sms
            sage: visitor = sms.SageArgSpecVisitor()
            sage: vis = lambda x: visitor.visit(ast.parse(x).body[0].value)
            sage: [vis(d) for d in ['True and 1', 'False or 3 or None', '3 and 4']] #indirect doctest
            [1, 3, 4]

        """
        op = node.op.__class__.__name__
        L = list(node.values)
        out = self.visit(L.pop(0))
        if op == 'And':
            while L:
                next = self.visit(L.pop(0))
                out = out and next
            return out
        if op == 'Or':
            while L:
                next = self.visit(L.pop(0))
                out = out or next
            return out

    def visit_Compare(self, node):
        """
        Visit a Python AST :class:`ast.Compare` node.

        INPUT:

        - ``node`` - the node instance to visit

        OUTPUT:

        - The result that ``node`` represents

        AUTHOR:

        - Simon King

        EXAMPLES::

            sage: import ast, sage.misc.sageinspect as sms
            sage: visitor = sms.SageArgSpecVisitor()
            sage: vis = lambda x: visitor.visit_Compare(ast.parse(x).body[0].value)
            sage: [vis(d) for d in ['1<2==2!=3', '1==1>2', '1<2>1', '1<3<2<4']]
            [True, False, True, False]

        """
        left = self.visit(node.left)
        ops = list(node.ops)
        comparators = list(node.comparators) # the things to be compared with.
        while ops:
            op = ops.pop(0).__class__.__name__
            right = self.visit(comparators.pop(0))
            if op=='Lt':
                if not left<right:
                    return False
            elif op=='LtE':
                if not left<=right:
                    return False
            elif op=='Gt':
                if not left>right:
                    return False
            elif op=='GtE':
                if not left>=right:
                    return False
            elif op=='Eq':
                if not left==right:
                    return False
            elif op=='NotEq':
                if not left!=right:
                    return False
            left = right
        return True

    def visit_BinOp(self, node):
        """
        Visit a Python AST :class:`ast.BinOp` node.

        INPUT:

        - ``node`` - the node instance to visit

        OUTPUT:

        - The result that ``node`` represents

        AUTHOR:

        - Simon King

        EXAMPLES::

            sage: import ast, sage.misc.sageinspect as sms
            sage: visitor = sms.SageArgSpecVisitor()
            sage: vis = lambda x: visitor.visit(ast.parse(x).body[0].value)
            sage: [vis(d) for d in ['(3+(2*4))', '7|8', '5^3', '7/3', '7//3', '3<<4']] #indirect doctest # optional - python2
            [11, 15, 6, 2, 2, 48]
        """
        op = node.op.__class__.__name__
        if op == 'Add':
            return self.visit(node.left)+self.visit(node.right)
        if op == 'Mult':
            return self.visit(node.left)*self.visit(node.right)
        if op == 'BitAnd':
            return self.visit(node.left)&self.visit(node.right)
        if op == 'BitOr':
            return self.visit(node.left) | self.visit(node.right)
        if op == 'BitXor':
            return self.visit(node.left) ^ self.visit(node.right)
        if op == 'Div':
            return self.visit(node.left) / self.visit(node.right)
        if op == 'Eq':
            return self.visit(node.left) == self.visit(node.right)
        if op == 'FloorDiv':
            return self.visit(node.left) // self.visit(node.right)
        if op == 'NotEq':
            return self.visit(node.left) != self.visit(node.right)
        if op == 'NotIn':
            return self.visit(node.left) not in self.visit(node.right)
        if op == 'Pow':
            return self.visit(node.left) ** self.visit(node.right)
        if op == 'RShift':
            return self.visit(node.left) >> self.visit(node.right)
        if op == 'LShift':
            return self.visit(node.left) << self.visit(node.right)
        if op == 'Sub':
            return self.visit(node.left) - self.visit(node.right)
        if op == 'Gt':
            return self.visit(node.left) > self.visit(node.right)
        if op == 'GtE':
            return self.visit(node.left) >= self.visit(node.right)
        if op == 'In':
            return self.visit(node.left) in self.visit(node.right)
        if op == 'Is':
            return self.visit(node.left) is self.visit(node.right)
        if op == 'IsNot':
            return self.visit(node.left) is not self.visit(node.right)
        if op == 'Lt':
            return self.visit(node.left) < self.visit(node.right)
        if op == 'LtE':
            return self.visit(node.left) <= self.visit(node.right)
        if op == 'Mod':
            return self.visit(node.left) % self.visit(node.right)

    def visit_UnaryOp(self, node):
        """
        Visit a Python AST :class:`ast.BinOp` node.

        INPUT:

        - ``node`` - the node instance to visit

        OUTPUT:

        - The result that ``node`` represents

        AUTHOR:

        - Simon King

        EXAMPLES::

            sage: import ast, sage.misc.sageinspect as sms
            sage: visitor = sms.SageArgSpecVisitor()
            sage: vis = lambda x: visitor.visit_UnaryOp(ast.parse(x).body[0].value)
            sage: [vis(d) for d in ['+(3*2)', '-(3*2)']]
            [6, -6]

        """
        op = node.op.__class__.__name__
        if op == 'Not':
            return not self.visit(node.operand)
        if op == 'UAdd':
            return self.visit(node.operand)
        if op == 'USub':
            return -self.visit(node.operand)

def _grep_first_pair_of_parentheses(s):
    """
    Return the first matching pair of parentheses in a code string.

    INPUT:

    A string

    OUTPUT:

    A substring of the input, namely the part between the first
    (outmost) matching pair of parentheses (including the
    parentheses).

    Parentheses between single or double quotation marks do not
    count. If no matching pair of parentheses can be found, a
    ``SyntaxError`` is raised.

    EXAMPLES::

        sage: from sage.misc.sageinspect import _grep_first_pair_of_parentheses
        sage: code = 'def foo(a="\'):", b=4):\n    return'
        sage: _grep_first_pair_of_parentheses(code)
        '(a="\'):", b=4)'
        sage: code = 'def foo(a="%s):", \'b=4):\n    return'%("'")
        sage: _grep_first_pair_of_parentheses(code)
        Traceback (most recent call last):
        ...
        SyntaxError: The given string does not contain balanced parentheses

    """
    out = []
    single_quote = False
    double_quote = False
    escaped = False
    level = 0
    for c in s:
        if level>0:
            out.append(c)
        if c=='(' and not single_quote and not double_quote and not escaped:
            level += 1
        elif c=='"' and not single_quote and not escaped:
            double_quote = not double_quote
        elif c=="'" and not double_quote and not escaped:
            single_quote = not single_quote
        elif c==')' and not single_quote and not double_quote and not escaped:
            if level == 1:
                return '('+''.join(out)
            level -= 1
        elif c=="\\" and (single_quote or double_quote):
            escaped = not escaped
        else:
            escaped = False
    raise SyntaxError("The given string does not contain balanced parentheses")

def _split_syntactical_unit(s):
    """
    Split off a sub-expression from the start of a given string.

    INPUT:

    - ``s``, a string

    OUTPUT:

    A pair ``unit, s2``, such that ``unit`` is the string representation of a
    string (single or double quoted) or of a sub-expression surrounded by
    brackets (round, square or curly brackets), or of an identifier, or a
    single character, if none of the above is available. The given string ``s``
    is obtained by appending some whitespace followed by ``s2`` to ``unit``.

    Blank space between the units is removed.

    EXAMPLES::

        sage: from sage.misc.sageinspect import _split_syntactical_unit
        sage: s = "(Hel) lo_1=[)\"!\" ] '''? {world} '''?"
        sage: while s:
        ....:     u, s = _split_syntactical_unit(s)
        ....:     print(u)
        (Hel)
        lo_1
        =
        [)"!"]
        '''? {world} '''
        ?

    If the string ends before the unit is completed (mispatching parentheses
    or missing quotation mark), then a syntax error is raised::

        sage: s = "'''({SAGE}]"
        sage: _split_syntactical_unit(s)
        Traceback (most recent call last):
        ...
        SyntaxError: EOF while scanning string literal
        sage: s = "({SAGE}]"
        sage: _split_syntactical_unit(s)
        Traceback (most recent call last):
        ...
        SyntaxError: Syntactical group starting with '(' did not end with ')'

    Numbers are not recognised::

        sage: _split_syntactical_unit('123')
        ('1', '23')

    TEST:

    The following was fixed in :trac:`16309`::

        sage: _split_syntactical_unit('()): pass')
        ('()', '): pass')

    """
    s = s.strip()
    if not s:
        return s
    # Split a given string at the next unescaped quotation mark
    def split_string(s, quot):
        escaped = False
        l = len(quot)
        for i in range(len(s)):
            if s[i] == '\\':
                escaped = not escaped
                continue
            if not escaped and s[i:i+l] == quot:
                return s[:i], s[i+l:]
            escaped = False
        raise SyntaxError("EOF while scanning string literal")
    # 1. s is a triple-quoted string
    if s.startswith('"""'):
        a,b = split_string(s[3:], '"""')
        return '"""'+a+'"""', b.strip()
    if s.startswith('r"""'):
        a,b = split_string(s[4:], '"""')
        return 'r"""'+a+'"""', b.strip()
    if s.startswith("'''"):
        a,b = split_string(s[3:], "'''")
        return "'''"+a+"'''", b.strip()
    if s.startswith("r'''"):
        a,b = split_string(s[4:], "'''")
        return "r'''"+a+"'''", b.strip()

    # 2. s is a single-quoted string
    if s.startswith('"'):
        a,b = split_string(s[1:], '"')
        return '"'+a+'"', b.strip()
    if s.startswith("'"):
        a,b = split_string(s[1:], "'")
        return "'"+a+"'", b.strip()
    if s.startswith('r"'):
        a,b = split_string(s[2:], '"')
        return 'r"'+a+'"', b.strip()
    if s.startswith("r'"):
        a,b = split_string(s[2:], "'")
        return "r'"+a+"'", b.strip()

    # 3. s is not a string
    start = s[0]
    out = [start]
    if start == '(':
        stop = ')'
    elif start == '[':
        stop = ']'
    elif start == '{':
        stop = '}'
    elif start == '\\':
        # note that python would raise a syntax error
        # if the line contains anything but whitespace
        # after the backslash. But we assume here that
        # the input is syntactically correct.
        return _split_syntactical_unit(s[1:])
    elif start == '#':
        linebreak = s.index(os.linesep)
        if linebreak == -1:
            return '',''
        return '', s[linebreak:].strip()
    else:
        M = __identifier_re.search(s)
        if M is None:
            return s[0], s[1:].strip()
        return M.group(), s[M.end():].strip()

    s = s[1:]
    while s:
        tmp_group, s = _split_syntactical_unit(s)
        out.append(tmp_group)
        s = s.strip()
        if tmp_group==stop:
            return ''.join(out), s
        elif s.startswith(stop):
            out.append(stop)
            return ''.join(out), s[1:].strip()
    raise SyntaxError("Syntactical group starting with %s did not end with %s"%(repr(start),repr(stop)))

def _sage_getargspec_from_ast(source):
    r"""
    Return an argspec for a Python function or method by compiling its
    source to an abstract-syntax tree (AST) and walking its ``args``
    subtrees with :class:`SageArgSpecVisitor`.  We use this in
    :func:`_sage_getargspec_cython`.

    INPUT:

    - ``source`` - a string; the function's (or method's) source code
      definition.  The function's body is ignored.

    OUTPUT:

    - an instance of :obj:`inspect.ArgSpec`, i.e., a named tuple

    EXAMPLES::

        sage: import inspect, sage.misc.sageinspect as sms
        sage: from_ast = sms._sage_getargspec_from_ast
        sage: s = "def f(a, b=2, c={'a': [4, 5.5, False]}, d=(None, True)):\n    return"
        sage: from_ast(s)
        ArgSpec(args=['a', 'b', 'c', 'd'], varargs=None, keywords=None, defaults=(2, {'a': [4, 5.5, False]}, (None, True)))
        sage: context = {}
        sage: exec compile(s, '<string>', 'single') in context
        sage: inspect.getargspec(context['f'])
        ArgSpec(args=['a', 'b', 'c', 'd'], varargs=None, keywords=None, defaults=(2, {'a': [4, 5.5, False]}, (None, True)))
        sage: from_ast(s) == inspect.getargspec(context['f'])
        True
        sage: set(from_ast(sms.sage_getsource(x)) == inspect.getargspec(x) for x in [factor, identity_matrix, Graph.__init__])
        {True}
    """
    ast_args = ast.parse(source.lstrip()).body[0].args

    visitor = SageArgSpecVisitor()
    args = [visitor.visit(a) for a in ast_args.args]
    defaults = [visitor.visit(d) for d in ast_args.defaults]

    return inspect.ArgSpec(args, ast_args.vararg, ast_args.kwarg,
                           tuple(defaults) if defaults else None)

def _sage_getargspec_cython(source):
    r"""
    inspect.getargspec from source code.  That is, get the names and
    default values of a function's arguments.

    INPUT:

    - ``source`` - a string; the function's (or method's) source code
      definition.  The function's body is ignored. The definition may
      contain type definitions for the function arguments.

    OUTPUT:

    - an instance of :obj:`inspect.ArgSpec`, i.e., a named tuple

    EXAMPLES::

        sage: from sage.misc.sageinspect import _sage_getargspec_cython as sgc
        sage: sgc("cpdef double abc(self, Element x=None, Parent base=0):")
        ArgSpec(args=['self', 'x', 'base'], varargs=None, keywords=None, defaults=(None, 0))
        sage: sgc("def __init__(self, x=None, unsigned int base=0):")
        ArgSpec(args=['self', 'x', 'base'], varargs=None, keywords=None, defaults=(None, 0))
        sage: sgc('def o(p, r={}, *q, **s) except? -1:')
        ArgSpec(args=['p', 'r'], varargs='q', keywords='s', defaults=({},))
        sage: sgc('cpdef how(r=(None, "u:doing?")):')
        ArgSpec(args=['r'], varargs=None, keywords=None, defaults=((None, 'u:doing?'),))
        sage: sgc('def _(x="):"):')
        ArgSpec(args=['x'], varargs=None, keywords=None, defaults=('):',))
        sage: sgc('def f(z = {(1, 2, 3): True}):\n    return z')
        ArgSpec(args=['z'], varargs=None, keywords=None, defaults=({(1, 2, 3): True},))
        sage: sgc('def f(double x, z = {(1, 2, 3): True}):\n    return z')
        ArgSpec(args=['x', 'z'], varargs=None, keywords=None, defaults=({(1, 2, 3): True},))
        sage: sgc('def f(*args): pass')
        ArgSpec(args=[], varargs='args', keywords=None, defaults=None)
        sage: sgc('def f(**args): pass')
        ArgSpec(args=[], varargs=None, keywords='args', defaults=None)

    Some malformed input is detected::

        sage: sgc('def f(x,y')
        Traceback (most recent call last):
        ...
        SyntaxError: Unexpected EOF while parsing argument list
        sage: sgc('def f(*x = 5, z = {(1,2,3): True}): pass')
        Traceback (most recent call last):
        ...
        SyntaxError: invalid syntax
        sage: sgc('def f(int *x = 5, z = {(1,2,3): True}): pass')
        Traceback (most recent call last):
        ...
        SyntaxError: Pointer types not allowed in def or cpdef functions
        sage: sgc('def f(x = , z = {(1,2,3): True}): pass')
        Traceback (most recent call last):
        ...
        SyntaxError: Definition of a default argument expected
        sage: sgc('def f(int x = 5, , z = {(1,2,3): True}): pass')
        Traceback (most recent call last):
        ...
        SyntaxError: invalid syntax

    TESTS:

    Some input that is malformed in Python but wellformed in Cython
    is correctly parsed::

        sage: def dummy_python(self,*args,x=1): pass
        Traceback (most recent call last):
        ...
        SyntaxError: invalid syntax
        sage: cython("def dummy_cython(self,*args,x=1): pass")
        sage: sgc("def dummy_cython(self,*args,x=1): pass")
        ArgSpec(args=['self', 'x'], varargs='args', keywords=None, defaults=(1,))

    In some examples above, a syntax error was raised when a type
    definition contains a pointer. An exception is made for ``char*``,
    since C strings are acceptable input in public Cython functions::

        sage: sgc('def f(char *x = "a string", z = {(1,2,3): True}): pass')
        ArgSpec(args=['x', 'z'], varargs=None, keywords=None, defaults=('a string', {(1, 2, 3): True}))


    AUTHORS:

    - Nick Alexander: original version
    - Simon King (02-2013): recognise varargs and default values in
      cython code, and return an ``ArgSpec``.

    """
    defpos = source.find('def ')
    assert defpos > -1, "The given source does not contain 'def'"
    s = source[defpos:].strip()
    while s:
        if s.startswith('('):
            break
        _, s = _split_syntactical_unit(s)
    s = s[1:].strip()
    if not s:
        raise SyntaxError("Function definition must contain an argument list")

    # We remove the type declarations, build a dummy Python function, and
    # then call _get_argspec_from_ast. This should be
    # better than creating a complete parser for Cython syntax,
    # even though _split_syntactical_unit does part of the parsing work anyway.

    cy_units = []
    while not s.startswith(')'):
        if not s:
            raise SyntaxError("Unexpected EOF while parsing argument list")
        u, s = _split_syntactical_unit(s)
        cy_units.append(u)

    py_units = []
    name = None
    i = 0
    l = len(cy_units)
    expect_default = False
    nb_stars = 0
    varargs = None
    keywords = None
    while (i<l):
        unit = cy_units[i]
        if expect_default:
            if unit in ('=','*',','):
                raise SyntaxError("Definition of a default argument expected")
            while unit != ',':
                py_units.append(unit)
                i += 1
                if i==l:
                    break
                unit = cy_units[i]
            expect_default = False
            name = None
            if nb_stars:
                raise SyntaxError("The %s argument has no default"%('varargs' if nb_stars==1 else 'keywords'))
            continue
        i += 1
        if unit == '*':
            if name:
                if name != 'char':
                    raise SyntaxError("Pointer types not allowed in def or cpdef functions")
                else:
                    continue
            else:
                nb_stars += 1
            continue
        elif unit == ',':
            if expect_default:
                raise SyntaxError("Unexpected EOF while parsing argument list")
            name = None
            if nb_stars:
                nb_stars = 0
                continue
        elif unit == '=':
            expect_default = True
            name = None
            if nb_stars:
                raise SyntaxError("The %s argument has no default"%('varargs' if nb_stars==1 else 'keywords'))
        else:
            name = unit
        if name is not None:
            # Is "name" part of a type definition?
            # If it is the last identifier before '=' or ',',
            # then it *is* a variable name,
            if i==l or cy_units[i] in ('=',','):
                if nb_stars == 0:
                    py_units.append(name)
                elif nb_stars == 1:
                    if varargs is None:
                        varargs = name
                        # skip the "=" or ",", since varargs
                        # is treated separately
                        i += 1
                        name = None
                        nb_stars = 0
                    else:
                        raise SyntaxError("varargs can't be defined twice")
                elif nb_stars == 2:
                    if keywords is None:
                        keywords = name
                        # skip the "=" or ",", since varargs
                        # is treated separately
                        i += 1
                        name = None
                        nb_stars = 0
                    else:
                        raise SyntaxError("varargs can't be defined twice")
                else:
                    raise SyntaxError("variable declaration comprises at most two '*'")
        else:
            py_units.append(unit)
    if varargs is None:
        varargs = ''
    elif not py_units or py_units[-1] == ',':
        varargs = '*'+varargs
    else:
        varargs = ',*'+varargs
    if keywords is None:
        keywords = ''
    elif varargs or (py_units and py_units[-1] != ','):
        keywords = ',**'+keywords
    else:
        keywords = '**'+keywords
    return _sage_getargspec_from_ast('def dummy('+''.join(py_units)
                                     +varargs+keywords+'): pass')

def sage_getfile(obj):
    r"""
    Get the full file name associated to ``obj`` as a string.

    INPUT: ``obj``, a Sage object, module, etc.

    EXAMPLES::

        sage: from sage.misc.sageinspect import sage_getfile
        sage: sage_getfile(sage.rings.rational)[-23:]
        'sage/rings/rational.pyx'
        sage: sage_getfile(Sq)[-42:]
        'sage/algebras/steenrod/steenrod_algebra.py'

    The following tests against some bugs fixed in :trac:`9976`::

        sage: obj = sage.combinat.partition_algebra.SetPartitionsAk
        sage: obj = sage.combinat.partition_algebra.SetPartitionsAk
        sage: sage_getfile(obj)
        '...sage/combinat/partition_algebra.py'

    And here is another bug, fixed in :trac:`11298`::

        sage: P.<x,y> = QQ[]
        sage: sage_getfile(P)
        '...sage/rings/polynomial/multi_polynomial_libsingular.pyx'

    A problem fixed in :trac:`16309`::

        sage: cython('''
        ....: class Bar: pass
        ....: cdef class Foo: pass
        ....: ''')
        sage: sage_getfile(Bar)
        '...pyx'
        sage: sage_getfile(Foo)
        '...pyx'

    By :trac:`18249`, we return an empty string for Python builtins. In that
    way, there is no error when the user types, for example, ``range?``::

        sage: sage_getfile(range)
        ''

    AUTHORS:

    - Nick Alexander
    - Simon King
    """
    # We try to extract from docstrings, but not using Python's inspect
    # because _sage_getdoc_unformatted is more robust.
    d = _sage_getdoc_unformatted(obj)
    pos = _extract_embedded_position(d)
    if pos is not None:
        (_, filename, _) = pos
        return filename

    # The instance case
    if isclassinstance(obj):
        if isinstance(obj, functools.partial):
            return sage_getfile(obj.func)
        return sage_getfile(obj.__class__) #inspect.getabsfile(obj.__class__)

    # No go? fall back to inspect.
    try:
        sourcefile = inspect.getabsfile(obj)
    except TypeError: # this happens for Python builtins
        return ''
    if sourcefile.endswith(loadable_module_extension()):
        return sourcefile[:-len(loadable_module_extension())]+os.path.extsep+'pyx'
    return sourcefile

def sage_getargspec(obj):
    r"""
    Return the names and default values of a function's arguments.

    INPUT:

    ``obj``, any callable object

    OUTPUT:

    An ``ArgSpec`` is returned. This is a named tuple
    ``(args, varargs, keywords, defaults)``.

    - ``args`` is a list of the argument names (it may contain nested lists).

    - ``varargs`` and ``keywords`` are the names of the ``*`` and ``**``
      arguments or ``None``.

    - ``defaults`` is an `n`-tuple of the default values of the last `n` arguments.

    NOTE:

    If the object has a method ``_sage_argspec_`` then the output of
    that method is transformed into a named tuple and then returned.

    If a class instance has a method ``_sage_src_`` then its output
    is  studied to determine the argspec. This is because currently
    the :class:`~sage.misc.cachefunc.CachedMethod` decorator has
    no ``_sage_argspec_`` method.

    EXAMPLES::

        sage: from sage.misc.sageinspect import sage_getargspec
        sage: def f(x, y, z=1, t=2, *args, **keywords):
        ....:     pass
        sage: sage_getargspec(f)
        ArgSpec(args=['x', 'y', 'z', 't'], varargs='args', keywords='keywords', defaults=(1, 2))

    We now run sage_getargspec on some functions from the Sage library::

        sage: sage_getargspec(identity_matrix)
        ArgSpec(args=['ring', 'n', 'sparse'], varargs=None, keywords=None, defaults=(0, False))
        sage: sage_getargspec(factor)
        ArgSpec(args=['n', 'proof', 'int_', 'algorithm', 'verbose'], varargs=None, keywords='kwds', defaults=(None, False, 'pari', 0))

    In the case of a class or a class instance, the ``ArgSpec`` of the
    ``__new__``, ``__init__`` or ``__call__`` method is returned::

        sage: P.<x,y> = QQ[]
        sage: sage_getargspec(P)
        ArgSpec(args=['base_ring', 'n', 'names', 'order'], varargs=None, keywords=None, defaults=('degrevlex',))
        sage: sage_getargspec(P.__class__)
        ArgSpec(args=['self', 'x'], varargs='args', keywords='kwds', defaults=(0,))

    The following tests against various bugs that were fixed in
    :trac:`9976`::

        sage: from sage.rings.polynomial.real_roots import bernstein_polynomial_factory_ratlist
        sage: sage_getargspec(bernstein_polynomial_factory_ratlist.coeffs_bitsize)
        ArgSpec(args=['self'], varargs=None, keywords=None, defaults=None)
        sage: from sage.rings.polynomial.pbori import BooleanMonomialMonoid
        sage: sage_getargspec(BooleanMonomialMonoid.gen)
        ArgSpec(args=['self', 'i'], varargs=None, keywords=None, defaults=(0,))
        sage: I = P*[x,y]
        sage: sage_getargspec(I.groebner_basis)
        ArgSpec(args=['self', 'algorithm', 'deg_bound', 'mult_bound', 'prot'],
        varargs='args', keywords='kwds', defaults=('', None, None, False))
        sage: cython("cpdef int foo(x,y) except -1: return 1")
        sage: sage_getargspec(foo)
        ArgSpec(args=['x', 'y'], varargs=None, keywords=None, defaults=None)

    If a ``functools.partial`` instance is involved, we see no other meaningful solution
    than to return the argspec of the underlying function::

        sage: def f(a,b,c,d=1):
        ....:     return a+b+c+d
        sage: import functools
        sage: f1 = functools.partial(f, 1,c=2)
        sage: sage_getargspec(f1)
        ArgSpec(args=['a', 'b', 'c', 'd'], varargs=None, keywords=None, defaults=(1,))

    TESTS:

    By :trac:`9976`, rather complicated cases work. In the
    following example, we dynamically create an extension class
    that returns some source code, and the example shows that
    the source code is taken for granted, i.e., the argspec of
    an instance of that class does not coincide with the argspec
    of its call method. That behaviour is intended, since a
    decorated method appears to have the generic signature
    ``*args,**kwds``, but in fact it is only supposed to be called
    with the arguments requested by the underlying undecorated
    method. We saw an easy example above, namely ``I.groebner_basis``.
    Here is a more difficult one::

        sage: cython_code = [
        ....: 'cdef class MyClass:',
        ....: '    def _sage_src_(self):',
        ....: '        return "def foo(x, a=\\\')\\\"\\\', b={(2+1):\\\'bar\\\', not 1:3, 3<<4:5}): return\\n"',
        ....: '    def __call__(self, m,n): return "something"']
        sage: cython('\n'.join(cython_code))
        sage: O = MyClass()
        sage: print(sage.misc.sageinspect.sage_getsource(O))
        def foo(x, a=')"', b={(2+1):'bar', not 1:3, 3<<4:5}): return
        sage: sage.misc.sageinspect.sage_getargspec(O)
        ArgSpec(args=['x', 'a', 'b'], varargs=None, keywords=None, defaults=(')"', {False: 3, 48: 5, 3: 'bar'}))
        sage: sage.misc.sageinspect.sage_getargspec(O.__call__)
        ArgSpec(args=['self', 'm', 'n'], varargs=None, keywords=None, defaults=None)

    ::

        sage: cython('def foo(x, a=\'\\\')"\', b={not (2+1==3):\'bar\'}): return')
        sage: print(sage.misc.sageinspect.sage_getsource(foo))
        def foo(x, a='\')"', b={not (2+1==3):'bar'}): return
        <BLANKLINE>
        sage: sage.misc.sageinspect.sage_getargspec(foo)
        ArgSpec(args=['x', 'a', 'b'], varargs=None, keywords=None, defaults=('\')"', {False: 'bar'}))

    The following produced a syntax error before the patch at :trac:`11913`::

        sage: sage.misc.sageinspect.sage_getargspec(r.lm)

    The following was fixed in :trac:`16309`::

        sage: cython('''
        ....: class Foo:
        ....:     @staticmethod
        ....:     def join(categories, bint as_list = False, tuple ignore_axioms=(), tuple axioms=()): pass
        ....: cdef class Bar:
        ....:     @staticmethod
        ....:     def join(categories, bint as_list = False, tuple ignore_axioms=(), tuple axioms=()): pass
        ....:     cpdef meet(categories, bint as_list = False, tuple ignore_axioms=(), tuple axioms=()): pass
        ....: ''')
        sage: sage_getargspec(Foo.join)
        ArgSpec(args=['categories', 'as_list', 'ignore_axioms', 'axioms'], varargs=None, keywords=None, defaults=(False, (), ()))
        sage: sage_getargspec(Bar.join)
        ArgSpec(args=['categories', 'as_list', 'ignore_axioms', 'axioms'], varargs=None, keywords=None, defaults=(False, (), ()))
        sage: sage_getargspec(Bar.meet)
        ArgSpec(args=['categories', 'as_list', 'ignore_axioms', 'axioms'], varargs=None, keywords=None, defaults=(False, (), ()))

    Test that :trac:`17009` is fixed::

        sage: sage_getargspec(gap)
        ArgSpec(args=['self', 'x', 'name'], varargs=None, keywords=None, defaults=(None,))

    By :trac:`17814`, the following gives the correct answer (previously, the
    defaults would have been found ``None``)::

        sage: from sage.misc.nested_class import MainClass
        sage: sage_getargspec(MainClass.NestedClass.NestedSubClass.dummy)
        ArgSpec(args=['self', 'x', 'r'], varargs='args', keywords='kwds', defaults=((1, 2, 3.4),))

    In :trac:`18249` was decided to return a generic signature for Python
    builtin functions, rather than to raise an error (which is what Python's
    inspect module does)::

        sage: import inspect
        sage: inspect.getargspec(range)
        Traceback (most recent call last):
        ...
        TypeError: <built-in function range> is not a Python function
        sage: sage_getargspec(range)
        ArgSpec(args=[], varargs='args', keywords='kwds', defaults=None)

    AUTHORS:

    - William Stein: a modified version of inspect.getargspec from the
      Python Standard Library, which was taken from IPython for use in Sage.
    - Extensions by Nick Alexander
    - Simon King: Return an ``ArgSpec``, fix some bugs.
    """
    from sage.misc.lazy_attribute import lazy_attribute
    from sage.misc.abstract_method import AbstractMethod
    if inspect.isclass(obj):
        return sage_getargspec(obj.__call__)
    if isinstance(obj, (lazy_attribute, AbstractMethod)):
        source = sage_getsource(obj)
        return inspect.ArgSpec(*_sage_getargspec_cython(source))
    if not callable(obj):
        raise TypeError("obj is not a code object")
    try:
        return inspect.ArgSpec(*obj._sage_argspec_())
    except (AttributeError, TypeError):
        pass
    # If we are lucky, the function signature is embedded in the docstring.
    docstring = _sage_getdoc_unformatted(obj)
    try:
        name = obj.__name__
    except AttributeError:
        name = type(obj).__name__
    argspec = _extract_embedded_signature(docstring, name)[1]
    if argspec is not None:
        return argspec
    if hasattr(obj, '__code__'):
        # Note that this may give a wrong result for the constants!
        try:
            args, varargs, varkw = inspect.getargs(obj.__code__)
            return inspect.ArgSpec(args, varargs, varkw, obj.__defaults__)
        except (TypeError, AttributeError):
            pass
    if isclassinstance(obj):
        if hasattr(obj,'_sage_src_'): #it may be a decorator!
            source = sage_getsource(obj)
            # we try to find the definition and parse it by _sage_getargspec_ast
            proxy = 'def dummy' + _grep_first_pair_of_parentheses(source) + ':\n    return'
            try:
                return _sage_getargspec_from_ast(proxy)
            except SyntaxError:
                # To fix trac #10860. See #11913 for more information.
                return None
        elif isinstance(obj,functools.partial):
            base_spec = sage_getargspec(obj.func)
            return base_spec
        return sage_getargspec(obj.__class__.__call__)
    elif (hasattr(obj, '__objclass__') and hasattr(obj, '__name__') and
          obj.__name__ == 'next'):
        # Handle sage.rings.ring.FiniteFieldIterator.next and similar
        # slot wrappers.  This is mainly to suppress Sphinx warnings.
        return ['self'], None, None, None
    else:
        # We try to get the argspec by reading the source, which may be
        # expensive, but should only be needed for functions defined outside
        # of the Sage library (since otherwise the signature should be
        # embedded in the docstring)
        try:
            source = sage_getsource(obj)
        except TypeError: # happens for Python builtins
            source = ''
        if source:
            return inspect.ArgSpec(*_sage_getargspec_cython(source))
        else:
            func_obj = obj

    # Otherwise we're (hopefully!) plain Python, so use inspect
    try:
        args, varargs, varkw = inspect.getargs(func_obj.__code__)
    except AttributeError:
        try:
            args, varargs, varkw = inspect.getargs(func_obj)
        except TypeError: # arg is not a code object
            # The above "hopefully" was wishful thinking:
            try:
                return inspect.ArgSpec(*_sage_getargspec_cython(sage_getsource(obj)))
            except TypeError: # This happens for Python builtins
                # The best we can do is to return a generic argspec
                args = []
                varargs = 'args'
                varkw = 'kwds'
    try:
        defaults = func_obj.__defaults__
    except AttributeError:
        defaults = None
    return inspect.ArgSpec(args, varargs, varkw, defaults)


def sage_getdef(obj, obj_name=''):
    r"""
    Return the definition header for any callable object.

    INPUT:

    - ``obj`` - function
    - ``obj_name`` - string (optional, default '')

    ``obj_name`` is prepended to the output.

    EXAMPLES::

        sage: from sage.misc.sageinspect import sage_getdef
        sage: sage_getdef(identity_matrix)
        '(ring, n=0, sparse=False)'
        sage: sage_getdef(identity_matrix, 'identity_matrix')
        'identity_matrix(ring, n=0, sparse=False)'

    Check that :trac:`6848` has been fixed::

        sage: sage_getdef(RDF.random_element)
        '(min=-1, max=1)'

    If an exception is generated, None is returned instead and the
    exception is suppressed.

    AUTHORS:

    - William Stein
    - extensions by Nick Alexander
    """
    try:
        spec = sage_getargspec(obj)
        s = str(inspect.formatargspec(*spec))
        s = s.strip('(').strip(')').strip()
        if s[:4] == 'self':
            s = s[4:]
        s = s.lstrip(',').strip()
        # for use with typesetting the definition with the notebook:
        # sometimes s contains "*args" or "**keywds", and the
        # asterisks confuse ReST/sphinx/docutils, so escape them:
        # change * to \*, and change ** to \**.
        if EMBEDDED_MODE:
            s = s.replace('**', '\\**')  # replace ** with \**
            t = ''
            while True:  # replace * with \*
                i = s.find('*')
                if i == -1:
                    break
                elif i > 0 and s[i-1] == '\\':
                    if s[i+1] == "*":
                        t += s[:i+2]
                        s = s[i+2:]
                    else:
                        t += s[:i+1]
                        s = s[i+1:]
                    continue
                elif i > 0 and s[i-1] == '*':
                    t += s[:i+1]
                    s = s[i+1:]
                    continue
                else:
                    t += s[:i] + '\\*'
                    s = s[i+1:]
            s = t + s
        return obj_name + '(' + s + ')'
    except (AttributeError, TypeError, ValueError):
        return '%s( [noargspec] )'%obj_name

def _sage_getdoc_unformatted(obj):
    r"""
    Return the unformatted docstring associated to ``obj`` as a
    string.

    If ``obj`` is a Cython object with an embedded position in its
    docstring, the embedded position is **not** stripped.

    INPUT:

    - ``obj`` -- a function, module, etc.: something with a docstring.

    EXAMPLES::

        sage: from sage.misc.sageinspect import _sage_getdoc_unformatted
        sage: print(_sage_getdoc_unformatted(sage.rings.integer.Integer))
        Integer(x=None, base=0)
        File: sage/rings/integer.pyx (starting at line ...)
        <BLANKLINE>
            The ``Integer`` class represents arbitrary precision
            integers. It derives from the ``Element`` class, so
            integers can be used as ring elements anywhere in Sage.
        ...

    TESTS:

    Test that we suppress useless built-in output (:trac:`3342`)::

        sage: from sage.misc.sageinspect import _sage_getdoc_unformatted
        sage: _sage_getdoc_unformatted(isinstance.__class__)
        ''

    Construct an object raising an exception when accessing the
    ``__doc__`` attribute. This should not give an error in
    ``_sage_getdoc_unformatted``, see :trac:`19671`::

        sage: class NoSageDoc(object):
        ....:     @property
        ....:     def __doc__(self):
        ....:         raise Exception("no doc here")
        sage: obj = NoSageDoc()
        sage: obj.__doc__
        Traceback (most recent call last):
        ...
        Exception: no doc here
        sage: _sage_getdoc_unformatted(obj)
        ''

    AUTHORS:

    - William Stein
    - extensions by Nick Alexander
    """
    if obj is None:
        return ''
    try:
        r = obj.__doc__
    except Exception:
        return ''

    # Check if the __doc__ attribute was actually a string, and
    # not a 'getset_descriptor' or similar.
    if not isinstance(r, string_types):
        return ''
<<<<<<< HEAD
    elif isinstance(r, text_type):  # unicode (py2) = str (py3)
=======
    elif isinstance(r, six.text_type):
>>>>>>> 3041cc6d
        return r.encode('utf-8', 'ignore')
    else:
        return r


def sage_getdoc_original(obj):
    r"""
    Return the unformatted docstring associated to ``obj`` as a
    string.

    If ``obj`` is a Cython object with an embedded position or signature in
    its docstring, the embedded information is stripped. If the stripped
    docstring is empty, then the stripped docstring of ``obj.__init__`` is
    returned instead.

    Feed the results from this into the function
    :func:`sage.misc.sagedoc.format` for printing to the screen.

    INPUT:

    - ``obj`` -- a function, module, etc.: something with a docstring.

    EXAMPLES::

        sage: from sage.misc.sageinspect import sage_getdoc_original

    Here is a class that has its own docstring::

        sage: print(sage_getdoc_original(sage.rings.integer.Integer))
        <BLANKLINE>
            The ``Integer`` class represents arbitrary precision
            integers. It derives from the ``Element`` class, so
            integers can be used as ring elements anywhere in Sage.
        ...

    Here is a class that does not have its own docstring, so that the
    docstring of the ``__init__`` method is used::

        sage: print(sage_getdoc_original(Parent))
        <BLANKLINE>
        Base class for all parents.
        <BLANKLINE>
        Parents are the Sage/mathematical analogues of container
        objects in computer science.
        ...

    Old-style classes are supported::

        sage: class OldStyleClass:
        ....:     def __init__(self):
        ....:         '''The __init__ docstring'''
        ....:         pass
        sage: print(sage_getdoc_original(OldStyleClass))
        The __init__ docstring

    When there is no ``__init__`` method, we just get an empty string::

        sage: class OldStyleClass:
        ....:     pass
        sage: sage_getdoc_original(OldStyleClass)
        ''

    If an instance of a class does not have its own docstring, the docstring
    of its class results::

        sage: sage_getdoc_original(sage.plot.colors.aliceblue) == sage_getdoc_original(sage.plot.colors.Color)
        True

    """
    # typ is the type corresponding to obj, which is obj itself if
    # that was a type or old-style class
    if isinstance(obj, class_types):
        typ = obj
    else:
        typ = type(obj)

    s,argspec = _extract_embedded_signature(_sage_getdoc_unformatted(obj), typ.__name__)
    if s:
        pos = _extract_embedded_position(s)
        if pos is not None:
            s = pos[0]
    if not s:
        try:
            init = typ.__init__
        except AttributeError:
            pass
        else:
            # The docstring of obj is empty. To get something, we want to use
            # the documentation of the __init__ method, but only if it belongs
            # to (the type of) obj. The type for which a method is defined is
            # either stored in the attribute `__objclass__` (cython) or
            # `im_class` (python) of the method.
            if (getattr(init, '__objclass__', None) or
                getattr(init, 'im_class', None)) == typ:
                return sage_getdoc_original(init)
    return s

def sage_getdoc(obj, obj_name='', embedded_override=False):
    r"""
    Return the docstring associated to ``obj`` as a string.

    If ``obj`` is a Cython object with an embedded position in its
    docstring, the embedded position is stripped.

    If optional argument ``embedded_override`` is False (its default
    value), then the string is formatted according to the value of
    EMBEDDED_MODE.  If this argument is True, then it is formatted as
    if EMBEDDED_MODE were True.

    INPUT:

    - ``obj`` -- a function, module, etc.: something with a docstring.

    EXAMPLES::

        sage: from sage.misc.sageinspect import sage_getdoc
        sage: sage_getdoc(identity_matrix)[87:124]
        'Return the n x n identity matrix over'
        sage: def f(a,b,c,d=1): return a+b+c+d
        ...
        sage: import functools
        sage: f1 = functools.partial(f, 1,c=2)
        sage: f.__doc__ = "original documentation"
        sage: f1.__doc__ = "specialised documentation"
        sage: sage_getdoc(f)
        'original documentation\n'
        sage: sage_getdoc(f1)
        'specialised documentation\n'

    AUTHORS:

    - William Stein
    - extensions by Nick Alexander
    """
    import sage.misc.sagedoc
    if obj is None:
        return ''
    r = sage_getdoc_original(obj)
    s = sage.misc.sagedoc.format(r, embedded=(embedded_override or EMBEDDED_MODE))

    # Fix object naming
    if obj_name != '':
        i = obj_name.find('.')
        if i != -1:
            obj_name = obj_name[:i]
        s = s.replace('self.','%s.'%obj_name)

    return s

def sage_getsource(obj):
    r"""
    Return the source code associated to obj as a string, or None.

    INPUT:

    - ``obj`` -- function, etc.

    EXAMPLES::

        sage: from sage.misc.sageinspect import sage_getsource
        sage: sage_getsource(identity_matrix)[19:60]
        'identity_matrix(ring, n=0, sparse=False):'
        sage: sage_getsource(identity_matrix)[19:60]
        'identity_matrix(ring, n=0, sparse=False):'

    AUTHORS:

    - William Stein
    - extensions by Nick Alexander
    """
    #First we should check if the object has a _sage_src_
    #method.  If it does, we just return the output from
    #that.  This is useful for getting pexpect interface
    #elements to behave similar to regular Python objects
    #with respect to introspection.
    try:
        return obj._sage_src_()
    except (AttributeError, TypeError):
        pass

    t = sage_getsourcelines(obj)
    if not t:
        return None
    (source_lines, lineno) = t
    return ''.join(source_lines)

def _sage_getsourcelines_name_with_dot(object):
    r"""
    Get the source lines of an object whose name
    contains a dot and whose source lines can not
    be obtained by different methods.

    EXAMPLES::

        sage: C = Rings()
        sage: from sage.misc.sageinspect import sage_getsource
        sage: print(sage_getsource(C.parent_class))  #indirect doctest
        class ParentMethods:
        ...
                Returns the Lie bracket `[x, y] = x y - y x` of `x` and `y`.
        ...

    TESTS:

    The following was fixed in :trac:`16309`::

        sage: cython('''
        ....: class A:
        ....:     def __init__(self):
        ....:         "some init doc"
        ....:         pass
        ....: class B:
        ....:     "some class doc"
        ....:     class A(A):
        ....:         pass
        ....: ''')
        sage: B.A.__name__
        'A'
        sage: B.A.__qualname__
        'B.A'
        sage: sage_getsource(B.A)
        '    class A(A):\n        pass\n\n'

    Note that for this example to work, it is essential that the class ``B``
    has a docstring. Otherwise, the code of ``B`` could not be found (Cython
    inserts embedding information into the docstring) and thus the code of
    ``B.A`` couldn't be found either.

    AUTHOR:

    - Simon King (2011-09)
    """
    # First, split the name:
    if '.' in object.__name__:
        splitted_name = object.__name__.split('.')
    elif hasattr(object,'__qualname__'):
        splitted_name = object.__qualname__.split('.')
    else:
        splitted_name = object.__name__
    path = object.__module__.split('.')+splitted_name[:-1]
    name = splitted_name[-1]
    try:
        M = __import__(path.pop(0))
    except ImportError:
        try:
            B = object.__base__
            if B is None:
                raise AttributeError
        except AttributeError:
            raise IOError("could not get source code")
        return sage_getsourcelines(B)
    # M should just be the top-most module.
    # Hence, normally it is just 'sage'
    try:
        while path:
            M = getattr(M, path.pop(0))
    except AttributeError:
        try:
            B = object.__base__
            if B is None:
                raise AttributeError
        except AttributeError:
            raise IOError("could not get source code")
        return sage_getsourcelines(B)

    lines, base_lineno = sage_getsourcelines(M)
    # the rest of the function is copied from
    # inspect.findsource
    if not lines:
        raise IOError('could not get source code')

    if inspect.ismodule(object):
        return lines, base_lineno

    if inspect.isclass(object):
        pat = re.compile(r'^(\s*)class\s*' + name + r'\b')
        # make some effort to find the best matching class definition:
        # use the one with the least indentation, which is the one
        # that's most probably not inside a function definition.
        candidates = []
        for i in range(len(lines)):
            match = pat.match(lines[i])
            if match:
                # if it's at toplevel, it's already the best one
                if lines[i][0] == 'c':
                    return inspect.getblock(lines[i:]), i+base_lineno
                # else add whitespace to candidate list
                candidates.append((match.group(1), i))
        if candidates:
            # this will sort by whitespace, and by line number,
            # less whitespace first
            candidates.sort()
            return inspect.getblock(lines[candidates[0][1]:]), candidates[0][1]+base_lineno
        else:
            raise IOError('could not find class definition')

    if inspect.ismethod(object):
        object = object.__func__
    if inspect.isfunction(object):
        object = object.__code__
    if inspect.istraceback(object):
        object = object.tb_frame
    if inspect.isframe(object):
        object = object.f_code
    if inspect.iscode(object):
        if not hasattr(object, 'co_firstlineno'):
            raise IOError('could not find function definition')
        pat = re.compile(r'^(\s*def\s)|(.*(?<!\w)lambda(:|\s))|^(\s*@)')
        pmatch = pat.match
        # fperez - fix: sometimes, co_firstlineno can give a number larger than
        # the length of lines, which causes an error.  Safeguard against that.
        lnum = min(object.co_firstlineno,len(lines))-1
        while lnum > 0:
            if pmatch(lines[lnum]): break
            lnum -= 1

        return inspect.getblock(lines[lnum:]), lnum+base_lineno
    raise IOError('could not find code object')


def sage_getsourcelines(obj):
    r"""
    Return a pair ([source_lines], starting line number) of the source
    code associated to obj, or None.

    INPUT:

    - ``obj`` -- function, etc.

    OUTPUT:

    (source_lines, lineno) or None: ``source_lines`` is a list of
    strings, and ``lineno`` is an integer.

    EXAMPLES::

        sage: from sage.misc.sageinspect import sage_getsourcelines
        sage: sage_getsourcelines(matrix)[1]
        26
        sage: sage_getsourcelines(matrix)[0][0][6:]
        'MatrixFactory(object):\n'

    Some classes customize this using a ``_sage_src_lines_`` method,
    which gives the source lines of a class instance, but not the class
    itself. We demonstrate this for :class:`CachedFunction`::

        sage: cachedfib = cached_function(fibonacci)
        sage: sage_getsourcelines(cachedfib)[0][0]
        'def fibonacci(n, algorithm="pari"):\n'
        sage: sage_getsourcelines(type(cachedfib))[0][0]
         'cdef class CachedFunction(object):\n'

    TESTS::

        sage: cython('''cpdef test_funct(x,y): return''')
        sage: sage_getsourcelines(test_funct)
        (['cpdef test_funct(x,y): return\n'], 1)

    The following tests that an instance of ``functools.partial`` is correctly
    dealt with (see :trac:`9976`)::

        sage: from sage.tests.functools_partial_src import test_func
        sage: sage_getsourcelines(test_func)
        (['def base(x):\n',
        ...
        '    return x\n'], 7)

    Here are some cases that were covered in :trac:`11298`;
    note that line numbers may easily change, and therefore we do
    not test them::

        sage: P.<x,y> = QQ[]
        sage: I = P*[x,y]
        sage: sage_getsourcelines(P)
        (['cdef class MPolynomialRing_libsingular(MPolynomialRing_generic):\n',
          '\n',
          '    def __cinit__(self):\n',
        ...)
        sage: sage_getsourcelines(I)
        (['class MPolynomialIdeal( MPolynomialIdeal_singular_repr, \\\n',
        ...)
        sage: x = var('x')
        sage: sage_getsourcelines(x)
        (['cdef class Expression(CommutativeRingElement):\n',
          '    cpdef object pyobject(self):\n',
        ...)
        sage: sage_getsourcelines(x)[0][-1]    # last line
        '        return S\n'

    We show some enhancements provided by :trac:`11768`. First, we
    use a dummy parent class that has defined an element class by a
    nested class definition::

        sage: from sage.misc.nested_class_test import TestNestedParent
        sage: from sage.misc.sageinspect import sage_getsource
        sage: P = TestNestedParent()
        sage: E = P.element_class
        sage: E.__bases__
        (<class sage.misc.nested_class_test.TestNestedParent.Element at ...>,
         <class 'sage.categories.sets_cat.Sets.element_class'>)
        sage: print(sage_getsource(E))
            class Element:
                "This is a dummy element class"
                pass
        sage: print(sage_getsource(P))
        class TestNestedParent(UniqueRepresentation, Parent):
            ...
            class Element:
                "This is a dummy element class"
                pass

    Here is another example that relies on a nested class definition
    in the background::

        sage: C = AdditiveMagmas()
        sage: HC = C.Homsets()
        sage: sage_getsourcelines(HC)
        (['    class Homsets(HomsetsCategory):\n', ...], ...)

    Testing against a bug that has occured during work on :trac:`11768`::

        sage: P.<x,y> = QQ[]
        sage: I = P*[x,y]
        sage: sage_getsourcelines(I)
        (['class MPolynomialIdeal( MPolynomialIdeal_singular_repr, \\\n',
          '                        MPolynomialIdeal_macaulay2_repr, \\\n',
          '                        MPolynomialIdeal_magma_repr, \\\n',
          '                        Ideal_generic ):\n',
          '    def __init__(self, ring, gens, coerce=True):\n',
          ...)

    AUTHORS:

    - William Stein
    - Extensions by Nick Alexander
    - Extension to interactive Cython code by Simon King
    - Simon King: If a class has no docstring then let the class
      definition be found starting from the ``__init__`` method.
    - Simon King: Get source lines for dynamic classes.
    """
    # First try the method _sage_src_lines_(), which is meant to give
    # the source lines of an object (not of its type!).
    try:
        sage_src_lines = obj._sage_src_lines_
    except AttributeError:
        pass
    else:
        try:
            return sage_src_lines()
        except (NotImplementedError, TypeError):
            # NotImplementedError can be raised by _sage_src_lines_()
            # to indicate that it didn't find the source lines.
            #
            # TypeError can happen when obj is a type and
            # obj._sage_src_lines_ is an unbound method. In this case,
            # we don't want to use _sage_src_lines_(), we just want to
            # get the source of the type itself.
            pass

    # Check if we deal with an instance
    if isclassinstance(obj):
        if isinstance(obj,functools.partial):
            return sage_getsourcelines(obj.func)
        else:
            return sage_getsourcelines(obj.__class__)

    # First, we deal with nested classes. Their name contains a dot, and we
    # have a special function for that purpose.
    if (not hasattr(obj, '__class__')) or (isinstance(obj, type) and type(obj) is not type):
        # That happens for ParentMethods
        # of categories
        if '.' in obj.__name__ or '.' in getattr(obj,'__qualname__',''):
            return _sage_getsourcelines_name_with_dot(obj)

    # Next, we try _sage_getdoc_unformatted()
    d = _sage_getdoc_unformatted(obj)
    pos = _extract_embedded_position(d)
    if pos is None:
        try:
            # BEWARE HERE
            # inspect gives str (=bytes) in python2
            # and str (=unicode) in python3
            return inspect.getsourcelines(obj)

        except (IOError, TypeError) as err:
            try:
                objinit = obj.__init__
            except AttributeError:
                pass
            else:
                d = _sage_getdoc_unformatted(objinit)
                pos = _extract_embedded_position(d)
                if pos is None:
                    if inspect.isclass(obj):
                        try:
                            B = obj.__base__
                        except AttributeError:
                            B = None
                        if B is not None and B is not obj:
                            return sage_getsourcelines(B)
                    if obj.__class__ != type:
                        return sage_getsourcelines(obj.__class__)
                    raise err

    (orig, filename, lineno) = pos
    try:
        source_lines = open(filename).readlines()
    except IOError:
        try:
            from sage.misc.misc import SPYX_TMP
            raw_name = filename.split('/')[-1]
            newname = os.path.join(SPYX_TMP, '_'.join(raw_name.split('_')[:-1]), raw_name)
            source_lines = open(newname).readlines()
        except IOError:
            return None

    # It is possible that the source lines belong to the __init__ method,
    # rather than to the class. So, we try to look back and find the class
    # definition.
    first_line = source_lines[lineno-1]
    leading_blanks = len(first_line)-len(first_line.lstrip())
    if first_line.lstrip().startswith('def ') and "__init__" in first_line and obj.__name__!='__init__':
        ignore = False
        double_quote = None
        for lnb in range(lineno, 0, -1):
            new_first_line = source_lines[lnb-1]
            nfl_strip = new_first_line.lstrip()
            if nfl_strip.startswith('"""'):
                if double_quote is None:
                    double_quote=True
                if double_quote:
                    ignore = not ignore
            elif nfl_strip.startswith("'''"):
                if double_quote is None:
                    double_quote=False
                if double_quote is False:
                    ignore = not ignore
            if ignore:
                continue
            if len(new_first_line)-len(nfl_strip)<leading_blanks and nfl_strip:
                # We are not inside a doc string. So, if the indentation
                # is less than the indentation of the __init__ method
                # then we must be at the class definition!
                lineno = lnb
                break
    return _extract_source(source_lines, lineno), lineno

def sage_getvariablename(self, omit_underscore_names=True):
    """
    Attempt to get the name of a Sage object.

    INPUT:

    - ``self`` -- any object.

    - ``omit_underscore_names`` -- boolean, default ``True``.

    OUTPUT:

    If the user has assigned an object ``obj`` to a variable name,
    then return that variable name.  If several variables point to
    ``obj``, return a sorted list of those names.  If
    ``omit_underscore_names`` is True (the default) then omit names
    starting with an underscore "_".

    This is a modified version of code taken from
    http://pythonic.pocoo.org/2009/5/30/finding-objects-names,
    written by Georg Brandl.

    EXAMPLES::

        sage: from sage.misc.sageinspect import sage_getvariablename
        sage: A = random_matrix(ZZ, 100)
        sage: sage_getvariablename(A)
        'A'
        sage: B = A
        sage: sage_getvariablename(A)
        ['A', 'B']

    If an object is not assigned to a variable, an empty list is returned::

        sage: sage_getvariablename(random_matrix(ZZ, 60))
        []
    """
    result = []
    for frame in inspect.stack():
        for name, obj in iteritems(frame[0].f_globals):
            if obj is self:
                result.append(name)
    if len(result) == 1:
        return result[0]
    else:
        return sorted(result)

__internal_teststring = '''
import os                                  # 1
# preceding comment not include            # 2
def test1(a, b=2):                         # 3
    if a:                                  # 4
        return 1                           # 5
    return b                               # 6
# intervening comment not included         # 7
class test2():                             # 8
    pass                                   # 9
    # indented comment not included        # 10
# trailing comment not included            # 11
def test3(b,                               # 12
          a=2):                            # 13
    pass # EOF                             # 14'''

def __internal_tests():
    r"""
    Test internals of the sageinspect module.

    EXAMPLES::

        sage: from sage.misc.sageinspect import *
        sage: from sage.misc.sageinspect import _extract_source, _extract_embedded_position, _sage_getargspec_cython, __internal_teststring

    If docstring is None, nothing bad happens::

        sage: sage_getdoc(None)
        ''

        sage: sage_getsource(sage)
        "...all..."

    A cython function with default arguments (one of which is a string)::

        sage: sage_getdef(sage.rings.integer.Integer.factor, obj_name='factor')
        "factor(algorithm='pari', proof=None, limit=None, int_=False, verbose=0)"

    This used to be problematic, but was fixed in :trac:`10094`::

        sage: sage_getsource(sage.rings.integer.Integer.__init__)
        '    def __init__(self, x=None, base=0):\n...'
        sage: sage_getdef(sage.rings.integer.Integer.__init__, obj_name='__init__')
        '__init__(x=None, base=0)'

    Test _extract_source with some likely configurations, including no trailing
    newline at the end of the file::

        sage: s = __internal_teststring.strip()
        sage: es = lambda ls, l: ''.join(_extract_source(ls, l)).rstrip()

        sage: print(es(s, 3))
        def test1(a, b=2):                         # 3
            if a:                                  # 4
                return 1                           # 5
            return b                               # 6

        sage: print(es(s, 8))
        class test2():                             # 8
            pass                                   # 9

        sage: print(es(s, 12))
        def test3(b,                               # 12
                  a=2):                            # 13
            pass # EOF                             # 14

    Test _sage_getargspec_cython with multiple default arguments and a type::

        sage: _sage_getargspec_cython("def init(self, x=None, base=0):")
        ArgSpec(args=['self', 'x', 'base'], varargs=None, keywords=None, defaults=(None, 0))
        sage: _sage_getargspec_cython("def __init__(self, x=None, base=0):")
        ArgSpec(args=['self', 'x', 'base'], varargs=None, keywords=None, defaults=(None, 0))
        sage: _sage_getargspec_cython("def __init__(self, x=None, unsigned int base=0, **keys):")
        ArgSpec(args=['self', 'x', 'base'], varargs=None, keywords='keys', defaults=(None, 0))

    Test _extract_embedded_position:

    We cannot test the filename since it depends on SAGE_SRC.

    Make sure things work with no trailing newline::

        sage: _extract_embedded_position('File: sage/rings/rational.pyx (starting at line 1080)')
        ('', '.../rational.pyx', 1080)

    And with a trailing newline::

        sage: s = 'File: sage/rings/rational.pyx (starting at line 1080)\n'
        sage: _extract_embedded_position(s)
        ('', '.../rational.pyx', 1080)

    And with an original docstring::

        sage: s = 'File: sage/rings/rational.pyx (starting at line 1080)\noriginal'
        sage: _extract_embedded_position(s)
        ('original', '.../rational.pyx', 1080)

    And with a complicated original docstring::

        sage: s = 'File: sage/rings/rational.pyx (starting at line 1080)\n\n\noriginal test\noriginal'
        sage: _extract_embedded_position(s)
        ('\n\noriginal test\noriginal', ..., 1080)

        sage: s = 'no embedded position'
        sage: _extract_embedded_position(s) is None
        True
    """<|MERGE_RESOLUTION|>--- conflicted
+++ resolved
@@ -1637,11 +1637,7 @@
     # not a 'getset_descriptor' or similar.
     if not isinstance(r, string_types):
         return ''
-<<<<<<< HEAD
     elif isinstance(r, text_type):  # unicode (py2) = str (py3)
-=======
-    elif isinstance(r, six.text_type):
->>>>>>> 3041cc6d
         return r.encode('utf-8', 'ignore')
     else:
         return r
