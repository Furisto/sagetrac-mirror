--- conflicted
+++ resolved
@@ -2686,16 +2686,11 @@
     else:
         prefix = x[:underscore]
         suffix = x[underscore+1:]
-<<<<<<< HEAD
-    if len(prefix) == 0:
-        prefix, suffix = suffix, prefix
-=======
         if prefix == '':
             from sage.calculus.calculus import symtable
             for sym in symtable.values():
                 if sym[0] == '_' and sym[1:] == suffix:
                     return latex_variable_name(suffix)
->>>>>>> 169b80c8
     if suffix and len(suffix) > 0:
         # handle the suffix specially because it very well might be numeric
         # I use strip to avoid using regex's -- It makes it a bit faster (and the code is more comprehensible to non-regex'ed people)
