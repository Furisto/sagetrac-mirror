r"""
Listing Sage packages

This module can be used to see which Sage packages are installed
and which packages are available for installation.

For more information about creating Sage packages, see the "Packaging
Third-Party Code" section of the Sage Developer's Guide.

Actually installing the packages should be done via the command
line, using the following commands:

- ``sage -i PACKAGE_NAME`` -- install the given package

- ``sage -f PACKAGE_NAME`` -- re-install the given package, even if it
  was already installed

To list the packages available, either use in a terminal one of ``sage
-standard``, ``sage -optional`` or ``sage -experimental``. Or the following
command inside Sage::

    sage: from sage.misc.package import list_packages
    sage: pkgs = list_packages(local=True)
    sage: sorted(pkgs.keys())  # random
    ['4ti2',
     'alabaster',
     'arb',
     ...
     'zlib',
     'zn_poly',
     'zope_interface']

Functions
---------
"""

#*****************************************************************************
# This program is free software: you can redistribute it and/or modify
# it under the terms of the GNU General Public License as published by
# the Free Software Foundation, either version 2 of the License, or
# (at your option) any later version.
#                  http://www.gnu.org/licenses/
#*****************************************************************************
from __future__ import print_function

from sage.env import SAGE_ROOT

import json
import os
import re
import subprocess
try:
    # Python 3.3+
    from urllib.request import urlopen
    from urllib.error import URLError
except ImportError:
    # Python 2.7
    from urllib2 import urlopen, URLError

DEFAULT_PYPI = 'https://pypi.python.org/pypi'
PIP_VERSION = re.compile("^([^\s]+) \(([^\s]+)\)$", re.MULTILINE)
SAGE_PKGS = os.path.join(SAGE_ROOT, "build", "pkgs")

def pkgname_split(name):
    r"""
    Split a pkgname into a list of strings, 'name, version'.

    For some packages, the version string might be empty.

    EXAMPLES::

        sage: from sage.misc.package import pkgname_split
        sage: pkgname_split('hello_world-1.2')
        ['hello_world', '1.2']
    """
    return (name.split('-',1) + [''])[:2]

def pip_remote_version(pkg, pypi_url=DEFAULT_PYPI, ignore_URLError=False):
    r"""
    Return the version of this pip package available on PyPI.

    INPUT:

    - ``pkg`` -- the package

    - ``pypi_url`` -- (string, default: standard PyPI url) an optional Python
      package repository to use

    - ``ignore_URLError`` -- (default: ``False``) if set to ``True`` then no
      error is raised if the connection fails and the function returns ``None``

    EXAMPLES:

    The following test does fail if there is no TLS support (see e.g.
    :trac:`19213`)::

        sage: from sage.misc.package import pip_remote_version
        sage: pip_remote_version('beautifulsoup') # optional - internet # not tested
        u'...'

    These tests are reliable since the tested package does not exist::

        sage: nap = 'hey_this_is_NOT_a_python_package'
        sage: pypi = 'http://this.is.not.pypi.com/'
        sage: pip_remote_version(nap, pypi_url=pypi, ignore_URLError=True) # optional - internet
        doctest:...: UserWarning: failed to fetch the version of
        pkg='hey_this_is_NOT_a_python_package' at http://this.is.not.pypi.com/
        sage: pip_remote_version(nap, pypi_url=pypi, ignore_URLError=False) # optional - internet
        Traceback (most recent call last):
        ...
        HTTPError: HTTP Error 404: Not Found
    """
    url = '{pypi_url}/{pkg}/json'.format(pypi_url=pypi_url, pkg=pkg)

    try:
        f = urlopen(url)
        text = f.read()
        f.close()
    except URLError:
        if ignore_URLError:
            import warnings
            warnings.warn("failed to fetch the version of pkg={!r} at {}".format(pkg, pypi_url))
            return
        else:
            raise

    info = json.loads(text)
    stable_releases = [v for v in info['releases'] if 'a' not in v and 'b' not in v]
    return max(stable_releases)

def pip_installed_packages():
    r"""
    Return a dictionary `name->version` of installed pip packages.

    This command returns *all* pip-installed packages. Not only Sage packages.

    EXAMPLES::

        sage: from sage.misc.package import pip_installed_packages
        sage: d = pip_installed_packages()
        sage: 'scipy' in d
        True
        sage: d['scipy']
        '...'
        sage: d['beautifulsoup']   # optional - beautifulsoup
        '...'
    """
    proc = subprocess.Popen(["pip", "list"], stdout=subprocess.PIPE)
    stdout = str(proc.communicate()[0])
    return dict((name.lower(), version) for name,version in PIP_VERSION.findall(stdout))

def list_packages(*pkg_types, **opts):
    r"""
    Return a dictionary of information about each package.

    The keys are package names and values are dictionaries with the following
    keys:

    - ``'type'``: either ``'standard'``, ``'optional'``, ``'experimental'`` or ``'pip'``
    - ``'installed'``: boolean
    - ``'installed_version'``: ``None`` or a string
    - ``'remote_version'``: string

    INPUT:

    - ``pkg_types`` -- (optional) a sublist of ``'standard'``, ``'optional'``,
      ``'experimental'`` or ``'pip'``.  If provided, list only the packages with the
      given type(s), otherwise list all packages.

    - ``local`` -- (optional, default: ``False``) if set to ``True``, then do not
      consult remote (PyPI) repositories for package versions (only applicable for
      ``'pip'`` type)

    - ``exclude_pip`` -- (optional, default: ``False``) if set to ``True``, then
      pip packages are not considered.

    - ``ignore_URLError`` -- (default: ``False``) if set to ``True``, then
      connection errors will be ignored

    EXAMPLES::

        sage: from sage.misc.package import list_packages
        sage: L = list_packages('standard')
        sage: sorted(L.keys())  # random
        ['alabaster',
         'arb',
         'babel',
         ...
         'zn_poly',
         'zope_interface']
        sage: L['ppl']
        {'installed': True,
         'installed_version': '...',
         'remote_version': '...',
         'type': 'standard'}

        sage: L = list_packages('pip', local=True)
        sage: L['beautifulsoup']
        {'installed': ...,
         'installed_version': ...,
         'remote_version': None,
         'type': 'pip'}

        sage: L = list_packages('pip')   # optional - internet
        sage: L['beautifulsoup']         # optional - internet
        {'installed': ...,
         'installed_version': ...,
         'remote_version': u'...',
         'type': 'pip'}

    Check the option ``exclude_pip``::

        sage: list_packages('pip', exclude_pip=True)
        {}
    """
    if not pkg_types:
        pkg_types = ('standard', 'optional', 'experimental', 'pip')
    elif any(pkg_type not in ('standard', 'optional', 'experimental', 'pip') for pkg_type in pkg_types):
        raise ValueError("Each pkg_type must be one of 'standard', 'optional', 'experimental', 'pip'")


    local = opts.pop('local', False)
    ignore_URLError = opts.pop('ignore_URLError', False)
    exclude_pip = opts.pop('exclude_pip', False)
    if opts:
        raise ValueError("{} are not valid options".format(sorted(opts)))

    installed = installed_packages(exclude_pip)

    pkgs = {}
    for p in os.listdir(SAGE_PKGS):
        try:
            f = open(os.path.join(SAGE_PKGS, p, "type"))
        except IOError:
            # Probably an empty directory => ignore
            continue

        with f:
            typ = f.read().strip()

        if typ not in pkg_types:
            continue

        pkg = {'name': p, 'type': typ, 'installed_version': installed.get(p)}
        pkg['installed'] = pkg['installed_version'] is not None

        if pkg['type'] == 'pip':
            if exclude_pip:
                continue
            if not local:
                pkg['remote_version'] = pip_remote_version(p, ignore_URLError=ignore_URLError)
            else:
                pkg['remote_version'] = None
        else:
            # If package-version.txt does not exist, that is an error
            # in the build system => we just propagate the exception
            package_filename = os.path.join(SAGE_PKGS, p, "package-version.txt")
            with open(package_filename) as f:
                pkg['remote_version'] = f.read().strip()
            pkg['installed_version'] = installed.get(p)

        pkgs[p] = pkg

    return pkgs

def install_package(package=None, force=None):
    """
    This function is obsolete. Run ``sage -i PKGNAME`` from a shell
    to install a package. Use the function :func:`installed_packages`
    to list all installed packages.

    TESTS::

        sage: install_package()
        doctest:...: DeprecationWarning: use installed_packages() to list all installed packages
        See http://trac.sagemath.org/16759 for details.
        [...'arb...'python...]
        sage: install_package("autotools")
        Traceback (most recent call last):
        ...
        NotImplementedError: installing Sage packages using 'install_package()' is obsolete.
        Run 'sage -i autotools' from a shell prompt instead
    """
    if package is not None:
        # deprecation(16759, ...)
        raise NotImplementedError("installing Sage packages using 'install_package()' is obsolete.\nRun 'sage -i {}' from a shell prompt instead".format(package))

    from sage.misc.superseded import deprecation
    deprecation(16759, "use installed_packages() to list all installed packages")
    return sorted(installed_packages())

def installed_packages(exclude_pip=True):
    """
    Return a dictionary of all installed packages, with version numbers.

    INPUT:

    - ``exclude_pip`` -- (optional, default: ``True``) whether "pip" packages
      are excluded from the list

    EXAMPLES::

        sage: installed_packages()
        {...'arb': ...'pynac': ...}

    .. seealso::

        :func:`list_packages`
    """
    from sage.env import SAGE_SPKG_INST
    installed = dict(pkgname_split(pkgname) for pkgname in os.listdir(SAGE_SPKG_INST))
    if not exclude_pip:
        installed.update(pip_installed_packages())
    return installed

def is_package_installed(package, exclude_pip=True):
    """
<<<<<<< HEAD
    Return true if ``package`` has been installed with ``sage -i``.
=======
    Return whether (any version of) ``package`` is installed.

    INPUT:

    - ``package`` -- the name of the package

    - ``exclude_pip`` -- (optional, default: ``True``) whether to consider pip
      type packages

>>>>>>> c5dadf92

    EXAMPLES::

        sage: is_package_installed('pari')
        True

    Giving just the beginning of the package name is not good enough::

        sage: is_package_installed('matplotli')
        False

    Otherwise, installing "pillow" would cause this function to think
    that "pil" is installed, for example.

<<<<<<< HEAD
    .. NOTE::

        Do not use this function to check whether you can use a feature from an
        external library. This only checks whether something was installed with
        ``sage -i`` but it may have been installed by other means (for example
        if this copy of Sage has been installed as part of a distribution.)
        Use the framework provided by :module:`sage.misc.feature_test` to check
        whether a library is installed and functional.

=======
    Check that the option ``exclude_pip`` is turned on by default::

        sage: from sage.misc.package import list_packages
        sage: for pkg in list_packages('pip', local=True):
        ....:     assert not is_package_installed(pkg)
>>>>>>> c5dadf92
    """
    return any(p.split('-')[0] == package for p in installed_packages(exclude_pip))

def package_versions(package_type, local=False):
    r"""
    DEPRECATED: use :func:`list_packages`

    Return version information for each Sage package.

    INPUT:

    - ``package_type`` -- (string) one of ``"standard"``, ``"optional"`` or
      ``"experimental"``

    - ``local`` -- (boolean, default: ``False``) only query local data (no internet needed)

    For packages of the given type, return a dictionary whose entries
    are of the form ``'package': (installed, latest)``, where
    ``installed`` is the installed version (or ``None`` if not
    installed) and ``latest`` is the latest available version. If the
    package has a directory in ``SAGE_ROOT/build/pkgs/``, then
    ``latest`` is determined by the file ``package-version.txt`` in
    that directory.  If ``local`` is ``False``, then Sage's servers are
    queried for package information.

    EXAMPLES::

        sage: std = package_versions('standard', local=True)
        sage: 'gap' in std
        True
        sage: std['zn_poly']
        ('0.9.p11', '0.9.p11')
    """
    return {pkg['name']: (pkg['installed_version'], pkg['remote_version']) for pkg in list_packages(package_type, local=local).values()}

def standard_packages():
    """
    DEPRECATED: use :func:`list_packages`

    Return two lists. The first contains the installed and the second
    contains the not-installed standard packages that are available
    from the Sage repository.

    OUTPUT:

    - installed standard packages (as a list)

    - NOT installed standard packages (as a list)

    Run ``sage -i package_name`` from a shell to install a given
    package or ``sage -f package_name`` to re-install it.

    EXAMPLE::

        sage: from sage.misc.package import standard_packages
        sage: installed, not_installed = standard_packages()
        sage: installed[0], installed[-1]
        ('alabaster', 'zope_interface')
    """
    pkgs = list_packages('standard', local=True).values()
    return (sorted(pkg['name'] for pkg in pkgs if pkg['installed']),
            sorted(pkg['name'] for pkg in pkgs if not pkg['installed']))

def optional_packages():
    """
    DEPRECATED: use :func:`list_packages`

    Return two lists. The first contains the installed and the second
    contains the not-installed optional packages that are available
    from the Sage repository.

    OUTPUT:

    - installed optional packages (as a list)

    - NOT installed optional packages (as a list)

    Run ``sage -i package_name`` from a shell to install a given
    package or ``sage -f package_name`` to re-install it.

    EXAMPLE::

        sage: from sage.misc.package import optional_packages
        sage: installed, not_installed = optional_packages()
        sage: 'ore_algebra' in installed+not_installed
        True
        sage: 'beautifulsoup' in installed+not_installed
        True

        sage: 'beautifulsoup' in installed   # optional - beautifulsoup
        True
        sage: 'ore_algebra' in installed     # optional - ore_algebra
        True
    """
    pkgs = list_packages('optional', local=True)
    pkgs.update(list_packages('pip', local=True))
    pkgs = pkgs.values()
    return (sorted(pkg['name'] for pkg in pkgs if pkg['installed']),
            sorted(pkg['name'] for pkg in pkgs if not pkg['installed']))

def experimental_packages():
    """
    DEPRECATED: use :func:`list_packages`

    Return two lists. The first contains the installed and the second
    contains the not-installed experimental packages that are available
    from the Sage repository.

    OUTPUT:

    - installed experimental packages (as a list)

    - NOT installed experimental packages (as a list)

    Run ``sage -i package_name`` from a shell to install a given
    package or ``sage -f package_name`` to re-install it.

    EXAMPLE::

        sage: from sage.misc.package import experimental_packages
        sage: installed, not_installed = experimental_packages()
    """
    pkgs = list_packages('experimental', local=True).values()
    return (sorted(pkg['name'] for pkg in pkgs if pkg['installed']),
            sorted(pkg['name'] for pkg in pkgs if not pkg['installed']))

def upgrade():
    """
    Obsolete function, run ``sage --upgrade`` from a shell prompt instead.

    TESTS::

        sage: upgrade()
        Traceback (most recent call last):
        ...
        NotImplementedError: upgrading Sage using 'upgrade()' is obsolete.
        Run 'sage --upgrade' from a shell prompt instead
    """
    # deprecation(16759, ..)
    raise NotImplementedError("upgrading Sage using 'upgrade()' is obsolete.\nRun 'sage --upgrade' from a shell prompt instead")

class PackageNotFoundError(RuntimeError):
    """
    This class defines the exception that should be raised when a
    function, method, or class cannot detect a Sage package that it
    depends on.

    This exception should be raised with a single argument, namely
    the name of the package.

    When a ``PackageNotFoundError`` is raised, this means one of the
    following:

    - The required optional package is not installed.

    - The required optional package is installed, but the relevant
      interface to that package is unable to detect the package.

    EXAMPLES::

        sage: from sage.misc.package import PackageNotFoundError
        sage: raise PackageNotFoundError("my_package")
        Traceback (most recent call last):
        ...
        PackageNotFoundError: the package 'my_package' was not found. You can install it by running 'sage -i my_package' in a shell
    """
    def __str__(self):
        """
        Return the actual error message.

        EXAMPLES::

            sage: from sage.misc.package import PackageNotFoundError
            sage: str(PackageNotFoundError("my_package"))
            "the package 'my_package' was not found. You can install it by running 'sage -i my_package' in a shell"
        """
        return ("the package {0!r} was not found. "
            "You can install it by running 'sage -i {0}' in a shell"
            .format(self.args[0]))<|MERGE_RESOLUTION|>--- conflicted
+++ resolved
@@ -315,9 +315,6 @@
 
 def is_package_installed(package, exclude_pip=True):
     """
-<<<<<<< HEAD
-    Return true if ``package`` has been installed with ``sage -i``.
-=======
     Return whether (any version of) ``package`` is installed.
 
     INPUT:
@@ -327,7 +324,6 @@
     - ``exclude_pip`` -- (optional, default: ``True``) whether to consider pip
       type packages
 
->>>>>>> c5dadf92
 
     EXAMPLES::
 
@@ -342,7 +338,12 @@
     Otherwise, installing "pillow" would cause this function to think
     that "pil" is installed, for example.
 
-<<<<<<< HEAD
+    Check that the option ``exclude_pip`` is turned on by default::
+
+        sage: from sage.misc.package import list_packages
+        sage: for pkg in list_packages('pip', local=True):
+        ....:     assert not is_package_installed(pkg)
+
     .. NOTE::
 
         Do not use this function to check whether you can use a feature from an
@@ -351,14 +352,6 @@
         if this copy of Sage has been installed as part of a distribution.)
         Use the framework provided by :module:`sage.misc.feature_test` to check
         whether a library is installed and functional.
-
-=======
-    Check that the option ``exclude_pip`` is turned on by default::
-
-        sage: from sage.misc.package import list_packages
-        sage: for pkg in list_packages('pip', local=True):
-        ....:     assert not is_package_installed(pkg)
->>>>>>> c5dadf92
     """
     return any(p.split('-')[0] == package for p in installed_packages(exclude_pip))
 
