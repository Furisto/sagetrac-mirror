--- conflicted
+++ resolved
@@ -527,13 +527,8 @@
 
     This function is intended for objects which are not hashable such as
     `p`-adic numbers. The difference from calling an object's ``_cache_key``
-<<<<<<< HEAD
-    method directly, is that it also works for tuples and unpacks them
-    recursively.
-=======
     attribute directly, is that it also works for tuples and unpacks them
     recursively (if necessary, i.e., if they are not hashable).
->>>>>>> 698579c2
 
     EXAMPLES::
 
@@ -542,32 +537,13 @@
         sage: a = K(1); a
         1 + O(3^20)
         sage: _cache_key(a)
-<<<<<<< HEAD
-        (((1,),), 0, 20)
-=======
         (..., ((1,),), 0, 20)
->>>>>>> 698579c2
 
     This function works if ``o`` is a tuple. In this case it unpacks its
     entries recursively::
 
         sage: o = (1, 2, (3, a))
         sage: _cache_key(o)
-<<<<<<< HEAD
-        (1, 2, (3, (((1,),), 0, 20)))
-
-    .. SEEALSO::
-
-        :meth:`sage.structure.sage_object.SageObject._cache_key`
-
-    """
-    if isinstance(o, sage.structure.sage_object.SageObject):
-        o = o._cache_key()
-    if isinstance(o,tuple):
-        return tuple(_cache_key(item) for item in o)
-    else:
-        return o
-=======
         (1, 2, (3, (..., ((1,),), 0, 20)))
 
     Note that tuples are only partially unpacked if some of its entries are
@@ -587,7 +563,6 @@
             return tuple(_cache_key(item) for item in o)
         else:
             return o
->>>>>>> 698579c2
 
 cdef class CachedFunction(object):
     """
@@ -926,40 +901,22 @@
             True
 
         Check that :trac:`16316` has been fixed, i.e., caching works for
-<<<<<<< HEAD
-        objects which are not hashable::
-
-            sage: @cached_function
-            ....: def f(x): return x
-=======
         immutable unhashable objects which define
         :meth:`sage.structure.sage_object.SageObject._cache_key`::
 
             sage: @cached_function
             ....: def f(x): return x+x
->>>>>>> 698579c2
             sage: K.<u> = Qq(4)
             sage: x = K(1,1); x
             1 + O(2)
             sage: y = K(1,2); y
             1 + O(2^2)
-<<<<<<< HEAD
-            sage: x==y
-            True
-            sage: f(x)
-            1 + O(2)
-            sage: f(y)
-            1 + O(2^2)
-            sage: f.cache
-            {(((((1,),), 0, 1),), ()): 1 + O(2), (((((1,),), 0, 2),), ()): 1 + O(2^2)}
-=======
             sage: x == y
             True
             sage: f(x) is f(x)
             True
             sage: f(y) is not f(x)
             True
->>>>>>> 698579c2
 
         """
         # We shortcut a common case of no arguments
@@ -979,11 +936,7 @@
             try:
                 return (<dict>self.cache)[k]
             except TypeError: # k is not hashable
-<<<<<<< HEAD
-                k = _cache_key(k)
-=======
                 k = (_cache_key,_cache_key(k))
->>>>>>> 698579c2
                 return (<dict>self.cache)[k]
         except KeyError:
             w = self.f(*args, **kwds)
@@ -1026,12 +979,8 @@
         TESTS:
 
         Check that :trac:`16316` has been fixed, i.e., caching works for
-<<<<<<< HEAD
-        objects which are not hashable::
-=======
         immutable unhashable objects which define
         :meth:`sage.structure.sage_object.SageObject._cache_key`::
->>>>>>> 698579c2
 
             sage: @cached_function
             ....: def f(x): return x
@@ -1052,12 +1001,8 @@
         try:
             return k in (<dict>self.cache)
         except TypeError: # k is not hashable
-<<<<<<< HEAD
-            return _cache_key(k) in (<dict>self.cache)
-=======
             k = (_cache_key,_cache_key(k))
             return k in <dict>self.cache
->>>>>>> 698579c2
 
     def set_cache(self, value, *args, **kwds):
         """
@@ -1080,12 +1025,8 @@
         TESTS:
 
         Check that :trac:`16316` has been fixed, i.e., caching works for
-<<<<<<< HEAD
-        objects which are not hashable::
-=======
         immutable unhashable objects which define
         :meth:`sage.structure.sage_object.SageObject._cache_key`::
->>>>>>> 698579c2
 
             sage: @cached_function
             ....: def f(x): return x
@@ -1112,15 +1053,11 @@
         try:
             (<dict>self.cache)[k] = value
         except TypeError: # k is not hashable
-<<<<<<< HEAD
-            (<dict>self.cache)[_cache_key(k)] = value
-=======
             k = (_cache_key, _cache_key(k))
             # to make sure that this key does not get confused with the key of
             # a hashable object, such keys include _cache_key which is
             # certainly not stored in the dictionary otherwise.
             (<dict>self.cache)[k] = value
->>>>>>> 698579c2
 
     def get_key(self, *args, **kwds):
         """
@@ -1324,43 +1261,24 @@
             doing a computation
 
         Check that :trac:`16316` has been fixed, i.e., caching works for
-<<<<<<< HEAD
-        objects which are not hashable::
-
-            sage: from sage.misc.cachefunc import weak_cached_function
-            sage: @weak_cached_function
-            ....: def f(x): return x
-=======
         immutable unhashable objects which define
         :meth:`sage.structure.sage_object.SageObject._cache_key`::
 
             sage: from sage.misc.cachefunc import weak_cached_function
             sage: @weak_cached_function
             ....: def f(x): return x+x
->>>>>>> 698579c2
             sage: K.<u> = Qq(4)
             sage: R.<t> = K[]
             sage: x = t + K(1,1); x
             (1 + O(2^20))*t + 1 + O(2)
             sage: y = t + K(1,2); y
             (1 + O(2^20))*t + 1 + O(2^2)
-<<<<<<< HEAD
-            sage: x==y
-            True
-            sage: f(x)
-            (1 + O(2^20))*t + 1 + O(2)
-            sage: f(y)
-            (1 + O(2^20))*t + 1 + O(2^2)
-            sage: list(f.cache.keys())
-            [((((((1,),), 0, 2), (((1,),), 0, 20)),), ()), ((((((1,),), 0, 1), (((1,),), 0, 20)),), ())]
-=======
             sage: x == y
             True
             sage: f(x) is f(x)
             True
             sage: f(y) is not f(x)
             True
->>>>>>> 698579c2
 
         """
         # We shortcut a common case of no arguments
@@ -1380,11 +1298,7 @@
             try:
                 return self.cache[k]
             except TypeError: # k is not hashable
-<<<<<<< HEAD
-                k = _cache_key(k)
-=======
                 k = (_cache_key,_cache_key(k))
->>>>>>> 698579c2
                 return self.cache[k]
         except KeyError:
             w = self.f(*args, **kwds)
@@ -1424,12 +1338,8 @@
         TESTS:
 
         Check that :trac:`16316` has been fixed, i.e., caching works for
-<<<<<<< HEAD
-        objects which are not hashable::
-=======
         immutable unhashable objects which define
         :meth:`sage.structure.sage_object.SageObject._cache_key`::
->>>>>>> 698579c2
 
             sage: from sage.misc.cachefunc import weak_cached_function
             sage: @weak_cached_function
@@ -1450,12 +1360,8 @@
         try:
             return k in self.cache
         except TypeError: # k is not hashable
-<<<<<<< HEAD
-            return _cache_key(k) in self.cache
-=======
             k = (_cache_key,_cache_key(k))
             return k in self.cache
->>>>>>> 698579c2
 
     def set_cache(self, value, *args, **kwds):
         """
@@ -1480,12 +1386,8 @@
         TESTS:
 
         Check that :trac:`16316` has been fixed, i.e., caching works for
-<<<<<<< HEAD
-        objects which are not hashable::
-=======
         immutable unhashable objects which define
         :meth:`sage.structure.sage_object.SageObject._cache_key`::
->>>>>>> 698579c2
 
             sage: from sage.misc.cachefunc import weak_cached_function
             sage: @weak_cached_function
@@ -1503,15 +1405,11 @@
         try:
             self.cache[k] = value
         except TypeError: # k is not hashable
-<<<<<<< HEAD
-            self.cache[_cache_key(k)] = value
-=======
             k = (_cache_key,_cache_key(k))
             # to make sure that this key does not get confused with the key of
             # a hashable object, such keys include _cache_key which is
             # certainly not stored in the dictionary otherwise.
             self.cache[k] = value
->>>>>>> 698579c2
 
 weak_cached_function = decorator_keywords(WeakCachedFunction)
 
@@ -1921,44 +1819,24 @@
             2
 
         Check that :trac:`16316` has been fixed, i.e., caching works for
-<<<<<<< HEAD
-        objects which are not hashable::
-=======
         immutable unhashable objects which define
         :meth:`sage.structure.sage_object.SageObject._cache_key`::
->>>>>>> 698579c2
 
             sage: K.<u> = Qq(4)
             sage: class A(object):
             ....:   @cached_method
-<<<<<<< HEAD
-            ....:   def f(self, x): return x
-            sage: a=A()
-=======
             ....:   def f(self, x): return x+x
             sage: a = A()
->>>>>>> 698579c2
             sage: x = K(1,1); x
             1 + O(2)
             sage: y = K(1,2); y
             1 + O(2^2)
-<<<<<<< HEAD
-            sage: x==y
-            True
-            sage: a.f(x)
-            1 + O(2)
-            sage: a.f(y)
-            1 + O(2^2)
-            sage: a.f.cache
-            {(((((1,),), 0, 1),), ()): 1 + O(2), (((((1,),), 0, 2),), ()): 1 + O(2^2)}
-=======
             sage: x == y
             True
             sage: a.f(x) is a.f(x)
             True
             sage: a.f(y) is not a.f(x)
             True
->>>>>>> 698579c2
 
         """
         if self._instance is None:
@@ -2004,11 +1882,7 @@
             try:
                 return cache[k]
             except TypeError: # k is not hashable
-<<<<<<< HEAD
-                k = _cache_key(k)
-=======
                 k = (_cache_key,_cache_key(k))
->>>>>>> 698579c2
                 return cache[k]
         except KeyError:
             w = self._cachedmethod._instance_call(self._instance, *args, **kwds)
