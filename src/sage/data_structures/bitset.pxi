"""
A fast bitset datatype in Cython.

Operations between bitsets are only guaranteed to work if the bitsets
have the same size, with the exception of ``bitset_realloc``.  Similarly, you
should not try to access elements of a bitset beyond the size.

AUTHORS:

- Robert Bradshaw (2008)
- Rudi Pendavingh, Stefan van Zwam (2013-06-06): added functions map, lex_cmp,
  pickle, unpickle
- Jeroen Demeyer (2014-09-05): use mpn_* functions from MPIR in the
  implementation (:trac`13352` and :trac:`16937`)
- Simon King (2014-10-28): ``bitset_rshift`` and ``bitset_lshift`` respecting
  the size of the given bitsets (:trac:`15820`)
"""

#*****************************************************************************
#     Copyright (C) 2008 Robert Bradshaw <robertwb@math.washington.edu>
#
#  Distributed under the terms of the GNU General Public License (GPL)
#  as published by the Free Software Foundation; either version 2 of
#  the License, or (at your option) any later version.
#                  http://www.gnu.org/licenses/
#*****************************************************************************

include 'sage/ext/cdefs.pxi'
include 'sage/ext/stdsage.pxi'
from sage.libs.gmp.mpn cimport *
from sage.data_structures.bitset cimport *
from cython.operator import preincrement as preinc

# Doctests for the functions in this file are in sage/data_structures/bitset.pyx

#############################################################################
# Creating limb patterns
#############################################################################
#
# NOTE: In all functions in this section, the index n is interpreted
# modulo GMP_LIMB_BITS, the number of bits in a limb.
#
cdef inline mp_limb_t limb_one_set_bit(mp_bitcnt_t n):
    """
    Return a limb with only bit n set.
    """
    return (<mp_limb_t>1) << (n % GMP_LIMB_BITS)

cdef inline mp_limb_t limb_one_zero_bit(mp_bitcnt_t n):
    """
    Return a limb with all bits set, except for bit n.
    """
    return ~((<mp_limb_t>1) << (n % GMP_LIMB_BITS))

cdef inline mp_limb_t limb_lower_bits_down(mp_bitcnt_t n):
    """
    Return a limb with the lower n bits set, where n is interpreted
    in [0 .. GMP_LIMB_BITS-1].
    """
    return ((<mp_limb_t>1) << (n % GMP_LIMB_BITS)) - 1

cdef inline mp_limb_t limb_lower_bits_up(mp_bitcnt_t n):
    """
    Return a limb with the lower n bits set, where n is interpreted
    in [1 .. GMP_LIMB_BITS].
    """
    return (<mp_limb_t>(-1)) >> ((<unsigned int>(-n)) % GMP_LIMB_BITS)

#############################################################################
# Bitset Initalization
#############################################################################
cdef inline bint bitset_init(bitset_t bits, mp_bitcnt_t size) except -1:
    """
    Allocate an empty bitset of size ``size``.

    Size must be at least 1.
    """
    if size <= 0:
        raise ValueError("bitset capacity must be greater than 0")

    bits.size = size
    bits.limbs = (size - 1) / (8 * sizeof(mp_limb_t)) + 1
    bits.bits = <mp_limb_t*>sage_calloc(bits.limbs, sizeof(mp_limb_t))
    if bits.bits == NULL:
        raise MemoryError

cdef inline bint bitset_realloc(bitset_t bits, mp_bitcnt_t size) except -1:
    """
    Reallocate a bitset to size size. If reallocation is larger, new bitset
    does not contain any of the extra bits.
    """
    cdef mp_size_t limbs_old = bits.limbs
    cdef mp_bitcnt_t size_old = bits.size
    if size_old == size:
        return 0
    if size <= 0:
        raise ValueError("bitset capacity must be greater than 0")

    bits.limbs = (size - 1) / (8 * sizeof(mp_limb_t)) + 1
    tmp = <mp_limb_t*>sage_realloc(bits.bits, bits.limbs * sizeof(mp_limb_t))
    if tmp != NULL:
        bits.bits = tmp
    else:
        bits.limbs = limbs_old
        raise MemoryError
    bits.size = size

    if bits.limbs > limbs_old:
        # Zero any extra limbs
        mpn_zero(bits.bits + limbs_old, bits.limbs - limbs_old)
    elif bits.size < size_old:
        # Zero removed bits
        bitset_fix(bits)

cdef inline void bitset_free(bitset_t bits):
    """
    Deallocate the memory in bits.
    """
    sage_free(bits.bits)

cdef inline void bitset_clear(bitset_t bits):
    """
    Remove all elements from the set.
    """
    mpn_zero(bits.bits, bits.limbs)

cdef inline void bitset_zero(bitset_t bits):
    """
    Remove all elements from the set.

    This function is the same as bitset_clear(bits).
    """
    mpn_zero(bits.bits, bits.limbs)

cdef inline void bitset_copy(bitset_t dst, bitset_t src):
    """
    Copy the bitset src over to the bitset dst, overwriting dst.

    We assume ``dst.limbs == src.limbs``.
    """
    mpn_copyi(dst.bits, src.bits, src.limbs)

cdef inline void bitset_fix(bitset_t bits):
    """
    Clear upper bits in upper limb which should be zero.
    """
    bits.bits[bits.limbs - 1] &= limb_lower_bits_up(bits.size)

#############################################################################
# Bitset Comparison
#############################################################################

cdef inline bint mpn_equal_bits(mp_srcptr b1, mp_srcptr b2, mp_bitcnt_t n):
    """
    Return ``True`` iff the first n bits of *b1 and *b2 agree.
    """
    cdef mp_size_t nlimbs = n // GMP_LIMB_BITS
    cdef mp_limb_t mask = limb_lower_bits_down(n)
    if nlimbs > 0 and mpn_cmp(b1, b2, nlimbs) != 0:
        return False
    if mask == 0:
        return True

    cdef mp_limb_t b1h = b1[nlimbs]
    cdef mp_limb_t b2h = b2[nlimbs]
    return (b1h ^ b2h) & mask == 0

cdef inline bint mpn_equal_bits_shifted(mp_srcptr b1, mp_srcptr b2, mp_bitcnt_t n, mp_bitcnt_t offset):
    """
    Return ``True`` iff the first n bits of *b1 and the bits ranging from
    offset to offset+n of *b2 agree.
    """
    cdef mp_bitcnt_t bit_offset = offset % GMP_LIMB_BITS
    cdef mp_size_t i2 = offset//GMP_LIMB_BITS
    if bit_offset==0:
        return mpn_equal_bits(b1, b2 + i2, n)
    cdef mp_size_t neg_bit_offset = GMP_LIMB_BITS-bit_offset
    # limbs of b1 to be considered
    cdef mp_size_t nlimbs = n // GMP_LIMB_BITS
    # bits of an additional limb of b1 to be considered
    cdef mp_limb_t tmp_limb
    cdef mp_size_t i1
    for i1 from 0 <= i1 < nlimbs:
        tmp_limb = (b2[i2] >> bit_offset)
        tmp_limb |= (b2[preinc(i2)] << neg_bit_offset)
        if tmp_limb != b1[i1]:
            return False
    cdef mp_limb_t mask = limb_lower_bits_down(n)
    if mask == 0:
        return True

    cdef mp_limb_t b1h = b1[nlimbs]
    tmp_limb = (b2[i2] >> bit_offset)
    if (n%GMP_LIMB_BITS)+bit_offset > GMP_LIMB_BITS:
        # Need bits from the next limb of b2
        tmp_limb |= (b2[preinc(i2)] << neg_bit_offset)
    return (b1h ^ tmp_limb) & mask == 0

cdef inline bint bitset_isempty(bitset_t bits):
    """
    Test whether bits is empty.  Return True (i.e., 1) if the set is
    empty, False (i.e., 0) otherwise.
    """
    # First check lowest limb
    if bits.bits[0]:
        return False
    if bits.limbs == 1:
        return True
    # Compare bits to itself shifted by 1 limb. If these compare equal,
    # all limbs must be 0.
    return mpn_cmp(bits.bits+1, bits.bits, bits.limbs-1) == 0

cdef inline bint bitset_is_zero(bitset_t bits):
    """
    Test whether bits is empty (i.e., zero).  Return True (1) if
    the set is empty, False (0) otherwise.

    This function is the same as bitset_is_empty(bits).
    """
    return bitset_isempty(bits)

cdef inline bint bitset_eq(bitset_t a, bitset_t b):
    """
    Compare bitset a and b.  Return True (i.e., 1) if the sets are
    equal, and False (i.e., 0) otherwise.

    We assume ``a.limbs >= b.limbs``.
    """
    return mpn_cmp(a.bits, b.bits, b.limbs) == 0

cdef inline int bitset_cmp(bitset_t a, bitset_t b):
    """
    Compare bitsets a and b.  Returns 0 if the two sets are
    identical, and consistently return -1 or 1 for two sets that are
    not equal.

    We assume ``a.limbs >= b.limbs``.
    """
    return mpn_cmp(a.bits, b.bits, b.limbs)

cdef inline int bitset_lex_cmp(bitset_t a, bitset_t b):
    """
    Compare bitsets ``a`` and ``b`` using lexicographical ordering.

    In this order `a < b` if, for some `k`, the first `k` elements from
    `[0 ... n-1]` are in `a` if and only if they are in `b`, and the
    `(k+1)`st element is in `b` but not ``a``. So `1010 < 1011` and
    `1010111 < 1011000`.

    We assume ``a.limbs == b.limbs``.

    INPUT:

    - ``a`` -- a bitset
    - ``b`` -- a bitset, assumed to have the same size as ``a``.

    OUTPUT:

    Return ``0`` if the two sets are identical, return ``1`` if ``a > b``,
    and return ``-1`` if ``a < b``.
    """
    cdef long i = bitset_first_diff(a, b)
    if i == -1:
        return 0
    if bitset_in(a, i):
        return 1
    else:
        return -1

cdef inline bint bitset_issubset(bitset_t a, bitset_t b):
    """
    Test whether a is a subset of b (i.e., every element in a is also
    in b).

    We assume ``a.limbs <= b.limbs``.
    """
    cdef mp_size_t i
    for i from 0 <= i < a.limbs:
        if (a.bits[i] & ~b.bits[i]) != 0:
            return False
    return True

cdef inline bint bitset_issuperset(bitset_t a, bitset_t b):
    """
    Test whether a is a superset of b (i.e., every element in b is also
    in a).

    We assume ``a.limbs >= b.limbs``.
    """
    return bitset_issubset(b, a)

#############################################################################
# Bitset Bit Manipulation
#############################################################################

cdef inline bint bitset_in(bitset_t bits, mp_bitcnt_t n):
    """
    Check if n is in bits.  Return True (i.e., 1) if n is in the
    set, False (i.e., 0) otherwise.
    """
    return (bits.bits[n >> index_shift] >> (n % GMP_LIMB_BITS)) & 1

cdef inline bint bitset_check(bitset_t bits, mp_bitcnt_t n):
    """
    Check if n is in bits.  Return True (i.e., 1) if n is in the
    set, False (i.e., 0) otherwise.

    This function is the same as bitset_in(bits, n).
    """
    return bitset_in(bits, n)

cdef inline bint bitset_not_in(bitset_t bits, mp_bitcnt_t n):
    """
    Check if n is not in bits.  Return True (i.e., 1) if n is not in the
    set, False (i.e., 0) otherwise.
    """
    return not bitset_in(bits, n)

cdef inline bint bitset_remove(bitset_t bits, mp_bitcnt_t n) except -1:
    """
    Remove n from bits.  Raise KeyError if n is not contained in bits.
    """
    if not bitset_in(bits, n):
        raise KeyError(n)
    bitset_discard(bits, n)

cdef inline void bitset_discard(bitset_t bits, mp_bitcnt_t n):
    """
    Remove n from bits.
    """
    bits.bits[n >> index_shift] &= limb_one_zero_bit(n)

cdef inline void bitset_unset(bitset_t bits, mp_bitcnt_t n):
    """
    Remove n from bits.

    This function is the same as bitset_discard(bits, n).
    """
    bitset_discard(bits, n)


cdef inline void bitset_add(bitset_t bits, mp_bitcnt_t n):
    """
    Add n to bits.
    """
    bits.bits[n >> index_shift] |= limb_one_set_bit(n)

cdef inline void bitset_set(bitset_t bits, mp_bitcnt_t n):
    """
    Add n to bits.

    This function is the same as bitset_add(bits, n).
    """
    bitset_add(bits, n)

cdef inline void bitset_set_to(bitset_t bits, mp_bitcnt_t n, bint b):
    """
    If b is True, add n to bits.  If b is False, remove n from bits.
    """
    bitset_unset(bits, n)
    bits.bits[n >> index_shift] |= (<mp_limb_t>b) << (n % GMP_LIMB_BITS)

cdef inline void bitset_flip(bitset_t bits, mp_bitcnt_t n):
    """
    If n is in bits, remove n from bits.  If n is not in bits, add n
    to bits.
    """
    bits.bits[n >> index_shift] ^= limb_one_set_bit(n)

cdef inline void bitset_set_first_n(bitset_t bits, mp_bitcnt_t n):
    """
    Set exactly the first n bits.
    """
    cdef mp_size_t i
    cdef mp_size_t index = n >> index_shift
    for i from 0 <= i < index:
        bits.bits[i] = -1
    if index < bits.limbs:
        bits.bits[index] = limb_lower_bits_down(n)
    for i from index < i < bits.limbs:
        bits.bits[i] = 0

#############################################################################
# Bitset Searching
#############################################################################

cdef inline long _bitset_first_in_limb_nonzero(mp_limb_t limb):
    """
    Given a non-zero limb of a bitset, return the index of the first
    nonzero bit.
    """
    return mpn_scan1(&limb, 0)

cdef inline long _bitset_first_in_limb(mp_limb_t limb):
    """
    Given a limb of a bitset, return the index of the first nonzero
    bit. If there are no bits set in the limb, return -1.
    """
    if limb == 0:
        return -1
    return mpn_scan1(&limb, 0)

cdef inline long bitset_first(bitset_t a):
    """
    Calculate the index of the first element in the set. If the set
    is empty, returns -1.
    """
    cdef mp_size_t i
    for i from 0 <= i < a.limbs:
        if a.bits[i]:
            return (i << index_shift) | _bitset_first_in_limb_nonzero(a.bits[i])
    return -1

cdef inline long bitset_first_in_complement(bitset_t a):
    """
    Calculate the index of the first element not in the set. If the set
    is full, returns -1.
    """
    cdef mp_size_t i, j
    for i from 0 <= i < a.limbs:
        if ~a.bits[i]:
            j = (i << index_shift) | _bitset_first_in_limb_nonzero(~a.bits[i])
            if j >= a.size:
                j = -1
            return j
    return -1

cdef inline long bitset_pop(bitset_t a) except -1:
    """
    Remove and return an arbitrary element from the set. Raise
    KeyError if the set is empty.
    """
    cdef long i = bitset_first(a)
    if i == -1:
        raise KeyError('pop from an empty set')
    bitset_discard(a, i)
    return i

cdef inline long bitset_first_diff(bitset_t a, bitset_t b):
    """
    Calculate the index of the first difference between a and b.  If a
    and b are equal, then return -1.

    We assume ``a.limbs == b.limbs``.
    """
    cdef mp_size_t i
    for i from 0 <= i < a.limbs:
        if a.bits[i] != b.bits[i]:
            return (i << index_shift) | _bitset_first_in_limb_nonzero(a.bits[i] ^ b.bits[i])
    return -1

cdef inline long bitset_next(bitset_t a, mp_bitcnt_t n):
    """
    Calculate the index of the next element in the set, starting at
    (and including) n.  Return -1 if there are no elements from n
    onwards.
    """
    if n >= a.size:
        return -1
    cdef mp_size_t i = n >> index_shift
    cdef mp_limb_t limb = a.bits[i] & ~limb_lower_bits_down(n)
    cdef long ret = _bitset_first_in_limb(limb)
    if ret != -1:
        return (i << index_shift) | ret
    for i from (n >> index_shift) < i < a.limbs:
        if a.bits[i]:
            return (i << index_shift) | _bitset_first_in_limb_nonzero(a.bits[i])
    return -1

cdef inline long bitset_next_diff(bitset_t a, bitset_t b, mp_bitcnt_t n):
    """
    Calculate the index of the next element that differs between a and
    b, starting at (and including) n.  Return -1 if there are no
    elements differing between a and b from n onwards.

    We assume ``a.limbs == b.limbs``.
    """
    if n >= a.size:
        return -1
    cdef mp_size_t i = n >> index_shift
    cdef mp_limb_t limb = (a.bits[i] ^ b.bits[i]) & ~limb_lower_bits_down(n)
    cdef long ret = _bitset_first_in_limb(limb)
    if ret != -1:
        return (i << index_shift) | ret
    for i from (n >> index_shift) < i < a.limbs:
        if a.bits[i] != b.bits[i]:
            return (i << index_shift) | _bitset_first_in_limb(a.bits[i] ^ b.bits[i])
    return -1

cdef inline long bitset_len(bitset_t bits):
    """
    Calculate the number of items in the set (i.e., the number of nonzero bits).
    """
    return mpn_popcount(bits.bits, bits.limbs)

cdef inline long bitset_hash(bitset_t bits):
    """
    Calculate a (very naive) hash function.

    This function should not depend on the size of the bitset, only on
    the items in the bitset.
    """
    cdef mp_limb_t hash = 0
    cdef mp_size_t i
    for i from 0 <= i < bits.limbs:
        hash += bits.bits[i]
    return hash

#############################################################################
# Bitset Arithmetic
#############################################################################

cdef inline void bitset_complement(bitset_t r, bitset_t a):
    """
    Set r to be the complement of a, overwriting r.

    We assume ``r.limbs == a.limbs``.
    """
    mpn_com(r.bits, a.bits, a.limbs)
    bitset_fix(r)

cdef inline void bitset_not(bitset_t r, bitset_t a):
    """
    Set r to be the complement of a, overwriting r.

    We assume ``r.limbs == a.limbs``.

    This function is the same as bitset_complement(r, a).
    """
    bitset_complement(r, a)

cdef inline void bitset_intersection(bitset_t r, bitset_t a, bitset_t b):
    """
    Set r to the intersection of a and b, overwriting r.

    We assume ``a.limbs >= r.limbs == b.limbs``.
    """
    mpn_and_n(r.bits, a.bits, b.bits, b.limbs)

cdef inline void bitset_and(bitset_t r, bitset_t a, bitset_t b):
    """
    Set r to the intersection of a and b, overwriting r.

    We assume ``a.limbs >= r.limbs == b.limbs``.

    This function is the same as bitset_intersection(r, a, b).
    """
    mpn_and_n(r.bits, a.bits, b.bits, b.limbs)

cdef inline void bitset_union(bitset_t r, bitset_t a, bitset_t b):
    """
    Set r to the union of a and b, overwriting r.

    We assume ``r.limbs >= a.limbs >= b.limbs`` and either ``r is a``
    or ``r.limbs == b.limbs``.
    """
    mpn_ior_n(r.bits, a.bits, b.bits, b.limbs)

cdef inline void bitset_or(bitset_t r, bitset_t a, bitset_t b):
    """
    Set r to the union of a and b, overwriting r.

    We assume ``r.limbs >= a.limbs >= b.limbs`` and either ``r is a``
    or ``r.limbs == b.limbs``.

    This function is the same as bitset_union(r, a, b).
    """
    mpn_ior_n(r.bits, a.bits, b.bits, b.limbs)

cdef inline void bitset_difference(bitset_t r, bitset_t a, bitset_t b):
    """
    Set r to the difference of a and b (i.e., things in a that are not
    in b), overwriting r.

    We assume ``r.limbs >= a.limbs >= b.limbs`` and either ``r is a``
    or ``r.limbs == b.limbs``.
    """
    mpn_andn_n(r.bits, a.bits, b.bits, b.limbs)

cdef inline void bitset_symmetric_difference(bitset_t r, bitset_t a, bitset_t b):
    """
    Set r to the symmetric difference of a and b, overwriting r.

    We assume ``r.limbs >= a.limbs >= b.limbs`` and either ``r is a``
    or ``r.limbs == b.limbs``.
    """
    mpn_xor_n(r.bits, a.bits, b.bits, b.limbs)

cdef inline void bitset_xor(bitset_t r, bitset_t a, bitset_t b):
    """
    Set r to the symmetric difference of a and b, overwriting r.

    We assume ``r.limbs >= a.limbs >= b.limbs`` and either ``r is a``
    or ``r.limbs == b.limbs``.

    This function is the same as bitset_symmetric_difference(r, a, b).
    """
    mpn_xor_n(r.bits, a.bits, b.bits, b.limbs)


cdef void bitset_rshift(bitset_t r, bitset_t a, mp_bitcnt_t n):
    """
    Shift the bitset ``a`` right by ``n`` bits and store the result in
    ``r``.

    There are no assumptions on the sizes of ``a`` and ``r``.  Bits which are
    shifted outside of the resulting bitset are discarded.
    """
    if n >= a.size:
        mpn_zero(r.bits, r.limbs)
        return
    
    # Number of limbs on the right of a which will totally be shifted out
    cdef mp_size_t nlimbs = n >> index_shift
<<<<<<< HEAD
    # Number of limbs of a which will survive the shift
=======
    # Number of limbs to be shifted assuming r is large enough
>>>>>>> 4e9e1c51
    cdef mp_size_t shifted_limbs = a.limbs - nlimbs
    # Number of bits to shift additionally
    cdef mp_bitcnt_t nbits = n % GMP_LIMB_BITS

<<<<<<< HEAD
    if nbits:
        # mpn_rshift only does shifts less than a limb
        if shifted_limbs < r.limbs:
            mpn_rshift(r.bits, a.bits + nlimbs, shifted_limbs, nbits)
        else:
            mpn_rshift(r.bits, a.bits + nlimbs, r.limbs, nbits)
            # Add the additional bits from top limb of a
            r.bits[r.limbs-1] |= a.bits[r.limbs+nlimbs] << (GMP_LIMB_BITS - nbits)
            bitset_fix(r)
    else:
        if shifted_limbs < r.limbs:
            mpn_copyi(r.bits, a.bits + nlimbs, shifted_limbs)
        else:
            mpn_copyi(r.bits, a.bits + nlimbs, r.limbs)
            bitset_fix(r)
    # Clear top limbs
    if r.limbs + nlimbs > a.limbs:
        mpn_zero(r.bits + (r.limbs - nlimbs), r.limbs - shifted_limbs)
=======
    if shifted_limbs < r.limbs:
        if nbits:
            mpn_rshift(r.bits, a.bits + nlimbs, shifted_limbs, nbits)
        else:
            mpn_copyi(r.bits, a.bits + nlimbs, shifted_limbs)

        # Clear top limbs (note that r.limbs - shifted_limbs >= 1)
        mpn_zero(r.bits + (r.limbs - nlimbs), r.limbs - shifted_limbs)
    else:
        # Number of limbs to shift is r.limbs
        if nbits:
            mpn_rshift(r.bits, a.bits + nlimbs, r.limbs, nbits)
            # Add the additional bits from top limb of a
            r.bits[r.limbs-1] |= a.bits[r.limbs+nlimbs] << (GMP_LIMB_BITS - nbits)
        else:
            mpn_copyi(r.bits, a.bits + nlimbs, r.limbs)

        # Clear bits outside bitset in top limb
        bitset_fix(r)
>>>>>>> 4e9e1c51

cdef void bitset_lshift(bitset_t r, bitset_t a, mp_bitcnt_t n):
    """
    Shift the bitset ``a`` left by ``n`` bits and store the result in
    ``r``.

    There are no assumptions on the sizes of ``a`` and ``r``.  Bits which are
    shifted outside of the resulting bitset are discarded.
    """
    if n >= r.size:
        mpn_zero(r.bits, r.limbs)
        return

    # Number of limbs on the right of r which will totally be zeroed
    cdef mp_size_t nlimbs = n >> index_shift
<<<<<<< HEAD
    # Number of limbs of a which would fit into r
    cdef mp_size_t max_shifted_limbs = r.limbs - nlimbs
    # Number of bits to shift additionally
    cdef mp_bitcnt_t nbits = n % GMP_LIMB_BITS

    cdef mp_limb_t out
    if nbits:
        # mpn_lshift only does shifts less than a limb
        if max_shifted_limbs <= a.limbs:
            mpn_lshift(r.bits + nlimbs, a.bits, max_shifted_limbs, nbits)
        else:
            out = mpn_lshift(r.bits + nlimbs, a.bits, a.limbs, nbits)
            r.bits[nlimbs+a.limbs] = out
    else:
        if max_shifted_limbs <= a.limbs:
            mpn_copyd(r.bits + nlimbs, a.bits, max_shifted_limbs)
        else:
            mpn_copyd(r.bits + nlimbs, a.bits, a.limbs)
    bitset_fix(r)
=======
    # Number of limbs to be shifted assuming a is large enough
    cdef mp_size_t shifted_limbs = r.limbs - nlimbs
    # Number of bits to shift additionally
    cdef mp_bitcnt_t nbits = n % GMP_LIMB_BITS

    cdef mp_limb_t out = 0
    if shifted_limbs > a.limbs:
        if nbits:
            out = mpn_lshift(r.bits + nlimbs, a.bits, a.limbs, nbits)
        else:
            mpn_copyd(r.bits + nlimbs, a.bits, a.limbs)

        # Clear top limbs (note that shifted_limbs - a.limbs >= 1)
        mpn_zero(r.bits + a.limbs + nlimbs, shifted_limbs - a.limbs)
        # Store extra limb shifted in from a
        r.bits[nlimbs+a.limbs] = out
    else:
        if nbits:
            mpn_lshift(r.bits + nlimbs, a.bits, shifted_limbs, nbits)
        else:
            mpn_copyd(r.bits + nlimbs, a.bits, shifted_limbs)

        # Clear bits outside bitset in top limb
        bitset_fix(r)

>>>>>>> 4e9e1c51
    # Clear bottom limbs
    mpn_zero(r.bits, nlimbs)


cdef int bitset_map(bitset_t r, bitset_t a, m) except -1:
    """
    Fill bitset ``r`` so ``r == {m[i] for i in a}``.

    We assume ``m`` has a dictionary interface such that
    ``m[i]`` is an integer in ``[0 ... n-1]`` for all ``i`` in ``a``,
    where ``n`` is the capacity of ``r``.
    """
    cdef long i
    bitset_clear(r)
    i = bitset_first(a)
    while i >= 0:
        bitset_add(r, m[i])
        i = bitset_next(a, i + 1)
    return 0

#############################################################################
# Hamming Weights
#############################################################################

cdef inline long bitset_hamming_weight(bitset_t a):
    return bitset_len(a)

#############################################################################
# Bitset Conversion
#############################################################################

cdef char* bitset_chars(char* s, bitset_t bits, char zero=c'0', char one=c'1'):
    """
    Return a string representation of the bitset in s, using zero for
    the character representing the items not in the bitset and one for
    the character representing the items in the bitset.

    The string is both stored in s and returned.  If s is NULL, then a
    new string is allocated.
    """
    cdef long i
    if s == NULL:
        s = <char *>sage_malloc(bits.size + 1)
    for i from 0 <= i < bits.size:
        s[i] = one if bitset_in(bits, i) else zero
    s[bits.size] = 0
    return s

cdef int bitset_from_str(bitset_t bits, char* s, char zero=c'0', char one=c'1') except -1:
    """
    Initialize a bitset with a set derived from the character string
    s, where one represents the character indicating set membership.
    """
    bitset_init(bits, strlen(s))
    cdef long i
    for i from 0 <= i < bits.size:
        bitset_set_to(bits, i, s[i] == one)
    return 0

cdef bitset_string(bitset_t bits):
    """
    Return a python string representing the bitset.
    """
    cdef char* s = bitset_chars(NULL, bits)
    cdef object py_s
    py_s = s
    sage_free(s)
    return py_s

cdef list bitset_list(bitset_t bits):
    """
    Return a list of elements in the bitset.
    """
    cdef list elts = []
    cdef long elt = bitset_first(bits)
    while elt >= 0:
        elts.append(elt)
        elt = bitset_next(bits, elt + 1)
    return elts

cdef bitset_pickle(bitset_t bs):
    """
    Convert ``bs`` to a reasonably compact Python structure.

    Useful for pickling objects using bitsets as internal data structure.
    To ensure this works on 32-bit and 64-bit machines, the size of a long
    is stored too.
    """
    version = 0
    data = []
    for i from 0 <= i < bs.limbs:
        data.append(bs.bits[i])
    return (version, bs.size, bs.limbs, sizeof(unsigned long), tuple(data))

cdef bitset_unpickle(bitset_t bs, tuple input):
    """
    Convert the data into a bitset.

    Companion of ``bitset_pickle()``. Assumption: ``bs`` has been initialized.
    """
    version, size, limbs, longsize, data = input
    if version != 0:
        raise TypeError("bitset was saved with newer version of Sage. Please upgrade.")
    if bs.size != size:
        bitset_realloc(bs, size)
    if sizeof(unsigned long) == longsize and bs.limbs == limbs:
        for i from 0 <= i < bs.limbs:
            bs.bits[i] = data[i]
    else:
        storage = 8 * longsize  # number of elements encoded in one limb
        adder = 0
        bitset_clear(bs)
        for i from 0 <= i < limbs:
            for j from 0 <= j < storage:
                if (data[i] >> j) & 1:
                    bitset_add(bs, j + adder)
            adder += storage<|MERGE_RESOLUTION|>--- conflicted
+++ resolved
@@ -612,35 +612,11 @@
     
     # Number of limbs on the right of a which will totally be shifted out
     cdef mp_size_t nlimbs = n >> index_shift
-<<<<<<< HEAD
-    # Number of limbs of a which will survive the shift
-=======
     # Number of limbs to be shifted assuming r is large enough
->>>>>>> 4e9e1c51
     cdef mp_size_t shifted_limbs = a.limbs - nlimbs
     # Number of bits to shift additionally
     cdef mp_bitcnt_t nbits = n % GMP_LIMB_BITS
 
-<<<<<<< HEAD
-    if nbits:
-        # mpn_rshift only does shifts less than a limb
-        if shifted_limbs < r.limbs:
-            mpn_rshift(r.bits, a.bits + nlimbs, shifted_limbs, nbits)
-        else:
-            mpn_rshift(r.bits, a.bits + nlimbs, r.limbs, nbits)
-            # Add the additional bits from top limb of a
-            r.bits[r.limbs-1] |= a.bits[r.limbs+nlimbs] << (GMP_LIMB_BITS - nbits)
-            bitset_fix(r)
-    else:
-        if shifted_limbs < r.limbs:
-            mpn_copyi(r.bits, a.bits + nlimbs, shifted_limbs)
-        else:
-            mpn_copyi(r.bits, a.bits + nlimbs, r.limbs)
-            bitset_fix(r)
-    # Clear top limbs
-    if r.limbs + nlimbs > a.limbs:
-        mpn_zero(r.bits + (r.limbs - nlimbs), r.limbs - shifted_limbs)
-=======
     if shifted_limbs < r.limbs:
         if nbits:
             mpn_rshift(r.bits, a.bits + nlimbs, shifted_limbs, nbits)
@@ -660,7 +636,6 @@
 
         # Clear bits outside bitset in top limb
         bitset_fix(r)
->>>>>>> 4e9e1c51
 
 cdef void bitset_lshift(bitset_t r, bitset_t a, mp_bitcnt_t n):
     """
@@ -676,27 +651,6 @@
 
     # Number of limbs on the right of r which will totally be zeroed
     cdef mp_size_t nlimbs = n >> index_shift
-<<<<<<< HEAD
-    # Number of limbs of a which would fit into r
-    cdef mp_size_t max_shifted_limbs = r.limbs - nlimbs
-    # Number of bits to shift additionally
-    cdef mp_bitcnt_t nbits = n % GMP_LIMB_BITS
-
-    cdef mp_limb_t out
-    if nbits:
-        # mpn_lshift only does shifts less than a limb
-        if max_shifted_limbs <= a.limbs:
-            mpn_lshift(r.bits + nlimbs, a.bits, max_shifted_limbs, nbits)
-        else:
-            out = mpn_lshift(r.bits + nlimbs, a.bits, a.limbs, nbits)
-            r.bits[nlimbs+a.limbs] = out
-    else:
-        if max_shifted_limbs <= a.limbs:
-            mpn_copyd(r.bits + nlimbs, a.bits, max_shifted_limbs)
-        else:
-            mpn_copyd(r.bits + nlimbs, a.bits, a.limbs)
-    bitset_fix(r)
-=======
     # Number of limbs to be shifted assuming a is large enough
     cdef mp_size_t shifted_limbs = r.limbs - nlimbs
     # Number of bits to shift additionally
@@ -722,7 +676,6 @@
         # Clear bits outside bitset in top limb
         bitset_fix(r)
 
->>>>>>> 4e9e1c51
     # Clear bottom limbs
     mpn_zero(r.bits, nlimbs)
 
