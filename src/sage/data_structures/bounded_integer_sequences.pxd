--- conflicted
+++ resolved
@@ -40,11 +40,7 @@
 cdef bint biseq_init_concat(biseq_t R, biseq_t S1, biseq_t S2) except -1
 cdef inline bint biseq_startswith(biseq_t S1, biseq_t S2) except -1
 cdef mp_size_t biseq_contains(biseq_t S1, biseq_t S2, mp_size_t start) except -2
-<<<<<<< HEAD
-cdef mp_size_t biseq_start_of_overlap(biseq_t S1, biseq_t S2, mp_size_t start) except -2
-=======
 cdef mp_size_t biseq_startswith_tail(biseq_t S1, biseq_t S2, mp_size_t start) except -2
->>>>>>> 4e9e1c51
 cdef mp_size_t biseq_index(biseq_t S, size_t item, mp_size_t start) except -2
 cdef size_t biseq_getitem(biseq_t S, mp_size_t index)
 cdef biseq_getitem_py(biseq_t S, mp_size_t index)
