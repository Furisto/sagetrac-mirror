r"""
Genus


AUTHORS:

- David Kohel & Gabriele Nebe (2007): First created
- Simon Brandhorst (2018): various bugfixes and printing
- Simon Brandhorst (2018): enumeration of genera
- Simon Brandhorst (2020): genus representative
"""
# ****************************************************************************
#       Copyright (C) 2007 David Kohel <kohel@maths.usyd.edu.au>
#                          Gabriele Nebe <nebe@math.rwth-aachen.de>
#                          Simon Brandhorst <sbrandhorst@web.de>
#
#  Distributed under the terms of the GNU General Public License (GPL)
#
#                  https://www.gnu.org/licenses/
# ****************************************************************************
from __future__ import print_function

from sage.misc.all import prod, cached_method
from sage.arith.all import LCM, fundamental_discriminant
from sage.matrix.matrix_space import MatrixSpace
from sage.matrix.constructor import matrix
from sage.rings.integer_ring import IntegerRing, ZZ
from sage.rings.rational_field import RationalField, QQ
from sage.rings.integer import Integer
from sage.interfaces.gp import gp
from sage.libs.pari import pari
from sage.rings.finite_rings.finite_field_constructor import FiniteField
from copy import copy, deepcopy
from sage.misc.misc import verbose
from sage.quadratic_forms.genera.normal_form import _min_nonsquare
from sage.interfaces.magma import magma
from sage.functions.gamma import gamma
from sage.functions.transcendental import zeta
from sage.symbolic.constants import pi
from sage.symbolic.ring import SR
from sage.quadratic_forms.special_values import quadratic_L_function__exact

def genera(sig_pair, determinant, max_scale=None, even=False):
    r"""
    Return a list of all global genera with the given conditions.

    Here a genus is called global if it is non-empty.

    INPUT:

    - ``sig_pair`` -- a pair of non-negative integers giving the signature

    - ``determinant`` -- an integer; the sign is ignored

    - ``max_scale`` -- (default: ``None``) an integer; the maximum scale of a
      jordan block

    - ``even`` -- boolean (default: ``False``)

    OUTPUT:

    A list of all (non-empty) global genera with the given conditions.

    EXAMPLES::

        sage: QuadraticForm.genera((4,0), 125, even=True)
        [Genus of
        None
        Signature:  (4, 0)
        Genus symbol at 2:    1^-4
        Genus symbol at 5:     1^1 5^3, Genus of
        None
        Signature:  (4, 0)
        Genus symbol at 2:    1^-4
        Genus symbol at 5:     1^-2 5^1 25^-1, Genus of
        None
        Signature:  (4, 0)
        Genus symbol at 2:    1^-4
        Genus symbol at 5:     1^2 5^1 25^1, Genus of
        None
        Signature:  (4, 0)
        Genus symbol at 2:    1^-4
        Genus symbol at 5:     1^3 125^1]
    """
    from sage.misc.mrange import mrange_iter
    # input checks
    ZZ = IntegerRing()
    determinant = ZZ(determinant)
    sig_pair = (ZZ(sig_pair[0]), ZZ(sig_pair[1]))
    even = bool(even)
    if not all(s >= 0 for s in sig_pair):
        raise ValueError("the signature vector must be a pair of non negative integers.")
    if max_scale is None:
        max_scale = determinant
    else:
        max_scale = ZZ(max_scale)
    rank = sig_pair[0] + sig_pair[1]
    genera = []
    local_symbols = []
    # every global genus has a 2-adic symbol
    if determinant % 2:
        local_symbols.append(_local_genera(2, rank, 0, 0, even=even))
    # collect the p-adic symbols
    for pn in determinant.factor():
        p = pn[0]
        det_val = pn[1]
        mscale_p = max_scale.valuation(p)
        local_symbol_p = _local_genera(p, rank, det_val, mscale_p, even)
        local_symbols.append(local_symbol_p)
    # take the cartesian product of the collection of all possible
    # local genus symbols one for each prime
    # and check which combinations produce a global genus
    # TODO:
    # we are overcounting. Find a more
    # clever way to directly match the symbols for different primes.
    for g in mrange_iter(local_symbols):
        # create a Genus from a list of local symbols
        G = GenusSymbol_global_ring(sig_pair, g, representative=None, check=True)
        # discard the empty genera
        if is_GlobalGenus(G):
            genera.append(G)
    # render the output deterministic for testing
    genera.sort(key=lambda x: [s.symbol_tuple_list() for s in x.local_symbols()])
    return genera

all_genera_by_det = genera

def _local_genera(p, rank, det_val, max_scale, even):
    r"""
    Return all `p`-adic genera with the given conditions.

    This is a helper function for :meth:`genera`.
    No input checks are done.

    INPUT:

    - ``p`` -- a prime number

    - ``rank`` -- the rank of this genus

    - ``det_val`` -- valuation of the determinant at p

    - ``max_scale`` -- an integer the maximal scale of a jordan block

    - ``even`` -- ``bool``; is ignored if `p` is not `2`

    EXAMPLES::

        sage: from sage.quadratic_forms.genera.genus import _local_genera
        sage: _local_genera(2,3,1,2,False)
        [Genus symbol at 2:    1^-2 [2^1]_1,
         Genus symbol at 2:    1^2 [2^1]_1,
         Genus symbol at 2:    1^2 [2^1]_7,
         Genus symbol at 2:    [1^2 2^1]_3,
         Genus symbol at 2:    1^-2 [2^1]_7,
         Genus symbol at 2:    [1^-2 2^1]_7,
         Genus symbol at 2:    [1^-2 2^1]_1,
         Genus symbol at 2:    [1^2 2^1]_7,
         Genus symbol at 2:    [1^2 2^1]_5,
         Genus symbol at 2:    [1^-2 2^1]_3,
         Genus symbol at 2:    [1^-2 2^1]_5,
         Genus symbol at 2:    [1^2 2^1]_1]

    Setting a maximum scale::

        sage: _local_genera(5, 2, 2, 1, True)
        [Genus symbol at 5:     5^-2, Genus symbol at 5:     5^2]
        sage: _local_genera(5, 2, 2, 2, True)
        [Genus symbol at 5:     1^-1 25^-1,
         Genus symbol at 5:     1^1 25^-1,
         Genus symbol at 5:     1^-1 25^1,
         Genus symbol at 5:     1^1 25^1,
         Genus symbol at 5:     5^-2,
         Genus symbol at 5:     5^2]
    """
    from sage.misc.mrange import cantor_product
    from sage.combinat.integer_lists.invlex import IntegerListsLex
    scales_rks = [] # contains possibilities for scales and ranks
    for rkseq in IntegerListsLex(rank, length=max_scale+1):   # rank sequences
        # sum(rkseq) = rank
        # len(rkseq) = max_scale + 1
        # now assure that we get the right determinant
        d = 0
        pgensymbol = []
        for i in range(max_scale + 1):
            d += i * rkseq[i]
            # blocks of rank 0 are omitted
            if rkseq[i] != 0:
                pgensymbol.append([i, rkseq[i], 0])
        if d == det_val:
            scales_rks.append(pgensymbol)
    # add possible determinant square classes
    symbols = []
    if p != 2:
        for g in scales_rks:
            n = len(g)
            for v in cantor_product([-1, 1], repeat=n):
                g1 = deepcopy(g)
                for k in range(n):
                    g1[k][2] = v[k]
                g1 = Genus_Symbol_p_adic_ring(p, g1)
                symbols.append(g1)
    # for p == 2 we have to include determinant, even/odd, oddity
    # further restrictions apply and are defered to _blocks
    # (brute force sieving is too slow)
    # TODO: If this is too slow, enumerate only the canonical symbols.
    # as a drawback one has to reconstruct the symbol from the canonical symbol
    # this is more work for the programmer
    if p == 2:
        for g in scales_rks:
            n = len(g)
            poss_blocks = []
            for b in g:
                b += [0, 0]
                poss_blocks.append(_blocks(b, even_only=(even and b[0]==0)))
            for g1 in cantor_product(*poss_blocks):
                g1 = list(g1)
                if is_2_adic_genus(g1):
                    g1 = Genus_Symbol_p_adic_ring(p, g1)
                    # some of our symbols have the same canonical symbol
                    # thus they are equivalent - we want only one in
                    # each equivalence class
                    if not g1 in symbols:
                        symbols.append(g1)
    return symbols


def _blocks(b, even_only=False):
    r"""
    Return all viable `2`-adic jordan blocks with rank and scale given by ``b``

    This is a helper function for :meth:`_local_genera`.
    It is based on the existence conditions for a modular `2`-adic genus symbol.

    INPUT:

    - ``b`` -- a list of `5` non-negative integers the first two are kept
      and all possibilities for the remaining `3` are enumerated

    - ``even_only`` -- bool (default: ``True``) if set, the blocks are even

    EXAMPLES::

        sage: from sage.quadratic_forms.genera.genus import _blocks
        sage: _blocks([15, 2, 0, 0, 0])
        [[15, 2, 3, 0, 0],
         [15, 2, 7, 0, 0],
         [15, 2, 1, 1, 2],
         [15, 2, 5, 1, 6],
         [15, 2, 1, 1, 6],
         [15, 2, 5, 1, 2],
         [15, 2, 7, 1, 0],
         [15, 2, 3, 1, 4]]
    """
    blocks = []
    rk = b[1]
    # recall: 2-genus_symbol is [scale, rank, det, even/odd, oddity]
    if rk == 0:
        assert b[2] == 1
        assert b[3] == 0
        assert b[4] == 0
        blocks.append(copy(b))
    elif rk == 1 and not even_only:
        for det in [1, 3, 5, 7]:
            b1 = copy(b)
            b1[2] = det
            b1[3] = 1
            b1[4] = det
            blocks.append(b1)
    elif rk == 2:
        b1 = copy(b)
        # even case
        b1[3] = 0
        b1[4] = 0
        b1[2] = 3
        blocks.append(b1)
        b1 = copy(b1)
        b1[2] = 7
        blocks.append(b1)
        # odd case
        if not even_only:
            # format (det, oddity)
            for s in [(1,2), (5,6), (1,6), (5,2), (7,0), (3,4)]:
                b1 = copy(b)
                b1[2] = s[0]
                b1[3] = 1
                b1[4] = s[1]
                blocks.append(b1)
    elif rk % 2 == 0:
        # the even case has even rank
        b1 = copy(b)
        b1[3] = 0
        b1[4] = 0
        d = (-1)**(rk//2) % 8
        for det in [d, d * (-3) % 8]:
            b1 = copy(b1)
            b1[2] = det
            blocks.append(b1)
        # odd case
        if not even_only:
            for s in [(1,2), (5,6), (1,6), (5,2), (7,0), (3,4)]:
                b1 = copy(b)
                b1[2] = s[0]*(-1)**(rk//2 -1) % 8
                b1[3] = 1
                b1[4] = s[1]
                blocks.append(b1)
            for s in [(1,4), (5,0)]:
                b1 = copy(b)
                b1[2] = s[0]*(-1)**(rk//2 - 2) % 8
                b1[3] = 1
                b1[4] = s[1]
                blocks.append(b1)
    elif rk % 2 == 1 and not even_only:
        # odd case
        for t in [1, 3, 5, 7]:
            d = (-1)**(rk//2)*t % 8
            for det in [d, -3*d % 8]:
                b1 = copy(b)
                b1[2] = det
                b1[3] = 1
                b1[4] = t
                blocks.append(b1)
    # convert ints to integers
    return [[ZZ(i) for i in bl] for bl in blocks]


def Genus(A, factored_determinant=None):
    r"""
    Given a nonsingular symmetric matrix `A`, return the genus of `A`.

    INPUT:

    - ``A`` -- a symmetric matrix with integer coefficients

    - ``factored_determinant`` -- (default: ``None``) a factorization object
      the factored determinant of ``A``

    OUTPUT:

    A :class:`GenusSymbol_global_ring` object, encoding the Conway-Sloane
    genus symbol of the quadratic form whose Gram matrix is `A`.

    EXAMPLES::

        sage: A = Matrix(ZZ, 2, 2, [1,1,1,2])
        sage: Genus(A)
        Genus of
        [1 1]
        [1 2]
        Signature:  (2, 0)
        Genus symbol at 2:    [1^2]_2

        sage: A = Matrix(ZZ, 2, 2, [2,1,1,2])
        sage: Genus(A, A.det().factor())
        Genus of
        [2 1]
        [1 2]
        Signature:  (2, 0)
        Genus symbol at 2:    1^-2
        Genus symbol at 3:     1^-1 3^-1
    """
    if factored_determinant is None:
        D = A.determinant()
        D = 2*D
        D = D.factor()
    else:
        D = factored_determinant * 2
    sig_pair = signature_pair_of_matrix(A)
    local_symbols = []
    for f in D:
        p = f[0]
        val = f[1]
        symbol = p_adic_symbol(A, p, val = val)
        G = Genus_Symbol_p_adic_ring(p, symbol)
        local_symbols.append(G)
    return GenusSymbol_global_ring(sig_pair, local_symbols, representative=A)

def LocalGenusSymbol(A, p):
    r"""
    Return the local symbol of `A` at the prime `p`.

    INPUT:

    - ``A`` -- a symmetric, non-singular matrix with coefficients in `\ZZ`
    - ``p`` -- a prime number

    OUTPUT:

    A :class:`Genus_Symbol_p_adic_ring` object, encoding the Conway-Sloane
    genus symbol at `p` of the quadratic form whose Gram matrix is `A`.

    EXAMPLES::

        sage: from sage.quadratic_forms.genera.genus import LocalGenusSymbol
        sage: A = Matrix(ZZ, 2, 2, [1,1,1,2])
        sage: LocalGenusSymbol(A, 2)
        Genus symbol at 2:    [1^2]_2
        sage: LocalGenusSymbol(A, 3)
        Genus symbol at 3:     1^2

        sage: A = Matrix(ZZ, 2, 2, [1,0,0,2])
        sage: LocalGenusSymbol(A, 2)
        Genus symbol at 2:    [1^1 2^1]_2
        sage: LocalGenusSymbol(A, 3)
        Genus symbol at 3:     1^-2
    """
    val = A.determinant().valuation(p)
    symbol = p_adic_symbol(A, p, val = val)
    return Genus_Symbol_p_adic_ring(p, symbol)



def is_GlobalGenus(G):
    r"""
    Return if `G` represents the genus of a global quadratic form or lattice.

    INPUT:

    - ``G`` -- :class:`GenusSymbol_global_ring` object

    OUTPUT:

    - boolean

    EXAMPLES::

        sage: from sage.quadratic_forms.genera.genus import is_GlobalGenus
        sage: A = Matrix(ZZ, 2, 2, [1,1,1,2])
        sage: G = Genus(A)
        sage: is_GlobalGenus(G)
        True
        sage: G=Genus(matrix.diagonal([2,2,2,2]))
        sage: G._local_symbols[0]._symbol=[[0,2,3,0,0],[1,2,5,1,0]]
        sage: G._representative=None
        sage: is_GlobalGenus(G)
        False

    """
    D = G.determinant()
    r, s = G.signature_pair()
    oddity = r - s
    for loc in G._local_symbols:
        p = loc._prime
        sym = loc._symbol
        v = sum([ss[0] * ss[1] for ss in sym])
        a = D // (p**v)
        b = Integer(prod([ss[2] for ss in sym]))
        if p == 2:
            if not is_2_adic_genus(sym):
                verbose(mesg="False in is_2_adic_genus(sym)", level=2)
                return False
            if (a*b).kronecker(p) != 1:
                verbose(mesg="False in (%s*%s).kronecker(%s)"%(a,b,p), level=2)
                return False
            oddity -= loc.oddity()
        else:
            if a.kronecker(p) != b:
                verbose(mesg="False in %s.kronecker(%s) != *%s"%(a,p,b), level=2)
                return False
            oddity += loc.excess()
    if oddity % 8 != 0:
        verbose(mesg="False in oddity", level=2)
        return False
    return True



def is_2_adic_genus(genus_symbol_quintuple_list):
    r"""
    Given a `2`-adic local symbol (as the underlying list of quintuples)
    check whether it is the `2`-adic symbol of a `2`-adic form.

    INPUT:

    - ``genus_symbol_quintuple_list`` -- a quintuple of integers (with certain
      restrictions).

    OUTPUT:

    boolean

    EXAMPLES::

        sage: from sage.quadratic_forms.genera.genus import LocalGenusSymbol, is_2_adic_genus

        sage: A = Matrix(ZZ, 2, 2, [1,1,1,2])
        sage: G2 = LocalGenusSymbol(A, 2)
        sage: is_2_adic_genus(G2.symbol_tuple_list())
        True

        sage: A = Matrix(ZZ, 2, 2, [1,1,1,2])
        sage: G3 = LocalGenusSymbol(A, 3)
        sage: is_2_adic_genus(G3.symbol_tuple_list())  ## This raises an error
        Traceback (most recent call last):
        ...
        TypeError: The genus symbols are not quintuples, so it's not a genus symbol for the prime p=2.

        sage: A = Matrix(ZZ, 2, 2, [1,0,0,2])
        sage: G2 = LocalGenusSymbol(A, 2)
        sage: is_2_adic_genus(G2.symbol_tuple_list())
        True
    """
    ## TO DO: Add explicit checking for the prime p here to ensure it's p=2... not just the quintuple checking below

    for s in genus_symbol_quintuple_list:

        ## Check that we have a quintuple (i.e. that p=2 and not p >2)
        if len(s) != 5:
            raise TypeError("The genus symbols are not quintuples, so it's not a genus symbol for the prime p=2.")

        ## Check the Conway-Sloane conditions
        if s[1] == 1:
            if s[3] == 0 or s[2] != s[4]:
                return False
        if s[1] == 2 and s[3] == 1:
            if s[2]%8 in (1,7):
               if not s[4] in (0,2,6):
                  return False
            if s[2]%8 in (3,5):
               if not s[4] in (2,4,6):
                  return False
        if (s[1] - s[4])% 2 == 1:
            return False
        if s[3] == 0 and s[4] != 0:
            return False
    return True



def canonical_2_adic_compartments(genus_symbol_quintuple_list):
    r"""
    Given a `2`-adic local symbol (as the underlying list of quintuples)
    this returns a list of lists of indices of the
    genus_symbol_quintuple_list which are in the same compartment.  A
    compartment is defined to be a maximal interval of Jordan
    components all (scaled) of type I (i.e. odd).

    INPUT:

    - ``genus_symbol_quintuple_list`` -- a quintuple of integers (with certain
      restrictions).

    OUTPUT:

    a list of lists of integers.

    EXAMPLES::

        sage: from sage.quadratic_forms.genera.genus import LocalGenusSymbol
        sage: from sage.quadratic_forms.genera.genus import canonical_2_adic_compartments

        sage: A = Matrix(ZZ, 2, 2, [1,1,1,2])
        sage: G2 = LocalGenusSymbol(A, 2); G2.symbol_tuple_list()
        [[0, 2, 1, 1, 2]]
        sage: canonical_2_adic_compartments(G2.symbol_tuple_list())
        [[0]]

        sage: A = Matrix(ZZ, 2, 2, [1,0,0,2])
        sage: G2 = LocalGenusSymbol(A, 2); G2.symbol_tuple_list()
        [[0, 1, 1, 1, 1], [1, 1, 1, 1, 1]]
        sage: canonical_2_adic_compartments(G2.symbol_tuple_list())
        [[0, 1]]

        sage: A = DiagonalQuadraticForm(ZZ, [1,2,3,4]).Hessian_matrix()
        sage: G2 = LocalGenusSymbol(A, 2); G2.symbol_tuple_list()
        [[1, 2, 3, 1, 4], [2, 1, 1, 1, 1], [3, 1, 1, 1, 1]]
        sage: canonical_2_adic_compartments(G2.symbol_tuple_list())
        [[0, 1, 2]]

        sage: A = Matrix(ZZ, 2, 2, [2,1,1,2])
        sage: G2 = LocalGenusSymbol(A, 2); G2.symbol_tuple_list()
        [[0, 2, 3, 0, 0]]
        sage: canonical_2_adic_compartments(G2.symbol_tuple_list())   ## No compartments here!
        []

    .. NOTE::

        See [Co1999]_ Conway-Sloane 3rd edition, pp. 381-382 for definitions
        and examples.
    """
    symbol = genus_symbol_quintuple_list
    compartments = []
    i = 0
    r = len(symbol)
    while i < r:
        s = symbol[i]
        if s[3] == 1:
            v = s[0]
            c = []
            while i < r and symbol[i][3] == 1 and symbol[i][0] == v:
                c.append(i)
                i += 1
                v += 1
            compartments.append(c)
        else:
            i += 1
    return compartments

def canonical_2_adic_trains(genus_symbol_quintuple_list, compartments=None):
    r"""
    Given a `2`-adic local symbol (as the underlying list of quintuples)
    this returns a list of lists of indices of the
    genus_symbol_quintuple_list which are in the same train.  A train
    is defined to be a maximal interval of Jordan components so that
    at least one of each adjacent pair (allowing zero-dimensional
    Jordan components) is (scaled) of type I (i.e. odd).
    Note that an interval of length one respects this condition as
    there is no pair in this interval.
    In particular, every Jordan component is part of a train.

    INPUT:

    - ``genus_symbol_quintuple_list`` -- a quintuple of integers (with certain
      restrictions).
    - ``compartments`` -- this argument is deprecated

    OUTPUT:

    a list of lists of distinct integers.

    EXAMPLES::

        sage: from sage.quadratic_forms.genera.genus import LocalGenusSymbol
        sage: from sage.quadratic_forms.genera.genus import canonical_2_adic_compartments
        sage: from sage.quadratic_forms.genera.genus import canonical_2_adic_trains

        sage: A = Matrix(ZZ, 2, 2, [1,1,1,2])
        sage: G2 = LocalGenusSymbol(A, 2); G2.symbol_tuple_list()
        [[0, 2, 1, 1, 2]]
        sage: canonical_2_adic_trains(G2.symbol_tuple_list())
        [[0]]

        sage: A = Matrix(ZZ, 2, 2, [1,0,0,2])
        sage: G2 = LocalGenusSymbol(A, 2); G2.symbol_tuple_list()
        [[0, 1, 1, 1, 1], [1, 1, 1, 1, 1]]
        sage: canonical_2_adic_compartments(G2.symbol_tuple_list())
        [[0, 1]]

        sage: A = DiagonalQuadraticForm(ZZ, [1,2,3,4]).Hessian_matrix()
        sage: G2 = LocalGenusSymbol(A, 2); G2.symbol_tuple_list()
        [[1, 2, 3, 1, 4], [2, 1, 1, 1, 1], [3, 1, 1, 1, 1]]
        sage: canonical_2_adic_trains(G2.symbol_tuple_list())
        [[0, 1, 2]]

        sage: A = Matrix(ZZ, 2, 2, [2,1,1,2])
        sage: G2 = LocalGenusSymbol(A, 2); G2.symbol_tuple_list()
        [[0, 2, 3, 0, 0]]
        sage: canonical_2_adic_trains(G2.symbol_tuple_list())
        [[0]]
        sage: symbol = [[0, 1,  1, 1, 1],[1, 2, -1, 0, 0],[2, 1,  1, 1, 1],[3, 1,  1, 1, 1],[4, 1,  1, 1, 1],[5, 2, -1, 0, 0],[7, 1,  1, 1, 1],[10, 1, 1, 1, 1],[11, 1, 1, 1, 1],[12, 1, 1, 1, 1]]
        sage: canonical_2_adic_trains(symbol)
        [[0, 1, 2, 3, 4, 5], [6], [7, 8, 9]]

    Check that :trac:`24818` is fixed::

        sage: symbol = [[0, 1,  1, 1, 1],[1, 3, 1, 1, 1]]
        sage: canonical_2_adic_trains(symbol)
        [[0, 1]]

    .. NOTE::

        See [Co1999]_, pp. 381-382 for definitions and examples.

    """
    if compartments is not None:
        from sage.misc.superseded import deprecation
        deprecation(23955, "the compartments keyword has been deprecated")

    # avoid a special case for the end of symbol
    # if a jordan component has rank zero it is considered even.
    symbol = genus_symbol_quintuple_list
    symbol.append([symbol[-1][0]+1, 0, 1, 0, 0]) #We have just modified the input globally!
    # Hence, we have to remove the last entry of symbol at the end.
    try:

        trains = []
        new_train = [0]
        for i in range(1,len(symbol)-1):
            # start a new train if there are two adjacent even symbols
            prev, cur = symbol[i-1:i+1]
            if  cur[0] - prev[0] > 2:
                trains.append(new_train)
                new_train = [i]    # create a new train starting at
            elif (cur[0] - prev[0] == 2) and cur[3]*prev[3] == 0:
                trains.append(new_train)
                new_train = [i]
            elif prev[3] == 0 and cur[3] == 0:
                trains.append(new_train)
                new_train = [i]
            else:
                # there is an odd jordan block adjacent to this jordan block
                # the train continues
                new_train.append(i)
        # the last train was never added.
        trains.append(new_train)
        return trains
    finally:
        #revert the input list to its original state
        symbol.pop()

def canonical_2_adic_reduction(genus_symbol_quintuple_list):
    r"""
    Given a `2`-adic local symbol (as the underlying list of quintuples)
    this returns a canonical `2`-adic symbol (again as a raw list of
    quintuples of integers) which has at most one minus sign per train
    and this sign appears on the smallest dimensional Jordan component
    in each train.  This results from applying the "sign-walking" and
    "oddity fusion" equivalences.

    INPUT:

    - ``genus_symbol_quintuple_list`` -- a quintuple of integers (with certain
      restrictions)

    - ``compartments`` -- a list of lists of distinct integers (optional)

    OUTPUT:

    a list of lists of distinct integers.

    EXAMPLES::

        sage: from sage.quadratic_forms.genera.genus import LocalGenusSymbol
        sage: from sage.quadratic_forms.genera.genus import canonical_2_adic_reduction

        sage: A = Matrix(ZZ, 2, 2, [1,1,1,2])
        sage: G2 = LocalGenusSymbol(A, 2); G2.symbol_tuple_list()
        [[0, 2, 1, 1, 2]]
        sage: canonical_2_adic_reduction(G2.symbol_tuple_list())
        [[0, 2, 1, 1, 2]]

        sage: A = Matrix(ZZ, 2, 2, [1,0,0,2])
        sage: G2 = LocalGenusSymbol(A, 2); G2.symbol_tuple_list()
        [[0, 1, 1, 1, 1], [1, 1, 1, 1, 1]]
        sage: canonical_2_adic_reduction(G2.symbol_tuple_list())   ## Oddity fusion occurred here!
        [[0, 1, 1, 1, 2], [1, 1, 1, 1, 0]]

        sage: A = DiagonalQuadraticForm(ZZ, [1,2,3,4]).Hessian_matrix()
        sage: G2 = LocalGenusSymbol(A, 2); G2.symbol_tuple_list()
        [[1, 2, 3, 1, 4], [2, 1, 1, 1, 1], [3, 1, 1, 1, 1]]
        sage: canonical_2_adic_reduction(G2.symbol_tuple_list())   ## Oddity fusion occurred here!
        [[1, 2, -1, 1, 6], [2, 1, 1, 1, 0], [3, 1, 1, 1, 0]]

        sage: A = Matrix(ZZ, 2, 2, [2,1,1,2])
        sage: G2 = LocalGenusSymbol(A, 2); G2.symbol_tuple_list()
        [[0, 2, 3, 0, 0]]
        sage: canonical_2_adic_reduction(G2.symbol_tuple_list())
        [[0, 2, -1, 0, 0]]

    .. NOTE::

        See [Co1999]_ Conway-Sloane 3rd edition, pp. 381-382 for definitions
        and examples.

    .. TODO::

        Add an example where sign walking occurs!
    """
    # Protect the input from unwanted modification
    genus_symbol_quintuple_list = deepcopy(genus_symbol_quintuple_list)
    canonical_symbol = genus_symbol_quintuple_list
    # Canonical determinants:
    for i in range(len(genus_symbol_quintuple_list)):
        d = genus_symbol_quintuple_list[i][2]
        if d in (1,7):
            canonical_symbol[i][2] = 1
        else:
            canonical_symbol[i][2] = -1
    # Oddity fusion:
    compartments = canonical_2_adic_compartments(genus_symbol_quintuple_list)
    for compart in compartments:
        oddity = sum([ genus_symbol_quintuple_list[i][4] for i in compart ]) % 8
        for i in compart:
            genus_symbol_quintuple_list[i][4] = 0
        genus_symbol_quintuple_list[compart[0]][4] = oddity
    verbose(mesg="End oddity fusion: %s" %canonical_symbol, level=2)
    # Sign walking:
    trains = canonical_2_adic_trains(genus_symbol_quintuple_list)
    for train in trains:
        t = len(train)
        for i in range(t-1):
            t1 = train[t-i-1]
            if canonical_symbol[t1][2] == -1:
                canonical_symbol[t1][2] = 1
                canonical_symbol[t1-1][2] *= -1
                for compart in compartments:
                    if t1-1 in compart or t1 in compart:
                        o = canonical_symbol[compart[0]][4]
                        canonical_symbol[compart[0]][4] = (o+4) % 8
    verbose(mesg="End sign walking: %s" %canonical_symbol, level=2)
    return canonical_symbol


def basis_complement(B):
    r"""
    Given an echelonized basis matrix `B` (over a field), calculate a
    matrix whose rows form a basis complement (to the rows of `B`).

    INPUT:

    - ``B`` -- matrix over a field in row echelon form

    OUTPUT:

    a rectangular matrix over a field

    EXAMPLES::

        sage: from sage.quadratic_forms.genera.genus import basis_complement

        sage: A = Matrix(ZZ, 2, 2, [1,1,1,1])
        sage: B = A.kernel().echelonized_basis_matrix(); B
        [ 1 -1]
        sage: basis_complement(B)
        [0 1]
    """
    F = B.parent().base_ring()
    m = B.nrows()
    n = B.ncols()
    C = MatrixSpace(F,n-m,n,sparse=True)(0)
    k = 0
    l = 0
    for i in range(m):
        for j in range(k,n):
             if B[i,j] == 0:
                 C[l,j] = 1
                 l += 1
             else:
                 k = j+1
                 break
    for j in range(k,n):
        C[l+j-k,j] = 1
    return C



def signature_pair_of_matrix(A):
    r"""
    Computes the signature pair `(p, n)` of a non-degenerate symmetric
    matrix, where

    - `p` is the number of positive eigenvalues of `A`
    - `n` is the number of negative eigenvalues of `A`

    INPUT:

    - ``A`` -- symmetric matrix (assumed to be non-degenerate)

    OUTPUT:

    - `(p, n)` -- a pair (tuple) of integers.

    EXAMPLES::

        sage: from sage.quadratic_forms.genera.genus import signature_pair_of_matrix

        sage: A = Matrix(ZZ, 2, 2, [-1,0,0,3])
        sage: signature_pair_of_matrix(A)
        (1, 1)

        sage: A = Matrix(ZZ, 2, 2, [-1,1,1,7])
        sage: signature_pair_of_matrix(A)
        (1, 1)

        sage: A = Matrix(ZZ, 2, 2, [3,1,1,7])
        sage: signature_pair_of_matrix(A)
        (2, 0)

        sage: A = Matrix(ZZ, 2, 2, [-3,1,1,-11])
        sage: signature_pair_of_matrix(A)
        (0, 2)


        sage: A = Matrix(ZZ, 2, 2, [1,1,1,1])
        sage: signature_pair_of_matrix(A)
        Traceback (most recent call last):
        ...
        ArithmeticError: given matrix is not invertible
    """
    from sage.quadratic_forms.quadratic_form import QuadraticForm
    s_vec = QuadraticForm(A.base_extend(A.base_ring().fraction_field())).signature_vector()

    # Check that the matrix is non-degenerate (i.e. no zero eigenvalues)
    if s_vec[2]:
        raise ArithmeticError("given matrix is not invertible")

    # Return the pair (p,n)
    return s_vec[:2]


def p_adic_symbol(A, p, val):
    r"""
    Given a symmetric matrix `A` and prime `p`, return the genus symbol at `p`.

    .. TODO::

        Some description of the definition of the genus symbol.

    INPUT:

    - ``A`` -- symmetric matrix with integer coefficients
    - ``p`` -- prime number
    - ``val`` -- non-negative integer; valuation of the maximal elementary
      divisor of `A` needed to obtain enough precision.
      Calculation is modulo `p` to the ``val+3``.

    OUTPUT:

    a list of lists of integers

    EXAMPLES::

        sage: from sage.quadratic_forms.genera.genus import p_adic_symbol

        sage: A = DiagonalQuadraticForm(ZZ, [1,2,3,4]).Hessian_matrix()
        sage: p_adic_symbol(A, 2, 2)
        [[1, 2, 3, 1, 4], [2, 1, 1, 1, 1], [3, 1, 1, 1, 1]]

        sage: p_adic_symbol(A, 3, 1)
        [[0, 3, 1], [1, 1, -1]]

    """
    if p % 2 == 0:
        return two_adic_symbol(A, val)
    m0 = min([ c.valuation(p) for c in A.list() ])
    q = p**m0
    n = A.nrows()
    A = MatrixSpace(IntegerRing(),n,n)([ c // q for c in A.list() ])
    A_p = MatrixSpace(FiniteField(p),n,n)(A)
    B_p = A_p.kernel().echelonized_basis_matrix()
    if B_p.nrows() == 0:
        e0 = Integer(A_p.det()).kronecker(p)
        n0 = A.nrows()
        return [ [m0,n0,e0] ]
    else:
        C_p = basis_complement(B_p)
        e0 = Integer((C_p*A_p*C_p.transpose()).det()).kronecker(p)
        n0 = C_p.nrows()
        sym = [ [0,n0,e0] ]
    r = B_p.nrows()
    B = MatrixSpace(IntegerRing(),r,n)(B_p)
    C = MatrixSpace(IntegerRing(),n-r,n)(C_p)
    # Construct the blocks for the Jordan decomposition [F,X;X,A_new]
    F = MatrixSpace(RationalField(),n-r,n-r)(C*A*C.transpose())
    U = F**-1
    d = LCM([ c.denominator() for c in U.list() ])
    R = IntegerRing().quotient_ring(Integer(p)**(val+3))
    u = R(d)**-1
    MatR = MatrixSpace(R,n-r,n-r)
    MatZ = MatrixSpace(IntegerRing(),n-r,n-r)
    U = MatZ(MatR(MatZ(U*d))*u)
    # X = C*A*B.transpose()
    # A = B*A*B.transpose() - X.transpose()*U*X
    X = C*A
    A = B*(A - X.transpose()*U*X)*B.transpose()
    return [ [s[0]+m0] + s[1:] for s in sym + p_adic_symbol(A, p, val) ]



def is_even_matrix(A):
    r"""
    Determines if the integral symmetric matrix `A` is even
    (i.e. represents only even numbers).  If not, then it returns the
    index of an odd diagonal entry.  If it is even, then we return the
    index -1.

    INPUT:

    - ``A`` -- symmetric integer matrix

    OUTPUT:

    a pair of the form (boolean, integer)

    EXAMPLES::

        sage: from sage.quadratic_forms.genera.genus import is_even_matrix

        sage: A = Matrix(ZZ, 2, 2, [1,1,1,1])
        sage: is_even_matrix(A)
        (False, 0)

        sage: A = Matrix(ZZ, 2, 2, [2,1,1,2])
        sage: is_even_matrix(A)
        (True, -1)
    """
    for i in range(A.nrows()):
        if A[i,i]%2 == 1:
            return False, i
    return True, -1



def split_odd(A):
    r"""
    Given a non-degenerate Gram matrix `A (\mod 8)`, return a splitting
    ``[u] + B`` such that u is odd and `B` is not even.

    INPUT:

    - ``A`` -- an odd symmetric matrix with integer coefficients (which admits a
      splitting as above).

    OUTPUT:

    a pair ``(u, B)`` consisting of an odd integer `u` and an odd
    integral symmetric matrix `B`.

    EXAMPLES::

        sage: from sage.quadratic_forms.genera.genus import is_even_matrix
        sage: from sage.quadratic_forms.genera.genus import split_odd

        sage: A = Matrix(ZZ, 2, 2, [1,2,2,3])
        sage: is_even_matrix(A)
        (False, 0)
        sage: split_odd(A)
        (1, [-1])

        sage: A = Matrix(ZZ, 2, 2, [1,2,2,5])
        sage: split_odd(A)
        (1, [1])

        sage: A = Matrix(ZZ, 2, 2, [1,1,1,1])
        sage: is_even_matrix(A)
        (False, 0)
        sage: split_odd(A)      ## This fails because no such splitting exists. =(
        Traceback (most recent call last):
        ...
        RuntimeError: The matrix A does not admit a non-even splitting.

        sage: A = Matrix(ZZ, 2, 2, [1,2,2,6])
        sage: split_odd(A)      ## This fails because no such splitting exists. =(
        Traceback (most recent call last):
        ...
        RuntimeError: The matrix A does not admit a non-even splitting.

    """
    n0 = A.nrows()
    if n0 == 1:
       return A[0,0], MatrixSpace(IntegerRing(),0,A.ncols())([])
    even, i = is_even_matrix(A)
    R = A.parent().base_ring()
    C = MatrixSpace(R,n0-1,n0)(0)
    u = A[i,i]
    for j in range(n0-1):
        if j < i:
            C[j,j] = 1
            C[j,i] = -A[j,i]*u
        else:
            C[j,j+1] = 1
            C[j,i] = -A[j+1,i]*u
        B = C*A*C.transpose()
    even, j = is_even_matrix(B)
    if even:
        I = A.parent()(1)
        # TODO: we could manually (re)construct the kernel here...
        if i == 0:
            I[1,0] = 1 - A[1,0]*u
            i = 1
        else:
            I[0,i] = 1 - A[0,i]*u
            i = 0
        A = I*A*I.transpose()
        u = A[i,i]
        C = MatrixSpace(R,n0-1,n0)(0)
        for j in range(n0-1):
            if j < i:
               C[j,j] = 1
               C[j,i] = -A[j,i]*u
            else:
                C[j,j+1] = 1
                C[j,i] = -A[j+1,i]*u
            B = C*A*C.transpose()
    even, j = is_even_matrix(B)
    if even:
        print("B:")
        print(B)
        raise RuntimeError("The matrix A does not admit a non-even splitting.")
    return u, B



def trace_diag_mod_8(A):
    r"""
    Return the trace of the diagonalised form of `A` of an integral
    symmetric matrix which is diagonalizable `\mod 8`.  (Note that since
    the Jordan decomposition into blocks of size `<=` 2 is not unique
    here, this is not the same as saying that `A` is always diagonal in
    any `2`-adic Jordan decomposition!)

    INPUT:

    - ``A`` -- symmetric matrix with coefficients in `\ZZ` which is odd in
      `\ZZ/2\ZZ` and has determinant not divisible by `8`.

    OUTPUT:

    an integer

    EXAMPLES::

        sage: from sage.quadratic_forms.genera.genus import is_even_matrix
        sage: from sage.quadratic_forms.genera.genus import split_odd
        sage: from sage.quadratic_forms.genera.genus import trace_diag_mod_8

        sage: A = Matrix(ZZ, 2, 2, [1,2,2,3])
        sage: is_even_matrix(A)
        (False, 0)
        sage: split_odd(A)
        (1, [-1])
        sage: trace_diag_mod_8(A)
        0

        sage: A = Matrix(ZZ, 2, 2, [1,2,2,5])
        sage: split_odd(A)
        (1, [1])
        sage: trace_diag_mod_8(A)
        2
    """
    tr = 0
    while A.nrows() > 0:
       u, A = split_odd(A)
       tr += u
    return IntegerRing()(tr)



def two_adic_symbol(A, val):
    r"""
    Given a symmetric matrix `A` and prime `p`, return the genus symbol at `p`.

    The genus symbol of a component 2^m*f is of the form ``(m,n,s,d[,o])``,
    where

    - m = valuation of the component
    - n = dimension of f
    - d = det(f) in {1,3,5,7}
    - s = 0 (or 1) if even (or odd)
    - o = oddity of f (= 0 if s = 0) in `Z/8Z`

    INPUT:

    - ``A`` -- symmetric matrix with integer coefficients, non-degenerate
    - ``val`` -- non-negative integer; valuation of maximal `2`-elementary divisor

    OUTPUT:

    a list of lists of integers (representing a Conway-Sloane `2`-adic symbol)

    EXAMPLES::

        sage: from sage.quadratic_forms.genera.genus import two_adic_symbol

        sage: A = diagonal_matrix(ZZ, [1,2,3,4])
        sage: two_adic_symbol(A, 2)
        [[0, 2, 3, 1, 4], [1, 1, 1, 1, 1], [2, 1, 1, 1, 1]]

    """
    n = A.nrows()
    # deal with the empty matrix
    if n == 0:
        return [[0,0,1,0,0]]
    m0 = min([ c.valuation(2) for c in A.list() ])
    q = 2**m0
    A = A.parent()([ c // q for c in A.list() ])
    ZZ = IntegerRing()
    A_2 = MatrixSpace(FiniteField(2),n,n)(A)
    K_2 = A_2.kernel()
    R_8 = ZZ.quotient_ring(Integer(8))

    ## Deal with the matrix being non-degenerate mod 2.
    if K_2.dimension() == 0:
        A_8 = MatrixSpace(R_8,n)(A)
        n0 = A.nrows()
        # d0 = ZZ(A_8.determinant()) # no determinant over Z/8Z
        d0 = ZZ(R_8(MatrixSpace(ZZ,n)(A_8).determinant()))
        if d0 == 0:    ## SANITY CHECK: The mod 8 determinant shouldn't be zero.
            print("A:")
            print(A)
            assert False
        even, i = is_even_matrix(A_2)    ## Determine whether the matrix is even or odd.
        if even:
            return [ [m0,n0,d0,0,0] ]
        else:
            tr8 = trace_diag_mod_8(A_8)  ## Here we already know that A_8 is odd and diagonalizable mod 8.
            return [ [m0,n0,d0,1,tr8] ]

    ## Deal with the matrix being degenerate mod 2.
    else:
        B_2 = K_2.echelonized_basis_matrix()
        C_2 = basis_complement(B_2)
        n0 = C_2.nrows()
        C = MatrixSpace(ZZ,n0,n)(C_2)
        A_new = C*A*C.transpose()
        # compute oddity modulo 8:
        A_8 = MatrixSpace(R_8,n0,n0)(A_new)
        # d0 = A_8.det() # no determinant over Z/8Z
        d0 = ZZ(R_8(MatrixSpace(ZZ,n0,n0)(A_8).determinant()))
        if d0 == 0:
            print("A:")
            print(A_new)
            assert False
        even, i = is_even_matrix(A_new)
        if even:
            sym = [ [0,n0,d0,0,0] ]
        else:
            tr8 = trace_diag_mod_8(A_8)
            sym = [ [0,n0,d0,1,tr8] ]
    r = B_2.nrows()
    B = MatrixSpace(ZZ,r,n)(B_2)
    C = MatrixSpace(IntegerRing(),n-r,n)(C_2)
    F = MatrixSpace(RationalField(),n-r,n-r)(C*A*C.transpose())
    U = F**-1
    d = LCM([ c.denominator() for c in U.list() ])
    R = IntegerRing().quotient_ring(Integer(2)**(val+3))
    u = R(d)**-1
    MatR = MatrixSpace(R,n-r,n-r)
    MatZ = MatrixSpace(IntegerRing(),n-r,n-r)
    U = MatZ(MatR(MatZ(U*d))*u)
    X = C*A
    A = B*(A - X.transpose()*U*X)*B.transpose()
    return [ [s[0]+m0] + s[1:] for s in sym + two_adic_symbol(A, val) ]


class Genus_Symbol_p_adic_ring(object):
    r"""
    Local genus symbol over a p-adic ring.

    The genus symbol of a component `p^m A` for odd prime `= p` is of the
    form `(m,n,d)`, where

    - `m` = valuation of the component
    - `n` = rank of A
    - `d = det(A) \in \{1,u\}` for a normalized quadratic non-residue `u`.

    The genus symbol of a component `2^m A` is of the form `(m, n, s, d, o)`,
    where

    - `m` = valuation of the component
    - `n` = rank of `A`
    - `d` = det(A) in `\{1,3,5,7\}`
    - `s` = 0 (or 1) if even (or odd)
    - `o` = oddity of `A` (= 0 if s = 0) in `Z/8Z`
          = the trace of the diagonalization of `A`

    The genus symbol is a list of such symbols (ordered by `m`) for each
    of the Jordan blocks `A_1,...,A_t`.

    Reference: [Co1999]_ Conway and Sloane 3rd edition, Chapter 15, Section 7.


    .. WARNING::

        This normalization seems non-standard, and we
        should review this entire class to make sure that we have our
        doubling conventions straight throughout!  This is especially
        noticeable in the determinant and excess methods!!

    INPUT:

    - ``prime`` -- a prime number
    - ``symbol`` -- the list of invariants for Jordan blocks `A_t,...,A_t` given
      as a list of lists of integers
    """
    def __init__(self, prime, symbol, check = True):
        r"""
        Create the local genus symbol of given prime and local invariants.


        EXAMPLES::

            sage: from sage.quadratic_forms.genera.genus import p_adic_symbol
            sage: from sage.quadratic_forms.genera.genus import Genus_Symbol_p_adic_ring

            sage: A = diagonal_matrix(ZZ, [1,2,3,4])
            sage: p = 2
            sage: s2 = p_adic_symbol(A, p, 2); s2
            [[0, 2, 3, 1, 4], [1, 1, 1, 1, 1], [2, 1, 1, 1, 1]]
            sage: G = Genus_Symbol_p_adic_ring(p,s2);G
            Genus symbol at 2:    [1^-2 2^1 4^1]_6
            sage: G == loads(dumps(G))
            True

            sage: A = diagonal_matrix(ZZ, [1,2,3,4])
            sage: p = 3
            sage: s3 = p_adic_symbol(A, p, 1); s3
            [[0, 3, -1], [1, 1, 1]]
            sage: G = Genus_Symbol_p_adic_ring(p,s3);G
            Genus symbol at 3:     1^-3 3^1
            sage: G == loads(dumps(G))
            True


        """
        prime = ZZ(prime)
        if prime == 2:
            l = 5
        else:
            l = 3
        if check:
            if not prime.is_prime():
                raise ValueError()
            if not type(symbol) is list:
                raise TypeError('symbol must be a list')
            if not all(len(s)==l for s in symbol):
                raise ValueError('not a valid symbol')
        if len(symbol) == 0:
            symbol = [l*[0]]
            symbol[0][2] = 1
        self._prime = prime
        self._symbol = symbol
        self._canonical_symbol = None

    def __repr__(self):
        r"""
        String representation for the `p`-adic genus symbol

        OUTPUT:

        a string

        EXAMPLES::

            sage: from sage.quadratic_forms.genera.genus import Genus_Symbol_p_adic_ring
            sage: symbol = [[0, 4, -1, 0, 0],[1, 2, 1, 1, 2],[2, 1, 1, 1, 1],[4, 4, 1, 0, 0],[5, 1, 1, 1, 1]]
            sage: g = Genus_Symbol_p_adic_ring(2,symbol)
            sage: g
            Genus symbol at 2:    1^-4 [2^2 4^1]_3:16^4 [32^1]_1

        TESTS:

        Check that :trac:`25776` is fixed::

            sage: G = Genus(matrix.diagonal([2,2,64]))
            sage: G
            Genus of
            [ 2  0  0]
            [ 0  2  0]
            [ 0  0 64]
            Signature:  (3, 0)
            Genus symbol at 2:    [2^2]_2:[64^1]_1

            sage: a = matrix.diagonal([1,3])
            sage: b = 2 * matrix(ZZ,2,[2,1,1,2])
            sage: c = matrix.block_diagonal([a, b])
            sage: Genus(c)
            Genus of
            [1 0|0 0]
            [0 3|0 0]
            [---+---]
            [0 0|4 2]
            [0 0|2 4]
            Signature:  (4, 0)
            Genus symbol at 2:    [1^2]_0 2^2
            Genus symbol at 3:     1^2 3^2
        """
        p=self._prime
        CS_string = ""
        if p==2:
            CS = self.canonical_symbol()
            for train in self.trains():
                #mark the beginning of a train with a colon
                CS_string += " :"
                #collect the indices where compartments begin and end
                compartment_begins = []
                compartment_ends = []
                for comp in self.compartments():
                    compartment_begins.append(comp[0])
                    compartment_ends.append(comp[-1])

                for block_index in train:
                    if block_index in compartment_begins:
                        #mark the beginning of this compartment with [
                        CS_string += "["
                    block = CS[block_index]
                    block_string = "%s^%s " % (p**block[0],block[2]*block[1])
                    CS_string += block_string
                    if block_index in compartment_ends:
                        #close this compartment with ] and remove a space
                        CS_string = CS_string[:-1] + "]"
                        # the oddity belongs to the compartment
                        # and is saved in its first block
                        i = compartment_ends.index(block_index)
                        compartment_start = compartment_begins[i]
                        oddity = CS[compartment_start][4]
                        CS_string +="_%s " % oddity
            # remove the first colon
            CS_string = CS_string[2:]
            # remove some unnecessary whitespace
            CS_string = CS_string.replace("  :",":")

        else:
            for s in self._symbol:
                CS_string += " %s^%s" % (p**s[0], s[2]*s[1])
        rep = "Genus symbol at %s:    %s" % (p, CS_string)
        return rep.rstrip()

    def _latex_(self):
        r"""
        The LaTeX representation of this local genus symbol.

        EXAMPLES::

            sage: from sage.quadratic_forms.genera.genus import Genus_Symbol_p_adic_ring
            sage: symbol = [[0, 4, -1, 0, 0],[1, 2, 1, 1, 2],[2, 1, 1, 1, 1],[4, 4, 1, 0, 0],[5, 1, 1, 1, 1]]
            sage: g = Genus_Symbol_p_adic_ring(2,symbol)
            sage: g._canonical_symbol = [[0, 4, 1, 0, 0],[1, 2, 1, 1, 3],[2, 1, 1, 1, 0],[4, 4, 1, 0, 0],[5, 1, 1, 1, 1]]
            sage: latex(g)
            \mbox{Genus symbol at } 2\mbox{: }1^{4} [2^{2} 4^{1}]_{3} :16^{4} [32^{1}]_{1}
        """
        p=self._prime
        CS_string = ""
        if p==2:
            CS = self.canonical_symbol()
            for train in self.trains():
                # mark the beginning of a train with a colon
                CS_string += " :"
                # collect the indices where compartments begin and end
                compartment_begins = []
                compartment_ends = []
                for comp in self.compartments():
                    compartment_begins.append(comp[0])
                    compartment_ends.append(comp[-1])

                for block_index in train:
                    if block_index in compartment_begins:
                        # mark the beginning of this compartment with [
                        CS_string += "["
                    block = CS[block_index]
                    block_string = "%s^{%s} " % (p**block[0],block[2]*block[1])
                    CS_string += block_string
                    if block_index in compartment_ends:
                        # close this compartment with ] and remove a space
                        CS_string = CS_string[:-1] + "]"
                        # the oddity belongs to the compartment
                        # and is saved in its first block
                        i = compartment_ends.index(block_index)
                        compartment_start = compartment_begins[i]
                        oddity = CS[compartment_start][4]
                        CS_string +="_{%s}" % oddity
            #remove the first colon
            CS_string = CS_string[2:]

        else:
            for s in self._symbol:
                CS_string += " {%s}^{%s}" % (p**s[0], s[2]*s[1])
        return r"\mbox{Genus symbol at } %s\mbox{: }%s" % (p,CS_string)

    def __eq__(self, other):
        r"""
        Determines if two genus symbols are equal (not just equivalent!).

        INPUT:

        - other -- a :class:`Genus_Symbol_p_adic_ring` object

        OUTPUT:

        boolean

        EXAMPLES::

            sage: from sage.quadratic_forms.genera.genus import p_adic_symbol
            sage: from sage.quadratic_forms.genera.genus import Genus_Symbol_p_adic_ring

            sage: A = diagonal_matrix(ZZ, [1,2,3,4])
            sage: p = 2
            sage: G2 =  Genus_Symbol_p_adic_ring(p, p_adic_symbol(A, p, 2))
            sage: p = 3
            sage: G3 = Genus_Symbol_p_adic_ring(p, p_adic_symbol(A, p, 1))

            sage: G2 == G3
            False
            sage: G3 == G2
            False
            sage: G2 == G2
            True
            sage: G3 == G3
            True

        """
        p = self._prime
        if p != other._prime:
            return False
        return self.canonical_symbol() == other.canonical_symbol()


    def __ne__(self, other):
        r"""
        Determines if two genus symbols are unequal (not just inequivalent!).

        INPUT:

        - other -- a :class:`Genus_Symbol_p_adic_ring` object

        OUTPUT:

        boolean

        EXAMPLES::

            sage: from sage.quadratic_forms.genera.genus import p_adic_symbol
            sage: from sage.quadratic_forms.genera.genus import Genus_Symbol_p_adic_ring

            sage: A = diagonal_matrix(ZZ, [1,2,3,4])
            sage: p = 2
            sage: G2 =  Genus_Symbol_p_adic_ring(p, p_adic_symbol(A, p, 2))
            sage: p = 3
            sage: G3 = Genus_Symbol_p_adic_ring(p, p_adic_symbol(A, p, 1))

            sage: G2 != G3
            True
            sage: G3 != G2
            True
            sage: G2 != G2
            False
            sage: G3 != G3
            False

        """
        return not self == other


    ## Added these two methods to make this class iterable...
    #def  __getitem__(self, i):
    #    return self._symbol[i]
    #
    #def len(self):
    #    return len(self._symbol)
    ## ------------------------------------------------------

    @cached_method
    def _nonsquare(self):
        return _min_nonsquare(self._prime).lift()

    def automorphous_numbers(self):
        r"""
        Return generators of the automorphous square classes at this prime.

        A `p`-adic square class `r` is called automorphous if it is
        the spinor norm of a proper `p`-adic integral automorphism of this form.
        These classes form a group. See [Co1999]_ Chapter 15, 9.6 for details.

        OUTPUT:

        - a list of integers representing the square classes of generators of
          the automorphous numbers

        EXAMPLES:

        The following examples are given in
        [Co1999]_ 3rd edition, Chapter 15, 9.6 pp. 392::

            sage: A = matrix.diagonal([3,16])
            sage: G = Genus(A)
            sage: sym2 = G.local_symbols()[0]
            sage: sym2
            Genus symbol at 2:    [1^-1]_3:[16^1]_1
            sage: sym2.automorphous_numbers()
            [3, 5]

            sage: A = matrix(ZZ,3,[2,1,0, 1,2,0, 0,0,18])
            sage: G = Genus(A)
            sage: sym = G.local_symbols()
            sage: sym[0]
            Genus symbol at 2:    1^-2 [2^1]_1
            sage: sym[0].automorphous_numbers()
            [1, 3, 5, 7]
            sage: sym[1]
            Genus symbol at 3:     1^-1 3^-1 9^-1
            sage: sym[1].automorphous_numbers()
            [1, 3]

        Note that the generating set given is not minimal.
        The first supplementation rule is used here::

            sage: A = matrix.diagonal([2,2,4])
            sage: G = Genus(A)
            sage: sym = G.local_symbols()
            sage: sym[0]
            Genus symbol at 2:    [2^2 4^1]_3
            sage: sym[0].automorphous_numbers()
            [1, 2, 3, 5, 7]

        but not there::

            sage: A = matrix.diagonal([2,2,32])
            sage: G = Genus(A)
            sage: sym = G.local_symbols()
            sage: sym[0]
            Genus symbol at 2:    [2^2]_2:[32^1]_1
            sage: sym[0].automorphous_numbers()
            [1, 2, 5]

        Here the second supplementation rule is used::

            sage: A = matrix.diagonal([2,2,64])
            sage: G = Genus(A)
            sage: sym = G.local_symbols()
            sage: sym[0]
            Genus symbol at 2:    [2^2]_2:[64^1]_1
            sage: sym[0].automorphous_numbers()
            [1, 2, 5]
        """
        from sage.quadratic_forms.genera.normal_form import collect_small_blocks, _min_nonsquare
        automorphs = []
        sym = self.symbol_tuple_list()
        G = self.gram_matrix().change_ring(ZZ)
        p = self.prime()
        if p != 2:
            up = ZZ(_min_nonsquare(p))
            I = G.diagonal()
            for r in I:
                # We need to consider all pairs in I
                # since at most 2 elements are part of a pair
                # we need need at most 2 of each type
                if I.count(r) > 2:
                    I.remove(r)
            # products of all pairs
            for r1 in I:
                for r2 in I:
                    automorphs.append(r1*r2)
            # supplement (i)
            for block in sym:
                if block[1] >= 2:
                    automorphs.append(up)
                    break
            # normalize the square classes and remove duplicates
            automorphs1 = set()
            for s in automorphs:
                u = 1
                if s.prime_to_m_part(p).kronecker(p) == -1:
                    u = up
                v = (s.valuation(p) % 2)
                sq = u * p**v
                automorphs1.add(sq)
            return list(automorphs1)

        # p = 2
        I = []
        II = []
        for block in collect_small_blocks(G):
            if block.ncols() == 1:
                u = block[0,0]
                if I.count(u) < 2:
                    I.append(block[0,0])
            else: # rank2
                q = block[0,1]
                II += [2*q, 3*2*q, 5*2*q, 7*2*q]

        L = I + II
        # We need to consider all pairs in L
        # since at most 2 elements are part of a pair
        # we need need at most 2 of each type
        for r in L:     # remove triplicates
            if L.count(r) > 2:
                L.remove(r)
        n = len(L)
        for i in range(n):
            for j in range(i):
                r = L[i]*L[j]
                automorphs.append(r)

        # supplement (i)
        for k in range(len(sym)):
            s = sym[k:k+3]
            if sum([b[1] for b in s if b[0] - s[0][0] < 4]) >= 3:
                automorphs += [ZZ(1), ZZ(3), ZZ(5), ZZ(7)]
            break

        # supplement (ii)
        I.sort(key=lambda x: x.valuation(2))
        n = len(I)
        for i in range(n):
            for j in range(i):
                r = I[i] / I[j]
                v, u = r.val_unit(ZZ(2))
                u = u % 8
                assert v >= 0
                if v==0 and u==1:
                    automorphs.append(ZZ(2))
                if v==0 and u==5:
                    automorphs.append(ZZ(6))
                if v in [0, 2, 4]:  # this overlaps with the first two cases!
                    automorphs.append(ZZ(5))
                if v in [1, 3] and u in [1, 5]:
                    automorphs.append(ZZ(3))
                if v in [1, 3] and u in [3, 7]:
                    automorphs.append(ZZ(7))

        # normalize the square classes and remove duplicates
        automorphs1 = set()
        for s in automorphs:
            v, u = s.val_unit(ZZ(2))
            v = v % 2
            u = u % 8
            sq = u * 2**v
            automorphs1.add(sq)
        return list(automorphs1)

    def canonical_symbol(self):
        r"""
        Return (and cache) the canonical p-adic genus symbol.  This is
        only really affects the `2`-adic symbol, since when `p > 2` the
        symbol is already canonical.

        OUTPUT:

        a list of lists of integers

        EXAMPLES::

            sage: from sage.quadratic_forms.genera.genus import p_adic_symbol
            sage: from sage.quadratic_forms.genera.genus import Genus_Symbol_p_adic_ring

            sage: A = Matrix(ZZ, 2, 2, [1,1,1,2])
            sage: p = 2
            sage: G2 = Genus_Symbol_p_adic_ring(p, p_adic_symbol(A, p, 2)); G2.symbol_tuple_list()
            [[0, 2, 1, 1, 2]]
            sage: G2.canonical_symbol()
            [[0, 2, 1, 1, 2]]

            sage: A = Matrix(ZZ, 2, 2, [1,0,0,2])
            sage: p = 2
            sage: G2 = Genus_Symbol_p_adic_ring(p, p_adic_symbol(A, p, 2)); G2.symbol_tuple_list()
            [[0, 1, 1, 1, 1], [1, 1, 1, 1, 1]]
            sage: G2.canonical_symbol()   ## Oddity fusion occurred here!
            [[0, 1, 1, 1, 2], [1, 1, 1, 1, 0]]

            sage: A = DiagonalQuadraticForm(ZZ, [1,2,3,4]).Hessian_matrix()
            sage: p = 2
            sage: G2 = Genus_Symbol_p_adic_ring(p, p_adic_symbol(A, p, 2)); G2.symbol_tuple_list()
            [[1, 2, 3, 1, 4], [2, 1, 1, 1, 1], [3, 1, 1, 1, 1]]
            sage: G2.canonical_symbol()   ## Oddity fusion occurred here!
            [[1, 2, -1, 1, 6], [2, 1, 1, 1, 0], [3, 1, 1, 1, 0]]

            sage: A = Matrix(ZZ, 2, 2, [2,1,1,2])
            sage: p = 2
            sage: G2 = Genus_Symbol_p_adic_ring(p, p_adic_symbol(A, p, 2)); G2.symbol_tuple_list()
            [[0, 2, 3, 0, 0]]
            sage: G2.canonical_symbol()
            [[0, 2, -1, 0, 0]]


            sage: A = DiagonalQuadraticForm(ZZ, [1,2,3,4]).Hessian_matrix()
            sage: p = 3
            sage: G3 = Genus_Symbol_p_adic_ring(p, p_adic_symbol(A, p, 2)); G3.symbol_tuple_list()
            [[0, 3, 1], [1, 1, -1]]
            sage: G3.canonical_symbol()
            [[0, 3, 1], [1, 1, -1]]

        .. NOTE::

            See [Co1999]_ Conway-Sloane 3rd edition, pp. 381-382 for definitions
            and examples.

        .. TODO::

            Add an example where sign walking occurs!
        """
        symbol = self._symbol
        if self._prime == 2:
            if self._canonical_symbol is None:
                self._canonical_symbol = canonical_2_adic_reduction(symbol)
            return self._canonical_symbol
        else:
            return self._symbol


    def gram_matrix(self, check=True):
        r"""
        Return a gram matrix of a representative of this local genus.

        INPUT:

        - check (default: ``True``) -- double check the result

        EXAMPLES::

            sage: from sage.quadratic_forms.genera.genus import p_adic_symbol
            sage: from sage.quadratic_forms.genera.genus import Genus_Symbol_p_adic_ring
            sage: A = DiagonalQuadraticForm(ZZ, [1,2,3,4]).Hessian_matrix()
            sage: p = 2
            sage: G2 = Genus_Symbol_p_adic_ring(p, p_adic_symbol(A, p, 2))
            sage: G2.gram_matrix()
            [2 0|0|0]
            [0 6|0|0]
            [---+-+-]
            [0 0|4|0]
            [---+-+-]
            [0 0|0|8]
        """
        G = []
        p = self._prime
        symbol = self.symbol_tuple_list()
        for block in symbol:
            G.append(_gram_from_jordan_block(p, block))
        G = matrix.block_diagonal(G)
        # check calculation
        if check:
            symG = LocalGenusSymbol(G, p)
            assert symG == self, "oops"
        return G.change_ring(ZZ)

    def mass(self):
        r"""
        Returns the local mass of this form as defined by Conway.

        EXAMPLES::

            sage: G = Genus(matrix.diagonal([1,3,9]))
            sage: G.local_symbols(3).mass()
            9/8
        """
        if self.dimension() <= 1:
            raise ValueError("the dimension must be at least 2")
        p = self.prime()
        sym = self._symbol
        ##############
        #diagonal product
        ##############
        species = self._species_list()

        # diagonal factor
        m_p = ZZ.prod(M_p(species, p) for species in self._species_list())
        # cross terms
        r = len(sym)
        ct = 0
        for j in range(r):
            for i in range(j):
                ct += (sym[j][0] - sym[i][0]) * sym[i][1] * sym[j][1]
        ct = ct / QQ(2)
        m_p *= p**ct

        if p != 2:
            return m_p

        # type factors
        nII = ZZ.sum(fq[1] for fq in sym if fq[3] == 0)

        nI_I = ZZ(0)   # the total number of pairs of adjacent constituents f_q,
        # f_2q that are both of type I (odd)
        for k in range(r-1):
            if sym[k][3] == sym[k+1][3] == 1 and sym[k][0] + 1 == sym[k+1][0]:
                nI_I += ZZ(1)
        return m_p * ZZ(2)**(nI_I - nII)

    def _species_list(self):
        r"""
        Return the species list.

        EXAMPLES::

            sage: G = Genus(matrix.diagonal([1,3,27]))
            sage: g3 = G.local_symbols(3)
            sage: g3._species_list()
            [1, 1, 1]
        """
        p = self.prime()
        species_list = []
        sym = self._symbol
        if self.prime() != 2:
            for k in range(len(sym)):
                n = ZZ(sym[k][1])
                d = sym[k][2]
                if n % 2 == 0 and d != ZZ(-1).kronecker(p)**(n//ZZ(2)):
                    species = -n
                else:
                    species = n
                species_list.append(species)
            return species_list

        #  p == 2
        # create a dense list of symbols
        symbols = []
        s = 0
        for k in range(sym[-1][0]+1):
            if sym[s][0] == k:
                symbols.append(sym[s])
                s +=1
            else:
                symbols.append([k,0,1,0,0])
        # avoid a case distinction
        sym = [[-2,0,1,0,0],[-1,0,1,0,0]] + symbols + [[sym[-1][0]+1,0,1,0,0],[sym[-1][0]+2,0,1,0,0]]
        for k in range(1, len(sym)-1):
            free = True
            if sym[k-1][3]== 1 or sym[k+1][3] == 1:
                free = False
            n = sym[k][1]
            o = sym[k][4]
            if ZZ(sym[k][2]).kronecker(2) == -1:
                o = (o + ZZ(4)) % 8
            if sym[k][3] == 0 or n % 2 == 1:
                t = n // ZZ(2)
            else:
                t = (n // ZZ(2)) - ZZ(1)
            if free and (o == 0 or o == 1 or o == 7):
                species = 2*t
            elif free and (o == 3 or o == 5 or o == 4):
                species = -2*t
            else:
                species = 2*t + 1
            species_list.append(species)
        return species_list

    def mass(self):
        r"""
        Return the local mass `m_p` of this genus as defined by Conway.

        See Equation (3) in [CS1988]_.

        EXAMPLES::

            sage: G = Genus(matrix.diagonal([1,3,9]))
            sage: G.local_symbol(3).mass()
            9/8

        TESTS::

            sage: G = Genus(matrix([1]))
            sage: G.local_symbol(2).mass()
            Traceback (most recent call last):
            ....
            ValueError: the dimension must be at least 2
        """
        if self.dimension() <= 1:
            raise ValueError("the dimension must be at least 2")
        p = self.prime()
        sym = self._symbol
        ##############
        #diagonal product
        ##############

        # diagonal factors
        m_p = ZZ.prod(M_p(species, p) for species in self._species_list())
        # cross terms
        r = len(sym)
        ct = 0
        for j in range(r):
            for i in range(j):
                ct += (sym[j][0] - sym[i][0]) * sym[i][1] * sym[j][1]
        ct = ct / QQ(2)
        m_p *= p**ct

        if p != 2:
            return m_p

        # type factors
        nII = ZZ.sum(fq[1] for fq in sym if fq[3] == 0)

        nI_I = ZZ(0)   # the total number of pairs of adjacent constituents f_q,
        # f_2q that are both of type I (odd)
        for k in range(r-1):
            if sym[k][3] == sym[k+1][3] == 1 and sym[k][0] + 1 == sym[k+1][0]:
                nI_I += ZZ(1)
        return m_p * ZZ(2)**(nI_I - nII)

    def _standard_mass(self):
        r"""
        Return the standard p-mass of this local genus.

        See Equation (6) of [CS1988]_.

        EXAMPLES::

            sage: G = Genus(matrix.diagonal([1,3,9]))
            sage: g3 = G.local_symbol(3)
            sage: g3._standard_mass()
            9/16
        """
        n = self.dimension()
        p = self.prime()
        s = (n + 1) // ZZ(2)
        std = 2 * QQ.prod(1-p**(-2*k) for k in range(1, s))
        if n % 2 == 0:
            D = ZZ(-1)**s * self.determinant()
            epsilon = (4*D).kronecker(p)
            std *= (1 - epsilon*p**(-s))
        return QQ(1) / std

    def _species_list(self):
        r"""
        Return the species list.

        See Table 1 in [CS1988]_.

        EXAMPLES::

            sage: G = Genus(matrix.diagonal([1,3,27]))
            sage: g3 = G.local_symbol(3)
            sage: g3._species_list()
            [1, 1, 1]
        """
        p = self.prime()
        species_list = []
        sym = self._symbol
        if self.prime() != 2:
            for k in range(len(sym)):
                n = ZZ(sym[k][1])
                d = sym[k][2]
                if n % 2 == 0 and d != ZZ(-1).kronecker(p)**(n//ZZ(2)):
                    species = -n
                else:
                    species = n
                species_list.append(species)
            return species_list

        #  p == 2
        # create a dense list of symbols
        symbols = []
        s = 0
        for k in range(sym[-1][0] + 1):
            if sym[s][0] == k:
                symbols.append(sym[s])
                s +=1
            else:
                symbols.append([k,0,1,0,0])
        # avoid a case distinction
        sym = [[-2,0,1,0,0],[-1,0,1,0,0]] + symbols + [[sym[-1][0]+1,0,1,0,0],[sym[-1][0]+2,0,1,0,0]]
        for k in range(1, len(sym)-1):
            free = True
            if sym[k-1][3]==1 or sym[k+1][3]==1:
                free = False
            n = sym[k][1]
            o = sym[k][4]
            if ZZ(sym[k][2]).kronecker(2) == -1:
                o = (o + ZZ(4)) % 8
            if sym[k][3] == 0 or n % 2 == 1:
                t = n // ZZ(2)
            else:
                t = (n // ZZ(2)) - ZZ(1)
            if free and (o == 0 or o == 1 or o == 7):
                species = 2*t
            elif free and (o == 3 or o == 5 or o == 4):
                species = -2*t
            else:
                species = 2*t + 1
            species_list.append(species)
        return species_list

    def prime(self):
        r"""
        Return the prime number `p` of this `p`-adic local symbol.

        OUTPUT:

        - an integer

        EXAMPLES::

            sage: from sage.quadratic_forms.genera.genus import LocalGenusSymbol
            sage: M1 = matrix(ZZ,[2])
            sage: p = 2
            sage: G0 = LocalGenusSymbol(M1, 2)
            sage: G0.prime()
            2
        """
        return self._prime

    def is_even(self):
        r"""
        Return if the underlying `p`-adic lattice is even.

        If `p` is odd, every lattice is even.

        EXAMPLES::

            sage: from sage.quadratic_forms.genera.genus import LocalGenusSymbol
            sage: M0 = matrix(ZZ,[1])
            sage: G0 = LocalGenusSymbol(M0, 2)
            sage: G0.is_even()
            False
            sage: G1 = LocalGenusSymbol(M0, 3)
            sage: G1.is_even()
            True
            sage: M2 = matrix(ZZ,[2])
            sage: G2 = LocalGenusSymbol(M2, 2)
            sage: G2.is_even()
            True
        """
        if self.prime() != 2 or self.rank() == 0:
            return True
        sym = self.symbol_tuple_list()[0]
        return sym[0] > 0 or sym[3]==0

    def symbol_tuple_list(self,scale_valuation=None):
        r"""
        Return a copy of the underlying list of lists of integers
        defining the genus symbol.

        OUTPUT:

        a list of lists of integers

        EXAMPLES::

            sage: from sage.quadratic_forms.genera.genus import p_adic_symbol
            sage: from sage.quadratic_forms.genera.genus import Genus_Symbol_p_adic_ring

            sage: A = DiagonalQuadraticForm(ZZ, [1,2,3,4]).Hessian_matrix()
            sage: p = 3
            sage: G3 = Genus_Symbol_p_adic_ring(p, p_adic_symbol(A, p, 2)); G3
            Genus symbol at 3:     1^3 3^-1
            sage: G3.symbol_tuple_list()
            [[0, 3, 1], [1, 1, -1]]
            sage: type(G3.symbol_tuple_list())
            <... 'list'>

            sage: A = DiagonalQuadraticForm(ZZ, [1,2,3,4]).Hessian_matrix()
            sage: p = 2
            sage: G2 = Genus_Symbol_p_adic_ring(p, p_adic_symbol(A, p, 2)); G2
            Genus symbol at 2:    [2^-2 4^1 8^1]_6
            sage: G2.symbol_tuple_list()
            [[1, 2, 3, 1, 4], [2, 1, 1, 1, 1], [3, 1, 1, 1, 1]]
            sage: type(G2.symbol_tuple_list())
            <... 'list'>
        """
        sym = self._symbol
        if scale_valuation is None:
            return deepcopy(sym)
        for s in sym:
            if s[0] == scale_valuation:
                return copy(s)
        if self.prime() != 2:
            return [scale_valuation,0,1]
        else:
            return [scale_valuation,0,1,0,0]

    symbol = symbol_tuple_list

    def space(self):
        p = self.prime()


        return SpaceSymbol_local(
            field=QQ,
            place=self.prime(),
            rank=self.rank(),
            det=self.determinant(),
            excess=self.excess()
            )

    def represents(self,other):
        r"""
        Return if self is represents other.

        WARNING:

        For p == 2 the statement of O Meara is wrong.
        """
        self, other = other, self
        if self.prime() != other.prime():
            raise ValueError("different primes")
        p = self.prime()
        s1 = self.symbol_tuple_list()
        s2 = other.symbol_tuple_list()
        level = max(s1[-1][0],s2[-1][0])
        #notation
        def delta(pgenus,i):
            # O'Meara pp.
            if pgenus.symbol(i+1)[3]==1:
                return ZZ(2)**(i+1)
            if pgenus.symbol(i+2)[3]==1:
                return ZZ(2)**(i+2)
            return ZZ(0)

        genus1 = self
        genus2 = other
        gen1 = []
        gen2 = []

        for i in range(level+3):
            g1 = [s for s in s1 if s[0]<=i]
            g2 = [s for s in s2 if s[0]<=i]
            gen1.append(Genus_Symbol_p_adic_ring(p,g1))
            gen2.append(Genus_Symbol_p_adic_ring(p,g2))
            if p!=2 and not gen1[i].space()<=gen2[i].space():
                return False

        if p != 2:
            return True

        # additional conditions for p==2
        for i in range(level+1):
            d = QQ(gen1[i].det()*gen2[i].det())
            # Lower Type following O'Meara Page 858
            # (7)
            if gen1[i].rank() > gen2[i].rank():
                return False
            # (8)
            if gen1[i].rank() == gen2[i].rank():
                if d.valuation(2)%2!=0:
                    return False
            # (9)
            if gen1[i].rank() == gen2[i].rank():
                l = delta(genus1,i)
                r = delta(genus2,i).gcd(2**(i+2))
                if not r.divides(l):
                    return False
                l = delta(genus2,i-1)
                r = delta(genus1,i-1).gcd(2**(i+1))
                if not r.divides(l):
                    return False
            v = d.valuation(2)
            cond = (gen1[i].rank() + 1 == gen2[i].rank()
                    and gen1[i].rank()>0
                   )
            # (10)
            if cond and (i+1-v) % 2 == 0:
                l = delta(genus2,i-1)
                r = delta(genus1,i-1).gcd(2**(i+1))
                if not r.divides(l):
                    return False
            # (11)
            if cond and (i-v) % 2 == 0:
                l = delta(genus1,i)
                r = delta(genus2,i).gcd(2**(i+2))
                if not r.divides(l):
                    return False

        gen2_round = []
        for i in range(level+3):
            g2 = [s for s in s2 if s[0]<i or s[0]==i and s[3]==1]
            gen2_round.append(Genus_Symbol_p_adic_ring(p,g2))

        gen1_square = []
        for i in range(level+1):
            g1 = [s for s in s1 if s[0]<=i or s[0]==i+1 and s[3]==0]
            gen1_square.append(Genus_Symbol_p_adic_ring(p,g1))

        FH = LocalGenusSymbol(matrix(QQ,2,[0,1,1,0]),p).space()
        for i in range(level+1):
            # I
            d = delta(genus2,i)
            L = gen2_round[i+2].space()-gen1_square[i].space()
            if not any(u*d<=L for u in [1,3,5,7]):
                return False
            # II
            d = delta(genus1,i)
            L = gen2_round[i+2].space()-gen1_square[i].space()
            if not any(u*d<=L for u in [1,3,5,7]):
                return False
            # III
            S1 = gen2_round[i+2].space()
            S2 = gen1_square[i].space()
            if  S1 - S2 == FH:
                if not 2*delta(genus1,i).valuation(2) <= delta(genus1,i).valuation(2) + delta(genus2,i).valuation(2):
                    return False
            # IV
            ti1 = LocalGenusSymbol(matrix([2**i]),p).space()
            ti2 = LocalGenusSymbol(matrix([5*2**i]),p).space()
            S = (ti1 + gen2_round[i+1].space())-gen1[i].space()
            if not (ti1<=S or ti2<=S):
                return False
            # V
            # there is a typo in O'Meara
            # the reason is that
            # (ti1 + gen2_round[i+1])-gen1_square[i]
            # can have negative dimension
            # even if l = L .... and surely
            # L is represented by itsself
            S = (ti1 + gen2[i+1].space())-gen1_square[i].space()
            if not (ti1<=S or ti2<=S):
                return False
        return True

    def number_of_blocks(self):
        r"""
        Return the number of positive dimensional symbols/Jordan blocks.

        OUTPUT:

        A non-negative integer

        EXAMPLES::

            sage: from sage.quadratic_forms.genera.genus import p_adic_symbol
            sage: from sage.quadratic_forms.genera.genus import Genus_Symbol_p_adic_ring

            sage: A = DiagonalQuadraticForm(ZZ, [1,2,3,4]).Hessian_matrix()
            sage: p = 2
            sage: G2 = Genus_Symbol_p_adic_ring(p, p_adic_symbol(A, p, 2)); G2.symbol_tuple_list()
            [[1, 2, 3, 1, 4], [2, 1, 1, 1, 1], [3, 1, 1, 1, 1]]
            sage: G2.number_of_blocks()
            3

            sage: A = DiagonalQuadraticForm(ZZ, [1,2,3,4]).Hessian_matrix()
            sage: p = 3
            sage: G3 = Genus_Symbol_p_adic_ring(p, p_adic_symbol(A, p, 2)); G3.symbol_tuple_list()
            [[0, 3, 1], [1, 1, -1]]
            sage: G3.number_of_blocks()
            2
        """
        return len(self._symbol)


    def determinant(self):
        r"""
        Returns the determinant (square-class) of the
        Hessian matrix of the quadratic form (given by regarding the
        integral symmetric matrix which generated this genus symbol as
        the Gram matrix of `Q`) associated to this local genus symbol.

        OUTPUT:

        an integer

        EXAMPLES::

            sage: from sage.quadratic_forms.genera.genus import p_adic_symbol
            sage: from sage.quadratic_forms.genera.genus import Genus_Symbol_p_adic_ring

            sage: A = DiagonalQuadraticForm(ZZ, [1,2,3,4]).Hessian_matrix()
            sage: p = 2
            sage: G2 = Genus_Symbol_p_adic_ring(p, p_adic_symbol(A, p, 2)); G2
            Genus symbol at 2:    [2^-2 4^1 8^1]_6
            sage: G2.determinant()
            384

            sage: A = DiagonalQuadraticForm(ZZ, [1,2,3,4]).Hessian_matrix()
            sage: p = 3
            sage: G3 = Genus_Symbol_p_adic_ring(p, p_adic_symbol(A, p, 2)); G3
            Genus symbol at 3:     1^3 3^-1
            sage: G3.determinant()
            6
        """
        p = self._prime
        e = prod(s[2] for s in self._symbol)
        if p == 2:
            e = e % 8
        elif e==-1:
            e = self._nonsquare()
        return e*prod([ p**(s[0]*s[1]) for s in self._symbol ])

    det = determinant

    def dimension(self):
        r"""
        Return the dimension of a quadratic form associated to this genus symbol.

        OUTPUT:

        an non-negative integer

        EXAMPLES::

            sage: from sage.quadratic_forms.genera.genus import p_adic_symbol
            sage: from sage.quadratic_forms.genera.genus import Genus_Symbol_p_adic_ring

            sage: A = DiagonalQuadraticForm(ZZ, [1,2,3,4]).Hessian_matrix()
            sage: p = 2
            sage: G2 = Genus_Symbol_p_adic_ring(p, p_adic_symbol(A, p, 2)); G2
            Genus symbol at 2:    [2^-2 4^1 8^1]_6
            sage: G2.dimension()
            4

            sage: A = DiagonalQuadraticForm(ZZ, [1,2,3,4]).Hessian_matrix()
            sage: p = 3
            sage: G3 = Genus_Symbol_p_adic_ring(p, p_adic_symbol(A, p, 2)); G3
            Genus symbol at 3:     1^3 3^-1
            sage: G3.dimension()
            4

        """
        return sum([ s[1] for s in self._symbol ])

    dim = dimension
    rank = dimension

    def direct_sum(self, other):
        r"""
        Return the local genus of the direct sum of two representatives.

        EXAMPLES::

            sage: from sage.quadratic_forms.genera.genus import p_adic_symbol
            sage: from sage.quadratic_forms.genera.genus import Genus_Symbol_p_adic_ring
            sage: A = matrix.diagonal([1,2,3,4])
            sage: p = 2
            sage: G2 = Genus_Symbol_p_adic_ring(p, p_adic_symbol(A, p, 2)); G2
            Genus symbol at 2:    [1^-2 2^1 4^1]_6
            sage: G2.direct_sum(G2)
            Genus symbol at 2:    [1^4 2^2 4^2]_4
<<<<<<< HEAD
=======

        TESTS::

            sage: G = Genus(matrix([6]))
            sage: G2 = G.local_symbol(2)
            sage: G3 = G.local_symbol(3)
            sage: G2.direct_sum(G3)
            Traceback (most recent call last):
            ...
            ValueError: the local genus symbols must be over the same prime
>>>>>>> 860e4dc9
        """
        if self.prime() != other.prime():
            raise ValueError("the local genus symbols must be over the same prime")
        sym1 = self.symbol_tuple_list()
        sym2 = other.symbol_tuple_list()
<<<<<<< HEAD
        m = max(sym1[-1][0],sym2[-1][0])
        sym1 = dict([[s[0],s] for s in sym1])
        sym2 = dict([[s[0],s] for s in sym2])

        symbol = []
        for k in range(m+1):
            if self.prime()==2:
=======
        m = max(sym1[-1][0], sym2[-1][0])
        sym1 = dict([[s[0], s] for s in sym1])
        sym2 = dict([[s[0], s] for s in sym2])

        symbol = []
        for k in range(m + 1):
            if self.prime() == 2:
>>>>>>> 860e4dc9
                b = [k, 0, 1, 0, 0]
            else:
                b = [k, 0, 1]
            for sym in [sym1, sym2]:
                try:
                    s = sym[k]
                    b[1] += s[1]
                    b[2] *= s[2]
<<<<<<< HEAD
                    if self.prime()==2:
=======
                    if self.prime() == 2:
>>>>>>> 860e4dc9
                        b[2] = b[2] % 8
                        if s[3] == 1:
                            b[3] = s[3]
                        b[4] = (b[4] + s[4]) % 8
                except KeyError:
                    pass
            if b[1] != 0:
                symbol.append(b)
        if self.rank() == other.rank() == 0:
            symbol = self.symbol_tuple_list()
<<<<<<< HEAD
        return Genus_Symbol_p_adic_ring(self.prime(), symbol, check=True)
=======
        return Genus_Symbol_p_adic_ring(self.prime(), symbol)
>>>>>>> 860e4dc9

    def excess(self):
        r"""
        Returns the p-excess of the quadratic form whose Hessian
        matrix is the symmetric matrix A.

        When p = 2 the p-excess is
        called the oddity.
        The p-excess is allways even and is divisible by 4 if
        p is congruent 1 mod 4.

        .. WARNING::

            This normalization seems non-standard, and we
            should review this entire class to make sure that we have our
            doubling conventions straight throughout!

        REFERENCE:

        [Co1999]_ Conway and Sloane Book, 3rd edition, pp 370-371.

        OUTPUT:

        an integer

        EXAMPLES::

            sage: from sage.quadratic_forms.genera.genus import p_adic_symbol
            sage: from sage.quadratic_forms.genera.genus import Genus_Symbol_p_adic_ring

            sage: AC = diagonal_matrix(ZZ, [1,3,-3])
            sage: p=2; Genus_Symbol_p_adic_ring(p, p_adic_symbol(AC, p, 2)).excess()
            2
            sage: p=3; Genus_Symbol_p_adic_ring(p, p_adic_symbol(AC, p, 2)).excess()
            0
            sage: p=5; Genus_Symbol_p_adic_ring(p, p_adic_symbol(AC, p, 2)).excess()
            0
            sage: p=7; Genus_Symbol_p_adic_ring(p, p_adic_symbol(AC, p, 2)).excess()
            0
            sage: p=11; Genus_Symbol_p_adic_ring(p, p_adic_symbol(AC, p, 2)).excess()
            0

            sage: AC = diagonal_matrix(ZZ, [2,6,-6])
            sage: p=2; Genus_Symbol_p_adic_ring(p, p_adic_symbol(AC, p, 2)).excess()
            2
            sage: p=3; Genus_Symbol_p_adic_ring(p, p_adic_symbol(AC, p, 2)).excess()
            0
            sage: p=5; Genus_Symbol_p_adic_ring(p, p_adic_symbol(AC, p, 2)).excess()
            0
            sage: p=7; Genus_Symbol_p_adic_ring(p, p_adic_symbol(AC, p, 2)).excess()
            0
            sage: p=11; Genus_Symbol_p_adic_ring(p, p_adic_symbol(AC, p, 2)).excess()
            0

            sage: A = diagonal_matrix(ZZ, [2,4,6,8])
            sage: p=2; Genus_Symbol_p_adic_ring(p, p_adic_symbol(A, p, 2)).excess()
            2
            sage: p=3; Genus_Symbol_p_adic_ring(p, p_adic_symbol(A, p, 2)).excess()
            6
            sage: p=5; Genus_Symbol_p_adic_ring(p, p_adic_symbol(A, p, 2)).excess()
            0
            sage: p=7; Genus_Symbol_p_adic_ring(p, p_adic_symbol(A, p, 2)).excess()
            0
            sage: p=11; Genus_Symbol_p_adic_ring(p, p_adic_symbol(A, p, 2)).excess()
            0

        """
        p = self._prime
        if self._prime == 2:
            return self.dimension() - self.oddity()
        k = 0
        for s in self._symbol:
            if s[0]%2 == 1 and s[2] == -1:
                k += 1
        return Integer(sum([ s[1]*(p**s[0]-1) for s in self._symbol ]) + 4*k).mod(8)

    def signature(self):
        r"""
        Return the p-signature of this p-adic form.

        EXAMPLES::

            sage: A = matrix.diagonal([1,2,3])
            sage: g = Genus(A)
            sage: g.local_symbols(2)
            Genus symbol at 2:    [1^-2 2^1]_5
            sage: g.local_symbols(2).signature()
            5
            sage: g.local_symbols(3)
            Genus symbol at 3:     1^-2 3^1
            sage: g.local_symbols(3).signature()
            1
        """
        if self._prime == 2:
            return self.oddity()
        else:
            return self.dimension() - self.excess()

    def oddity(self):
        r"""
        Return the oddity of this even form.

        The oddity is also called the 2-signature

        EXAMPLES::

            sage: A = matrix.diagonal([1,2,3])
            sage: g = Genus(A)
            sage: g.local_symbols(2)
            Genus symbol at 2:    [1^-2 2^1]_5
        """
        p = self._prime
        if p != 2:
            raise ValueError('the oddity is only defined for p=2')
        k = 0
        for s in self._symbol:
            if s[0]%2 == 1 and s[2] in (3,5):
                k += 1
        return Integer(sum([ s[4] for s in self._symbol ]) + 4*k).mod(8)

    def scale(self):
        r"""
        Return the scale of this local genus.

        Let `L` be a lattice with bilinear form `b`.
        The scale of `(L,b)` is defined as the ideal
        `b(L,L)`.

        OUTPUT:

        an integer

        EXAMPLES::

            sage: G = Genus(matrix.diagonal([2,4,18]))
            sage: G.local_symbols(2).scale()
            2
            sage: G.local_symbols(3).scale()
            1
        """
        if self.rank()==0:
            return ZZ(0)
        return self.prime()**self._symbol[0][0]

    def norm(self):
        r"""
        Return the norm of this local genus.

        Let `L` be a lattice with bilinear form `b`.
        The scale of `(L,b)` is defined as the ideal
        generated by `\{b(x,x) | x \in L\}`.

        EXAMPLES::

            sage: G = Genus(matrix.diagonal([2,4,18]))
            sage: G.local_symbols(2).norm()
            2
            sage: G = Genus(matrix(ZZ,2,[0,1,1,0]))
            sage: G.local_symbols(2).norm()
            2
            """
        if self.rank()==0:
            return ZZ(0)
        p = self.prime()
        if p == 2:
            fq = self._symbol[0]
            return self.prime()**(fq[0]+1-fq[3])
        else:
            return self.scale()

    def level(self):
        r"""
        Return the maximal scale of a jordan component.

        EXAMPLES::

            sage: G = Genus(matrix.diagonal([2,4,18]))
            sage: G.local_symbols(2).level()
            4
        """
        if self.rank()==0:
            return ZZ(1)
        return self.prime()**self._symbol[-1][0]

    def trains(self):
        r"""
        Compute the indices for each of the trains in this local genus
        symbol if it is associated to the prime p=2 (and raise an
        error for all other primes).

        OUTPUT:

        a list of non-negative integers

        EXAMPLES::

            sage: from sage.quadratic_forms.genera.genus import p_adic_symbol
            sage: from sage.quadratic_forms.genera.genus import Genus_Symbol_p_adic_ring

            sage: A = DiagonalQuadraticForm(ZZ, [1,2,3,4]).Hessian_matrix()
            sage: p = 2
            sage: G2 = Genus_Symbol_p_adic_ring(p, p_adic_symbol(A, p, 2)); G2
            Genus symbol at 2:    [2^-2 4^1 8^1]_6
            sage: G2.trains()
            [[0, 1, 2]]

        """
        ## Check that p = 2
        if self._prime != 2:
            raise TypeError("trains() only makes sense when the prime of the p_adic_Genus_Symbol is p=2")
        symbol = self._symbol
        return canonical_2_adic_trains(symbol)


    def compartments(self):
        r"""
        Compute the indices for each of the compartments in this local genus
        symbol if it is associated to the prime p=2 (and raise an
        error for all other primes).

        OUTPUT:

        a list of non-negative integers

        EXAMPLES::

            sage: from sage.quadratic_forms.genera.genus import p_adic_symbol
            sage: from sage.quadratic_forms.genera.genus import Genus_Symbol_p_adic_ring

            sage: A = DiagonalQuadraticForm(ZZ, [1,2,3,4]).Hessian_matrix()
            sage: p = 2
            sage: G2 = Genus_Symbol_p_adic_ring(p, p_adic_symbol(A, p, 2)); G2
            Genus symbol at 2:    [2^-2 4^1 8^1]_6
            sage: G2.compartments()
            [[0, 1, 2]]

        """
        ## Check that p = 2
        if self._prime != 2:
            raise TypeError("compartments() only makes sense when the prime of the p_adic_Genus_Symbol is p=2")
        symbol = self._symbol
        return canonical_2_adic_compartments(symbol)

class GenusSymbol_global_ring(object):
    r"""
    This represents a collection of local genus symbols (at primes)
    and signature information which represent the genus of a
    non-degenerate integral lattice.

    INPUT:

    - ``signature_pair`` -- a tuple of two non-negative integers

    - ``local_symbols`` -- a list of :class:`Genus_Symbol_p_adic_ring`` instances
      sorted by their primes

    - ``representative`` -- (default: ``None``) integer symmetric matrix;
      the gram matrix of a representative of this genus

    - ``check`` -- (default: ``True``) a boolean; checks the input

    EXAMPLES::

        sage: from sage.quadratic_forms.genera.genus import GenusSymbol_global_ring, LocalGenusSymbol
        sage: A = matrix.diagonal(ZZ, [2,4,6,8])
        sage: local_symbols = [LocalGenusSymbol(A, p) for p in (2*A.det()).prime_divisors()]
        sage: G = GenusSymbol_global_ring((4,0),local_symbols, representative=A);G
        Genus of
        [2 0 0 0]
        [0 4 0 0]
        [0 0 6 0]
        [0 0 0 8]
        Signature:  (4, 0)
        Genus symbol at 2:    [2^-2 4^1 8^1]_6
        Genus symbol at 3:     1^3 3^-1

    .. SEEALSO::

        :func:`Genus` to create a :class:`GenusSymbol_global_ring` from the gram matrix directly.
    """

    def __init__(self, signature_pair, local_symbols, representative=None, check=True):
        r"""
        Initialize a global genus symbol.

        EXAMPLES::

            sage: A = DiagonalQuadraticForm(ZZ, [1,2,3,4]).Hessian_matrix()
            sage: G = Genus(A)
            sage: G == loads(dumps(G))
            True
        """
        if check:
            if not all(isinstance(sym, Genus_Symbol_p_adic_ring) for sym in local_symbols):
                raise TypeError("local symbols must be a list of local genus symbols")
            n = signature_pair[0] + signature_pair[1]
            if not all(sym.dimension()==n for sym in local_symbols):
                raise TypeError("all local symbols must be of the same dimension")
            if representative is not None:
                if not representative.is_symmetric():
                    raise ValueError("the representative must be a symmetric matrix")
            # check the symbols are sorted increasing by their prime
            if any(local_symbols[i].prime() >= local_symbols[i+1].prime()
                   for i in range(len(local_symbols)-1)):
                raise ValueError("the local symbols must be sorted by their primes")
            if local_symbols[0].prime() != 2:
                raise ValueError("the first symbol must be 2-adic")
        if representative is not None:
            if representative.base_ring() != ZZ:
                representative = matrix(ZZ,representative)
            representative.set_immutable()
        self._representative = representative
        self._signature = signature_pair
        self._local_symbols = local_symbols


    def __repr__(self):
        r"""
        Return a string representing the global genus symbol.

        OUTPUT:

        a string

        EXAMPLES::

            sage: A = DiagonalQuadraticForm(ZZ, [1,2,3,4]).Hessian_matrix()
            sage: GS = Genus(A)
            sage: GS
            Genus of
            [2 0 0 0]
            [0 4 0 0]
            [0 0 6 0]
            [0 0 0 8]
            Signature:  (4, 0)
            Genus symbol at 2:    [2^-2 4^1 8^1]_6
            Genus symbol at 3:     1^3 3^-1

            sage: A2 = Matrix(ZZ,2,2,[2,-1,-1,2])
            sage: Genus(A2)
            Genus of
            [ 2 -1]
            [-1  2]
            Signature:  (2, 0)
            Genus symbol at 2:    1^-2
            Genus symbol at 3:     1^-1 3^-1

        """
        rep = "Genus"
        if self.dimension() <= 20:
            rep += " of\n%s" %self._representative
        rep += "\nSignature:  %s"%(self._signature,)
        for s in self._local_symbols:
            rep += "\n" + s.__repr__()
        return rep

    def _latex_(self):
        r"""
        The Latex representation of this lattice.

        EXAMPLES::

            sage: D4 = QuadraticForm(Matrix(ZZ,4,4,[2,0,0,-1,0,2,0,-1,0,0,2,-1,-1,-1,-1,2]))
            sage: G = D4.global_genus_symbol()
            sage: latex(G)
            \mbox{Genus of}\\ \left(\begin{array}{rrrr}
            2 & 0 & 0 & -1 \\
            0 & 2 & 0 & -1 \\
            0 & 0 & 2 & -1 \\
            -1 & -1 & -1 & 2
            \end{array}\right)\\ \mbox{Signature: } (4, 0)\\ \mbox{Genus symbol at } 2\mbox{: }1^{-2}  :2^{-2}
        """
        rep = r"\mbox{Genus"
        if self.dimension() <= 20:
            rep += r" of}\\ %s" %self._representative._latex_()
        else:
            rep +=r"}"
        rep += r"\\ \mbox{Signature: } %s"%(self._signature,)
        for s in self._local_symbols:
            rep += r"\\ " + s._latex_()
        return rep


    def __eq__(self, other):
        r"""
        Determines if two global genus symbols are equal (not just equivalent!).

        INPUT:

        a :class:`GenusSymbol_global_ring` object

        OUTPUT:

        boolean

        EXAMPLES::

            sage: A1 = DiagonalQuadraticForm(ZZ, [1,2,3,4]).Hessian_matrix()
            sage: GS1 = Genus(A1)
            sage: A2 = DiagonalQuadraticForm(ZZ, [1,2,3,5]).Hessian_matrix()
            sage: GS2 = Genus(A2)

            sage: GS1 == GS2
            False

            sage: GS2 == GS1
            False

            sage: GS1 == GS1
            True

            sage: GS2 == GS2
            True

        TESTS::

            sage: D4=QuadraticForm(Matrix(ZZ,4,4,[2,0,0,-1,0,2,0,-1,0,0,2,-1,-1,-1,-1,2]))
            sage: G=D4.global_genus_symbol()
            sage: sage.quadratic_forms.genera.genus.is_GlobalGenus(G)
            True
            sage: G==deepcopy(G)
            True
            sage: sage.quadratic_forms.genera.genus.is_GlobalGenus(G)
            True
        """
        if self is other:
            return True
        t = len(self._local_symbols)
        if t != len(other._local_symbols):
            return False
        for i in range(t):
            if self._local_symbols[i] != other._local_symbols[i]:
                return False
        return True



    def __ne__(self, other):
        r"""
        Determine if two global genus symbols are unequal (not just inequivalent!).

        INPUT:

        a ``GenusSymbol_global_ring`` object

        OUTPUT:

        boolean

        EXAMPLES::

            sage: A1 = DiagonalQuadraticForm(ZZ, [1,2,3,4]).Hessian_matrix()
            sage: GS1 = Genus(A1)
            sage: A2 = DiagonalQuadraticForm(ZZ, [1,2,3,5]).Hessian_matrix()
            sage: GS2 = Genus(A2)

            sage: GS1 != GS2
            True

            sage: GS2 != GS1
            True

            sage: GS1 != GS1
            False

            sage: GS2 != GS2
            False

        """
        return not self == other

    def is_even(self):
        r"""
        Return if this genus is even.

        EXAMPLES::

            sage: G = Genus(Matrix(ZZ,2,[2,1,1,2]))
            sage: G.is_even()
            True
        """
        if self.rank()==0:
            return True
        return self._local_symbols[0].is_even()

    def signature_pair(self):
        r"""
        Return the signature pair `(p, n)` of the (non-degenerate)
        global genus symbol, where p is the number of positive
        eigenvalues and n is the number of negative eigenvalues.

        OUTPUT:

        a pair of integers `(p, n)` each `>= 0`

        EXAMPLES::

            sage: A = matrix.diagonal(ZZ, [1,-2,3,4,8,-11])
            sage: GS = Genus(A)
            sage: GS.signature_pair()
            (4, 2)
        """
        return self._signature

    signature_pair_of_matrix = signature_pair

    def _proper_spinor_kernel(self):
        r"""
        Return the proper spinor kernel.

        OUTPUT::

        A pair ``(A, K)`` where

        MATH::

            A = \prod_{p \mid 2d} ZZ_p^\times / ZZ_p^{\times2},

        `d` is the determinant of this genus and `K` is a subgroup of `A`.

        EXAMPLES::

            sage: gram = matrix(ZZ,4,[2, 0, 1, 0, 0, 2, 1, 0, 1, 1, 5, 0, 0, 0, 0, 16])
            sage: genus = Genus(gram)
            sage: genus._proper_spinor_kernel()
            (Abelian group with gap, generator orders (2, 2),
            Subgroup of Abelian group with gap, generator orders (2, 2) generated by (1, 1, f2))
            sage: gram = matrix(ZZ,4,[3, 0, 1, -1, 0, 3, -1, -1, 1, -1, 6, 0, -1, -1, 0, 6])
            sage: genus = Genus(gram)
            sage: genus._proper_spinor_kernel()
            (Abelian group with gap, generator orders (2, 2),
            Subgroup of Abelian group with gap, generator orders (2, 2) generated by (1, 1, f2))
        """
        from sage.quadratic_forms.genera.spinor_genus import AdelicSquareClasses
        syms = self.local_symbols()
        primes = tuple([sym.prime() for sym in syms])
        A = AdelicSquareClasses(primes)
        kernel_gens = []
        # -1 adic contribution
        sig = self.signature_pair_of_matrix()
        if sig[0]*sig[1] > 1:
            kernel_gens.append(A.delta(-1, prime=-1))
        for sym in syms:
            for r in sym.automorphous_numbers():
                kernel_gens.append(A.delta(r, prime=sym.prime()))
        K = A.subgroup(kernel_gens)
        return A, K

    def _improper_spinor_kernel(self):
        r"""
        Return the improper spinor kernel.

        OUTPUT::

        A pair ``(A, K)`` where

        MATH::

            A = \prod_{p \mid 2d} ZZ_p^\times / ZZ_p^{\times2},

        `d` is the determinant of this genus and `K` is a subgroup of `A`.

        EXAMPLES::

            sage: gram = matrix(ZZ,4,[2, 0, 1, 0, 0, 2, 1, 0, 1, 1, 5, 0, 0, 0, 0, 16])
            sage: genus = Genus(gram)
            sage: genus._proper_spinor_kernel()
            (Abelian group with gap, generator orders (2, 2),
            Subgroup of Abelian group with gap, generator orders (2, 2) generated by (1, 1, f2))
            sage: gram = matrix(ZZ,4,[3, 0, 1, -1, 0, 3, -1, -1, 1, -1, 6, 0, -1, -1, 0, 6])
            sage: genus = Genus(gram)
            sage: genus._improper_spinor_kernel()
            (Abelian group with gap, generator orders (2, 2),
            Subgroup of Abelian group with gap, generator orders (2, 2) generated by (1, 1, f2))
        """
        A, K = self._proper_spinor_kernel()
        if A.order() == K.order():
            return A, K
        b, j = self._proper_is_improper()
        if b:
            return A, K
        else:
            Ki = A.subgroup(K.gens() + (j,))
            return A, K


    def spinor_generators(self, proper):
        r"""
        Return the spinor generators.

        INPUT:

        - ``proper`` -- boolean

        OUTPUT:

        a list of primes not dividing the determinant

        EXAMPLES::

            sage: g = matrix(ZZ,3,[2,1,0, 1,2,0,0,0,18])
            sage: gen = Genus(g)
            sage: gen.spinor_generators(False)
            [5]
        """
        from sage.sets.primes import Primes
        if proper:
            A, K = self._proper_spinor_kernel()
        else:
            A, K = self._improper_spinor_kernel()
        Q = A.quotient(K)
        q = Q.order()
        U = Q.subgroup([])

        spinor_gens = []
        P = Primes()
        p = ZZ(2)
        while not U.order() == q:
            p = P.next(p)
            if p.divides(self.determinant()):
                continue
            g = Q(A.delta(p))
            if g.gap() in U.gap(): # containment in sage is broken
                continue
            else:
                spinor_gens.append(p)
                U = Q.subgroup((g,) + Q.gens())
        return spinor_gens

    def _proper_is_improper(self):
        r"""
        Return if proper and improper spinor genus coincide.

        EXAMPLES::

            sage: gram = matrix(ZZ,4,[2, 0, 1, 0, 0, 2, 1, 0, 1, 1, 5, 0, 0, 0, 0, 16])
            sage: genus = Genus(gram)
            sage: genus._proper_is_improper()
            (True, 1)

        This genus consists of only on (improper) class, hence spinor genus and
        improper spinor genus differ::

            sage: gram = matrix(ZZ,4,[3, 0, 1, -1, 0, 3, -1, -1, 1, -1, 6, 0, -1, -1, 0, 6])
            sage: genus = Genus(gram)
            sage: genus._proper_is_improper()
            (False, f1*f2)
        """
        G = self.representative()
        d = self.dimension()
        V = ZZ**d
        # TODO:
        # this is a potential bottleneck
        # find a more clever way
        # with just the condition q != 0
        # even better would be a
        # version which does not require a representative
        norm = self.norm()
        P = [s.prime() for s in self._local_symbols]
        while True:
            x = V.random_element()
            q = x*G*x
            if q != 0 and all(q.valuation(p) == norm.valuation(p) for p in P):
                break
        Q = [p for p in q.prime_factors() if (norm.valuation(p)+q.valuation(p)) % 2 != 0]
        r = ZZ.prod(Q)
        # M = \tau_x(L)
        # q = [L: L & M]
        A, K = self._proper_spinor_kernel()
        j = A.delta(r) # diagonal embedding of r
        return j in K, j


    def signature(self):
        r"""
        Return the signature of this genus.

        The signature is `p - n` where `p` is the number of positive eigenvalues
        and `n` the number of negative eigenvalues.

        EXAMPLES::

            sage: A = matrix.diagonal(ZZ, [1,-2,3,4,8,-11])
            sage: GS = Genus(A)
            sage: GS.signature()
            2
        """
        p, n = self.signature_pair()
        return p - n

    def determinant(self):
        r"""
        Return the determinant of this genus, where the determinant
        is the Hessian determinant of the quadratic form whose Gram
        matrix is the Gram matrix giving rise to this global genus
        symbol.

        OUTPUT:

        an integer

        EXAMPLES::

            sage: A = matrix.diagonal(ZZ, [1,-2,3,4])
            sage: GS = Genus(A)
            sage: GS.determinant()
            -24
        """
        p, n = self.signature_pair()
        return (-1)**n*prod([ G.prime()**sum(s[0]*s[1] for s in G._symbol) for G in self._local_symbols ])

    det = determinant

    def dimension(self):
        r"""
        Return the dimension of this genus.

        EXAMPLES::

            sage: A = Matrix(ZZ, 2, 2, [1,1,1,2])
            sage: G = Genus(A)
            sage: G.dimension()
            2
        """
        p, n = self.signature_pair()
        return p + n

    dim = dimension
    rank = dimension

<<<<<<< HEAD
    def represents(self, other):
        p1, m1 = self.signature_pair()
        p2, m2 = other.signature_pair()
        if not p1>=p2 and m1>=m2:
            return False
        primes = [s.prime() for s in self.local_symbols()]
        primes += [s.prime() for s in other.local_symbols()
                   if s.prime() not in primes]
        for p in primes:
            sp = self.local_symbols(p)
            op = other.local_symbols(p)
            if not sp.represents(op):
                   return False
        return True
=======
    def direct_sum(self, other):
        r"""
        Return the genus of the direct sum of ``self`` and ``other``.

        The direct sum is defined as the direct sum of representatives.

        EXAMPLES::

            sage: G = IntegralLattice("A4").twist(3).genus()
            sage: G.direct_sum(G)
            Genus of
            None
            Signature:  (8, 0)
            Genus symbol at 2:    1^8
            Genus symbol at 3:     3^8
            Genus symbol at 5:     1^6 5^2
        """
        p1, n1 = self.signature_pair()
        p2, n2 = other.signature_pair()
        signature_pair = (p1 + p2, n1 + n2)

        primes = [s.prime() for s in self.local_symbols()]
        primes += [s.prime() for s in other.local_symbols() if not s.prime() in primes]
        primes.sort()
        local_symbols = []
        for p in primes:
            sym_p = self.local_symbol(p=p).direct_sum(other.local_symbol(p=p))
            local_symbols.append(sym_p)
        return GenusSymbol_global_ring(signature_pair, local_symbols)
>>>>>>> 860e4dc9

    def discriminant_form(self):
        r"""
        Return the discriminant form associated to this genus.

        EXAMPLES::

            sage: A = matrix.diagonal(ZZ, [2,-4,6,8])
            sage: GS = Genus(A)
            sage: GS.discriminant_form()
            Finite quadratic module over Integer Ring with invariants (2, 2, 4, 24)
            Gram matrix of the quadratic form with values in Q/2Z:
            [ 1/2    0    0    0]
            [   0  3/2    0    0]
            [   0    0  7/4    0]
            [   0    0    0 7/24]
            sage: A = matrix.diagonal(ZZ, [1,-4,6,8])
            sage: GS = Genus(A)
            sage: GS.discriminant_form()
            Finite quadratic module over Integer Ring with invariants (2, 4, 24)
            Gram matrix of the quadratic form with values in Q/Z:
            [ 1/2    0    0]
            [   0  3/4    0]
            [   0    0 7/24]
        """
        from sage.modules.torsion_quadratic_module import TorsionQuadraticForm
        qL = []
        for gs in self._local_symbols:
            p = gs._prime
            for block in gs.symbol_tuple_list():
                qL.append(_gram_from_jordan_block(p, block, True))
        q = matrix.block_diagonal(qL)
        return TorsionQuadraticForm(q)

    def direct_sum(self, other):
        r"""
        Return the genus of the direct sum of ``self`` and ``other``.

        The direct sum is defined as the direct sum of representatives.

        EXAMPLES::

            sage: G = IntegralLattice("A4").twist(3).genus()
            sage: G.direct_sum(G)
            Genus of
            None
            Signature:  (8, 0)
            Genus symbol at 2:    1^8
            Genus symbol at 3:     3^8
            Genus symbol at 5:     1^6 5^2
        """
        p1, n1 = self.signature_pair()
        p2, n2 = other.signature_pair()
        signature_pair = (p1 + p2, n1 + n2)

        primes = [s.prime() for s in self.local_symbols()]
        primes += [s.prime() for s in other.local_symbols() if not s.prime() in primes]
        primes.sort()
        local_symbols = []
        for p in primes:
            sym_p = self.local_symbols(p=p).direct_sum(other.local_symbols(p=p))
            local_symbols.append(sym_p)
        return GenusSymbol_global_ring(signature_pair, local_symbols)


    def rational_representative(self):
        r"""
        Return a representative of the rational
        bilinear form defined by this genus.

        OUTPUT:

        A diagonal_matrix.

        EXAMPLES::

            sage: from sage.quadratic_forms.genera.genus import genera
            sage: G = genera((8,0),1)[0]
            sage: G
            Genus of
            None
            Signature:  (8, 0)
            Genus symbol at 2:    1^8
            sage: G.rational_representative()
            [1 0 0 0 0 0 0 0]
            [0 1 0 0 0 0 0 0]
            [0 0 1 0 0 0 0 0]
            [0 0 0 1 0 0 0 0]
            [0 0 0 0 1 0 0 0]
            [0 0 0 0 0 2 0 0]
            [0 0 0 0 0 0 1 0]
            [0 0 0 0 0 0 0 2]
        """
        from sage.quadratic_forms.all import QuadraticForm, quadratic_form_from_invariants
        sminus = self.signature_pair_of_matrix()[1]
        det = self.determinant()
        m = self.rank()
        P = []
        for sym in self._local_symbols:
            p = sym._prime
            # it is important to use the definition of Cassels here!
            if QuadraticForm(QQ,2*sym.gram_matrix()).hasse_invariant(p) == -1:
                P.append(p)
        q = quadratic_form_from_invariants(F=QQ, rk=m, det=det,
                                           P=P, sminus=sminus)
        return q.Hessian_matrix()/2

    def _compute_representative(self, LLL=True):
        r"""
        Compute a representative of this genus and cache it.

        INPUT:

        - ``LLL`` -- boolean (default: ``True``); whether or not to LLL reduce the result

        TESTS::

            sage: from sage.quadratic_forms.genera.genus import genera
            sage: for det in range(1,5):
            ....:     G = genera((4,0), det, even=False)
            ....:     assert all(g==Genus(g.representative()) for g in G)
            sage: for det in range(1,5):
            ....:     G = genera((1,2), det, even=False)
            ....:     assert all(g==Genus(g.representative()) for g in G)
            sage: for det in range(1,9): # long time (8s, 2020)
            ....:     G = genera((2,2), det, even=False) # long time
            ....:     assert all(g==Genus(g.representative()) for g in G) # long time
        """
        from sage.modules.free_quadratic_module_integer_symmetric import IntegralLattice, local_modification
        q = self.rational_representative()
        # the associated quadratic form xGx.T/2 should be integral
        L = IntegralLattice(4*q).maximal_overlattice()
        p = 2
        sym2 = self.local_symbols()[0]
        if not self.is_even():
            # the quadratic form of xGx.T/2 must be integral
            # for things to work
            # solve this by multiplying the basis by 2
            L = local_modification(L, 4*sym2.gram_matrix(), p)
            L = L.overlattice(L.basis_matrix()/2)
        else:
            L = local_modification(L, sym2.gram_matrix(), p)
        for sym in self._local_symbols[1:]:
            p = sym.prime()
            L = local_modification(L, sym.gram_matrix(), p)
        L = L.gram_matrix().change_ring(ZZ)
        if LLL:
            sig = self.signature_pair_of_matrix()
            if sig[0]*sig[1] != 0:
                from sage.env import SAGE_EXTCODE
                m = pari(L)
                gp.read(SAGE_EXTCODE + "/pari/simon/qfsolve.gp")
                m = gp.eval('qflllgram_indefgoon(%s)'%m)
                # convert the output string to sage
                L = pari(m).sage()[0]
            elif sig[1] != 0:
                U = -(-L).LLL_gram()
                L = U.T * L * U
            else:
                U = L.LLL_gram()
                L = U.T * L * U
        # confirm the computation
        assert Genus(L) == self
        L.set_immutable()
        self._representative = L

    def representative(self):
        r"""
        Return a representative in this genus.

        EXAMPLES::

            sage: from sage.quadratic_forms.genera.genus import genera
            sage: g = genera([1,3],24)[0]
            sage: g
            Genus of
            None
            Signature:  (1, 3)
            Genus symbol at 2:    [1^-1 2^3]_0
            Genus symbol at 3:     1^3 3^1

        A representative of ``g`` is not known yet.
        Let us trigger its computation:

            sage: g.representative()
            [ 0  0  0  2]
            [ 0 -1  0  0]
            [ 0  0 -6  0]
            [ 2  0  0  0]
            sage: g == Genus(g.representative())
            True
        """
        if self._representative is None:
            self._compute_representative()
        return self._representative

    def local_symbols(self, p=None):
        r"""
        Return the local symbols.

        INPUT:

        - ``p`` - a prime number; if given return only the symbol at `p`.

        EXAMPLES::

            sage: A = matrix.diagonal(ZZ, [2,-4,6,8])
            sage: GS = Genus(A)
            sage: GS.local_symbols()
            [Genus symbol at 2:    [2^-2 4^1 8^1]_4,
             Genus symbol at 3:     1^-3 3^-1]
        """
        if p is None:
            return deepcopy(self._local_symbols)
        p = ZZ(p)
        for sym in self._local_symbols:
            if p == sym.prime():
                return deepcopy(sym)
        assert p!=2
        sym_p = [[0, self.rank(), self.det().kronecker(p)]]
        return Genus_Symbol_p_adic_ring(p, sym_p)

    def mass(self, backend='sage'):
        r"""
        Return the mass of this genus.

        The genus must be definite.
        Let ` L_1, ... L_n` be a list of representatives of this
        genus. Its mass is defined to be

        MATH::

            \sum_i 1 / |O(L_i)|

        INPUT:

        - ``backend`` -- default: ``'sage'``, or `'magma'`

        OUTPUT:

        a rational number

        EXAMPLES::

            sage: from sage.quadratic_forms.genera.genus import genera
            sage: G = genera((8,0),1,even=True)[0]
            sage: G.mass()
            1/696729600
        """
        pos, neg = self.signature_pair()
        if pos * neg != 0:
            raise ValueError("Genus must be definite.")
        if backend == 'sage':
            from sage.functions.gamma import gamma
            from sage.symbolic.constants import pi
            n = self.dimension()
            mass = self._standard_mass()
            for sym in self._local_symbols:
                mass *= sym.mass()/sym._standard_mass()
            return QQ(mass.canonicalize_radical())
        elif backend == 'magma':
            from sage.interfaces.magma import Magma
            magma = Magma()
            magma.set_server_and_command(command="magma")
            e = 1 # lattices in magma are positive definite
            if neg !=0:
                e = -1
            L = magma(e*self.representative())
            L = L.LatticeWithGram()
            return QQ(L.Mass())
        else:
            raise ValueError("Unknown algorithm: %s"%backend)

    def level(self):
        r"""
        Return the level of this genus.

        This is the denominator of the inverse gram matrix
        of a representative.

        EXAMPLES::

            sage: G = Genus(matrix.diagonal([2,4,18]))
            sage: G.level()
            36
        """
        return prod(sym.level() for sym in self.local_symbols())

    def scale(self):
        r"""
        Return the scale of this genus.

        Let `L` be a lattice with bilinear form `b`.
        The scale of `(L,b)` is defined as the ideal
        `b(L,L)`.

        OUTPUT:

        an integer

        EXAMPLES::

            sage: G = Genus(matrix.diagonal([2,4,18]))
            sage: G.scale()
            2
        """
        return prod([s.scale() for s in self.local_symbols()])

    def norm(self):
        r"""
        Return the norm of this genus.

        Let `L` be a lattice with bilinear form `b`.
        The scale of `(L,b)` is defined as the ideal
        generated by `\{b(x,x) | x \in L\}`.

        EXAMPLES::

            sage: G = Genus(matrix.diagonal([6,4,18]))
            sage: G.norm()
            2
            sage: G = Genus(matrix(ZZ,2,[0,1,1,0]))
            sage: G.norm()
            2
        """
        return prod([s.norm() for s in self.local_symbols()])

    def representatives(self, backend='sage', algorithm=None):
        r"""
        Return a list of representatives for the classes in this genus

        INPUT:

        - ``backend`` -- (default:``'sage'``))
        - ``algorithm`` -- (default:``None``)

        OUTPUT:

        - a list of gram matrices

        EXAMPLES::

            sage: from sage.quadratic_forms.genera.genus import genera
            sage: G = Genus(matrix.diagonal([1,1,7]))
            sage: G.representatives()
            [
            [1 0 0]  [1 0 0]
            [0 2 1]  [0 1 0]
            [0 1 4], [0 0 7]
            ]

        Indefinite genera work as well::

            sage: G = Genus(matrix(ZZ,3,[6,3,0,3,6,0,0,0,2]))
            sage: G.representatives()
            [
            [2 0 0]  [ 2 -1  0]
            [0 6 3]  [-1  2  0]
            [0 3 6], [ 0  0 18]
            ]
        """
        from copy import copy
        try:
            return copy(self._representatives)
        except AttributeError:
            pass
        n = self.dimension()
        representatives = []
        if n==0:
            return [self.representative()]
        if n>6 and prod(self.signature_pair_of_matrix())==0:
            backend = 'magma'
        if backend == "magma":
            from sage.interfaces.magma import Magma
            magma = Magma()
            magma.set_server_and_command(command="magma")
            #magma.set_server_and_command(command="/LOCAL/magma/magma")
            if prod(self.signature_pair_of_matrix()) != 0:
                if n <= 2:
                    raise NotImplementedError()
                K = magma.RationalsAsNumberField()
                gram = magma.Matrix(K, n, self.representative().list())
                L = gram.NumberFieldLatticeWithGram()
                representatives = L.GenusRepresentatives()
                representatives = [r.GramMatrix().ChangeRing(magma.Rationals()).sage() for r in representatives]
                return representatives
            else:
                e = 1
                if self.signature_pair_of_matrix()[1] != 0:
                    e = -1
                K = magma.Rationals()
                gram = magma.Matrix(K, n, (e*self.representative()).list())
                L = gram.LatticeWithGram()
                representatives = L.GenusRepresentatives()
                representatives = [e*r.GramMatrix().sage() for r in representatives]
                return representatives

        elif backend == "sage":
            if n == 1:
                return [self.representative()]
            if n == 2:
                # Binary forms are considered positive definite take care of that.
                e = ZZ(1)
                if self.signature_pair()[0] == 0:
                    e = ZZ(-1)
                d = - 4 * self.determinant()
                from sage.quadratic_forms.binary_qf import BinaryQF_reduced_representatives
                for q in BinaryQF_reduced_representatives(d, proper=False):
                    if q[1] % 2 == 0:  # we want integrality of the gram matrix
                        m = e*matrix(ZZ, 2, [q[0], q[1]//2, q[1]//2, q[2]])
                        if Genus(m) == self:
                            representatives.append(m)
            if n > 2:
                from sage.quadratic_forms.quadratic_form import QuadraticForm
                from sage.quadratic_forms.quadratic_form__neighbors import neighbor_iteration
                e = ZZ(1)
                if not self.is_even():
                    e = ZZ(2)
                if self.signature_pair()[0] == 0:
                    e *= ZZ(-1)
                Q = QuadraticForm(ZZ,e*self.representative())
                seeds = [Q]
                for p in self.spinor_generators(proper=False):
                    seeds.append(Q.p_neighbor(p))
                if ZZ.prod(self.signature_pair()) != 0:
                    # indefinite genus and improper spinor genus agree
                    representatives = seeds
                else:
                    # we do a neighbor iteration
                    from sage.sets.primes import Primes
                    P = Primes()
                    # we need a prime with L_p isotropic
                    # this is certainly the case if the lattice is even
                    # and p does not divide the determinant
                    if self.is_even():
                        p = ZZ(2)
                    else:
                        p = ZZ(3)
                    det = self.determinant()
                    while p.divides(det):
                        p = P.next(p)
                    representatives = neighbor_iteration(seeds, p, mass=Q.conway_mass(), algorithm=algorithm)
                representatives = [g.Hessian_matrix() for g in representatives]
                representatives = [(g/e).change_ring(ZZ) for g in representatives]
            # recompute using magma for debugging
            # if ZZ.prod(self.signature_pair_of_matrix()) == 0:
            #    assert len(representatives)==len(self.representatives(algorithm="magma"))
        else:
            raise ValueError("unknown algorithm")
        for g in representatives:
            g.set_immutable()
        self._representatives = representatives
        assert len(representatives) > 0, self
        return copy(representatives)

    def local_symbol(self, p):
        r"""
        Return a copy of the local symbol at the prime `p`.

        EXAMPLES::

            sage: A = matrix.diagonal(ZZ, [2,-4,6,8])
            sage: GS = Genus(A)
            sage: GS.local_symbol(3)
            Genus symbol at 3:     1^-3 3^-1
        """
        p = ZZ(p)
        for sym in self._local_symbols:
            if p == sym.prime():
                return deepcopy(sym)
        assert p != 2
        sym_p = [[0, self.rank(), self.det().kronecker(p)]]
        return Genus_Symbol_p_adic_ring(p, sym_p)

    def _standard_mass(self):
        r"""
        Return the standard mass of this genus.

        It depends only on the dimension and determinant.

        EXAMPLES::

            sage: A = matrix.diagonal(ZZ, [1,1,1,1])
            sage: GS = Genus(A)
            sage: GS._standard_mass()
            1/48

        """
        n = self.dimension()
        if n % 2 == 0:
            s = n // 2
        else:
            s = (n // 2) + 1
        std = QQ(2) * pi**(-n*(n+1)/QQ(4))
        std *= SR.prod(gamma(QQ(j)/QQ(2)) for j in range(1, n+1))
        std *= SR.prod(zeta(ZZ(2)*ZZ(k)) for k in range(1, s))
        if n % 2 == 0:
            D = ZZ(-1)**(s)*self.determinant()
            std *= quadratic_L_function__exact(ZZ(s), D)
            d = fundamental_discriminant(D)
            # since quadratic_L_function__exact is different
            # from \zeta_D as defined by Conway and Sloane
            # we have to compensate
            # the missing Euler factors
            for sym in self.local_symbols():
                p = sym.prime()
                std *= (1 - d.kronecker(p)*p**(-s))
        return std

    @cached_method
    def mass(self, backend='sage'):
        r"""
        Return the mass of this genus.

        The genus must be definite.
        Let `L_1, ... L_n` be a complete list of representatives
        of the isometry classes in this genus.
        Its mass is defined as

        .. MATH::

            \sum_{i=1}^n \frac{1}{|O(L_i)|}.

        INPUT:

        - ``backend`` -- default: ``'sage'``, or ``'magma'``

        OUTPUT:

        a rational number

        EXAMPLES::

            sage: from sage.quadratic_forms.genera.genus import genera
            sage: G = genera((8,0),1,even=True)[0]
            sage: G.mass()
            1/696729600
            sage: G.mass(backend='magma')  # optional - magma
            1/696729600

        The `E_8` lattice is unique in its genus::

            sage: E8 = QuadraticForm(G.representative())
            sage: E8.number_of_automorphisms()
            696729600

        TESTS:

        Check a random genus with magma::

            sage: d = ZZ.random_element(1,1000)
            sage: n = ZZ.random_element(2,10)
            sage: L = genera((n,0),d,d,even=False)
            sage: k = ZZ.random_element(0,len(L))
            sage: G = L[k]
            sage: G.mass()==G.mass(backend='magma')  # optional - magma
            True

        Error messages::

            sage: G.mass(backend='foo')
            Traceback (most recent call last):
            ...
            ValueError: unknown backend: foo
            sage: G = Genus(matrix(ZZ, 2, [0, 1, 1, 0]))
            sage: G.mass()
            Traceback (most recent call last):
            ...
            ValueError: the genus must be definite.
        """
        pos, neg = self.signature_pair()
        if pos * neg != 0:
            raise ValueError("the genus must be definite.")
        if pos + neg == 1:
            return QQ(1)/QQ(2)
        if backend == 'sage':
            mass = self._standard_mass()
            for sym in self._local_symbols:
                mass *= sym.mass()/sym._standard_mass()
            return QQ(mass.canonicalize_radical())
        elif backend == 'magma':
            e = 1 # lattices in magma are positive definite
            if neg !=0:
                e = -1
            # for some reason LatticeWithGram wants a dense matrix
            L = magma(e*self.representative().dense_matrix())
            L = L.LatticeWithGram()
            return QQ(L.Mass())
        else:
            raise ValueError("unknown backend: %s"%backend)


def _gram_from_jordan_block(p, block, discr_form=False):
    r"""
    Return the gram matrix of this jordan block.

    This is a helper for :meth:`discriminant_form` and :meth:`gram_matrix`.
    No input checks.

    INPUT:

    - ``p`` -- a prime number

    - ``block`` -- a list of 3 integers or 5 integers if `p` is `2`

    - ``discr_form`` -- bool (default: ``False``); if ``True`` invert the scales
      to obtain a gram matrix for the discriminant form instead.

    EXAMPLES::

        sage: from sage.quadratic_forms.genera.genus import _gram_from_jordan_block
        sage: block = [1, 3, 1]
        sage: _gram_from_jordan_block(5, block)
        [5 0 0]
        [0 5 0]
        [0 0 5]
        sage: block = [1, 4, 7, 1, 2]
        sage: _gram_from_jordan_block(2, block)
        [0 2 0 0]
        [2 0 0 0]
        [0 0 2 0]
        [0 0 0 2]

    For the discriminant form we obtain::

        sage: block = [1, 3, 1]
        sage: _gram_from_jordan_block(5, block, True)
        [4/5   0   0]
        [  0 2/5   0]
        [  0   0 2/5]
        sage: block = [1, 4, 7, 1, 2]
        sage: _gram_from_jordan_block(2, block, True)
        [  0 1/2   0   0]
        [1/2   0   0   0]
        [  0   0 1/2   0]
        [  0   0   0 1/2]
        """
    level = block[0]
    rk = block[1]
    det = block[2]
    if p == 2:
        o = ZZ(block[3])
        t = ZZ(block[4])
        U = matrix(QQ,2,[0,1,1,0])
        V = matrix(QQ,2,[2,1,1,2])
        W = matrix(QQ,1,[1])
        if o == 0:
            if det in [1, 7]:
                qL = (rk // 2) * [U]
            else:
                qL = (rk//2 - 1)*[U] + [V]
        if o == 1:
            if rk % 2 == 1:
                qL = max(0, (rk - 3) // 2) * [U]
                if t*det % 8 in [3, 5]:
                    qL += [V]
                elif rk >= 3:
                    qL += [U]
                qL += [t * W]
            else:
                if det in [3, 5]:
                    det = -1
                else:
                    det = 1
                qL = max(0, (rk - 4) // 2) * [U]
                if (det , t) == (1, 0):
                    qL += [U, 1 * W, 7 * W]
                if (det , t) == (1, 2):
                    qL += [U, 1 * W, 1 * W]
                if (det , t) == (1, 4):
                    qL += [V, 1 * W, 3 * W]
                if (det , t) == (1, 6):
                    qL += [U, 7 * W, 7 * W]
                if (det , t) == (-1, 0):
                    qL += [V, 1 * W, 7 * W]
                if (det , t) == (-1, 2):
                    qL += [U, 3 * W, 7 * W]
                if (det , t) == (-1, 4):
                    qL += [U, 1 * W, 3 * W]
                if (det , t) == (-1, 6):
                    qL += [U, 1 * W, 5 * W]
                # if the rank is 2 there is a U too much
                if rk == 2:
                    qL = qL[-2:]
        q = matrix.block_diagonal(qL)
        if discr_form:
            q = q / 2**level
        else:
            q = q * 2**level
    if p != 2 and discr_form:
        q = matrix.identity(QQ, rk)
        d = 2**(rk % 2)
        if Integer(d).kronecker(p) != det:
            u = ZZ(_min_nonsquare(p))
            q[0,0] = u
        q = q * (2 / p**level)
    if p != 2 and not discr_form:
        q = matrix.identity(QQ, rk)
        if det != 1:
            u = _min_nonsquare(p)
            q[0,0] = u
        q = q * p**level
    return q

# Helper functions for mass computations

def M_p(species, p):
    r"""
    Return the diagonal factor `M_p` as a function of the species.

    EXAMPLES:

    These examples are taken from Table 2 of [CS1988]_::

        sage: from sage.quadratic_forms.genera.genus import M_p
        sage: M_p(0,2)
        1
        sage: M_p(1,2)
        1/2
        sage: M_p(-2,2)
        1/3
        sage: M_p(2,2)
        1
        sage: M_p(3,2)
        2/3
        sage: M_p(-4,2)
        8/15
        sage: M_p(4,2)
        8/9
        sage: M_p(5,2)
        32/45

    TESTS:

    More values of the table for testing::

        sage: M_p(0,3)
        1
        sage: M_p(1,3)
        1/2
        sage: M_p(-2,3)
        3/8
        sage: M_p(2,3)
        3/4
        sage: M_p(3,3)
        9/16
        sage: M_p(-4,3)
        81/160
        sage: M_p(4,3)
        81/128
        sage: M_p(5,3)
        729/1280

        sage: M_p(0,5)
        1
        sage: M_p(1,5)
        1/2
        sage: M_p(-2,5)
        5/12
        sage: M_p(2,5)
        5/8
        sage: M_p(3,5)
        25/48
        sage: M_p(-4,5)
        625/1248
        sage: M_p(4,5)
        625/1152
    """
    if species == 0:
        return QQ(1)
    n = species.abs()
    s = (n+1) // ZZ(2)
    mp = ZZ(2) * ZZ.prod(ZZ(1)-p**(-2*k) for k in range(1, s))
    if n % 2 == 0:
        mp *= ZZ(1) - species.sign() * p**(-s)
    return QQ(1) / mp

####################
# Quadratic spaces
###################

class SpaceSymbol_global(object):
    def __init__(self, field, local_symbols):
        self._field = field
        self._local_symbols = local_symbols

    def __eq__(self,other):
        if self._field != other._field:
            raise ValueError('quadratic spaces over different fields do not compare')
        raise NotImplementedError()

    def representative(self):
        raise NotImplementedError()

class SpaceSymbol_local(object):
    def __init__(self, field, place, rank, det, excess):
        if field is not QQ:
            raise NotImplementedError('TODO: change the excess for the witt invariant. ')
        det = field(det)
        v, u = det.val_unit(place)
        det = QQ(place)**(v%2)
        if place == 2:
            det *= u % 8
        else:
            det *= u % place
        self._field = field
        self._place = place
        self._rank = ZZ(rank)
        self._det = det
        self._excess = ZZ(excess).mod(8)

    def __eq__(self, other):
        if self is other:
            return True
        if self._field != other._field:
            raise ValueError('quadratic spaces over different fields do not compare')
        if self._place != other._place:
            raise ValueError('different places')
        if self._rank != other._rank:
            return False
        d = self._det*other._det
        p = self._place
        if not d.is_padic_square(p):
            return False
        if self._excess!=other._excess:
            return False
        return True

    def __add__(self,other):
        if not self._field == other._field:
            raise ValueError()
        if not self._place == other._place:
            raise ValueError()
        rank = self._rank + other._rank
        det = self._det * other._det
        excess = self._excess + other._excess
        return SpaceSymbol_local(
            field=self._field,
            place=self._place,
            rank=rank,
            det=det,
            excess=excess
            )

    def __sub__(self,other):
        if not self._field == other._field:
            raise ValueError()
        if not self._place == other._place:
            raise ValueError()
        rank = self._rank - other._rank
        det = self._det * other._det
        excess = self._excess - other._excess
        return SpaceSymbol_local(
            field=self._field,
            place=self._place,
            rank=rank,
            det=det,
            excess=excess
            )

    def __ge__(self,other):
        return self.represents(other)
    def __le__(self,other):
        return other.__ge__(self)
    def __lt__(self, other):
        return self <= other and not self==other
    def __gt__(self, other):
        return self >= other and not self==other
    def __neq__(self,other):
        return not self==other

    def __repr__(self):
        return "p: %s, rk: %s, det: %s, excess: %s"%(self._place,self._rank,self._det,self._excess)

    def determinant(self):
        return self._det

    det = determinant

    def rank(self):
        return self._rank

    def excess(self):
        return self._excess

    def hasse_invariant(self):
        r"""
        Return Cassel's hasse invariant.
        """
        if self.rank() > 0:
            g = matrix.diagonal([self.det()]+(self.rank()-1)*[1])
        else:
            g = matrix([])
        p = self._place
        from sage.quadratic_forms.all import QuadraticForm
        qf = QuadraticForm(QQ,2*g)
        hasse1 = qf.hasse_invariant(p)
        std = LocalGenusSymbol(g,self.prime())
        if std.excess() == self.excess():
            return hasse1
        else:
            return -hasse1

    def represents(self,other):
        r"""
        Return if self represents other.
        """
        if not type(other) is SpaceSymbol_local:
            if other == 0:
                return True
            other = LocalGenusSymbol(matrix(self._field,[other]),self._place).space()
        if self._place != other._place:
            raise ValueError("different place")
        p = self._place
        if other.rank() > self.rank():
            return False

        K = self._field

        d = K(self._det * other._det)
        if self._rank == other._rank:
            return self==other
        if other._rank+1 == self._rank:
            rk1 = LocalGenusSymbol(matrix([d]),p).space()
            return other + rk1 == self
        if (other.rank()+2 == self.rank()
             and (-d).is_padic_square(p,check=False)):
            rk2 = LocalGenusSymbol(matrix(QQ,2,[0,1,1,0]),p).space()
            return other + rk2 == self
        return True<|MERGE_RESOLUTION|>--- conflicted
+++ resolved
@@ -2382,8 +2382,6 @@
             Genus symbol at 2:    [1^-2 2^1 4^1]_6
             sage: G2.direct_sum(G2)
             Genus symbol at 2:    [1^4 2^2 4^2]_4
-<<<<<<< HEAD
-=======
 
         TESTS::
 
@@ -2394,21 +2392,11 @@
             Traceback (most recent call last):
             ...
             ValueError: the local genus symbols must be over the same prime
->>>>>>> 860e4dc9
         """
         if self.prime() != other.prime():
             raise ValueError("the local genus symbols must be over the same prime")
         sym1 = self.symbol_tuple_list()
         sym2 = other.symbol_tuple_list()
-<<<<<<< HEAD
-        m = max(sym1[-1][0],sym2[-1][0])
-        sym1 = dict([[s[0],s] for s in sym1])
-        sym2 = dict([[s[0],s] for s in sym2])
-
-        symbol = []
-        for k in range(m+1):
-            if self.prime()==2:
-=======
         m = max(sym1[-1][0], sym2[-1][0])
         sym1 = dict([[s[0], s] for s in sym1])
         sym2 = dict([[s[0], s] for s in sym2])
@@ -2416,7 +2404,6 @@
         symbol = []
         for k in range(m + 1):
             if self.prime() == 2:
->>>>>>> 860e4dc9
                 b = [k, 0, 1, 0, 0]
             else:
                 b = [k, 0, 1]
@@ -2425,11 +2412,7 @@
                     s = sym[k]
                     b[1] += s[1]
                     b[2] *= s[2]
-<<<<<<< HEAD
-                    if self.prime()==2:
-=======
                     if self.prime() == 2:
->>>>>>> 860e4dc9
                         b[2] = b[2] % 8
                         if s[3] == 1:
                             b[3] = s[3]
@@ -2440,11 +2423,7 @@
                 symbol.append(b)
         if self.rank() == other.rank() == 0:
             symbol = self.symbol_tuple_list()
-<<<<<<< HEAD
-        return Genus_Symbol_p_adic_ring(self.prime(), symbol, check=True)
-=======
         return Genus_Symbol_p_adic_ring(self.prime(), symbol)
->>>>>>> 860e4dc9
 
     def excess(self):
         r"""
@@ -3175,7 +3154,6 @@
     dim = dimension
     rank = dimension
 
-<<<<<<< HEAD
     def represents(self, other):
         p1, m1 = self.signature_pair()
         p2, m2 = other.signature_pair()
@@ -3190,7 +3168,7 @@
             if not sp.represents(op):
                    return False
         return True
-=======
+
     def direct_sum(self, other):
         r"""
         Return the genus of the direct sum of ``self`` and ``other``.
@@ -3220,7 +3198,6 @@
             sym_p = self.local_symbol(p=p).direct_sum(other.local_symbol(p=p))
             local_symbols.append(sym_p)
         return GenusSymbol_global_ring(signature_pair, local_symbols)
->>>>>>> 860e4dc9
 
     def discriminant_form(self):
         r"""
@@ -3254,36 +3231,6 @@
                 qL.append(_gram_from_jordan_block(p, block, True))
         q = matrix.block_diagonal(qL)
         return TorsionQuadraticForm(q)
-
-    def direct_sum(self, other):
-        r"""
-        Return the genus of the direct sum of ``self`` and ``other``.
-
-        The direct sum is defined as the direct sum of representatives.
-
-        EXAMPLES::
-
-            sage: G = IntegralLattice("A4").twist(3).genus()
-            sage: G.direct_sum(G)
-            Genus of
-            None
-            Signature:  (8, 0)
-            Genus symbol at 2:    1^8
-            Genus symbol at 3:     3^8
-            Genus symbol at 5:     1^6 5^2
-        """
-        p1, n1 = self.signature_pair()
-        p2, n2 = other.signature_pair()
-        signature_pair = (p1 + p2, n1 + n2)
-
-        primes = [s.prime() for s in self.local_symbols()]
-        primes += [s.prime() for s in other.local_symbols() if not s.prime() in primes]
-        primes.sort()
-        local_symbols = []
-        for p in primes:
-            sym_p = self.local_symbols(p=p).direct_sum(other.local_symbols(p=p))
-            local_symbols.append(sym_p)
-        return GenusSymbol_global_ring(signature_pair, local_symbols)
 
 
     def rational_representative(self):
