--- conflicted
+++ resolved
@@ -29,7 +29,6 @@
 from copy import copy, deepcopy
 from sage.misc.misc import verbose
 
-<<<<<<< HEAD
 def M_p(species, p):
     r"""
 
@@ -357,8 +356,6 @@
                 blocks.append(b1)
     return blocks
 
-=======
->>>>>>> a0a5f599
 def Genus(A, factored_determinant=None):
     r"""
     Given a nonsingular symmetric matrix `A`, return the genus of `A`.
@@ -368,11 +365,7 @@
     - ``A`` -- a symmetric matrix with integer coefficients
 
     - ``factored_determinant`` -- (default: ``None``) a factorization object
-<<<<<<< HEAD
-                                  the factored determinant of ``A``
-=======
       the factored determinant of ``A``
->>>>>>> a0a5f599
 
     OUTPUT:
 
@@ -2341,14 +2334,9 @@
     - ``signature_pair`` -- a tuple of two non-negative integers
 
     - ``local_symbols`` -- a list of :class:`Genus_Symbol_p_adic_ring`` instances
-<<<<<<< HEAD
-
-    - ``representative`` -- (default: ``None``) integer symmetric matrix
-=======
       sorted by their primes
 
     - ``representative`` -- (default: ``None``) integer symmetric matrix;
->>>>>>> a0a5f599
       the gram matrix of a representative of this genus
 
     - ``check`` -- (default: ``True``) a boolean; checks the input
@@ -2387,15 +2375,6 @@
             True
         """
         if check:
-<<<<<<< HEAD
-            if not all([type(sym)==Genus_Symbol_p_adic_ring for sym in local_symbols]):
-                raise TypeError("local symbols must be a list of local genus symbols")
-            n = signature_pair[0] + signature_pair[1]
-            if not all([sym.dimension()==n for sym in local_symbols]):
-                raise TypeError("all local symbols must be of the same dimension")
-            if representative is not None:
-                representative.is_symmetric()
-=======
             if not all(isinstance(sym, Genus_Symbol_p_adic_ring) for sym in local_symbols):
                 raise TypeError("local symbols must be a list of local genus symbols")
             n = signature_pair[0] + signature_pair[1]
@@ -2411,7 +2390,6 @@
             if local_symbols[0].prime() != 2:
                 raise ValueError("the first symbol must be 2-adic")
 
->>>>>>> a0a5f599
 
         self._representative = representative
         self._signature = signature_pair
