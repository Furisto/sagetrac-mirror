--- conflicted
+++ resolved
@@ -2437,7 +2437,6 @@
         if self._prime == 2:
             return self.oddity()
         else:
-<<<<<<< HEAD
             return self.dimension() - self.excess()
 
     def oddity(self):
@@ -2458,16 +2457,9 @@
             raise ValueError('the oddity is only defined for p=2')
         k = 0
         for s in self._symbol:
-            if s[0]%2 == 1 and s[2] in (3,5):
+            if s[0] % 2 == 1 and s[2] in (3, 5):
                 k += 1
         return Integer(sum([ s[4] for s in self._symbol ]) + 4*k).mod(8)
-=======
-           k = 0
-           for s in self._symbol:
-               if s[0] % 2 == 1 and s[2] == -1:
-                   k += 1
-           return Integer(sum([ s[1] * (p**s[0]-1) for s in self._symbol]) + 4*k).mod(8)
->>>>>>> 8453ffb8
 
     def scale(self):
         r"""
