--- conflicted
+++ resolved
@@ -31,19 +31,15 @@
 from sage.libs.pari import pari
 from sage.rings.finite_rings.finite_field_constructor import FiniteField
 from copy import copy, deepcopy
-from sage.quadratic_forms.genera.normal_form import _min_nonsquare
 from sage.misc.verbose import verbose
 from sage.functions.gamma import gamma
 from sage.functions.transcendental import zeta
 from sage.symbolic.constants import pi
 from sage.symbolic.ring import SR
 from sage.quadratic_forms.special_values import quadratic_L_function__exact
-<<<<<<< HEAD
-=======
 lazy_import('sage.quadratic_forms.genera.normal_form', '_min_nonsquare')
 lazy_import('sage.interfaces.magma', 'magma')
 
->>>>>>> 9d686f22
 
 def genera(sig_pair, determinant, max_scale=None, even=False):
     r"""
@@ -1164,20 +1160,12 @@
     n = A.nrows()
     # deal with the empty matrix
     if n == 0:
-<<<<<<< HEAD
-        return [[0,0,1,0,0]]
-=======
         return [[0, 0, 1, 0, 0]]
->>>>>>> 9d686f22
     m0 = min([ c.valuation(2) for c in A.list() ])
     q = 2**m0
     A = A.parent()([ c // q for c in A.list() ])
     ZZ = IntegerRing()
-<<<<<<< HEAD
-    A_2 = MatrixSpace(FiniteField(2),n,n)(A)
-=======
     A_2 = MatrixSpace(FiniteField(2), n, n)(A)
->>>>>>> 9d686f22
     K_2 = A_2.kernel()
     R_8 = ZZ.quotient_ring(Integer(8))
 
@@ -1274,8 +1262,6 @@
     - ``prime`` -- a prime number
     - ``symbol`` -- the list of invariants for Jordan blocks `A_t,...,A_t` given
       as a list of lists of integers
-<<<<<<< HEAD
-=======
 
     EXAMPLES::
 
@@ -1295,7 +1281,6 @@
         [[0, 3, -1], [1, 1, 1]]
         sage: G3 = Genus_Symbol_p_adic_ring(p,s3);G3
         Genus symbol at 3:     1^-3 3^1
->>>>>>> 9d686f22
     """
     def __init__(self, prime, symbol, check = True):
         r"""
@@ -1306,7 +1291,6 @@
 
             sage: from sage.quadratic_forms.genera.genus import p_adic_symbol
             sage: from sage.quadratic_forms.genera.genus import Genus_Symbol_p_adic_ring
-
             sage: A = diagonal_matrix(ZZ, [1,2,3,4])
             sage: p = 2
             sage: s2 = p_adic_symbol(A, p, 2); s2
@@ -1637,11 +1621,7 @@
             sage: sym[0].automorphous_numbers()
             [1, 2, 5]
         """
-<<<<<<< HEAD
-        from sage.quadratic_forms.genera.normal_form import collect_small_blocks, _min_nonsquare
-=======
         from .normal_form import collect_small_blocks
->>>>>>> 9d686f22
         automorphs = []
         sym = self.symbol_tuple_list()
         G = self.gram_matrix().change_ring(ZZ)
@@ -1843,107 +1823,6 @@
 
     def mass(self):
         r"""
-        Returns the local mass of this form as defined by Conway.
-
-        EXAMPLES::
-
-            sage: G = Genus(matrix.diagonal([1,3,9]))
-            sage: G.local_symbols(3).mass()
-            9/8
-        """
-        if self.dimension() <= 1:
-            raise ValueError("the dimension must be at least 2")
-        p = self.prime()
-        sym = self._symbol
-        ##############
-        #diagonal product
-        ##############
-        species = self._species_list()
-
-        # diagonal factor
-        m_p = ZZ.prod(M_p(species, p) for species in self._species_list())
-        # cross terms
-        r = len(sym)
-        ct = 0
-        for j in range(r):
-            for i in range(j):
-                ct += (sym[j][0] - sym[i][0]) * sym[i][1] * sym[j][1]
-        ct = ct / QQ(2)
-        m_p *= p**ct
-
-        if p != 2:
-            return m_p
-
-        # type factors
-        nII = ZZ.sum(fq[1] for fq in sym if fq[3] == 0)
-
-        nI_I = ZZ(0)   # the total number of pairs of adjacent constituents f_q,
-        # f_2q that are both of type I (odd)
-        for k in range(r-1):
-            if sym[k][3] == sym[k+1][3] == 1 and sym[k][0] + 1 == sym[k+1][0]:
-                nI_I += ZZ(1)
-        return m_p * ZZ(2)**(nI_I - nII)
-
-    def _species_list(self):
-        r"""
-        Return the species list.
-
-        EXAMPLES::
-
-            sage: G = Genus(matrix.diagonal([1,3,27]))
-            sage: g3 = G.local_symbols(3)
-            sage: g3._species_list()
-            [1, 1, 1]
-        """
-        p = self.prime()
-        species_list = []
-        sym = self._symbol
-        if self.prime() != 2:
-            for k in range(len(sym)):
-                n = ZZ(sym[k][1])
-                d = sym[k][2]
-                if n % 2 == 0 and d != ZZ(-1).kronecker(p)**(n//ZZ(2)):
-                    species = -n
-                else:
-                    species = n
-                species_list.append(species)
-            return species_list
-
-        #  p == 2
-        # create a dense list of symbols
-        symbols = []
-        s = 0
-        for k in range(sym[-1][0]+1):
-            if sym[s][0] == k:
-                symbols.append(sym[s])
-                s +=1
-            else:
-                symbols.append([k,0,1,0,0])
-        # avoid a case distinction
-        sym = [[-2,0,1,0,0],[-1,0,1,0,0]] + symbols + [[sym[-1][0]+1,0,1,0,0],[sym[-1][0]+2,0,1,0,0]]
-        for k in range(1, len(sym)-1):
-            free = True
-            if sym[k-1][3]== 1 or sym[k+1][3] == 1:
-                free = False
-            n = sym[k][1]
-            o = sym[k][4]
-            if ZZ(sym[k][2]).kronecker(2) == -1:
-                o = (o + ZZ(4)) % 8
-            if sym[k][3] == 0 or n % 2 == 1:
-                t = n // ZZ(2)
-            else:
-                t = (n // ZZ(2)) - ZZ(1)
-            if free and (o == 0 or o == 1 or o == 7):
-                species = 2*t
-            elif free and (o == 3 or o == 5 or o == 4):
-                species = -2*t
-            else:
-                species = 2*t + 1
-            species_list.append(species)
-        return species_list
-
-    def mass(self):
-        r"""
         Return the local mass `m_p` of this genus as defined by Conway.
 
         See Equation (3) in [CS1988]_.
@@ -2122,7 +2001,7 @@
         sym = self.symbol_tuple_list()[0]
         return sym[0] > 0 or sym[3] == 0
 
-    def symbol_tuple_list(self,scale_valuation=None):
+    def symbol_tuple_list(self, scale_valuation=None):
         r"""
         Return a copy of the underlying list of lists of integers
         defining the genus symbol.
@@ -2504,11 +2383,7 @@
             sage: p=11; Genus_Symbol_p_adic_ring(p, p_adic_symbol(AC, p, 2)).excess()
             0
 
-<<<<<<< HEAD
-            sage: AC = diagonal_matrix(ZZ, [2,6,-6])
-=======
             sage: AC = 2 * diagonal_matrix(ZZ, [1, 3, -3])
->>>>>>> 9d686f22
             sage: p=2; Genus_Symbol_p_adic_ring(p, p_adic_symbol(AC, p, 2)).excess()
             2
             sage: p=3; Genus_Symbol_p_adic_ring(p, p_adic_symbol(AC, p, 2)).excess()
@@ -2520,13 +2395,8 @@
             sage: p=11; Genus_Symbol_p_adic_ring(p, p_adic_symbol(AC, p, 2)).excess()
             0
 
-<<<<<<< HEAD
-            sage: A = diagonal_matrix(ZZ, [2,4,6,8])
-            sage: p=2; Genus_Symbol_p_adic_ring(p, p_adic_symbol(A, p, 2)).excess()
-=======
             sage: A = 2*diagonal_matrix(ZZ, [1, 2, 3, 4])
             sage: p = 2; Genus_Symbol_p_adic_ring(p, p_adic_symbol(A, p, 2)).excess()
->>>>>>> 9d686f22
             2
             sage: p = 3; Genus_Symbol_p_adic_ring(p, p_adic_symbol(A, p, 2)).excess()
             6
@@ -2540,7 +2410,6 @@
         """
         p = self._prime
         if self._prime == 2:
-<<<<<<< HEAD
             return self.dimension() - self.oddity()
         k = 0
         for s in self._symbol:
@@ -2591,19 +2460,6 @@
             if s[0]%2 == 1 and s[2] in (3,5):
                 k += 1
         return Integer(sum([ s[4] for s in self._symbol ]) + 4*k).mod(8)
-=======
-           k = 0
-           for s in self._symbol:
-               if s[0] % 2 == 1 and s[2] in (3, 5):
-                   k += 1
-           return Integer(sum([ s[4] for s in self._symbol ]) + 4*k).mod(8)
-        else:
-           k = 0
-           for s in self._symbol:
-               if s[0] % 2 == 1 and s[2] == -1:
-                   k += 1
-           return Integer(sum([ s[1] * (p**s[0]-1) for s in self._symbol ]) + 4*k).mod(8)
->>>>>>> 9d686f22
 
     def scale(self):
         r"""
@@ -2619,15 +2475,6 @@
 
         EXAMPLES::
 
-<<<<<<< HEAD
-            sage: G = Genus(matrix.diagonal([2,4,18]))
-            sage: G.local_symbols(2).scale()
-            2
-            sage: G.local_symbols(3).scale()
-            1
-        """
-        if self.rank()==0:
-=======
             sage: G = Genus(matrix.diagonal([2, 4, 18]))
             sage: G.local_symbol(2).scale()
             2
@@ -2635,7 +2482,6 @@
             1
         """
         if self.rank() == 0:
->>>>>>> 9d686f22
             return ZZ(0)
         return self.prime()**self._symbol[0][0]
 
@@ -2644,25 +2490,11 @@
         Return the norm of this local genus.
 
         Let `L` be a lattice with bilinear form `b`.
-<<<<<<< HEAD
-        The scale of `(L,b)` is defined as the ideal
-=======
         The norm of `(L,b)` is defined as the ideal
->>>>>>> 9d686f22
         generated by `\{b(x,x) | x \in L\}`.
 
         EXAMPLES::
 
-<<<<<<< HEAD
-            sage: G = Genus(matrix.diagonal([2,4,18]))
-            sage: G.local_symbols(2).norm()
-            2
-            sage: G = Genus(matrix(ZZ,2,[0,1,1,0]))
-            sage: G.local_symbols(2).norm()
-            2
-            """
-        if self.rank()==0:
-=======
             sage: G = Genus(matrix.diagonal([2, 4, 18]))
             sage: G.local_symbol(2).norm()
             2
@@ -2671,16 +2503,11 @@
             2
             """
         if self.rank() == 0:
->>>>>>> 9d686f22
             return ZZ(0)
         p = self.prime()
         if p == 2:
             fq = self._symbol[0]
-<<<<<<< HEAD
-            return self.prime()**(fq[0]+1-fq[3])
-=======
             return self.prime()**(fq[0] + 1 - fq[3])
->>>>>>> 9d686f22
         else:
             return self.scale()
 
@@ -2690,19 +2517,11 @@
 
         EXAMPLES::
 
-<<<<<<< HEAD
-            sage: G = Genus(matrix.diagonal([2,4,18]))
-            sage: G.local_symbols(2).level()
-            4
-        """
-        if self.rank()==0:
-=======
             sage: G = Genus(matrix.diagonal([2, 4, 18]))
             sage: G.local_symbol(2).level()
             4
         """
         if self.rank() == 0:
->>>>>>> 9d686f22
             return ZZ(1)
         return self.prime()**self._symbol[-1][0]
 
@@ -3003,11 +2822,7 @@
             sage: G.is_even()
             True
         """
-<<<<<<< HEAD
-        if self.rank()==0:
-=======
         if self.rank() == 0:
->>>>>>> 9d686f22
             return True
         return self._local_symbols[0].is_even()
 
@@ -3036,19 +2851,11 @@
         r"""
         Return the proper spinor kernel.
 
-<<<<<<< HEAD
-        OUTPUT::
+        OUTPUT:
 
         A pair ``(A, K)`` where
 
-        MATH::
-=======
-        OUTPUT:
-
-        A pair ``(A, K)`` where
-
         .. MATH::
->>>>>>> 9d686f22
 
             A = \prod_{p \mid 2d} ZZ_p^\times / ZZ_p^{\times2},
 
@@ -3056,27 +2863,6 @@
 
         EXAMPLES::
 
-<<<<<<< HEAD
-            sage: gram = matrix(ZZ,4,[2, 0, 1, 0, 0, 2, 1, 0, 1, 1, 5, 0, 0, 0, 0, 16])
-            sage: genus = Genus(gram)
-            sage: genus._proper_spinor_kernel()
-            (Abelian group with gap, generator orders (2, 2),
-            Subgroup of Abelian group with gap, generator orders (2, 2) generated by (1, 1, f2))
-            sage: gram = matrix(ZZ,4,[3, 0, 1, -1, 0, 3, -1, -1, 1, -1, 6, 0, -1, -1, 0, 6])
-            sage: genus = Genus(gram)
-            sage: genus._proper_spinor_kernel()
-            (Abelian group with gap, generator orders (2, 2),
-            Subgroup of Abelian group with gap, generator orders (2, 2) generated by (1, 1, f2))
-        """
-        from sage.quadratic_forms.genera.spinor_genus import AdelicSquareClasses
-        syms = self.local_symbols()
-        primes = tuple([sym.prime() for sym in syms])
-        A = AdelicSquareClasses(primes)
-        kernel_gens = []
-        # -1 adic contribution
-        sig = self.signature_pair_of_matrix()
-        if sig[0]*sig[1] > 1:
-=======
             sage: gram = matrix(ZZ, 4, [2,0,1,0, 0,2,1,0, 1,1,5,0, 0,0,0,16])
             sage: genus = Genus(gram)
             sage: genus._proper_spinor_kernel()
@@ -3096,7 +2882,6 @@
         # -1 adic contribution
         sig = self.signature_pair_of_matrix()
         if sig[0] * sig[1] > 1:
->>>>>>> 9d686f22
             kernel_gens.append(A.delta(-1, prime=-1))
         for sym in syms:
             for r in sym.automorphous_numbers():
@@ -3108,19 +2893,11 @@
         r"""
         Return the improper spinor kernel.
 
-<<<<<<< HEAD
-        OUTPUT::
+        OUTPUT:
 
         A pair ``(A, K)`` where
 
-        MATH::
-=======
-        OUTPUT:
-
-        A pair ``(A, K)`` where
-
         .. MATH::
->>>>>>> 9d686f22
 
             A = \prod_{p \mid 2d} ZZ_p^\times / ZZ_p^{\times2},
 
@@ -3128,18 +2905,6 @@
 
         EXAMPLES::
 
-<<<<<<< HEAD
-            sage: gram = matrix(ZZ,4,[2, 0, 1, 0, 0, 2, 1, 0, 1, 1, 5, 0, 0, 0, 0, 16])
-            sage: genus = Genus(gram)
-            sage: genus._proper_spinor_kernel()
-            (Abelian group with gap, generator orders (2, 2),
-            Subgroup of Abelian group with gap, generator orders (2, 2) generated by (1, 1, f2))
-            sage: gram = matrix(ZZ,4,[3, 0, 1, -1, 0, 3, -1, -1, 1, -1, 6, 0, -1, -1, 0, 6])
-            sage: genus = Genus(gram)
-            sage: genus._improper_spinor_kernel()
-            (Abelian group with gap, generator orders (2, 2),
-            Subgroup of Abelian group with gap, generator orders (2, 2) generated by (1, 1, f2))
-=======
             sage: gram = matrix(ZZ, 4, [2,0,1,0, 0,2,1,0, 1,1,5,0, 0,0,0,16])
             sage: genus = Genus(gram)
             sage: genus._proper_spinor_kernel()
@@ -3150,7 +2915,6 @@
             sage: genus._improper_spinor_kernel()
             (Group of SpinorOperators at primes (2,),
             Subgroup of Group of SpinorOperators at primes (2,) generated by (1, 1, f2, f1))
->>>>>>> 9d686f22
         """
         A, K = self._proper_spinor_kernel()
         if A.order() == K.order():
@@ -3159,11 +2923,7 @@
         if b:
             return A, K
         else:
-<<<<<<< HEAD
-            Ki = A.subgroup(K.gens() + (j,))
-=======
             K = A.subgroup(K.gens() + (j,))
->>>>>>> 9d686f22
             return A, K
 
 
@@ -3181,11 +2941,7 @@
 
         EXAMPLES::
 
-<<<<<<< HEAD
-            sage: g = matrix(ZZ,3,[2,1,0, 1,2,0,0,0,18])
-=======
             sage: g = matrix(ZZ, 3, [2,1,0, 1,2,0, 0,0,18])
->>>>>>> 9d686f22
             sage: gen = Genus(g)
             sage: gen.spinor_generators(False)
             [5]
@@ -3220,11 +2976,7 @@
 
         EXAMPLES::
 
-<<<<<<< HEAD
-            sage: gram = matrix(ZZ,4,[2, 0, 1, 0, 0, 2, 1, 0, 1, 1, 5, 0, 0, 0, 0, 16])
-=======
             sage: gram = matrix(ZZ, 4, [2,0,1,0, 0,2,1,0, 1,1,5,0, 0,0,0,16])
->>>>>>> 9d686f22
             sage: genus = Genus(gram)
             sage: genus._proper_is_improper()
             (True, [2:1])
@@ -3232,11 +2984,7 @@
         This genus consists of only on (improper) class, hence spinor genus and
         improper spinor genus differ::
 
-<<<<<<< HEAD
-            sage: gram = matrix(ZZ,4,[3, 0, 1, -1, 0, 3, -1, -1, 1, -1, 6, 0, -1, -1, 0, 6])
-=======
             sage: gram = matrix(ZZ, 4, [3,0,1,-1, 0,3,-1,-1, 1,-1,6,0, -1,-1,0,6])
->>>>>>> 9d686f22
             sage: genus = Genus(gram)
             sage: genus._proper_is_improper()
             (False, [2:7])
@@ -3254,17 +3002,10 @@
         P = [s.prime() for s in self._local_symbols]
         while True:
             x = V.random_element()
-<<<<<<< HEAD
-            q = x*G*x
-            if q != 0 and all(q.valuation(p) == norm.valuation(p) for p in P):
-                break
-        Q = [p for p in q.prime_factors() if (norm.valuation(p)+q.valuation(p)) % 2 != 0]
-=======
             q = x * G* x
             if q != 0 and all(q.valuation(p) == norm.valuation(p) for p in P):
                 break
         Q = [p for p in q.prime_factors() if (norm.valuation(p) + q.valuation(p)) % 2 != 0]
->>>>>>> 9d686f22
         r = ZZ.prod(Q)
         # M = \tau_x(L)
         # q = [L: L & M]
@@ -3407,7 +3148,6 @@
                 qL.append(_gram_from_jordan_block(p, block, True))
         q = matrix.block_diagonal(qL)
         return TorsionQuadraticForm(q)
-
 
     def rational_representative(self):
         r"""
@@ -3540,9 +3280,6 @@
             self._compute_representative()
         return self._representative
 
-<<<<<<< HEAD
-    def local_symbols(self, p=None):
-=======
     def representatives(self, backend=None, algorithm=None):
         r"""
         Return a list of representatives for the classes in this genus
@@ -3674,8 +3411,7 @@
         assert len(representatives) > 0, self
         return self._representatives
 
-    def local_symbols(self):
->>>>>>> 9d686f22
+    def local_symbols(self, p=None):
         r"""
         Return the local symbols.
 
@@ -3700,236 +3436,6 @@
         assert p!=2
         sym_p = [[0, self.rank(), self.det().kronecker(p)]]
         return Genus_Symbol_p_adic_ring(p, sym_p)
-
-    def mass(self, backend='sage'):
-        r"""
-        Return the mass of this genus.
-
-        The genus must be definite.
-        Let ` L_1, ... L_n` be a list of representatives of this
-        genus. Its mass is defined to be
-
-        MATH::
-
-            \sum_i 1 / |O(L_i)|
-
-        INPUT:
-
-        - ``backend`` -- default: ``'sage'``, or `'magma'`
-
-        OUTPUT:
-
-        a rational number
-
-        EXAMPLES::
-
-            sage: from sage.quadratic_forms.genera.genus import genera
-            sage: G = genera((8,0),1,even=True)[0]
-            sage: G.mass()
-            1/696729600
-        """
-        pos, neg = self.signature_pair()
-        if pos * neg != 0:
-            raise ValueError("Genus must be definite.")
-        if backend == 'sage':
-            from sage.functions.gamma import gamma
-            from sage.symbolic.constants import pi
-            n = self.dimension()
-            mass = self._standard_mass()
-            for sym in self._local_symbols:
-                mass *= sym.mass()/sym._standard_mass()
-            return QQ(mass.canonicalize_radical())
-        elif backend == 'magma':
-            from sage.interfaces.magma import Magma
-            magma = Magma()
-            magma.set_server_and_command(command="magma")
-            e = 1 # lattices in magma are positive definite
-            if neg !=0:
-                e = -1
-            L = magma(e*self.representative())
-            L = L.LatticeWithGram()
-            return QQ(L.Mass())
-        else:
-            raise ValueError("Unknown algorithm: %s"%backend)
-
-    def level(self):
-        r"""
-        Return the level of this genus.
-
-        This is the denominator of the inverse gram matrix
-        of a representative.
-
-        EXAMPLES::
-
-            sage: G = Genus(matrix.diagonal([2,4,18]))
-            sage: G.level()
-            36
-        """
-        return prod(sym.level() for sym in self.local_symbols())
-
-    def scale(self):
-        r"""
-        Return the scale of this genus.
-
-        Let `L` be a lattice with bilinear form `b`.
-        The scale of `(L,b)` is defined as the ideal
-        `b(L,L)`.
-
-        OUTPUT:
-
-        an integer
-
-        EXAMPLES::
-
-            sage: G = Genus(matrix.diagonal([2,4,18]))
-            sage: G.scale()
-            2
-        """
-        return prod([s.scale() for s in self.local_symbols()])
-
-    def norm(self):
-        r"""
-        Return the norm of this genus.
-
-        Let `L` be a lattice with bilinear form `b`.
-        The scale of `(L,b)` is defined as the ideal
-        generated by `\{b(x,x) | x \in L\}`.
-
-        EXAMPLES::
-
-            sage: G = Genus(matrix.diagonal([6,4,18]))
-            sage: G.norm()
-            2
-            sage: G = Genus(matrix(ZZ,2,[0,1,1,0]))
-            sage: G.norm()
-            2
-        """
-        return prod([s.norm() for s in self.local_symbols()])
-
-    def representatives(self, backend='sage', algorithm=None):
-        r"""
-        Return a list of representatives for the classes in this genus
-
-        INPUT:
-
-        - ``backend`` -- (default:``'sage'``))
-        - ``algorithm`` -- (default:``None``)
-
-        OUTPUT:
-
-        - a list of gram matrices
-
-        EXAMPLES::
-
-            sage: from sage.quadratic_forms.genera.genus import genera
-            sage: G = Genus(matrix.diagonal([1,1,7]))
-            sage: G.representatives()
-            (
-            [1 0 0]  [1 0 0]
-            [0 2 1]  [0 1 0]
-            [0 1 4], [0 0 7]
-            )
-
-        Indefinite genera work as well::
-
-            sage: G = Genus(matrix(ZZ,3,[6,3,0,3,6,0,0,0,2]))
-            sage: G.representatives()
-            (
-            [2 0 0]  [ 2 -1  0]
-            [0 6 3]  [-1  2  0]
-            [0 3 6], [ 0  0 18]
-            )
-        """
-        try:
-            return self._representatives
-        except AttributeError:
-            pass
-        n = self.dimension()
-        representatives = []
-        if n==0:
-            return [self.representative()]
-        if n>6 and prod(self.signature_pair_of_matrix())==0:
-            backend = 'magma'
-        if backend == "magma":
-            from sage.interfaces.magma import Magma
-            magma = Magma()
-            magma.set_server_and_command(command="magma")
-            #magma.set_server_and_command(command="/LOCAL/magma/magma")
-            if prod(self.signature_pair_of_matrix()) != 0:
-                if n <= 2:
-                    raise NotImplementedError()
-                K = magma.RationalsAsNumberField()
-                gram = magma.Matrix(K, n, self.representative().list())
-                L = gram.NumberFieldLatticeWithGram()
-                representatives = L.GenusRepresentatives()
-                representatives = [r.GramMatrix().ChangeRing(magma.Rationals()).sage() for r in representatives]
-            else:
-                e = 1
-                if self.signature_pair_of_matrix()[1] != 0:
-                    e = -1
-                K = magma.Rationals()
-                gram = magma.Matrix(K, n, (e*self.representative()).list())
-                L = gram.LatticeWithGram()
-                representatives = L.GenusRepresentatives()
-                representatives = [e*r.GramMatrix().sage() for r in representatives]
-        elif backend == "sage":
-            if n == 1:
-                return [self.representative()]
-            if n == 2:
-                # Binary forms are considered positive definite take care of that.
-                e = ZZ(1)
-                if self.signature_pair()[0] == 0:
-                    e = ZZ(-1)
-                d = - 4 * self.determinant()
-                from sage.quadratic_forms.binary_qf import BinaryQF_reduced_representatives
-                for q in BinaryQF_reduced_representatives(d, proper=False):
-                    if q[1] % 2 == 0:  # we want integrality of the gram matrix
-                        m = e*matrix(ZZ, 2, [q[0], q[1]//2, q[1]//2, q[2]])
-                        if Genus(m) == self:
-                            representatives.append(m)
-            if n > 2:
-                from sage.quadratic_forms.quadratic_form import QuadraticForm
-                from sage.quadratic_forms.quadratic_form__neighbors import neighbor_iteration
-                e = ZZ(1)
-                if not self.is_even():
-                    e = ZZ(2)
-                if self.signature_pair()[0] == 0:
-                    e *= ZZ(-1)
-                Q = QuadraticForm(ZZ,e*self.representative())
-                seeds = [Q]
-                for p in self.spinor_generators(proper=False):
-                    v = Q.find_primitive_p_divisible_vector__next(p)
-                    seeds.append(Q.find_p_neighbor_from_vec(p, v))
-                if ZZ.prod(self.signature_pair()) != 0:
-                    # indefinite genus and improper spinor genus agree
-                    representatives = seeds
-                else:
-                    # we do a neighbor iteration
-                    from sage.sets.primes import Primes
-                    P = Primes()
-                    # we need a prime with L_p isotropic
-                    # this is certainly the case if the lattice is even
-                    # and p does not divide the determinant
-                    if self.is_even():
-                        p = ZZ(2)
-                    else:
-                        p = ZZ(3)
-                    det = self.determinant()
-                    while p.divides(det):
-                        p = P.next(p)
-                    representatives = neighbor_iteration(seeds, p, mass=Q.conway_mass(), algorithm=algorithm)
-                representatives = [g.Hessian_matrix() for g in representatives]
-                representatives = [(g/e).change_ring(ZZ) for g in representatives]
-            # recompute using magma for debugging
-            # if ZZ.prod(self.signature_pair_of_matrix()) == 0:
-            #    assert len(representatives)==len(self.representatives(algorithm="magma"))
-        else:
-            raise ValueError("unknown algorithm")
-        for g in representatives:
-            g.set_immutable()
-        self._representatives = tuple(representatives)
-        assert len(representatives) > 0, self
-        return self._representatives
 
     def local_symbol(self, p):
         r"""
@@ -4165,11 +3671,7 @@
         [1/2   0   0   0]
         [  0   0 1/2   0]
         [  0   0   0 1/2]
-<<<<<<< HEAD
-        """
-=======
     """
->>>>>>> 9d686f22
     level = block[0]
     rk = block[1]
     det = block[2]
@@ -4232,7 +3734,7 @@
     if p != 2 and not discr_form:
         q = matrix.identity(QQ, rk)
         if det != 1:
-            u = _min_nonsquare(p)
+            u = ZZ(_min_nonsquare(p))
             q[0,0] = u
         q = q * p**level
     return q
