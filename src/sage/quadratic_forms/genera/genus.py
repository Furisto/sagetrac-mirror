--- conflicted
+++ resolved
@@ -1302,25 +1302,6 @@
     - ``prime`` -- a prime number
     - ``symbol`` -- the list of invariants for Jordan blocks `A_t,...,A_t` given
       as a list of lists of integers
-
-    EXAMPLES::
-
-        sage: from sage.quadratic_forms.genera.genus import p_adic_symbol
-        sage: from sage.quadratic_forms.genera.genus import Genus_Symbol_p_adic_ring
-
-        sage: A = diagonal_matrix(ZZ, [1,2,3,4])
-        sage: p = 2
-        sage: s2 = p_adic_symbol(A, p, 2); s2
-        [[0, 2, 3, 1, 4], [1, 1, 1, 1, 1], [2, 1, 1, 1, 1]]
-        sage: G2 = Genus_Symbol_p_adic_ring(p,s2);G2
-        Genus symbol at 2:    [1^-2 2^1 4^1]_6
-
-        sage: A = diagonal_matrix(ZZ, [1,2,3,4])
-        sage: p = 3
-        sage: s3 = p_adic_symbol(A, p, 1); s3
-        [[0, 3, -1], [1, 1, 1]]
-        sage: G3 = Genus_Symbol_p_adic_ring(p,s3);G3
-        Genus symbol at 3:     1^-3 3^1
     """
     def __init__(self, prime, symbol, check = True):
         r"""
@@ -1331,23 +1312,26 @@
 
             sage: from sage.quadratic_forms.genera.genus import p_adic_symbol
             sage: from sage.quadratic_forms.genera.genus import Genus_Symbol_p_adic_ring
+
             sage: A = diagonal_matrix(ZZ, [1,2,3,4])
             sage: p = 2
             sage: s2 = p_adic_symbol(A, p, 2); s2
             [[0, 2, 3, 1, 4], [1, 1, 1, 1, 1], [2, 1, 1, 1, 1]]
-            sage: G2 = Genus_Symbol_p_adic_ring(p,s2);G2
+            sage: G = Genus_Symbol_p_adic_ring(p,s2);G
             Genus symbol at 2:    [1^-2 2^1 4^1]_6
+            sage: G == loads(dumps(G))
+            True
 
             sage: A = diagonal_matrix(ZZ, [1,2,3,4])
             sage: p = 3
             sage: s3 = p_adic_symbol(A, p, 1); s3
             [[0, 3, -1], [1, 1, 1]]
-            sage: G3 = Genus_Symbol_p_adic_ring(p,s3);G3
+            sage: G = Genus_Symbol_p_adic_ring(p,s3);G
             Genus symbol at 3:     1^-3 3^1
-            sage: G2 == loads(dumps(G2))
+            sage: G == loads(dumps(G))
             True
-            sage: G3 == loads(dumps(G3))
-            True
+
+
         """
         prime = ZZ(prime)
         if prime == 2:
@@ -1587,24 +1571,17 @@
     #    return len(self._symbol)
     ## ------------------------------------------------------
 
-<<<<<<< HEAD
     @cached_method
     def _nonsquare(self):
         return _min_nonsquare(self._prime).lift()
 
-=======
->>>>>>> 50c5ac80
     def automorphous_numbers(self):
         r"""
         Return generators of the automorphous square classes at this prime.
 
         A `p`-adic square class `r` is called automorphous if it is
         the spinor norm of a proper `p`-adic integral automorphism of this form.
-<<<<<<< HEAD
-        These classes form a group. See [CS1999]_ chapter 15 §9.6 for details.
-=======
         These classes form a group. See [Co1999]_ Chapter 15, 9.6 for details.
->>>>>>> 50c5ac80
 
         OUTPUT:
 
@@ -1668,11 +1645,7 @@
             sage: sym[0].automorphous_numbers()
             [1, 2, 5]
         """
-<<<<<<< HEAD
         from sage.quadratic_forms.genera.normal_form import collect_small_blocks, _min_nonsquare
-=======
-        from .normal_form import collect_small_blocks, _min_nonsquare
->>>>>>> 50c5ac80
         automorphs = []
         sym = self.symbol_tuple_list()
         G = self.gram_matrix().change_ring(ZZ)
@@ -1938,7 +1911,7 @@
             #if p != 2 and u == -1:
             #    u = least_quadratic_nonresidue(p)
             # D *= u
-            D = fundamental_discriminant(D)
+            D = fundamental_discriminant(D) # here is a difference to CWS
             epsilon = D.kronecker(p)
             std *= (1- epsilon*p**(-s))
         return QQ(1) / std
@@ -3808,7 +3781,7 @@
         [1/2   0   0   0]
         [  0   0 1/2   0]
         [  0   0   0 1/2]
-    """
+        """
     from sage.quadratic_forms.genera.normal_form import _min_nonsquare
     level = block[0]
     rk = block[1]
@@ -3872,7 +3845,7 @@
     if p != 2 and not discr_form:
         q = matrix.identity(QQ, rk)
         if det != 1:
-            u = ZZ(_min_nonsquare(p))
+            u = _min_nonsquare(p)
             q[0,0] = u
         q = q * p**level
     return q