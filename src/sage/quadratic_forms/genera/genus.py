--- conflicted
+++ resolved
@@ -32,64 +32,13 @@
 from sage.rings.finite_rings.finite_field_constructor import FiniteField
 from copy import copy, deepcopy
 from sage.misc.misc import verbose
-<<<<<<< HEAD
 from sage.quadratic_forms.genera.normal_form import _min_nonsquare
-from sage.misc.cachefunc import cached_method
-
-def M_p(species, p):
-    r"""
-
-    EXAMPLES::
-
-        sage: from sage.quadratic_forms.genera.genus import M_p
-        sage: M_p(0,2)
-        1
-        sage: M_p(1,2)
-        1/2
-        sage: M_p(-2,2)
-        1/3
-        sage: M_p(2,2)
-        1
-        sage: M_p(3,2)
-        2/3
-        sage: M_p(-4,2)
-        8/15
-        sage: M_p(4,2)
-        8/9
-        sage: M_p(5,2)
-        32/45
-
-        sage: M_p(0,3)
-        1
-        sage: M_p(1,3)
-        1/2
-        sage: M_p(-2,3)
-        3/8
-        sage: M_p(2,3)
-        3/4
-        sage: M_p(3,3)
-        9/16
-        sage: M_p(-4,3)
-        81/160
-    """
-    if species == 0:
-        return QQ(1)
-    n = species.abs()
-    s = (n+1) // ZZ(2)
-    mp = ZZ(2) * ZZ.prod(ZZ(1)-p**(-2*k) for k in range(1, s))
-    if n % 2 == 0:
-        mp *= ZZ(1) - species.sign() * p**(-s)
-    return QQ(1) / mp
-=======
 from sage.interfaces.magma import magma
 from sage.functions.gamma import gamma
 from sage.functions.transcendental import zeta
 from sage.symbolic.constants import pi
 from sage.symbolic.ring import SR
 from sage.quadratic_forms.special_values import quadratic_L_function__exact
-
-
->>>>>>> bfbaddcc
 
 def genera(sig_pair, determinant, max_scale=None, even=False):
     r"""
@@ -1350,20 +1299,16 @@
         else:
             l = 3
         if check:
-<<<<<<< HEAD
             if not prime.is_prime():
                 raise ValueError()
             if not type(symbol) is list:
                 raise TypeError('symbol must be a list')
             if not all(len(s)==l for s in symbol):
                 raise ValueError('not a valid symbol')
-        if len(symbol)==0:
+        if len(symbol) == 0:
             symbol = [l*[0]]
             symbol[0][2] = 1
-=======
-           pass
->>>>>>> bfbaddcc
-        self._prime = ZZ(prime)
+        self._prime = prime
         self._symbol = symbol
         self._canonical_symbol = None
 
@@ -4058,7 +4003,6 @@
         [  0   0 1/2   0]
         [  0   0   0 1/2]
         """
-    from sage.quadratic_forms.genera.normal_form import _min_nonsquare
     level = block[0]
     rk = block[1]
     det = block[2]
