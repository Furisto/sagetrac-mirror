--- conflicted
+++ resolved
@@ -37,20 +37,7 @@
 """
 
 #*****************************************************************************
-<<<<<<< HEAD
 #       Copyright (C) 2006-2009 William Stein and Jon Hanke
-=======
-#       Copyright (C) 2006--2011 William Stein and Jon Hanke
-#
-#  Distributed under the terms of the GNU General Public License (GPL)
-#
-#    This code is distributed in the hope that it will be useful,
-#    but WITHOUT ANY WARRANTY; without even the implied warranty of
-#    MERCHANTABILITY or FITNESS FOR A PARTICULAR PURPOSE.  See the GNU
-#    General Public License for more details.
-#
-#  The full text of the GPL is available at:
->>>>>>> ca888857
 #
 # This program is free software: you can redistribute it and/or modify
 # it under the terms of the GNU General Public License as published by
@@ -60,12 +47,8 @@
 #*****************************************************************************
 
 from sage.libs.pari.all import pari
-<<<<<<< HEAD
 from sage.rings.all import ZZ, is_fundamental_discriminant
 from sage.arith.all import divisors, gcd
-=======
-from sage.rings.all import (is_fundamental_discriminant, ZZ, divisors, QQ, RR)
->>>>>>> ca888857
 from sage.structure.sage_object import SageObject
 from sage.misc.cachefunc import cached_method
 
