r"""
Factory for symbolic functions
"""

###############################################################################
#   Sage: Open Source Mathematical Software
#       Copyright (C) 2009 Burcin Erocal <burcin@erocal.org>
#  Distributed under the terms of the GNU General Public License (GPL),
#  version 2 or any later version.  The full text of the GPL is available at:
#                  https://www.gnu.org/licenses/
###############################################################################
<<<<<<< HEAD
from __future__ import print_function, annotations
from typing import Union
=======
>>>>>>> c4a802d2

from sage.symbolic.function import (SymbolicFunction, sfunctions_funcs,
                                    unpickle_wrapper)


def function_factory(name, nargs=0, latex_name=None, conversions=None,
            evalf_params_first=True, eval_func=None, evalf_func=None,
            conjugate_func=None, real_part_func=None, imag_part_func=None,
            derivative_func=None, tderivative_func=None, power_func=None,
            series_func=None, print_func=None, print_latex_func=None):
    r"""
    Create a formal symbolic function. For an explanation of the arguments see
    the documentation for the method :meth:`function`.

    EXAMPLES::

        sage: from sage.symbolic.function_factory import function_factory
        sage: f = function_factory('f', 2, '\\foo', {'mathematica':'Foo'})
        sage: f(2,4)
        f(2, 4)
        sage: latex(f(1,2))
        \foo\left(1, 2\right)
        sage: f._mathematica_init_()
        'Foo'

        sage: def evalf_f(self, x, parent=None, algorithm=None): return x*.5r
        sage: g = function_factory('g',1,evalf_func=evalf_f)
        sage: g(2)
        g(2)
        sage: g(2).n()
        1.00000000000000
    """
    class NewSymbolicFunction(SymbolicFunction):
        def __init__(self):
            """
            EXAMPLES::

                sage: from sage.symbolic.function_factory import function_factory
                sage: f = function_factory('f', 2) # indirect doctest
                sage: f(2,4)
                f(2, 4)
            """
            SymbolicFunction.__init__(self, name, nargs, latex_name,
                    conversions, evalf_params_first)

        def _maxima_init_(self):
            """
            EXAMPLES::

                sage: from sage.symbolic.function_factory import function_factory
                sage: f = function_factory('f', 2) # indirect doctest
                sage: f._maxima_init_()
                "'f"
            """
            return "'%s"%self.name()

        def _fricas_init_(self):
            """
            Return the FriCAS equivalent of a formal function.

            Note that the arity is ignored.

            EXAMPLES::

                sage: from sage.symbolic.function_factory import function_factory
                sage: f = function_factory('f', 2) # indirect doctest
                sage: f._fricas_init_()
                'operator("f")'
            """
            return 'operator("%s")'%self.name()

        def _sympy_(self):
            from sympy import Function
            return Function(self.name())

        def __reduce__(self):
            """
            EXAMPLES::

                sage: from sage.symbolic.function_factory import function_factory
                sage: f = function_factory('f', 2) # indirect doctest
                sage: nf = loads(dumps(f))
                sage: nf(1, 2)
                f(1, 2)
            """
            pickled_functions = self.__getstate__()[6]
            return (unpickle_function, (name, nargs, latex_name, conversions,
                evalf_params_first, pickled_functions))

    l = locals()
    for func_name in sfunctions_funcs:
        func = l.get(func_name+"_func", None)
        if func:
            if not callable(func):
                raise ValueError(func_name + "_func" + " parameter must be callable")
            setattr(NewSymbolicFunction, '_%s_'%func_name, func)

    return NewSymbolicFunction()


def unpickle_function(name, nargs, latex_name, conversions, evalf_params_first,
        pickled_funcs):
    r"""
    This is returned by the ``__reduce__`` method of symbolic functions to be
    called during unpickling to recreate the given function.

    It calls :meth:`function_factory` with the supplied arguments.

    EXAMPLES::

        sage: from sage.symbolic.function_factory import unpickle_function
        sage: nf = unpickle_function('f', 2, '\\foo', {'mathematica':'Foo'}, True, [])
        sage: nf
        f
        sage: nf(1,2)
        f(1, 2)
        sage: latex(nf(x,x))
        \foo\left(x, x\right)
        sage: nf._mathematica_init_()
        'Foo'

        sage: from sage.symbolic.function import pickle_wrapper
        sage: def evalf_f(self, x, parent=None, algorithm=None): return 2r*x + 5r
        sage: def conjugate_f(self, x): return x/2r
        sage: nf = unpickle_function('g', 1, None, None, True, [None, pickle_wrapper(evalf_f), pickle_wrapper(conjugate_f)] + [None]*8)
        sage: nf
        g
        sage: nf(2)
        g(2)
        sage: nf(2).n()
        9.00000000000000
        sage: nf(2).conjugate()
        1
    """
    funcs = [unpickle_wrapper(_) for _ in pickled_funcs]
    args = [name, nargs, latex_name, conversions, evalf_params_first] + funcs
    return function_factory(*args)


def function(s, *args, **kwds) -> Union[SymbolicFunction, list[SymbolicFunction]]:
    r"""
    Create a formal symbolic function with the name *s*.

    INPUT:

    - ``args`` - arguments to the function, if specified returns the new
      function evaluated at the given arguments (deprecated as of :trac:`17447`)
    - ``nargs=0`` - number of arguments the function accepts, defaults to
      variable number of arguments, or 0
    - ``latex_name`` - name used when printing in latex mode
    - ``conversions`` - a dictionary specifying names of this function in
      other systems, this is used by the interfaces internally during conversion
    - ``eval_func`` - method used for automatic evaluation
    - ``evalf_func`` - method used for numeric evaluation
    - ``evalf_params_first`` - bool to indicate if parameters should be
      evaluated numerically before calling the custom evalf function
    - ``conjugate_func`` - method used for complex conjugation
    - ``real_part_func`` - method used when taking real parts
    - ``imag_part_func`` - method used when taking imaginary parts
    - ``derivative_func`` - method to be used for (partial) derivation
      This method should take a keyword argument deriv_param specifying
      the index of the argument to differentiate w.r.t
    - ``tderivative_func`` - method to be used for derivatives
    - ``power_func`` - method used when taking powers
      This method should take a keyword argument power_param specifying
      the exponent
    - ``series_func`` - method used for series expansion
      This method should expect keyword arguments
      - ``order`` - order for the expansion to be computed
      - ``var`` - variable to expand w.r.t.
      - ``at`` - expand at this value
    - ``print_func`` - method for custom printing
    - ``print_latex_func`` - method for custom printing in latex mode

    Note that custom methods must be instance methods, i.e., expect the instance
    of the symbolic function as the first argument.

    EXAMPLES::

        sage: from sage.symbolic.function_factory import function
        sage: var('a, b')
        (a, b)
        sage: cr = function('cr')
        sage: f = cr(a)
        sage: g = f.diff(a).integral(b)
        sage: g
        b*diff(cr(a), a)
        sage: foo = function("foo", nargs=2)
        sage: x,y,z = var("x y z")
        sage: foo(x, y) + foo(y, z)^2
        foo(y, z)^2 + foo(x, y)

    In Sage 4.0, you need to use :meth:`substitute_function` to
    replace all occurrences of a function with another::

        sage: g.substitute_function(cr, cos)
        -b*sin(a)

        sage: g.substitute_function(cr, (sin(x) + cos(x)).function(x))
        b*(cos(a) - sin(a))

    In Sage 4.0, basic arithmetic with unevaluated functions is no
    longer supported::

        sage: x = var('x')
        sage: f = function('f')
        sage: 2*f
        Traceback (most recent call last):
        ...
        TypeError: unsupported operand parent(s) for *: 'Integer Ring' and '<class 'sage.symbolic.function_factory...NewSymbolicFunction'>'

    You now need to evaluate the function in order to do the arithmetic::

        sage: 2*f(x)
        2*f(x)


    We create a formal function of one variable, write down
    an expression that involves first and second derivatives,
    and extract off coefficients.

    ::

        sage: r, kappa = var('r,kappa')
        sage: psi = function('psi', nargs=1)(r); psi
        psi(r)
        sage: g = 1/r^2*(2*r*psi.derivative(r,1) + r^2*psi.derivative(r,2)); g
        (r^2*diff(psi(r), r, r) + 2*r*diff(psi(r), r))/r^2
        sage: g.expand()
        2*diff(psi(r), r)/r + diff(psi(r), r, r)
        sage: g.coefficient(psi.derivative(r,2))
        1
        sage: g.coefficient(psi.derivative(r,1))
        2/r

    Defining custom methods for automatic or numeric evaluation, derivation,
    conjugation, etc. is supported::

        sage: def ev(self, x): return 2*x
        sage: foo = function("foo", nargs=1, eval_func=ev)
        sage: foo(x)
        2*x
        sage: foo = function("foo", nargs=1, eval_func=lambda self, x: 5)
        sage: foo(x)
        5
        sage: def ef(self, x): pass
        sage: bar = function("bar", nargs=1, eval_func=ef)
        sage: bar(x)
        bar(x)

        sage: def evalf_f(self, x, parent=None, algorithm=None): return 6
        sage: foo = function("foo", nargs=1, evalf_func=evalf_f)
        sage: foo(x)
        foo(x)
        sage: foo(x).n()
        6

        sage: foo = function("foo", nargs=1, conjugate_func=ev)
        sage: foo(x).conjugate()
        2*x

        sage: def deriv(self, *args,**kwds):
        ....:     print("{} {}".format(args, kwds))
        ....:     return args[kwds['diff_param']]^2
        sage: foo = function("foo", nargs=2, derivative_func=deriv)
        sage: foo(x,y).derivative(y)
        (x, y) {'diff_param': 1}
        y^2

        sage: def pow(self, x, power_param=None):
        ....:     print("{} {}".format(x, power_param))
        ....:     return x*power_param
        sage: foo = function("foo", nargs=1, power_func=pow)
        sage: foo(y)^(x+y)
        y x + y
        (x + y)*y

        sage: def expand(self, *args, **kwds):
        ....:     print("{} {}".format(args, sorted(kwds.items())))
        ....:     return sum(args[0]^i for i in range(kwds['order']))
        sage: foo = function("foo", nargs=1, series_func=expand)
        sage: foo(y).series(y, 5)
        (y,) [('at', 0), ('options', 0), ('order', 5), ('var', y)]
        y^4 + y^3 + y^2 + y + 1

        sage: def my_print(self, *args): return "my args are: " + ', '.join(map(repr, args))
        sage: foo = function('t', nargs=2, print_func=my_print)
        sage: foo(x,y^z)
        my args are: x, y^z

        sage: latex(foo(x,y^z))
        t\left(x, y^{z}\right)
        sage: foo = function('t', nargs=2, print_latex_func=my_print)
        sage: foo(x,y^z)
        t(x, y^z)
        sage: latex(foo(x,y^z))
        my args are: x, y^z
        sage: foo = function('t', nargs=2, latex_name='foo')
        sage: latex(foo(x,y^z))
        foo\left(x, y^{z}\right)

    Chain rule::

        sage: def print_args(self, *args, **kwds): print("args: {}".format(args)); print("kwds: {}".format(kwds)); return args[0]
        sage: foo = function('t', nargs=2, tderivative_func=print_args)
        sage: foo(x,x).derivative(x)
        args: (x, x)
        kwds: {'diff_param': x}
        x
        sage: foo = function('t', nargs=2, derivative_func=print_args)
        sage: foo(x,x).derivative(x)
        args: (x, x)
        kwds: {'diff_param': 0}
        args: (x, x)
        kwds: {'diff_param': 1}
        2*x

    TESTS:

    Make sure that :trac:`15860` is fixed and whitespaces are removed::

        sage: C, D, E = function(' C  D E')
        sage: C(D(x))
        C(D(x))
        sage: E
        E
    """
    if not isinstance(s, str):
        raise TypeError("expect string as first argument")

    # create the function
    if ',' in s:
        names = s.split(',')
    elif ' ' in s:
        names = s.split(' ')
    else:
        names = [s]
    names = [sn.strip() for sn in names if sn.strip()]

    funcs = [function_factory(name, **kwds) for name in names]

    if len(args) > 0:
        from sage.misc.superseded import deprecation
        deprecation(17447, "Calling function('f',x) is deprecated. Use function('f')(x) instead.")
        res = [f(*args) for f in funcs]
    else:
        res = funcs

    if len(res) == 1:
        return res[0]
    return tuple(res)


def deprecated_custom_evalf_wrapper(func):
    """
    This is used while pickling old symbolic functions that define a custom
    evalf method.

    The protocol for numeric evaluation functions was changed to include a
    ``parent`` argument instead of ``prec``. This function creates a wrapper
    around the old custom method, which extracts the precision information
    from the given ``parent``, and passes it on to the old function.

    EXAMPLES::

        sage: from sage.symbolic.function_factory import deprecated_custom_evalf_wrapper as dcew
        sage: def old_func(x, prec=0): print("x: %s, prec: %s" % (x, prec))
        sage: new_func = dcew(old_func)
        sage: new_func(5, parent=RR)
        x: 5, prec: 53
        sage: new_func(0r, parent=ComplexField(100))
        x: 0, prec: 100
    """
    def new_evalf(*args, **kwds):
        parent = kwds['parent']
        if parent:
            prec = parent.prec()
        else:
            prec = 53
        return func(*args, prec=prec)
    return new_evalf<|MERGE_RESOLUTION|>--- conflicted
+++ resolved
@@ -9,11 +9,8 @@
 #  version 2 or any later version.  The full text of the GPL is available at:
 #                  https://www.gnu.org/licenses/
 ###############################################################################
-<<<<<<< HEAD
-from __future__ import print_function, annotations
+from __future__ import annotations
 from typing import Union
-=======
->>>>>>> c4a802d2
 
 from sage.symbolic.function import (SymbolicFunction, sfunctions_funcs,
                                     unpickle_wrapper)
