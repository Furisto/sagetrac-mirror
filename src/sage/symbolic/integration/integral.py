"""
Symbolic Integration
"""
# ****************************************************************************
#       Copyright (C) 2009 Golam Mortuza Hossain <gmhossain@gmail.com>
#       Copyright (C) 2010 Burcin Erocal <burcin@erocal.org>
#
# This program is free software: you can redistribute it and/or modify
# it under the terms of the GNU General Public License as published by
# the Free Software Foundation, either version 2 of the License, or
# (at your option) any later version.
#                  https://www.gnu.org/licenses/
# ****************************************************************************`
from sage.symbolic.ring import SR, is_SymbolicVariable
from sage.symbolic.function import BuiltinFunction

##################################################################
#  Table of available integration routines
##################################################################

import sage.symbolic.integration.external as external

# Add new integration routines to the dictionary below. This will make them
# accessible with the 'algorithm' keyword parameter of top level integrate().
available_integrators = {}
available_integrators['maxima'] = external.maxima_integrator
available_integrators['sympy'] = external.sympy_integrator
available_integrators['mathematica_free'] = external.mma_free_integrator
available_integrators['fricas'] = external.fricas_integrator
available_integrators['giac'] = external.giac_integrator

######################################################
#
# Class implementing symbolic integration
#
######################################################


class IndefiniteIntegral(BuiltinFunction):
    def __init__(self):
        """
        Class to represent an indefinite integral.

        EXAMPLES::

            sage: from sage.symbolic.integration.integral import indefinite_integral
            sage: indefinite_integral(log(x), x) #indirect doctest
            x*log(x) - x
            sage: indefinite_integral(x^2, x)
            1/3*x^3
            sage: indefinite_integral(4*x*log(x), x)
            2*x^2*log(x) - x^2
            sage: indefinite_integral(exp(x), 2*x)
            2*e^x

        TESTS:

        Check for :trac:`28913`::

            sage: Ex = (1-2*x^(1/3))^(3/4)/x
            sage: integrate(Ex, x, algorithm="giac")  # long time
            4*(-2*x^(1/3) + 1)^(3/4) + 6*arctan((-2*x^(1/3) + 1)^(1/4)) - 3*log((-2*x^(1/3) + 1)^(1/4) + 1) + 3*log(abs((-2*x^(1/3) + 1)^(1/4) - 1))

        Check for :trac:`29833`::

            sage: (x,a,b)=var('x a b')
            sage: assume(b > 0)
            sage: f = (exp((x-a)/b) + 1)**(-1)
            sage: (f*f).integrate(x, algorithm="mathematica_free") # optional -- internet
            -b*log(e^(a/b) + e^(x/b)) + x + b/(e^(-(a - x)/b) + 1)

        Check for :trac:`25119`::

            sage: integrate(sqrt(x^2)/x,x)
            x*sgn(x)
        """
        # The automatic evaluation routine will try these integrators
        # in the given order. This is an attribute of the class instead of
        # a global variable in this module to enable customization by
        # creating a subclasses which define a different set of integrators
        self.integrators = [external.maxima_integrator,
                            external.giac_integrator,
                            external.sympy_integrator]

        BuiltinFunction.__init__(self, "integrate", nargs=2, conversions={'sympy': 'Integral',
                                                                          'giac': 'integrate'})

    def _eval_(self, f, x):
        """
        EXAMPLES::

            sage: from sage.symbolic.integration.integral import indefinite_integral
            sage: indefinite_integral(exp(x), x) # indirect doctest
            e^x
            sage: indefinite_integral(exp(x), x^2)
            2*(x - 1)*e^x

        TESTS:

        Check that :trac:`28842` is fixed::

            sage: integrate(1/(x^4 + x^3 + 1), x)
            integrate(1/(x^4 + x^3 + 1), x)

        Check that :trac:`32002` is fixed::

            sage: integral(2*min_symbolic(x,2*x),x)
            -1/2*x^2*sgn(x) + 3/2*x^2
        """
        # Check for x
        if not is_SymbolicVariable(x):
            if len(x.variables()) == 1:
                nx = x.variables()[0]
                f = f * x.diff(nx)
                x = nx
            else:
                return None

        # we try all listed integration algorithms
        A = None
        for integrator in self.integrators:
            try:
                A = integrator(f, x)
            except (NotImplementedError, TypeError,
                    AttributeError, RuntimeError):
                pass
            except ValueError:
                # maxima is telling us something
                raise
            else:
                if not hasattr(A, 'operator'):
                    return A
                else:
                    uneval = integral(SR.wild(0), x, hold=True)
                    if not A.has(uneval):
                        return A
        return A

    def _tderivative_(self, f, x, diff_param=None):
        """
        EXAMPLES::

            sage: from sage.symbolic.integration.integral import indefinite_integral
            sage: f = function('f'); a,b=var('a,b')
            sage: h = indefinite_integral(f(x), x)
            sage: h.diff(x) # indirect doctest
            f(x)
            sage: h.diff(a)
            0
        """
        if x.has(diff_param):
            return f * x.derivative(diff_param)
        else:
            return f.derivative(diff_param).integral(x)

    def _print_latex_(self, f, x):
        r"""
        EXAMPLES::

            sage: from sage.symbolic.integration.integral import indefinite_integral
            sage: print_latex = indefinite_integral._print_latex_
            sage: var('x,a,b')
            (x, a, b)
            sage: f = function('f')
            sage: print_latex(f(x),x)
            '\\int f\\left(x\\right)\\,{d x}'
            sage: latex(integrate(tan(x)/x, x))
            \int \frac{\tan\left(x\right)}{x}\,{d x}
        """
        from sage.misc.latex import latex
        if not is_SymbolicVariable(x):
            dx_str = "{d \\left(%s\\right)}" % latex(x)
        else:
            dx_str = "{d %s}" % latex(x)

        return "\\int %s\\,%s" % (latex(f), dx_str)


indefinite_integral = IndefiniteIntegral()


class DefiniteIntegral(BuiltinFunction):
    def __init__(self):
        """
        The symbolic function representing a definite integral.

        EXAMPLES::

            sage: from sage.symbolic.integration.integral import definite_integral
            sage: definite_integral(sin(x),x,0,pi)
            2
        """
        # The automatic evaluation routine will try these integrators
        # in the given order. This is an attribute of the class instead of
        # a global variable in this module to enable customization by
        # creating a subclasses which define a different set of integrators
        self.integrators = [external.maxima_integrator,
                            external.giac_integrator,
                            external.sympy_integrator]

        BuiltinFunction.__init__(self, "integrate", nargs=4, conversions={'sympy': 'Integral',
                                                                          'giac': 'integrate'})

    def _eval_(self, f, x, a, b):
        """
        Return the results of symbolic evaluation of the integral.

        EXAMPLES::

            sage: from sage.symbolic.integration.integral import definite_integral
            sage: definite_integral(exp(x),x,0,1) # indirect doctest
            e - 1

        TESTS:

        Check that :trac:`32002` is fixed::

            sage: integral(2*min_symbolic(x,2*x),x,-1,1)
            -1
        """
        # Check for x
        if not is_SymbolicVariable(x):
            if len(x.variables()) == 1:
                nx = x.variables()[0]
                f = f * x.diff(nx)
                x = nx
            else:
                return None

        args = (f, x, a, b)

        # we try all listed integration algorithms
        A = None
        for integrator in self.integrators:
            try:
                A = integrator(*args)
            except (NotImplementedError, TypeError,
                    AttributeError, RuntimeError):
                pass
            except ValueError:
                # maxima is telling us something
                raise
            else:
                if not hasattr(A, 'operator'):
                    return A
                else:
                    uneval = integral(SR.wild(0), x, a, b, hold=True)
                    if not A.has(uneval):
                        return A
        return A

    def _evalf_(self, f, x, a, b, parent=None, algorithm=None):
        """
        Return a numerical approximation of the integral.

        EXAMPLES::

            sage: from sage.symbolic.integration.integral import definite_integral
            sage: f = sin(x)*log(x)/x^2
            sage: h = definite_integral(f, x, 1, 2, hold=True); h
            integrate(log(x)*sin(x)/x^2, x, 1, 2)
            sage: h.n() # indirect doctest
            0.14839875208053...

        TESTS:

        Check if :trac:`3863` is fixed::

            sage: integrate(x^2.7 * e^(-2.4*x), x, 0, 3).n()
            0.154572952320790
        """
        from sage.calculus.integration import numerical_integral
        # The gsl routine returns a tuple, which also contains the error.
        # We only return the result.
        return numerical_integral(f, a, b)[0]

    def _tderivative_(self, f, x, a, b, diff_param=None):
        """
        Return the derivative of symbolic integration.

        EXAMPLES::

            sage: from sage.symbolic.integration.integral import definite_integral
            sage: f = function('f'); a,b=var('a,b')
            sage: h = definite_integral(f(x), x,a,b)
            sage: h.diff(x) # indirect doctest
            0
            sage: h.diff(a)
            -f(a)
            sage: h.diff(b)
            f(b)

        TESTS:

        Check for :trac:`28656`::

            sage: t = var("t")
            sage: f = function("f")
            sage: F(x) = integrate(f(t),t,0,x)
            sage: F(x).diff(x)
            f(x)
        """
        if not x.has(diff_param):
            # integration variable != differentiation variable
            ans = definite_integral(f.diff(diff_param), x, a, b)
        else:
            ans = SR.zero()
        if hasattr(b, 'diff'):
            ans += f.subs(x == b) * b.diff(diff_param)
        if hasattr(a, 'diff'):
            ans -= f.subs(x == a) * a.diff(diff_param)
        return ans

    def _print_latex_(self, f, x, a, b):
        r"""
        Convert this integral to LaTeX notation

        EXAMPLES::

            sage: from sage.symbolic.integration.integral import definite_integral
            sage: print_latex = definite_integral._print_latex_
            sage: var('x,a,b')
            (x, a, b)
            sage: f = function('f')
            sage: print_latex(f(x),x,0,1)
            '\\int_{0}^{1} f\\left(x\\right)\\,{d x}'
            sage: latex(integrate(tan(x)/x, x, 0, 1))
            \int_{0}^{1} \frac{\tan\left(x\right)}{x}\,{d x}
        """
        from sage.misc.latex import latex
        if not is_SymbolicVariable(x):
            dx_str = "{d \\left(%s\\right)}" % latex(x)
        else:
            dx_str = "{d %s}" % latex(x)
        return "\\int_{%s}^{%s} %s\\,%s" % (latex(a), latex(b),
                                            latex(f), dx_str)

    def _sympy_(self, f, x, a, b):
        """
        Convert this integral to the equivalent SymPy object

        The resulting SymPy integral can be evaluated using ``doit()``.

        EXAMPLES::

            sage: integral(x, x, 0, 1, hold=True)._sympy_()
            Integral(x, (x, 0, 1))
            sage: _.doit()
            1/2
        """
        from sympy.integrals import Integral
        return Integral(f, (x, a, b))


definite_integral = DefiniteIntegral()


def _normalize_integral_input(f, v, a=None, b=None):
    r"""
    Validate and return variable and endpoints for an integral.

    INPUT:

    - ``f`` -- an expression to integrate

    - ``v`` -- a variable of integration or a triple

    - ``a`` -- (optional) the left endpoint of integration

    - ``b`` -- (optional) the right endpoint of integration

    It is also possible to pass the last three parameters in ``v`` as a triple.

    If the input contains endpoints, both endpoints must be given.

    OUTPUT:

    - a tuple of ``f``, ``v``, ``a``, and ``b``.

    EXAMPLES::

        sage: from sage.symbolic.integration.integral import \
        ....:     _normalize_integral_input
        sage: _normalize_integral_input(x^2, x, 0, 3)
        (x^2, x, 0, 3)
        sage: _normalize_integral_input(x^2, [x, 0, 3], None, None)
        (x^2, x, 0, 3)
        sage: _normalize_integral_input(x^2, [x], None, None)
        (x^2, x, None, None)

    TESTS::

        sage: _normalize_integral_input(x^2, [0, 3], None, None)
        Traceback (most recent call last):
        ...
        TypeError: invalid input [0, 3] - please use variable,
        with or without two endpoints
        sage: _normalize_integral_input(x^2, x, 0, None)
        Traceback (most recent call last):
        ...
        TypeError: only one endpoint was given!
    """
    if isinstance(v, (list, tuple)) and a is None and b is None:
        if len(v) == 1:  # bare variable in a tuple
            v = v[0]
        elif len(v) == 3:  # variable and two endpoints
            v, a, b = v
        else:
            raise TypeError("invalid input %s - please use variable, "
                            "with or without two endpoints" % repr(v))

    if (a is None) ^ (b is None):
        raise TypeError('only one endpoint was given!')

    return f, v, a, b


def integrate(expression, v=None, a=None, b=None, algorithm=None, hold=False):
    r"""
    Return the indefinite integral with respect to the variable
    `v`, ignoring the constant of integration. Or, if endpoints
    `a` and `b` are specified, returns the definite
    integral over the interval `[a, b]`.

    If ``self`` has only one variable, then it returns the
    integral with respect to that variable.

    If definite integration fails, it could be still possible to
    evaluate the definite integral using indefinite integration with
    the Newton - Leibniz theorem (however, the user has to ensure that the
    indefinite integral is continuous on the compact interval `[a,b]` and
    this theorem can be applied).

    INPUT:

    - ``v`` - a variable or variable name.  This can also be a tuple of
      the variable (optional) and endpoints (i.e., ``(x,0,1)`` or ``(0,1)``).

    - ``a`` - (optional) lower endpoint of definite integral

    - ``b`` - (optional) upper endpoint of definite integral

    - ``algorithm`` - (default: 'maxima') one of

       - 'maxima' - use maxima (the default)

       - 'sympy' - use sympy (also in Sage)

       - 'mathematica_free' - use http://integrals.wolfram.com/

       - 'fricas' - use FriCAS (the optional fricas spkg has to be installed)

       - 'giac' - use Giac

    To prevent automatic evaluation use the ``hold`` argument.

    .. SEEALSO::

        To integrate a polynomial over a polytope, use the optional
        ``latte_int`` package
        :meth:`sage.geometry.polyhedron.base.Polyhedron_base.integrate`.

    EXAMPLES::

        sage: x = var('x')
        sage: h = sin(x)/(cos(x))^2
        sage: h.integral(x)
        1/cos(x)

    ::

        sage: f = x^2/(x+1)^3
        sage: f.integral(x)
        1/2*(4*x + 3)/(x^2 + 2*x + 1) + log(x + 1)

    ::

        sage: f = x*cos(x^2)
        sage: f.integral(x, 0, sqrt(pi))
        0
        sage: f.integral(x, a=-pi, b=pi)
        0

    ::

        sage: f(x) = sin(x)
        sage: f.integral(x, 0, pi/2)
        1

    The variable is required, but the endpoints are optional::

        sage: y = var('y')
        sage: integral(sin(x), x)
        -cos(x)
        sage: integral(sin(x), y)
        y*sin(x)
        sage: integral(sin(x), x, pi, 2*pi)
        -2
        sage: integral(sin(x), y, pi, 2*pi)
        pi*sin(x)
        sage: integral(sin(x), (x, pi, 2*pi))
        -2
        sage: integral(sin(x), (y, pi, 2*pi))
        pi*sin(x)

    Using the ``hold`` parameter it is possible to prevent automatic
    evaluation, which can then be evaluated via :meth:`simplify`::

        sage: integral(x^2, x, 0, 3)
        9
        sage: a = integral(x^2, x, 0, 3, hold=True) ; a
        integrate(x^2, x, 0, 3)
        sage: a.simplify()
        9

    Constraints are sometimes needed::

        sage: var('x, n')
        (x, n)
        sage: integral(x^n,x)
        Traceback (most recent call last):
        ...
        ValueError: Computation failed since Maxima requested additional
        constraints; using the 'assume' command before evaluation
        *may* help (example of legal syntax is 'assume(n>0)', see `assume?`
        for more details)
        Is n equal to -1?
        sage: assume(n > 0)
        sage: integral(x^n,x)
        x^(n + 1)/(n + 1)
        sage: forget()

    Usually the constraints are of sign, but others are possible::

        sage: assume(n==-1)
        sage: integral(x^n,x)
        log(x)

    Note that an exception is raised when a definite integral is
    divergent::

        sage: forget() # always remember to forget assumptions you no longer need
        sage: integrate(1/x^3,(x,0,1))
        Traceback (most recent call last):
        ...
        ValueError: Integral is divergent.
        sage: integrate(1/x^3,x,-1,3)
        Traceback (most recent call last):
        ...
        ValueError: Integral is divergent.

    But Sage can calculate the convergent improper integral of
    this function::

        sage: integrate(1/x^3,x,1,infinity)
        1/2

    The examples in the Maxima documentation::

        sage: var('x, y, z, b')
        (x, y, z, b)
        sage: integral(sin(x)^3, x)
        1/3*cos(x)^3 - cos(x)
        sage: integral(x/sqrt(b^2-x^2), b)
        x*log(2*b + 2*sqrt(b^2 - x^2))
        sage: integral(x/sqrt(b^2-x^2), x)
        -sqrt(b^2 - x^2)
        sage: integral(cos(x)^2 * exp(x), x, 0, pi)
        3/5*e^pi - 3/5
        sage: integral(x^2 * exp(-x^2), x, -oo, oo)
        1/2*sqrt(pi)

    We integrate the same function in both Mathematica and Sage (via
    Maxima)::

        sage: _ = var('x, y, z')
        sage: f = sin(x^2) + y^z
        sage: g = mathematica(f)                           # optional - mathematica
        sage: print(g)                                      # optional - mathematica
                  z        2
                 y  + Sin[x ]
        sage: print(g.Integrate(x))                         # optional - mathematica
                    z        Pi                2
                 x y  + Sqrt[--] FresnelS[Sqrt[--] x]
                             2                 Pi
        sage: print(f.integral(x))
        x*y^z + 1/16*sqrt(pi)*((I + 1)*sqrt(2)*erf((1/2*I + 1/2)*sqrt(2)*x) + (I - 1)*sqrt(2)*erf((1/2*I - 1/2)*sqrt(2)*x) - (I - 1)*sqrt(2)*erf(sqrt(-I)*x) + (I + 1)*sqrt(2)*erf((-1)^(1/4)*x))

    Alternatively, just use algorithm='mathematica_free' to integrate via Mathematica
    over the internet (does NOT require a Mathematica license!)::

        sage: _ = var('x, y, z')  # optional - internet
        sage: f = sin(x^2) + y^z   # optional - internet
        sage: f.integrate(x, algorithm="mathematica_free")   # optional - internet
        x*y^z + sqrt(1/2)*sqrt(pi)*fresnel_sin(sqrt(2)*x/sqrt(pi))

    We can also use Sympy::

        sage: integrate(x*sin(log(x)), x)
        -1/5*x^2*(cos(log(x)) - 2*sin(log(x)))
        sage: integrate(x*sin(log(x)), x, algorithm='sympy')
        -1/5*x^2*cos(log(x)) + 2/5*x^2*sin(log(x))
        sage: _ = var('y, z')
        sage: (x^y - z).integrate(y)
        -y*z + x^y/log(x)
        sage: (x^y - z).integrate(y, algorithm="sympy")
        -y*z + cases(((log(x) != 0, x^y/log(x)), (1, y)))

    We integrate the above function in Maple now::

        sage: g = maple(f); g.sort()         # optional - maple
        y^z+sin(x^2)
        sage: g.integrate(x).sort()          # optional - maple
        x*y^z+1/2*2^(1/2)*Pi^(1/2)*FresnelS(2^(1/2)/Pi^(1/2)*x)

    We next integrate a function with no closed form integral. Notice
    that the answer comes back as an expression that contains an
    integral itself. ::

        sage: A = integral(1/ ((x-4) * (x^3+2*x+1)), x); A
        integrate(1/((x^3 + 2*x + 1)*(x - 4)), x)

    Sometimes, in this situation, using the algorithm "maxima"
    gives instead a partially integrated answer::

        sage: integral(1/(x**7-1),x,algorithm='maxima')
        -1/7*integrate((x^5 + 2*x^4 + 3*x^3 + 4*x^2 + 5*x + 6)/(x^6 + x^5 + x^4 + x^3 + x^2 + x + 1), x) + 1/7*log(x - 1)

    We now show that floats are not converted to rationals
    automatically since we by default have keepfloat: true in maxima.

    ::

        sage: integral(e^(-x^2),(x, 0, 0.1))
        0.05623145800914245*sqrt(pi)

    An example of an integral that fricas can integrate::

        sage: f(x) = sqrt(x+sqrt(1+x^2))/x
        sage: integrate(f(x), x, algorithm="fricas")      # optional - fricas
        2*sqrt(x + sqrt(x^2 + 1)) - 2*arctan(sqrt(x + sqrt(x^2 + 1))) - log(sqrt(x + sqrt(x^2 + 1)) + 1) + log(sqrt(x + sqrt(x^2 + 1)) - 1)

    where the default integrator obtains another answer::

        sage: integrate(f(x), x)
        1/8*sqrt(x)*gamma(1/4)*gamma(-1/4)^2*hypergeometric((-1/4, -1/4, 1/4), (1/2, 3/4), -1/x^2)/(pi*gamma(3/4))

    The following definite integral is not found by maxima::

        sage: f(x) = (x^4 - 3*x^2 + 6) / (x^6 - 5*x^4 + 5*x^2 + 4)
        sage: integrate(f(x), x, 1, 2, algorithm='maxima')
        integrate((x^4 - 3*x^2 + 6)/(x^6 - 5*x^4 + 5*x^2 + 4), x, 1, 2)

    but is nevertheless computed::

        sage: integrate(f(x), x, 1, 2)
        -1/2*pi + arctan(8) + arctan(5) + arctan(2) + arctan(1/2)

    Both fricas and sympy give the correct result::

        sage: integrate(f(x), x, 1, 2, algorithm="fricas")  # optional - fricas
        -1/2*pi + arctan(8) + arctan(5) + arctan(2) + arctan(1/2)
        sage: integrate(f(x), x, 1, 2, algorithm="sympy")
        -1/2*pi + arctan(8) + arctan(5) + arctan(2) + arctan(1/2)

    Using Giac to integrate the absolute value of a trigonometric expression::

        sage: integrate(abs(cos(x)), x, 0, 2*pi, algorithm='giac')
        4
        sage: integrate(abs(cos(x)), x, 0, 2*pi)
        4

    ALIASES: integral() and integrate() are the same.

    EXAMPLES:

    Here is an example where we have to use assume::

        sage: a,b = var('a,b')
        sage: integrate(1/(x^3 *(a+b*x)^(1/3)), x)
        Traceback (most recent call last):
        ...
        ValueError: Computation failed since Maxima requested additional
        constraints; using the 'assume' command before evaluation
        *may* help (example of legal syntax is 'assume(a>0)', see `assume?`
        for more details)
        Is a positive or negative?

    So we just assume that `a>0` and the integral works::

        sage: assume(a>0)
        sage: integrate(1/(x^3 *(a+b*x)^(1/3)), x)
        2/9*sqrt(3)*b^2*arctan(1/3*sqrt(3)*(2*(b*x + a)^(1/3) + a^(1/3))/a^(1/3))/a^(7/3) - 1/9*b^2*log((b*x + a)^(2/3) + (b*x + a)^(1/3)*a^(1/3) + a^(2/3))/a^(7/3) + 2/9*b^2*log((b*x + a)^(1/3) - a^(1/3))/a^(7/3) + 1/6*(4*(b*x + a)^(5/3)*b^2 - 7*(b*x + a)^(2/3)*a*b^2)/((b*x + a)^2*a^2 - 2*(b*x + a)*a^3 + a^4)

    TESTS:

    The following integral was broken prior to Maxima 5.15.0 -
    see :trac:`3013`::

        sage: integrate(sin(x)*cos(10*x)*log(x), x)
        -1/198*(9*cos(11*x) - 11*cos(9*x))*log(x) + 1/44*Ei(11*I*x) - 1/36*Ei(9*I*x) - 1/36*Ei(-9*I*x) + 1/44*Ei(-11*I*x)

    It is no longer possible to use certain functions without an
    explicit variable.  Instead, evaluate the function at a variable,
    and then take the integral::

        sage: integrate(sin)
        Traceback (most recent call last):
        ...
        TypeError: unable to convert sin to a symbolic expression

        sage: integrate(sin(x), x)
        -cos(x)
        sage: integrate(sin(x), x, 0, 1)
        -cos(1) + 1

    Check if :trac:`780` is fixed::

        sage: _ = var('x,y')
        sage: f = log(x^2+y^2)
        sage: res = integral(f,x,0.0001414, 1.); res
        Traceback (most recent call last):
        ...
        ValueError: Computation failed since Maxima requested additional constraints; using the 'assume' command before evaluation *may* help (example of legal syntax is 'assume(50015104*y^2-50015103>0)', see `assume?` for more details)
        Is 50015104*y^2-50015103 positive, negative or zero?
        sage: assume(y>1)
        sage: res = integral(f,x,0.0001414, 1.); res
        2*y*arctan(1.0/y) - 2*y*arctan(0.0001414/y) + 1.0*log(1.0*y^2 + 1.0) - 0.0001414*log(1.0*y^2 + 1.9993959999999997e-08) - 1.9997172
        sage: nres = numerical_integral(f.subs(y=2), 0.0001414, 1.); nres
        (1.4638323264144..., 1.6251803529759...e-14)
        sage: res.subs(y=2).n()
        1.46383232641443
        sage: nres = numerical_integral(f.subs(y=.5), 0.0001414, 1.); nres
        (-0.669511708872807, 7.768678110854711e-15)
        sage: res.subs(y=.5).n()
        -0.669511708872807

    Check if :trac:`6816` is fixed::

        sage: var('t,theta')
        (t, theta)
        sage: integrate(t*cos(-theta*t),t,0,pi)
        (pi*theta*sin(pi*theta) + cos(pi*theta))/theta^2 - 1/theta^2
        sage: integrate(t*cos(-theta*t),(t,0,pi))
        (pi*theta*sin(pi*theta) + cos(pi*theta))/theta^2 - 1/theta^2
        sage: integrate(t*cos(-theta*t),t)
        (t*theta*sin(t*theta) + cos(t*theta))/theta^2
        sage: integrate(x^2,(x)) # this worked before
        1/3*x^3
        sage: integrate(x^2,(x,)) # this didn't
        1/3*x^3
        sage: integrate(x^2,(x,1,2))
        7/3
        sage: integrate(x^2,(x,1,2,3))
        Traceback (most recent call last):
        ...
        TypeError: invalid input (x, 1, 2, 3) - please use variable, with or without two endpoints

    Note that this used to be the test, but it is actually divergent
    (Maxima currently asks for assumptions on theta)::

        sage: integrate(t*cos(-theta*t),(t,-oo,oo))
        Traceback (most recent call last):
        ...
        ValueError: Computation failed since Maxima requested additional constraints;...

    Check if :trac:`6189` is fixed::

        sage: n = N; n
        <function numerical_approx at ...>
        sage: F(x) = 1/sqrt(2*pi*1^2)*exp(-1/(2*1^2)*(x-0)^2)
        sage: G(x) = 1/sqrt(2*pi*n(1)^2)*exp(-1/(2*n(1)^2)*(x-n(0))^2)
        sage: integrate( (F(x)-F(x))^2, x, -infinity, infinity).n()
        0.000000000000000
        sage: integrate( ((F(x)-G(x))^2).expand(), x, -infinity, infinity).n()
        -6.26376265908397e-17
        sage: integrate( (F(x)-G(x))^2, x, -infinity, infinity).n()# abstol 1e-6
        0

    This was broken before Maxima 5.20::

        sage: exp(-x*i).integral(x,0,1)
        I*e^(-I) - I

    Test that :trac:`8729` is fixed::

        sage: t = var('t')
        sage: a = sqrt((sin(t))^2 + (cos(t))^2)
        sage: integrate(a, t, 0, 2*pi)
        2*pi
        sage: a.simplify_full().simplify_trig()
        1

    Maxima uses Cauchy Principal Value calculations to
    integrate certain convergent integrals.  Here we test
    that this does not raise an error message (see :trac:`11987`)::

        sage: integrate(sin(x)*sin(x/3)/x^2, x, 0, oo)
        1/6*pi

    Maxima returned a negative value for this integral prior to
    maxima-5.24 (:trac:`10923`). Ideally we would get an answer in terms
    of the gamma function; however, we get something equivalent::

        sage: actual_result = integral(e^(-1/x^2), x, 0, 1)
        sage: actual_result.canonicalize_radical()
        (sqrt(pi)*(erf(1)*e - e) + 1)*e^(-1)
        sage: ideal_result = 1/2*gamma(-1/2, 1)
        sage: error = actual_result - ideal_result
        sage: error.numerical_approx() # abs tol 1e-10
        0

    We will get a correct answer here, which is better than
    the previous (wrong) answer of zero. See :trac:`10914`::

        sage: f = abs(sin(x))
        sage: integrate(f, x, 0, 2*pi)
        4

    Another incorrect integral fixed upstream in Maxima, from
    :trac:`11233`::

        sage: a,t = var('a,t')
        sage: assume(a>0)
        sage: assume(x>0)
        sage: f = log(1 + a/(x * t)^2)
        sage: F = integrate(f, t, 1, Infinity)
        sage: F(x=1, a=7).numerical_approx() # abs tol 1e-10
        4.32025625668262
        sage: forget()

    Verify that MinusInfinity works with sympy (:trac:`12345`)::

        sage: integral(1/x^2, x, -infinity, -1, algorithm='sympy')
        1

    Check that :trac:`11737` is fixed::

        sage: N(integrate(sin(x^2)/(x^2), x, 1, infinity), prec=54)
        0.285736646322853
        sage: N(integrate(sin(x^2)/(x^2), x, 1, infinity))  # known bug (non-zero imag part)
        0.285736646322853

    Check that :trac:`14209` is fixed::

        sage: integral(e^(-abs(x))/cosh(x),x,-infinity,infinity)
        2*log(2)
        sage: integral(e^(-abs(x))/cosh(x),x,-infinity,infinity)
        2*log(2)

    Check that :trac:`12628` is fixed::

        sage: var('z,n')
        (z, n)
        sage: f(z, n) = sin(n*z) / (n*z)
        sage: integrate(f(z,1)*f(z,3)*f(z,5)*f(z,7),z,0,oo)
        22/315*pi
        sage: for k in srange(1, 16, 2):
        ....:     print(integrate(prod(f(z, ell)
        ....:                     for ell in srange(1, k+1, 2)), z, 0, oo))
        1/2*pi
        1/6*pi
        1/10*pi
        22/315*pi
        3677/72576*pi
        48481/1247400*pi
        193359161/6227020800*pi
        5799919/227026800*pi

    Check that :trac:`12628` is fixed::

        sage: integrate(1/(sqrt(x)*((1+sqrt(x))^2)),x,1,9)
        1/2

    Check that :trac:`8728` is fixed::

        sage: forget()
        sage: c,w,T = var('c,w,T')
        sage: assume(1-c^2 > 0)
        sage: assume(abs(c) - sqrt(1-c^2) - 1 > 0)
        sage: assume(abs(sqrt(1-c^2)-1) - abs(c) > 0)
        sage: integrate(cos(w+T) / (1+c*cos(T))^2, T, 0, 2*pi)
        2*pi*sqrt(-c^2 + 1)*c*cos(w)/(c^4 - 2*c^2 + 1)

    Check that :trac:`13733` is fixed (but the bug reappeared, see :trac:`30063`)::

        sage: a = integral(log(cot(x) - 1), x, 0, pi/4); a  # long time (about 6 s) # known bug
        -1/4*pi*log(2) - 1/2*I*dilog(I + 1) + 1/2*I*dilog(-I + 1) + 1/2*I*dilog(1/2*I + 1/2) - 1/2*I*dilog(-1/2*I + 1/2)
        sage: abs(N(a - pi*log(2)/8)) < 1e-15  # long time # known bug
        True

    Check that :trac:`17968` is fixed::

        sage: a = N(integrate(exp(x^3), (x, 1, 2)), prec=54)
        sage: a.real_part()    # abs tol 1e-13
        275.510983763312
        sage: a.imag_part()    # abs tol 1e-13
        0.0

    This used to be solved by the ``abs_integrate`` Maxima package
    but can be solved now without it::

        sage: integrate(abs(x), x)
        1/2*x*abs(x)
        sage: integral(abs(cos(x))*sin(x),(x,pi/2,pi))
        1/2
        sage: f = (x^2)*exp(x) / (1+exp(x))^2
        sage: integrate(f, (x, -infinity, infinity))
        1/3*pi^2

    Some integrals are now working (:trac:`27958`, using giac or sympy)::

        sage: integrate(1/(1 + abs(x)), x)
        log(abs(x*sgn(x) + 1))/sgn(x)

        sage: integrate(cos(x + abs(x)), x)
        sin(x*sgn(x) + x)/(sgn(x) + 1)

        sage: integrate(abs(x^2 - 1), x, -2, 2)
        4

        sage: f = sqrt(x + 1/x^2)
        sage: actual = integrate(f, x)
        sage: expected = (1/3*(2*sqrt(x^3 + 1) - log(sqrt(x^3 + 1) + 1)
        ....:             + log(abs(sqrt(x^3 + 1) - 1)))*sgn(x))
        sage: bool(actual == expected)
        True

        sage: g = abs(sin(x)*cos(x))
        sage: g.integrate(x, 0, 2*pi)
        2

        sage: integrate(1/sqrt(abs(x)), x)
        2*sqrt(x*sgn(x))/sgn(x)

        sage: integrate(sgn(x) - sgn(1-x), x)
        abs(x - 1) + abs(x)

        sage: integrate(1 / (1 + abs(x-5)), x, -5, 6)
        log(11) + log(2)

        sage: integrate(1/(1 + abs(x)), x)
        log(abs(x*sgn(x) + 1))/sgn(x)

        sage: integrate(cos(x + abs(x)), x)
        sin(x*sgn(x) + x)/(sgn(x) + 1)

        sage: integrate(abs(x^2 - 1), x, -2, 2)
        4

    Some tests for :trac:`17468`::

        sage: integral(log(abs(2*sin(x))), x, 0, pi/3)
        1/36*I*pi^2 + I*dilog(1/2*I*sqrt(3) + 1/2) + I*dilog(-1/2*I*sqrt(3) - 1/2)
        sage: integral(log(abs(sin(x))), x, 0, pi/2)
        -1/2*pi*log(2)

    Check that :trac:`25823` is fixed::

        sage: f = log(sin(x))*sin(x)^2
        sage: g = integrate(f, x) ; g
        1/4*I*x^2
        - 1/2*I*x*arctan2(sin(x), cos(x) + 1)
        + 1/2*I*x*arctan2(sin(x), -cos(x) + 1)
        - 1/4*x*log(cos(x)^2 + sin(x)^2 + 2*cos(x) + 1)
        - 1/4*x*log(cos(x)^2 + sin(x)^2 - 2*cos(x) + 1)
        + 1/4*(2*x - sin(2*x))*log(sin(x))
        + 1/4*x
        + 1/2*I*dilog(-e^(I*x))
        + 1/2*I*dilog(e^(I*x)) + 1/8*sin(2*x)

    Indeed::

        sage: (g.derivative() - f).full_simplify().full_simplify()
        0

    Test for :trac:`24117`::

        sage: integrate(sqrt(1-4*sin(x)^2),x, algorithm='maxima')
        integrate(sqrt(-4*sin(x)^2 + 1), x)

    Check that :trac:`30353` is fixed::

        sage: a = SR.var('a')
        sage: assume(a > 0)
        sage: assume(a < 1)
        sage: integrate(x*log(1/(a*x+(1-x)^2)), x, 0, 1, algorithm='maxima')
        1/4*a^2*log(a) + 1/2*sqrt(-a^2 + 4*a)*a*arctan(sqrt(-a^2 + 4*a)*(a - 2)/(a^2 - 4*a)) - 1/2*sqrt(-a^2 + 4*a)*a*arctan(sqrt(-a^2 + 4*a)/(a - 4)) - a*log(a) - sqrt(-a^2 + 4*a)*arctan(sqrt(-a^2 + 4*a)*(a - 2)/(a^2 - 4*a)) + sqrt(-a^2 + 4*a)*arctan(sqrt(-a^2 + 4*a)/(a - 4)) - 1/2*a + 3/2

    Check that :trac:`25905` is fixed::

        sage: var('a d x c')
        (a, d, x, c)
        sage: f = (I*a*tan(d*x + c) + a)^3*tan(d*x + c)
        sage: integrate(f, x, algorithm="fricas")  # optional - fricas
        -2/3*(24*a^3*e^(4*I*d*x + 4*I*c) + 33*a^3*e^(2*I*d*x + 2*I*c) + 13*a^3 + 6*(a^3*e^(6*I*d*x + 6*I*c) + 3*a^3*e^(4*I*d*x + 4*I*c) + 3*a^3*e^(2*I*d*x + 2*I*c) + a^3)*log(e^(2*I*d*x + 2*I*c) + 1))/(d*e^(6*I*d*x + 6*I*c) + 3*d*e^(4*I*d*x + 4*I*c) + 3*d*e^(2*I*d*x + 2*I*c) + d)

    The fundamental theorem of calculus holds for elliptic integrals
    of the second kind, :trac:`26563`::

        sage: x,m = SR.var('x,m', domain='real')    # long time
        sage: integrate(elliptic_e(x,m).diff(x), x) # long time
        elliptic_e(x, m)
<<<<<<< HEAD

    Check that :trac:`32160` is fixed::

        sage: x,y = var("x,y"); f = (x^2 + y^2)^(-2);
        sage: p = 3; k = 2; g = bernoulli_polynomial(frac(x),p) * f.diff(x, p).diff(y, k-1); g
        96*(2*frac(x)^3 - 3*frac(x)^2 + frac(x))*(10*x^3*y/(x^2 + y^2)^6 - 3*x*y/(x^2 + y^2)^5)
        sage: h = integrate(g.subs(y == 1), x, 1, Infinity); h
        96*integrate((2*frac(x)^3 - 3*frac(x)^2 + frac(x))*(10*x^3/(x^2 + 1)^6 - 3*x/(x^2 + 1)^5), x, 1, +Infinity)
        sage: h.n()
        0.0954767092983266

        sage: from scipy import integrate as scipy_integrate
        sage: h_scipy = scipy_integrate.quad(g.subs(y == 1), 1, Infinity)[0]
        sage: h_scipy  # rel tol 1e-11
        0.09547646540893426

=======
>>>>>>> 7282b2b6
    """
    expression, v, a, b = _normalize_integral_input(expression, v, a, b)
    if algorithm is not None:
        integrator = available_integrators.get(algorithm)
        if not integrator:
            raise ValueError("Unknown algorithm: %s" % algorithm)
        return integrator(expression, v, a, b)
    if a is None:
        return indefinite_integral(expression, v, hold=hold)
    else:
        return definite_integral(expression, v, a, b, hold=hold)


integral = integrate<|MERGE_RESOLUTION|>--- conflicted
+++ resolved
@@ -1001,7 +1001,6 @@
         sage: x,m = SR.var('x,m', domain='real')    # long time
         sage: integrate(elliptic_e(x,m).diff(x), x) # long time
         elliptic_e(x, m)
-<<<<<<< HEAD
 
     Check that :trac:`32160` is fixed::
 
@@ -1018,8 +1017,6 @@
         sage: h_scipy  # rel tol 1e-11
         0.09547646540893426
 
-=======
->>>>>>> 7282b2b6
     """
     expression, v, a, b = _normalize_integral_input(expression, v, a, b)
     if algorithm is not None:
