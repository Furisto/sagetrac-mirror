--- conflicted
+++ resolved
@@ -506,8 +506,7 @@
             sage: t
             D[0](f)(x*y)
             sage: m.derivative(t, t.operator())
-<<<<<<< HEAD
-            "at(diff('f(t0), t0, 1), [t0 = x*y])"
+            "at(diff('f(_SAGE_VAR_t0), _SAGE_VAR_t0, 1), [_SAGE_VAR_t0 = (_SAGE_VAR_x)*(_SAGE_VAR_y)])"
             
         Test a special case (:trac:`16697`)::
         
@@ -516,9 +515,6 @@
             D[0](gamma)(x, y)
             sage: (gamma_inc(x,x+1).diff(x)).simplify()
             -(x + 1)^(x - 1)*e^(-x - 1) + D[0](gamma)(x, x + 1)
-=======
-            "at(diff('f(_SAGE_VAR_t0), _SAGE_VAR_t0, 1), [_SAGE_VAR_t0 = (_SAGE_VAR_x)*(_SAGE_VAR_y)])"
->>>>>>> 9c0f66dc
         """
         #This code should probably be moved into the interface
         #object in a nice way.
