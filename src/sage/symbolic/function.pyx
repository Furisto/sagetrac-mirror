--- conflicted
+++ resolved
@@ -143,10 +143,6 @@
 cdef dict sfunction_serial_dict = {}
 
 from sage.misc.fpickle import pickle_function, unpickle_function
-<<<<<<< HEAD
-from sage.cpython.string cimport str_to_bytes
-=======
->>>>>>> 72f38810
 
 # List of functions which ginac allows us to define custom behavior for.
 # Changing the order of this list could cause problems unpickling old pickles.
