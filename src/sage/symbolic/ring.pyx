--- conflicted
+++ resolved
@@ -26,13 +26,10 @@
 from sage.categories.morphism cimport Morphism
 from sage.structure.coerce cimport is_numpy_type
 
-<<<<<<< HEAD
-from sage.rings.all import RR, CC, ZZ
-=======
+from sage.rings.integer_ring import ZZ
 from sage.rings.real_mpfr import RR
 from sage.rings.complex_field import ComplexField
 CC = ComplexField()
->>>>>>> 50cb33cc
 
 
 cdef class SymbolicRing(CommutativeRing):
