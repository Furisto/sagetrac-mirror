# -*- coding: utf-8 -*-
"""
Symbolic Expressions

RELATIONAL EXPRESSIONS:

We create a relational expression::

    sage: x = var('x')
    sage: eqn = (x-1)^2 <= x^2 - 2*x + 3
    sage: eqn.subs(x == 5)
    16 <= 18

We can do arithmetic with relationals::

    sage: e = x+1 <= x-2
    sage: e + 2
    x + 3 <= x
    sage: e - 1
    x <= x - 3
    sage: e*(-1)
    -x - 1 >= -x + 2
    sage: (-2)*e
    -2*x - 2 >= -2*x + 4
    sage: e*5
    5*x + 5 <= 5*x - 10
    sage: e/5
    1/5*x + 1/5 <= 1/5*x - 2/5
    sage: 5/e
    5/(x + 1) >= 5/(x - 2)
    sage: e/(-2)
    -1/2*x - 1/2 >= -1/2*x + 1
    sage: -2/e
    -2/(x + 1) <= -2/(x - 2)

We can even add together two relations, so long as the operators are
the same::

    sage: (x^3 + x <= x - 17)  + (-x <= x - 10)
    x^3 <= 2*x - 27

Here they are not::

    sage: (x^3 + x <= x - 17)  + (-x >= x - 10)
    Traceback (most recent call last):
    ...
    TypeError: incompatible relations


ARBITRARY SAGE ELEMENTS:

You can work symbolically with any Sage data type.  This can lead to
nonsense if the data type is strange, e.g., an element of a finite
field (at present).

We mix Singular variables with symbolic variables::

    sage: R.<u,v> = QQ[]
    sage: var('a,b,c')
    (a, b, c)
    sage: expand((u + v + a + b + c)^2)
    a^2 + 2*a*b + b^2 + 2*a*c + 2*b*c + c^2 + 2*a*u + 2*b*u + 2*c*u + u^2 + 2*a*v + 2*b*v + 2*c*v + 2*u*v + v^2

TESTS:

Test Jacobian on Pynac expressions. (:trac:`5546`) ::

    sage: var('x,y')
    (x, y)
    sage: f = x + y
    sage: jacobian(f, [x,y])
    [1 1]

Test if matrices work (:trac:`5546`) ::

    sage: var('x,y,z')
    (x, y, z)
    sage: M = matrix(2,2,[x,y,z,x])
    sage: v = vector([x,y])
    sage: M * v
    (x^2 + y^2, x*y + x*z)
    sage: v*M
    (x^2 + y*z, 2*x*y)

Test if comparison bugs from :trac:`6256` are fixed::

    sage: t = exp(sqrt(x)); u = 1/t
    sage: t*u
    1
    sage: t + u
    e^(-sqrt(x)) + e^sqrt(x)
    sage: t
    e^sqrt(x)

Test if :trac:`9947` is fixed::

    sage: real_part(1+2*(sqrt(2)+1)*(sqrt(2)-1))
    3
    sage: a=(sqrt(4*(sqrt(3) - 5)*(sqrt(3) + 5) + 48) + 4*sqrt(3))/ (sqrt(3) + 5)
    sage: a.real_part()
    4*sqrt(3)/(sqrt(3) + 5)
    sage: a.imag_part()
    sqrt(abs(4*(sqrt(3) + 5)*(sqrt(3) - 5) + 48))/(sqrt(3) + 5)
"""

###############################################################################
#   Sage: Open Source Mathematical Software
#       Copyright (C) 2008 William Stein <wstein@gmail.com>
#       Copyright (C) 2008 Burcin Erocal <burcin@erocal.org>
#  Distributed under the terms of the GNU General Public License (GPL),
#  version 2 or any later version.  The full text of the GPL is available at:
#                  http://www.gnu.org/licenses/
###############################################################################

include "sage/ext/interrupt.pxi"
include "sage/ext/python.pxi"

import operator
import ring
import sage.rings.integer
import sage.rings.rational
from sage.structure.element cimport ModuleElement, RingElement, Element
from sage.symbolic.getitem cimport OperandsWrapper
from sage.symbolic.complexity_measures import string_length
from sage.symbolic.function import get_sfunction_from_serial, SymbolicFunction
from sage.rings.rational import Rational  # Used for sqrt.
from sage.misc.derivative import multi_derivative
from sage.misc.superseded import deprecated_function_alias
from sage.rings.infinity import AnInfinity, infinity, minus_infinity, unsigned_infinity
from sage.misc.decorators import rename_keyword
from sage.structure.dynamic_class import dynamic_class
from sage.symbolic.operators import FDerivativeOperator, add_vararg, mul_vararg

# a small overestimate of log(10,2)
LOG_TEN_TWO_PLUS_EPSILON = 3.321928094887363

cpdef bint is_Expression(x):
    """
    Return True if *x* is a symbolic Expression.

    EXAMPLES::

        sage: from sage.symbolic.expression import is_Expression
        sage: is_Expression(x)
        True
        sage: is_Expression(2)
        False
        sage: is_Expression(SR(2))
        True
    """
    return isinstance(x, Expression)

cpdef bint is_SymbolicEquation(x):
    """
    Return True if *x* is a symbolic equation.

    EXAMPLES:

    The following two examples are symbolic equations::

        sage: from sage.symbolic.expression import is_SymbolicEquation
        sage: is_SymbolicEquation(sin(x) == x)
        True
        sage: is_SymbolicEquation(sin(x) < x)
        True
        sage: is_SymbolicEquation(x)
        False

    This is not, since ``2==3`` evaluates to the boolean
    ``False``::

        sage: is_SymbolicEquation(2 == 3)
        False

    However here since both 2 and 3 are coerced to be symbolic, we
    obtain a symbolic equation::

        sage: is_SymbolicEquation(SR(2) == SR(3))
        True

    """
    return isinstance(x, Expression) and is_a_relational((<Expression>x)._gobj)


def _dict_update_check_duplicate(dict d1, dict d2):
    r"""
    Merge the dictionary ``d2`` into ``d1`` and check for duplicates.

    The two dictionaries must be of the form ``{expr: replacement}``. This
    function throws a ``ValueError`` if any expressions are substituted
    for twice.

    EXAMPLES:

    A normal merge with no conflicts::

        sage: from sage.symbolic.expression import _dict_update_check_duplicate
        sage: d1 = {'a': 1}
        sage: d2 = {'b': 2}
        sage: _dict_update_check_duplicate(d1, d2)
        sage: d1 == {'a': 1, 'b': 2}
        True

    In this case, the variable ``a`` is substituted twice resulting in
    an error::

        sage: from sage.symbolic.expression import _dict_update_check_duplicate
        sage: d1 = {'a': 1}
        sage: d2 = {'a': 2}
        sage: _dict_update_check_duplicate(d1, d2)
        Traceback (most recent call last):
        ...
        ValueError: duplicate substitution for a, got values 1 and 2

    We report only the first conflict (according to the Python sort
    order)::

        sage: from sage.symbolic.expression import _dict_update_check_duplicate
        sage: d1 = {'b': 1, 'a': 1}
        sage: d2 = {'b': 2, 'a': 2}
        sage: _dict_update_check_duplicate(d1, d2)
        Traceback (most recent call last):
        ...
        ValueError: duplicate substitution for a, got values 1 and 2

    """
    # We need to check for duplicates in a predictable order so that
    # errors are reported reliably. We only need to sort one of the
    # dictionaries to achieve that, and we suspect that d2 will
    # generally be smaller than d1, so we sort d2. This gives us a
    # list of d2's keys.
    #
    # When sorting d2, we compare the string representations of its
    # keys rather than the keys themselves. This is because comparison
    # of symbolic expressions doesn't do what the sorted() function
    # needs: `x <= y` is a symbolic inequality, and we need a
    # True/False answer. The expression 'x' <= 'y' on the other hand
    # is unambiguous.
    #
    for k in sorted(d2, key=str):
        if k in d1:
            msg = "duplicate substitution for {}, got values {} and {}"
            raise ValueError(msg.format(k, d1[k], d2[k]))

    d1.update(d2)

def _subs_make_dict(s):
    r"""
    There are a few ways we can represent a substitution. The first is
    a symbolic equation. The second is a dictionary. The third would
    be a list/tuple whose entries are expressions, dictionaries, or
    lists/tuples themselves. This function converts all such
    representations to dictionaries.

    INPUT:

    -  ``s`` -- A representation of a substitution.

    OUTPUT:

    A dictionary of substitutions.

    EXAMPLES:

    An expression::

        sage: from sage.symbolic.expression import _subs_make_dict
        sage: _subs_make_dict(x == 1)
        {x: 1}

    And a dictionary (we just return it as-is)::

        sage: _subs_make_dict({x: 1})
        {x: 1}

    And finally, a tuple or a list containing one of everything::

        sage: w, x, y, z = SR.var('w, x, y, z')
        sage: actual = _subs_make_dict([w == 1, {x: 1}, [y == 1], (z == 1,)])
        sage: expected = {w: 1, y: 1, x: 1, z: 1}
        sage: actual == expected
        True

    Note that it recursively calls itself so that the following does work::

        sage: x, y, z = SR.var('x, y, z')
        sage: actual = _subs_make_dict([[x == 1], [[y == 2], [z == 3]]])
        sage: expected = {z: 3, y: 2, x: 1}
        sage: actual == expected
        True

    Check that a ``TypeError`` is raised if the input is not valid::

        sage: _subs_make_dict(1)
        Traceback (most recent call last):
        ...
        TypeError: not able to determine a substitution from 1
        sage: _subs_make_dict(x)
        Traceback (most recent call last):
        ...
        TypeError: not able to determine a substitution from x
        sage: _subs_make_dict(x <= 1)
        Traceback (most recent call last):
        ...
        TypeError: can only substitute equality, not inequalities; got x <= 1
    """
    if isinstance(s, dict):
        return s
    elif is_SymbolicEquation(s):
        if s.operator() is not operator.eq:
            msg = "can only substitute equality, not inequalities; got {}"
            raise TypeError(msg.format(s))
        return {s.lhs(): s.rhs()}
    elif isinstance(s, (tuple,list)):
        result = {}
        for d in s:
            _dict_update_check_duplicate(result, _subs_make_dict(d))
        return result
    else:
        msg = "not able to determine a substitution from {}"
        raise TypeError(msg.format(s))


cdef class Expression(CommutativeRingElement):
    cpdef object pyobject(self):
        """
        Get the underlying Python object.

        OUTPUT:

        The Python object corresponding to this expression, assuming
        this expression is a single numerical value or an infinity
        representable in Python. Otherwise, a ``TypeError`` is raised.

        EXAMPLES::

            sage: var('x')
            x
            sage: b = -17/3
            sage: a = SR(b)
            sage: a.pyobject()
            -17/3
            sage: a.pyobject() is b
            True

        TESTS::

            sage: SR(oo).pyobject()
            +Infinity
            sage: SR(-oo).pyobject()
            -Infinity
            sage: SR(unsigned_infinity).pyobject()
            Infinity
            sage: SR(I*oo).pyobject()
            Traceback (most recent call last):
            ...
            TypeError: Python infinity cannot have complex phase.
        """
        cdef GConstant* c
        if is_a_constant(self._gobj):
            from sage.symbolic.constants import constants_name_table
            return constants_name_table[GEx_to_str(&self._gobj)]

        if is_a_infinity(self._gobj):
            if (ex_to_infinity(self._gobj).is_unsigned_infinity()): return unsigned_infinity
            if (ex_to_infinity(self._gobj).is_plus_infinity()):     return infinity
            if (ex_to_infinity(self._gobj).is_minus_infinity()):    return minus_infinity
            raise TypeError('Python infinity cannot have complex phase.')

        if not is_a_numeric(self._gobj):
            raise TypeError("self must be a numeric expression")
        return py_object_from_numeric(self._gobj)

    def __init__(self, SR, x=0):
        """
        Nearly all expressions are created by calling new_Expression_from_*,
        but we need to make sure this at least does not leave self._gobj
        uninitialized and segfault.

        TESTS::

            sage: sage.symbolic.expression.Expression(SR)
            0
            sage: sage.symbolic.expression.Expression(SR, 5)
            5

        We test subclassing ``Expression``::

            sage: from sage.symbolic.expression import Expression
            sage: class exp_sub(Expression): pass
            sage: f = function('f')
            sage: t = f(x)
            sage: u = exp_sub(SR, t)
            sage: u.operator()
            f
        """
        self._parent = SR
        cdef Expression exp = self.coerce_in(x)
        GEx_construct_ex(&self._gobj, exp._gobj)

    def __dealloc__(self):
        """
        Delete memory occupied by this expression.
        """
        GEx_destruct(&self._gobj)

    def __getstate__(self):
        """
        Return a tuple describing the state of this expression for pickling.

        This should return all information that will be required to unpickle
        the object. The functionality for unpickling is implemented in
        __setstate__().

        In order to pickle Expression objects, we return a tuple containing

         * 0  - as pickle version number
                in case we decide to change the pickle format in the feature
         * names of symbols of this expression
         * a string representation of self stored in a Pynac archive.

        TESTS::
            sage: var('x,y,z')
            (x, y, z)
            sage: t = 2*x*y^z+3
            sage: s = dumps(t)

            sage: t.__getstate__()
            (0,
             ['x', 'y', 'z'],
             ...)

        """
        cdef GArchive ar
        ar.archive_ex(self._gobj, "sage_ex")
        ar_str = GArchive_to_str(&ar)
        return (0, map(repr, self.variables()), ar_str)

    def _dbgprint(self):
        r"""
        Print pynac debug output to ``stderr``.

        EXAMPLES::

            sage: (1+x)._dbgprint()
            x + 1
        """
        self._gobj.dbgprint()

    def _dbgprinttree(self):
        r"""
        Print pynac expression tree debug output to ``stderr``.

        EXAMPLES:

        The expression tree is composed of Ginac primitives
        and functions, organized by the tree, with various
        other memory and hash information which will vary::

            sage: (1+x+exp(x+1))._dbgprinttree()    # not tested
            add @0x65e5960, hash=0x4727e01a, flags=0x3, nops=3
                x (symbol) @0x6209150, serial=6, hash=0x2057b15e, flags=0xf, domain=0
                1 (numeric) @0x3474cf0, hash=0x0, flags=0x7
                -----
                function exp @0x24835d0, hash=0x765c2165, flags=0xb, nops=1
                    add @0x65df570, hash=0x420740d2, flags=0xb, nops=2
                        x (symbol) @0x6209150, serial=6, hash=0x2057b15e, flags=0xf, domain=0
                        1 (numeric) @0x3474cf0, hash=0x0, flags=0x7
                        -----
                        overall_coeff
                        1 (numeric) @0x65e4df0, hash=0x7fd3, flags=0x7
                        =====
                    =====
                1 (numeric) @0x3474cf0, hash=0x0, flags=0x7
                -----
                overall_coeff
                1 (numeric) @0x663cc40, hash=0x7fd3, flags=0x7
                =====

        TESTS:

        This test is just to make sure the function is working::

            sage: (1+x+exp(x+1))._dbgprinttree()
            add @...
                x (symbol) ...
                1 (numeric) ...
                ...
                overall_coeff
                1 (numeric) ...
                =====
        """
        self._gobj.dbgprinttree();

    def __setstate__(self, state):
        """
        Initialize the state of the object from data saved in a pickle.

        During unpickling __init__ methods of classes are not called, the saved
        data is passed to the class via this function instead.

        TESTS::
            sage: var('x,y,z')
            (x, y, z)
            sage: t = 2*x*y^z+3
            sage: u = loads(dumps(t)) # indirect doctest
            sage: u
            2*x*y^z + 3
            sage: bool(t == u)
            True
            sage: u.subs(x=z)
            2*y^z*z + 3

            sage: loads(dumps(x.parent()(2)))
            2
        """
        # check input
        if state[0] != 0 or len(state) != 3:
            raise ValueError("unknown state information")
        # set parent
        self._set_parent(ring.SR)
        # get variables
        cdef GExList sym_lst
        for name in state[1]:
            sym_lst.append_sym(\
                    ex_to_symbol((<Expression>ring.SR.symbol(name))._gobj))

        # initialize archive
        cdef GArchive ar
        GArchive_from_str(&ar, state[2], len(state[2]))

        # extract the expression from the archive
        GEx_construct_ex(&self._gobj, ar.unarchive_ex(sym_lst, <unsigned>0))

    def __copy__(self):
        """
        TESTS::

            sage: copy(x)
            x
        """
        return new_Expression_from_GEx(self._parent, self._gobj)

    def _repr_(self):
        """
        Return string representation of this symbolic expression.

        EXAMPLES::

            sage: var("x y")
            (x, y)
            sage: repr(x+y)
            'x + y'

        TESTS::

            # printing of modular number equal to -1 as coefficient
            sage: k.<a> = GF(9); k(2)*x
            2*x

            sage: (x+1)*Mod(6,7)
            6*x + 6

            #printing rational functions
            sage: x/y
            x/y
            sage: x/2/y
            1/2*x/y
            sage: .5*x/y
            0.500000000000000*x/y
            sage: x^(-1)
            1/x
            sage: x^(-5)
            x^(-5)
            sage: x^(-y)
            x^(-y)
            sage: 2*x^(-1)
            2/x
            sage: i*x
            I*x
            sage: -x.parent(i)
            -I
            sage: y + 3*(x^(-1))
            y + 3/x

        Printing the exp function::

            sage: x.parent(1).exp()
            e
            sage: x.exp()
            e^x

        Powers::

            sage: _ = var('A,B,n'); (A*B)^n
            (A*B)^n
            sage: (A/B)^n
            (A/B)^n
            sage: n*x^(n-1)
            n*x^(n - 1)
            sage: (A*B)^(n+1)
            (A*B)^(n + 1)
            sage: (A/B)^(n-1)
            (A/B)^(n - 1)
            sage: n*x^(n+1)
            n*x^(n + 1)
            sage: n*x^(n-1)
            n*x^(n - 1)
            sage: n*(A/B)^(n+1)
            n*(A/B)^(n + 1)
            sage: (n+A/B)^(n+1)
            (n + A/B)^(n + 1)

        Powers where the base or exponent is a Python object::

            sage: (2/3)^x
            (2/3)^x
            sage: x^CDF(1,2)
            x^(1.0 + 2.0*I)
            sage: (2/3)^(2/3)
            (2/3)^(2/3)
            sage: (-x)^(1/4)
            (-x)^(1/4)
            sage: k.<a> = GF(9)
            sage: SR(a+1)^x
            (a + 1)^x

        Check if :trac:`7876` is fixed::

            sage: (1/2-1/2*I )*sqrt(2)
            -(1/2*I - 1/2)*sqrt(2)
            sage: latex((1/2-1/2*I )*sqrt(2))
            -\left(\frac{1}{2} i - \frac{1}{2}\right) \, \sqrt{2}

        Check if :trac:`9632` is fixed::

            sage: zeta(x) + cos(x)
            cos(x) + zeta(x)
            sage: psi(1,1/3)*log(3)
            log(3)*psi(1, 1/3)
        """
        return self._parent._repr_element_(self)

    def _sympy_character_art(self, use_unicode):
        r"""
        Create character art using Sympy

        INPUT:

        - ``use_unicode`` -- boolean. Whether to allow unicode instead
          of 7-bit clean output.

        OUTPUT:

        String.

        EXAMPLES::

            sage: i = var('i')
            sage: integral(exp(x + x^2)/(x+1), x)._sympy_character_art(False)
            '  /          \n |           \n |   2       \n |  x  + x   \n | e...'
        """
        from sympy import pretty, sympify
        # FIXME:: when *sage* will use at least sympy >= 0.7.2
        # we could use a nice splitting with respect of the AsciiArt module.
        # from sage.typeset.ascii_art import AsciiArt, MAX_LENGTH ## for import
        #            num_columns = MAX_LENGTH  ## option of pretty
        try:
            return pretty(sympify(self, evaluate=False), use_unicode=use_unicode)
        except Exception:
            return str(self)

    def _ascii_art_(self):
        """
        Ascii art magic method.

        See :mod:`sage.typeset.ascii_art` for details.

        EXAMPLES::

            sage: i = var('i')
            sage: ascii_art(sum(i^2/pi*x^i, i, 0, oo))
                          2
                         x  + x
            -------------------------------
                  3         2
            - pi*x  + 3*pi*x  - 3*pi*x + pi
            sage: ascii_art(integral(exp(x + x^2)/(x+1), x))
              /
             |
             |   2
             |  x  + x
             | e
             | ------- dx
             |  x + 1
             |
            /
        """
        from sage.typeset.ascii_art import AsciiArt
        return AsciiArt(self._sympy_character_art(False).splitlines())

    def _unicode_art_(self):
        u"""
        Unicode art magic method.

        See :mod:`sage.typeset.unicode_art` for details.

        EXAMPLES::

            sage: i = var('i')
            sage: unicode_art(sum(i^2/pi*x^i, i, 0, oo))
                        2
                       x  + x
            ───────────────────────────
                 3        2
            - π⋅x  + 3⋅π⋅x  - 3⋅π⋅x + π
            sage: unicode_art(integral(exp(x + x^2)/(x+1), x))
            ⌠
            ⎮   2
            ⎮  x  + x
            ⎮ ℯ
            ⎮ ─────── dx
            ⎮  x + 1
            ⌡
        """
        from sage.typeset.unicode_art import UnicodeArt
        return UnicodeArt(self._sympy_character_art(True).splitlines())

    def _interface_(self, I):
        """
        EXAMPLES::

            sage: f = sin(e + 2)
            sage: f._interface_(sage.calculus.calculus.maxima)
            sin(%e+2)
        """
        if is_a_constant(self._gobj):
            return self.pyobject()._interface_(I)
        return super(Expression, self)._interface_(I)

    def _maxima_(self, session=None):
        """
        EXAMPLES::

            sage: f = sin(e + 2)
            sage: f._maxima_()
            sin(%e+2)
            sage: _.parent() is sage.calculus.calculus.maxima
            True
        """
        if session is None:
            # This chooses the Maxima interface used by calculus
            # Maybe not such a great idea because the "default" interface is another one
            from sage.calculus.calculus import maxima
            return super(Expression, self)._interface_(maxima)
        else:
            return super(Expression, self)._interface_(session)

    def _interface_init_(self, I):
        """
        EXAMPLES::

            sage: a = (pi + 2).sin()
            sage: a._maxima_init_()
            'sin((%pi)+(2))'

            sage: a = (pi + 2).sin()
            sage: a._maple_init_()
            'sin((pi)+(2))'

            sage: a = (pi + 2).sin()
            sage: a._mathematica_init_()
            'Sin[(Pi)+(2)]'

            sage: f = pi + I*e
            sage: f._pari_init_()
            '(Pi)+((exp(1))*(I))'

        TESTS:

        Check if complex numbers are converted to Maxima correctly
        :trac:`7557`::

            sage: SR(1.5*I)._maxima_init_()
            '1.5000000000000000*%i'
            sage: SR(CC.0)._maxima_init_()
            '1.0000000000000000*%i'
            sage: SR(CDF.0)._maxima_init_()
            '1.0000000000000000*%i'
        """
        from sage.symbolic.expression_conversions import InterfaceInit
        return InterfaceInit(I)(self)

    def _gap_init_(self):
        """
        Convert symbolic object to GAP string.

        EXAMPLES::

            sage: gap(e + pi^2 + x^3)
            x^3 + pi^2 + e
        """
        return '"%s"'%repr(self)

    def _singular_init_(self):
        """
        Conversion of a symbolic object to Singular string.

        EXAMPLES::

            sage: singular(e + pi^2 + x^3)
            x^3 + pi^2 + e
        """
        return '"%s"'%repr(self)

    def _magma_init_(self, magma):
        """
        Return string representation in Magma of this symbolic expression.

        Since Magma has no notation of symbolic calculus, this simply
        returns something that evaluates in Magma to a a Magma string.

        EXAMPLES::

            sage: x = var('x')
            sage: f = sin(cos(x^2) + log(x))
            sage: f._magma_init_(magma)
            '"sin(cos(x^2) + log(x))"'
            sage: magma(f)                         # optional - magma
            sin(cos(x^2) + log(x))
            sage: magma(f).Type()                  # optional - magma
            MonStgElt
        """
        return '"%s"'%repr(self)

    def _latex_(self):
        r"""
        Return string representation of this symbolic expression.

        TESTS::

            sage: var('x,y,z')
            (x, y, z)
            sage: latex(y + 3*(x^(-1)))
            y + \frac{3}{x}
            sage: latex(x^(y+z^(1/y)))
            x^{y + z^{\left(\frac{1}{y}\right)}}
            sage: latex(1/sqrt(x+y))
            \frac{1}{\sqrt{x + y}}
            sage: latex(sin(x*(z+y)^x))
            \sin\left(x {\left(y + z\right)}^{x}\right)
            sage: latex(3/2*(x+y)/z/y)
            \frac{3 \, {\left(x + y\right)}}{2 \, y z}
            sage: latex((2^(x^y)))
            2^{\left(x^{y}\right)}
            sage: latex(abs(x))
            {\left| x \right|}
            sage: latex((x*y).conjugate())
            \overline{x} \overline{y}
            sage: latex(x*(1/(x^2)+sqrt(x^7)))
            x {\left(\sqrt{x^{7}} + \frac{1}{x^{2}}\right)}

        Check spacing of coefficients of mul expressions (:trac:`3202` and
        :trac:`13356`)::

            sage: latex(2*3^x)
            2 \cdot 3^{x}
            sage: latex(1/2/3^x)
            \frac{1}{2 \cdot 3^{x}}
            sage: latex(1/2*3^x)
            \frac{1}{2} \cdot 3^{x}

        Powers::

            sage: _ = var('A,B,n')
            sage: latex((n+A/B)^(n+1))
            {\left(n + \frac{A}{B}\right)}^{n + 1}
            sage: latex((A*B)^n)
            \left(A B\right)^{n}
            sage: latex((A*B)^(n-1))
            \left(A B\right)^{n - 1}

        Powers where the base or exponent is a Python object::

            sage: latex((2/3)^x)
            \left(\frac{2}{3}\right)^{x}
            sage: latex(x^CDF(1,2))
            x^{1.0 + 2.0i}
            sage: latex((2/3)^(2/3))
            \left(\frac{2}{3}\right)^{\frac{2}{3}}
            sage: latex((-x)^(1/4))
            \left(-x\right)^{\frac{1}{4}}
            sage: k.<a> = GF(9)
            sage: latex(SR(a+1)^x)
            \left(a + 1\right)^{x}

        More powers (:trac:`7406`)::

            sage: latex((x^pi)^e)
            {\left(x^{\pi}\right)}^{e}
            sage: latex((x^(pi+1))^e)
            {\left(x^{\pi + 1}\right)}^{e}
            sage: a,b,c = var('a b c')
            sage: latex(a^(b^c))
            a^{\left(b^{c}\right)}
            sage: latex((a^b)^c)
            {\left(a^{b}\right)}^{c}

        Separate coefficients to numerator and denominator (:trac:`7363`)::

            sage: latex(2/(x+1))
            \frac{2}{x + 1}
            sage: latex(1/2/(x+1))
            \frac{1}{2 \, {\left(x + 1\right)}}

        Check if rational function coefficients without a ``numerator()`` method
        are printed correctly. :trac:`8491`::

            sage: latex(6.5/x)
            \frac{6.50000000000000}{x}
            sage: latex(Mod(2,7)/x)
            \frac{2}{x}

        Check if we avoid extra parenthesis in rational functions (:trac:`8688`)::

            sage: latex((x+2)/(x^3+1))
            \frac{x + 2}{x^{3} + 1}
            sage: latex((x+2)*(x+1)/(x^3+1))
            \frac{{\left(x + 2\right)} {\left(x + 1\right)}}{x^{3} + 1}
            sage: latex((x+2)/(x^3+1)/(x+1))
            \frac{x + 2}{{\left(x^{3} + 1\right)} {\left(x + 1\right)}}

        Check that the sign is correct (:trac:`9086`)::

            sage: latex(-1/x)
            -\frac{1}{x}
            sage: latex(1/-x)
            -\frac{1}{x}

        More tests for the sign (:trac:`9314`)::

            sage: latex(-2/x)
            -\frac{2}{x}
            sage: latex(-x/y)
            -\frac{x}{y}
            sage: latex(-x*z/y)
            -\frac{x z}{y}
            sage: latex(-x/z/y)
            -\frac{x}{y z}

        Check if :trac:`9394` is fixed::

            sage: var('n')
            n
            sage: latex( e^(2*I*pi*n*x - 2*I*pi*n) )
            e^{\left(2 i \, \pi n x - 2 i \, \pi n\right)}
            sage: latex( e^(2*I*pi*n*x - (2*I+1)*pi*n) )
            e^{\left(2 i \, \pi n x - \left(2 i + 1\right) \, \pi n\right)}
            sage: x+(1-2*I)*y
            x - (2*I - 1)*y
            sage: latex(x+(1-2*I)*y)
            x - \left(2 i - 1\right) \, y

        Check if complex coefficients with denominators are displayed
        correctly (:trac:`10769`)::

            sage: var('a x')
            (a, x)
            sage: latex(1/2*I/x)
            \frac{i}{2 \, x}
            sage: ratio = i/2* x^2/a
            sage: latex(ratio)
            \frac{i \, x^{2}}{2 \, a}

        Parenthesis in powers (:trac:`13262`)::

            sage: latex(1+x^(2/3)+x^(-2/3))
            x^{\frac{2}{3}} + \frac{1}{x^{\frac{2}{3}}} + 1
        """
        return self._parent._latex_element_(self)

    def _mathml_(self):
        """
        Return a MathML representation of this object.

        EXAMPLES::

            sage: mathml(pi)
            <mi>&pi;</mi>
            sage: mathml(pi+2)
            MATHML version of the string pi + 2

        """
        from sage.misc.all import mathml
        try:
            obj = self.pyobject()
        except TypeError:
            return mathml(repr(self))
        return mathml(obj)

    def _integer_(self, ZZ=None):
        """
        EXAMPLES::

            sage: f = x^3 + 17*x -3
            sage: ZZ(f.coefficient(x^3))
            1
            sage: ZZ(f.coefficient(x))
            17
            sage: ZZ(f.coefficient(x,0))
            -3
            sage: type(ZZ(f.coefficient(x,0)))
            <type 'sage.rings.integer.Integer'>

        Coercion is done if necessary::

            sage: f = x^3 + 17/1*x
            sage: ZZ(f.coefficient(x))
            17
            sage: type(ZZ(f.coefficient(x)))
            <type 'sage.rings.integer.Integer'>

        If the symbolic expression is just a wrapper around an integer,
        that very same integer is returned::

            sage: n = 17; SR(n)._integer_() is n
            True
        """
        try:
            n = self.pyobject()
        except TypeError:
            raise TypeError("unable to convert %r to an integer" % self)
        if isinstance(n, sage.rings.integer.Integer):
            return n
        return sage.rings.integer.Integer(n)

    def __int__(self):
        """
        EXAMPLES::

            sage: int(log(8)/log(2))
            3
            sage: int(-log(8)/log(2))
            -3
            sage: int(sin(2)*100)
            90
            sage: int(-sin(2)*100)
            -90
            sage: int(SR(3^64)) == 3^64
            True
            sage: int(SR(10^100)) == 10^100
            True
            sage: int(SR(10^100-10^-100)) == 10^100 - 1
            True
            sage: int(sqrt(-3))
            Traceback (most recent call last):
            ...
            ValueError: cannot convert sqrt(-3) to int
        """
        from sage.functions.all import floor, ceil
        try:
            rif_self = sage.rings.all.RIF(self)
        except TypeError:
            raise ValueError("cannot convert %s to int" % self)
        if rif_self > 0 or (rif_self.contains_zero() and self > 0):
            result = floor(self)
        else:
            result = ceil(self)
        if not isinstance(result, sage.rings.integer.Integer):
            raise ValueError("cannot convert %s to int" % self)
        else:
            return int(result)

    def __long__(self):
        """
        EXAMPLES::

            sage: long(sin(2)*100)
            90L
        """
        return long(int(self))

    def _rational_(self):
        """
        EXAMPLES::

            sage: f = x^3 + 17/1*x - 3/8
            sage: QQ(f.coefficient(x^2))
            0
            sage: QQ(f.coefficient(x^3))
            1
            sage: a = QQ(f.coefficient(x)); a
            17
            sage: type(a)
            <type 'sage.rings.rational.Rational'>
            sage: QQ(f.coefficient(x,0))
            -3/8

        If the symbolic expression is just a wrapper around a rational,
        that very same rational is returned::

            sage: n = 17/1; SR(n)._rational_() is n
            True
        """
        try:
            n = self.pyobject()
        except TypeError:
            raise TypeError("unable to convert %s to a rational" % self)
        if isinstance(n, sage.rings.rational.Rational):
            return n
        return sage.rings.rational.Rational(n)

    cpdef _eval_self(self, R):
        """
        Evaluate this expression numerically.

        This function is used to convert symbolic expressions to ``RR``,
        ``CC``, ``float``, ``complex``, ``CIF`` and ``RIF``.

        EXAMPLES::

            sage: var('x,y,z')
            (x, y, z)
            sage: sin(x).subs(x=5)._eval_self(RR)
            -0.958924274663138
            sage: gamma(x).subs(x=I)._eval_self(CC)
            -0.154949828301811 - 0.498015668118356*I
            sage: x._eval_self(CC)
            Traceback (most recent call last):
            ...
            TypeError: Cannot evaluate symbolic expression to a numeric value.

        Check if we can compute a real evaluation even if the expression
        contains complex coefficients::

            sage: RR((I - sqrt(2))*(I+sqrt(2)))
            -3.00000000000000
            sage: cos(I)._eval_self(RR)
            1.54308063481524
            sage: float(cos(I))
            1.5430806348152437
        """
        cdef GEx res
        try:
            res = self._gobj.evalf(0, {'parent':R})
        except TypeError as err:
            # try the evaluation again with the complex field
            # corresponding to the parent R
            if R is float:
                R_complex = complex
            else:
                try:
                    R_complex = R.complex_field()
                except (TypeError, AttributeError):
                    raise err
            res = self._gobj.evalf(0, {'parent':R_complex})
        if is_a_numeric(res):
            return R(py_object_from_numeric(res))
        else:
            raise TypeError("Cannot evaluate symbolic expression to a numeric value.")

    cpdef _convert(self, kwds):
        """
        Convert all the numeric coefficients and constants in this expression
        to the given ring `R`. This results in an expression which contains
        only variables, and functions whose arguments contain a variable.

        EXAMPLES::

            sage: f = sqrt(2) * cos(3); f
            sqrt(2)*cos(3)
            sage: f._convert({'parent':RDF})
            -1.40006081533995
            sage: f._convert({'parent':float})
            -1.40006081533995

        There is nothing to convert for variables::

            sage: x._convert({'parent':CC})
            x

        Note that the output is not meant to be in the in the given ring `R`.
        Since the results of some functions will still be  floating point
        approximations::

            sage: t = log(10); t
            log(10)
            sage: t._convert({'parent':QQ})
            2.30258509299405

        ::

            sage: (0.25 / (log(5.74 /x^0.9, 10))^2 / 4)._convert({'parent':QQ})
            0.331368631904900/log(287/50/x^0.900000000000000)^2
            sage: (0.25 / (log(5.74 /x^0.9, 10))^2 / 4)._convert({'parent':CC})
            0.331368631904900/log(5.74000000000000/x^0.900000000000000)^2

        When converting to an exact domain, powers remain unevaluated::

            sage: f = sqrt(2) * cos(3); f
            sqrt(2)*cos(3)
            sage: f._convert({'parent':int})
            -0.989992496600445*sqrt(2)
        """
        cdef GEx res = self._gobj.evalf(0, kwds)
        return new_Expression_from_GEx(self._parent, res)

    def _mpfr_(self, R):
        """
        Return a numerical approximation of this symbolic expression in the RealField R.

        The precision of the approximation is determined by the precision of
        the input R.

        EXAMPLES::

            0.090909090909090909090909090909090909090909090909090909090909

            sage: a = sin(3); a
            sin(3)
            sage: RealField(200)(a)
            0.14112000805986722210074480280811027984693326425226558415188
            sage: a._mpfr_(RealField(100))
            0.14112000805986722210074480281
        """
        return self._eval_self(R)

    def _real_mpfi_(self, R):
        """
        Return this expression as a real interval.

        EXAMPLES::

            sage: RIF(sqrt(2))
            1.414213562373095?
        """
        try:
            return self._eval_self(R)
        except TypeError:
            raise TypeError("unable to simplify to a real interval approximation")

    def _complex_mpfi_(self, R):
        """
        Return this expression as a complex interval.

        EXAMPLES::

            sage: CIF(pi)
            3.141592653589794?
        """
        try:
            return self._eval_self(R)
        except TypeError:
            raise TypeError("unable to simplify to a complex interval approximation")

    def _real_double_(self, R):
        """
        EXAMPLES::

            sage: RDF(sin(3))
            0.1411200080598672
        """
        return self._eval_self(R)

    def _complex_mpfr_field_(self, R):
        """
        Return a numerical approximation to this expression in the given
        ComplexField R.

        The precision of the approximation is determined by the precision of
        the input R.

        EXAMPLES::

            sage: ComplexField(200)(SR(1/11))
            0.090909090909090909090909090909090909090909090909090909090909
            sage: zeta(x).subs(x=I)._complex_mpfr_field_(ComplexField(70))
            0.0033002236853241028742 - 0.41815544914132167669*I
            sage: gamma(x).subs(x=I)._complex_mpfr_field_(ComplexField(60))
            -0.1549498283018106... - 0.49801566811835604*I
            sage: log(x).subs(x=I)._complex_mpfr_field_(ComplexField(50))
            1.5707963267949*I

            sage: CC(sqrt(2))
            1.41421356237309
            sage: a = sqrt(-2); a
            sqrt(-2)
            sage: CC(a).imag()
            1.41421356237309
            sage: ComplexField(200)(a).imag()
            1.4142135623730950488016887242096980785696718753769480731767
            sage: ComplexField(100)((-1)^(1/10))
            0.95105651629515357211643933338 + 0.30901699437494742410229341718*I
            sage: CC(x*sin(0))
            0.000000000000000
        """
        return self._eval_self(R)

    def _complex_double_(self, R):
        """
        Return a numerical approximation to this expression in the given
        Complex Double Field R.

        EXAMPLES::

            sage: CDF(SR(1/11))
            0.09090909090909091
            sage: zeta(x).subs(x=I)._complex_double_(CDF)  # rel tol 1e-16
            0.003300223685324103 - 0.4181554491413217*I
            sage: gamma(x).subs(x=I)._complex_double_(CDF)
            -0.15494982830181067 - 0.49801566811835607*I
            sage: log(x).subs(x=I)._complex_double_(CDF)
            1.5707963267948966*I
            sage: CDF((-1)^(1/3))
            0.5000000000000001 + 0.8660254037844386*I
        """
        return self._eval_self(R)

    def __float__(self):
        """
        Return float conversion of self, assuming self is constant.
        Otherwise, raise a TypeError.

        OUTPUT:

        A ``float``. Double precision evaluation of self.

        EXAMPLES::

            sage: float(SR(12))
            12.0
            sage: float(SR(2/3))
            0.6666666666666666
            sage: float(sqrt(SR(2)))
            1.4142135623730951
            sage: float(x^2 + 1)
            Traceback (most recent call last):
            ...
            TypeError: unable to simplify to float approximation
            sage: float(SR(RIF(2)))
            Traceback (most recent call last):
            ...
            TypeError: unable to simplify to float approximation
        """
        try:
            return float(self._eval_self(float))
        except TypeError:
            raise TypeError("unable to simplify to float approximation")

    def __complex__(self):
        """
        EXAMPLES::

            sage: complex(I)
            1j
            sage: complex(erf(3*I))
            1629.9946226015657j
        """
        try:
            return self._eval_self(complex)
        except TypeError:
            raise TypeError("unable to simplify to complex approximation")

    def _sympy_(self):
        """
        Return a Sympy version of this object.

        EXAMPLES::

            sage: pi._sympy_()
            pi
            sage: type(_)
            <class 'sympy.core.numbers.Pi'>

        """
        from sage.symbolic.expression_conversions import sympy
        return sympy(self)

    def _algebraic_(self, field):
        """
        Convert a symbolic expression to an algebraic number.

        EXAMPLES::

            sage: QQbar(sqrt(2) + sqrt(8))
            4.242640687119285?
            sage: AA(sqrt(2) ^ 4) == 4
            True
            sage: AA(-golden_ratio)
            -1.618033988749895?
            sage: QQbar((2*I)^(1/2))
            1 + 1*I
            sage: QQbar(e^(pi*I/3))
            0.500000000000000? + 0.866025403784439?*I

            sage: QQbar(sqrt(2))
            1.414213562373095?
            sage: AA(abs(1+I))
            1.414213562373095?
            sage: golden_ratio._algebraic_(QQbar)
            1.618033988749895?
            sage: QQbar(golden_ratio)
            1.618033988749895?

            sage: AA(x*sin(0))
            0
            sage: QQbar(x*sin(0))
            0
        """
        from sage.symbolic.expression_conversions import algebraic
        return algebraic(self, field)

    def __hash__(self):
        """
        Return hash of this expression.

        EXAMPLES::

        The hash of an object in Python or its coerced version into
        the symbolic ring is the same::

            sage: hash(SR(3/1))
            3
            sage: hash(SR(19/23))
            4
            sage: hash(19/23)
            4

        The hash for symbolic expressions are unfortunately random. Here we
        only test that the hash() function returns without error, and that
        the return type is correct::

            sage: x, y = var("x y")
            sage: t = hash(x); type(t)
            <type 'int'>
            sage: t = hash(x^y); type(t)
            <type 'int'>
            sage: type(hash(x+y))
            <type 'int'>
            sage: d = {x+y: 5}
            sage: d
            {x + y: 5}

        In this example hashing is important otherwise the answer is
        wrong::

            sage: uniq([x-x, -x+x])
            [0]

        Test if exceptions during hashing are handled properly::

            sage: t = SR(matrix(2,2,range(4)))
            sage: hash(t)
            Traceback (most recent call last):
            ...
            TypeError: mutable matrices are unhashable

        TESTS:

        Test if hashes for fderivatives with different parameters collide.
        :trac:`6243`::

            sage: f = function('f'); t = f(x,y)
            sage: u = t.derivative(x); v = t.derivative(y)
            sage: hash(u) == hash(v)
            False
            sage: d = {u: 3, v: 5}; sorted(d.values())
            [3, 5]

        More checks for fderivative hashes :trac:`6851` ::

            sage: hash(f(x).derivative(x)) == hash(f(x).derivative(x,2))
            False
            sage: d = dict( (f(x).derivative(x, i), i) for i in range(1,6) )
            sage: len(d.keys())
            5

        We create a function with 10 arguments and test if there are
        hash collisions between any of its derivatives of order at
        most 7. :trac:`7508` ::

            sage: num_vars = 10; max_order=7
            sage: X = var(' '.join(['x'+str(i) for i in range(num_vars)]))
            sage: f = function('f',*X)
            sage: hashes=set()
            sage: for length in range(1,max_order+1):  # long time (4s on sage.math, 2012)
            ...       for s in UnorderedTuples(X, length):
            ...           deriv = f.diff(*s)
            ...           h = hash(deriv)
            ...           if h in hashes:
            ...               print "deriv: %s, hash:%s"%(deriv,h)
            ...           else:
            ...               hashes.add(n)
        """
        return self._gobj.gethash()

    cpdef _richcmp_(left, Element right, int op):
        """
        Create a formal symbolic inequality or equality.

        EXAMPLES::

            sage: var('x, y')
            (x, y)
            sage: x + 2/3 < y^2
            x + 2/3 < y^2
            sage: x^3 -y <= y + x
            x^3 - y <= x + y
            sage: x^3 -y == y + x
            x^3 - y == x + y
            sage: x^3 - y^10 >= y + x^10
            -y^10 + x^3 >= x^10 + y
            sage: x^2 > x
            x^2 > x

        Testing :trac:`11309` which changes the behavior of comparison of
        comparisons::

            sage: (-x + y < 0) in [x - y < 0]
            False
            sage: (x - 1 < 0) in [x - 2 < 0]
            False
            sage: Set([-x + y < 0, x - y < 0])
            {-x + y < 0, x - y < 0}
            sage: (x < y) == (x > y)
            False
            sage: (x < 0) < (x < 1)
            False
            sage: (x < y) != (y > x)
            False
            sage: (x >= y) == (y <= x)
            True
            sage: (x > y) == (y <= x)
            False
            sage: (x < x) == (x < x)
            True
            sage: (y > y) != (y > y)
            False
            sage: (x < y) != x
            True
            sage: (x == y) == (y == x)
            True
            sage: (x != y) != (y != x)
            False
            sage: (x == y) != (x != y)
            True
            sage: (x == y) == (y != x)
            False
            sage: x == (x == x)
            False
        """
        cdef Expression l, r

        l = left
        r = right

        # If lhs or rhs is a relation, resolve the big relation
        # immediately UNLESS the lhs and rhs are flipped versions of
        # the same relation.
        if is_a_relational(l._gobj):
            if (op != Py_EQ and op != Py_NE):
                # relations aren't <, >, <=, or >= to other things
                return False
            if is_a_relational(r._gobj):
                # both lhs and rhs are relations, so we can get to work
                if l.operator() == r.operator():
                    e2 = ( # case: (x _ y) ?= (x _ y)
                           ( l._gobj.lhs().is_equal(r._gobj.lhs()) and
                             l._gobj.rhs().is_equal(r._gobj.rhs()) ) or

                           # case: (x == y) ?= (y == x)
                           #       (x != y) ?= (y != x)
                           ( ( l.operator() == operator.eq or
                               l.operator() == operator.ne ) and
                             l._gobj.lhs().is_equal(r._gobj.rhs()) and
                             l._gobj.rhs().is_equal(r._gobj.lhs()) ))
                else:
                    e2 = ( # case: (x < y)  ?= (y > x)  (or vice versa)
                           #       (x <= y) ?= (y >= x) (or vice versa)
                           ( ( l.operator() == operator.lt and
                               r.operator() == operator.gt ) or
                             ( l.operator() == operator.gt and
                               r.operator() == operator.lt ) or
                             ( l.operator() == operator.le and
                               r.operator() == operator.ge ) or
                             ( l.operator() == operator.ge and
                               r.operator() == operator.le ) ) and
                           l._gobj.lhs().is_equal(r._gobj.rhs()) and
                           l._gobj.rhs().is_equal(r._gobj.lhs()) )

            else:
                e2 = False              # l is relational but r isn't.

            if op == Py_EQ:
                return e2
            else:                       # op == Py_NE, checked earlier.
                return not e2

        elif is_a_relational(r._gobj):  # l isn't relational but r is.
            # things aren't <, >, <=, >=, or == to relations; they
            # are, however, != to relations
            return op == Py_NE

        # neither was relational, so we can create a symbolic relation
        cdef GEx e
        if op == Py_LT:
            e = g_lt(l._gobj, r._gobj)
        elif op == Py_EQ:
            e = g_eq(l._gobj, r._gobj)
        elif op == Py_GT:
            e = g_gt(l._gobj, r._gobj)
        elif op == Py_LE:
            e = g_le(l._gobj, r._gobj)
        elif op == Py_NE:
            e = g_ne(l._gobj, r._gobj)
        elif op == Py_GE:
            e = g_ge(l._gobj, r._gobj)
        else:
            raise TypeError
        return new_Expression_from_GEx(l._parent, e)

    def assume(self):
        r"""
        Assume that this equation holds. This is relevant for symbolic
        integration, among other things.

        EXAMPLES: We call the assume method to assume that `x>2`::

            sage: (x > 2).assume()

        Bool returns True below if the inequality is *definitely* known to
        be True.

        ::

            sage: bool(x > 0)
            True
            sage: bool(x < 0)
            False

        This may or may not be True, so bool returns False::

            sage: bool(x > 3)
            False

        If you make inconsistent or meaningless assumptions,
        Sage will let you know::

            sage: forget()
            sage: assume(x<0)
            sage: assume(x>0)
            Traceback (most recent call last):
            ...
            ValueError: Assumption is inconsistent
            sage: assumptions()
            [x < 0]
            sage: forget()

        TESTS::

            sage: v,c = var('v,c')
            sage: assume(c != 0)
            sage: integral((1+v^2/c^2)^3/(1-v^2/c^2)^(3/2),v)
            83/8*v/sqrt(-v^2/c^2 + 1) - 17/8*v^3/(c^2*sqrt(-v^2/c^2 + 1)) - 1/4*v^5/(c^4*sqrt(-v^2/c^2 + 1)) - 75/8*arcsin(v/(c^2*sqrt(c^(-2))))/sqrt(c^(-2))
            sage: forget()
        """
        from sage.symbolic.assumptions import _assumptions
        from sage.calculus.calculus import maxima
        if not self.is_relational():
            raise TypeError("self (=%s) must be a relational expression" % self)
        if not self in _assumptions:
            m = self._maxima_init_assume_()
            s = maxima.assume(m)
            if str(s._sage_()[0]) in ['meaningless','inconsistent','redundant']:
                raise ValueError("Assumption is %s" % str(s._sage_()[0]))
            _assumptions.append(self)

    def forget(self):
        """
        Forget the given constraint.

        EXAMPLES::

            sage: var('x,y')
            (x, y)
            sage: forget()
            sage: assume(x>0, y < 2)
            sage: assumptions()
            [x > 0, y < 2]
            sage: forget(y < 2)
            sage: assumptions()
            [x > 0]

        TESTS:

        Check if :trac:`7507` is fixed::

            sage: forget()
            sage: n = var('n')
            sage: foo=sin((-1)*n*pi)
            sage: foo.simplify()
            -sin(pi*n)
            sage: assume(n, 'odd')
            sage: assumptions()
            [n is odd]
            sage: foo.simplify()
            0
            sage: forget(n, 'odd')
            sage: assumptions()
            []
            sage: foo.simplify()
            -sin(pi*n)
        """
        from sage.symbolic.assumptions import _assumptions
        from sage.calculus.calculus import maxima
        if not self.is_relational():
            raise TypeError("self (=%s) must be a relational expression" % self)
        m = self._maxima_init_assume_()
        maxima.forget(m)
        try:
            _assumptions.remove(self)
        except ValueError:
            pass

    def _maxima_init_assume_(self):
        """
        Return string that when evaluated in Maxima defines the assumption
        determined by this expression.

        EXAMPLES::

            sage: f = x+2 > sqrt(3)
            sage: f._maxima_init_assume_()
            '((_SAGE_VAR_x)+(2))>((3/1)^(1/2))'
        """
        from sage.calculus.calculus import maxima

        l = self.lhs()._assume_str()
        r = self.rhs()._assume_str()
        op = self.operator()
        if  op is operator.eq:
            m = 'equal(%s, %s)'%(l, r)
        elif op is operator.ne:
            m = 'notequal(%s, %s)'%(l, r)
        else:
            m = '(%s)%s(%s)' % (l, maxima._relation_symbols()[op], r)
        return m

    def _assume_str(self):
        """
        TESTS::

            sage: x = var('x')
            sage: x._assume_str()
            '_SAGE_VAR_x'
            sage: y = function('y', x)
            sage: y._assume_str()
            'y'
            sage: abs(x)._assume_str()
            'abs(_SAGE_VAR_x)'
        """
        # if this is a function with a single argument which is a symbol, i.e.
        # this is of the form f(x), we pass the string 'f > 0'
        if is_a_function(self._gobj) and self.nops() == 1 and \
                is_a_symbol(self._gobj.op(0)):
                    op = self.operator()
                    # check if op is a user defined function, for builtin
                    # functions like abs() we still need to pass 'abs(x) > 0'
                    if isinstance(op, SymbolicFunction):
                        return self.operator().name()
        return self._maxima_init_()

    def has_wild(self):
        """
        Return ``True`` if this expression contains a wildcard.

        EXAMPLES::

            sage: (1 + x^2).has_wild()
            False
            sage: (SR.wild(0) + x^2).has_wild()
            True
            sage: SR.wild(0).has_wild()
            True
        """
        return haswild(self._gobj)

    def is_algebraic(self):
        """
        Return True if this expression is known to be algebraic.

        EXAMPLES::

            sage: sqrt(2).is_algebraic()
            True
            sage: (5*sqrt(2)).is_algebraic()
            True
            sage: (sqrt(2) + 2^(1/3) - 1).is_algebraic()
            True
            sage: (I*golden_ratio + sqrt(2)).is_algebraic()
            True
            sage: (sqrt(2) + pi).is_algebraic()
            False
            sage: SR(QQ(2/3)).is_algebraic()
            True
            sage: SR(1.2).is_algebraic()
            False
        """
        try:
            ex = sage.rings.all.QQbar(self)
        except (TypeError, ValueError, NotImplementedError):
            return False
        return True

    def is_real(self):
        """
        Return True if this expression is known to be a real number.

        EXAMPLES::

            sage: t0 = SR.symbol("t0", domain='real')
            sage: t0.is_real()
            True
            sage: t0.is_positive()
            False
            sage: t1 = SR.symbol("t1", domain='positive')
            sage: (t0+t1).is_real()
            True
            sage: (t0+x).is_real()
            False
            sage: (t0*t1).is_real()
            True
            sage: (t0*x).is_real()
            False

        The following is real, but we cannot deduce that.::

            sage: (x*x.conjugate()).is_real()
            False
        """
        return self._gobj.info(info_real)

    def is_positive(self):
        """
        Return True if this expression is known to be positive.

        EXAMPLES::

            sage: t0 = SR.symbol("t0", domain='positive')
            sage: t0.is_positive()
            True
            sage: t0.is_negative()
            False
            sage: t0.is_real()
            True
            sage: t1 = SR.symbol("t1", domain='positive')
            sage: (t0*t1).is_positive()
            True
            sage: (t0 + t1).is_positive()
            True
            sage: (t0*x).is_positive()
            False
        """
        return self._gobj.info(info_positive)

    def is_negative(self):
        """
        Return True if this expression is known to be negative.

        EXAMPLES::

            sage: SR(-5).is_negative()
            True

        Check if we can correctly deduce negativity of mul objects::

            sage: t0 = SR.symbol("t0", domain='positive')
            sage: t0.is_negative()
            False
            sage: (-t0).is_negative()
            True
            sage: (-pi).is_negative()
            True
        """
        return self._gobj.info(info_negative)

    def is_integer(self):
        """
        Return True if this expression is known to be an integer.

        EXAMPLES::

            sage: SR(5).is_integer()
            True
        """
        return self._gobj.info(info_integer)

    def is_symbol(self):
        """
        Return True if this symbolic expression consists of only a symbol, i.e.,
        a symbolic variable.

        EXAMPLES::

            sage: x.is_symbol()
            True
            sage: var('y')
            y
            sage: y.is_symbol()
            True
            sage: (x*y).is_symbol()
            False
            sage: pi.is_symbol()
            False

        ::

            sage: ((x*y)/y).is_symbol()
            True
            sage: (x^y).is_symbol()
            False
        """
        return is_a_symbol(self._gobj)

    def is_constant(self):
        """
        Return True if this symbolic expression is a constant.

        This function is intended to provide an interface to query the internal
        representation of the expression. In this sense, the word ``constant``
        does not reflect the mathematical properties of the expression.
        Expressions which have no variables may return ``False``.

        EXAMPLES::

            sage: pi.is_constant()
            True
            sage: x.is_constant()
            False
            sage: SR(1).is_constant()
            False

        Note that the complex I is not a constant::

            sage: I.is_constant()
            False
            sage: I.is_numeric()
            True
        """
        return is_a_constant(self._gobj)

    def is_numeric(self):
        """
        A Pynac numeric is an object you can do arithmetic with
        that is not a symbolic variable, function, or constant.
        Return True if this expression only consists of a numeric object.

        EXAMPLES::

            sage: SR(1).is_numeric()
            True
            sage: x.is_numeric()
            False
            sage: pi.is_numeric()
            False
            sage: sin(x).is_numeric()
            False
        """
        return is_a_numeric(self._gobj)

    def is_series(self):
        """
        Return True if ``self`` is a series.

        Series are special kinds of symbolic expressions that are
        constructed via the :meth:`series` method. They usually have
        an ``Order()`` term unless the series representation is exact,
        see :meth:`is_terminating_series`.

        OUTPUT:

        Boolean. Whether ``self`` is a series symbolic
        expression. Usually, this means that it was constructed by the
        :meth:`series` method.

        Returns ``False`` if only a subexpression of the symbolic
        expression is a series.

        EXAMPLES::

            sage: SR(5).is_series()
            False
            sage: var('x')
            x
            sage: x.is_series()
            False
            sage: exp(x).is_series()
            False
            sage: exp(x).series(x,10).is_series()
            True

        Laurent series are series, too::

            sage: laurent_series = (cos(x)/x).series(x, 5)
            sage: laurent_series
            1*x^(-1) + (-1/2)*x + 1/24*x^3 + Order(x^5)
            sage: laurent_series.is_series()
            True

        Something only containing a series as a subexpression is not a
        series::

            sage: sum_expr = 1 + exp(x).series(x,5); sum_expr
            (1 + 1*x + 1/2*x^2 + 1/6*x^3 + 1/24*x^4 + Order(x^5)) + 1
            sage: sum_expr.is_series()
            False
        """
        return is_a_series(self._gobj)

    def is_terminating_series(self):
        """
        Return True if ``self`` is a series without order term.

        A series is terminating if it can be represented exactly,
        without requiring an order term. See also :meth:`is_series`
        for general series.

        OUTPUT:

        Boolean. Whether ``self`` was constructed by :meth:`series`
        and has no order term.

        EXAMPLES::

            sage: (x^5+x^2+1).series(x,10)
            1 + 1*x^2 + 1*x^5
            sage: (x^5+x^2+1).series(x,10).is_series()
            True
            sage: (x^5+x^2+1).series(x,10).is_terminating_series()
            True
            sage: SR(5).is_terminating_series()
            False
            sage: var('x')
            x
            sage: x.is_terminating_series()
            False
            sage: exp(x).series(x,10).is_terminating_series()
            False
        """
        return g_is_a_terminating_series(self._gobj)

    cpdef bint is_polynomial(self, var):
        """
        Return True if self is a polynomial in the given variable.

        EXAMPLES::

            sage: var('x,y,z')
            (x, y, z)
            sage: t = x^2 + y; t
            x^2 + y
            sage: t.is_polynomial(x)
            True
            sage: t.is_polynomial(y)
            True
            sage: t.is_polynomial(z)
            True

            sage: t = sin(x) + y; t
            y + sin(x)
            sage: t.is_polynomial(x)
            False
            sage: t.is_polynomial(y)
            True
            sage: t.is_polynomial(sin(x))
            True

        TESTS:

        Check if we can handle derivatives. :trac:`6523`::

            sage: f(x) = function('f',x)
            sage: f(x).diff(x).is_zero()
            False

        Check if :trac:`11352` is fixed::

            sage: el = -1/2*(2*x^2 - sqrt(2*x - 1)*sqrt(2*x + 1) - 1)
            sage: el.is_polynomial(x)
            False

        Check that negative exponents are handled (:trac:`15304`)::

            sage: y = var('y')
            sage: (y/x).is_polynomial(x)
            False
        """
        cdef Expression symbol0 = self.coerce_in(var)
        return self._gobj.is_polynomial(symbol0._gobj)

    cpdef bint is_relational(self):
        """
        Return True if self is a relational expression.

        EXAMPLES::

            sage: x = var('x')
            sage: eqn = (x-1)^2 == x^2 - 2*x + 3
            sage: eqn.is_relational()
            True
            sage: sin(x).is_relational()
            False
        """
        return is_a_relational(self._gobj)

    cpdef bint is_infinity(self):
        """
        Return True if self is an infinite expression.

        EXAMPLES::

            sage: SR(oo).is_infinity()
            True
            sage: x.is_infinity()
            False
        """
        return is_a_infinity(self._gobj)

    cpdef bint is_positive_infinity(self):
        """
        Return True if self is a positive infinite expression.

        EXAMPLES::

            sage: SR(oo).is_positive_infinity()
            True
            sage: SR(-oo).is_positive_infinity()
            False
            sage: x.is_infinity()
            False
        """
        return is_a_infinity(self._gobj) and self._gobj.info(info_positive)

    cpdef bint is_negative_infinity(self):
        """
        Return True if self is a negative infinite expression.

        EXAMPLES::

            sage: SR(oo).is_negative_infinity()
            False
            sage: SR(-oo).is_negative_infinity()
            True
            sage: x.is_negative_infinity()
            False
        """
        return is_a_infinity(self._gobj) and self._gobj.info(info_negative)

    def left_hand_side(self):
        """
        If self is a relational expression, return the left hand side
        of the relation.  Otherwise, raise a ValueError.

        EXAMPLES::

            sage: x = var('x')
            sage: eqn = (x-1)^2 == x^2 - 2*x + 3
            sage: eqn.left_hand_side()
            (x - 1)^2
            sage: eqn.lhs()
            (x - 1)^2
            sage: eqn.left()
            (x - 1)^2
        """
        if not self.is_relational():
            raise ValueError("self must be a relational expression")
        return new_Expression_from_GEx(self._parent, self._gobj.lhs())

    lhs = left = left_hand_side

    def right_hand_side(self):
        """
        If self is a relational expression, return the right hand side
        of the relation.  Otherwise, raise a ValueError.

        EXAMPLES::

            sage: x = var('x')
            sage: eqn = (x-1)^2 <= x^2 - 2*x + 3
            sage: eqn.right_hand_side()
            x^2 - 2*x + 3
            sage: eqn.rhs()
            x^2 - 2*x + 3
            sage: eqn.right()
            x^2 - 2*x + 3
        """
        if not self.is_relational():
            raise ValueError("self must be a relation")
        return new_Expression_from_GEx(self._parent, self._gobj.rhs())

    rhs = right = right_hand_side

    def is_trivial_zero(self):
        """
        Check if this expression is trivially equal to zero without any
        simplification.

        This method is intended to be used in library code where trying to
        obtain a mathematically correct result by applying potentially
        expensive rewrite rules is not desirable.

        EXAMPLES::

            sage: SR(0).is_trivial_zero()
            True
            sage: SR(0.0).is_trivial_zero()
            True
            sage: SR(float(0.0)).is_trivial_zero()
            True

            sage: (SR(1)/2^1000).is_trivial_zero()
            False
            sage: SR(1./2^10000).is_trivial_zero()
            False

        The :meth:`~sage.structure.element.Element.is_zero` method
        is more capable::

            sage: t = pi + (pi - 1)*pi - pi^2
            sage: t.is_trivial_zero()
            False
            sage: t.is_zero()
            True
            sage: u = sin(x)^2 + cos(x)^2 - 1
            sage: u.is_trivial_zero()
            False
            sage: u.is_zero()
            True
        """
        return self._gobj.is_zero()

    def __nonzero__(self):
        """
        Return True unless this symbolic expression can be shown by Sage
        to be zero.  Note that deciding if an expression is zero is
        undecidable in general.

        EXAMPLES::

            sage: x = var('x')
            sage: forget()
            sage: SR(0).__nonzero__()
            False
            sage: SR(1).__nonzero__()
            True
            sage: assert(abs(x))
            sage: assert(not x/x - 1)

        This is called by :meth:`is_zero`::

            sage: k = var('k')
            sage: pol = 1/(k-1) - 1/k - 1/k/(k-1)
            sage: pol.is_zero()
            True

            sage: f = sin(x)^2 + cos(x)^2 - 1
            sage: f.is_zero()
            True

        TESTS:

        First, a bunch of tests of nonzero (which is called by bool)
        for symbolic relations::

            sage: x = var('x')
            sage: assert((x-1)^2 == x^2 - 2*x + 1)
            sage: assert(((x-1)^2 == x^2 - 2*x + 1).expand())
            sage: assert(not ((x-1)^2 == x^2 - 2*x + 3).expand())
            sage: assert(2 + x < 3 + x)
            sage: assert(not 2 + x < 1 + x)
            sage: assert(2 + x > 1 + x)
            sage: assert(not 1 + x > 1 + x)
            sage: assert(1 + x >= 1 + x)
            sage: assert(not 1 + x < 1 + x)
            sage: assert(1 + x <= 1 + x)
            sage: assert(not 1 + x^2 != 1 + x*x)
            sage: assert(1 + x^2 != 2 + x*x)
            sage: assert(SR(oo) == SR(oo))
            sage: assert(not -SR(oo) == SR(oo))
            sage: assert(-SR(oo) != SR(oo))

        Next, tests to ensure assumptions are correctly used::

            sage: x, y, z = var('x, y, z')
            sage: assume(x >= y, y >= z, z >= x)
            sage: assert(x == z)
            sage: assert(not z < x)
            sage: assert(not z > y)
            sage: assert(y == z)
            sage: assert(y <= z)
            sage: forget()
            sage: assume(x >= 1, x <= 1)
            sage: assert(x == 1)
            sage: assert(not x != 1)
            sage: assert(not x > 1)
            sage: forget()
            sage: assume(x > 0)
            sage: assert(not x == 0)
            sage: assert(x != 0)
            sage: assert(not x == 1)

        The following must be true, even though we do not
        know for sure that x is not 1, as symbolic comparisons
        elsewhere rely on x!=y unless we are sure it is not
        true; there is no equivalent of Maxima's ``unknown``.
        Since it is False that x==1, it is True that x != 1.

        ::

            sage: assert(x != 1)
            sage: forget()
            sage: assume(x>y)
            sage: assert(not x==y)
            sage: assert(x != y)
            sage: assert(x != y) # The same comment as above applies here as well
            sage: forget()

        Comparisons of infinities::

            sage: assert( (1+I)*oo == (2+2*I)*oo )
            sage: assert( SR(unsigned_infinity) == SR(unsigned_infinity) )
            sage: assert( SR(I*oo) == I*oo )
            sage: assert( SR(-oo) <= SR(oo) )
            sage: assert( SR(oo) >= SR(-oo) )
            sage: assert( SR(oo) != SR(-oo) )
            sage: assert( sqrt(2)*oo != I*oo )

        The expression may be zero with integers but is not
        when in the complex domain (:trac:`15571`)::

            sage: a,x = var('a,x')
            sage: assume(a, 'integer')
            sage: assume(x, 'integer')
            sage: expr = a^(4*x) - (a^4)^x
            sage: expr.is_zero()
            True
            sage: forget()
            sage: assume(a, 'complex')
            sage: assume(x, 'complex')
            sage: expr.is_zero()
            False
            sage: forget()

        Check that :trac:`13326` is fixed::

            sage: assert(log(2)*Infinity == Infinity)

        More checks for comparisons with infinity (see :trac:`12967`)::

            sage: assert(SR(oo) > 5)
            sage: assert(5 < SR(oo))
            sage: assert(SR(2) < Infinity)
            sage: assert(pi < Infinity)
            sage: assert(not pi>Infinity)
            sage: assert(2*pi < Infinity)
            sage: assert(SR(pi) < SR(Infinity))
            sage: assert(sqrt(2) < oo)
            sage: assert(log(2) < oo)
            sage: assert(e < oo)
            sage: assert(e+pi < oo)
            sage: assert(e^pi < oo)
            sage: assert(not SR(2) < -oo)
            sage: assert(SR(2) > -oo)
            sage: assert(exp(2) > -oo)
            sage: assert(SR(oo) > sqrt(2))
            sage: assert(sqrt(2) < SR(oo))
            sage: assert(SR(-oo) < sqrt(2))
            sage: assert(sqrt(2) > SR(-oo))
        """
        if self.is_relational():
            # constants are wrappers around Sage objects, compare directly
            if is_a_constant(self._gobj.lhs()) and is_a_constant(self._gobj.rhs()):
                return self.operator()(self.lhs().pyobject(), self.rhs().pyobject())

            pynac_result = relational_to_bool(self._gobj)

            # pynac is guaranteed to give the correct answer for comparing infinities
            if is_a_infinity(self._gobj.lhs()) or is_a_infinity(self._gobj.rhs()):
                return pynac_result

            if pynac_result:
                if self.operator() == operator.ne: # this hack is necessary to catch the case where the operator is != but is False because of assumptions made
                    m = self._maxima_()
                    s = m.parent()._eval_line('is (notequal(%s,%s))'%(repr(m.lhs()),repr(m.rhs())))
                    if s == 'false':
                        return False
                    else:
                        return True
                else:
                    return True

            # If assumptions are involved, falsification is more complicated...
            need_assumptions = False
            from sage.symbolic.assumptions import assumptions
            assumption_list = assumptions()
            if assumption_list:
                vars = self.variables()
                if vars:
                    assumption_var_list = []
                    for eqn in assumption_list:
                        try:
                            assumption_var_list.append(eqn.variables())
                        except AttributeError: # if we have a GenericDeclaration
                            assumption_var_list.append((eqn._var,))
                    assumption_vars = set(sum(assumption_var_list, ()))
                    if set(vars).intersection(assumption_vars):
                        need_assumptions = True

            # Use interval fields to try and falsify the relation
            if not need_assumptions:
                res = self.test_relation()
                if res is True:
                    return True
                elif res is False:
                    return False

            # we really have to do some work here...
            # I really don't like calling Maxima to test equality.  It
            # is SUPER SUPER SLOW, and it has all the problem
            # associated with different semantics, different
            # precision, etc., that can lead to subtle bugs.  Also, a
            # lot of basic Sage objects can't be put into maxima.
            from sage.symbolic.relation import test_relation_maxima
            return test_relation_maxima(self)

        self_is_zero = self._gobj.is_zero()
        if self_is_zero:
            return False
        else:
            return not bool(self == self._parent.zero())

    def test_relation(self, int ntests=20, domain=None, proof=True):
        """
        Test this relation at several random values, attempting to find
        a contradiction. If this relation has no variables, it will also
        test this relation after casting into the domain.

        Because the interval fields never return false positives, we can be
        assured that if True or False is returned (and proof is False) then
        the answer is correct.

        INPUT:

        - ``ntests`` -- (default ``20``) the number of iterations to run
        - ``domain`` -- (optional) the domain from which to draw the random
          values defaults to ``CIF`` for equality testing and ``RIF`` for
          order testing
        - ``proof`` -- (default ``True``) if ``False`` and the domain is an
          interval field, regard overlapping (potentially equal) intervals as
          equal, and return ``True`` if all tests succeeded.

        OUTPUT:

        Boolean or ``NotImplemented``, meaning

        - ``True`` -- this relation holds in the domain and has no variables.

        - ``False`` -- a contradiction was found.

        - ``NotImplemented`` -- no contradiction found.

        EXAMPLES::

            sage: (3 < pi).test_relation()
            True
            sage: (0 >= pi).test_relation()
            False
            sage: (exp(pi) - pi).n()
            19.9990999791895
            sage: (exp(pi) - pi == 20).test_relation()
            False
            sage: (sin(x)^2 + cos(x)^2 == 1).test_relation()
            NotImplemented
            sage: (sin(x)^2 + cos(x)^2 == 1).test_relation(proof=False)
            True
            sage: (x == 1).test_relation()
            False
            sage: var('x,y')
            (x, y)
            sage: (x < y).test_relation()
            False

        TESTS::

            sage: all_relations = [op for name, op in sorted(operator.__dict__.items()) if len(name) == 2]
            sage: all_relations
            [<built-in function eq>, <built-in function ge>, <built-in function gt>, <built-in function le>, <built-in function lt>, <built-in function ne>]
            sage: [op(3, pi).test_relation() for op in all_relations]
            [False, False, False, True, True, True]
            sage: [op(pi, pi).test_relation() for op in all_relations]
            [True, True, False, True, False, False]

            sage: s = 'some_very_long_variable_name_which_will_definitely_collide_if_we_use_a_reasonable_length_bound_for_a_hash_that_respects_lexicographic_order'
            sage: t1, t2 = var(','.join([s+'1',s+'2']))
            sage: (t1 == t2).test_relation()
            False
            sage: (cot(pi + x) == 0).test_relation()
            NotImplemented

        Check that :trac:`18896` is fixed::

            sage: m=540579833922455191419978421211010409605356811833049025*sqrt(1/2)
            sage: m1=382247666339265723780973363167714496025733124557617743
            sage: (m==m1).test_relation(domain=QQbar)
            False
            sage: (m==m1).test_relation()
            False
        """
        cdef int k, eq_count = 0
        cdef bint is_interval
        if not self.is_relational():
            raise ValueError("self must be a relation")
        cdef operators op = relational_operator(self._gobj)
        from sage.rings.real_mpfi import is_RealIntervalField
        from sage.rings.complex_interval_field import is_ComplexIntervalField
        from sage.rings.all import RIF, CIF
        from sage.rings.qqbar import is_AlgebraicField, is_AlgebraicRealField, AA, QQbar
        if domain is None:
            is_interval = True
            if self.lhs().is_algebraic() and self.rhs().is_algebraic():
                if op == equal or op == not_equal:
                    domain = QQbar
                else:
                    domain = AA
            else:
                if op == equal or op == not_equal:
                    domain = CIF
                else:
                    domain = RIF
        else:
            is_interval = (is_RealIntervalField(domain)
                           or is_ComplexIntervalField(domain)
                           or is_AlgebraicField(domain)
                           or is_AlgebraicRealField(domain))
        zero = domain(0)
        diff = self.lhs() - self.rhs()
        vars = diff.variables()
        if op == equal:
            falsify = operator.ne
        elif op == not_equal:
            falsify = operator.eq
        elif op == less:
            falsify = operator.ge
        elif op == less_or_equal:
            falsify = operator.gt
        elif op == greater:
            falsify = operator.le
        elif op == greater_or_equal:
            falsify = operator.lt
        cdef bint equality_ok = op in [equal, less_or_equal, greater_or_equal]
        cdef int errors = 0
        val = None
        if len(vars) == 0:
            try:
                val = domain(diff)
            except (TypeError, ValueError, ArithmeticError) as ex:
                pass
            else:
                if self.operator()(val, zero):
                    return True
                elif falsify(val, zero):
                    return False
                if is_interval and not proof:
                    if val.contains_zero():
                        return equality_ok
                    else:
                        return not equality_ok
        else:
            for k in range(ntests):
                try:
                    if is_interval:
                        # Let's up the prec
                        if val and k > 4 and val.contains_zero() and domain.prec() < 1000:
                            domain = domain.to_prec(int(domain.prec() * 1.5))
                        # Uniform [-1,1] isn't the best distribution to use...
                        var_dict = dict([(v, domain.random_element() * domain.random_element(-2,6).exp()) for v in vars])
                    else:
                        var_dict = dict([(v, domain.random_element()) for v in vars])
                    val = domain(diff.subs(var_dict))
                    if falsify(val, zero):
                        return False
                    if is_interval:
                        eq_count += <bint>val.contains_zero()
                except (TypeError, ValueError, ArithmeticError, AttributeError) as ex:
                    errors += 1
                    if k == errors > 3 and is_ComplexIntervalField(domain):
                        domain = RIF.to_prec(domain.prec())
                    # we are plugging in random values above, don't be surprised
                    # if something goes wrong...
                    eq_count += equality_ok

        if not proof:
            if not equality_ok:
                return eq_count == 0
            elif op == equal and is_interval:
                return eq_count == ntests
            else:
                return True
        # Nothing failed, so it *may* be True, but this method doesn't wasn't
        # able to find anything.
        return NotImplemented

    def negation(self):
        """
        Return the negated version of self, that is the relation that is
        False iff self is True.

        EXAMPLES::

            sage: (x < 5).negation()
            x >= 5
            sage: (x == sin(3)).negation()
            x != sin(3)
            sage: (2*x >= sqrt(2)).negation()
            2*x < sqrt(2)
        """
        if not self.is_relational():
            raise ValueError("self must be a relation")
        cdef operators op = relational_operator(self._gobj)
        if op == equal:
            falsify = operator.ne
        elif op == not_equal:
            falsify = operator.eq
        elif op == less:
            falsify = operator.ge
        elif op == less_or_equal:
            falsify = operator.gt
        elif op == greater:
            falsify = operator.le
        elif op == greater_or_equal:
            falsify = operator.lt
        return falsify(self.lhs(), self.rhs())

    def contradicts(self, soln):
        """
        Return ``True`` if this relation is violated by the given variable assignment(s).

        EXAMPLES::

            sage: (x<3).contradicts(x==0)
            False
            sage: (x<3).contradicts(x==3)
            True
            sage: (x<=3).contradicts(x==3)
            False
            sage: y = var('y')
            sage: (x<y).contradicts(x==30)
            False
            sage: (x<y).contradicts({x: 30, y: 20})
            True
        """
        return bool(self.negation().subs(soln))

    def is_unit(self):
        """
        Return True if this expression is a unit of the symbolic ring.

        EXAMPLES::

            sage: SR(1).is_unit()
            True
            sage: SR(-1).is_unit()
            True
            sage: SR(0).is_unit()
            False
        """
        if not not self:
            return True
        if self == 0:
            return False
        raise NotImplementedError

    cdef Expression coerce_in(self, z):
        """
        Quickly coerce z to be an Expression.
        """
        try:
            return <Expression?>z
        except TypeError:
            return self._parent._coerce_(z)

    cpdef ModuleElement _add_(left, ModuleElement right):
        """
        Add left and right.

        EXAMPLES::

            sage: var("x y")
            (x, y)
            sage: x + y + y + x
            2*x + 2*y

            # adding relational expressions
            sage: ( (x+y) > x ) + ( x > y )
            2*x + y > x + y

            sage: ( (x+y) > x ) + x
            2*x + y > 2*x

        TESTS::

            sage: x + ( (x+y) > x )
            2*x + y > 2*x

            sage: ( x > y) + (y < x)
            Traceback (most recent call last):
            ...
            TypeError: incompatible relations

            sage: (x < 1) + (y <= 2)
            x + y < 3

            sage: x + oo
            +Infinity
            sage: x - oo
            -Infinity
            sage: x + unsigned_infinity
            Infinity
            sage: x - unsigned_infinity
            Infinity

            sage: nsr = x.parent()
            sage: nsr(oo) + nsr(oo)
            +Infinity
            sage: nsr(-oo) + nsr(-oo)
            -Infinity
            sage: nsr(oo) - nsr(oo)
            Traceback (most recent call last):
            ...
            RuntimeError: indeterminate expression: infinity - infinity encountered.
            sage: nsr(-oo) - nsr(-oo)
            Traceback (most recent call last):
            ...
            RuntimeError: indeterminate expression: infinity - infinity encountered.

            sage: nsr(unsigned_infinity) + nsr(oo)
            Traceback (most recent call last):
            ...
            RuntimeError: indeterminate expression: unsigned_infinity +- infinity encountered.
            sage: nsr(unsigned_infinity) - nsr(oo)
            Traceback (most recent call last):
            ...
            RuntimeError: indeterminate expression: unsigned_infinity +- infinity encountered.
            sage: nsr(oo) + nsr(unsigned_infinity)
            Traceback (most recent call last):
            ...
            RuntimeError: indeterminate expression: unsigned_infinity +- infinity encountered.
            sage: nsr(oo) - nsr(unsigned_infinity)
            Traceback (most recent call last):
            ...
            RuntimeError: indeterminate expression: unsigned_infinity +- infinity encountered.
            sage: nsr(unsigned_infinity) + nsr(unsigned_infinity)
            Infinity
        """
        cdef GEx x
        cdef Expression _right = <Expression>right
        cdef operators op
        if is_a_relational(left._gobj):
            if is_a_relational(_right._gobj):
                op = compatible_relation(relational_operator(left._gobj),
                                         relational_operator(_right._gobj))
                x = relational(gadd(left._gobj.lhs(), _right._gobj.lhs()),
                               gadd(left._gobj.rhs(), _right._gobj.rhs()),
                               op)
            else:
                x = relational(gadd(left._gobj.lhs(), _right._gobj),
                               gadd(left._gobj.rhs(), _right._gobj),
                               relational_operator(left._gobj))
        elif is_a_relational(_right._gobj):
            x = relational(gadd(left._gobj, _right._gobj.lhs()),
                           gadd(left._gobj, _right._gobj.rhs()),
                           relational_operator(_right._gobj))
        else:
            x = gadd(left._gobj, _right._gobj)
        return new_Expression_from_GEx(left._parent, x)

    cpdef ModuleElement _sub_(left, ModuleElement right):
        """
        EXAMPLES::

            sage: var("x y")
            (x, y)
            sage: x - y
            x - y

            # subtracting relational expressions
            sage: ( (x+y) > x ) - ( x > y )
            y > x - y

            sage: ( (x+y) > x ) - x
            y > 0

        TESTS::

            sage: x - ( (x+y) > x )
            -y > 0

            sage: ( x > y) - (y < x)
            Traceback (most recent call last):
            ...
            TypeError: incompatible relations

            sage: x - oo
            -Infinity
            sage: oo - x
            +Infinity
        """
        cdef GEx x
        cdef Expression _right = <Expression>right
        if is_a_relational(left._gobj):
            if is_a_relational(_right._gobj):
                op = compatible_relation(relational_operator(left._gobj),
                                         relational_operator(_right._gobj))
                x = relational(gsub(left._gobj.lhs(), _right._gobj.lhs()),
                               gsub(left._gobj.rhs(), _right._gobj.rhs()),
                               op)
            else:
                x = relational(gsub(left._gobj.lhs(), _right._gobj),
                               gsub(left._gobj.rhs(), _right._gobj),
                               relational_operator(left._gobj))
        elif is_a_relational(_right._gobj):
            x = relational(gsub(left._gobj, _right._gobj.lhs()),
                           gsub(left._gobj, _right._gobj.rhs()),
                           relational_operator(_right._gobj))
        else:
            x = gsub(left._gobj, _right._gobj)
        return new_Expression_from_GEx(left._parent, x)

    @staticmethod
    def _switch_inequality_(op):
        if op == less:
            return greater
        elif op == greater:
            return less
        elif op == less_or_equal:
            return greater_or_equal
        elif op == greater_or_equal:
            return less_or_equal
        else:
            return op

    cpdef RingElement _mul_(left, RingElement right):
        """
        Multiply left and right.

        EXAMPLES::

            sage: var('x,y'); f = x + 3 < y - 2
            (x, y)
            sage: f*(-2/3)
            -2/3*x - 2 > -2/3*y + 4/3
            sage: f*(-pi)
            -pi*(x + 3) > -pi*(y - 2)
            sage: (x^3 + 1 > 2*sqrt(3)) * (-1)
            -x^3 - 1 < -2*sqrt(3)
            sage: (x^3 + 1 >= 2*sqrt(3)) * (-1)
            -x^3 - 1 <= -2*sqrt(3)
            sage: (x^3 + 1 <= 2*sqrt(3)) * (-1)
            -x^3 - 1 >= -2*sqrt(3)
            sage: f*(1+I)
            Traceback (most recent call last):
            ...
            ArithmeticError: Inequality multiplied with irreal or symbolic.

        Multiplying relational expressions::

            sage: ( (x+y) > x ) * ( x > y )
            (x + y)*x > x*y
            sage: ( (x+y) > x ) * x
            Traceback (most recent call last):
            ...
            ArithmeticError: Inequality multiplied with irreal or symbolic.

        TESTS::

            sage: x * ( (x+y) > x )
            Traceback (most recent call last):
            ...
            ArithmeticError: Inequality multiplied with irreal or symbolic.

            sage: ( x > y) * (y < x)
            Traceback (most recent call last):
            ...
            TypeError: incompatible relations

            sage: a = 1000 + 300*x + x^3 + 30*x^2
            sage: a*Mod(1,7)
            x^3 + 2*x^2 + 6*x + 6

            sage: var('z')
            z
            sage: 3*(x+y)/z
            3*(x + y)/z
            sage: (-x+z)*(3*x-3*z)
            -3*(x - z)^2

            # check if comparison of constant terms in Pynac add objects work
            sage: (y-1)*(y-2)
            (y - 1)*(y - 2)

        Check if Pynac can compute inverses of Python longs (:trac:`13107`)::

            sage: SR(4L)*SR(2L)^(-1)
            2.0

        Check for simplifications when multiplying instances of exp::

            sage: exp(x)*exp(y)
            e^(x + y)
            sage: exp(x)^2*exp(y)
            e^(2*x + y)
            sage: x^y*exp(x+y)*exp(-y)
            x^y*e^x
            sage: x^y*exp(x+y)*(x+y)*(2*x+2*y)*exp(-y)
            2*(x + y)^2*x^y*e^x
            sage: x^y*exp(x+y)*(x+y)*(2*x+2*y)*exp(-y)*exp(z)^2
            2*(x + y)^2*x^y*e^(x + 2*z)
            sage: 1/exp(x)
            e^(-x)
            sage: exp(x)/exp(y)
            e^(x - y)
            sage: A = exp(I*pi/5)
            sage: t = A*A*A*A; t
            e^(4/5*I*pi)
            sage: t*A
            -1
            sage: b = -x*A; c = b*b; c
            x^2*e^(2/5*I*pi)
            sage: u = -t*A; u
            1

        Products of non integer powers of exp are not simplified::

            sage: exp(x)^I*exp(z)^(2.5)
            (e^x)^I*(e^z)^2.50000000000000

        ::

            sage: x*oo
            Traceback (most recent call last):
            ...
            RuntimeError: indeterminate expression: infinity * f(x) encountered.
            sage: x*unsigned_infinity
            Traceback (most recent call last):
            ...
            ValueError: oo times number < oo not defined

            sage: SR(oo)*SR(oo)
            +Infinity
            sage: SR(-oo)*SR(oo)
            -Infinity
            sage: SR(oo)*SR(-oo)
            -Infinity
            sage: SR(unsigned_infinity)*SR(oo)
            Infinity

        Check if we are returning informative error messages in case of
        nonsensical arithmetic :trac:`13739`::

            sage: t = GF(5)(3)
            sage: u = GF(7)(4)
            sage: var('y')
            y
            sage: e = t*x + u*y
            sage: t*e
            Traceback (most recent call last):
            ...
            TypeError: unsupported operand parent(s) for '*': 'Finite Field
            of size 7' and 'Finite Field of size 5'

        The same issue (with a different test case) was reported in
        :trac:`10960`::

            sage: K.<b> = FiniteField(9)
            sage: i*b
            Traceback (most recent call last):
            ...
            TypeError: unsupported operand parent(s) for '*': 'Number Field
            in I with defining polynomial x^2 + 1' and 'Finite Field in b of
            size 3^2'

        Check if multiplication works when content is in `F_{2^k}`,
        examples from :trac:`13107`::

            sage: var('c1,c2,c3,r1,r2')
            (c1, c2, c3, r1, r2)
            sage: ff.<z> = GF(2**8, 'z')
            sage: ex = -(c1 + r2 - c2*r1)/c3
            sage: ex.substitute(r1=z, r2=z)
            -(c1 + z*c2 + z)/c3

        Note the content and the leading coefficient of the numerator after
        the substitution::

            sage: num = ex.op[0].subs({r1: z, r2: z}); num
            -c1 + z*c2 + z
            sage: num.leading_coefficient(c1)
            -1
            sage: num.content(c1)
            1
            sage: num.content(c1).pyobject().parent()
            Finite Field in z of size 2^8

        The leading coefficient is a negative number. The normalization process
        tries to convert it to a positive number and extract the content, by
        multiplying by ``-1/c``.  However, the content is in a field of
        characteristic 2, so negating it does not change the leading
        coefficient.

        Another example where there is no problem::

            sage: ex = -(r2 - c2*r1)/c3
            sage: num = ex.op[0].subs({r1: z, r2: z}); num
            z*c2 + z
            sage: num.leading_coefficient(c2)
            z
            sage: num.content(c2)
            1
            sage: num.content(c2).pyobject().parent()
            Finite Field in z of size 2^8

        Since the leading coefficient is not negative, no normalization is
        performed.

        The leading coefficient of the expression depends on the order of the
        variables, which is chosen to be lexicographic in Sage. Hence, using
        different variable names may change behavior and hide the bug. To cover
        these cases we test with different variable names::

            sage: var('a,b')
            (a, b)
            sage: ex = -(c1 + b - c2*a)/c3
            sage: ex.substitute(a=z, b=z)
            -(c1 + z*c2 + z)/c3
            sage: var('x1,x2,x3')
            (x1, x2, x3)
            sage: ex = -(x1 + r2 - x2*r1)/x3
            sage: ex.substitute(a=z, b=z)
            (r1*x2 - r2 - x1)/x3

<<<<<<< HEAD
        Relations become `False` when multiplied with `0` (:trac:`7660`)::

            sage: (x == 2)*0
            False
            sage: 0*(x < 5)
            False

        If inequalities are multiplied with a real (or a value that can
        be coerced into real) then the operation gets distributed over
        both sides, and the sign switched if the value was negative
        (:trac:`7660`)::

            sage: -(x < 5)
            -x > -5
            sage: (x <= 5)*2
            2*x <= 10
            sage: (x >= 5)*-2.0
            -2.00000000000000*x <= -10.0000000000000
            sage: (x > 5)*I
            Traceback (most recent call last):
            ...
            ArithmeticError: Inequality multiplied with irreal or symbolic.
=======
        Check that floating point numbers +/- 1.0 are treated
        differently from integers +/- 1 (:trac:`12257`)::

            sage: (1*x).operator()
            sage: (1.0*x).operator()
            <function mul_vararg...
            sage: 1.0 * pi
            1.00000000000000*pi
            sage: 1.000000*(x+2)
            1.00000000000000*x + 2.00000000000000
            sage: -1.0*x
            -1.00000000000000*x
            sage: -1.0/x
            -1.00000000000000/x
            sage: (-1.0*x)*(1.0/x)
            -1.00000000000000
            sage: sin(1.0*pi)
            sin(1.00000000000000*pi)
>>>>>>> edb1b087
        """
        from sage.rings.real_mpfr import RR
        cdef GEx x
        cdef Expression _right = <Expression>right
        cdef operators o
        if is_a_relational(left._gobj):
            if is_a_relational(_right._gobj):
                op = compatible_relation(relational_operator(left._gobj),
                                         relational_operator(_right._gobj))
                x = relational(gmul(left._gobj.lhs(), _right._gobj.lhs()),
                               gmul(left._gobj.rhs(), _right._gobj.rhs()),
                               op)
            else:
                if _right.is_trivial_zero():
                    return False
                o = relational_operator(left._gobj)
                try:
                    r = RR(_right)
                except TypeError:
                    if o == equal or o == not_equal:
                        return left.multiply_both_sides(_right)
                    else:
                        raise ArithmeticError('Inequality multiplied with irreal or symbolic.')
                else:
                    x = relational(gmul(left._gobj.lhs(), _right._gobj),
                                   gmul(left._gobj.rhs(), _right._gobj),
                                   o if r>0 else Expression._switch_inequality_(o))
        elif is_a_relational(_right._gobj):
            if left.is_trivial_zero():
                return False
            o = relational_operator(_right._gobj)
            try:
                r = RR(left)
            except TypeError:
                if o == equal or o == not_equal:
                    return _right.multiply_both_sides(left)
                else:
                    raise ArithmeticError('Inequality multiplied with irreal or symbolic.')
            else:
                x = relational(gmul(left._gobj, _right._gobj.lhs()),
                               gmul(left._gobj, _right._gobj.rhs()),
                               o if r>0 else Expression._switch_inequality_(o))
        else:
            x = gmul(left._gobj, _right._gobj)
        return new_Expression_from_GEx(left._parent, x)

    cpdef RingElement _div_(left, RingElement right):
        """
        Divide left and right.

        EXAMPLES::

            sage: var("x y")
            (x, y)
            sage: x/y/y
            x/y^2

        Relations switch sign when divided by a negative real,
        and back again when a negative real divides them::

            sage: (x < 5)/2
            1/2*x < (5/2)
            sage: (x < 5)/-5
            -1/5*x > -1
            sage: 5/(x < 5)
            5/x > 1
            sage: -1/(x < 5)
            -1/x < (-1/5)

        Dividing relational expressions::

            sage: ( (x+y) > x ) / ( x > y )
            (x + y)/x > x/y

            sage: ( (x+y) > x ) / x
            Traceback (most recent call last):
            ...
            ArithmeticError: Inequality divided by irreal or symbolic.

            sage: ( (x+y) > x ) / -1
            -x - y < -x

        TESTS::

            sage: x / ( (x+y) > x )
            Traceback (most recent call last):
            ...
            ArithmeticError: Irreal or symbolic divided by inequality.

            sage: ( x > y) / (y < x)
            Traceback (most recent call last):
            ...
            TypeError: incompatible relations
            sage: x/oo
            0
            sage: oo/x
            Traceback (most recent call last):
            ...
            RuntimeError: indeterminate expression: infinity * f(x) encountered.

            sage: SR(oo)/SR(oo)
            Traceback (most recent call last):
            ...
            RuntimeError: indeterminate expression: 0 * infinity encountered.

            sage: SR(-oo)/SR(oo)
            Traceback (most recent call last):
            ...
            RuntimeError: indeterminate expression: 0 * infinity encountered.

            sage: SR(oo)/SR(-oo)
            Traceback (most recent call last):
            ...
            RuntimeError: indeterminate expression: 0 * infinity encountered.

            sage: SR(oo)/SR(unsigned_infinity)
            Traceback (most recent call last):
            ...
            RuntimeError: indeterminate expression: 0 * infinity encountered.

            sage: SR(unsigned_infinity)/SR(oo)
            Traceback (most recent call last):
            ...
            RuntimeError: indeterminate expression: 0 * infinity encountered.

            sage: SR(0)/SR(oo)
            0

            sage: SR(0)/SR(unsigned_infinity)
            0

            sage: x/0
            Traceback (most recent call last):
            ...
            ZeroDivisionError: Symbolic division by zero

        Check if Pynac can compute divisions of Python longs (:trac:`13107`)::

            sage: SR(1L)/SR(2L)
            0.5

        Relations become `False` when `0` is divided by them (:trac:`7660`)::

            sage: 0/(x < 5)
            False
        """
        from sage.rings.real_mpfr import RR
        cdef GEx x
        cdef Expression _right = <Expression>right
        cdef operators o
        try:
            if is_a_relational(left._gobj):
                if is_a_relational(_right._gobj):
                    op = compatible_relation(relational_operator(left._gobj),
                                             relational_operator(_right._gobj))
                    x = relational(gdiv(left._gobj.lhs(), _right._gobj.lhs()),
                                   gdiv(left._gobj.rhs(), _right._gobj.rhs()),
                                   op)
                else:
                    o = relational_operator(left._gobj)
                    try:
                        r = RR(_right)
                    except TypeError:
                        if o == equal or o == not_equal:
                            return left.divide_both_sides(_right)
                        else:
                            raise ArithmeticError('Inequality divided by irreal or symbolic.')
                    else:
                        x = relational(gdiv(left._gobj.lhs(), _right._gobj),
                                       gdiv(left._gobj.rhs(), _right._gobj),
                                       o if r>0 else Expression._switch_inequality_(o))
            elif is_a_relational(_right._gobj):
                if left.is_trivial_zero():
                    return False
                o = relational_operator(_right._gobj)
                try:
                    r = RR(left)
                except TypeError:
                    if o == equal or o == not_equal:
                        return _right.divide_both_sides(left)
                    else:
                        raise ArithmeticError('Irreal or symbolic divided by inequality.')
                else:
                    x = relational(gdiv(left._gobj, _right._gobj.lhs()),
                                   gdiv(left._gobj, _right._gobj.rhs()),
                                   Expression._switch_inequality_(o) if r>0 else o)
            else:
                x = gdiv(left._gobj, _right._gobj)
            return new_Expression_from_GEx(left._parent, x)
        except Exception as msg:
            # TODO: change this to maybe cleverly do something involving Cython C++ exception handling.
            # See http://docs.cython.org/docs/wrapping_CPlusPlus.html
            if 'division by zero' in str(msg):
                raise ZeroDivisionError("Symbolic division by zero")
            else:
                raise

    def __invert__(self):
        """
        Return the inverse of this symbolic expression.

        EXAMPLES::

            sage: ~x
            1/x
            sage: ~SR(3)
            1/3
            sage: v1=var('v1'); a = (2*erf(2*v1*arcsech(0))/v1); ~a
            1/2*v1/erf(2*v1*arcsech(0))
        """
        return 1/self

    cpdef int _cmp_(left, Element right) except -2:
        """
        Compare self and right, returning -1, 0, or 1, depending on if
        self < right, self == right, or self > right, respectively.

        Use this instead of the operators <=, <, etc. to compare symbolic
        expressions when you do not want to get a formal inequality back.

        IMPORTANT: Both self and right *must* have the same parent, or
        this function will not be called.

        INPUT:

        - ``right`` -- A :class:`Expression` instance.

        OUTPUT: -1, 0 or 1

        EXAMPLES::

            sage: a = sqrt(3)
            sage: b = x^2+1
            sage: a.__cmp__(b)   # indirect doctest
            -1

            sage: x,y = var('x,y')
            sage: x.__cmp__(y)
            1
            sage: x < y
            x < y
            sage: cmp(x,y)
            1
            sage: cmp(SR(0.5), SR(0.7))
            -1
            sage: SR(0.5) < SR(0.7)
            0.500000000000000 < 0.700000000000000
            sage: cmp(SR(0.5), 0.7)
            -1
            sage: cmp(sin(SR(2)), sin(SR(1)))
            1
            sage: float(sin(SR(2)))
            0.9092974268256817
            sage: float(sin(SR(1)))
            0.8414709848078965

        TESTS:

        Check that :trac:`9880` is fixed::

            sage: b = [var('b_%s'%i) for i in range(4)]
            sage: precomp = (2^b_2 + 2)*(2^b_1 + 2^(-b_1) + 2^b_1*2^b_0 - \
                        2^b_1*2^(-b_0) - 2^(-b_1)*2^b_0 - 2^(-b_1)*2^(-b_0) + \
                        2^b_0 + 2^(-b_0) - 9) + (2^b_1 + 2^(-b_1) + \
                        2^b_1*2^b_0 - 2^b_1*2^(-b_0) - 2^(-b_1)*2^b_0 - \
                         2^(-b_1)*2^(-b_0) + 2^b_0 + 2^(-b_0) - 9)/2^b_2
            sage: repl_dict = {b_0: b_0, b_3: b_1, b_2: b_3, b_1: b_2}
            sage: P = precomp.substitute(repl_dict)
            sage: P.expand()
            -2^(-b_0)*2^(-b_2)*2^b_3 - 2^b_0*2^(-b_2)*2^b_3 -
            2^(-b_0)*2^b_2*2^b_3 + 2^b_0*2^b_2*2^b_3 - 2*2^(-b_0)*2^(-b_2)
            - 2*2^b_0*2^(-b_2) - 2*2^(-b_0)*2^b_2 + 2*2^b_0*2^b_2 +
            2^(-b_0)*2^b_3 + 2^b_0*2^b_3 + 2^(-b_2)*2^b_3 + 2^b_2*2^b_3 +
            2*2^(-b_0) + 2*2^b_0 + 2*2^(-b_2) + 2*2^b_2 - 9*2^b_3 -
            2^(-b_0)*2^(-b_2)/2^b_3 - 2^b_0*2^(-b_2)/2^b_3 -
            2^(-b_0)*2^b_2/2^b_3 + 2^b_0*2^b_2/2^b_3 + 2^(-b_0)/2^b_3 +
            2^b_0/2^b_3 + 2^(-b_2)/2^b_3 + 2^b_2/2^b_3 - 9/2^b_3 - 18

            sage: _0,b_1,b_2=var('b_0,b_1,b_2')
            sage: f = 1/27*b_2^2/(2^b_2)^2 + 1/27*b_1^2/(2^b_1)^2 + \
            1/27*b_0^2/(2^b_0)^2 + 1/27*b_2/(2^b_2)^2 - 2/81/(2^b_2)^2 + \
            1/27*b_1/(2^b_1)^2 + 8/243/(2^b_2)^2 - 1/81*b_0/(2^b_0)^2 - \
            1/27*b_1^2/((2^b_2)^2*(2^b_1)^2) - \
            1/27*b_0^2/((2^b_2)^2*(2^b_0)^2) - 20/243/(2^b_1)^2 + 1/9/2^b_0 \
            + 4/81*b_0/(2^b_0)^2 - 8/243/(2^b_2)^2 - 2/9/(2^b_2*2^b_1) - \
            2/9/(2^b_2*2^b_0) + 8/243/(2^b_1)^2 - 1/9/2^b_0 + \
            2/9/(2^b_2*2^b_1) + 2/9/(2^b_2*2^b_0) - \
            2/27*b_1*b_2/((2^b_2)^2*(2^b_1)^2) - \
            1/27*b_2^2/((2^b_2)^2*(2^b_1)^2) - \
            2/27*b_0*b_2/((2^b_2)^2*(2^b_0)^2) - \
            1/27*b_2^2/((2^b_2)^2*(2^b_0)^2) + 2/81/(2^b_1)^2 - \
            1/27*b_0^2/((2^b_1)^2*(2^b_0)^2) - \
            2/27*b_0*b_1/((2^b_1)^2*(2^b_0)^2) - \
            1/27*b_1^2/((2^b_1)^2*(2^b_0)^2) - 2/81/(2^b_0)^2 + \
            5/27*b_1/((2^b_2)^2*(2^b_1)^2) + 5/27*b_2/((2^b_2)^2*(2^b_1)^2) \
            + 5/27*b_0/((2^b_2)^2*(2^b_0)^2) + \
            5/27*b_2/((2^b_2)^2*(2^b_0)^2) + 5/27*b_0/((2^b_1)^2*(2^b_0)^2) \
            + 5/27*b_1/((2^b_1)^2*(2^b_0)^2) - 4/81/((2^b_2)^2*(2^b_1)^2) + \
            1/27*b_0^2/((2^b_2)^2*(2^b_1)^2*(2^b_0)^2) + \
            2/27*b_0*b_1/((2^b_2)^2*(2^b_1)^2*(2^b_0)^2) + \
            2/27*b_0*b_2/((2^b_2)^2*(2^b_1)^2*(2^b_0)^2) + \
            1/27*b_1^2/((2^b_2)^2*(2^b_1)^2*(2^b_0)^2) + \
            2/27*b_1*b_2/((2^b_2)^2*(2^b_1)^2*(2^b_0)^2) + \
            1/27*b_2^2/((2^b_2)^2*(2^b_1)^2*(2^b_0)^2) - \
            4/81/((2^b_2)^2*(2^b_0)^2) - 4/81/((2^b_1)^2*(2^b_0)^2) - \
            11/27*b_0/((2^b_2)^2*(2^b_1)^2*(2^b_0)^2) - \
            11/27*b_1/((2^b_2)^2*(2^b_1)^2*(2^b_0)^2) - \
            11/27*b_2/((2^b_2)^2*(2^b_1)^2*(2^b_0)^2) + \
            64/81/((2^b_2)^2*(2^b_1)^2*(2^b_0)^2) + 35/81 \
            sage: f.nops()
            38

            sage: x,y,z = var('x y z');
            sage: print (-x+z)*(3*x-3*z)
            -3*(x - z)^2

            sage: t = var('t')
            sage: (x-t)^3
            -(t - x)^3
            sage: (-t+x)^3
            -(t - x)^3
            sage: (-x+t)^3
            (t - x)^3

        This example is from :trac:`10833`::

            sage: R.<x,c> = PolynomialRing(QQ,2)
            sage: phi(x) = x^2 + c
            sage: def iterkate(n):
            ....:     pol = x
            ....:     for i in range(1,n):
            ....:         pol = phi(pol)
            ....:     return pol
            ....:
            sage: g = expand(iterkate(7))
            sage: g.nops()
            480

        Check if :trac:`10849` is fixed::

            sage: t = I.pyobject().parent()(-1/2)
            sage: t > 0
            False
            sage: t = I*x-1/2; t
            I*x - 1/2
            sage: t.subs(x=I*x).subs(x=0).is_positive()
            False
        """
        return print_order_compare(left._gobj, (<Expression>right)._gobj)

    cpdef int _cmp_add(Expression left, Expression right) except -2:
        """
        Compare ``left`` and ``right`` in the print order.

        INPUT:

        - ``right`` -- A :class:`Expression` instance.

        OUTPUT:

        Boolean.

        EXAMPLES::

            sage: a = sqrt(3)
            sage: b = x^2+1
            sage: a._cmp_add(b)
            -1
            sage: b._cmp_add(a)
            1
            sage: b._cmp_add(1)
            Traceback (most recent call last):
            ...
            TypeError: Argument 'right' has incorrect type (expected
            sage.symbolic.expression.Expression, got sage.rings.integer.Integer)
        """
        return print_order_compare(left._gobj, right._gobj)

    cpdef int _cmp_mul(Expression left, Expression right) except -2:
        """
        Compare ``left`` and ``right`` in the print order for products.

        INPUT:

        - ``right`` -- A :class:`Expression` instance.

        OUTPUT:

        Boolean.

        EXAMPLES::

            sage: a = sqrt(3)
            sage: b = x^2+1
            sage: a._cmp_mul(b)
            -1
            sage: b._cmp_mul(a)
            1
            sage: b._cmp_mul(1)
            Traceback (most recent call last):
            ...
            TypeError: Argument 'right' has incorrect type (expected
            sage.symbolic.expression.Expression, got sage.rings.integer.Integer)
        """
        return print_order_compare_mul(left._gobj, right._gobj)

    def __pow__(self, exp, ignored):
        """
        Return self raised to the power of exp.

        INPUT:

        - ``exp`` -- something that coerces to a symbolic expression.
        - ``ignored`` -- the second argument that should accept a modulus
          is actually ignored.

        OUTPUT:

        A symbolic expression.

        EXAMPLES::

            sage: var('x,y')
            (x, y)
            sage: x.__pow__(y)
            x^y
            sage: x^(3/5)
            x^(3/5)
            sage: x^sin(x)^cos(y)
            x^(sin(x)^cos(y))

        TESTS::

            sage: (Mod(2,7)*x^2 + Mod(2,7))^7
            (2*x^2 + 2)^7

        The leading coefficient in the result above is 1 since::

            sage: t = Mod(2,7); gcd(t, t)^7
            1
            sage: gcd(t,t).parent()
            Ring of integers modulo 7

        ::

            sage: k = GF(7)
            sage: f = expand((k(1)*x^5 + k(1)*x^2 + k(2))^7); f
            x^35 + x^14 + 2

            sage: x^oo
            Traceback (most recent call last):
            ...
            ValueError: power::eval(): pow(f(x), infinity) is not defined.
            sage: SR(oo)^2
            +Infinity
            sage: SR(-oo)^2
            +Infinity
            sage: SR(-oo)^3
            -Infinity
            sage: SR(unsigned_infinity)^2
            Infinity

        Test powers of exp::

            sage: exp(2)^5
            e^10
            sage: exp(x)^5
            e^(5*x)

        Test base a Python numeric type::

            sage: int(2)^x
            2^x
            sage: float(2.3)^(x^3 - x^2 + 1/3)
            2.3^(x^3 - x^2 + 1/3)
            sage: complex(1,3)^(sqrt(2))
            (1+3j)^sqrt(2)

        Test complex numeric powers::

            sage: I^0.5
            0.707106781186548 + 0.707106781186547*I
            sage: (I + 1) ^ (0.5 + I)
            0.400667052375828 + 0.365310866736929*I
            sage: I^I
            I^I
            sage: I^x
            I^x
            sage: I^(1/2)
            sqrt(I)
            sage: I^(2/3)
            I^(2/3)
            sage: 2^(1/2)
            sqrt(2)
            sage: (2*I)^(1/2)
            sqrt(2*I)

        Test if we can take powers of elements of `\QQ(i)` (:trac:`8659`)::

            sage: t = QuadraticField(-1, 'I')(8)
            sage: t^(1/2)
            2*sqrt(2)
            sage: (t^2)^(1/4)
            2*4^(1/4)

        Test if we can compute inverses of Python longs (:trac:`13107`)::

            sage: SR(2L)^(-1)
            0.5

        Symbolic powers with ``None`` shouldn't crash (:trac:`17523`)::

            sage: None^pi
            Traceback (most recent call last):
            ...
            TypeError: no canonical coercion from <type 'NoneType'> to Symbolic Ring
            sage: sin(x)^None
            Traceback (most recent call last):
            ...
            TypeError: no canonical coercion from <type 'NoneType'> to Symbolic Ring

        Check that :trac:`18088` is fixed::

            sage: SR(0)^SR(0)
            1

<<<<<<< HEAD
        Equations distribute powers over the sides but inequalities
        will not (:trac:`7660`)::

            sage: eq = x==5
            sage: eq^2
            x^2 == 25
            sage: rel = x<5
            sage: rel^2
            (x < 5)^2
=======
        Check that floating point numbers +/- 1.0 are treated
        differently from integers +/- 1 (:trac:`12257`)::

            sage: (x^1).operator()
            sage: (x^1.0).operator()
            <built-in function pow>
            sage: x^1.0
            x^1.00000000000000
            sage: x^-1.0
            x^(-1.00000000000000)
            sage: 0^1.0
            0.000000000000000
            sage: exp(x)^1.0
            (e^x)^1.00000000000000
>>>>>>> edb1b087
        """
        cdef Expression base, nexp

        try:
            # self is an Expression and exp might not be
            base = <Expression?>self
        except TypeError:
            # exp is an Expression and self might not be
            nexp = <Expression?>exp
            base = nexp.coerce_in(self)
        else:
            nexp = base.coerce_in(exp)
        cdef GEx x
        if base.operator() == operator.eq or base.operator() == operator.ne:
            x = relational(g_pow(base._gobj.lhs(), nexp._gobj),
                           g_pow(base._gobj.rhs(), nexp._gobj),
                           relational_operator(base._gobj))
        else:
            x = g_pow(base._gobj, nexp._gobj)
        return new_Expression_from_GEx(base._parent, x)

    def derivative(self, *args):
        """
        Return the derivative of this expressions with respect to the
        variables supplied in args.

        Multiple variables and iteration counts may be supplied; see
        documentation for the global
        :meth:`~sage.calculus.functional.derivative` function for more
        details.

        .. seealso::

            This is implemented in the `_derivative` method (see the
            source code).

        EXAMPLES::

            sage: var("x y")
            (x, y)
            sage: t = (x^2+y)^2
            sage: t.derivative(x)
            4*(x^2 + y)*x
            sage: t.derivative(x, 2)
            12*x^2 + 4*y
            sage: t.derivative(x, 2, y)
            4
            sage: t.derivative(y)
            2*x^2 + 2*y

        If the function depends on only one variable, you may omit the
        variable. Giving just a number (for the order of the derivative)
        also works::

            sage: f(x) = x^3 + sin(x)
            sage: f.derivative()
            x |--> 3*x^2 + cos(x)
            sage: f.derivative(2)
            x |--> 6*x - sin(x)

        ::

            sage: t = sin(x+y^2)*tan(x*y)
            sage: t.derivative(x)
            (tan(x*y)^2 + 1)*y*sin(y^2 + x) + cos(y^2 + x)*tan(x*y)
            sage: t.derivative(y)
            (tan(x*y)^2 + 1)*x*sin(y^2 + x) + 2*y*cos(y^2 + x)*tan(x*y)

        ::

            sage: h = sin(x)/cos(x)
            sage: derivative(h,x,x,x)
            8*sin(x)^2/cos(x)^2 + 6*sin(x)^4/cos(x)^4 + 2
            sage: derivative(h,x,3)
            8*sin(x)^2/cos(x)^2 + 6*sin(x)^4/cos(x)^4 + 2

        ::

            sage: var('x, y')
            (x, y)
            sage: u = (sin(x) + cos(y))*(cos(x) - sin(y))
            sage: derivative(u,x,y)
            -cos(x)*cos(y) + sin(x)*sin(y)
            sage: f = ((x^2+1)/(x^2-1))^(1/4)
            sage: g = derivative(f, x); g # this is a complex expression
            -1/2*((x^2 + 1)*x/(x^2 - 1)^2 - x/(x^2 - 1))/((x^2 + 1)/(x^2 - 1))^(3/4)
            sage: g.factor()
            -x/((x + 1)^2*(x - 1)^2*((x^2 + 1)/(x^2 - 1))^(3/4))

        ::

            sage: y = var('y')
            sage: f = y^(sin(x))
            sage: derivative(f, x)
            y^sin(x)*cos(x)*log(y)

        ::

            sage: g(x) = sqrt(5-2*x)
            sage: g_3 = derivative(g, x, 3); g_3(2)
            -3

        ::

            sage: f = x*e^(-x)
            sage: derivative(f, 100)
            x*e^(-x) - 100*e^(-x)

        ::

            sage: g = 1/(sqrt((x^2-1)*(x+5)^6))
            sage: derivative(g, x)
            -((x + 5)^6*x + 3*(x^2 - 1)*(x + 5)^5)/((x^2 - 1)*(x + 5)^6)^(3/2)

        TESTS::

            sage: t.derivative()
            Traceback (most recent call last):
            ...
            ValueError: No differentiation variable specified.
        """
        return multi_derivative(self, args)

    diff = differentiate = derivative

    def _derivative(self, symb=None, deg=1):
        """
        Return the deg-th (partial) derivative of self with respect to symb.

        EXAMPLES::

            sage: var("x y")
            (x, y)
            sage: b = (x+y)^5
            sage: b._derivative(x, 2)
            20*(x + y)^3

            sage: foo = function('foo',nargs=2)
            sage: foo(x^2,x^2)._derivative(x)
            2*x*D[0](foo)(x^2, x^2) + 2*x*D[1](foo)(x^2, x^2)

            sage: SR(1)._derivative()
            0

        If the expression is a callable symbolic expression, and no
        variables are specified, then calculate the gradient::

            sage: f(x,y)=x^2+y
            sage: f.diff() # gradient
            (x, y) |--> (2*x, 1)

        TESTS:

        Raise error if no variable is specified and there are multiple
        variables::

            sage: b._derivative()
            Traceback (most recent call last):
            ...
            ValueError: No differentiation variable specified.

        Check if :trac:`6524` is fixed::

            sage: f = function('f')
            sage: f(x)*f(x).derivative(x)*f(x).derivative(x,2)
            f(x)*D[0](f)(x)*D[0, 0](f)(x)
            sage: g = f(x).diff(x)
            sage: h = f(x).diff(x)*sin(x)
            sage: h/g
            sin(x)
        """
        if symb is None:
            # we specify a default value of None for symb and check for it here
            # to return more helpful error messages when no variable is
            # given by the multi_derivative framework
            vars = self.variables()
            if len(vars) == 1:
                symb = vars[0]
            elif len(vars) == 0:
                return self._parent(0)
            elif sage.symbolic.callable.is_CallableSymbolicExpression(self):
                return self.gradient()
            else:
                raise ValueError("No differentiation variable specified.")
        if not isinstance(deg, (int, long, sage.rings.integer.Integer)) \
                or deg < 1:
            raise TypeError("argument deg should be an integer >= 1.")
        cdef Expression symbol = self.coerce_in(symb)
        if not is_a_symbol(symbol._gobj):
            raise TypeError("argument symb must be a symbol")
        cdef GEx x
        sig_on()
        try:
            x = self._gobj.diff(ex_to_symbol(symbol._gobj), deg)
        finally:
            sig_off()
        return new_Expression_from_GEx(self._parent, x)

    def gradient(self, variables=None):
        r"""
        Compute the gradient of a symbolic function.

        This function returns a vector whose components are the derivatives
        of the original function with respect to the arguments of the
        original function. Alternatively, you can specify the variables as
        a list.

        EXAMPLES::

            sage: x,y = var('x y')
            sage: f = x^2+y^2
            sage: f.gradient()
            (2*x, 2*y)
            sage: g(x,y) = x^2+y^2
            sage: g.gradient()
            (x, y) |--> (2*x, 2*y)
            sage: n = var('n')
            sage: f(x,y) = x^n+y^n
            sage: f.gradient()
            (x, y) |--> (n*x^(n - 1), n*y^(n - 1))
            sage: f.gradient([y,x])
            (x, y) |--> (n*y^(n - 1), n*x^(n - 1))
        """
        from sage.modules.free_module_element import vector
        if variables is None:
            variables = self.arguments()
        return vector([self.derivative(x) for x in variables])

    def hessian(self):
        r"""
        Compute the hessian of a function. This returns a matrix components
        are the 2nd partial derivatives of the original function.

        EXAMPLES::

            sage: x,y = var('x y')
            sage: f = x^2+y^2
            sage: f.hessian()
            [2 0]
            [0 2]
            sage: g(x,y) = x^2+y^2
            sage: g.hessian()
            [(x, y) |--> 2 (x, y) |--> 0]
            [(x, y) |--> 0 (x, y) |--> 2]
        """
        from sage.matrix.constructor import matrix
        return matrix([[g.derivative(x) for x in self.arguments()]
                       for g in self.gradient()])


    def series(self, symbol, order=None):
        r"""
        Return the power series expansion of self in terms of the
        given variable to the given order.

        INPUT:

        - ``symbol`` - a symbolic variable or symbolic equality
          such as ``x == 5``; if an equality is given, the
          expansion is around the value on the right hand side
          of the equality
        - ``order`` - an integer; if nothing given, it is set
          to the global default (``20``), which can be changed
          using :func:`set_series_precision`

        OUTPUT:

        A power series.

        To truncate the power series and obtain a normal expression, use the
        :meth:`truncate` command.

        EXAMPLES:

        We expand a polynomial in `x` about 0, about `1`, and also truncate
        it back to a polynomial::

            sage: var('x,y')
            (x, y)
            sage: f = (x^3 - sin(y)*x^2 - 5*x + 3); f
            x^3 - x^2*sin(y) - 5*x + 3
            sage: g = f.series(x, 4); g
            3 + (-5)*x + (-sin(y))*x^2 + 1*x^3
            sage: g.truncate()
            x^3 - x^2*sin(y) - 5*x + 3
            sage: g = f.series(x==1, 4); g
            (-sin(y) - 1) + (-2*sin(y) - 2)*(x - 1) + (-sin(y) + 3)*(x - 1)^2 + 1*(x - 1)^3
            sage: h = g.truncate(); h
            (x - 1)^3 - (x - 1)^2*(sin(y) - 3) - 2*(x - 1)*(sin(y) + 1) - sin(y) - 1
            sage: h.expand()
            x^3 - x^2*sin(y) - 5*x + 3

        We computer another series expansion of an analytic function::

            sage: f = sin(x)/x^2
            sage: f.series(x,7)
            1*x^(-1) + (-1/6)*x + 1/120*x^3 + (-1/5040)*x^5 + Order(x^7)
            sage: f.series(x)
            1*x^(-1) + (-1/6)*x + ... + Order(x^20)
            sage: f.series(x==1,3)
            (sin(1)) + (cos(1) - 2*sin(1))*(x - 1) + (-2*cos(1) + 5/2*sin(1))*(x - 1)^2 + Order((x - 1)^3)
            sage: f.series(x==1,3).truncate().expand()
            -2*x^2*cos(1) + 5/2*x^2*sin(1) + 5*x*cos(1) - 7*x*sin(1) - 3*cos(1) + 11/2*sin(1)

        Expressions formed by combining series can be expanded
        by applying series again::

            sage: (1/(1-x)).series(x, 3)+(1/(1+x)).series(x,3)
            (1 + (-1)*x + 1*x^2 + Order(x^3)) + (1 + 1*x + 1*x^2 + Order(x^3))
            sage: _.series(x,3)
            2 + 2*x^2 + Order(x^3)
            sage: (1/(1-x)).series(x, 3)*(1/(1+x)).series(x,3)
            (1 + (-1)*x + 1*x^2 + Order(x^3))*(1 + 1*x + 1*x^2 + Order(x^3))
            sage: _.series(x,3)
            1 + 1*x^2 + Order(x^3)

        Following the GiNaC tutorial, we use John Machin's amazing
        formula `\pi = 16 \tan^{-1}(1/5) - 4 \tan^{-1}(1/239)` to compute
        digits of `\pi`. We expand the arc tangent around 0 and insert
        the fractions 1/5 and 1/239.

        ::

            sage: x = var('x')
            sage: f = atan(x).series(x, 10); f
            1*x + (-1/3)*x^3 + 1/5*x^5 + (-1/7)*x^7 + 1/9*x^9 + Order(x^10)
            sage: float(16*f.subs(x==1/5) - 4*f.subs(x==1/239))
            3.1415926824043994

        TESTS:

        Check if :trac:`8943` is fixed::

            sage: ((1+arctan(x))**(1/x)).series(x==0, 3)
            (e) + (-1/2*e)*x + (1/8*e)*x^2 + Order(x^3)

        Order may be negative::

            sage: f = sin(x)^(-2); f.series(x, -1)
            1*x^(-2) + Order(1/x)

        Check if changing global series precision does it right::

            sage: set_series_precision(3)
            sage: (1/(1-2*x)).series(x)
            1 + 2*x + 4*x^2 + Order(x^3)
            sage: set_series_precision(20)
        """
        cdef Expression symbol0 = self.coerce_in(symbol)
        cdef GEx x
        cdef int prec
        if order is None:
            from sage.misc.defaults import series_precision
            prec = series_precision()
        else:
            prec = order
        sig_on()
        try:
            x = self._gobj.expand(0).series(symbol0._gobj, prec, 0)
        finally:
            sig_off()
        return new_Expression_from_GEx(self._parent, x)

    def residue(self, symbol):
        """
        Calculate the residue of ``self`` with respect to ``symbol``.

        INPUT:

        - ``symbol`` - a symbolic variable or symbolic equality such
          as ``x == 5``. If an equality is given, the expansion is
          around the value on the right hand side of the equality,
          otherwise at ``0``.

        OUTPUT:

        The residue of ``self``.

        Say, ``symbol`` is ``x == a``, then this function calculates
        the residue of ``self`` at `x=a`, i.e., the coefficient of
        `1/(x-a)` of the series expansion of ``self`` around `a`.

        EXAMPLES::

            sage: (1/x).residue(x == 0)
            1
            sage: (1/x).residue(x == oo)
            -1
            sage: (1/x^2).residue(x == 0)
            0
            sage: (1/sin(x)).residue(x == 0)
            1
            sage: var('q, n, z')
            (q, n, z)
            sage: (-z^(-n-1)/(1-z/q)^2).residue(z == q).simplify_full()
            (n + 1)/q^n
            sage: var('s')
            s
            sage: zeta(s).residue(s == 1)
            1

        TESTS::

            sage: (exp(x)/sin(x)^4).residue(x == 0)
            5/6

        Check that :trac:`18372` is resolved::

            sage: (1/(x^2 - x - 1)).residue(x == 1/2*sqrt(5) + 1/2)
            1/5*sqrt(5)
        """
        if symbol.is_relational():
            x = symbol.lhs()
            a = symbol.rhs()
        else:
            x = symbol
            a = 0
        if a == infinity:
            return (-self.subs({x: 1/x}) / x**2).residue(x == 0)
        return self.subs({x: x+a}).series(x == 0, 0).coefficient(x, -1)

    def taylor(self, *args):
        r"""
        Expand this symbolic expression in a truncated Taylor or
        Laurent series in the variable `v` around the point `a`,
        containing terms through `(x - a)^n`. Functions in more
        variables is also supported.

        INPUT:

        -  ``*args`` - the following notation is supported

           - ``x, a, n`` - variable, point, degree

           - ``(x, a), (y, b), n`` - variables with points, degree of polynomial

        EXAMPLES::

            sage: var('a, x, z')
            (a, x, z)
            sage: taylor(a*log(z), z, 2, 3)
            1/24*a*(z - 2)^3 - 1/8*a*(z - 2)^2 + 1/2*a*(z - 2) + a*log(2)

        ::

            sage: taylor(sqrt (sin(x) + a*x + 1), x, 0, 3)
            1/48*(3*a^3 + 9*a^2 + 9*a - 1)*x^3 - 1/8*(a^2 + 2*a + 1)*x^2 + 1/2*(a + 1)*x + 1

        ::

            sage: taylor (sqrt (x + 1), x, 0, 5)
            7/256*x^5 - 5/128*x^4 + 1/16*x^3 - 1/8*x^2 + 1/2*x + 1

        ::

            sage: taylor (1/log (x + 1), x, 0, 3)
            -19/720*x^3 + 1/24*x^2 - 1/12*x + 1/x + 1/2

        ::

            sage: taylor (cos(x) - sec(x), x, 0, 5)
            -1/6*x^4 - x^2

        ::

            sage: taylor ((cos(x) - sec(x))^3, x, 0, 9)
            -1/2*x^8 - x^6

        ::

            sage: taylor (1/(cos(x) - sec(x))^3, x, 0, 5)
            -15377/7983360*x^4 - 6767/604800*x^2 + 11/120/x^2 + 1/2/x^4 - 1/x^6 - 347/15120

        TESTS:

        Check that ticket :trac:`7472` is fixed (Taylor polynomial in
        more variables)::

            sage: x,y=var('x y'); taylor(x*y^3,(x,1),(y,1),4)
            (x - 1)*(y - 1)^3 + 3*(x - 1)*(y - 1)^2 + (y - 1)^3 + 3*(x - 1)*(y - 1) + 3*(y - 1)^2 + x + 3*y - 3
            sage: expand(_)
            x*y^3

        """
        from sage.all import SR, Integer
        A=args
        try:
            if isinstance(A[0],tuple):
                B=[]
                B.append([SR(A[i][0]) for i in range(len(A)-1)])
                B.append([A[i][1] for i in range(len(A)-1)])
            else:
                B=[A[0],SR(A[1])]
            B.append(Integer(A[len(A)-1]))
        except Exception:
            raise NotImplementedError("Wrong arguments passed to taylor. See taylor? for more details.")
        l = self._maxima_().taylor(B)
        return self.parent()(l)



    def truncate(self):
        """
        Given a power series or expression, return the corresponding
        expression without the big oh.

        INPUT:

        - ``self`` -- a series as output by the :meth:`series` command.

        OUTPUT:

        A symbolic expression.

        EXAMPLES::

            sage: f = sin(x)/x^2
            sage: f.truncate()
            sin(x)/x^2
            sage: f.series(x,7)
            1*x^(-1) + (-1/6)*x + 1/120*x^3 + (-1/5040)*x^5 + Order(x^7)
            sage: f.series(x,7).truncate()
            -1/5040*x^5 + 1/120*x^3 - 1/6*x + 1/x
            sage: f.series(x==1,3).truncate().expand()
            -2*x^2*cos(1) + 5/2*x^2*sin(1) + 5*x*cos(1) - 7*x*sin(1) - 3*cos(1) + 11/2*sin(1)
        """
        if not is_a_series(self._gobj):
            return self
        return new_Expression_from_GEx(self._parent, series_to_poly(self._gobj))

    def expand(Expression self, side=None):
        """
        Expand this symbolic expression. Products of sums and exponentiated
        sums are multiplied out, numerators of rational expressions which
        are sums are split into their respective terms, and multiplications
        are distributed over addition at all levels.

        EXAMPLES:

        We expand the expression `(x-y)^5` using both
        method and functional notation.

        ::

            sage: x,y = var('x,y')
            sage: a = (x-y)^5
            sage: a.expand()
            x^5 - 5*x^4*y + 10*x^3*y^2 - 10*x^2*y^3 + 5*x*y^4 - y^5
            sage: expand(a)
            x^5 - 5*x^4*y + 10*x^3*y^2 - 10*x^2*y^3 + 5*x*y^4 - y^5

        We expand some other expressions::

            sage: expand((x-1)^3/(y-1))
            x^3/(y - 1) - 3*x^2/(y - 1) + 3*x/(y - 1) - 1/(y - 1)
            sage: expand((x+sin((x+y)^2))^2)
            x^2 + 2*x*sin((x + y)^2) + sin((x + y)^2)^2

        We can expand individual sides of a relation::

            sage: a = (16*x-13)^2 == (3*x+5)^2/2
            sage: a.expand()
            256*x^2 - 416*x + 169 == 9/2*x^2 + 15*x + 25/2
            sage: a.expand('left')
            256*x^2 - 416*x + 169 == 1/2*(3*x + 5)^2
            sage: a.expand('right')
            (16*x - 13)^2 == 9/2*x^2 + 15*x + 25/2

        TESTS::

            sage: var('x,y')
            (x, y)
            sage: ((x + (2/3)*y)^3).expand()
            x^3 + 2*x^2*y + 4/3*x*y^2 + 8/27*y^3
            sage: expand( (x*sin(x) - cos(y)/x)^2 )
            x^2*sin(x)^2 - 2*cos(y)*sin(x) + cos(y)^2/x^2
            sage: f = (x-y)*(x+y); f
            (x + y)*(x - y)
            sage: f.expand()
            x^2 - y^2

            sage: a,b,c = var('a,b,c')
            sage: x,y = var('x,y', domain='real')
            sage: p,q = var('p,q', domain='positive')
            sage: (c/2*(5*(3*a*b*x*y*p*q)^2)^(7/2*c)).expand()
            1/2*45^(7/2*c)*(a^2*b^2*x^2*y^2)^(7/2*c)*c*p^(7*c)*q^(7*c)
            sage: ((-(-a*x*p)^3*(b*y*p)^3)^(c/2)).expand()
            (a^3*b^3*x^3*y^3)^(1/2*c)*p^(3*c)
            sage: x,y,p,q = var('x,y,p,q', domain='complex')
        """
        if side is not None:
            if not is_a_relational(self._gobj):
                raise ValueError("expansion on sides only makes sense for relations")
            if side == 'left':
                return self.operator()(self.lhs().expand(), self.rhs())
            elif side == 'right':
                return self.operator()(self.lhs(), self.rhs().expand())
            else:
                raise ValueError("side must be 'left', 'right', or None")

        cdef GEx x
        sig_on()
        try:
            x = self._gobj.expand(0)
        finally:
            sig_off()
        return new_Expression_from_GEx(self._parent, x)

    expand_rational = rational_expand = expand

    def expand_trig(self, full=False, half_angles=False, plus=True, times=True):
        """
        Expand trigonometric and hyperbolic functions of sums of angles
        and of multiple angles occurring in self. For best results, self
        should already be expanded.

        INPUT:

        -  ``full`` - (default: False) To enhance user control
           of simplification, this function expands only one level at a time
           by default, expanding sums of angles or multiple angles. To obtain
           full expansion into sines and cosines immediately, set the optional
           parameter full to True.

        -  ``half_angles`` - (default: False) If True, causes
           half-angles to be simplified away.

        -  ``plus`` - (default: True) Controls the sum rule;
           expansion of sums (e.g. 'sin(x + y)') will take place only if plus
           is True.

        -  ``times`` - (default: True) Controls the product
           rule, expansion of products (e.g. sin(2\*x)) will take place only
           if times is True.


        OUTPUT:

        A symbolic expression.

        EXAMPLES::

            sage: sin(5*x).expand_trig()
            5*cos(x)^4*sin(x) - 10*cos(x)^2*sin(x)^3 + sin(x)^5
            sage: cos(2*x + var('y')).expand_trig()
            cos(2*x)*cos(y) - sin(2*x)*sin(y)

        We illustrate various options to this function::

            sage: f = sin(sin(3*cos(2*x))*x)
            sage: f.expand_trig()
            sin((3*cos(cos(2*x))^2*sin(cos(2*x)) - sin(cos(2*x))^3)*x)
            sage: f.expand_trig(full=True)
            sin((3*(cos(cos(x)^2)*cos(sin(x)^2) + sin(cos(x)^2)*sin(sin(x)^2))^2*(cos(sin(x)^2)*sin(cos(x)^2) - cos(cos(x)^2)*sin(sin(x)^2)) - (cos(sin(x)^2)*sin(cos(x)^2) - cos(cos(x)^2)*sin(sin(x)^2))^3)*x)
            sage: sin(2*x).expand_trig(times=False)
            sin(2*x)
            sage: sin(2*x).expand_trig(times=True)
            2*cos(x)*sin(x)
            sage: sin(2 + x).expand_trig(plus=False)
            sin(x + 2)
            sage: sin(2 + x).expand_trig(plus=True)
            cos(x)*sin(2) + cos(2)*sin(x)
            sage: sin(x/2).expand_trig(half_angles=False)
            sin(1/2*x)
            sage: sin(x/2).expand_trig(half_angles=True)
            (-1)^floor(1/2*x/pi)*sqrt(-1/2*cos(x) + 1/2)

        ALIASES:

        :meth:`trig_expand` and :meth:`expand_trig` are the same
        """
        from sage.calculus.calculus import maxima_options
        M = self._maxima_()
        P = M.parent()
        opt = maxima_options(trigexpand=full, halfangles=half_angles,
                             trigexpandplus=plus, trigexpandtimes=times)
        cmd = 'trigexpand(%s), %s'%(M.name(), opt)
        ans = P(cmd)
        return self.parent()(ans)

    trig_expand = expand_trig

    def reduce_trig(self, var=None):
        r"""
        Combine products and powers of trigonometric and hyperbolic
        sin's and cos's of x into those of multiples of x. It also
        tries to eliminate these functions when they occur in
        denominators.

        INPUT:

        - ``self`` - a symbolic expression

        - ``var`` - (default: None) the variable which is used for
          these transformations. If not specified, all variables are
          used.

        OUTPUT:

        A symbolic expression.

        EXAMPLES::

            sage: y=var('y')
            sage: f=sin(x)*cos(x)^3+sin(y)^2
            sage: f.reduce_trig()
            -1/2*cos(2*y) + 1/8*sin(4*x) + 1/4*sin(2*x) + 1/2

        To reduce only the expressions involving x we use optional parameter::

            sage: f.reduce_trig(x)
            sin(y)^2 + 1/8*sin(4*x) + 1/4*sin(2*x)

        ALIASES: :meth:`trig_reduce` and :meth:`reduce_trig` are the same
        """
        M = self._maxima_()
        P = M.parent()
        if var is None:
            cmd = 'trigreduce(%s)'%(M.name())
        else:
            cmd = 'trigreduce(%s,%s)'%(M.name(),'_SAGE_VAR_'+str(var))
        ans = P(cmd)
        return self.parent()(ans)

    trig_reduce = reduce_trig

    ############################################################################
    # Pattern Matching
    ############################################################################
    def match(self, pattern):
        """
        Check if self matches the given pattern.

        INPUT:

        -  ``pattern`` -- a symbolic expression, possibly containing wildcards
           to match for

        OUTPUT:

        One of

        ``None`` if there is no match, or a dictionary mapping the
        wildcards to the matching values if a match was found. Note
        that the dictionary is empty if there were no wildcards in the
        given pattern.

        See also http://www.ginac.de/tutorial/Pattern-matching-and-advanced-substitutions.html

        EXAMPLES::

            sage: var('x,y,z,a,b,c,d,f,g')
            (x, y, z, a, b, c, d, f, g)
            sage: w0 = SR.wild(0); w1 = SR.wild(1); w2 = SR.wild(2)
            sage: ((x+y)^a).match((x+y)^a)  # no wildcards, so empty dict
            {}
            sage: print ((x+y)^a).match((x+y)^b)
            None
            sage: t = ((x+y)^a).match(w0^w1)
            sage: t[w0], t[w1]
            (x + y, a)
            sage: print ((x+y)^a).match(w0^w0)
            None
            sage: ((x+y)^(x+y)).match(w0^w0)
            {$0: x + y}
            sage: t = ((a+b)*(a+c)).match((a+w0)*(a+w1))
            sage: t[w0], t[w1]
            (c, b)
            sage: ((a+b)*(a+c)).match((w0+b)*(w0+c))
            {$0: a}
            sage: t = ((a+b)*(a+c)).match((w0+w1)*(w0+w2))
            sage: t[w0], t[w1], t[w2]
            (a, c, b)
            sage: print ((a+b)*(a+c)).match((w0+w1)*(w1+w2))
            None
            sage: t = (a*(x+y)+a*z+b).match(a*w0+w1)
            sage: t[w0], t[w1]
            (x + y, a*z + b)
            sage: print (a+b+c+d+f+g).match(c)
            None
            sage: (a+b+c+d+f+g).has(c)
            True
            sage: (a+b+c+d+f+g).match(c+w0)
            {$0: a + b + d + f + g}
            sage: (a+b+c+d+f+g).match(c+g+w0)
            {$0: a + b + d + f}
            sage: (a+b).match(a+b+w0)
            {$0: 0}
            sage: print (a*b^2).match(a^w0*b^w1)
            None
            sage: (a*b^2).match(a*b^w1)
            {$1: 2}
            sage: (x*x.arctan2(x^2)).match(w0*w0.arctan2(w0^2))
            {$0: x}

        Beware that behind-the-scenes simplification can lead to
        surprising results in matching::

            sage: print (x+x).match(w0+w1)
            None
            sage: t = x+x; t
            2*x
            sage: t.operator()
            <function mul_vararg ...>

        Since asking to match w0+w1 looks for an addition operator,
        there is no match.
        """
        cdef Expression p = self.coerce_in(pattern)
        cdef GExList mlst
        cdef bint res = self._gobj.match(p._gobj, mlst)
        if not res:
            return None

        cdef dict rdict = {}
        cdef GExListIter itr = mlst.begin()
        cdef GExListIter lstend = mlst.end()
        while itr.is_not_equal(lstend):
            key = new_Expression_from_GEx(self._parent, itr.obj().lhs())
            val = new_Expression_from_GEx(self._parent, itr.obj().rhs())
            rdict[key] = val
            itr.inc()
        return rdict


    def find(self, pattern):
        """
        Find all occurrences of the given pattern in this expression.

        Note that once a subexpression matches the pattern, the search does
        not extend to subexpressions of it.

        EXAMPLES::

            sage: var('x,y,z,a,b')
            (x, y, z, a, b)
            sage: w0 = SR.wild(0); w1 = SR.wild(1)

            sage: (sin(x)*sin(y)).find(sin(w0))
            [sin(y), sin(x)]

            sage: ((sin(x)+sin(y))*(a+b)).expand().find(sin(w0))
            [sin(y), sin(x)]

            sage: (1+x+x^2+x^3).find(x)
            [x]
            sage: (1+x+x^2+x^3).find(x^w0)
            [x^2, x^3]

            sage: (1+x+x^2+x^3).find(y)
            []

            # subexpressions of a match are not listed
            sage: ((x^y)^z).find(w0^w1)
            [(x^y)^z]
        """
        cdef Expression p = self.coerce_in(pattern)
        cdef GExList found
        self._gobj.find(p._gobj, found)
        res = []
        cdef GExListIter itr = found.begin()
        while itr.is_not_equal(found.end()):
            res.append(new_Expression_from_GEx(self._parent, itr.obj()))
            itr.inc()
        res.sort(cmp)
        return res

    def has(self, pattern):
        """
        EXAMPLES::

            sage: var('x,y,a'); w0 = SR.wild(); w1 = SR.wild()
            (x, y, a)
            sage: (x*sin(x + y + 2*a)).has(y)
            True

        Here "x+y" is not a subexpression of "x+y+2*a" (which has the
        subexpressions "x", "y" and "2*a")::

            sage: (x*sin(x + y + 2*a)).has(x+y)
            False
            sage: (x*sin(x + y + 2*a)).has(x + y + w0)
            True

        The following fails because "2*(x+y)" automatically gets converted to
        "2*x+2*y" of which "x+y" is not a subexpression::

            sage: (x*sin(2*(x+y) + 2*a)).has(x+y)
            False

        Although x^1==x and x^0==1, neither "x" nor "1" are actually of the
        form "x^something"::

            sage: (x+1).has(x^w0)
            False

        Here is another possible pitfall, where the first expression
        matches because the term "-x" has the form "(-1)*x" in GiNaC. To check
        whether a polynomial contains a linear term you should use the
        coeff() function instead.

        ::

            sage: (4*x^2 - x + 3).has(w0*x)
            True
            sage: (4*x^2 + x + 3).has(w0*x)
            False
            sage: (4*x^2 + x + 3).has(x)
            True
            sage: (4*x^2 - x + 3).coefficient(x,1)
            -1
            sage: (4*x^2 + x + 3).coefficient(x,1)
            1
        """
        cdef Expression p = self.coerce_in(pattern)
        return self._gobj.has(p._gobj)

    def substitute(self, *args, **kwds):
        """
        Substitute the given subexpressions in this expression.

        EXAMPLES::

            sage: var('x,y,z,a,b,c,d,f,g')
            (x, y, z, a, b, c, d, f, g)
            sage: w0 = SR.wild(0); w1 = SR.wild(1)
            sage: t = a^2 + b^2 + (x+y)^3

        Substitute with keyword arguments (works only with symbols)::

            sage: t.subs(a=c)
            (x + y)^3 + b^2 + c^2
            sage: t.subs(b=19, x=z)
            (y + z)^3 + a^2 + 361

        Substitute with a dictionary argument::

            sage: t.subs({a^2: c})
            (x + y)^3 + b^2 + c

            sage: t.subs({w0^2: w0^3})
            a^3 + b^3 + (x + y)^3

        Substitute with one or more relational expressions::

            sage: t.subs(w0^2 == w0^3)
            a^3 + b^3 + (x + y)^3

            sage: t.subs(w0 == w0^2)
            (x^2 + y^2)^18 + a^16 + b^16

            sage: t.subs(a == b, b == c)
            (x + y)^3 + b^2 + c^2

        Any number of arguments is accepted::

            sage: t.subs(a=b, b=c)
            (x + y)^3 + b^2 + c^2

            sage: t.subs({a:b}, b=c)
            (x + y)^3 + b^2 + c^2

            sage: t.subs([x == 3, y == 2], a == 2, {b:3})
            138

        It can even accept lists of lists::

            sage: eqn1 = (a*x + b*y == 0)
            sage: eqn2 = (1 + y == 0)
            sage: soln = solve([eqn1, eqn2], [x, y])
            sage: soln
            [[x == b/a, y == -1]]
            sage: f = x + y
            sage: f.subs(soln)
            b/a - 1

        Duplicate assignments will throw an error::

            sage: t.subs({a:b}, a=c)
            Traceback (most recent call last):
            ...
            ValueError: duplicate substitution for a, got values b and c

            sage: t.subs([x == 1], a = 1, b = 2, x = 2)
            Traceback (most recent call last):
            ...
            ValueError: duplicate substitution for x, got values 1 and 2

        All substitutions are performed at the same time::

             sage: t.subs({a:b, b:c})
             (x + y)^3 + b^2 + c^2

        Substitutions are done term by term, in other words Sage is not
        able to identify partial sums in a substitution (see :trac:`18396`)::

            sage: f = x + x^2 + x^4
            sage: f.subs(x = y)
            y^4 + y^2 + y
            sage: f.subs(x^2 == y)             # one term is fine
            x^4 + x + y
            sage: f.subs(x + x^2 == y)         # partial sum does not work
            x^4 + x^2 + x
            sage: f.subs(x + x^2 + x^4 == y)   # whole sum is fine
            y

        Note that it is the very same behavior as in Maxima::

            sage: E = 'x^4 + x^2 + x'
            sage: subs = [('x','y'), ('x^2','y'), ('x^2+x','y'), ('x^4+x^2+x','y')]

            sage: cmd = '{}, {}={}'
            sage: for s1,s2 in subs:
            ....:     maxima.eval(cmd.format(E, s1, s2))
            'y^4+y^2+y'
            'y+x^4+x'
            'x^4+x^2+x'
            'y'

        Or as in Maple::

            sage: cmd = 'subs({}={}, {})'              # optional - maple
            sage: for s1,s2 in subs:                   # optional - maple
            ....:     maple.eval(cmd.format(s1,s2, E)) # optional - maple
            'y^4+y^2+y'
            'x^4+x+y'
            'x^4+x^2+x'
            'y'

        But Mathematica does something different on the third example::

            sage: cmd = '{} /. {} -> {}'                    # optional - mathematica
            sage: for s1,s2 in subs:                        # optional - mathematica
            ....:     mathematica.eval(cmd.format(E,s1,s2)) # optional - mathematica
            'y^4+y^2+y'
            'x^4+y+x'
            'x^4+y'
            'y'

        TESTS:

        No arguments return the same expression::

            sage: t = a^2 + b^2 + (x+y)^3
            sage: t.subs()
            (x + y)^3 + a^2 + b^2

        Similarly for a empty dictionary, empty tuples and empty lists::

            sage: t.subs({}, (), [], ())
            (x + y)^3 + a^2 + b^2

        Invalid argument returns error::

            sage: t.subs(5)
            Traceback (most recent call last):
            ...
            TypeError: not able to determine a substitution from 5

        Substitutions with infinity::

            sage: (x/y).subs(y=oo)
            0
            sage: (x/y).subs(x=oo)
            Traceback (most recent call last):
            ...
            RuntimeError: indeterminate expression: infinity * f(x) encountered.
            sage: (x*y).subs(x=oo)
            Traceback (most recent call last):
            ...
            RuntimeError: indeterminate expression: infinity * f(x) encountered.
            sage: (x^y).subs(x=oo)
            Traceback (most recent call last):
            ...
            ValueError: power::eval(): pow(Infinity, f(x)) is not defined.
            sage: (x^y).subs(y=oo)
            Traceback (most recent call last):
            ...
            ValueError: power::eval(): pow(f(x), infinity) is not defined.
            sage: (x+y).subs(x=oo)
            +Infinity
            sage: (x-y).subs(y=oo)
            -Infinity
            sage: gamma(x).subs(x=-1)
            Infinity
            sage: 1/gamma(x).subs(x=-1)
            0

        Verify that this operation does not modify the passed
        dictionary (:trac:`6622`)::

            sage: var('v t')
            (v, t)
            sage: f = v*t
            sage: D = {v: 2}
            sage: f(D, t=3)
            6
            sage: D
            {v: 2}

        Check if :trac:`9891` is fixed::

            sage: exp(x).subs(x=log(x))
            x

        Check if :trac:`13587` is fixed::

            sage: t = tan(x)^2 - tan(x)
            sage: t.subs(x=pi/2)
            Infinity
            sage: u = gamma(x) - gamma(x-1)
            sage: u.subs(x=-1)
            Infinity

        Check that the deprecated method ``subs_expr`` works as expected (see
        :trac:`12834`)::

            sage: var('x,y,z'); f = x^3 + y^2 + z
            (x, y, z)
            sage: f.subs_expr(x^3 == y^2, z == 1)
            doctest:...: DeprecationWarning: subs_expr is deprecated. Please use
            substitute instead.
            See http://trac.sagemath.org/12834 for details.
            2*y^2 + 1
            sage: f.subs_expr({x^3:y^2, z:1})
            2*y^2 + 1
            sage: f = x^2 + x^4
            sage: f.subs_expr(x^2 == x)
            x^4 + x
            sage: f = cos(x^2) + sin(x^2)
            sage: f.subs_expr(x^2 == x)
            cos(x) + sin(x)
            sage: f(x,y,t) = cos(x) + sin(y) + x^2 + y^2 + t
            sage: f.subs_expr(y^2 == t)
            (x, y, t) |--> x^2 + 2*t + cos(x) + sin(y)
            sage: f.subs_expr(x^2 + y^2 == t)
            (x, y, t) |--> x^2 + y^2 + t + cos(x) + sin(y)
        """
        cdef dict sdict = {}

        if args and args[0] is None:
            # this is needed because sometimes this function get called as
            # expr.substitute(None, **kwds). This is because its signature used
            # to be (in_dict=None, **kwds) instead of (*args, **kwds)
            # (see ticket #12834)
            args = args[1:]

        for a in args:
            _dict_update_check_duplicate(sdict, _subs_make_dict(a))

        if kwds:
            # Ensure that the keys are symbolic variables.
            varkwds = {self._parent.var(k): v for k,v in kwds.iteritems()}
            # Check for duplicate
            _dict_update_check_duplicate(sdict, varkwds)

        cdef GExMap smap
        for k, v in sdict.iteritems():
            smap.insert(make_pair((<Expression>self.coerce_in(k))._gobj,
                                  (<Expression>self.coerce_in(v))._gobj))

        return new_Expression_from_GEx(self._parent,
                                       self._gobj.subs_map(smap, 0))

    subs = substitute

    cpdef Expression _subs_expr(self, expr):
        """
        EXAMPLES::

            sage: var('x,y,z,a,b,c,d,f')
            (x, y, z, a, b, c, d, f)
            sage: w0 = SR.wild(0); w1 = SR.wild(1)
            sage: (a^2 + b^2 + (x+y)^2)._subs_expr(w0^2 == w0^3)
            a^3 + b^3 + (x + y)^3
            sage: (a^4 + b^4 + (x+y)^4)._subs_expr(w0^2 == w0^3)
            a^4 + b^4 + (x + y)^4
            sage: (a^2 + b^4 + (x+y)^4)._subs_expr(w0^2 == w0^3)
            b^4 + (x + y)^4 + a^3
            sage: ((a+b+c)^2)._subs_expr(a+b == x)
            (a + b + c)^2
            sage: ((a+b+c)^2)._subs_expr(a+b+w0 == x+w0)
            (c + x)^2
            sage: (a+2*b)._subs_expr(a+b == x)
            a + 2*b
            sage: (a+2*b)._subs_expr(a+b+w0 == x+w0)
            a + 2*b
            sage: (a+2*b)._subs_expr(a+w0*b == x)
            x
            sage: (a+2*b)._subs_expr(a+b+w0*b == x+w0*b)
            a + 2*b
            sage: (4*x^3-2*x^2+5*x-1)._subs_expr(x==a)
            4*a^3 - 2*a^2 + 5*a - 1
            sage: (4*x^3-2*x^2+5*x-1)._subs_expr(x^w0==a^w0)
            4*a^3 - 2*a^2 + 5*x - 1
            sage: (4*x^3-2*x^2+5*x-1)._subs_expr(x^w0==a^(2*w0))._subs_expr(x==a)
            4*a^6 - 2*a^4 + 5*a - 1
            sage: sin(1+sin(x))._subs_expr(sin(w0)==cos(w0))
            cos(cos(x) + 1)
            sage: (sin(x)^2 + cos(x)^2)._subs_expr(sin(w0)^2+cos(w0)^2==1)
            1
            sage: (1 + sin(x)^2 + cos(x)^2)._subs_expr(sin(w0)^2+cos(w0)^2==1)
            cos(x)^2 + sin(x)^2 + 1
            sage: (17*x + sin(x)^2 + cos(x)^2)._subs_expr(w1 + sin(w0)^2+cos(w0)^2 == w1 + 1)
            17*x + 1
            sage: ((x-1)*(sin(x)^2 + cos(x)^2)^2)._subs_expr(sin(w0)^2+cos(w0)^2 == 1)
            x - 1
            """
        cdef Expression p = self.coerce_in(expr)
        return new_Expression_from_GEx(self._parent, self._gobj.subs(p._gobj))


    substitute_expression = deprecated_function_alias(12834, substitute)
    subs_expr = deprecated_function_alias(12834, subs)

    def substitute_function(self, original, new):
        """
        Return this symbolic expressions all occurrences of the
        function *original* replaced with the function *new*.

        EXAMPLES::

            sage: x,y = var('x,y')
            sage: foo = function('foo'); bar = function('bar')
            sage: f = foo(x) + 1/foo(pi*y)
            sage: f.substitute_function(foo, bar)
            1/bar(pi*y) + bar(x)

        TESTS:

        Make sure :trac:`17849` is fixed::

            sage: ex = sin(x) + atan2(0,0,hold=True)
            sage: ex.substitute_function(sin,cos)
            arctan2(0, 0) + cos(x)
            sage: ex = sin(x) + hypergeometric([1, 1], [2], -1)
            sage: ex.substitute_function(sin,cos)
            cos(x) + hypergeometric((1, 1), (2,), -1)
        """
        from sage.symbolic.expression_conversions import SubstituteFunction
        return SubstituteFunction(self, original, new)()

    def __call__(self, *args, **kwds):
        """
        Call the :meth:`subs` on this expression.

        EXAMPLES::

            sage: var('x,y,z')
            (x, y, z)
            sage: (x+y)(x=z^2, y=x^y)
            z^2 + x^y
        """
        return self._parent._call_element_(self, *args, **kwds)

    def variables(self):
        """
        Return sorted tuple of variables that occur in this expression.

        EXAMPLES::

            sage: (x,y,z) = var('x,y,z')
            sage: (x+y).variables()
            (x, y)
            sage: (2*x).variables()
            (x,)
            sage: (x^y).variables()
            (x, y)
            sage: sin(x+y^z).variables()
            (x, y, z)

        """
        from sage.symbolic.ring import SR
        cdef GExSet sym_set
        g_list_symbols(self._gobj, sym_set)
        res = []
        cdef GExSetIter itr = sym_set.begin()
        while itr.is_not_equal(sym_set.end()):
            res.append(new_Expression_from_GEx(SR, itr.obj()))
            itr.inc()
        res.sort(cmp=lambda x,y: -cmp(x,y))
        return tuple(res)

    def arguments(self):
        """
        EXAMPLES::

            sage: x,y = var('x,y')
            sage: f = x + y
            sage: f.arguments()
            (x, y)

            sage: g = f.function(x)
            sage: g.arguments()
            (x,)

        """
        try:
            return self._parent.arguments()
        except AttributeError:
            return self.variables()

    args = arguments

    def number_of_arguments(self):
        """
        EXAMPLES::

            sage: x,y = var('x,y')
            sage: f = x + y
            sage: f.number_of_arguments()
            2

            sage: g = f.function(x)
            sage: g.number_of_arguments()
            1

        ::

            sage: x,y,z = var('x,y,z')
            sage: (x+y).number_of_arguments()
            2
            sage: (x+1).number_of_arguments()
            1
            sage: (sin(x)+1).number_of_arguments()
            1
            sage: (sin(z)+x+y).number_of_arguments()
            3
            sage: (sin(x+y)).number_of_arguments()
            2

        ::

            sage: ( 2^(8/9) - 2^(1/9) )(x-1)
            Traceback (most recent call last):
            ...
            ValueError: the number of arguments must be less than or equal to 0
        """
        return len(self.arguments())

    def number_of_operands(self):
        """
        Return the number of arguments of this expression.

        EXAMPLES::

            sage: var('a,b,c,x,y')
            (a, b, c, x, y)
            sage: a.number_of_operands()
            0
            sage: (a^2 + b^2 + (x+y)^2).number_of_operands()
            3
            sage: (a^2).number_of_operands()
            2
            sage: (a*b^2*c).number_of_operands()
            3
        """
        return self._gobj.nops()

    nops = number_of_operands

    def __len__(self):
        """
        Return the number of arguments of this expression.

        EXAMPLES::

            sage: var('a,b,c,x,y')
            (a, b, c, x, y)
            sage: len(a)
            0
            sage: len((a^2 + b^2 + (x+y)^2))
            3
            sage: len((a^2))
            2
            sage: len(a*b^2*c)
            3
        """
        return self.number_of_operands()

    def _unpack_operands(self):
        """
        Unpack the operands of this expression converting each to a Python
        object if possible.

        This corresponds to the conversion performed when arguments of a
        function are unpacked as they are being passed to custom methods of
        a symbolic function.

        EXAMPLES::

            sage: t = SR._force_pyobject((1, 2, x, x+1, x+2))
            sage: t._unpack_operands()
            (1, 2, x, x + 1, x + 2)
            sage: type(t._unpack_operands())
            <type 'tuple'>
            sage: map(type, t._unpack_operands())
            [<type 'sage.rings.integer.Integer'>, <type 'sage.rings.integer.Integer'>, <type 'sage.symbolic.expression.Expression'>, <type 'sage.symbolic.expression.Expression'>, <type 'sage.symbolic.expression.Expression'>]
            sage: u = SR._force_pyobject((t, x^2))
            sage: u._unpack_operands()
            ((1, 2, x, x + 1, x + 2), x^2)
            sage: type(u._unpack_operands()[0])
            <type 'tuple'>
        """
        from sage.symbolic.pynac import unpack_operands
        return unpack_operands(self)

    def operands(self):
        """
        Return a list containing the operands of this expression.

        EXAMPLES::

            sage: var('a,b,c,x,y')
            (a, b, c, x, y)
            sage: (a^2 + b^2 + (x+y)^2).operands()
            [a^2, b^2, (x + y)^2]
            sage: (a^2).operands()
            [a, 2]
            sage: (a*b^2*c).operands()
            [a, b^2, c]
        """
        from sage.symbolic.ring import SR
        return [new_Expression_from_GEx(SR, self._gobj.op(i)) \
                            for i from 0 <= i < self._gobj.nops()]

    def operator(self):
        """
        Return the topmost operator in this expression.

        EXAMPLES::

            sage: x,y,z = var('x,y,z')
            sage: (x+y).operator()
            <function add_vararg ...>
            sage: (x^y).operator()
            <built-in function pow>
            sage: (x^y * z).operator()
            <function mul_vararg ...>
            sage: (x < y).operator()
            <built-in function lt>

            sage: abs(x).operator()
            abs
            sage: r = gamma(x).operator(); type(r)
            <class 'sage.functions.other.Function_gamma'>

            sage: psi = function('psi', nargs=1)
            sage: psi(x).operator()
            psi

            sage: r = psi(x).operator()
            sage: r == psi
            True

            sage: f = function('f', nargs=1, conjugate_func=lambda self, x: 2*x)
            sage: nf = f(x).operator()
            sage: nf(x).conjugate()
            2*x

            sage: f = function('f')
            sage: a = f(x).diff(x); a
            D[0](f)(x)
            sage: a.operator()
            D[0](f)

        TESTS::

            sage: (x <= y).operator()
            <built-in function le>
            sage: (x == y).operator()
            <built-in function eq>
            sage: (x != y).operator()
            <built-in function ne>
            sage: (x > y).operator()
            <built-in function gt>
            sage: (x >= y).operator()
            <built-in function ge>
            sage: SR._force_pyobject( (x, x + 1, x + 2) ).operator()
            <type 'tuple'>
        """
        cdef operators o
        cdef unsigned serial
        if is_a_add(self._gobj):
            return add_vararg
        elif is_a_mul(self._gobj) or is_a_ncmul(self._gobj):
            return mul_vararg
        elif is_a_power(self._gobj):
            return operator.pow
        elif is_a_relational(self._gobj):
            # find the operator and return it
            o = relational_operator(self._gobj)
            if o == equal:
                return operator.eq
            elif o == not_equal:
                return operator.ne
            elif o == less:
                return operator.lt
            elif o == less_or_equal:
                return operator.le
            elif o == greater:
                return operator.gt
            elif o == greater_or_equal:
                return operator.ge
            else:
                raise RuntimeError("operator type not known, please report this as a bug")
        elif is_a_function(self._gobj):
            # get function id
            serial = ex_to_function(self._gobj).get_serial()

            # if operator is a special function defined by us
            # find the python equivalent and return it
            res = get_sfunction_from_serial(serial)
            if res is None:
                raise RuntimeError("cannot find SFunction in table")

            if is_a_fderivative(self._gobj):
                from sage.symbolic.pynac import paramset_from_Expression
                parameter_set = paramset_from_Expression(self)
                res = FDerivativeOperator(res, parameter_set)

            return res
        elif is_exactly_a_exprseq(self._gobj):
            return tuple

        # self._gobj is either a symbol, constant or numeric
        return None

    def __index__(self):
        """
        EXAMPLES::

            sage: a = range(10)
            sage: a[:SR(5)]
            [0, 1, 2, 3, 4]
        """
        return int(self._integer_())

    def iterator(self):
        """
        Return an iterator over the operands of this expression.

        EXAMPLES::

            sage: x,y,z = var('x,y,z')
            sage: list((x+y+z).iterator())
            [x, y, z]
            sage: list((x*y*z).iterator())
            [x, y, z]
            sage: list((x^y*z*(x+y)).iterator())
            [x + y, x^y, z]

        Note that symbols, constants and numeric objects do not have operands,
        so the iterator function raises an error in these cases::

            sage: x.iterator()
            Traceback (most recent call last):
            ...
            ValueError: expressions containing only a numeric coefficient, constant or symbol have no operands
            sage: pi.iterator()
            Traceback (most recent call last):
            ...
            ValueError: expressions containing only a numeric coefficient, constant or symbol have no operands
            sage: SR(5).iterator()
            Traceback (most recent call last):
            ...
            ValueError: expressions containing only a numeric coefficient, constant or symbol have no operands
        """
        if is_a_symbol(self._gobj) or is_a_constant(self._gobj) or \
                is_a_numeric(self._gobj):
                    raise ValueError("expressions containing only a numeric coefficient, constant or symbol have no operands")
        return new_ExpIter_from_Expression(self)

    property op:
        def __get__(self):
            """
            Provide access to the operands of an expression through a property.


            EXAMPLES::

                sage: t = 1+x+x^2
                sage: t.op
                Operands of x^2 + x + 1
                sage: x.op
                Traceback (most recent call last):
                ...
                TypeError: expressions containing only a numeric coefficient, constant or symbol have no operands
                sage: t.op[0]
                x^2

            Indexing directly with ``t[1]`` causes problems with numpy types.

                sage: t[1]
                Traceback (most recent call last):
                ...
                TypeError: 'sage.symbolic.expression.Expression' object does not support indexing
            """
            if is_a_symbol(self._gobj) or is_a_constant(self._gobj) or \
                is_a_numeric(self._gobj):
                    raise TypeError("expressions containing only a numeric coefficient, constant or symbol have no operands")
            cdef OperandsWrapper res = OperandsWrapper.__new__(OperandsWrapper)
            res._expr = self
            return res

    def _numerical_approx(self, prec=None, digits=None, algorithm=None):
        """
        Return a numerical approximation this symbolic expression as
        either a real or complex number with at least the requested
        number of bits or digits of precision.

        EXAMPLES::

            sage: sin(x).subs(x=5).n()
            -0.958924274663138
            sage: sin(x).subs(x=5).n(100)
            -0.95892427466313846889315440616
            sage: sin(x).subs(x=5).n(digits=50)
            -0.95892427466313846889315440615599397335246154396460
            sage: zeta(x).subs(x=2).numerical_approx(digits=50)
            1.6449340668482264364724151666460251892189499012068

            sage: cos(3).numerical_approx(200)
            -0.98999249660044545727157279473126130239367909661558832881409
            sage: numerical_approx(cos(3),200)
            -0.98999249660044545727157279473126130239367909661558832881409
            sage: numerical_approx(cos(3), digits=10)
            -0.9899924966
            sage: (i + 1).numerical_approx(32)
            1.00000000 + 1.00000000*I
            sage: (pi + e + sqrt(2)).numerical_approx(100)
            7.2740880444219335226246195788

        TESTS:

        We test the evaluation of different infinities available in Pynac::

            sage: t = x - oo; t
            -Infinity
            sage: t.n()
            -infinity
            sage: t = x + oo; t
            +Infinity
            sage: t.n()
            +infinity
            sage: t = x - unsigned_infinity; t
            Infinity
            sage: t.n()
            Traceback (most recent call last):
            ...
            ValueError: can only convert signed infinity to RR

        Some expressions cannot be evaluated numerically::

            sage: n(sin(x))
            Traceback (most recent call last):
            ...
            TypeError: cannot evaluate symbolic expression numerically
            sage: a = var('a')
            sage: (x^2 + 2*x + 2).subs(x=a).n()
            Traceback (most recent call last):
            ...
            TypeError: cannot evaluate symbolic expression numerically

        Make sure we've rounded up log(10,2) enough to guarantee
        sufficient precision (:trac:`10164`)::

            sage: ks = 4*10**5, 10**6
            sage: all(len(str(e.n(digits=k)))-1 >= k for k in ks)
            True

        """
        if prec is None:
            if digits is None:
                prec = 53
            else:
                prec = int((digits+1) * LOG_TEN_TWO_PLUS_EPSILON) + 1
        from sage.rings.real_mpfr import RealField
        R = RealField(prec)
        kwds = {'parent': R, 'algorithm': algorithm}
        cdef Expression x
        try:
            x = self._convert(kwds)
        except TypeError: # numerical approximation for real number failed
            pass          # try again with complex
            kwds['parent'] = R.complex_field()
            x = self._convert(kwds)

        # we have to consider constants as well, since infinity is a constant
        # in pynac
        if is_a_numeric(x._gobj):
            res = py_object_from_numeric(x._gobj)
        elif  is_a_constant(x._gobj):
            res = x.pyobject()
        else:
            raise TypeError("cannot evaluate symbolic expression numerically")

        # Important -- the  we get might not be a valid output for numerical_approx in
        # the case when one gets infinity.
        if isinstance(res, AnInfinity):
            return res.n(prec=prec,digits=digits)
        return res

    #added this line to make doctests visible to users
    numerical_approx =_numerical_approx
    n=_numerical_approx
    N=_numerical_approx

    def round(self):
        """
        Round this expression to the nearest integer.

        EXAMPLES::

            sage: u = sqrt(43203735824841025516773866131535024)
            sage: u.round()
            207855083711803945
            sage: t = sqrt(Integer('1'*1000)).round(); print str(t)[-10:]
            3333333333
            sage: (-sqrt(110)).round()
            -10
            sage: (-sqrt(115)).round()
            -11
            sage: (sqrt(-3)).round()
            Traceback (most recent call last):
            ...
            ValueError: could not convert sqrt(-3) to a real number
        """
        try:
            return self.pyobject().round()
        except (TypeError, AttributeError):
            pass
        from sage.functions.all import floor, ceil
        try:
            rif_self = sage.rings.all.RIF(self)
        except TypeError:
            raise ValueError("could not convert %s to a real number" % self)
        half = 1 / sage.rings.integer.Integer(2)
        if rif_self < 0 or (rif_self.contains_zero() and self < 0):
            result = ceil(self - half)
        else:
            result = floor(self + half)
        if not isinstance(result, sage.rings.integer.Integer):
            raise ValueError("could not convert %s to a real number" % self)
        else:
            return result

    def function(self, *args):
        """
        Return a callable symbolic expression with the given variables.

        EXAMPLES:

        We will use several symbolic variables in the examples below::

            sage: var('x, y, z, t, a, w, n')
            (x, y, z, t, a, w, n)

        ::

            sage: u = sin(x) + x*cos(y)
            sage: g = u.function(x,y)
            sage: g(x,y)
            x*cos(y) + sin(x)
            sage: g(t,z)
            t*cos(z) + sin(t)
            sage: g(x^2, x^y)
            x^2*cos(x^y) + sin(x^2)

        ::

            sage: f = (x^2 + sin(a*w)).function(a,x,w); f
            (a, x, w) |--> x^2 + sin(a*w)
            sage: f(1,2,3)
            sin(3) + 4

        Using the :meth:`function` method we can obtain the above function
        `f`, but viewed as a function of different variables::

            sage: h = f.function(w,a); h
            (w, a) |--> x^2 + sin(a*w)

        This notation also works::

            sage: h(w,a) = f
            sage: h
            (w, a) |--> x^2 + sin(a*w)

        You can even make a symbolic expression `f` into a function
        by writing ``f(x,y) = f``::

            sage: f = x^n + y^n; f
            x^n + y^n
            sage: f(x,y) = f
            sage: f
            (x, y) |--> x^n + y^n
            sage: f(2,3)
            3^n + 2^n
        """
        # we override type checking in CallableSymbolicExpressionRing,
        # since it checks for old SymbolicVariable's
        # and do the check here instead
        from sage.symbolic.callable import CallableSymbolicExpressionRing
        from sage.symbolic.ring import is_SymbolicVariable
        for i in args:
            if not is_SymbolicVariable(i):
                break
        else:
            R = CallableSymbolicExpressionRing(args, check=False)
            return R(self)
        raise TypeError("Must construct a function with a tuple (or list) of symbolic variables.")

    ############################################################################
    # Basic arithmetic wrappers
    # which allow disabling automatic evaluation with the hold parameter
    ############################################################################
    def power(self, exp, hold=False):
        """
        Return the current expression to the power ``exp``.

        To prevent automatic evaluation use the ``hold`` argument.

        EXAMPLES::

            sage: (x^2).power(2)
            x^4
            sage: (x^2).power(2, hold=True)
            (x^2)^2

        To then evaluate again, we currently must use Maxima via
        :meth:`simplify`::

            sage: a = (x^2).power(2, hold=True); a.simplify()
            x^4

        """
        cdef Expression nexp = self.coerce_in(exp)
        return new_Expression_from_GEx(self._parent,
                g_hold2_wrapper(g_power_construct, self._gobj, nexp._gobj,
                    hold))

    def add(self, *args, hold=False):
        """
        Return the sum of the current expression and the given arguments.

        To prevent automatic evaluation use the ``hold`` argument.

        EXAMPLES::

            sage: x.add(x)
            2*x
            sage: x.add(x, hold=True)
            x + x
            sage: x.add(x, (2+x), hold=True)
            (x + 2) + x + x
            sage: x.add(x, (2+x), x, hold=True)
            (x + 2) + x + x + x
            sage: x.add(x, (2+x), x, 2*x, hold=True)
            (x + 2) + 2*x + x + x + x

        To then evaluate again, we currently must use Maxima via
        :meth:`simplify`::

            sage: a = x.add(x, hold=True); a.simplify()
            2*x
        """
        nargs = [self.coerce_in(x) for x in args]
        cdef GExVector vec
        cdef Py_ssize_t i
        vec.push_back(self._gobj)
        for i in range(len(args)):
            vec.push_back((<Expression>nargs[i])._gobj)
        return new_Expression_from_GEx(self._parent, g_add_construct(vec, hold))

    def mul(self, *args, hold=False):
        """
        Return the product of the current expression and the given arguments.

        To prevent automatic evaluation use the ``hold`` argument.

        EXAMPLES::

            sage: x.mul(x)
            x^2
            sage: x.mul(x, hold=True)
            x*x
            sage: x.mul(x, (2+x), hold=True)
            (x + 2)*x*x
            sage: x.mul(x, (2+x), x, hold=True)
            (x + 2)*x*x*x
            sage: x.mul(x, (2+x), x, 2*x, hold=True)
            (2*x)*(x + 2)*x*x*x

        To then evaluate again, we currently must use Maxima via
        :meth:`simplify`::

            sage: a = x.mul(x, hold=True); a.simplify()
            x^2

        """
        nargs = [self.coerce_in(x) for x in args]
        cdef GExVector vec
        cdef Py_ssize_t i
        vec.push_back(self._gobj)
        for i in range(len(args)):
            vec.push_back((<Expression>nargs[i])._gobj)
        return new_Expression_from_GEx(self._parent, g_mul_construct(vec, hold))

    ############################################################################
    # Polynomial functions
    ############################################################################
    def coefficient(self, s, int n=1):
        """
        Return the coefficient of `s^n` in this symbolic expression.

        INPUT:

        - ``s`` - expression

        - ``n`` - integer, default 1

        OUTPUT:

        A symbolic expression. The coefficient of `s^n`.

        Sometimes it may be necessary to expand or factor first, since this
        is not done automatically.

        EXAMPLES::

            sage: var('x,y,a')
            (x, y, a)
            sage: f = 100 + a*x + x^3*sin(x*y) + x*y + x/y + 2*sin(x*y)/x; f
            x^3*sin(x*y) + a*x + x*y + x/y + 2*sin(x*y)/x + 100
            sage: f.collect(x)
            x^3*sin(x*y) + (a + y + 1/y)*x + 2*sin(x*y)/x + 100
            sage: f.coefficient(x,0)
            100
            sage: f.coefficient(x,-1)
            2*sin(x*y)
            sage: f.coefficient(x,1)
            a + y + 1/y
            sage: f.coefficient(x,2)
            0
            sage: f.coefficient(x,3)
            sin(x*y)
            sage: f.coefficient(x^3)
            sin(x*y)
            sage: f.coefficient(sin(x*y))
            x^3 + 2/x
            sage: f.collect(sin(x*y))
            a*x + x*y + (x^3 + 2/x)*sin(x*y) + x/y + 100

            sage: var('a, x, y, z')
            (a, x, y, z)
            sage: f = (a*sqrt(2))*x^2 + sin(y)*x^(1/2) + z^z
            sage: f.coefficient(sin(y))
            sqrt(x)
            sage: f.coefficient(x^2)
            sqrt(2)*a
            sage: f.coefficient(x^(1/2))
            sin(y)
            sage: f.coefficient(1)
            0
            sage: f.coefficient(x, 0)
            sqrt(x)*sin(y) + z^z

        TESTS:

        Check if :trac:`9505` is fixed::

            sage: var('x,y,z')
            (x, y, z)
            sage: f = x*y*z^2
            sage: f.coefficient(x*y)
            z^2
            sage: f.coefficient(x*y, 2)
            Traceback (most recent call last):
            ...
            TypeError: n != 1 only allowed for s being a variable

        Using ``coeff()`` is now deprecated (:trac:`17438`)::

            sage: x.coeff(x)
            doctest:...: DeprecationWarning: coeff is deprecated. Please use coefficient instead.
            See http://trac.sagemath.org/17438 for details.
            1
        """
        cdef Expression ss = self.coerce_in(s)
        if n != 1 and not is_a_symbol(ss._gobj):
            raise TypeError("n != 1 only allowed for s being a variable")

        # the following is a temporary fix for GiNaC bug #9505
        if is_a_mul(ss._gobj): # necessarily n=1 here
            res = self
            for i from 0 <= i < ss._gobj.nops():
                res = res.coefficient(new_Expression_from_GEx(self._parent, ss._gobj.op(i)))
            return res
        return new_Expression_from_GEx(self._parent, self._gobj.coeff(ss._gobj, n))

    coeff = deprecated_function_alias(17438, coefficient)

    def coefficients(self, x=None, sparse=True):
        r"""
        Return the coefficients of this symbolic expression as a polynomial in x.

        INPUT:

        -  ``x`` -- optional variable.

        OUTPUT:

        Depending on the value of ``sparse``,

        - A list of pairs ``(expr, n)``, where ``expr`` is a symbolic
          expression and ``n`` is a power (``sparse=True``, default)

        - A list of expressions where the ``n``-th element is the coefficient of
          ``x^n`` when self is seen as polynomial in ``x`` (``sparse=False``).

        EXAMPLES::

            sage: var('x, y, a')
            (x, y, a)
            sage: p = x^3 - (x-3)*(x^2+x) + 1
            sage: p.coefficients()
            [[1, 0], [3, 1], [2, 2]]
            sage: p.coefficients(sparse=False)
            [1, 3, 2]
            sage: p = x - x^3 + 5/7*x^5
            sage: p.coefficients()
            [[1, 1], [-1, 3], [5/7, 5]]
            sage: p.coefficients(sparse=False)
            [0, 1, 0, -1, 0, 5/7]
            sage: p = expand((x-a*sqrt(2))^2 + x + 1); p
            -2*sqrt(2)*a*x + 2*a^2 + x^2 + x + 1
            sage: p.coefficients(a)
            [[x^2 + x + 1, 0], [-2*sqrt(2)*x, 1], [2, 2]]
            sage: p.coefficients(a, sparse=False)
            [x^2 + x + 1, -2*sqrt(2)*x, 2]
            sage: p.coefficients(x)
            [[2*a^2 + 1, 0], [-2*sqrt(2)*a + 1, 1], [1, 2]]
            sage: p.coefficients(x, sparse=False)
            [2*a^2 + 1, -2*sqrt(2)*a + 1, 1]

        TESTS:

        The behaviour is undefined with noninteger or negative exponents::

            sage: p = (17/3*a)*x^(3/2) + x*y + 1/x + x^x
            sage: p.coefficients(x)
            [[1, -1], [x^x, 0], [y, 1], [17/3*a, 3/2]]
            sage: p.coefficients(x, sparse=False)
            Traceback (most recent call last):
            ...
            ValueError: Cannot return dense coefficient list with noninteger exponents.

        Using ``coeffs()`` is now deprecated (:trac:`17438`)::

            sage: x.coeffs()
            doctest:...: DeprecationWarning: coeffs is deprecated. Please use coefficients instead.
            See http://trac.sagemath.org/17438 for details.
            [[1, 1]]

        Series coefficients are now handled correctly (:trac:`17399`)::

            sage: s=(1/(1-x)).series(x,6); s
            1 + 1*x + 1*x^2 + 1*x^3 + 1*x^4 + 1*x^5 + Order(x^6)
            sage: s.coefficients()
            [[1, 0], [1, 1], [1, 2], [1, 3], [1, 4], [1, 5]]
            sage: s.coefficients(x, sparse=False)
            [1, 1, 1, 1, 1, 1]
            sage: x,y = var("x,y")
            sage: s=(1/(1-y*x-x)).series(x,3); s
            1 + (y + 1)*x + ((y + 1)^2)*x^2 + Order(x^3)
            sage: s.coefficients(x, sparse=False)
            [1, y + 1, (y + 1)^2]

        We can find coefficients of symbolic functions, :trac:`12255`::

            sage: g = function('g', var('t'))
            sage: f = 3*g + g**2 + t
            sage: f.coefficients(g)
            [[t, 0], [3, 1], [1, 2]]

        """
        if x is None:
            x = self.default_variable()
        if is_a_series(self._gobj):
            l = [[self.coefficient(x, d), d] for d in xrange(self.degree(x))]
        else:
            f = self._maxima_()
            maxima = f.parent()
            maxima._eval_line('load(coeflist)')
            G = f.coeffs(x)
            from sage.calculus.calculus import symbolic_expression_from_maxima_string
            S = symbolic_expression_from_maxima_string(repr(G))
            l = S[1:]

        if sparse is True:
            return l
        else:
            from sage.rings.integer_ring import ZZ
            if any(not c[1] in ZZ for c in l):
                raise ValueError("Cannot return dense coefficient list with noninteger exponents.")
            val = l[0][1]
            if val < 0:
                raise ValueError("Cannot return dense coefficient list with negative valuation.")
            deg = l[-1][1]
            ret = [ZZ(0)] * int(deg+1)
            for c in l:
                ret[c[1]] = c[0]
            return ret

    coeffs = deprecated_function_alias(17438, coefficients)

    def list(self, x=None):
        r"""
        Return the coefficients of this symbolic expression as a polynomial in x.

        INPUT:

        -  ``x`` -- optional variable.

        OUTPUT:

        A list of expressions where the ``n``-th element is the coefficient of
        ``x^n`` when self is seen as polynomial in ``x``.

        EXAMPLES::

            sage: var('x, y, a')
            (x, y, a)
            sage: (x^5).list()
            [0, 0, 0, 0, 0, 1]
            sage: p = x - x^3 + 5/7*x^5
            sage: p.list()
            [0, 1, 0, -1, 0, 5/7]
            sage: p = expand((x-a*sqrt(2))^2 + x + 1); p
            -2*sqrt(2)*a*x + 2*a^2 + x^2 + x + 1
            sage: p.list(a)
            [x^2 + x + 1, -2*sqrt(2)*x, 2]
            sage: s=(1/(1-x)).series(x,6); s
            1 + 1*x + 1*x^2 + 1*x^3 + 1*x^4 + 1*x^5 + Order(x^6)
            sage: s.list()
            [1, 1, 1, 1, 1, 1]
        """
        return self.coefficients(x=x, sparse=False)

    def leading_coefficient(self, s):
        """
        Return the leading coefficient of s in self.

        EXAMPLES::

            sage: var('x,y,a')
            (x, y, a)
            sage: f = 100 + a*x + x^3*sin(x*y) + x*y + x/y + 2*sin(x*y)/x; f
            x^3*sin(x*y) + a*x + x*y + x/y + 2*sin(x*y)/x + 100
            sage: f.leading_coefficient(x)
            sin(x*y)
            sage: f.leading_coefficient(y)
            x
            sage: f.leading_coefficient(sin(x*y))
            x^3 + 2/x
        """
        cdef Expression ss = self.coerce_in(s)
        return new_Expression_from_GEx(self._parent, self._gobj.lcoeff(ss._gobj))

    leading_coeff = leading_coefficient

    def trailing_coefficient(self, s):
        """
        Return the trailing coefficient of s in self, i.e., the coefficient
        of the smallest power of s in self.

        EXAMPLES::

            sage: var('x,y,a')
            (x, y, a)
            sage: f = 100 + a*x + x^3*sin(x*y) + x*y + x/y + 2*sin(x*y)/x; f
            x^3*sin(x*y) + a*x + x*y + x/y + 2*sin(x*y)/x + 100
            sage: f.trailing_coefficient(x)
            2*sin(x*y)
            sage: f.trailing_coefficient(y)
            x
            sage: f.trailing_coefficient(sin(x*y))
            a*x + x*y + x/y + 100
        """
        cdef Expression ss = self.coerce_in(s)
        return new_Expression_from_GEx(self._parent, self._gobj.tcoeff(ss._gobj))

    trailing_coeff = trailing_coefficient

    def low_degree(self, s):
        """
        Return the exponent of the lowest nonpositive power of s in self.

        OUTPUT:

        An integer ``<= 0``.

        EXAMPLES::

            sage: var('x,y,a')
            (x, y, a)
            sage: f = 100 + a*x + x^3*sin(x*y) + x*y + x/y^10 + 2*sin(x*y)/x; f
            x^3*sin(x*y) + a*x + x*y + 2*sin(x*y)/x + x/y^10 + 100
            sage: f.low_degree(x)
            -1
            sage: f.low_degree(y)
            -10
            sage: f.low_degree(sin(x*y))
            0
            sage: (x^3+y).low_degree(x)
            0
        """
        cdef Expression ss = self.coerce_in(s)
        return self._gobj.ldegree(ss._gobj)

    def degree(self, s):
        """
        Return the exponent of the highest nonnegative power of s in self.

        OUTPUT:

        An integer ``>= 0``.

        EXAMPLES::

            sage: var('x,y,a')
            (x, y, a)
            sage: f = 100 + a*x + x^3*sin(x*y) + x*y + x/y^10 + 2*sin(x*y)/x; f
            x^3*sin(x*y) + a*x + x*y + 2*sin(x*y)/x + x/y^10 + 100
            sage: f.degree(x)
            3
            sage: f.degree(y)
            1
            sage: f.degree(sin(x*y))
            1
            sage: (x^-3+y).degree(x)
            0
        """
        cdef Expression ss = self.coerce_in(s)
        return self._gobj.degree(ss._gobj)

    def unit(self, s):
        """
        Return the unit of this expression when considered as a
        polynomial in ``s``.

        See also :meth:`content`, :meth:`primitive_part`, and
        :meth:`unit_content_primitive`.

        INPUT:

        - ``s`` -- a symbolic expression.

        OUTPUT:

        The unit part of a polynomial as a symbolic expression. It is
        defined as the sign of the leading coefficient.

        EXAMPLES::

            sage: (2*x+4).unit(x)
            1
            sage: (-2*x+1).unit(x)
            -1
            sage: (2*x+1/2).unit(x)
            1
            sage: var('y')
            y
            sage: (2*x - 4*sin(y)).unit(sin(y))
            -1
        """
        cdef Expression ss = self.coerce_in(s)
        return new_Expression_from_GEx(self._parent, self._gobj.unit(ss._gobj))

    def content(self, s):
        """
        Return the content of this expression when considered as a
        polynomial in ``s``.

        See also :meth:`unit`, :meth:`primitive_part`, and
        :meth:`unit_content_primitive`.

        INPUT:

        - ``s`` -- a symbolic expression.

        OUTPUT:

        The content part of a polynomial as a symbolic expression. It
        is defined as the gcd of the coefficients.

        .. warning::

            The expression is considered to be a univariate polynomial
            in ``s``. The output is different from the ``content()``
            method provided by multivariate polynomial rings in Sage.

        EXAMPLES::

            sage: (2*x+4).content(x)
            2
            sage: (2*x+1).content(x)
            1
            sage: (2*x+1/2).content(x)
            1/2
            sage: var('y')
            y
            sage: (2*x + 4*sin(y)).content(sin(y))
            2
        """
        cdef Expression ss = self.coerce_in(s)
        return new_Expression_from_GEx(self._parent, self._gobj.content(ss._gobj))

    def primitive_part(self, s):
        """
        Return the primitive polynomial of this expression when
        considered as a polynomial in ``s``.

        See also :meth:`unit`, :meth:`content`, and
        :meth:`unit_content_primitive`.

        INPUT:

        - ``s`` -- a symbolic expression.

        OUTPUT:

        The primitive polynomial as a symbolic expression. It is
        defined as the quotient by the :meth:`unit` and
        :meth:`content` parts (with respect to the variable ``s``).

        EXAMPLES::

            sage: (2*x+4).primitive_part(x)
            x + 2
            sage: (2*x+1).primitive_part(x)
            2*x + 1
            sage: (2*x+1/2).primitive_part(x)
            4*x + 1
            sage: var('y')
            y
            sage: (2*x + 4*sin(y)).primitive_part(sin(y))
            x + 2*sin(y)
        """
        cdef Expression ss = self.coerce_in(s)
        return new_Expression_from_GEx(self._parent, self._gobj.primpart(ss._gobj))

    def unit_content_primitive(self, s):
        """
        Return the factorization into unit, content, and primitive part.

        INPUT:

        - ``s`` -- a symbolic expression, usually a symbolic
          variable. The whole symbolic expression ``self`` will be
          considered as a univariate polynomial in ``s``.

        OUTPUT:

        A triple (unit, content, primitive polynomial)` containing the
        :meth:`unit <unit>`, :meth:`content <content>`, and
        :meth:`primitive polynomial <primitive_part>`. Their product equals
        ``self``.

        EXAMPLES::

            sage: var('x,y')
            (x, y)
            sage: ex = 9*x^3*y+3*y
            sage: ex.unit_content_primitive(x)
            (1, 3*y, 3*x^3 + 1)
            sage: ex.unit_content_primitive(y)
            (1, 9*x^3 + 3, y)
        """
        cdef Expression ss = self.coerce_in(s)
        cdef GEx unit, cont, prim
        self._gobj.unitcontprim(ss._gobj, unit, cont, prim)
        return (new_Expression_from_GEx(self._parent, unit),
                new_Expression_from_GEx(self._parent, cont),
                new_Expression_from_GEx(self._parent, prim))

    def poly(self, x=None):
        r"""
        Express this symbolic expression as a polynomial in *x*. If
        this is not a polynomial in *x*, then some coefficients may be
        functions of *x*.

        .. warning::

           This is different from :meth:`polynomial` which returns
           a Sage polynomial over a given base ring.

        EXAMPLES::

            sage: var('a, x')
            (a, x)
            sage: p = expand((x-a*sqrt(2))^2 + x + 1); p
            -2*sqrt(2)*a*x + 2*a^2 + x^2 + x + 1
            sage: p.poly(a)
            -2*sqrt(2)*a*x + 2*a^2 + x^2 + x + 1
            sage: bool(p.poly(a) == (x-a*sqrt(2))^2 + x + 1)
            True
            sage: p.poly(x)
            2*a^2 - (2*sqrt(2)*a - 1)*x + x^2 + 1
        """
        from sage.symbolic.ring import SR
        f = self._maxima_()
        P = f.parent()
        P._eval_line('load(coeflist)')
        if x is None:
            x = self.default_variable()
        x = self._parent.var(repr(x))
        G = f.coeffs(x)
        ans = None
        for i in range(1, len(G)):
            Z = G[i]
            coeff = SR(Z[0])
            n = SR(Z[1])
            if repr(coeff) != '0':
                if repr(n) == '0':
                    xpow = SR(1)
                elif repr(n) == '1':
                    xpow = x
                else:
                    xpow = x**n
                if ans is None:
                    ans = coeff*xpow
                else:
                    ans += coeff*xpow
        return ans

    def polynomial(self, base_ring=None, ring=None):
        r"""
        Return this symbolic expression as an algebraic polynomial
        over the given base ring, if possible.

        The point of this function is that it converts purely symbolic
        polynomials into optimised algebraic polynomials over a given
        base ring.

        You can specify either the base ring (``base_ring``) you want
        the output polynomial to be over, or you can specify the full
        polynomial ring (``ring``) you want the output polynomial to
        be an element of.

        INPUT:

        -  ``base_ring`` - (optional) the base ring for the polynomial

        -  ``ring`` - (optional) the parent for the polynomial

        .. warning::

           This is different from :meth:`poly` which is used to rewrite
           self as a polynomial in terms of one of the variables.

        EXAMPLES::

            sage: f = x^2 -2/3*x + 1
            sage: f.polynomial(QQ)
            x^2 - 2/3*x + 1
            sage: f.polynomial(GF(19))
            x^2 + 12*x + 1

        Polynomials can be useful for getting the coefficients of an
        expression::

            sage: g = 6*x^2 - 5
            sage: g.coefficients()
            [[-5, 0], [6, 2]]
            sage: g.polynomial(QQ).list()
            [-5, 0, 6]
            sage: g.polynomial(QQ).dict()
            {0: -5, 2: 6}

        ::

            sage: f = x^2*e + x + pi/e
            sage: f.polynomial(RDF)  # abs tol 5e-16
            2.718281828459045*x^2 + x + 1.1557273497909217
            sage: g = f.polynomial(RR); g
            2.71828182845905*x^2 + x + 1.15572734979092
            sage: g.parent()
            Univariate Polynomial Ring in x over Real Field with 53 bits of precision
            sage: f.polynomial(RealField(100))
            2.7182818284590452353602874714*x^2 + x + 1.1557273497909217179100931833
            sage: f.polynomial(CDF)  # abs tol 5e-16
            2.718281828459045*x^2 + x + 1.1557273497909217
            sage: f.polynomial(CC)
            2.71828182845905*x^2 + x + 1.15572734979092

        We coerce a multivariate polynomial with complex symbolic
        coefficients::

            sage: x, y, n = var('x, y, n')
            sage: f = pi^3*x - y^2*e - I; f
            pi^3*x - y^2*e - I
            sage: f.polynomial(CDF)
            (-2.71828182846)*y^2 + 31.0062766803*x - 1.0*I
            sage: f.polynomial(CC)
            (-2.71828182845905)*y^2 + 31.0062766802998*x - 1.00000000000000*I
            sage: f.polynomial(ComplexField(70))
            (-2.7182818284590452354)*y^2 + 31.006276680299820175*x - 1.0000000000000000000*I

        Another polynomial::

            sage: f = sum((e*I)^n*x^n for n in range(5)); f
            x^4*e^4 - I*x^3*e^3 - x^2*e^2 + I*x*e + 1
            sage: f.polynomial(CDF)   # abs tol 5e-16
            54.598150033144236*x^4 - 20.085536923187668*I*x^3 - 7.38905609893065*x^2 + 2.718281828459045*I*x + 1.0
            sage: f.polynomial(CC)
            54.5981500331442*x^4 - 20.0855369231877*I*x^3 - 7.38905609893065*x^2 + 2.71828182845905*I*x + 1.00000000000000

        A multivariate polynomial over a finite field::

            sage: f = (3*x^5 - 5*y^5)^7; f
            (3*x^5 - 5*y^5)^7
            sage: g = f.polynomial(GF(7)); g
            3*x^35 + 2*y^35
            sage: parent(g)
            Multivariate Polynomial Ring in x, y over Finite Field of size 7

        We check to make sure constants are converted appropriately::

            sage: (pi*x).polynomial(SR)
            pi*x

        Using the ``ring`` parameter, you can also create polynomials
        rings over the symbolic ring where only certain variables are
        considered generators of the polynomial ring and the others
        are considered "constants"::

            sage: a, x, y = var('a,x,y')
            sage: f = a*x^10*y+3*x
            sage: B = f.polynomial(ring=SR['x,y'])
            sage: B.coefficients()
            [a, 3]

        """
        from sage.symbolic.expression_conversions import polynomial
        return polynomial(self, base_ring=base_ring, ring=ring)

    def _polynomial_(self, R):
        """
        Coerce this symbolic expression to a polynomial in `R`.

        EXAMPLES::

            sage: var('x,y,z,w')
            (x, y, z, w)

        ::

            sage: R = QQ['x,y,z']
            sage: R(x^2 + y)
            x^2 + y
            sage: R = QQ['w']
            sage: R(w^3 + w + 1)
            w^3 + w + 1
            sage: R = GF(7)['z']
            sage: R(z^3 + 10*z)
            z^3 + 3*z

        .. note::

           If the base ring of the polynomial ring is the symbolic ring,
           then a constant polynomial is always returned.

        ::

            sage: R = SR['x']
            sage: a = R(sqrt(2) + x^3 + y)
            sage: a
            x^3 + y + sqrt(2)
            sage: type(a)
            <class 'sage.rings.polynomial.polynomial_element_generic.Polynomial_generic_dense_field'>
            sage: a.degree()
            0

        We coerce to a double precision complex polynomial ring::

            sage: f = e*x^3 + pi*y^3 + sqrt(2) + I; f
            pi*y^3 + x^3*e + sqrt(2) + I
            sage: R = CDF['x,y']
            sage: R(f)
            2.71828182846*x^3 + 3.14159265359*y^3 + 1.41421356237 + 1.0*I

        We coerce to a higher-precision polynomial ring::

            sage: R = ComplexField(100)['x,y']
            sage: R(f)
            2.7182818284590452353602874714*x^3 + 3.1415926535897932384626433833*y^3 + 1.4142135623730950488016887242 + 1.0000000000000000000000000000*I

        TESTS:

        This shows that the issue at :trac:`5755` is fixed (attempting to
        coerce a symbolic expression to a non-symbolic polynomial ring
        caused an error::

            sage: xx = var('xx')
            sage: RDF['xx'](1.0*xx)
            xx
            sage: RDF['xx'](2.0*xx)
            2.0*xx
            sage: RR['xx'](1.0*xx)
            xx
            sage: RR['xx'](2.0*xx)
            2.00000000000000*xx

        This shows that the issue at :trac:`4246` is fixed (attempting to
        coerce an expression containing at least one variable that's not in
        `R` raises an error)::

            sage: x, y = var('x y')
            sage: S = PolynomialRing(Integers(4), 1, 'x')
            sage: S(x)
            x
            sage: S(y)
            Traceback (most recent call last):
            ...
            TypeError: y is not a variable of Multivariate Polynomial Ring in x over Ring of integers modulo 4
            sage: S(x+y)
            Traceback (most recent call last):
            ...
            TypeError: y is not a variable of Multivariate Polynomial Ring in x over Ring of integers modulo 4
            sage: (x+y)._polynomial_(S)
            Traceback (most recent call last):
            ...
            TypeError: y is not a variable of Multivariate Polynomial Ring in x over Ring of integers modulo 4
        """
        from sage.symbolic.all import SR
        from sage.rings.polynomial.multi_polynomial_ring import is_MPolynomialRing
        base_ring = R.base_ring()
        if base_ring == SR:
            if is_MPolynomialRing(R):
                return R({tuple([0]*R.ngens()):self})
            else:
                return R([self])
        return self.polynomial(None, ring=R)

    def fraction(self, base_ring):
        """
        Return this expression as element of the algebraic fraction
        field over the base ring given.

        EXAMPLES::

            sage: fr = (1/x).fraction(ZZ); fr
            1/x
            sage: parent(fr)
            Fraction Field of Univariate Polynomial Ring in x over Integer Ring
            sage: parent(((pi+sqrt(2)/x).fraction(SR)))
            Fraction Field of Univariate Polynomial Ring in x over Symbolic Ring
            sage: parent(((pi+sqrt(2))/x).fraction(SR))
            Fraction Field of Univariate Polynomial Ring in x over Symbolic Ring
            sage: y=var('y')
            sage: fr=((3*x^5 - 5*y^5)^7/(x*y)).fraction(GF(7)); fr
            (3*x^35 + 2*y^35)/(x*y)
            sage: parent(fr)
            Fraction Field of Multivariate Polynomial Ring in x, y over Finite Field of size 7

        TESTS:

        Check that :trac:`17736` is fixed::

            sage: a,b,c = var('a,b,c')
            sage: fr = (1/a).fraction(QQ); fr
            1/a
            sage: parent(fr)
            Fraction Field of Univariate Polynomial Ring in a over Rational Field
            sage: parent((b/(a+sin(c))).fraction(SR))
            Fraction Field of Multivariate Polynomial Ring in a, b over Symbolic Ring
        """
        from sage.rings.polynomial.polynomial_ring_constructor import PolynomialRing
        from sage.rings.fraction_field import FractionField
        nu = ring.SR(self.numerator()).polynomial(base_ring)
        de = ring.SR(self.denominator()).polynomial(base_ring)
        vars = sorted(set(nu.variables() + de.variables()), key=repr)
        R = FractionField(PolynomialRing(base_ring, vars))
        return R(self.numerator())/R(self.denominator())

    def power_series(self, base_ring):
        """
        Return algebraic power series associated to this symbolic
        expression, which must be a polynomial in one variable, with
        coefficients coercible to the base ring.

        The power series is truncated one more than the degree.

        EXAMPLES::

            sage: theta = var('theta')
            sage: f = theta^3 + (1/3)*theta - 17/3
            sage: g = f.power_series(QQ); g
            -17/3 + 1/3*theta + theta^3 + O(theta^4)
            sage: g^3
            -4913/27 + 289/9*theta - 17/9*theta^2 + 2602/27*theta^3 + O(theta^4)
            sage: g.parent()
            Power Series Ring in theta over Rational Field
        """
        v = self.variables()
        if len(v) != 1:
            raise ValueError("self must be a polynomial in one variable but it is in the variables %s" % tuple([v]))
        f = self.polynomial(base_ring)
        from sage.rings.all import PowerSeriesRing
        R = PowerSeriesRing(base_ring, names=f.parent().variable_names())
        return R(f, f.degree()+1)

    def gcd(self, b):
        """
        Return the gcd of self and b, which must be integers or polynomials over
        the rational numbers.

        TODO: I tried the massive gcd from
        http://trac.sagemath.org/sage_trac/ticket/694 on Ginac dies
        after about 10 seconds.  Singular easily does that GCD now.
        Since Ginac only handles poly gcd over QQ, we should change
        ginac itself to use Singular.

        EXAMPLES::

            sage: var('x,y')
            (x, y)
            sage: SR(10).gcd(SR(15))
            5
            sage: (x^3 - 1).gcd(x-1)
            x - 1
            sage: (x^3 - 1).gcd(x^2+x+1)
            x^2 + x + 1
            sage: (x^3 - sage.symbolic.constants.pi).gcd(x-sage.symbolic.constants.pi)
            Traceback (most recent call last):
            ...
            ValueError: gcd: arguments must be polynomials over the rationals
            sage: gcd(x^3 - y^3, x-y)
            -x + y
            sage: gcd(x^100-y^100, x^10-y^10)
            -x^10 + y^10
            sage: gcd(expand( (x^2+17*x+3/7*y)*(x^5 - 17*y + 2/3) ), expand((x^13+17*x+3/7*y)*(x^5 - 17*y + 2/3)) )
            1/7*x^5 - 17/7*y + 2/21
        """
        cdef Expression r = self.coerce_in(b)
        cdef GEx x
        sig_on()
        try:
            x = g_gcd(self._gobj, r._gobj)
        finally:
            sig_off()
        return new_Expression_from_GEx(self._parent, x)

    def lcm(self, b):
        """
        Return the lcm of self and b, which must be integers or
        polynomials over the rational numbers.  This is computed from
        the gcd of self and b implicitly from the relation
        self * b = gcd(self, b) * lcm(self, b).

        .. NOTE::

            In agreement with the convention in use for integers, if
            self * b == 0, then gcd(self, b) == max(self, b) and
            lcm(self, b) == 0.

        EXAMPLES::

            sage: var('x,y')
            (x, y)
            sage: SR(10).lcm(SR(15))
            30
            sage: (x^3 - 1).lcm(x-1)
            x^3 - 1
            sage: (x^3 - 1).lcm(x^2+x+1)
            x^3 - 1
            sage: (x^3 - sage.symbolic.constants.pi).lcm(x-sage.symbolic.constants.pi)
            Traceback (most recent call last):
            ...
            ValueError: lcm: arguments must be polynomials over the rationals
            sage: lcm(x^3 - y^3, x-y)
            -x^3 + y^3
            sage: lcm(x^100-y^100, x^10-y^10)
            -x^100 + y^100
            sage: lcm(expand( (x^2+17*x+3/7*y)*(x^5 - 17*y + 2/3) ), expand((x^13+17*x+3/7*y)*(x^5 - 17*y + 2/3)) )
             1/21*(21*x^18 - 357*x^13*y + 14*x^13 + 357*x^6 + 9*x^5*y -
                     6069*x*y - 153*y^2 + 238*x + 6*y)*(21*x^7 + 357*x^6 +
                             9*x^5*y - 357*x^2*y + 14*x^2 - 6069*x*y -
                             153*y^2 + 238*x + 6*y)/(3*x^5 - 51*y + 2)

        TESTS:

        Verify that x * y = gcd(x,y) * lcm(x,y)::

            sage: x, y = var('x,y')
            sage: LRs = [(SR(10), SR(15)), (x^3-1, x-1), (x^3-y^3, x-y), (x^3-1, x^2+x+1), (SR(0), x-y)]
            sage: all((L.gcd(R) * L.lcm(R)) == L*R for L, R in LRs)
            True

        Make sure that the convention for what to do with the 0 is being respected::

            sage: gcd(x, SR(0)), lcm(x, SR(0))
            (x, 0)
            sage: gcd(SR(0), SR(0)), lcm(SR(0), SR(0))
            (0, 0)

        """
        sb = self * b
        try:
            return 0 if sb == 0 else sb / self.gcd(b)
        except ValueError:
            # make the error message refer to lcm, not gcd
            raise ValueError("lcm: arguments must be polynomials over the rationals")

    def collect(Expression self, s):
        """
        Collect the coefficients of ``s`` into a group.

        INPUT:

        - ``s`` -- the symbol whose coefficients will be collected.

        OUTPUT:

        A new expression, equivalent to the original one, with the
        coefficients of ``s`` grouped.

        .. note::

            The expression is not expanded or factored before the
            grouping takes place. For best results, call :meth:`expand`
            on the expression before :meth:`collect`.

        EXAMPLES:

        In the first term of `f`, `x` has a coefficient of `4y`. In
        the second term, `x` has a coefficient of `z`. Therefore, if
        we collect those coefficients, `x` will have a coefficient of
        `4y+z`::

            sage: x,y,z = var('x,y,z')
            sage: f = 4*x*y + x*z + 20*y^2 + 21*y*z + 4*z^2 + x^2*y^2*z^2
            sage: f.collect(x)
            x^2*y^2*z^2 + x*(4*y + z) + 20*y^2 + 21*y*z + 4*z^2

        Here we do the same thing for `y` and `z`; however, note that
        we do not factor the `y^{2}` and `z^{2}` terms before
        collecting coefficients::

            sage: f.collect(y)
            (x^2*z^2 + 20)*y^2 + (4*x + 21*z)*y + x*z + 4*z^2
            sage: f.collect(z)
            (x^2*y^2 + 4)*z^2 + 4*x*y + 20*y^2 + (x + 21*y)*z

        Sometimes, we do have to call :meth:`expand()` on the
        expression first to achieve the desired result::

            sage: f = (x + y)*(x - z)
            sage: f.collect(x)
            x^2 + x*y - x*z - y*z
            sage: f.expand().collect(x)
            x^2 + x*(y - z) - y*z

        TESTS:

        The output should be equivalent to the input::

            sage: polynomials = QQ['x']
            sage: f = SR(polynomials.random_element())
            sage: g = f.collect(x)
            sage: bool(f == g)
            True

        If ``s`` is not present in the given expression, the
        expression should not be modified. The variable `z` will not
        be present in `f` below since `f` is a random polynomial of
        maximum degree 10 in `x` and `y`::

            sage: z = var('z')
            sage: polynomials = QQ['x,y']
            sage: f = SR(polynomials.random_element(10))
            sage: g = f.collect(z)
            sage: bool(str(f) == str(g))
            True

        Check if :trac:`9046` is fixed::

            sage: var('a b x y z')
            (a, b, x, y, z)
            sage: p = -a*x^3 - a*x*y^2 + 2*b*x^2*y + 2*y^3 + x^2*z + y^2*z + x^2 + y^2 + a*x
            sage: p.collect(x)
            -a*x^3 + (2*b*y + z + 1)*x^2 + 2*y^3 + y^2*z - (a*y^2 - a)*x + y^2
        """
        cdef Expression s0 = self.coerce_in(s)
        cdef GEx x
        sig_on()
        try:
            x = self._gobj.collect(s0._gobj, False)
        finally:
            sig_off()
        return new_Expression_from_GEx(self._parent, x)

    def collect_common_factors(self):
        """
        This function does not perform a full factorization but only
        looks for factors which are already explicitly present.

        Polynomials can often be brought into a more compact form by
        collecting common factors from the terms of sums. This is
        accomplished by this function.

        EXAMPLES::

            sage: var('x')
            x
            sage: (x/(x^2 + x)).collect_common_factors()
            1/(x + 1)

            sage: var('a,b,c,x,y')
            (a, b, c, x, y)
            sage: (a*x+a*y).collect_common_factors()
            a*(x + y)
            sage: (a*x^2+2*a*x*y+a*y^2).collect_common_factors()
            (x^2 + 2*x*y + y^2)*a
            sage: (a*(b*(a+c)*x+b*((a+c)*x+(a+c)*y)*y)).collect_common_factors()
            ((x + y)*y + x)*(a + c)*a*b
        """
        cdef GEx x
        sig_on()
        try:
            x = g_collect_common_factors(self._gobj)
        finally:
            sig_off()
        return new_Expression_from_GEx(self._parent, x)

    def __abs__(self):
        """
        Return the absolute value of this expression.

        EXAMPLES::

            sage: var('x, y')
            (x, y)

        The absolute value of a symbolic expression::

            sage: abs(x^2+y^2)
            abs(x^2 + y^2)

        The absolute value of a number in the symbolic ring::

            sage: abs(SR(-5))
            5
            sage: type(abs(SR(-5)))
            <type 'sage.symbolic.expression.Expression'>

        Because this overrides a Python builtin function, we do not
        currently support a ``hold`` parameter to prevent automatic
        evaluation::

            sage: abs(SR(-5),hold=True)
            Traceback (most recent call last):
            ...
            TypeError: abs() takes no keyword arguments

        But this is possible using the method :meth:`abs`::

            sage: SR(-5).abs(hold=True)
            abs(-5)

        TESTS:

        Check if :trac:`11155` is fixed::

            sage: abs(pi+i)
            abs(pi + I)
        """
        return new_Expression_from_GEx(self._parent, g_abs(self._gobj))

    def abs(self, hold=False):
        """
        Return the absolute value of this expression.

        EXAMPLES::

            sage: var('x, y')
            (x, y)
            sage: (x+y).abs()
            abs(x + y)

        Using the ``hold`` parameter it is possible to prevent automatic
        evaluation::

            sage: SR(-5).abs(hold=True)
            abs(-5)

        To then evaluate again, we currently must use Maxima via
        :meth:`simplify`::

            sage: a = SR(-5).abs(hold=True); a.simplify()
            5

        TESTS:

        From :trac:`7557`::

            sage: var('y', domain='real')
            y
            sage: abs(exp(1.1*y*I)).simplify()
            1
            sage: var('y', domain='complex') # reset the domain for other tests
            y
        """
        return new_Expression_from_GEx(self._parent,
                g_hold_wrapper(g_abs, self._gobj, hold))

    def step(self, hold=False):
        """
        Return the value of the Heaviside step function, which is 0 for
        negative x, 1/2 for 0, and 1 for positive x.

        EXAMPLES::

            sage: x = var('x')
            sage: SR(1.5).step()
            1
            sage: SR(0).step()
            1/2
            sage: SR(-1/2).step()
            0
            sage: SR(float(-1)).step()
            0

        Using the ``hold`` parameter it is possible to prevent automatic
        evaluation::

            sage: SR(2).step()
            1
            sage: SR(2).step(hold=True)
            step(2)

        """
        return new_Expression_from_GEx(self._parent,
                g_hold_wrapper(g_step, self._gobj, hold))

    def csgn(self, hold=False):
        """
        Return the sign of self, which is -1 if self < 0, 0 if self ==
        0, and 1 if self > 0, or unevaluated when self is a nonconstant
        symbolic expression.

        If self is not real, return the complex half-plane (left or right)
        in which the number lies.  If self is pure imaginary, return the sign
        of the imaginary part of self.

        EXAMPLES::

            sage: x = var('x')
            sage: SR(-2).csgn()
            -1
            sage: SR(0.0).csgn()
            0
            sage: SR(10).csgn()
            1
            sage: x.csgn()
            csgn(x)
            sage: SR(CDF.0).csgn()
            1
            sage: SR(I).csgn()
            1
            sage: SR(-I).csgn()
            -1
            sage: SR(1+I).csgn()
            1
            sage: SR(1-I).csgn()
            1
            sage: SR(-1+I).csgn()
            -1
            sage: SR(-1-I).csgn()
            -1

        Using the ``hold`` parameter it is possible to prevent automatic
        evaluation::

            sage: SR(I).csgn(hold=True)
            csgn(I)

        """
        return new_Expression_from_GEx(self._parent,
                g_hold_wrapper(g_csgn, self._gobj, hold))

    def conjugate(self, hold=False):
        """
        Return the complex conjugate of this symbolic expression.

        EXAMPLES::

            sage: a = 1 + 2*I
            sage: a.conjugate()
            -2*I + 1
            sage: a = sqrt(2) + 3^(1/3)*I; a
            sqrt(2) + I*3^(1/3)
            sage: a.conjugate()
            sqrt(2) - I*3^(1/3)

            sage: SR(CDF.0).conjugate()
            -1.0*I
            sage: x.conjugate()
            conjugate(x)
            sage: SR(RDF(1.5)).conjugate()
            1.5
            sage: SR(float(1.5)).conjugate()
            1.5
            sage: SR(I).conjugate()
            -I
            sage: ( 1+I  + (2-3*I)*x).conjugate()
            (3*I + 2)*conjugate(x) - I + 1

        Using the ``hold`` parameter it is possible to prevent automatic
        evaluation::

            sage: SR(I).conjugate(hold=True)
            conjugate(I)

        This also works in functional notation::

            sage: conjugate(I)
            -I
            sage: conjugate(I,hold=True)
            conjugate(I)

        To then evaluate again, we currently must use Maxima via
        :meth:`simplify`::

            sage: a = SR(I).conjugate(hold=True); a.simplify()
            -I

        """
        return new_Expression_from_GEx(self._parent,
                g_hold_wrapper(g_conjugate, self._gobj, hold))

    def norm(self):
        r"""
        Return the complex norm of this symbolic expression, i.e.,
        the expression times its complex conjugate. If `c = a + bi` is a
        complex number, then the norm of `c` is defined as the product of
        `c` and its complex conjugate

        .. MATH::

            \text{norm}(c)
            =
            \text{norm}(a + bi)
            =
            c \cdot \overline{c}
            =
            a^2 + b^2.

        The norm of a complex number is different from its absolute value.
        The absolute value of a complex number is defined to be the square
        root of its norm. A typical use of the complex norm is in the
        integral domain `\ZZ[i]` of Gaussian integers, where the norm of
        each Gaussian integer `c = a + bi` is defined as its complex norm.

        .. SEEALSO::

            - :func:`sage.misc.functional.norm`

        EXAMPLES::

            sage: a = 1 + 2*I
            sage: a.norm()
            5
            sage: a = sqrt(2) + 3^(1/3)*I; a
            sqrt(2) + I*3^(1/3)
            sage: a.norm()
            3^(2/3) + 2
            sage: CDF(a).norm()
            4.080083823051...
            sage: CDF(a.norm())
            4.080083823051904
        """
        return (self*self.conjugate()).expand()

    def real_part(self, hold=False):
        """
        Return the real part of this symbolic expression.

        EXAMPLES::

            sage: x = var('x')
            sage: x.real_part()
            real_part(x)
            sage: SR(2+3*I).real_part()
            2
            sage: SR(CDF(2,3)).real_part()
            2.0
            sage: SR(CC(2,3)).real_part()
            2.00000000000000

            sage: f = log(x)
            sage: f.real_part()
            log(abs(x))

        Using the ``hold`` parameter it is possible to prevent automatic
        evaluation::

            sage: SR(2).real_part()
            2
            sage: SR(2).real_part(hold=True)
            real_part(2)

        This also works using functional notation::

            sage: real_part(I,hold=True)
            real_part(I)
            sage: real_part(I)
            0

        To then evaluate again, we currently must use Maxima via
        :meth:`simplify`::

            sage: a = SR(2).real_part(hold=True); a.simplify()
            2

        TESTS:

        Check that :trac:`12807` is fixed::

            sage: (6*exp(i*pi/3)-6*exp(i*2*pi/3)).real_part()
            6
        """
        return new_Expression_from_GEx(self._parent,
                g_hold_wrapper(g_real_part, self._gobj, hold))

    real = real_part

    def imag_part(self, hold=False):
        r"""
        Return the imaginary part of this symbolic expression.

        EXAMPLES::

            sage: sqrt(-2).imag_part()
            sqrt(2)

        We simplify `\ln(\exp(z))` to `z`.  This should only
        be for `-\pi<{\rm Im}(z)<=\pi`, but Maxima does not
        have a symbolic imaginary part function, so we cannot
        use ``assume`` to assume that first::

            sage: z = var('z')
            sage: f = log(exp(z))
            sage: f
            log(e^z)
            sage: f.simplify()
            z
            sage: forget()

        A more symbolic example::

            sage: var('a, b')
            (a, b)
            sage: f = log(a + b*I)
            sage: f.imag_part()
            arctan2(imag_part(a) + real_part(b), -imag_part(b) + real_part(a))

        Using the ``hold`` parameter it is possible to prevent automatic
        evaluation::

            sage: I.imag_part()
            1
            sage: I.imag_part(hold=True)
            imag_part(I)

        This also works using functional notation::

            sage: imag_part(I,hold=True)
            imag_part(I)
            sage: imag_part(I)
            1

        To then evaluate again, we currently must use Maxima via
        :meth:`simplify`::

            sage: a = I.imag_part(hold=True); a.simplify()
            1

        TESTS::

            sage: x = var('x')
            sage: x.imag_part()
            imag_part(x)
            sage: SR(2+3*I).imag_part()
            3
            sage: SR(CC(2,3)).imag_part()
            3.00000000000000
            sage: SR(CDF(2,3)).imag_part()
            3.0
        """
        return new_Expression_from_GEx(self._parent,
                g_hold_wrapper(g_imag_part, self._gobj, hold))

    imag = imag_part

    def sqrt(self, hold=False):
        """
        Return the square root of this expression

        EXAMPLES::

            sage: var('x, y')
            (x, y)
            sage: SR(2).sqrt()
            sqrt(2)
            sage: (x^2+y^2).sqrt()
            sqrt(x^2 + y^2)
            sage: (x^2).sqrt()
            sqrt(x^2)

        Using the ``hold`` parameter it is possible to prevent automatic
        evaluation::

            sage: SR(4).sqrt()
            2
            sage: SR(4).sqrt(hold=True)
            sqrt(4)

        To then evaluate again, we currently must use Maxima via
        :meth:`simplify`::

            sage: a = SR(4).sqrt(hold=True); a.simplify()
            2

        To use this parameter in functional notation, you must coerce to
        the symbolic ring::

            sage: sqrt(SR(4),hold=True)
            sqrt(4)
            sage: sqrt(4,hold=True)
            Traceback (most recent call last):
            ...
            TypeError: _do_sqrt() got an unexpected keyword argument 'hold'
        """
        return new_Expression_from_GEx(self._parent,
                g_hold2_wrapper(g_power_construct, self._gobj, g_ex1_2, hold))

    def sin(self, hold=False):
        """
        EXAMPLES::

            sage: var('x, y')
            (x, y)
            sage: sin(x^2 + y^2)
            sin(x^2 + y^2)
            sage: sin(sage.symbolic.constants.pi)
            0
            sage: sin(SR(1))
            sin(1)
            sage: sin(SR(RealField(150)(1)))
            0.84147098480789650665250232163029899962256306

        Using the ``hold`` parameter it is possible to prevent automatic
        evaluation::

            sage: SR(0).sin()
            0
            sage: SR(0).sin(hold=True)
            sin(0)

        This also works using functional notation::

            sage: sin(0,hold=True)
            sin(0)
            sage: sin(0)
            0

        To then evaluate again, we currently must use Maxima via
        :meth:`simplify`::

            sage: a = SR(0).sin(hold=True); a.simplify()
            0

        TESTS::

            sage: SR(oo).sin()
            Traceback (most recent call last):
            ...
            RuntimeError: sin_eval(): sin(infinity) encountered
            sage: SR(-oo).sin()
            Traceback (most recent call last):
            ...
            RuntimeError: sin_eval(): sin(infinity) encountered
            sage: SR(unsigned_infinity).sin()
            Traceback (most recent call last):
            ...
            RuntimeError: sin_eval(): sin(infinity) encountered
        """
        return new_Expression_from_GEx(self._parent,
                g_hold_wrapper(g_sin, self._gobj, hold))

    def cos(self, hold=False):
        """
        Return the cosine of self.

        EXAMPLES::

            sage: var('x, y')
            (x, y)
            sage: cos(x^2 + y^2)
            cos(x^2 + y^2)
            sage: cos(sage.symbolic.constants.pi)
            -1
            sage: cos(SR(1))
            cos(1)
            sage: cos(SR(RealField(150)(1)))
            0.54030230586813971740093660744297660373231042


        In order to get a numeric approximation use .n()::

            sage: SR(RR(1)).cos().n()
            0.540302305868140
            sage: SR(float(1)).cos().n()
            0.540302305868140

        To prevent automatic evaluation use the ``hold`` argument::

            sage: pi.cos()
            -1
            sage: pi.cos(hold=True)
            cos(pi)

        This also works using functional notation::

            sage: cos(pi,hold=True)
            cos(pi)
            sage: cos(pi)
            -1

        To then evaluate again, we currently must use Maxima via
        :meth:`simplify`::

            sage: a = pi.cos(hold=True); a.simplify()
            -1

        TESTS::

            sage: SR(oo).cos()
            Traceback (most recent call last):
            ...
            RuntimeError: cos_eval(): cos(infinity) encountered
            sage: SR(-oo).cos()
            Traceback (most recent call last):
            ...
            RuntimeError: cos_eval(): cos(infinity) encountered
            sage: SR(unsigned_infinity).cos()
            Traceback (most recent call last):
            ...
            RuntimeError: cos_eval(): cos(infinity) encountered
        """
        return new_Expression_from_GEx(self._parent,
                g_hold_wrapper(g_cos, self._gobj, hold))

    def tan(self, hold=False):
        """
        EXAMPLES::

            sage: var('x, y')
            (x, y)
            sage: tan(x^2 + y^2)
            tan(x^2 + y^2)
            sage: tan(sage.symbolic.constants.pi/2)
            Infinity
            sage: tan(SR(1))
            tan(1)
            sage: tan(SR(RealField(150)(1)))
            1.5574077246549022305069748074583601730872508

        To prevent automatic evaluation use the ``hold`` argument::

            sage: (pi/12).tan()
            -sqrt(3) + 2
            sage: (pi/12).tan(hold=True)
            tan(1/12*pi)

        This also works using functional notation::

            sage: tan(pi/12,hold=True)
            tan(1/12*pi)
            sage: tan(pi/12)
            -sqrt(3) + 2

        To then evaluate again, we currently must use Maxima via
        :meth:`simplify`::

            sage: a = (pi/12).tan(hold=True); a.simplify()
            -sqrt(3) + 2

        TESTS::

            sage: SR(oo).tan()
            Traceback (most recent call last):
            ...
            RuntimeError: tan_eval(): tan(infinity) encountered
            sage: SR(-oo).tan()
            Traceback (most recent call last):
            ...
            RuntimeError: tan_eval(): tan(infinity) encountered
            sage: SR(unsigned_infinity).tan()
            Traceback (most recent call last):
            ...
            RuntimeError: tan_eval(): tan(infinity) encountered
        """
        return new_Expression_from_GEx(self._parent,
                g_hold_wrapper(g_tan, self._gobj, hold))

    def arcsin(self, hold=False):
        """
        Return the arcsin of x, i.e., the number y between -pi and pi
        such that sin(y) == x.

        EXAMPLES::

            sage: x.arcsin()
            arcsin(x)
            sage: SR(0.5).arcsin()
            0.523598775598299
            sage: SR(0.999).arcsin()
            1.52607123962616
            sage: SR(1/3).arcsin()
            arcsin(1/3)
            sage: SR(-1/3).arcsin()
            -arcsin(1/3)

        To prevent automatic evaluation use the ``hold`` argument::

            sage: SR(0).arcsin()
            0
            sage: SR(0).arcsin(hold=True)
            arcsin(0)

        This also works using functional notation::

            sage: arcsin(0,hold=True)
            arcsin(0)
            sage: arcsin(0)
            0

        To then evaluate again, we currently must use Maxima via
        :meth:`simplify`::

            sage: a = SR(0).arcsin(hold=True); a.simplify()
            0

        TESTS::

            sage: SR(oo).arcsin()
            Traceback (most recent call last):
            ...
            RuntimeError: arcsin_eval(): arcsin(infinity) encountered
            sage: SR(-oo).arcsin()
            Traceback (most recent call last):
            ...
            RuntimeError: arcsin_eval(): arcsin(infinity) encountered
            sage: SR(unsigned_infinity).arcsin()
            Infinity
        """
        return new_Expression_from_GEx(self._parent,
                g_hold_wrapper(g_asin, self._gobj, hold))

    def arccos(self, hold=False):
        """
        Return the arc cosine of self.

        EXAMPLES::

            sage: x.arccos()
            arccos(x)
            sage: SR(1).arccos()
            0
            sage: SR(1/2).arccos()
            1/3*pi
            sage: SR(0.4).arccos()
            1.15927948072741
            sage: plot(lambda x: SR(x).arccos(), -1,1)
            Graphics object consisting of 1 graphics primitive

        To prevent automatic evaluation use the ``hold`` argument::

            sage: SR(1).arccos(hold=True)
            arccos(1)

        This also works using functional notation::

            sage: arccos(1,hold=True)
            arccos(1)
            sage: arccos(1)
            0

        To then evaluate again, we currently must use Maxima via
        :meth:`simplify`::

            sage: a = SR(1).arccos(hold=True); a.simplify()
            0

        TESTS::

            sage: SR(oo).arccos()
            Traceback (most recent call last):
            ...
            RuntimeError: arccos_eval(): arccos(infinity) encountered
            sage: SR(-oo).arccos()
            Traceback (most recent call last):
            ...
            RuntimeError: arccos_eval(): arccos(infinity) encountered
            sage: SR(unsigned_infinity).arccos()
            Infinity
        """
        return new_Expression_from_GEx(self._parent,
                g_hold_wrapper(g_acos, self._gobj, hold))

    def arctan(self, hold=False):
        """
        Return the arc tangent of self.

        EXAMPLES::

            sage: x = var('x')
            sage: x.arctan()
            arctan(x)
            sage: SR(1).arctan()
            1/4*pi
            sage: SR(1/2).arctan()
            arctan(1/2)
            sage: SR(0.5).arctan()
            0.463647609000806
            sage: plot(lambda x: SR(x).arctan(), -20,20)
            Graphics object consisting of 1 graphics primitive

        To prevent automatic evaluation use the ``hold`` argument::

            sage: SR(1).arctan(hold=True)
            arctan(1)

        This also works using functional notation::

            sage: arctan(1,hold=True)
            arctan(1)
            sage: arctan(1)
            1/4*pi

        To then evaluate again, we currently must use Maxima via
        :meth:`simplify`::

            sage: a = SR(1).arctan(hold=True); a.simplify()
            1/4*pi

        TESTS::

            sage: SR(oo).arctan()
            1/2*pi
            sage: SR(-oo).arctan()
            -1/2*pi
            sage: SR(unsigned_infinity).arctan()
            Traceback (most recent call last):
            ...
            RuntimeError: arctan_eval(): arctan(unsigned_infinity) encountered
        """
        return new_Expression_from_GEx(self._parent,
                g_hold_wrapper(g_atan, self._gobj, hold))

    def arctan2(self, x, hold=False):
        """
        Return the inverse of the 2-variable tan function on self and x.

        EXAMPLES::

            sage: var('x,y')
            (x, y)
            sage: x.arctan2(y)
            arctan2(x, y)
            sage: SR(1/2).arctan2(1/2)
            1/4*pi
            sage: maxima.eval('atan2(1/2,1/2)')
            '%pi/4'

            sage: SR(-0.7).arctan2(SR(-0.6))
            -2.27942259892257

        To prevent automatic evaluation use the ``hold`` argument::

            sage: SR(1/2).arctan2(1/2, hold=True)
            arctan2(1/2, 1/2)

        This also works using functional notation::

            sage: arctan2(1,2,hold=True)
            arctan2(1, 2)
            sage: arctan2(1,2)
            arctan(1/2)

        To then evaluate again, we currently must use Maxima via
        :meth:`simplify`::

            sage: a = SR(1/2).arctan2(1/2, hold=True); a.simplify()
            1/4*pi

        TESTS:

        We compare a bunch of different evaluation points between
        Sage and Maxima::

            sage: float(SR(0.7).arctan2(0.6))
            0.8621700546672264
            sage: maxima('atan2(0.7,0.6)')
            0.8621700546672264
            sage: float(SR(0.7).arctan2(-0.6))
            2.279422598922567
            sage: maxima('atan2(0.7,-0.6)')
            2.279422598922567
            sage: float(SR(-0.7).arctan2(0.6))
            -0.8621700546672264
            sage: maxima('atan2(-0.7,0.6)')
            -0.8621700546672264
            sage: float(SR(-0.7).arctan2(-0.6))
            -2.279422598922567
            sage: maxima('atan2(-0.7,-0.6)')
            -2.279422598922567
            sage: float(SR(0).arctan2(-0.6))
            3.141592653589793
            sage: maxima('atan2(0,-0.6)')
            3.141592653589793
            sage: float(SR(0).arctan2(0.6))
            0.0
            sage: maxima('atan2(0,0.6)')
            0.0
            sage: SR(0).arctan2(0) # see trac ticket #11423
            Traceback (most recent call last):
            ...
            RuntimeError: arctan2_eval(): arctan2(0,0) encountered
            sage: SR(I).arctan2(1)
            arctan2(I, 1)
            sage: SR(CDF(0,1)).arctan2(1)
            arctan2(1.0*I, 1)
            sage: SR(1).arctan2(CDF(0,1))
            arctan2(1, 1.0*I)

            sage: arctan2(0,oo)
            0
            sage: SR(oo).arctan2(oo)
            1/4*pi
            sage: SR(oo).arctan2(0)
            1/2*pi
            sage: SR(-oo).arctan2(0)
            -1/2*pi
            sage: SR(-oo).arctan2(-2)
            pi
            sage: SR(unsigned_infinity).arctan2(2)
            Traceback (most recent call last):
            ...
            RuntimeError: arctan2_eval(): arctan2(x, unsigned_infinity) encountered
            sage: SR(2).arctan2(oo)
            1/2*pi
            sage: SR(2).arctan2(-oo)
            -1/2*pi
            sage: SR(2).arctan2(SR(unsigned_infinity))
            Traceback (most recent call last):
            ...
            RuntimeError: arctan2_eval(): arctan2(unsigned_infinity, x) encountered
        """
        cdef Expression nexp = self.coerce_in(x)
        return new_Expression_from_GEx(self._parent,
                g_hold2_wrapper(g_atan2, self._gobj, nexp._gobj, hold))

    def sinh(self, hold=False):
        r"""
        Return sinh of self.

        We have $\sinh(x) = (e^{x} - e^{-x})/2$.

        EXAMPLES::

            sage: x.sinh()
            sinh(x)
            sage: SR(1).sinh()
            sinh(1)
            sage: SR(0).sinh()
            0
            sage: SR(1.0).sinh()
            1.17520119364380
            sage: maxima('sinh(1.0)')
            1.17520119364380...

            sinh(1.0000000000000000000000000)
            sage: SR(1).sinh().n(90)
            1.1752011936438014568823819
            sage: SR(RIF(1)).sinh()
            1.175201193643802?

        To prevent automatic evaluation use the ``hold`` argument::

            sage: arccosh(x).sinh()
            sqrt(x + 1)*sqrt(x - 1)
            sage: arccosh(x).sinh(hold=True)
            sinh(arccosh(x))

        This also works using functional notation::

            sage: sinh(arccosh(x),hold=True)
            sinh(arccosh(x))
            sage: sinh(arccosh(x))
            sqrt(x + 1)*sqrt(x - 1)

        To then evaluate again, we currently must use Maxima via
        :meth:`simplify`::

            sage: a = arccosh(x).sinh(hold=True); a.simplify()
            sqrt(x + 1)*sqrt(x - 1)

        TESTS::

            sage: SR(oo).sinh()
            +Infinity
            sage: SR(-oo).sinh()
            -Infinity
            sage: SR(unsigned_infinity).sinh()
            Traceback (most recent call last):
            ...
            RuntimeError: sinh_eval(): sinh(unsigned_infinity) encountered
        """
        return new_Expression_from_GEx(self._parent,
                g_hold_wrapper(g_sinh, self._gobj, hold))

    def cosh(self, hold=False):
        r"""
        Return cosh of self.

        We have $\cosh(x) = (e^{x} + e^{-x})/2$.

        EXAMPLES::

            sage: x.cosh()
            cosh(x)
            sage: SR(1).cosh()
            cosh(1)
            sage: SR(0).cosh()
            1
            sage: SR(1.0).cosh()
            1.54308063481524
            sage: maxima('cosh(1.0)')
            1.54308063481524...
            sage: SR(1.00000000000000000000000000).cosh()
            1.5430806348152437784779056
            sage: SR(RIF(1)).cosh()
            1.543080634815244?

        To prevent automatic evaluation use the ``hold`` argument::

            sage: arcsinh(x).cosh()
            sqrt(x^2 + 1)
            sage: arcsinh(x).cosh(hold=True)
            cosh(arcsinh(x))

        This also works using functional notation::

            sage: cosh(arcsinh(x),hold=True)
            cosh(arcsinh(x))
            sage: cosh(arcsinh(x))
            sqrt(x^2 + 1)

        To then evaluate again, we currently must use Maxima via
        :meth:`simplify`::

            sage: a = arcsinh(x).cosh(hold=True); a.simplify()
            sqrt(x^2 + 1)

        TESTS::

            sage: SR(oo).cosh()
            +Infinity
            sage: SR(-oo).cosh()
            +Infinity
            sage: SR(unsigned_infinity).cosh()
            Traceback (most recent call last):
            ...
            RuntimeError: cosh_eval(): cosh(unsigned_infinity) encountered
        """
        return new_Expression_from_GEx(self._parent,
                g_hold_wrapper(g_cosh, self._gobj, hold))

    def tanh(self, hold=False):
        r"""
        Return tanh of self.

        We have $\tanh(x) = \sinh(x) / \cosh(x)$.

        EXAMPLES::

            sage: x.tanh()
            tanh(x)
            sage: SR(1).tanh()
            tanh(1)
            sage: SR(0).tanh()
            0
            sage: SR(1.0).tanh()
            0.761594155955765
            sage: maxima('tanh(1.0)')
            0.7615941559557649
            sage: plot(lambda x: SR(x).tanh(), -1, 1)
            Graphics object consisting of 1 graphics primitive

        To prevent automatic evaluation use the ``hold`` argument::

            sage: arcsinh(x).tanh()
            x/sqrt(x^2 + 1)
            sage: arcsinh(x).tanh(hold=True)
            tanh(arcsinh(x))

        This also works using functional notation::

            sage: tanh(arcsinh(x),hold=True)
            tanh(arcsinh(x))
            sage: tanh(arcsinh(x))
            x/sqrt(x^2 + 1)

        To then evaluate again, we currently must use Maxima via
        :meth:`simplify`::

            sage: a = arcsinh(x).tanh(hold=True); a.simplify()
            x/sqrt(x^2 + 1)

        TESTS::

            sage: SR(oo).tanh()
            1
            sage: SR(-oo).tanh()
            -1
            sage: SR(unsigned_infinity).tanh()
            Traceback (most recent call last):
            ...
            RuntimeError: tanh_eval(): tanh(unsigned_infinity) encountered
        """
        return new_Expression_from_GEx(self._parent,
                g_hold_wrapper(g_tanh, self._gobj, hold))

    def arcsinh(self, hold=False):
        """
        Return the inverse hyperbolic sine of self.

        EXAMPLES::

            sage: x.arcsinh()
            arcsinh(x)
            sage: SR(0).arcsinh()
            0
            sage: SR(1).arcsinh()
            arcsinh(1)
            sage: SR(1.0).arcsinh()
            0.881373587019543
            sage: maxima('asinh(2.0)')
            1.4436354751788...

        Sage automatically applies certain identities::

            sage: SR(3/2).arcsinh().cosh()
            1/2*sqrt(13)

        To prevent automatic evaluation use the ``hold`` argument::

            sage: SR(-2).arcsinh()
            -arcsinh(2)
            sage: SR(-2).arcsinh(hold=True)
            arcsinh(-2)

        This also works using functional notation::

            sage: arcsinh(-2,hold=True)
            arcsinh(-2)
            sage: arcsinh(-2)
            -arcsinh(2)

        To then evaluate again, we currently must use Maxima via
        :meth:`simplify`::

            sage: a = SR(-2).arcsinh(hold=True); a.simplify()
            -arcsinh(2)

        TESTS::

            sage: SR(oo).arcsinh()
            +Infinity
            sage: SR(-oo).arcsinh()
            -Infinity
            sage: SR(unsigned_infinity).arcsinh()
            Infinity
        """
        return new_Expression_from_GEx(self._parent,
                g_hold_wrapper(g_asinh, self._gobj, hold))

    def arccosh(self, hold=False):
        """
        Return the inverse hyperbolic cosine of self.

        EXAMPLES::

            sage: x.arccosh()
            arccosh(x)
            sage: SR(0).arccosh()
            1/2*I*pi
            sage: SR(1/2).arccosh()
            arccosh(1/2)
            sage: SR(CDF(1/2)).arccosh()  # rel tol 1e-15
            1.0471975511965976*I
            sage: maxima('acosh(0.5)')
            1.04719755119659...*%i

        To prevent automatic evaluation use the ``hold`` argument::

            sage: SR(-1).arccosh()
            I*pi
            sage: SR(-1).arccosh(hold=True)
            arccosh(-1)

        This also works using functional notation::

            sage: arccosh(-1,hold=True)
            arccosh(-1)
            sage: arccosh(-1)
            I*pi

        To then evaluate again, we currently must use Maxima via
        :meth:`simplify`::

            sage: a = SR(-1).arccosh(hold=True); a.simplify()
            I*pi

        TESTS::

            sage: SR(oo).arccosh()
            +Infinity
            sage: SR(-oo).arccosh()
            +Infinity
            sage: SR(unsigned_infinity).arccosh()
            +Infinity
        """
        return new_Expression_from_GEx(self._parent,
                g_hold_wrapper(g_acosh, self._gobj, hold))

    def arctanh(self, hold=False):
        """
        Return the inverse hyperbolic tangent of self.

        EXAMPLES::

            sage: x.arctanh()
            arctanh(x)
            sage: SR(0).arctanh()
            0
            sage: SR(1/2).arctanh()
            arctanh(1/2)
            sage: SR(0.5).arctanh()
            0.549306144334055
            sage: SR(0.5).arctanh().tanh()
            0.500000000000000
            sage: maxima('atanh(0.5)')  # abs tol 2e-16
            0.5493061443340548

        To prevent automatic evaluation use the ``hold`` argument::

            sage: SR(-1/2).arctanh()
            -arctanh(1/2)
            sage: SR(-1/2).arctanh(hold=True)
            arctanh(-1/2)

        This also works using functional notation::

            sage: arctanh(-1/2,hold=True)
            arctanh(-1/2)
            sage: arctanh(-1/2)
            -arctanh(1/2)

        To then evaluate again, we currently must use Maxima via
        :meth:`simplify`::

            sage: a = SR(-1/2).arctanh(hold=True); a.simplify()
            -arctanh(1/2)

        TESTS::

            sage: SR(1).arctanh()
            +Infinity
            sage: SR(-1).arctanh()
            -Infinity

            sage: SR(oo).arctanh()
            -1/2*I*pi
            sage: SR(-oo).arctanh()
            1/2*I*pi
            sage: SR(unsigned_infinity).arctanh()
            Traceback (most recent call last):
            ...
            RuntimeError: arctanh_eval(): arctanh(unsigned_infinity) encountered
        """
        return new_Expression_from_GEx(self._parent,
                g_hold_wrapper(g_atanh, self._gobj, hold))

    def exp(self, hold=False):
        """
        Return exponential function of self, i.e., e to the
        power of self.

        EXAMPLES::

            sage: x.exp()
            e^x
            sage: SR(0).exp()
            1
            sage: SR(1/2).exp()
            e^(1/2)
            sage: SR(0.5).exp()
            1.64872127070013
            sage: math.exp(0.5)
            1.6487212707001282

            sage: SR(0.5).exp().log()
            0.500000000000000
            sage: (pi*I).exp()
            -1

        To prevent automatic evaluation use the ``hold`` argument::

            sage: (pi*I).exp(hold=True)
            e^(I*pi)

        This also works using functional notation::

            sage: exp(I*pi,hold=True)
            e^(I*pi)
            sage: exp(I*pi)
            -1

        To then evaluate again, we currently must use Maxima via
        :meth:`simplify`::

            sage: a = (pi*I).exp(hold=True); a.simplify()
            -1

        TESTS:

        Test if :trac:`6377` is fixed::

            sage: SR(oo).exp()
            +Infinity
            sage: SR(-oo).exp()
            0
            sage: SR(unsigned_infinity).exp()
            Traceback (most recent call last):
            ...
            RuntimeError: exp_eval(): exp^(unsigned_infinity) encountered
        """
        return new_Expression_from_GEx(self._parent,
                g_hold_wrapper(g_exp, self._gobj, hold))

    def log(self, b=None, hold=False):
        """
        Return the logarithm of self.

        EXAMPLES::

            sage: x, y = var('x, y')
            sage: x.log()
            log(x)
            sage: (x^y + y^x).log()
            log(x^y + y^x)
            sage: SR(0).log()
            -Infinity
            sage: SR(-1).log()
            I*pi
            sage: SR(1).log()
            0
            sage: SR(1/2).log()
            log(1/2)
            sage: SR(0.5).log()
            -0.693147180559945
            sage: SR(0.5).log().exp()
            0.500000000000000
            sage: math.log(0.5)
            -0.6931471805599453
            sage: plot(lambda x: SR(x).log(), 0.1,10)
            Graphics object consisting of 1 graphics primitive

        To prevent automatic evaluation use the ``hold`` argument::

            sage: I.log()
            1/2*I*pi
            sage: I.log(hold=True)
            log(I)

        To then evaluate again, we currently must use Maxima via
        :meth:`simplify`::

            sage: a = I.log(hold=True); a.simplify()
            1/2*I*pi

        The ``hold`` parameter also works in functional notation::

            sage: log(-1,hold=True)
            log(-1)
            sage: log(-1)
            I*pi

        TESTS::

            sage: SR(oo).log()
            +Infinity
            sage: SR(-oo).log()
            +Infinity
            sage: SR(unsigned_infinity).log()
            +Infinity
        """
        res = new_Expression_from_GEx(self._parent,
                g_hold_wrapper(g_log, self._gobj, hold))
        if b is None:
            return res
        else:
            return res/self.coerce_in(b).log(hold=hold)

    def zeta(self, hold=False):
        """
        EXAMPLES::

            sage: x, y = var('x, y')
            sage: (x/y).zeta()
            zeta(x/y)
            sage: SR(2).zeta()
            1/6*pi^2
            sage: SR(3).zeta()
            zeta(3)
            sage: SR(CDF(0,1)).zeta()  # abs tol 1e-16
            0.003300223685324103 - 0.4181554491413217*I
            sage: CDF(0,1).zeta()  # abs tol 1e-16
            0.003300223685324103 - 0.4181554491413217*I
            sage: plot(lambda x: SR(x).zeta(), -10,10).show(ymin=-3,ymax=3)

        To prevent automatic evaluation use the ``hold`` argument::

            sage: SR(2).zeta(hold=True)
            zeta(2)

        This also works using functional notation::

            sage: zeta(2,hold=True)
            zeta(2)
            sage: zeta(2)
            1/6*pi^2

        To then evaluate again, we currently must use Maxima via
        :meth:`simplify`::

            sage: a = SR(2).zeta(hold=True); a.simplify()
            1/6*pi^2

        TESTS::

            sage: t = SR(1).zeta(); t
            Infinity
        """
        cdef GEx x
        sig_on()
        try:
            x = g_hold_wrapper(g_zeta, self._gobj, hold)
        finally:
            sig_off()
        return new_Expression_from_GEx(self._parent, x)

    def factorial(self, hold=False):
        """
        Return the factorial of self.

        OUTPUT:

        A symbolic expression.

        EXAMPLES::

            sage: var('x, y')
            (x, y)
            sage: SR(5).factorial()
            120
            sage: x.factorial()
            factorial(x)
            sage: (x^2+y^3).factorial()
            factorial(y^3 + x^2)

        To prevent automatic evaluation use the ``hold`` argument::

            sage: SR(5).factorial(hold=True)
            factorial(5)

        This also works using functional notation::

            sage: factorial(5,hold=True)
            factorial(5)
            sage: factorial(5)
            120

        To then evaluate again, we currently must use Maxima via
        :meth:`simplify`::

            sage: a = SR(5).factorial(hold=True); a.simplify()
            120
        """
        cdef GEx x
        sig_on()
        try:
            x = g_hold_wrapper(g_factorial, self._gobj, hold)
        finally:
            sig_off()
        return new_Expression_from_GEx(self._parent, x)

    def binomial(self, k, hold=False):
        """
        Return binomial coefficient "self choose k".

        OUTPUT:

        A symbolic expression.

        EXAMPLES::

            sage: var('x, y')
            (x, y)
            sage: SR(5).binomial(SR(3))
            10
            sage: x.binomial(SR(3))
            1/6*(x - 1)*(x - 2)*x
            sage: x.binomial(y)
            binomial(x, y)

        To prevent automatic evaluation use the ``hold`` argument::

            sage: x.binomial(3, hold=True)
            binomial(x, 3)
            sage: SR(5).binomial(3, hold=True)
            binomial(5, 3)

        To then evaluate again, we currently must use Maxima via
        :meth:`simplify`::

            sage: a = SR(5).binomial(3, hold=True); a.simplify()
            10

        The ``hold`` parameter is also supported in functional notation::

            sage: binomial(5,3, hold=True)
            binomial(5, 3)

        TESTS:

        Check if we handle zero correctly (:trac:`8561`)::

            sage: x.binomial(0)
            1
            sage: SR(0).binomial(0)
            1
        """
        cdef Expression nexp = self.coerce_in(k)
        cdef GEx x
        sig_on()
        try:
            x = g_hold2_wrapper(g_binomial, self._gobj, nexp._gobj, hold)
        finally:
            sig_off()
        return new_Expression_from_GEx(self._parent, x)

    def Order(self, hold=False):
        """
        Return the order of the expression, as in big oh notation.

        OUTPUT:

        A symbolic expression.

        EXAMPLES::

            sage: n = var('n')
            sage: t = (17*n^3).Order(); t
            Order(n^3)
            sage: t.derivative(n)
            Order(n^2)

        To prevent automatic evaluation use the ``hold`` argument::

            sage: (17*n^3).Order(hold=True)
            Order(17*n^3)
        """
        return new_Expression_from_GEx(self._parent,
                g_hold_wrapper(g_Order, self._gobj, hold))

    def gamma(self, hold=False):
        """
        Return the Gamma function evaluated at self.

        EXAMPLES::

            sage: x = var('x')
            sage: x.gamma()
            gamma(x)
            sage: SR(2).gamma()
            1
            sage: SR(10).gamma()
            362880
            sage: SR(10.0r).gamma()  # For ARM: rel tol 2e-15
            362880.0
            sage: SR(CDF(1,1)).gamma()
            0.49801566811835607 - 0.15494982830181067*I

        ::

            sage: gp('gamma(1+I)')
            0.4980156681183560427136911175 - 0.1549498283018106851249551305*I # 32-bit
            0.49801566811835604271369111746219809195 - 0.15494982830181068512495513048388660520*I # 64-bit

        We plot the familiar plot of this log-convex function::

            sage: plot(gamma(x), -6,4).show(ymin=-3,ymax=3)

        To prevent automatic evaluation use the ``hold`` argument::

            sage: SR(1/2).gamma()
            sqrt(pi)
            sage: SR(1/2).gamma(hold=True)
            gamma(1/2)

        This also works using functional notation::

            sage: gamma(1/2,hold=True)
            gamma(1/2)
            sage: gamma(1/2)
            sqrt(pi)

        To then evaluate again, we currently must use Maxima via
        :meth:`simplify`::

            sage: a = SR(1/2).gamma(hold=True); a.simplify()
            sqrt(pi)
        """
        cdef GEx x
        sig_on()
        try:
            x = g_hold_wrapper(g_tgamma, self._gobj, hold)
        finally:
            sig_off()
        return new_Expression_from_GEx(self._parent, x)

    def log_gamma(self, hold=False):
        """
        Return the log gamma function evaluated at self.
        This is the logarithm of gamma of self, where
        gamma is a complex function such that `gamma(n)`
        equals `factorial(n-1)`.

        EXAMPLES::

            sage: x = var('x')
            sage: x.log_gamma()
            log_gamma(x)
            sage: SR(2).log_gamma()
            0
            sage: SR(5).log_gamma()
            log(24)
            sage: a = SR(5).log_gamma(); a.n()
            3.17805383034795
            sage: SR(5-1).factorial().log()
            log(24)
            sage: set_verbose(-1); plot(lambda x: SR(x).log_gamma(), -7,8, plot_points=1000).show()
            sage: math.exp(0.5)
            1.6487212707001282
            sage: plot(lambda x: (SR(x).exp() - SR(-x).exp())/2 - SR(x).sinh(), -1, 1)
            Graphics object consisting of 1 graphics primitive

        To prevent automatic evaluation use the ``hold`` argument::

            sage: SR(5).log_gamma(hold=True)
            log_gamma(5)

        To evaluate again, currently we must use numerical evaluation
        via :meth:`n`::

            sage: a = SR(5).log_gamma(hold=True); a.n()
            3.17805383034795
        """
        cdef GEx x
        sig_on()
        try:
            x = g_hold_wrapper(g_lgamma, self._gobj, hold)
        finally:
            sig_off()
        return new_Expression_from_GEx(self._parent, x)

    def default_variable(self):
        """
        Return the default variable, which is by definition the first
        variable in self, or `x` is there are no variables in self.
        The result is cached.

        EXAMPLES::

            sage: sqrt(2).default_variable()
            x
            sage: x, theta, a = var('x, theta, a')
            sage: f = x^2 + theta^3 - a^x
            sage: f.default_variable()
            a

        Note that this is the first *variable*, not the first *argument*::

            sage: f(theta, a, x) = a + theta^3
            sage: f.default_variable()
            a
            sage: f.variables()
            (a, theta)
            sage: f.arguments()
            (theta, a, x)
        """
        v = self.variables()
        if len(v) == 0:
            return self.parent().var('x')
        else:
            return v[0]

    def combine(self):
        r"""
        Return a simplified version of this symbolic expression
        by combining all terms with the same denominator into a single
        term.

        EXAMPLES::

            sage: var('x, y, a, b, c')
            (x, y, a, b, c)
            sage: f = x*(x-1)/(x^2 - 7) + y^2/(x^2-7) + 1/(x+1) + b/a + c/a; f
            (x - 1)*x/(x^2 - 7) + y^2/(x^2 - 7) + b/a + c/a + 1/(x + 1)
            sage: f.combine()
            ((x - 1)*x + y^2)/(x^2 - 7) + (b + c)/a + 1/(x + 1)
        """
        return self.parent()(self._maxima_().combine())

    def normalize(self):
        """
        Return this expression normalized as a fraction

        .. SEEALSO:

            :meth:`numerator`, :meth:`denominator`,
            :meth:`numerator_denominator`, :meth:`combine`

        EXAMPLES::

            sage: var('x, y, a, b, c')
            (x, y, a, b, c)
            sage: g = x + y/(x + 2)
            sage: g.normalize()
            (x^2 + 2*x + y)/(x + 2)

            sage: f = x*(x-1)/(x^2 - 7) + y^2/(x^2-7) + 1/(x+1) + b/a + c/a
            sage: f.normalize()
            (a*x^3 + b*x^3 + c*x^3 + a*x*y^2 + a*x^2 + b*x^2 + c*x^2 +
                    a*y^2 - a*x - 7*b*x - 7*c*x - 7*a - 7*b - 7*c)/((x^2 -
                        7)*a*(x + 1))

        ALGORITHM: Uses GiNaC.

        """
        return new_Expression_from_GEx(self._parent, self._gobj.normal())

    def numerator(self, bint normalize = True):
        """
        Return the numerator of this symbolic expression

        INPUT:

        - ``normalize`` -- (default: ``True``) a boolean.

        If ``normalize`` is ``True``, the expression is first normalized to
        have it as a fraction before getting the numerator.

        If ``normalize`` is ``False``, the expression is kept and if it is not
        a quotient, then this will return the expression itself.

        .. SEEALSO::

            :meth:`normalize`, :meth:`denominator`,
            :meth:`numerator_denominator`, :meth:`combine`

        EXAMPLES::

            sage: a, x, y = var('a,x,y')
            sage: f = x*(x-a)/((x^2 - y)*(x-a)); f
            x/(x^2 - y)
            sage: f.numerator()
            x
            sage: f.denominator()
            x^2 - y
            sage: f.numerator(normalize=False)
            x
            sage: f.denominator(normalize=False)
            x^2 - y

            sage: y = var('y')
            sage: g = x + y/(x + 2); g
            x + y/(x + 2)
            sage: g.numerator()
            x^2 + 2*x + y
            sage: g.denominator()
            x + 2
            sage: g.numerator(normalize=False)
            x + y/(x + 2)
            sage: g.denominator(normalize=False)
            1

        TESTS::

            sage: ((x+y)^2/(x-y)^3*x^3).numerator(normalize=False)
            (x + y)^2*x^3
            sage: ((x+y)^2*x^3).numerator(normalize=False)
            (x + y)^2*x^3
            sage: (y/x^3).numerator(normalize=False)
            y
            sage: t = y/x^3/(x+y)^(1/2); t
            y/(sqrt(x + y)*x^3)
            sage: t.numerator(normalize=False)
            y
            sage: (1/x^3).numerator(normalize=False)
            1
            sage: (x^3).numerator(normalize=False)
            x^3
            sage: (y*x^sin(x)).numerator(normalize=False)
            Traceback (most recent call last):
            ...
            TypeError: self is not a rational expression
        """
        cdef GExVector vec
        cdef GEx oper, power
        if normalize:
            return new_Expression_from_GEx(self._parent, self._gobj.numer())
        elif is_a_mul(self._gobj):
            for i from 0 <= i < self._gobj.nops():
                oper = self._gobj.op(i)
                if not is_a_power(oper):
                    vec.push_back(oper)
                else:
                    power = oper.op(1)
                    if not is_a_numeric(power):
                        raise TypeError("self is not a rational expression")
                    elif ex_to_numeric(power).is_positive():
                        vec.push_back(oper)
            return new_Expression_from_GEx(self._parent,
                                           g_mul_construct(vec, True))
        elif is_a_power(self._gobj):
            power = self._gobj.op(1)
            if is_a_numeric(power) and ex_to_numeric(power).is_negative():
                return self._parent.one()
        return self

    def denominator(self, bint normalize=True):
        """
        Return the denominator of this symbolic expression

        INPUT:

        - ``normalize`` -- (default: ``True``) a boolean.

        If ``normalize`` is ``True``, the expression is first normalized to
        have it as a fraction before getting the denominator.

        If ``normalize`` is ``False``, the expression is kept and if it is not
        a quotient, then this will just return 1.

        .. SEEALSO::

            :meth:`normalize`, :meth:`numerator`,
            :meth:`numerator_denominator`, :meth:`combine`

        EXAMPLES::

            sage: x, y, z, theta = var('x, y, z, theta')
            sage: f = (sqrt(x) + sqrt(y) + sqrt(z))/(x^10 - y^10 - sqrt(theta))
            sage: f.numerator()
            sqrt(x) + sqrt(y) + sqrt(z)
            sage: f.denominator()
            x^10 - y^10 - sqrt(theta)

            sage: f.numerator(normalize=False)
            (sqrt(x) + sqrt(y) + sqrt(z))
            sage: f.denominator(normalize=False)
            x^10 - y^10 - sqrt(theta)

            sage: y = var('y')
            sage: g = x + y/(x + 2); g
            x + y/(x + 2)
            sage: g.numerator(normalize=False)
            x + y/(x + 2)
            sage: g.denominator(normalize=False)
            1

        TESTS::

            sage: ((x+y)^2/(x-y)^3*x^3).denominator(normalize=False)
            (x - y)^3
            sage: ((x+y)^2*x^3).denominator(normalize=False)
            1
            sage: (y/x^3).denominator(normalize=False)
            x^3
            sage: t = y/x^3/(x+y)^(1/2); t
            y/(sqrt(x + y)*x^3)
            sage: t.denominator(normalize=False)
            sqrt(x + y)*x^3
            sage: (1/x^3).denominator(normalize=False)
            x^3
            sage: (x^3).denominator(normalize=False)
            1
            sage: (y*x^sin(x)).denominator(normalize=False)
            Traceback (most recent call last):
            ...
            TypeError: self is not a rational expression
        """
        cdef GExVector vec
        cdef GEx oper, ex, power
        if normalize:
            return new_Expression_from_GEx(self._parent, self._gobj.denom())
        elif is_a_mul(self._gobj):
            for i from 0 <= i < self._gobj.nops():
                oper = self._gobj.op(i)
                if is_a_power(oper):
                    ex = oper.op(0)
                    power = oper.op(1)
                    if not is_a_numeric(power):
                        raise TypeError("self is not a rational expression")
                    elif ex_to_numeric(power).is_negative():
                        vec.push_back(g_pow(ex, g_abs(power)))
            return new_Expression_from_GEx(self._parent,
                                           g_mul_construct(vec, False))
        elif is_a_power(self._gobj):
            power = self._gobj.op(1)
            if is_a_numeric(power) and ex_to_numeric(power).is_negative():
                return new_Expression_from_GEx(self._parent,
                        g_pow(self._gobj.op(0), g_abs(power)))

        return self._parent.one()

    def numerator_denominator(self, bint normalize=True):
        """
        Return the numerator and the denominator of this symbolic expression

        INPUT:

        - ``normalize`` -- (default: ``True``) a boolean.

        If ``normalize`` is ``True``, the expression is first normalized to
        have it as a fraction before getting the numerator and denominator.

        If ``normalize`` is ``False``, the expression is kept and if it is not
        a quotient, then this will return the expression itself together with
        1.

        .. SEEALSO::

            :meth:`normalize`, :meth:`numerator`, :meth:`denominator`,
            :meth:`combine`

        EXAMPLE::

            sage: x, y, a = var("x y a")
            sage: ((x+y)^2/(x-y)^3*x^3).numerator_denominator()
            ((x + y)^2*x^3, (x - y)^3)

            sage: ((x+y)^2/(x-y)^3*x^3).numerator_denominator(False)
            ((x + y)^2*x^3, (x - y)^3)

            sage: g = x + y/(x + 2)
            sage: g.numerator_denominator()
            (x^2 + 2*x + y, x + 2)
            sage: g.numerator_denominator(normalize=False)
            (x + y/(x + 2), 1)

            sage: g = x^2*(x + 2)
            sage: g.numerator_denominator()
            ((x + 2)*x^2, 1)
            sage: g.numerator_denominator(normalize=False)
            ((x + 2)*x^2, 1)

        TESTS::

            sage: ((x+y)^2/(x-y)^3*x^3).numerator_denominator(normalize=False)
            ((x + y)^2*x^3, (x - y)^3)
            sage: ((x+y)^2*x^3).numerator_denominator(normalize=False)
            ((x + y)^2*x^3, 1)
            sage: (y/x^3).numerator_denominator(normalize=False)
            (y, x^3)
            sage: t = y/x^3/(x+y)^(1/2); t
            y/(sqrt(x + y)*x^3)
            sage: t.numerator_denominator(normalize=False)
            (y, sqrt(x + y)*x^3)
            sage: (1/x^3).numerator_denominator(normalize=False)
            (1, x^3)
            sage: (x^3).numerator_denominator(normalize=False)
            (x^3, 1)
            sage: (y*x^sin(x)).numerator_denominator(normalize=False)
            Traceback (most recent call last):
            ...
            TypeError: self is not a rational expression
        """
        cdef GExVector vecnumer, vecdenom
        cdef GEx oper, ex, power
        cdef GNumeric power_num
        if normalize:
            ex = self._gobj.numer_denom()
            return (new_Expression_from_GEx(self._parent, ex.op(0)),
                    new_Expression_from_GEx(self._parent, ex.op(1)))
        elif is_a_mul(self._gobj):
            for i from 0 <= i < self._gobj.nops():
                oper = self._gobj.op(i)
                if is_a_power(oper):   # oper = ex^power
                    ex = oper.op(0)
                    power = oper.op(1)
                    if not is_a_numeric(power):
                        raise TypeError("self is not a rational expression")
                    elif is_a_numeric(power):
                        power_num = ex_to_numeric(power)
                        if power_num.is_positive():
                            vecnumer.push_back(oper)
                        else:
                            vecdenom.push_back(g_pow(ex, g_abs(power)))
                else:
                    vecnumer.push_back(oper)
            return (new_Expression_from_GEx(self._parent,
                                            g_mul_construct(vecnumer, False)),
                    new_Expression_from_GEx(self._parent,
                                            g_mul_construct(vecdenom, False)))
        elif is_a_power(self._gobj):
            power = self._gobj.op(1)
            if is_a_numeric(power) and ex_to_numeric(power).is_positive():
                return (self, self._parent.one())
            else:
                return (self._parent.one(),
                        new_Expression_from_GEx(self._parent,
                               g_pow(self._gobj.op(0), g_abs(power))))
        else:
            return (self, self._parent.one())

    def partial_fraction(self, var=None):
        r"""
        Return the partial fraction expansion of ``self`` with
        respect to the given variable.

        INPUT:


        -  ``var`` - variable name or string (default: first
           variable)


        OUTPUT:

        A symbolic expression.

        EXAMPLES::

            sage: f = x^2/(x+1)^3
            sage: f.partial_fraction()
            1/(x + 1) - 2/(x + 1)^2 + 1/(x + 1)^3
            sage: f.partial_fraction()
            1/(x + 1) - 2/(x + 1)^2 + 1/(x + 1)^3

        Notice that the first variable in the expression is used by
        default::

            sage: y = var('y')
            sage: f = y^2/(y+1)^3
            sage: f.partial_fraction()
            1/(y + 1) - 2/(y + 1)^2 + 1/(y + 1)^3

            sage: f = y^2/(y+1)^3 + x/(x-1)^3
            sage: f.partial_fraction()
            y^2/(y^3 + 3*y^2 + 3*y + 1) + 1/(x - 1)^2 + 1/(x - 1)^3

        You can explicitly specify which variable is used::

            sage: f.partial_fraction(y)
            x/(x^3 - 3*x^2 + 3*x - 1) + 1/(y + 1) - 2/(y + 1)^2 + 1/(y + 1)^3
        """
        if var is None:
            var = self.default_variable()
        return self.parent()(self._maxima_().partfrac(var))

    def maxima_methods(self):
        """
        Provide easy access to maxima methods, converting the result to a
        Sage expression automatically.

        EXAMPLES::

            sage: t = log(sqrt(2) - 1) + log(sqrt(2) + 1); t
            log(sqrt(2) + 1) + log(sqrt(2) - 1)
            sage: res = t.maxima_methods().logcontract(); res
            log((sqrt(2) + 1)*(sqrt(2) - 1))
            sage: type(res)
            <type 'sage.symbolic.expression.Expression'>
        """
        from sage.symbolic.maxima_wrapper import MaximaWrapper
        return MaximaWrapper(self)

    def rectform(self):
        r"""
        Convert this symbolic expression to rectangular form; that
        is, the form `a + bi` where `a` and `b` are real numbers and
        `i` is the imaginary unit.

        .. note::

           The name \"rectangular\" comes from the fact that, in the
           complex plane, `a` and `bi` are perpendicular.

        INPUT:

        - ``self`` -- the expression to convert.

        OUTPUT:

        A new expression, equivalent to the original, but expressed in
        the form `a + bi`.

        ALGORITHM:

        We call Maxima's ``rectform()`` and return the result unmodified.

        EXAMPLES:

        The exponential form of `\sin(x)`::

            sage: f = (e^(I*x) - e^(-I*x)) / (2*I)
            sage: f.rectform()
            sin(x)

        And `\cos(x)`::

            sage: f = (e^(I*x) + e^(-I*x)) / 2
            sage: f.rectform()
            cos(x)

        In some cases, this will simplify the given expression. For
        example, here, `e^{ik\pi}`, `\sin(k\pi)=0` should cancel
        leaving only `\cos(k\pi)` which can then be simplified::

            sage: k = var('k')
            sage: assume(k, 'integer')
            sage: f = e^(I*pi*k)
            sage: f.rectform()
            (-1)^k

        However, in general, the resulting expression may be more
        complicated than the original::

            sage: f = e^(I*x)
            sage: f.rectform()
            cos(x) + I*sin(x)

        TESTS:

        If the expression is already in rectangular form, it should be
        left alone::

            sage: a,b = var('a,b')
            sage: assume((a, 'real'), (b, 'real'))
            sage: f = a + b*I
            sage: f.rectform()
            a + I*b
            sage: forget()

        We can check with specific real numbers::

            sage: a = RR.random_element()
            sage: b = RR.random_element()
            sage: f = a + b*I
            sage: bool(f.rectform() == a + b*I)
            True

        If we decompose a complex number into its real and imaginary
        parts, they should correspond to the real and imaginary terms
        of the rectangular form::

            sage: z = CC.random_element()
            sage: a = z.real_part()
            sage: b = z.imag_part()
            sage: bool(SR(z).rectform() == a + b*I)
            True

        """
        return self.maxima_methods().rectform()

    def simplify(self):
        """
        Return a simplified version of this symbolic expression.

        .. note::

           Currently, this just sends the expression to Maxima
           and converts it back to Sage.

        .. seealso::

           :meth:`simplify_full`, :meth:`simplify_trig`,
           :meth:`simplify_rational`, :meth:`simplify_rectform`
           :meth:`simplify_factorial`, :meth:`simplify_log`,
           :meth:`simplify_real`, :meth:`simplify_hypergeometric`,
           :meth:`canonicalize_radical`

        EXAMPLES::

            sage: a = var('a'); f = x*sin(2)/(x^a); f
            x*sin(2)/x^a
            sage: f.simplify()
            x^(-a + 1)*sin(2)

        TESTS:

        Check that :trac:`14637` is fixed::

            sage: assume(x > 0, x < pi/2)
            sage: acos(cos(x)).simplify()
            x
            sage: forget()
        """
        return self._parent(self._maxima_())

    def simplify_full(self):
        """
        Apply :meth:`simplify_factorial`, :meth:`simplify_rectform`,
        :meth:`simplify_trig`, :meth:`simplify_rational`, and
        then :meth:`expand_sum` to self (in that order).

        ALIAS: ``simplify_full`` and ``full_simplify`` are the same.

        EXAMPLES::

            sage: f = sin(x)^2 + cos(x)^2
            sage: f.simplify_full()
            1

        ::

            sage: f = sin(x/(x^2 + x))
            sage: f.simplify_full()
            sin(1/(x + 1))

        ::

            sage: var('n,k')
            (n, k)
            sage: f = binomial(n,k)*factorial(k)*factorial(n-k)
            sage: f.simplify_full()
            factorial(n)

        TESTS:

        There are two square roots of `$(x + 1)^2$`, so this should
        not be simplified to `$x + 1$`, :trac:`12737`::

            sage: f = sqrt((x + 1)^2)
            sage: f.simplify_full()
            sqrt(x^2 + 2*x + 1)

        The imaginary part of an expression should not change under
        simplification; :trac:`11934`::

            sage: f = sqrt(-8*(4*sqrt(2) - 7)*x^4 + 16*(3*sqrt(2) - 5)*x^3)
            sage: original = f.imag_part()
            sage: simplified = f.full_simplify().imag_part()
            sage: original - simplified
            0

        The invalid simplification from :trac:`12322` should not occur
        after :trac:`12737`::

            sage: t = var('t')
            sage: assume(t, 'complex')
            sage: assumptions()
            [t is complex]
            sage: f = (1/2)*log(2*t) + (1/2)*log(1/t)
            sage: f.simplify_full()
            1/2*log(2*t) - 1/2*log(t)
            sage: forget()

        Complex logs are not contracted, :trac:`17556`::

            sage: x,y = SR.var('x,y')
            sage: assume(y, 'complex')
            sage: f = log(x*y) - (log(x) + log(y))
            sage: f.simplify_full()
            log(x*y) - log(x) - log(y)
            sage: forget()

        The simplifications from :meth:`simplify_rectform` are
        performed, :trac:`17556`::

            sage: f = ( e^(I*x) - e^(-I*x) ) / ( I*e^(I*x) + I*e^(-I*x) )
            sage: f.simplify_full()
            sin(x)/cos(x)

        """
        x = self
        x = x.simplify_factorial()
        x = x.simplify_rectform()
        x = x.simplify_trig()
        x = x.simplify_rational()
        x = x.expand_sum()
        return x

    full_simplify = simplify_full


    def simplify_hypergeometric(self, algorithm='maxima'):
        """
        Simplify an expression containing hypergeometric functions.

        INPUT:

        - ``algorithm`` -- (default: ``'maxima'``) the algorithm to use for
          for simplification. Implemented are ``'maxima'``, which uses Maxima's
          ``hgfred`` function, and ``'sage'``, which uses an algorithm
          implemented in the hypergeometric module

        ALIAS: :meth:`hypergeometric_simplify` and
        :meth:`simplify_hypergeometric` are the same

        EXAMPLES::

            sage: hypergeometric((5, 4), (4, 1, 2, 3),
            ....:                x).simplify_hypergeometric()
            1/144*x^2*hypergeometric((), (3, 4), x) +...
            1/3*x*hypergeometric((), (2, 3), x) + hypergeometric((), (1, 2), x)
            sage: (2*hypergeometric((), (), x)).simplify_hypergeometric()
            2*e^x
            sage: (nest(lambda y: hypergeometric([y], [1], x), 3, 1)
            ....:  .simplify_hypergeometric())
            laguerre(-laguerre(-e^x, x), x)
            sage: (nest(lambda y: hypergeometric([y], [1], x), 3, 1)
            ....:  .simplify_hypergeometric(algorithm='sage'))
            hypergeometric((hypergeometric((e^x,), (1,), x),), (1,), x)

        """
        from sage.functions.hypergeometric import hypergeometric, closed_form
        from sage.calculus.calculus import maxima
        try:
            op = self.operator()
        except RuntimeError:
            return self
        ops = self.operands()
        if op == hypergeometric:
            if algorithm == 'maxima':
                return (self.parent()
                        (maxima.hgfred(map(lambda o: o.simplify_hypergeometric(algorithm),
                                           ops[0].operands()),
                                       map(lambda o: o.simplify_hypergeometric(algorithm),
                                           ops[1].operands()),
                                       ops[2].simplify_hypergeometric(algorithm))))
            elif algorithm == 'sage':
                return (closed_form
                        (hypergeometric(map(lambda o: o.simplify_hypergeometric(algorithm),
                                            ops[0].operands()),
                                        map(lambda o: o.simplify_hypergeometric(algorithm),
                                            ops[1].operands()),
                                        ops[2].simplify_hypergeometric(algorithm))))
            else:
                raise NotImplementedError('unknown algorithm')
        if not op:
            return self
        return op(*map(lambda o: o.simplify_hypergeometric(algorithm), ops))

    hypergeometric_simplify = simplify_hypergeometric


    def simplify_rectform(self, complexity_measure = string_length):
        r"""
        Attempt to simplify this expression by expressing it in the
        form `a + bi` where both `a` and `b` are real. This
        transformation is generally not a simplification, so we use
        the given ``complexity_measure`` to discard
        non-simplifications.

        INPUT:

        - ``self`` -- the expression to simplify.

        - ``complexity_measure`` -- (default:
          ``sage.symbolic.complexity_measures.string_length``) a
          function taking a symbolic expression as an argument and
          returning a measure of that expressions complexity. If
          ``None`` is supplied, the simplification will be performed
          regardless of the result.

        OUTPUT:

        If the transformation produces a simpler expression (according
        to ``complexity_measure``) then that simpler expression is
        returned. Otherwise, the original expression is returned.

        ALGORITHM:

        We first call :meth:`rectform()` on the given
        expression. Then, the supplied complexity measure is used to
        determine whether or not the result is simpler than the
        original expression.

        EXAMPLES:

        The exponential form of `\tan(x)`::

            sage: f = ( e^(I*x) - e^(-I*x) ) / ( I*e^(I*x) + I*e^(-I*x) )
            sage: f.simplify_rectform()
            sin(x)/cos(x)

        This should not be expanded with Euler's formula since the
        resulting expression is longer when considered as a string,
        and the default ``complexity_measure`` uses string length to
        determine which expression is simpler::

            sage: f = e^(I*x)
            sage: f.simplify_rectform()
            e^(I*x)

        However, if we pass ``None`` as our complexity measure, it
        is::

            sage: f = e^(I*x)
            sage: f.simplify_rectform(complexity_measure = None)
            cos(x) + I*sin(x)

        TESTS:

        When given ``None``, we should always call :meth:`rectform()`
        and return the result::

            sage: polynomials = QQ['x']
            sage: f = SR(polynomials.random_element())
            sage: g = f.simplify_rectform(complexity_measure = None)
            sage: bool(g == f.rectform())
            True

        """
        simplified_expr = self.rectform()

        if complexity_measure is None:
            return simplified_expr

        if complexity_measure(simplified_expr) < complexity_measure(self):
            return simplified_expr
        else:
            return self



    def simplify_real(self):
        r"""
        Simplify the given expression over the real numbers. This allows
        the simplification of `\sqrt{x^{2}}` into `\left|x\right|` and
        the contraction of `\log(x) + \log(y)` into `\log(xy)`.

        INPUT:

        - ``self`` -- the expression to convert.

        OUTPUT:

        A new expression, equivalent to the original one under the
        assumption that the variables involved are real.

        EXAMPLES::

            sage: f = sqrt(x^2)
            sage: f.simplify_real()
            abs(x)

        ::

            sage: y = SR.var('y')
            sage: f = log(x) + 2*log(y)
            sage: f.simplify_real()
            log(x*y^2)

        TESTS:

        We set the Maxima ``domain`` variable to 'real' before we call
        out to Maxima. When we return, however, we should set the
        ``domain`` back to what it was, rather than assuming that it
        was 'complex'::

            sage: from sage.calculus.calculus import maxima
            sage: maxima('domain: real;')
            real
            sage: x.simplify_real()
            x
            sage: maxima('domain;')
            real
            sage: maxima('domain: complex;')
            complex

        We forget the assumptions that our variables are real after
        simplification; make sure we don't forget an assumption that
        existed before we were called::

            sage: assume(x, 'real')
            sage: x.simplify_real()
            x
            sage: assumptions()
            [x is real]
            sage: forget()

        We also want to be sure that we don't forget assumptions on
        other variables::

            sage: x,y,z = SR.var('x,y,z')
            sage: assume(y, 'integer')
            sage: assume(z, 'antisymmetric')
            sage: x.simplify_real()
            x
            sage: assumptions()
            [y is integer, z is antisymmetric]
            sage: forget()

        No new assumptions should exist after the call::

            sage: assumptions()
            []
            sage: x.simplify_real()
            x
            sage: assumptions()
            []

        """
        from sage.symbolic.assumptions import assume, assumptions, forget
        from sage.calculus.calculus import maxima
        original_domain = maxima.eval('domain')
        original_assumptions = assumptions()

        maxima.eval('domain: real$')

        # We might as well go all the way and tell Maxima to assume
        # that all variables are real. Since we're setting the
        # simplification domain (and it's indiscriminate), you'd
        # better not call this unless your variables really are real
        # anyway.
        for v in self.variables():
            assume(v, 'real');

        # This will round trip through Maxima, essentially performing
        # self.simplify() in the process.
        result = self.simplify_log()

        # Set the domain back to what it was before we were called.
        maxima.eval('domain: %s$' % original_domain)

        # Forget all assumptions, and restore the ones that existed
        # when we were called. This is much simpler than the bookkeeping
        # necessary otherwise.
        forget()
        for assumption in original_assumptions:
            assume(assumption);

        return result


    def simplify_trig(self,expand=True):
        r"""
        Optionally expand and then employ identities such as
        `\sin(x)^2 + \cos(x)^2 = 1`, `\cosh(x)^2 - \sinh(x)^2 = 1`,
        `\sin(x)\csc(x) = 1`, or `\tanh(x)=\sinh(x)/\cosh(x)`
        to simplify expressions containing tan, sec, etc., to sin,
        cos, sinh, cosh.

        INPUT:

        - ``self`` - symbolic expression

        - ``expand`` - (default:True) if True, expands trigonometric
          and hyperbolic functions of sums of angles and of multiple
          angles occurring in ``self`` first. For best results,
          ``self`` should be expanded. See also :meth:`expand_trig` to
          get more controls on this expansion.

        ALIAS: :meth:`trig_simplify` and :meth:`simplify_trig` are the same

        EXAMPLES::

            sage: f = sin(x)^2 + cos(x)^2; f
            cos(x)^2 + sin(x)^2
            sage: f.simplify()
            cos(x)^2 + sin(x)^2
            sage: f.simplify_trig()
            1
            sage: h = sin(x)*csc(x)
            sage: h.simplify_trig()
            1
            sage: k = tanh(x)*cosh(2*x)
            sage: k.simplify_trig()
            (2*sinh(x)^3 + sinh(x))/cosh(x)

        In some cases we do not want to expand::

            sage: f=tan(3*x)
            sage: f.simplify_trig()
            (4*cos(x)^2 - 1)*sin(x)/(4*cos(x)^3 - 3*cos(x))
            sage: f.simplify_trig(False)
            sin(3*x)/cos(3*x)

        """
        # much better to expand first, since it often doesn't work
        # right otherwise!
        if expand:
            return self.parent()(self._maxima_().trigexpand().trigsimp())
        else:
            return self.parent()(self._maxima_().trigsimp())

    trig_simplify = simplify_trig

    def simplify_rational(self,algorithm='full', map=False):
        r"""
        Simplify rational expressions.

        INPUT:

        - ``self`` - symbolic expression

        - ``algorithm`` - (default: 'full') string which switches the
          algorithm for simplifications. Possible values are

          - 'simple' (simplify rational functions into quotient of two
            polynomials),

          - 'full' (apply repeatedly, if necessary)

          - 'noexpand' (convert to commmon denominator and add)

        - ``map`` - (default: False) if True, the result is an
          expression whose leading operator is the same as that of the
          expression ``self`` but whose subparts are the results of
          applying simplification rules to the corresponding subparts
          of the expressions.

        ALIAS: :meth:`rational_simplify` and :meth:`simplify_rational`
        are the same

        DETAILS: We call Maxima functions ratsimp, fullratsimp and
        xthru. If each part of the expression has to be simplified
        separately, we use Maxima function map.

        EXAMPLES::

            sage: f = sin(x/(x^2 + x))
            sage: f
            sin(x/(x^2 + x))
            sage: f.simplify_rational()
            sin(1/(x + 1))

        ::

            sage: f = ((x - 1)^(3/2) - (x + 1)*sqrt(x - 1))/sqrt((x - 1)*(x + 1)); f
            -((x + 1)*sqrt(x - 1) - (x - 1)^(3/2))/sqrt((x + 1)*(x - 1))
            sage: f.simplify_rational()
            -2*sqrt(x - 1)/sqrt(x^2 - 1)

        With ``map=True`` each term in a sum is simplified separately
        and thus the resuls are shorter for functions which are
        combination of rational and nonrational funtions. In the
        following example, we use this option if we want not to
        combine logarithm and the rational function into one
        fraction::

            sage: f=(x^2-1)/(x+1)-ln(x)/(x+2)
            sage: f.simplify_rational()
            (x^2 + x - log(x) - 2)/(x + 2)
            sage: f.simplify_rational(map=True)
            x - log(x)/(x + 2) - 1

        Here is an example from the Maxima documentation of where
        ``algorithm='simple'`` produces an (possibly useful) intermediate
        step::

            sage: y = var('y')
            sage: g = (x^(y/2) + 1)^2*(x^(y/2) - 1)^2/(x^y - 1)
            sage: g.simplify_rational(algorithm='simple')
            (x^(2*y) - 2*x^y + 1)/(x^y - 1)
            sage: g.simplify_rational()
            x^y - 1

        With option ``algorithm='noexpand'`` we only convert to common
        denominators and add. No expansion of products is performed::

            sage: f=1/(x+1)+x/(x+2)^2
            sage: f.simplify_rational()
            (2*x^2 + 5*x + 4)/(x^3 + 5*x^2 + 8*x + 4)
            sage: f.simplify_rational(algorithm='noexpand')
            ((x + 2)^2 + (x + 1)*x)/((x + 2)^2*(x + 1))
        """
        self_m = self._maxima_()
        if algorithm == 'full':
            maxima_method = 'fullratsimp'
        elif algorithm == 'simple':
            maxima_method = 'ratsimp'
        elif algorithm == 'noexpand':
            maxima_method = 'xthru'
        else:
            raise NotImplementedError("unknown algorithm, see the help for available algorithms")
        P = self_m.parent()
        self_str=self_m.str()
        if map:
            cmd = "if atom(%s) then %s(%s) else map(%s,%s)"%(self_str,maxima_method,self_str,maxima_method,self_str)
        else:
            cmd = "%s(%s)"%(maxima_method,self_m.str())
        res = P(cmd)
        return self.parent()(res)

    rational_simplify = simplify_rational

    def simplify_factorial(self):
        """
        Simplify by combining expressions with factorials, and by
        expanding binomials into factorials.

        ALIAS: factorial_simplify and simplify_factorial are the same

        EXAMPLES:

        Some examples are relatively clear::

            sage: var('n,k')
            (n, k)
            sage: f = factorial(n+1)/factorial(n); f
            factorial(n + 1)/factorial(n)
            sage: f.simplify_factorial()
            n + 1

        ::

            sage: f = factorial(n)*(n+1); f
            (n + 1)*factorial(n)
            sage: simplify(f)
            (n + 1)*factorial(n)
            sage: f.simplify_factorial()
            factorial(n + 1)

        ::

            sage: f = binomial(n, k)*factorial(k)*factorial(n-k); f
            binomial(n, k)*factorial(k)*factorial(-k + n)
            sage: f.simplify_factorial()
            factorial(n)

        A more complicated example, which needs further processing::

            sage: f = factorial(x)/factorial(x-2)/2 + factorial(x+1)/factorial(x)/2; f
            1/2*factorial(x + 1)/factorial(x) + 1/2*factorial(x)/factorial(x - 2)
            sage: g = f.simplify_factorial(); g
            1/2*(x - 1)*x + 1/2*x + 1/2
            sage: g.simplify_rational()
            1/2*x^2 + 1/2


        TESTS:

        Check that the problem with applying `full_simplify()` to gamma
        functions (:trac:`9240`) has been fixed::

            sage: gamma(1/3)
            gamma(1/3)
            sage: gamma(1/3).full_simplify()
            gamma(1/3)
            sage: gamma(4/3)
            gamma(4/3)
            sage: gamma(4/3).full_simplify()
            1/3*gamma(1/3)

        """
        return self.parent()(self._maxima_().makefact().factcomb().minfactorial())

    factorial_simplify = simplify_factorial

    def expand_sum(self):
        r"""
        For every symbolic sum in the given expression, try to expand it,
        symbolically or numerically.

        While symbolic sum expressions with constant limits are evaluated
        immediately on the command line, unevaluated sums of this kind can
        result from, e.g., substitution of limit variables.

        INPUT:

        - ``self`` - symbolic expression

        EXAMPLES::

            sage: (k,n) = var('k,n')
            sage: ex = sum(abs(-k*k+n),k,1,n)(n=8); ex
            sum(abs(-k^2 + 8), k, 1, 8)
            sage: ex.expand_sum()
            162
            sage: f(x,k) = sum((2/n)*(sin(n*x)*(-1)^(n+1)), n, 1, k)
            sage: f(x,2)
            -2*sum((-1)^n*sin(n*x)/n, n, 1, 2)
            sage: f(x,2).expand_sum()
            -sin(2*x) + 2*sin(x)

        We can use this to do floating-point approximation as well::

            sage: (k,n) = var('k,n')
            sage: f(n)=sum(sqrt(abs(-k*k+n)),k,1,n)
            sage: f(n=8)
            sum(sqrt(abs(-k^2 + 8)), k, 1, 8)
            sage: f(8).expand_sum()
            sqrt(41) + sqrt(17) + 2*sqrt(14) + 3*sqrt(7) + 2*sqrt(2) + 3
            sage: f(8).expand_sum().n()
            31.7752256945384

        See :trac:`9424` for making the following no longer raise
        an error::

            sage: f(8).n()
            Traceback (most recent call last):
            ...
            TypeError: cannot evaluate symbolic expression numerically
        """
        return self.parent()(self._maxima_().simplify_sum())

    def canonicalize_radical(self):
        r"""
        Choose a canonical branch of the given expression. The square
        root, cube root, natural log, etc. functions are multi-valued. The
        ``canonicalize_radical()`` method will choose *one* of these values
        based on a heuristic.

        For example, ``sqrt(x^2)`` has two values: ``x``, and
        ``-x``. The ``canonicalize_radical()`` function will choose
        *one* of them, consistently, based on the behavior of the
        expression as ``x`` tends to positive infinity. The solution
        chosen is the one which exhibits this same behavior. Since
        ``sqrt(x^2)`` approaches positive infinity as ``x`` does, the
        solution chosen is ``x`` (which also tends to positive
        infinity).

        .. WARNING::

            As shown in the examples below, a canonical form is not always
            returned, i.e., two mathematically identical expressions might
            be converted to different expressions.

            Assumptions are not taken into account during the
            transformation. This may result in a branch choice
            inconsistent with your assumptions.

        ALGORITHM:

        This uses the Maxima ``radcan()`` command. From the Maxima
        documentation:

        .. pull-quote::

            Simplifies an expression, which can contain logs,
            exponentials, and radicals, by converting it into a form
            which is canonical over a large class of expressions and a
            given ordering of variables; that is, all functionally
            equivalent forms are mapped into a unique form. For a
            somewhat larger class of expressions, radcan produces a
            regular form. Two equivalent expressions in this class do
            not necessarily have the same appearance, but their
            difference can be simplified by radcan to zero.

            For some expressions radcan is quite time consuming. This
            is the cost of exploring certain relationships among the
            components of the expression for simplifications based on
            factoring and partial fraction expansions of exponents.

        EXAMPLES:

        ``canonicalize_radical()`` can perform some of the same
        manipulations as :meth:`log_expand`::

            sage: y = SR.symbol('y')
            sage: f = log(x*y)
            sage: f.log_expand()
            log(x) + log(y)
            sage: f.canonicalize_radical()
            log(x) + log(y)

        And also handles some exponential functions::

            sage: f = (e^x-1)/(1+e^(x/2))
            sage: f.canonicalize_radical()
            e^(1/2*x) - 1

        It can also be used to change the base of a logarithm when the
        arguments to ``log()`` are positive real numbers::

            sage: f = log(8)/log(2)
            sage: f.canonicalize_radical()
            3

        ::

            sage: a = SR.symbol('a')
            sage: f = (log(x+x^2)-log(x))^a/log(1+x)^(a/2)
            sage: f.canonicalize_radical()
            log(x + 1)^(1/2*a)

        The simplest example of counter-intuitive behavior is what
        happens when we take the square root of a square::

            sage: sqrt(x^2).canonicalize_radical()
            x

        If you don't want this kind of "simplification," don't use
        ``canonicalize_radical()``.

        This behavior can also be triggered when the expression under
        the radical is not given explicitly as a square::

            sage: sqrt(x^2 - 2*x + 1).canonicalize_radical()
            x - 1

        Another place where this can become confusing is with
        logarithms of complex numbers. Suppose ``x`` is complex with
        ``x == r*e^(I*t)`` (``r`` real). Then ``log(x)`` is
        ``log(r) + I*(t + 2*k*pi)`` for some integer ``k``.

        Calling ``canonicalize_radical()`` will choose a branch,
        eliminating the solutions for all choices of ``k`` but
        one. Simplified by hand, the expression below is
        ``(1/2)*log(2) + I*pi*k`` for integer ``k``. However,
        ``canonicalize_radical()`` will take each log expression, and
        choose one particular solution, dropping the other. When the
        results are subtracted, we're left with no imaginary part::

            sage: f = (1/2)*log(2*x) + (1/2)*log(1/x)
            sage: f.canonicalize_radical()
            1/2*log(2)

        Naturally the result is wrong for some choices of ``x``::

            sage: f(x = -1)
            I*pi + 1/2*log(2)

        The example below shows two expressions e1 and e2 which are
        "simplified" to different expressions, while their difference
        is "simplified" to zero; thus ``canonicalize_radical()`` does
        not return a canonical form::

            sage: e1 = 1/(sqrt(5)+sqrt(2))
            sage: e2 = (sqrt(5)-sqrt(2))/3
            sage: e1.canonicalize_radical()
            1/(sqrt(5) + sqrt(2))
            sage: e2.canonicalize_radical()
            1/3*sqrt(5) - 1/3*sqrt(2)
            sage: (e1-e2).canonicalize_radical()
            0

        The issue reported in :trac:`3520` is a case where
        ``canonicalize_radical()`` causes a numerical integral to be
        calculated incorrectly::

            sage: f1 = sqrt(25 - x) * sqrt( 1 + 1/(4*(25-x)) )
            sage: f2 = f1.canonicalize_radical()
            sage: numerical_integral(f1.real(), 0, 1)[0] # abs tol 1e-10
            4.974852579915647
            sage: numerical_integral(f2.real(), 0, 1)[0] # abs tol 1e-10
            -4.974852579915647

        TESTS:

        This tests that :trac:`11668` has been fixed (by :trac:`12780`)::

            sage: a,b = var('a b', domain='real')
            sage: A = abs((a+I*b))^2
            sage: A.canonicalize_radical()
            a^2 + b^2
            sage: imag(A)
            0
            sage: imag(A.canonicalize_radical())
            0

        Ensure that deprecation warnings are thrown for the old
        "simplify" aliases::

            sage: x.simplify_radical()
            doctest...: DeprecationWarning: simplify_radical is deprecated. Please use canonicalize_radical instead.
            See http://trac.sagemath.org/11912 for details.
            x
            sage: x.radical_simplify()
            doctest...: DeprecationWarning: radical_simplify is deprecated. Please use canonicalize_radical instead.
            See http://trac.sagemath.org/11912 for details.
            x
            sage: x.simplify_exp()
            doctest...: DeprecationWarning: simplify_exp is deprecated. Please use canonicalize_radical instead.
            See http://trac.sagemath.org/11912 for details.
            x
            sage: x.exp_simplify()
            doctest...: DeprecationWarning: exp_simplify is deprecated. Please use canonicalize_radical instead.
            See http://trac.sagemath.org/11912 for details.
            x

        """
        from sage.calculus.calculus import maxima
        res = self.parent()(self._maxima_().radcan())
        return res

    # Repeat the deprecated_function_alias() call so that each use of
    # an alias below will throw a new warning. If we set
    # e.g. radical_simplify = simplify_radical, we'd only get one
    # warning from a use of simplify_radical followed by a use of
    # radical_simplify.
    simplify_radical = deprecated_function_alias(11912, canonicalize_radical)
    radical_simplify = deprecated_function_alias(11912, canonicalize_radical)
    simplify_exp = deprecated_function_alias(11912, canonicalize_radical)
    exp_simplify = deprecated_function_alias(11912, canonicalize_radical)

    def simplify_log(self,algorithm=None):
        r"""
        Simplify a (real) symbolic expression that contains logarithms.

        The given expression is scanned recursively, transforming
        subexpressions of the form `a \log(b) + c \log(d)` into
        `\log(b^{a} d^{c})` before simplifying within the ``log()``.

        The user can specify conditions that `a` and `c` must satisfy
        before this transformation will be performed using the optional
        parameter ``algorithm``.

        .. WARNING::

            This is only safe to call if every variable in the given
            expression is assumed to be real. The simplification it performs
            is in general not valid over the complex numbers. For example::

                sage: x,y = SR.var('x,y')
                sage: f = log(x*y) - (log(x) + log(y))
                sage: f(x=-1, y=i)
                -2*I*pi
                sage: f.simplify_log()
                0

        INPUT:

        - ``self`` - expression to be simplified

        - ``algorithm`` - (default: None) optional, governs the condition
          on `a` and `c` which must be satisfied to contract expression
          `a \log(b) + c \log(d)`. Values are

          - ``None`` (use Maxima default, integers),

          - ``'one'`` (1 and -1),

          - ``'ratios'`` (rational numbers),

          - ``'constants'`` (constants),

          - ``'all'`` (all expressions).

        ALGORITHM:

        This uses the Maxima ``logcontract()`` command.

        ALIAS:

        :meth:`log_simplify` and :meth:`simplify_log` are the same.

        EXAMPLES::

            sage: x,y,t=var('x y t')

        Only two first terms are contracted in the following example;
        the logarithm with coefficient `\frac{1}{2}` is not contracted::

            sage: f = log(x)+2*log(y)+1/2*log(t)
            sage: f.simplify_log()
            log(x*y^2) + 1/2*log(t)

        To contract all terms in the previous example, we use the
        ``'ratios'`` ``algorithm``::

            sage: f.simplify_log(algorithm='ratios')
            log(sqrt(t)*x*y^2)

        To contract terms with no coefficient (more precisely, with
        coefficients `1` and `-1`), we use the ``'one'``
        ``algorithm``::

            sage: f = log(x)+2*log(y)-log(t)
            sage: f.simplify_log('one')
            2*log(y) + log(x/t)

        ::

            sage: f = log(x)+log(y)-1/3*log((x+1))
            sage: f.simplify_log()
            log(x*y) - 1/3*log(x + 1)

            sage: f.simplify_log('ratios')
            log(x*y/(x + 1)^(1/3))

        `\pi` is an irrational number; to contract logarithms in the
        following example we have to set ``algorithm`` to ``'constants'``
        or ``'all'``::

            sage: f = log(x)+log(y)-pi*log((x+1))
            sage: f.simplify_log('constants')
            log(x*y/(x + 1)^pi)

        ``x*log(9)`` is contracted only if ``algorithm`` is ``'all'``::

            sage: (x*log(9)).simplify_log()
            x*log(9)
            sage: (x*log(9)).simplify_log('all')
            log(9^x)

        TESTS:

        Ensure that the option ``algorithm`` from one call has no
        influence upon future calls (a Maxima flag was set, and we have
        to ensure that its value has been restored)::

            sage: f = log(x)+2*log(y)+1/2*log(t)
            sage: f.simplify_log('one')
            1/2*log(t) + log(x) + 2*log(y)

            sage: f.simplify_log('ratios')
            log(sqrt(t)*x*y^2)

            sage: f.simplify_log()
            log(x*y^2) + 1/2*log(t)

        This shows that the issue at :trac:`7334` is fixed. Maxima
        intentionally keeps the expression inside the log factored::

            sage: log_expr = (log(sqrt(2)-1)+log(sqrt(2)+1))
            sage: log_expr.simplify_log('all')
            log((sqrt(2) + 1)*(sqrt(2) - 1))
            sage: _.simplify_rational()
            0

        We should use the current simplification domain rather than
        set it to 'real' explicitly (:trac:`12780`)::

            sage: f = sqrt(x^2)
            sage: f.simplify_log()
            sqrt(x^2)
            sage: from sage.calculus.calculus import maxima
            sage: maxima('domain: real;')
            real
            sage: f.simplify_log()
            abs(x)
            sage: maxima('domain: complex;')
            complex

        AUTHORS:

        - Robert Marik (11-2009)
        """
        from sage.calculus.calculus import maxima
        maxima.eval('savelogexpand:logexpand$ logexpand:false$')
        if algorithm is not None:
            maxima.eval('logconcoeffp:\'logconfun$')
        if algorithm == 'ratios':
            maxima.eval('logconfun(m):= featurep(m,integer) or ratnump(m)$')
        elif algorithm == 'one':
            maxima.eval('logconfun(m):= is(m=1) or is(m=-1)$')
        elif algorithm == 'constants':
            maxima.eval('logconfun(m):= constantp(m)$')
        elif algorithm == 'all':
            maxima.eval('logconfun(m):= true$')
        elif algorithm is not None:
            raise NotImplementedError("unknown algorithm, see the help for available algorithms")
        res = self.parent()(self._maxima_().logcontract())
        if algorithm is not None:
            maxima.eval('logconcoeffp:false$')
        maxima.eval('logexpand:savelogexpand$')
        return res

    log_simplify = simplify_log

    def expand_log(self,algorithm='products'):
        r"""
        Simplify symbolic expression, which can contain logs.

        Expands logarithms of powers, logarithms of products and
        logarithms of quotients.  The option ``algorithm`` specifies
        which expression types should be expanded.

        INPUT:

        - ``self`` - expression to be simplified

        - ``algorithm`` - (default: 'products') optional, governs which
          expression is expanded. Possible values are

          - 'nothing' (no expansion),

          - 'powers' (log(a^r) is expanded),

          - 'products' (like 'powers' and also log(a*b) are expanded),

          - 'all' (all possible expansion).

          See also examples below.

        DETAILS: This uses the Maxima simplifier and sets
        ``logexpand`` option for this simplifier. From the Maxima
        documentation: "Logexpand:true causes log(a^b) to become
        b*log(a). If it is set to all, log(a*b) will also simplify to
        log(a)+log(b). If it is set to super, then log(a/b) will also
        simplify to log(a)-log(b) for rational numbers a/b,
        a#1. (log(1/b), for integer b, always simplifies.) If it is
        set to false, all of these simplifications will be turned
        off. "

        ALIAS: :meth:`log_expand` and :meth:`expand_log` are the same

        EXAMPLES:

        By default powers and products (and quotients) are expanded,
        but not quotients of integers::

            sage: (log(3/4*x^pi)).log_expand()
            pi*log(x) + log(3/4)

        To expand also log(3/4) use ``algorithm='all'``::

            sage: (log(3/4*x^pi)).log_expand('all')
            pi*log(x) - log(4) + log(3)

        To expand only the power use ``algorithm='powers'``.::

            sage: (log(x^6)).log_expand('powers')
            6*log(x)

        The expression ``log((3*x)^6)`` is not expanded with
        ``algorithm='powers'``, since it is converted into product
        first::

            sage: (log((3*x)^6)).log_expand('powers')
            log(729*x^6)

        This shows that the option ``algorithm`` from the previous call
        has no influence to future calls (we changed some default
        Maxima flag, and have to ensure that this flag has been
        restored)::

            sage: (log(3/4*x^pi)).log_expand()
            pi*log(x) + log(3/4)

            sage: (log(3/4*x^pi)).log_expand('all')
            pi*log(x) - log(4) + log(3)

            sage: (log(3/4*x^pi)).log_expand()
            pi*log(x) + log(3/4)

        TESTS:

        Most of these log expansions only make sense over the
        reals. So, we should set the Maxima ``domain`` variable to
        'real' before we call out to Maxima. When we return, however, we
        should set the ``domain`` back to what it was, rather than
        assuming that it was 'complex'. See :trac:`12780`::

            sage: from sage.calculus.calculus import maxima
            sage: maxima('domain: real;')
            real
            sage: x.expand_log()
            x
            sage: maxima('domain;')
            real
            sage: maxima('domain: complex;')
            complex

        AUTHORS:

        - Robert Marik (11-2009)
        """
        from sage.calculus.calculus import maxima
        original_domain = maxima.eval('domain')
        maxima.eval('domain: real$ savelogexpand:logexpand$')
        if algorithm == 'nothing':
            maxima_method='false'
        elif algorithm == 'powers':
            maxima_method='true'
        elif algorithm == 'products':
            maxima_method='all'
        elif algorithm == 'all':
            maxima_method='super'
        else:
            raise NotImplementedError("unknown algorithm, see the help for available algorithms")
        maxima.eval('logexpand:%s'%maxima_method)
        res = self._maxima_()
        res = res.sage()
        # Set the domain back to what it was before expand_log() was called.
        maxima.eval('domain: %s$ logexpand:savelogexpand$' % original_domain)
        return res

    log_expand = expand_log


    def factor(self, dontfactor=[]):
        """
        Factor the expression, containing any number of variables or functions, into
        factors irreducible over the integers.

        INPUT:


        -  ``self`` - a symbolic expression

        -  ``dontfactor`` - list (default: []), a list of
           variables with respect to which factoring is not to occur.
           Factoring also will not take place with respect to any variables
           which are less important (using the variable ordering assumed for
           CRE form) than those on the 'dontfactor' list.


        EXAMPLES::

            sage: x,y,z = var('x, y, z')
            sage: (x^3-y^3).factor()
            (x^2 + x*y + y^2)*(x - y)
            sage: factor(-8*y - 4*x + z^2*(2*y + x))
            (x + 2*y)*(z + 2)*(z - 2)
            sage: f = -1 - 2*x - x^2 + y^2 + 2*x*y^2 + x^2*y^2
            sage: F = factor(f/(36*(1 + 2*y + y^2)), dontfactor=[x]); F
            1/36*(x^2 + 2*x + 1)*(y - 1)/(y + 1)

        If you are factoring a polynomial with rational coefficients (and
        dontfactor is empty) the factorization is done using Singular
        instead of Maxima, so the following is very fast instead of
        dreadfully slow::

            sage: var('x,y')
            (x, y)
            sage: (x^99 + y^99).factor()
            (x^60 + x^57*y^3 - x^51*y^9 - x^48*y^12 + x^42*y^18 + x^39*y^21 -
            x^33*y^27 - x^30*y^30 - x^27*y^33 + x^21*y^39 + x^18*y^42 -
            x^12*y^48 - x^9*y^51 + x^3*y^57 + y^60)*(x^20 + x^19*y -
            x^17*y^3 - x^16*y^4 + x^14*y^6 + x^13*y^7 - x^11*y^9 -
            x^10*y^10 - x^9*y^11 + x^7*y^13 + x^6*y^14 - x^4*y^16 -
            x^3*y^17 + x*y^19 + y^20)*(x^10 - x^9*y + x^8*y^2 - x^7*y^3 +
            x^6*y^4 - x^5*y^5 + x^4*y^6 - x^3*y^7 + x^2*y^8 - x*y^9 +
            y^10)*(x^6 - x^3*y^3 + y^6)*(x^2 - x*y + y^2)*(x + y)
        """
        from sage.calculus.calculus import symbolic_expression_from_maxima_string, symbolic_expression_from_string
        if len(dontfactor) > 0:
            m = self._maxima_()
            name = m.name()
            varstr = ','.join(['_SAGE_VAR_'+str(v) for v in dontfactor])
            cmd = 'block([dontfactor:[%s]],factor(%s))'%(varstr, name)
            return symbolic_expression_from_maxima_string(cmd)
        else:
            try:
                from sage.rings.all import QQ
                f = self.polynomial(QQ)
                w = repr(f.factor())
                return symbolic_expression_from_string(w)
            except TypeError:
                pass
            return self.parent()(self._maxima_().factor())

    def factor_list(self, dontfactor=[]):
        """
        Return a list of the factors of self, as computed by the
        factor command.

        INPUT:

        -  ``self`` - a symbolic expression

        -  ``dontfactor`` - see docs for :meth:`factor`

        .. note::

           If you already have a factored expression and just want to
           get at the individual factors, use the `_factor_list` method
           instead.

        EXAMPLES::

            sage: var('x, y, z')
            (x, y, z)
            sage: f = x^3-y^3
            sage: f.factor()
            (x^2 + x*y + y^2)*(x - y)

        Notice that the -1 factor is separated out::

            sage: f.factor_list()
            [(x^2 + x*y + y^2, 1), (x - y, 1)]

        We factor a fairly straightforward expression::

            sage: factor(-8*y - 4*x + z^2*(2*y + x)).factor_list()
            [(x + 2*y, 1), (z + 2, 1), (z - 2, 1)]

        A more complicated example::

            sage: var('x, u, v')
            (x, u, v)
            sage: f = expand((2*u*v^2-v^2-4*u^3)^2 * (-u)^3 * (x-sin(x))^3)
            sage: f.factor()
            -(4*u^3 - 2*u*v^2 + v^2)^2*u^3*(x - sin(x))^3
            sage: g = f.factor_list(); g
            [(4*u^3 - 2*u*v^2 + v^2, 2), (u, 3), (x - sin(x), 3), (-1, 1)]

        This function also works for quotients::

            sage: f = -1 - 2*x - x^2 + y^2 + 2*x*y^2 + x^2*y^2
            sage: g = f/(36*(1 + 2*y + y^2)); g
            1/36*(x^2*y^2 + 2*x*y^2 - x^2 + y^2 - 2*x - 1)/(y^2 + 2*y + 1)
            sage: g.factor(dontfactor=[x])
            1/36*(x^2 + 2*x + 1)*(y - 1)/(y + 1)
            sage: g.factor_list(dontfactor=[x])
            [(x^2 + 2*x + 1, 1), (y + 1, -1), (y - 1, 1), (1/36, 1)]

        This example also illustrates that the exponents do not have to be
        integers::

            sage: f = x^(2*sin(x)) * (x-1)^(sqrt(2)*x); f
            (x - 1)^(sqrt(2)*x)*x^(2*sin(x))
            sage: f.factor_list()
            [(x - 1, sqrt(2)*x), (x, 2*sin(x))]
        """
        return self.factor(dontfactor=dontfactor)._factor_list()

    def _factor_list(self):
        r"""
        Turn an expression already in factored form into a list of (prime,
        power) pairs.

        This is used, e.g., internally by the :meth:`factor_list`
        command.

        EXAMPLES::

            sage: g = factor(x^3 - 1); g
            (x^2 + x + 1)*(x - 1)
            sage: v = g._factor_list(); v
            [(x^2 + x + 1, 1), (x - 1, 1)]
            sage: type(v)
            <type 'list'>
        """
        op = self.operator()
        if op is mul_vararg:
            return sum([f._factor_list() for f in self.operands()], [])
        elif op is operator.pow:
            return [tuple(self.operands())]
        else:
            return [(self, 1)]

    ###################################################################
    # Units
    ###################################################################
    def convert(self, target=None):
        """
        Call the convert function in the units package. For symbolic
        variables that are not units, this function just returns the
        variable.

        INPUT:

        - ``self`` -- the symbolic expression converting from
        - ``target`` -- (default None) the symbolic expression
          converting to

        OUTPUT:

        A symbolic expression.

        EXAMPLES::

            sage: units.length.foot.convert()
            381/1250*meter
            sage: units.mass.kilogram.convert(units.mass.pound)
            100000000/45359237*pound

        We do not get anything new by converting an ordinary symbolic variable::

            sage: a = var('a')
            sage: a - a.convert()
            0

        Raises ValueError if self and target are not convertible::

            sage: units.mass.kilogram.convert(units.length.foot)
            Traceback (most recent call last):
            ...
            ValueError: Incompatible units
            sage: (units.length.meter^2).convert(units.length.foot)
            Traceback (most recent call last):
            ...
            ValueError: Incompatible units

        Recognizes derived unit relationships to base units and other
        derived units::

            sage: (units.length.foot/units.time.second^2).convert(units.acceleration.galileo)
            762/25*galileo
            sage: (units.mass.kilogram*units.length.meter/units.time.second^2).convert(units.force.newton)
            newton
            sage: (units.length.foot^3).convert(units.area.acre*units.length.inch)
            1/3630*(acre*inch)
            sage: (units.charge.coulomb).convert(units.current.ampere*units.time.second)
            (ampere*second)
            sage: (units.pressure.pascal*units.si_prefixes.kilo).convert(units.pressure.pounds_per_square_inch)
            1290320000000/8896443230521*pounds_per_square_inch

        For decimal answers multiply by 1.0::

            sage: (units.pressure.pascal*units.si_prefixes.kilo).convert(units.pressure.pounds_per_square_inch)*1.0
            0.145037737730209*pounds_per_square_inch

        Converting temperatures works as well::

            sage: s = 68*units.temperature.fahrenheit
            sage: s.convert(units.temperature.celsius)
            20*celsius
            sage: s.convert()
            293.150000000000*kelvin

        Trying to multiply temperatures by another unit then converting
        raises a ValueError::

            sage: wrong = 50*units.temperature.celsius*units.length.foot
            sage: wrong.convert()
            Traceback (most recent call last):
            ...
            ValueError: Cannot convert
        """
        import units
        return units.convert(self, target)

    ###################################################################
    # solve
    ###################################################################
    def roots(self, x=None, explicit_solutions=True, multiplicities=True, ring=None):
        r"""
        Return roots of ``self`` that can be found exactly,
        possibly with multiplicities.  Not all roots are guaranteed to
        be found.

        .. warning::

           This is *not* a numerical solver - use ``find_root`` to
           solve for self == 0 numerically on an interval.

        INPUT:

        - ``x`` - variable to view the function in terms of
          (use default variable if not given)

        - ``explicit_solutions`` - bool (default True); require that
          roots be explicit rather than implicit

        - ``multiplicities`` - bool (default True); when True, return
          multiplicities

        - ``ring`` - a ring (default None): if not None, convert
          self to a polynomial over ring and find roots over ring

        OUTPUT:

        A list of pairs ``(root, multiplicity)`` or list of roots.

        If there are infinitely many roots, e.g., a function like
        `\sin(x)`, only one is returned.

        EXAMPLES::

            sage: var('x, a')
            (x, a)

        A simple example::

            sage: ((x^2-1)^2).roots()
            [(-1, 2), (1, 2)]
            sage: ((x^2-1)^2).roots(multiplicities=False)
            [-1, 1]

        A complicated example::

            sage: f = expand((x^2 - 1)^3*(x^2 + 1)*(x-a)); f
            -a*x^8 + x^9 + 2*a*x^6 - 2*x^7 - 2*a*x^2 + 2*x^3 + a - x

        The default variable is `a`, since it is the first in
        alphabetical order::

            sage: f.roots()
            [(x, 1)]

        As a polynomial in `a`, `x` is indeed a root::

            sage: f.poly(a)
            x^9 - 2*x^7 + 2*x^3 - (x^8 - 2*x^6 + 2*x^2 - 1)*a - x
            sage: f(a=x)
            0

        The roots in terms of `x` are what we expect::

            sage: f.roots(x)
            [(a, 1), (-I, 1), (I, 1), (1, 3), (-1, 3)]

        Only one root of `\sin(x) = 0` is given::

            sage: f = sin(x)
            sage: f.roots(x)
            [(0, 1)]

        .. note::

            It is possible to solve a greater variety of equations
            using ``solve()`` and the keyword ``to_poly_solve``,
            but only at the price of possibly encountering
            approximate solutions.  See documentation for f.solve
            for more details.

        We derive the roots of a general quadratic polynomial::

            sage: var('a,b,c,x')
            (a, b, c, x)
            sage: (a*x^2 + b*x + c).roots(x)
            [(-1/2*(b + sqrt(b^2 - 4*a*c))/a, 1), (-1/2*(b - sqrt(b^2 - 4*a*c))/a, 1)]

        By default, all the roots are required to be explicit rather than
        implicit. To get implicit roots, pass ``explicit_solutions=False``
        to ``.roots()`` ::

            sage: var('x')
            x
            sage: f = x^(1/9) + (2^(8/9) - 2^(1/9))*(x - 1) - x^(8/9)
            sage: f.roots()
            Traceback (most recent call last):
            ...
            RuntimeError: no explicit roots found
            sage: f.roots(explicit_solutions=False)
            [((2^(8/9) + x^(8/9) - 2^(1/9) - x^(1/9))/(2^(8/9) - 2^(1/9)), 1)]

        Another example, but involving a degree 5 poly whose roots do not
        get computed explicitly::

            sage: f = x^5 + x^3 + 17*x + 1
            sage: f.roots()
            Traceback (most recent call last):
            ...
            RuntimeError: no explicit roots found
            sage: f.roots(explicit_solutions=False)
            [(x^5 + x^3 + 17*x + 1, 1)]
            sage: f.roots(explicit_solutions=False, multiplicities=False)
            [x^5 + x^3 + 17*x + 1]

        Now let us find some roots over different rings::

            sage: f.roots(ring=CC)
            [(-0.0588115223184..., 1), (-1.331099917875... - 1.52241655183732*I, 1), (-1.331099917875... + 1.52241655183732*I, 1), (1.36050567903502 - 1.51880872209965*I, 1), (1.36050567903502 + 1.51880872209965*I, 1)]
            sage: (2.5*f).roots(ring=RR)
            [(-0.058811522318449..., 1)]
            sage: f.roots(ring=CC, multiplicities=False)
            [-0.05881152231844..., -1.331099917875... - 1.52241655183732*I, -1.331099917875... + 1.52241655183732*I, 1.36050567903502 - 1.51880872209965*I, 1.36050567903502 + 1.51880872209965*I]
            sage: f.roots(ring=QQ)
            []
            sage: f.roots(ring=QQbar, multiplicities=False)
            [-0.05881152231844944?, -1.331099917875796? - 1.522416551837318?*I, -1.331099917875796? + 1.522416551837318?*I, 1.360505679035020? - 1.518808722099650?*I, 1.360505679035020? + 1.518808722099650?*I]

        Root finding over finite fields::

            sage: f.roots(ring=GF(7^2, 'a'))
            [(3, 1), (4*a + 6, 2), (3*a + 3, 2)]

        TESTS::

            sage: (sqrt(3) * f).roots(ring=QQ)
            Traceback (most recent call last):
            ...
            TypeError: unable to convert sqrt(3) to a rational

        Check if :trac:`9538` is fixed::

            sage: var('f6,f5,f4,x')
            (f6, f5, f4, x)
            sage: e=15*f6*x^2 + 5*f5*x + f4
            sage: res = e.roots(x); res
            [(-1/30*(5*f5 + sqrt(25*f5^2 - 60*f4*f6))/f6, 1), (-1/30*(5*f5 - sqrt(25*f5^2 - 60*f4*f6))/f6, 1)]
            sage: e.subs(x=res[0][0]).is_zero()
            True
        """
        if x is None:
            x = self.default_variable()
        if ring is not None:
            p = self.polynomial(ring)
            return p.roots(ring=ring, multiplicities=multiplicities)

        S, mul = self.solve(x, multiplicities=True, explicit_solutions=explicit_solutions)
        if len(mul) == 0 and explicit_solutions:
            raise RuntimeError("no explicit roots found")
        else:
            rt_muls = [(S[i].rhs(), mul[i]) for i in range(len(mul))]
        if multiplicities:
            return rt_muls
        else:
            return [ rt for rt, mul in rt_muls ]

    def solve(self, x, multiplicities=False, solution_dict=False, explicit_solutions=False, to_poly_solve=False):
        r"""
        Analytically solve the equation ``self == 0`` or a univariate
        inequality for the variable `x`.

        .. warning::

           This is not a numerical solver - use ``find_root`` to solve
           for self == 0 numerically on an interval.

        INPUT:

        -  ``x`` - variable(s) to solve for

        -  ``multiplicities`` - bool (default: False); if True,
           return corresponding multiplicities.  This keyword is
           incompatible with ``to_poly_solve=True`` and does not make
           any sense when solving an inequality.

        -  ``solution_dict`` - bool (default: False); if True or non-zero,
           return a list of dictionaries containing solutions. Not used
           when solving an inequality.

        -  ``explicit_solutions`` - bool (default: False); require that
           all roots be explicit rather than implicit. Not used
           when solving an inequality.

        -  ``to_poly_solve`` - bool (default: False) or string; use
           Maxima's ``to_poly_solver`` package to search for more possible
           solutions, but possibly encounter approximate solutions.
           This keyword is incompatible with ``multiplicities=True``
           and is not used when solving an inequality. Setting ``to_poly_solve``
           to ``'force'`` omits Maxima's solve command (useful when
           some solutions of trigonometric equations are lost).

        EXAMPLES::

            sage: z = var('z')
            sage: (z^5 - 1).solve(z)
            [z == e^(2/5*I*pi), z == e^(4/5*I*pi), z == e^(-4/5*I*pi), z == e^(-2/5*I*pi), z == 1]

            sage: solve((z^3-1)^3, z, multiplicities=True)
            ([z == 1/2*I*sqrt(3) - 1/2, z == -1/2*I*sqrt(3) - 1/2, z == 1], [3, 3, 3])

        A simple example to show the use of the keyword
        ``multiplicities``::

            sage: ((x^2-1)^2).solve(x)
            [x == -1, x == 1]
            sage: ((x^2-1)^2).solve(x,multiplicities=True)
            ([x == -1, x == 1], [2, 2])
            sage: ((x^2-1)^2).solve(x,multiplicities=True,to_poly_solve=True)
            Traceback (most recent call last):
            ...
            NotImplementedError: to_poly_solve does not return multiplicities

        Here is how the ``explicit_solutions`` keyword functions::

            sage: solve(sin(x)==x,x)
            [x == sin(x)]
            sage: solve(sin(x)==x,x,explicit_solutions=True)
            []
            sage: solve(x*sin(x)==x^2,x)
            [x == 0, x == sin(x)]
            sage: solve(x*sin(x)==x^2,x,explicit_solutions=True)
            [x == 0]

        The following examples show the use of the keyword ``to_poly_solve``::

            sage: solve(abs(1-abs(1-x)) == 10, x)
            [abs(abs(x - 1) - 1) == 10]
            sage: solve(abs(1-abs(1-x)) == 10, x, to_poly_solve=True)
            [x == -10, x == 12]

            sage: var('Q')
            Q
            sage: solve(Q*sqrt(Q^2 + 2) - 1, Q)
            [Q == 1/sqrt(Q^2 + 2)]
            sage: solve(Q*sqrt(Q^2 + 2) - 1, Q, to_poly_solve=True)
            [Q == 1/sqrt(-sqrt(2) + 1), Q == 1/sqrt(sqrt(2) + 1)]

        In some cases there may be infinitely many solutions indexed
        by a dummy variable.  If it begins with ``z``, it is implicitly
        assumed to be an integer, a real if with ``r``, and so on::

            sage: solve( sin(x)==cos(x), x, to_poly_solve=True)
            [x == 1/4*pi + pi*z...]

        An effort is made to only return solutions that satisfy the current assumptions::

            sage: solve(x^2==4, x)
            [x == -2, x == 2]
            sage: assume(x<0)
            sage: solve(x^2==4, x)
            [x == -2]
            sage: solve((x^2-4)^2 == 0, x, multiplicities=True)
            ([x == -2], [2])
            sage: solve(x^2==2, x)
            [x == -sqrt(2)]
            sage: assume(x, 'rational')
            sage: solve(x^2 == 2, x)
            []
            sage: solve(x^2==2-z, x)
            [x == -sqrt(-z + 2)]
            sage: solve((x-z)^2==2, x)
            [x == z - sqrt(2), x == z + sqrt(2)]

        In some cases it may be worthwhile to directly use ``to_poly_solve``
        if one suspects some answers are being missed::

            sage: forget()
            sage: solve(cos(x)==0, x)
            [x == 1/2*pi]
            sage: solve(cos(x)==0, x, to_poly_solve=True)
            [x == 1/2*pi]
            sage: solve(cos(x)==0, x, to_poly_solve='force')
            [x == 1/2*pi + pi*z77]

        The same may also apply if a returned unsolved expression has a
        denominator, but the original one did not::

            sage: solve(cos(x) * sin(x) == 1/2, x, to_poly_solve=True)
            [sin(x) == 1/2/cos(x)]
            sage: solve(cos(x) * sin(x) == 1/2, x, to_poly_solve=True, explicit_solutions=True)
            [x == 1/4*pi + pi*z...]
            sage: solve(cos(x) * sin(x) == 1/2, x, to_poly_solve='force')
            [x == 1/4*pi + pi*z...]

        We can also solve for several variables::

            sage: var('b, c')
            (b, c)
            sage: solve((b-1)*(c-1), [b,c])
            [[b == 1, c == r4], [b == r5, c == 1]]

        We use sympy for Diophantine equations, see :meth:`solve_diophantine` ::

            sage: assume(x, 'integer')
            sage: assume(z, 'integer')
            sage: solve((x-z)^2==2, x)
            []

            sage: forget()

        Some basic inequalities can be also solved::

            sage: x,y=var('x,y'); (ln(x)-ln(y)>0).solve(x)
            [[log(x) - log(y) > 0]]

        ::

            sage: x,y=var('x,y'); (ln(x)>ln(y)).solve(x)  # random
            [[0 < y, y < x, 0 < x]]
            [[y < x, 0 < y]]

        TESTS:

        :trac:`7325` (solving inequalities)::

            sage: (x^2>1).solve(x)
            [[x < -1], [x > 1]]

        Catch error message from Maxima::

            sage: solve(acot(x),x)
            []

        ::

            sage: solve(acot(x),x,to_poly_solve=True)
            []

        :trac:`7491` fixed::

            sage: y=var('y')
            sage: solve(y==y,y)
            [y == r1]
            sage: solve(y==y,y,multiplicities=True)
            ([y == r1], [])

            sage: from sage.symbolic.assumptions import GenericDeclaration
            sage: GenericDeclaration(x, 'rational').assume()
            sage: solve(x^2 == 2, x)
            []
            sage: forget()

        :trac:`8390` fixed::

            sage: solve(sin(x)==1/2,x)
            [x == 1/6*pi]

        ::

            sage: solve(sin(x)==1/2,x,to_poly_solve=True)
            [x == 1/6*pi]

        ::

            sage: solve(sin(x)==1/2, x, to_poly_solve='force')
            [x == 1/6*pi + 2*pi*z..., x == 5/6*pi + 2*pi*z...]

        :trac:`11618` fixed::

            sage: g(x)=0
            sage: solve(g(x)==0,x,solution_dict=True)
            [{x: r1}]

        :trac:`13286` fixed::

            sage: solve([x-4], [x])
            [x == 4]

        :trac:`13645`: fixed::

            sage: x.solve((1,2))
            Traceback (most recent call last):
            ...
            TypeError: (1, 2) are not valid variables.

        :trac:`17128`: fixed::

            sage: var('x,y')
            (x, y)
            sage: f = x+y
            sage: sol = f.solve([x, y], solution_dict=True)
            sage: sol[0].get(x) + sol[0].get(y)
            0

        :trac:`16651` fixed::

            sage: (x^7-x-1).solve(x, to_poly_solve=True)     # abs tol 1e-6
            [x == 1.11277569705,
             x == (-0.363623519329 - 0.952561195261*I),
             x == (0.617093477784 - 0.900864951949*I),
             x == (-0.809857800594 - 0.262869645851*I),
             x == (-0.809857800594 + 0.262869645851*I),
             x == (0.617093477784 + 0.900864951949*I),
             x == (-0.363623519329 + 0.952561195261*I)]
        """
        cdef Expression ex
        if is_a_relational(self._gobj):
            if self.operator() is not operator.eq:
                from sage.symbolic.relation import solve_ineq
                try:
                    return(solve_ineq(self)) # trying solve_ineq_univar
                except Exception:
                    pass
                try:
                    return(solve_ineq([self])) # trying solve_ineq_fourier
                except Exception:
                    raise NotImplementedError("solving only implemented for equalities and few special inequalities, see solve_ineq")
            ex = self
        else:
            ex = (self == 0)

        if multiplicities and to_poly_solve:
            raise NotImplementedError("to_poly_solve does not return multiplicities")

        if isinstance(x, (list, tuple)):
            if not all([isinstance(i, Expression) for i in x]):
                raise TypeError("%s are not valid variables." % repr(x))
        else:
            if x is None:
                vars = ex.variables()
                if len(vars) == 0:
                    if multiplicities:
                        return [], []
                    else:
                        return []
                x = vars[0]
            if not isinstance(x, Expression):
                raise TypeError("%s is not a valid variable." % repr(x))

        # check if all variables are assumed integer;
        # if so, we have a Diophantine
        def has_integer_assumption(v):
            from sage.symbolic.assumptions import assumptions, GenericDeclaration
            alist = assumptions()
            return any(isinstance(a, GenericDeclaration) and a.has(v) and
                       a._assumption in ['even','odd','integer','integervalued']
                for a in alist)
        if len(ex.variables()) and all(has_integer_assumption(var) for var in ex.variables()):
            return self.solve_diophantine(x, solution_dict=solution_dict)

        # from here on, maxima is used for solution
        m = ex._maxima_()
        P = m.parent()
        if explicit_solutions:
            P.eval('solveexplicit: true') # switches Maxima to looking for only explicit solutions
        try:
            if to_poly_solve != 'force':
                s = m.solve(x).str()
            else: # omit Maxima's solve command
                s = str([])
        except TypeError as mess: # if Maxima's solve has an error, we catch it
            if "Error executing code in Maxima" in str(mess):
                s = str([])
            else:
                raise
        if explicit_solutions:
            P.eval('solveexplicit: false') # switches Maxima back to default

        if s == 'all':
            if solution_dict:
                ans = [ {x: self.parent().var('r1')} ]
            else:
                ans = [x == self.parent().var('r1')]
            if multiplicities:
                return ans,[]
            else:
                return ans

        from sage.symbolic.relation import string_to_list_of_solutions

        X = string_to_list_of_solutions(s) # our initial list of solutions

        if multiplicities: # to_poly_solve does not return multiplicities, so in this case we end here
            if len(X) == 0:
                return X, []
            else:
                ret_multiplicities = [int(e) for e in str(P.get('multiplicities'))[1:-1].split(',')]

        ########################################################
        # Maxima's to_poly_solver package converts difficult   #
        # equations to (quasi)-polynomial systems and uses     #
        # Maxima's algsys function to try to solve them.       #
        # This allows a much larger range of solved equations, #
        # but also allows for the possibility of approximate   #
        # solutions being returned.                            #
        ########################################################
        if to_poly_solve:
            if len(X) == 0:
                # Maxima's solve gave no solutions
                solutions_so_far = [ex]
                ignore_exceptions = True
            else:
                solutions_so_far = X
                ignore_exceptions = False
            X = []
            for eq in solutions_so_far:
                if eq.lhs().is_symbol() and (eq.lhs() == x) and (x not in eq.rhs().variables()):
                    X.append(eq)
                    continue
                try:
                    m = eq._maxima_()
                    s = m.to_poly_solve(x, options='algexact:true')
                    T = string_to_list_of_solutions(repr(s))
                    X.extend([t[0] for t in T])
                except TypeError as mess:
                    if ignore_exceptions:
                        continue
                    elif "Error executing code in Maxima" in str(mess) or \
                         "unable to make sense of Maxima expression" in \
                         str(mess):
                        if not explicit_solutions:
                            X.append(eq) # we keep this implicit solution
                    else:
                        raise

        # make sure all the assumptions are satisfied
        from sage.symbolic.assumptions import assumptions
        to_check = assumptions()
        if to_check:
            for ix, soln in reversed(list(enumerate(X))):
                if soln.lhs().is_symbol():
                    if any([a.contradicts(soln) for a in to_check]):
                        del X[ix]
                        if multiplicities:
                            del ret_multiplicities[ix]
                        continue

        if solution_dict:
            if isinstance(x, (list, tuple)):
                X = [{sol.left():sol.right() for sol in b} for b in X]
            else:
                X = [dict([[sol.left(),sol.right()]]) for sol in X]

        if multiplicities:
            return X, ret_multiplicities
        else:
            return X

    def solve_diophantine(self, x=None, solution_dict=False):
        """
        Solve a polynomial equation in the integers (a so called Diophantine).

        If the argument is just a polynomial expression, equate to zero.
        If ``solution_dict=True`` return a list of dictionaries instead of
        a list of tuples.

        EXAMPLES::

            sage: x,y = var('x,y')
            sage: solve_diophantine(3*x == 4)
            []
            sage: solve_diophantine(x^2 - 9)
            [-3, 3]
            sage: sorted(solve_diophantine(x^2 + y^2 == 25))
            [(-4, -3), (-4, 3), (0, -5), (0, 5), (4, -3), (4, 3)]

        The function is used when ``solve()`` is called with all variables
        assumed integer::

            sage: assume(x, 'integer')
            sage: assume(y, 'integer')
            sage: sorted(solve(x*y == 1, (x,y)))
            [(-1, -1), (1, 1)]

        You can also pick specific variables, and get the solution as
        a dictionary::

            sage: solve_diophantine(x*y == 10, x)
            [-10, -5, -2, -1, 1, 2, 5, 10]
            sage: sorted(solve_diophantine(x*y - y == 10, (x,y)))
            [(-9, -1), (-4, -2), (-1, -5), (0, -10), (2, 10), (3, 5), (6, 2), (11, 1)]
            sage: res = solve_diophantine(x*y - y == 10, solution_dict=True)
            sage: sol = [{y: -5, x: -1}, {y: -10, x: 0}, {y: -1, x: -9}, {y: -2, x: -4}, {y: 10, x: 2}, {y: 1, x: 11}, {y: 2, x: 6}, {y: 5, x: 3}]
            sage: all(solution in res for solution in sol) and bool(len(res) == len(sol))
            True

        If the solution is parametrized the parameter(s) are not defined,
        but you can substitute them with specific integer values::

            sage: x,y,z = var('x,y,z')
            sage: sol=solve_diophantine(x^2-y==0); sol
            (t, t^2)
            sage: print [(sol[0].subs(t=t),sol[1].subs(t=t)) for t in range(-3,4)]
            [(-3, 9), (-2, 4), (-1, 1), (0, 0), (1, 1), (2, 4), (3, 9)]
            sage: sol = solve_diophantine(x^2 + y^2 == z^2); sol
            (2*p*q, p^2 - q^2, p^2 + q^2)
            sage: print [(sol[0].subs(p=p,q=q),sol[1].subs(p=p,q=q),sol[2].subs(p=p,q=q)) for p in range(1,4) for q in range(1,4)]
            [(2, 0, 2), (4, -3, 5), (6, -8, 10), (4, 3, 5), (8, 0, 8), (12, -5, 13), (6, 8, 10), (12, 5, 13), (18, 0, 18)]

        Solve Brahmagupta-Pell equations::

            sage: sol = solve_diophantine(x^2 - 2*y^2 == 1); sol
            (sqrt(2)*(2*sqrt(2) + 3)^t - sqrt(2)*(-2*sqrt(2) + 3)^t + 3/2*(2*sqrt(2) + 3)^t + 3/2*(-2*sqrt(2) + 3)^t,
             3/4*sqrt(2)*(2*sqrt(2) + 3)^t - 3/4*sqrt(2)*(-2*sqrt(2) + 3)^t + (2*sqrt(2) + 3)^t + (-2*sqrt(2) + 3)^t)
            sage: print [(sol[0].subs(t=t).simplify_full(),sol[1].subs(t=t).simplify_full()) for t in range(-1,5)]
            [(1, 0), (3, 2), (17, 12), (99, 70), (577, 408), (3363, 2378)]

        TESTS::

            sage: solve_diophantine(x^2 - y, x, y)
            Traceback (most recent call last):
            ...
            AttributeError: Please use a tuple or list for several variables.

        .. SEEALSO: http://docs.sympy.org/latest/modules/solvers/diophantine.html
            """
        from sympy.solvers.diophantine import diophantine
        from sympy import sympify

        if solution_dict not in (True,False):
            raise AttributeError("Please use a tuple or list for several variables.")
        if is_a_relational(self._gobj) and self.operator() is operator.eq:
            ex = self.lhs() - self.rhs()
        else:
            ex = self
        sympy_ex = sympify(ex)
        solutions = diophantine(sympy_ex)
        if isinstance(solutions, (set)):
            solutions = list(solutions)

        if len(solutions) == 0:
            return []
        if not isinstance(solutions[0], tuple):
            solutions = [sol._sage_() for sol in solutions]
        else:
            solutions = [tuple(s._sage_() for s in sol) for sol in solutions]
        if x is None:
            wanted_vars = ex.variables()
            var_idx = range(len(ex.variables()))
        else:
            if isinstance(x, (list, tuple)):
                wanted_vars = x
            else:
                wanted_vars = [x]
            var_idx = [ex.variables().index(v) for v in wanted_vars]

        if solution_dict == False:
            if len(wanted_vars) == 1:
                ret = sorted([sol[var_idx[0]] for sol in solutions])
            else:
                ret = [tuple([sol[i] for i in var_idx]) for sol in solutions]
        else:
            ret = [dict([[ex.variables()[i],sol[i]] for i in var_idx]) for sol in solutions]

        if len(ret) == 1:
            ret = ret[0]
        return ret

    def find_root(self, a, b, var=None, xtol=10e-13, rtol=4.5e-16, maxiter=100, full_output=False):
        """
        Numerically find a root of self on the closed interval [a,b] (or
        [b,a]) if possible, where self is a function in the one variable.
        Note: this function only works in fixed (machine) precision, it is not
        possible to get arbitrary precision approximations with it.

        INPUT:

        -  ``a, b`` - endpoints of the interval

        -  ``var`` - optional variable

        -  ``xtol, rtol`` - the routine converges when a root
           is known to lie within xtol of the value return. Should be >= 0. The
           routine modifies this to take into account the relative precision
           of doubles.

        -  ``maxiter`` - integer; if convergence is not
           achieved in maxiter iterations, an error is raised. Must be >= 0.

        -  ``full_output`` - bool (default: False), if True,
           also return object that contains information about convergence.


        EXAMPLES:

        Note that in this example both f(-2) and f(3) are positive,
        yet we still find a root in that interval::

            sage: f = x^2 - 1
            sage: f.find_root(-2, 3)
            1.0
            sage: f.find_root(-2, 3, x)
            1.0
            sage: z, result = f.find_root(-2, 3, full_output=True)
            sage: result.converged
            True
            sage: result.flag
            'converged'
            sage: result.function_calls
            11
            sage: result.iterations
            10
            sage: result.root
            1.0

        More examples::

            sage: (sin(x) + exp(x)).find_root(-10, 10)
            -0.588532743981862...
            sage: sin(x).find_root(-1,1)
            0.0
            sage: (1/tan(x)).find_root(3,3.5)
            3.1415926535...

        An example with a square root::

            sage: f = 1 + x + sqrt(x+2); f.find_root(-2,10)
            -1.618033988749895

        Some examples that Ted Kosan came up with::

            sage: t = var('t')
            sage: v = 0.004*(9600*e^(-(1200*t)) - 2400*e^(-(300*t)))
            sage: v.find_root(0, 0.002)
            0.001540327067911417...

        With this expression, we can see there is a
        zero very close to the origin::

            sage: a = .004*(8*e^(-(300*t)) - 8*e^(-(1200*t)))*(720000*e^(-(300*t)) - 11520000*e^(-(1200*t))) +.004*(9600*e^(-(1200*t)) - 2400*e^(-(300*t)))^2
            sage: show(plot(a, 0, .002), xmin=0, xmax=.002)

        It is easy to approximate with ``find_root``::

            sage: a.find_root(0,0.002)
            0.0004110514049349...

        Using solve takes more effort, and even then gives
        only a solution with free (integer) variables::

            sage: a.solve(t)
            []
            sage: b = a.canonicalize_radical(); b
            -23040.0*(-2.0*e^(1800*t) + 25.0*e^(900*t) - 32.0)*e^(-2400*t)
            sage: b.solve(t)
            []
            sage: b.solve(t, to_poly_solve=True)
            [t == 1/450*I*pi*z... + 1/900*log(-3/4*sqrt(41) + 25/4),
             t == 1/450*I*pi*z... + 1/900*log(3/4*sqrt(41) + 25/4)]
            sage: n(1/900*log(-3/4*sqrt(41) + 25/4))
            0.000411051404934985

        We illustrate that root finding is only implemented in one
        dimension::

            sage: x, y = var('x,y')
            sage: (x-y).find_root(-2,2)
            Traceback (most recent call last):
            ...
            NotImplementedError: root finding currently only implemented in 1 dimension.

        TESTS:

        Test the special case that failed for the first attempt to fix
        :trac:`3980`::

            sage: t = var('t')
            sage: find_root(1/t - x,0,2)
            Traceback (most recent call last):
            ...
            NotImplementedError: root finding currently only implemented in 1 dimension.
        """
        if is_a_relational(self._gobj) and self.operator() is not operator.eq:
            raise ValueError("Symbolic equation must be an equality.")
        from sage.numerical.optimize import find_root
        if self.number_of_arguments() == 0:
            if bool(self == 0):
                return a
            else:
                raise RuntimeError("no zero in the interval, since constant expression is not 0.")
        elif self.number_of_arguments() == 1:
            f = self._fast_float_(self.default_variable())
            return find_root(f, a=a, b=b, xtol=xtol,
                             rtol=rtol,maxiter=maxiter,
                             full_output=full_output)
        else:
            raise NotImplementedError("root finding currently only implemented in 1 dimension.")

    def find_local_maximum(self, a, b, var=None, tol=1.48e-08, maxfun=500):
        r"""
        Numerically find a local maximum of the expression ``self``
        on the interval [a,b] (or [b,a]) along with the point at which the
        maximum is attained.

        See the documentation for
        :func:`find_local_minimum` for more details.

        EXAMPLES::

            sage: f = x*cos(x)
            sage: f.find_local_maximum(0,5)
            (0.5610963381910451, 0.8603335890...)
            sage: f.find_local_maximum(0,5, tol=0.1, maxfun=10)
            (0.561090323458081..., 0.857926501456...)
        """
        minval, x = (-self).find_local_minimum(a, b, var=var, tol=tol,
                                                     maxfun=maxfun)
        return -minval, x

    def find_local_minimum(self, a, b, var=None, tol=1.48e-08, maxfun=500):
        r"""
        Numerically find a local minimum of the expression ``self``
        on the interval [a,b] (or [b,a]) and the point at which it attains
        that minimum. Note that ``self`` must be a function of
        (at most) one variable.

        INPUT:

        -  ``var`` - variable (default: first variable in
           self)

        -  ``a,b`` - endpoints of interval on which to minimize
           self.

        -  ``tol`` - the convergence tolerance

        -  ``maxfun`` - maximum function evaluations


        OUTPUT:

        A tuple ``(minval, x)``, where

        - ``minval`` -- float. The minimum value that self takes on in
          the interval ``[a,b]``.

        - ``x`` -- float. The point at which self takes on the minimum
          value.

        EXAMPLES::

            sage: f = x*cos(x)
            sage: f.find_local_minimum(1, 5)
            (-3.288371395590..., 3.4256184695...)
            sage: f.find_local_minimum(1, 5, tol=1e-3)
            (-3.288371361890..., 3.4257507903...)
            sage: f.find_local_minimum(1, 5, tol=1e-2, maxfun=10)
            (-3.288370845983..., 3.4250840220...)
            sage: show(f.plot(0, 20))
            sage: f.find_local_minimum(1, 15)
            (-9.477294259479..., 9.5293344109...)

        ALGORITHM:

        Uses :func:`sage.numerical.optimize.find_local_minimum`.

        AUTHORS:

        - William Stein (2007-12-07)
        """
        from sage.numerical.optimize import find_local_minimum

        if var is None:
            var = self.default_variable()
        return find_local_minimum(self._fast_float_(var),
                                        a=a, b=b, tol=tol, maxfun=maxfun )

    ###################
    # Fast Evaluation #
    ###################
    def _fast_float_(self, *vars):
        """
        Return an object which provides fast floating point
        evaluation of this symbolic expression.

        See :mod:`sage.ext.fast_eval` for more information.

        EXAMPLES::

            sage: f = sqrt(x+1)
            sage: ff = f._fast_float_('x')
            sage: ff(1.0)
            1.4142135623730951
            sage: type(_)
            <type 'float'>
        """
        from sage.symbolic.expression_conversions import fast_float
        return fast_float(self, *vars)

    def _fast_callable_(self, etb):
        """
        Given an ExpressionTreeBuilder *etb*, return an Expression representing
        this symbolic expression.

        EXAMPLES::

            sage: from sage.ext.fast_callable import ExpressionTreeBuilder
            sage: etb = ExpressionTreeBuilder(vars=['x','y'])
            sage: x,y = var('x,y')
            sage: f = y+2*x^2
            sage: f._fast_callable_(etb)
            add(mul(ipow(v_0, 2), 2), v_1)
        """
        from sage.symbolic.expression_conversions import fast_callable
        return fast_callable(self, etb)

    def show(self):
        r"""
        Pretty-Print this symbolic expression

        This typeset it nicely and prints it immediately.

        OUTPUT:

        This method does not return anything. Like ``print``, output
        is sent directly to the screen.

        EXAMPLES::

            sage: (x^2 + 1).show()
            <html><script type="math/tex">\newcommand{\Bold}[1]{\mathbf{#1}}x^{2} + 1</script></html>
        """
        from sage.repl.rich_output.pretty_print import pretty_print
        pretty_print(self)

    def plot(self, *args, **kwds):
        """
        Plot a symbolic expression. All arguments are passed onto the standard plot command.

        EXAMPLES:

        This displays a straight line::

            sage: sin(2).plot((x,0,3))
            Graphics object consisting of 1 graphics primitive

        This draws a red oscillatory curve::

            sage: sin(x^2).plot((x,0,2*pi), rgbcolor=(1,0,0))
            Graphics object consisting of 1 graphics primitive

        Another plot using the variable theta::

            sage: var('theta')
            theta
            sage: (cos(theta) - erf(theta)).plot((theta,-2*pi,2*pi))
            Graphics object consisting of 1 graphics primitive

        A very thick green plot with a frame::

            sage: sin(x).plot((x,-4*pi, 4*pi), thickness=20, rgbcolor=(0,0.7,0)).show(frame=True)

        You can embed 2d plots in 3d space as follows::

            sage: plot(sin(x^2), (x,-pi, pi), thickness=2).plot3d(z = 1)
            Graphics3d Object

        A more complicated family::

            sage: G = sum([plot(sin(n*x), (x,-2*pi, 2*pi)).plot3d(z=n) for n in [0,0.1,..1]])
            sage: G.show(frame_aspect_ratio=[1,1,1/2])  # long time (5s on sage.math, 2012)

        A plot involving the floor function::

            sage: plot(1.0 - x * floor(1/x), (x,0.00001,1.0))
            Graphics object consisting of 1 graphics primitive

        Sage used to allow symbolic functions with "no arguments";
        this no longer works::

            sage: plot(2*sin, -4, 4)
            Traceback (most recent call last):
            ...
            TypeError: unsupported operand parent(s) for '*': 'Integer Ring' and '<class 'sage.functions.trig.Function_sin'>'

        You should evaluate the function first::

            sage: plot(2*sin(x), -4, 4)
            Graphics object consisting of 1 graphics primitive

        TESTS::

            sage: f(x) = x*(1 - x)
            sage: plot(f,0,1)
            Graphics object consisting of 1 graphics primitive
        """
        from sage.symbolic.callable import is_CallableSymbolicExpression
        from sage.symbolic.ring import is_SymbolicVariable
        from sage.plot.plot import plot

        # see if the user passed a variable in.
        if 'param' in kwds:
            param = kwds['param']
        else:
            param = None
            for i, arg in enumerate(args):
                if is_SymbolicVariable(arg):
                    param = arg
                    args = args[:i] + args[i+1:]
                    break

        if param is None:
            if is_CallableSymbolicExpression(self):
                A = self.arguments()
                if len(A) == 0:
                    raise ValueError("function has no input arguments")
                else:
                    param = A[0]

                f = self._plot_fast_callable(param)
            else:
                A = self.variables()
                if len(A) == 0:
                    #Here we handle the case where f is something
                    #like ``sin``, which has takes arguments which
                    #aren't explicitly given
                    n = self.number_of_arguments()
                    f = self._plot_fast_callable()
                else:
                    param = A[0]
                    try:
                        f = self._plot_fast_callable(param)
                    except NotImplementedError:
                        return self.function(param)
        else:
            try:
                f = self._plot_fast_callable(param)
            except NotImplementedError:
                return self.function(param)
        return plot(f, *args, **kwds)

    def _plot_fast_callable(self, *vars):
        """
        Internal function used for creating a fast callable version of this
        symbolic expression for plotting.

        EXAMPLES::

            sage: x = var('x', domain='real')
            sage: s = abs((1+I*x)^4); s
            (I*x + 1)^2*(-I*x + 1)^2
            sage: s._plot_fast_callable(x)
            <sage.ext.interpreters.wrapper_py.Wrapper_py object at ...>
            sage: s._plot_fast_callable(x)(10)
            10201
            sage: abs((I*10+1)^4)
            10201
            sage: plot(s)
            Graphics object consisting of 1 graphics primitive

        Check that :trac:`15030` is fixed::

            sage: abs(log(x))._plot_fast_callable(x)(-0.2)
            3.52985761682672
            sage: f = function('f', evalf_func=lambda self,x,parent: I*x)
            sage: plot(abs(f(x)), 0,5)
            Graphics object consisting of 1 graphics primitive
        """
        from sage.ext.fast_callable import fast_callable
        return fast_callable(self, vars=vars, expect_one_var=True)

    ############
    # Calculus #
    ############
    def sum(self, *args, **kwds):
        r"""
        Return the symbolic sum
        `\sum_{v = a}^b self`

        with respect to the variable `v` with endpoints
        `a` and `b`.

        INPUT:

        -  ``v`` - a variable or variable name

        -  ``a`` - lower endpoint of the sum

        -  ``b`` - upper endpoint of the sum

        - ``algorithm`` - (default: ``'maxima'``)  one of

                - ``'maxima'`` - use Maxima (the default)

                - ``'maple'`` - (optional) use Maple

                - ``'mathematica'`` - (optional) use Mathematica

                - ``'giac'`` - (optional) use Giac


        EXAMPLES::

            sage: k, n = var('k,n')
            sage: k.sum(k, 1, n).factor()
            1/2*(n + 1)*n

        ::

            sage: (1/k^4).sum(k, 1, oo)
            1/90*pi^4

        ::

            sage: (1/k^5).sum(k, 1, oo)
            zeta(5)

        A well known binomial identity::

            sage: assume(n>=0)
            sage: binomial(n,k).sum(k, 0, n)
            2^n

        And some truncations thereof::

            sage: binomial(n,k).sum(k,1,n)
            2^n - 1
            sage: binomial(n,k).sum(k,2,n)
            2^n - n - 1
            sage: binomial(n,k).sum(k,0,n-1)
            2^n - 1
            sage: binomial(n,k).sum(k,1,n-1)
            2^n - 2

        The binomial theorem::

            sage: x, y = var('x, y')
            sage: (binomial(n,k) * x^k * y^(n-k)).sum(k, 0, n)
            (x + y)^n

        ::

            sage: (k * binomial(n, k)).sum(k, 1, n)
            2^(n - 1)*n

        ::

            sage: ((-1)^k*binomial(n,k)).sum(k, 0, n)
            0

        ::

            sage: (2^(-k)/(k*(k+1))).sum(k, 1, oo)
            -log(2) + 1

        Summing a hypergeometric term::

            sage: (binomial(n, k) * factorial(k) / factorial(n+1+k)).sum(k, 0, n)
            1/2*sqrt(pi)/factorial(n + 1/2)

        We check a well known identity::

            sage: bool((k^3).sum(k, 1, n) == k.sum(k, 1, n)^2)
            True

        A geometric sum::

            sage: a, q = var('a, q')
            sage: (a*q^k).sum(k, 0, n)
            (a*q^(n + 1) - a)/(q - 1)

        The geometric series::

            sage: assume(abs(q) < 1)
            sage: (a*q^k).sum(k, 0, oo)
            -a/(q - 1)

        A divergent geometric series.  Do not forget
        to `forget` your assumptions::

            sage: forget()
            sage: assume(q > 1)
            sage: (a*q^k).sum(k, 0, oo)
            Traceback (most recent call last):
            ...
            ValueError: Sum is divergent.

        This summation only Mathematica can perform::

            sage: (1/(1+k^2)).sum(k, -oo, oo, algorithm = 'mathematica')     # optional - mathematica
            pi*coth(pi)

        Use Giac to perform this summation::

            sage: (sum(1/(1+k^2), k, -oo, oo, algorithm = 'giac')).factor()       # optional - giac
            pi*(e^(2*pi) + 1)/((e^pi + 1)*(e^pi - 1))

        Use Maple as a backend for summation::

            sage: (binomial(n,k)*x^k).sum(k, 0, n, algorithm = 'maple')      # optional - maple
            (x + 1)^n

        .. note::

           #. Sage can currently only understand a subset of the output of Maxima, Maple and
              Mathematica, so even if the chosen backend can perform the summation the
              result might not be convertable into a usable Sage expression.

        TESTS:

        Check that the sum in :trac:`10682` is done right::

            sage: sum(binomial(n,k)*k^2, k, 2, n)
            1/4*(n^2 + n)*2^n - n

        This sum used to give a wrong result (:trac:`9635`) but
        now gives correct results with all relevant assumptions::

            sage: (n,k,j)=var('n,k,j')
            sage: sum(binomial(n,k)*binomial(k-1,j)*(-1)**(k-1-j),k,j+1,n)
            -sum((-1)^(-j + k)*binomial(k - 1, j)*binomial(n, k), k, j + 1, n)
            sage: assume(j>-1)
            sage: sum(binomial(n,k)*binomial(k-1,j)*(-1)**(k-1-j),k,j+1,n)
            1
            sage: forget()
            sage: assume(n>=j)
            sage: sum(binomial(n,k)*binomial(k-1,j)*(-1)**(k-1-j),k,j+1,n)
            -sum((-1)^(-j + k)*binomial(k - 1, j)*binomial(n, k), k, j + 1, n)
            sage: forget()
            sage: assume(j==-1)
            sage: sum(binomial(n,k)*binomial(k-1,j)*(-1)**(k-1-j),k,j+1,n)
            1
            sage: forget()
            sage: assume(j<-1)
            sage: sum(binomial(n,k)*binomial(k-1,j)*(-1)**(k-1-j),k,j+1,n)
            -sum((-1)^(-j + k)*binomial(k - 1, j)*binomial(n, k), k, j + 1, n)
            sage: forget()

        Check that :trac:`16176` is fixed::

            sage: n = var('n')
            sage: sum(log(1-1/n^2),n,2,oo)
            -log(2)
        """
        from sage.calculus.calculus import symbolic_sum
        return symbolic_sum(self, *args, **kwds)

    def integral(self, *args, **kwds):
        """
        Compute the integral of self.  Please see
        :func:`sage.symbolic.integration.integral.integrate` for more details.

        EXAMPLES::

            sage: sin(x).integral(x,0,3)
            -cos(3) + 1
            sage: sin(x).integral(x)
            -cos(x)

        TESTS:

        We check that :trac:`12438` is resolved::

            sage: f(x) = x; f
            x |--> x
            sage: integral(f, x)
            x |--> 1/2*x^2
            sage: integral(f, x, 0, 1)
            1/2

            sage: f(x, y) = x + y
            sage: f
            (x, y) |--> x + y
            sage: integral(f, y, 0, 1)
            x |--> x + 1/2
            sage: integral(f, x, 0, 1)
            y |--> y + 1/2
            sage: _(3)
            7/2
            sage: var("z")
            z
            sage: integral(f, z, 0, 2)
            (x, y) |--> 2*x + 2*y
            sage: integral(f, z)
            (x, y) |--> (x + y)*z
        """
        from sage.symbolic.integration.integral import \
            integral, _normalize_integral_input
        from sage.symbolic.callable import \
            CallableSymbolicExpressionRing, is_CallableSymbolicExpressionRing
        R = self._parent
        if is_CallableSymbolicExpressionRing(R):
            f = ring.SR(self)
            f, v, a, b = _normalize_integral_input(f, *args)
            # Definite integral with respect to a positional variable.
            if a is not None and v in R.arguments():
                arguments = list(R.arguments())
                arguments.remove(v)
                if arguments:
                    arguments = tuple(arguments)
                    R = CallableSymbolicExpressionRing(arguments, check=False)
                else:   # all arguments are gone
                    R = ring.SR
            return R(integral(f, v, a, b, **kwds))
        return integral(self, *args, **kwds)

    integrate = integral

    def nintegral(self, *args, **kwds):
        """
        Compute the numerical integral of self.  Please see
        :obj:`sage.calculus.calculus.nintegral` for more details.

        EXAMPLES::

            sage: sin(x).nintegral(x,0,3)
            (1.989992496600..., 2.209335488557...e-14, 21, 0)
        """
        from sage.calculus.calculus import nintegral
        return nintegral(self, *args, **kwds)

    nintegrate = nintegral

    def minpoly(self, *args, **kwds):
        """
        Return the minimal polynomial of this symbolic expression.

        EXAMPLES::

            sage: golden_ratio.minpoly()
            x^2 - x - 1
        """
        try:
            obj = self.pyobject()
            return obj.minpoly()
        except AttributeError:
            pass
        except TypeError:
            pass
        from sage.calculus.calculus import minpoly
        return minpoly(self, *args, **kwds)

    def limit(self, *args, **kwds):
        """
        Return a symbolic limit.  See
        :obj:`sage.calculus.calculus.limit`

        EXAMPLES::

            sage: (sin(x)/x).limit(x=0)
            1
        """
        from sage.calculus.calculus import limit
        return limit(self, *args, **kwds)

    def laplace(self, t, s):
        """
        Return Laplace transform of self.  See
        :obj:`sage.calculus.calculus.laplace`

        EXAMPLES::

            sage: var('x,s,z')
            (x, s, z)
            sage: (z + exp(x)).laplace(x, s)
            z/s + 1/(s - 1)
        """
        from sage.calculus.calculus import laplace
        return laplace(self, t, s)

    def inverse_laplace(self, t, s):
        """
        Return inverse Laplace transform of self.  See
        :obj:`sage.calculus.calculus.inverse_laplace`

        EXAMPLES::

            sage: var('w, m')
            (w, m)
            sage: f = (1/(w^2+10)).inverse_laplace(w, m); f
            1/10*sqrt(10)*sin(sqrt(10)*m)
        """
        from sage.calculus.calculus import inverse_laplace
        return inverse_laplace(self, t, s)

    def add_to_both_sides(self, x):
        """
        Return a relation obtained by adding *x* to both sides of
        this relation.

        EXAMPLES::

            sage: var('x y z')
            (x, y, z)
            sage: eqn = x^2 + y^2 + z^2 <= 1
            sage: eqn.add_to_both_sides(-z^2)
            x^2 + y^2 <= -z^2 + 1
            sage: eqn.add_to_both_sides(I)
            x^2 + y^2 + z^2 + I <= (I + 1)
        """
        if not is_a_relational(self._gobj):
            raise TypeError("this expression must be a relation")
        return self + x

    def subtract_from_both_sides(self, x):
        """
        Return a relation obtained by subtracting *x* from both sides
        of this relation.

        EXAMPLES::

            sage: eqn = x*sin(x)*sqrt(3) + sqrt(2) > cos(sin(x))
            sage: eqn.subtract_from_both_sides(sqrt(2))
            sqrt(3)*x*sin(x) > -sqrt(2) + cos(sin(x))
            sage: eqn.subtract_from_both_sides(cos(sin(x)))
            sqrt(3)*x*sin(x) + sqrt(2) - cos(sin(x)) > 0
        """
        if not is_a_relational(self._gobj):
            raise TypeError("this expression must be a relation")
        return self - x

    def multiply_both_sides(self, x, checksign=None):
        """
        Return a relation obtained by multiplying both sides of this
        relation by *x*.

        .. note::

           The *checksign* keyword argument is currently ignored and
           is included for backward compatibility reasons only.

        EXAMPLES:

        Note that the direction of the following inequalities is
        not reversed::

            sage: var('x,y'); f = x + 3 < y - 2
            (x, y)
            sage: f.multiply_both_sides(7)
            7*x + 21 < 7*y - 14
            sage: f.multiply_both_sides(-1/2)
            -1/2*x - 3/2 < -1/2*y + 1

        You can multiply or divide the
        equation by a quantity with unknown sign::

            sage: f = sqrt(2) + x == y^3
            sage: f.multiply_both_sides(I)
            I*x + I*sqrt(2) == I*y^3
            sage: f.multiply_both_sides(-1)
            -x - sqrt(2) == -y^3
        """
        if not is_a_relational(self._gobj):
            raise TypeError("this expression must be a relation")
        return self.operator()(self.lhs() * x, self.rhs() * x)

    def divide_both_sides(self, x, checksign=None):
        """
        Return a relation obtained by dividing both sides of this
        relation by *x*.

        .. note::

           The *checksign* keyword argument is currently ignored and
           is included for backward compatibility reasons only.

        EXAMPLES::

            sage: theta = var('theta')
            sage: eqn =   (x^3 + theta < sin(x*theta))
            sage: eqn.divide_both_sides(theta, checksign=False)
            (x^3 + theta)/theta < sin(theta*x)/theta
            sage: eqn.divide_both_sides(theta)
            (x^3 + theta)/theta < sin(theta*x)/theta
            sage: eqn/theta
            Traceback (most recent call last):
            ...
            ArithmeticError: Inequality divided by irreal or symbolic.
        """
        if not is_a_relational(self._gobj):
            raise TypeError("this expression must be a relation")
        return self.operator()(self.lhs() / x, self.rhs() / x)

    def implicit_derivative(self, Y, X, n=1):
        """
        Return the n'th derivative of Y with respect to X given implicitly by this expression.

        INPUT:

        - ``Y`` - The dependent variable of the implicit expression.

        - ``X`` - The independent variable with respect to which the derivative is taken.


        - ``n`` - (default : 1) the order of the derivative.

        EXAMPLES::

            sage: var('x, y')
            (x, y)
            sage: f = cos(x)*sin(y)
            sage: f.implicit_derivative(y, x)
            sin(x)*sin(y)/(cos(x)*cos(y))
            sage: g = x*y^2
            sage: g.implicit_derivative(y, x, 3)
            -1/4*(y + 2*y/x)/x^2 + 1/4*(2*y^2/x - y^2/x^2)/(x*y) - 3/4*y/x^3

        It is an error to not include an independent variable term
        in the expression::

            sage: (cos(x)*sin(x)).implicit_derivative(y, x)
            Traceback (most recent call last):
            ...
            ValueError: Expression cos(x)*sin(x) contains no y terms


        TESTS::

            sage: var('x,y')  # check that the pynac registry is not polluted
            (x, y)
            sage: psr = copy(sage.symbolic.ring.pynac_symbol_registry)
            sage: (x^6*y^5).implicit_derivative(y, x, 3)
            -792/125*y/x^3 + 12/25*(15*x^4*y^5 + 28*x^3*y^5)/(x^6*y^4) - 36/125*(20*x^5*y^4 + 43*x^4*y^4)/(x^7*y^3)
            sage: psr == sage.symbolic.ring.pynac_symbol_registry
            True
        """
        from sage.symbolic.ring import SR
        from sage.symbolic.function_factory import SymbolicFunction

        if not self.has(Y):
            raise ValueError("Expression {} contains no {} terms".format(self, Y))
        x = SR.symbol()
        yy = SR.symbol()
        y = SymbolicFunction('y', 1)(x)
        f = SymbolicFunction('f', 2)(x, yy)
        Fx = f.diff(x)
        Fy = f.diff(yy)
        G = -(Fx/Fy)
        G = G.subs({yy: y})
        di = {y.diff(x): -self.diff(X)/self.diff(Y)}
        R = G
        S = G.diff(x, n - 1)
        for i in range(n + 1):
            di[y.diff(x, i + 1).subs({x: x})] = R
            S = S.subs(di)
            R = G.diff(x, i)
            for j in range(n + 1 - i):
                di[f.diff(x, i, yy, j).subs({x: x, yy: y})] = self.diff(X, i, Y, j)
                S = S.subs(di)
        return S

def solve_diophantine(f,  *args, **kwds):
    """
    Solve a Diophantine equation.

    The argument, if not given as symbolic equation, is set equal to zero.
    It can be given in any form that can be converted to symbolic. Please
    see :meth:`Expression.solve_diophantine()` for a detailed
    synopsis.

    EXAMPLES::

        sage: R.<a,b> = PolynomialRing(ZZ); R
        Multivariate Polynomial Ring in a, b over Integer Ring
        sage: solve_diophantine(a^2-3*b^2+1)
        []
        sage: solve_diophantine(a^2-3*b^2+2)
        (1/2*sqrt(3)*(sqrt(3) + 2)^t - 1/2*sqrt(3)*(-sqrt(3) + 2)^t + 1/2*(sqrt(3) + 2)^t + 1/2*(-sqrt(3) + 2)^t,
         1/6*sqrt(3)*(sqrt(3) + 2)^t - 1/6*sqrt(3)*(-sqrt(3) + 2)^t + 1/2*(sqrt(3) + 2)^t + 1/2*(-sqrt(3) + 2)^t)
    """
    from sage.symbolic.ring import SR

    if not isinstance(f, Expression):
        f = SR(f)
    return f.solve_diophantine(*args, **kwds)

cdef dict dynamic_class_cache = {}
cdef get_dynamic_class_for_function(unsigned serial):
    r"""
    Create a dynamic class corresponding to the function with given
    ``serial`` that includes dynamic methods defined by the function.

    Dynamic methods can be defined in a subclass ``EvaluationMethods`` in
    the function body. These will be available in symbolic expressions
    representing evaluations of the said function on some arguments.

    EXAMPLES::

        sage: from sage.symbolic.function import BuiltinFunction
        sage: class TFunc(BuiltinFunction):
        ....:     def __init__(self):
        ....:         BuiltinFunction.__init__(self, 'tfunc', nargs=1)
        ....:
        ....:     class EvaluationMethods:
        ....:         def argp1(fn, self, x):
        ....:             '''
        ....:             Some documentation about a bogus function.
        ....:             '''
        ....:             return x+1
        ....:
        ....:         @property
        ....:         def foo(self):
        ....:             return 5
        ....:
        sage: tfunc = TFunc()
        sage: e = tfunc(x); e
        tfunc(x)
        sage: type(e)
        <class '__main__.Expression_with_dynamic_methods'>
        sage: e.argp1()
        x + 1
        sage: e.foo
        5
        sage: x.argp1()
        Traceback (most recent call last):
        ...
        AttributeError: 'sage.symbolic.expression.Expression' object has no
        attribute 'argp1'
        sage: t = (e + 1).op[0]; t
        tfunc(x)
        sage: t
        tfunc(x)
        sage: type(t)
        <class '__main__.Expression_with_dynamic_methods'>
        sage: t.argp1()
        x + 1
        sage: import sagenb.misc.support as s
        sage: s.completions('t.argp', globals(), system='python')
        ['t.argp1']
        sage: t.argp1.__doc__.strip()
        'Some documentation about a bogus function.'

    Now with two arguments::

        sage: class TFunc2(BuiltinFunction):
        ....:     def __init__(self):
        ....:         BuiltinFunction.__init__(self, 'tfunc', nargs=2)
        ....:
        ....:     class EvaluationMethods:
        ....:         def argsum(fn, self, x, y):
        ....:             return x + y
        ....:
        sage: tfunc2 = TFunc2()
        sage: e = tfunc2(x, 1)
        sage: e.argsum()
        x + 1
    """
    cls = dynamic_class_cache.get(serial)
    if cls is None:
        # if operator is a special function defined by us
        # find the python equivalent and return it
        func_class = get_sfunction_from_serial(serial)
        eval_methods = getattr(func_class, 'EvaluationMethods', None)
        if eval_methods is not None:
            # callable methods need to be wrapped to extract the operands
            # and pass them as arguments
            from sage.symbolic.function_factory import eval_on_operands
            from sage.structure.misc import getattr_from_other_class
            for name in dir(eval_methods):
                m = getattr(eval_methods(), name)
                if callable(m):
                    new_m = eval_on_operands(getattr_from_other_class(
                        func_class, eval_methods, name))
                    setattr(eval_methods, name, new_m)
            cls = dynamic_class('Expression_with_dynamic_methods',
                    (Expression,), eval_methods)
        else:
            cls = Expression

        dynamic_class_cache[serial] = cls

    return cls

cdef Expression new_Expression_from_GEx(parent, GEx juice):
    cdef type cls
    cdef Expression nex
    cdef unsigned serial
    if is_exactly_a_function(juice):
        # if the function defines any dynamic methods these are made
        # available through a dynamic class
        cls = <type>get_dynamic_class_for_function(ex_to_function(juice).get_serial())
    else:
        cls = Expression

    nex = <Expression>cls.__new__(cls)
    GEx_construct_ex(&nex._gobj, juice)
    nex._parent = parent
    return nex

cdef Expression new_Expression_from_pyobject(parent, x):
    cdef GEx exp
    GEx_construct_pyobject(exp, x)
    return new_Expression_from_GEx(parent, exp)

cdef class ExpressionIterator:
    cdef Expression _ex
    cdef int _ind
    cdef int _len
    def __iter__(self):
        """
        Return this iterator object itself.

        EXAMPLES::

            sage: x,y,z = var('x,y,z')
            sage: i = (x+y).iterator()
            sage: iter(i) is i
            True
        """
        return self

    def __next__(self):
        """
        Return the next component of the expression.

        EXAMPLES::

            sage: x,y,z = var('x,y,z')
            sage: i = (x+y).iterator()
            sage: next(i)
            x
        """
        cdef GEx ex
        if self._ind == self._len:
            raise StopIteration
        ex = self._ex._gobj.op(self._ind)
        self._ind+=1
        return new_Expression_from_GEx(self._ex._parent, ex)

cdef inline ExpressionIterator new_ExpIter_from_Expression(Expression ex):
    """
    Construct a new iterator over a symbolic expression.

    EXAMPLES::

        sage: x,y,z = var('x,y,z')
        sage: i = (x+y).iterator() #indirect doctest
    """
    # The const_iterator in GiNaC just keeps an integer index to the current
    # subexpression. We do the same here, to avoid the trouble of having to
    # mess with C++ class constructors/destructors.
    cdef ExpressionIterator m = <ExpressionIterator>ExpressionIterator.__new__(ExpressionIterator)
    m._ex = ex
    m._ind = 0
    m._len  = ex._gobj.nops()
    return m


cdef operators compatible_relation(operators lop, operators rop) except <operators>-1:
    """
    TESTS::

        sage: var('a,b,x,y')
        (a, b, x, y)
        sage: (x < a) + (y <= b)     # indirect doctest
        x + y < a + b
        sage: (x >= 4) * (y > 7)
        x*y > 28
    """
    if lop == rop:
        return lop
    elif lop == not_equal or rop == not_equal:
        raise TypeError("incompatible relations")
    elif lop == equal:
       return rop
    elif rop == equal:
       return lop
    elif lop in [less, less_or_equal] and rop in [less, less_or_equal]:
       return less
    elif lop in [greater, greater_or_equal] and rop in [greater, greater_or_equal]:
       return greater
    else:
        raise TypeError("incompatible relations")<|MERGE_RESOLUTION|>--- conflicted
+++ resolved
@@ -3048,7 +3048,6 @@
             sage: ex.substitute(a=z, b=z)
             (r1*x2 - r2 - x1)/x3
 
-<<<<<<< HEAD
         Relations become `False` when multiplied with `0` (:trac:`7660`)::
 
             sage: (x == 2)*0
@@ -3071,7 +3070,7 @@
             Traceback (most recent call last):
             ...
             ArithmeticError: Inequality multiplied with irreal or symbolic.
-=======
+
         Check that floating point numbers +/- 1.0 are treated
         differently from integers +/- 1 (:trac:`12257`)::
 
@@ -3090,7 +3089,6 @@
             -1.00000000000000
             sage: sin(1.0*pi)
             sin(1.00000000000000*pi)
->>>>>>> edb1b087
         """
         from sage.rings.real_mpfr import RR
         cdef GEx x
@@ -3617,7 +3615,6 @@
             sage: SR(0)^SR(0)
             1
 
-<<<<<<< HEAD
         Equations distribute powers over the sides but inequalities
         will not (:trac:`7660`)::
 
@@ -3627,7 +3624,7 @@
             sage: rel = x<5
             sage: rel^2
             (x < 5)^2
-=======
+
         Check that floating point numbers +/- 1.0 are treated
         differently from integers +/- 1 (:trac:`12257`)::
 
@@ -3642,7 +3639,6 @@
             0.000000000000000
             sage: exp(x)^1.0
             (e^x)^1.00000000000000
->>>>>>> edb1b087
         """
         cdef Expression base, nexp
 
