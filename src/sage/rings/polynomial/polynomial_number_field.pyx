--- conflicted
+++ resolved
@@ -7,11 +7,7 @@
 
 EXAMPLES:
 
-<<<<<<< HEAD
 Define polynomials over an absolute number field and compute with them::
-=======
-Define a polynomial over an absolute number field and perform basic operations with them::
->>>>>>> 341a8f7e
 
     sage: N.<a> = NumberField(x^2-2)
     sage: K.<x> = N[]
@@ -496,18 +492,10 @@
         c = ''.join(map(str,N.variable_names()))
         M = N.absolute_field(c)
         M_to_N, N_to_M = M.structure()
-<<<<<<< HEAD
-        R = M[x]
-        first = R(([N_to_M(foo) for foo in self.list()]))
-        second = R(([N_to_M(foo) for foo in other.list()]))
-        result = first.gcd(second, algorithm=algorithm)
-        result = L(([M_to_N(foo) for foo in result.list()]))
-=======
         R = PolynomialRing(M, x)
         first = R([N_to_M(foo) for foo in self.list()])
         second = R([N_to_M(foo) for foo in other.list()])
-        result = first.gcd(second)
+        result = first.gcd(second, algorithm=algorithm)
         result = L([M_to_N(foo) for foo in result.list()])
->>>>>>> 341a8f7e
         #the result is already monic
         return result