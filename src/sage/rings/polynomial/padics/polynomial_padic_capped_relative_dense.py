"""
p-adic Capped Relative Dense Polynomials
"""

#*****************************************************************************
#  Distributed under the terms of the GNU General Public License (GPL)
#  as published by the Free Software Foundation; either version 2 of
#  the License, or (at your option) any later version.
#                  http://www.gnu.org/licenses/
#*****************************************************************************

import sage.rings.polynomial.polynomial_element_generic
from sage.rings.polynomial.polynomial_element import Polynomial
from sage.rings.polynomial.padics.polynomial_padic import Polynomial_padic
import sage.rings.polynomial.polynomial_integer_dense_ntl
import sage.rings.integer
import sage.rings.integer_ring
import sage.rings.padics.misc as misc
import sage.rings.padics.precision_error as precision_error
import sage.rings.fraction_field_element as fraction_field_element
import copy
from sage.structure.element import coerce_binop

from sage.libs.all import pari, pari_gen
from sage.libs.ntl.all import ZZX
from sage.rings.infinity import infinity

min = misc.min
ZZ = sage.rings.integer_ring.ZZ
PrecisionError = precision_error.PrecisionError
Integer = sage.rings.integer.Integer
Polynomial_generic_domain = sage.rings.polynomial.polynomial_element_generic.Polynomial_generic_domain
Polynomial_integer_dense = sage.rings.polynomial.polynomial_integer_dense_ntl.Polynomial_integer_dense_ntl

class Polynomial_padic_capped_relative_dense(Polynomial_generic_domain, Polynomial_padic):
    def __init__(self, parent, x=None, check=True, is_gen=False, construct = False, absprec = infinity, relprec = infinity):
        """
        TESTS::

            sage: K = Qp(13,7)
            sage: R.<t> = K[]
            sage: R([K(13), K(1)])
            (1 + O(13^7))*t + (13 + O(13^8))
            sage: T.<t> = ZZ[]
            sage: R(t + 2)
            (1 + O(13^7))*t + (2 + O(13^7))
        """
        Polynomial.__init__(self, parent, is_gen=is_gen)
        parentbr = parent.base_ring()
        from sage.rings.polynomial.polynomial_ring_constructor import PolynomialRing
        if construct:
            (self._poly, self._valbase, self._relprecs, self._normalized, self._valaddeds, self._list) = x #the last two of these may be None
            return
        elif is_gen:
            self._poly = PolynomialRing(ZZ, parent.variable_name()).gen()
            self._valbase = 0
            self._valaddeds = [infinity, 0]
            self._relprecs = [infinity, parentbr.precision_cap()]
            self._normalized = True
            self._list = None
            return

        #First we list the types that are turned into Polynomials
        if isinstance(x, ZZX):
            x = Polynomial_integer_dense(PolynomialRing(ZZ, parent.variable_name()), x, construct = True)
        elif isinstance(x, fraction_field_element.FractionFieldElement) and \
               x.denominator() == 1:
            #Currently we ignore precision information in the denominator.  This should be changed eventually
            x = x.numerator()

        #We now coerce various types into lists of coefficients.  There are fast pathways for some types of polynomials
        if isinstance(x, Polynomial):
            if x.parent() is self.parent():
                if not absprec is infinity or not relprec is infinity:
                    x._normalize()
                self._poly = x._poly
                self._valbase = x._valbase
                self._valaddeds = x._valaddeds
                self._relprecs = x._relprecs
                self._normalized = x._normalized
                self._list = x._list
                if not absprec is infinity or not relprec is infinity:
                    self._adjust_prec_info(absprec, relprec)
                return
            elif x.base_ring() is ZZ:
                self._poly = x
                self._valbase = Integer(0)
                p = parentbr.prime()
                self._relprecs = [c.valuation(p) + parentbr.precision_cap() for c in x.list()]
                self._comp_valaddeds()
                self._normalized = len(self._valaddeds) == 0 or (min(self._valaddeds) == 0)
                self._list = None
                if not absprec is infinity or not relprec is infinity:
                    self._adjust_prec_info(absprec, relprec)
                return
            else:
                x = [parentbr(a) for a in x.list()]
                check = False
        elif isinstance(x, dict):
            zero = parentbr.zero_element()
            n = max(x.keys())
            v = [zero for _ in xrange(n + 1)]
            for i, z in x.iteritems():
                v[i] = z
            x = v
        elif isinstance(x, pari_gen):
            x = [parentbr(w) for w in x.list()]
            check = False
        #The default behavior if we haven't already figured out what the type is is to assume it coerces into the base_ring as a constant polynomial
        elif not isinstance(x, list):
            x = [x] # constant polynomial

        # In contrast to other polynomials, the zero element is not distinguished
        # by having its list empty. Instead, it has list [0]
        if not x:
            x = [parentbr.zero_element()]
        if check:
            x = [parentbr(z) for z in x]

        # Remove this -- for p-adics this is terrible, since it kills any non exact zero.
        #if len(x) == 1 and not x[0]:
        #    x = []

        self._list = x
        self._valaddeds = [a.valuation() for a in x]
        self._valbase = sage.rings.padics.misc.min(self._valaddeds)
        if self._valbase is infinity:
            self._valaddeds = []
            self._relprecs = []
            self._poly = PolynomialRing(ZZ, parent.variable_name())()
            self._normalized = True
            if not absprec is infinity or not relprec is infinity:
                self._adjust_prec_info(absprec, relprec)
        else:
            self._valaddeds = [c - self._valbase for c in self._valaddeds]
            self._relprecs = [a.precision_absolute() - self._valbase for a in x]
            self._poly = PolynomialRing(ZZ, parent.variable_name())([a >> self._valbase for a in x])
            self._normalized = True
            if not absprec is infinity or not relprec is infinity:
                self._adjust_prec_info(absprec, relprec)

    def _new_constant_poly(self, a, P):
        """
        Create a new constant polynomial in parent P with value a.

        ASSUMPTION:

        The value a must be an element of the base ring of P. That
        assumption is not verified.

        EXAMPLE::

            sage: R.<t> = Zp(5)[]
            sage: t._new_constant_poly(O(5),R)
            (O(5))

        """
        return self.__class__(P,[a], check=False)

    def _normalize(self):
        # Currently slow: need to optimize
        if not self._normalized:
            if self._valaddeds is None:
                self._comp_valaddeds()
            val = sage.rings.padics.misc.min(self._valaddeds)
            prime_pow = self.base_ring().prime_pow
            selflist = self._poly.list()
            if val is infinity:
                pass
            elif val != 0:
                self._relprecs = [max(prec - val,0) for prec in self._relprecs]
                v = [Integer(0) if (e is infinity) else ((c // prime_pow(val)) % prime_pow(e)) for (c,e) in zip(selflist, self._relprecs)]
                self._poly = self._poly.parent()(v, check=False)
                self._valbase += val
                self._valaddeds = [c - val for c in self._valaddeds]
            else:
                self._poly = self._poly.parent()([Integer(0) if (e is infinity) else (c % prime_pow(e)) for (c,e) in zip(selflist, self._relprecs)], check=False)
            self._normalized = True

    def _reduce_poly(self):
        selflist = self._poly.list()
        prime_pow = self.base_ring().prime_pow
        self._poly = self._poly.parent()([Integer(0) if (e is infinity) else (c % prime_pow(e)) for (c, e) in zip(selflist, self._relprecs)], check=False)

    def __reduce__(self):
        """
        For pickling.  This function is here because the relative precisions were getting screwed up for some reason.
        """
        return make_padic_poly, (self.parent(), (self._poly, self._valbase, self._relprecs, self._normalized, self._valaddeds, self._list), 0)

    def _comp_list(self):
        """
        Recomputes the list of coefficients.

        EXAMPLES::

            sage: K = Qp(13,7)
            sage: R.<t> = K[]
            sage: a = t[0:1]
            sage: a._comp_list()
            sage: a
            0
        """
        if self.degree() == -1 and self._valbase == infinity:
            self._list = []
            return self._list
        polylist = self._poly.list()
        polylen = len(polylist)
        self._list = [self.base_ring()(polylist[i], absprec = self._relprecs[i]) << self._valbase for i in range(polylen)] \
                     + [self.base_ring()(0, absprec = self._relprecs[i] + self._valbase) for i in range(polylen, len(self._relprecs))]
        while len(self._list) > 0 and self._list[-1]._is_exact_zero():
            self._list.pop()

    def _comp_valaddeds(self):
        self._valaddeds = []
        for i in range(self._poly.degree() + 1):
            tmp = self._poly.list()[i].valuation(self.parent().base_ring().prime())
            if tmp is infinity or tmp > self._relprecs[i]:
                self._valaddeds.append(self._relprecs[i])
            else:
                self._valaddeds.append(tmp)
        for i in range(self._poly.degree() + 1, len(self._relprecs)):
            self._valaddeds.append(self._relprecs[i])

    def _adjust_prec_info(self, absprec=infinity, relprec=infinity):
        r"""
        Assumes that self._poly, self._val and self._relprec are set initially and adjusts self._val and self._relprec to the termwise minimum of absprec and relprec.
        """
        return

#         min = sage.rings.padics.misc.min
#         slen = len(self._relprec)
#         if isinstance(absprec, list):
#             alen = len(absprec)
#         elif absprec is infinity:
#             alen = 0
#             absprec = []
#         else:
#             alen = 1
#         if isinstance(relprec, list):
#             rlen = len(relprec)
#         elif relprec is infinity:
#             rlen = 0
#             relprec = []
#         else:
#             rlen = 1
#         preclen = max(slen, rlen, alen)
#         if not isinstance(absprec, list):
#             absprec = [absprec] * preclen
#         if not isinstance(relprec, list):
#             relprec = [relprec] * preclen
#         vallist = [c.valuation(self.base_ring().prime()) + self._val for c in self._poly.list()] #######
#         vmin = min(vallist)
#         amin = min(absprec)
#         if amin < vmin:
#             vmin = amin
#         if vmin < self._val:
#             vadjust =

#         if not isinstance(absprec, list):
#             self._val = min(vallist + [absprec])
#             absprec = [absprec] * preclen
#         else:
#             self._val = padics.misc.min(vallist + absprec)
#             absprec = absprec + [infinity] * (preclen - len(absprec))
#         if self._val is infinity:
#             self._relprec = []
#             return
#         if not isinstance(relprec, list):
#             relprec = [relprec] * preclen
#         else:
#             relprec = relprec + [parent.base_ring().precision_cap()] * (preclen - len(relprec))
#         self._relprec = [min(a, v + r) - self._val for (a, r, v) in zip(absprec, relprec, vallist)]
#Remember to normalize at the end if self._normalized is true because you need to reduce mod p^n

    def _getprecpoly(self, n):
        one = Integer(1)
        return self._poly.parent()([(0 if (c is infinity) else (one << (n * c))) for c in self._relprecs])

    def _getvalpoly(self, n):
        one = Integer(1)
        if self._valaddeds is None:
            self._comp_valaddeds()
        return self._poly.parent()([(0 if (c is infinity) else (one << (n * c))) for c in self._valaddeds] + \
                                   [(0 if (c is infinity) else (one << (n * c))) for c in self._relprecs[len(self._valaddeds):]])

    def list(self):
        """
        Returns a list of coefficients of self.

        NOTE:
        The length of the list returned may be greater
        than expected since it includes any leading zeros
        that have finite absolute precision.

        EXAMPLES::

            sage: K = Qp(13,7)
            sage: R.<t> = K[]
            sage: a = 2*t^3 + 169*t - 1
            sage: a
            (2 + O(13^7))*t^3 + (13^2 + O(13^9))*t + (12 + 12*13 + 12*13^2 + 12*13^3 + 12*13^4 + 12*13^5 + 12*13^6 + O(13^7))
            sage: a.list()
            [12 + 12*13 + 12*13^2 + 12*13^3 + 12*13^4 + 12*13^5 + 12*13^6 + O(13^7),
             13^2 + O(13^9),
             0,
             2 + O(13^7)]
         """

        if self._list is None:
            self._comp_list()
        return list(self._list)

    def content(self):
        """
        Returns the content of self.

        The content is returned to maximum precision: since it's only
        defined up to a unit, we can choose p^k as the representative.

        Returns an error if the base ring is actually a field: this is
        probably not a function you want to be using then, since any
        nonzero answer will be correct.

        The content of the exact zero polynomial is zero.

        EXAMPLES::

            sage: K = Zp(13,7)
            sage: R.<t> = K[]
            sage: a = 13^7*t^3 + K(169,4)*t - 13^4
            sage: a.content()
            13^2 + O(13^9)
            sage: R(0).content()
            0
            sage: P.<x> = ZZ[]
            sage: f = x + 2
            sage: f.content()
            1
            sage: fp = f.change_ring(pAdicRing(2, 10))
            sage: fp
            (1 + O(2^10))*x + (2 + O(2^11))
            sage: fp.content()
            1 + O(2^10)
            sage: (2*fp).content()
            2 + O(2^11)
        """
        if self.base_ring().is_field():
            raise TypeError("ground ring is a field.  Answer is only defined up to units.")
        if self._normalized:
            return self.base_ring()(self.base_ring().prime_pow(self._valbase))
        if self._valaddeds is None:
            self._comp_valaddeds()
        return self.base_ring()(self.base_ring().prime_pow(min(self._valaddeds) + self._valbase))

    def lift(self):
        """
        Returns an integer polynomial congruent to this one modulo the precision of each coefficient.

        NOTE: The lift that is returned will not necessarily be the same for polynomials with
              the same coefficients (ie same values and precisions): it will depend on how
              the polynomials are created.

        EXAMPLES::

            sage: K = Qp(13,7)
            sage: R.<t> = K[]
            sage: a = 13^7*t^3 + K(169,4)*t - 13^4
            sage: a.lift()
            62748517*t^3 + 169*t - 28561
        """
        return self.base_ring().prime_pow(self._valbase) * self._poly

    def __getitem__(self, n):
        """
        Returns the coefficient of x^n if `n` is an integer,
        returns the monomials of self of degree in slice `n` if `n` is a slice.

        EXAMPLES::

            sage: K = Qp(13,7)
            sage: R.<t> = K[]
            sage: a = 13^7*t^3 + K(169,4)*t - 13^4
            sage: a[1]
            13^2 + O(13^4)
            sage: a[1:2]
            (13^2 + O(13^4))*t
        """
        if isinstance(n, slice):
            start, stop = n.start, n.stop
            if start is None:
                start = 0
            elif start < 0:
                start = len(self._relprecs) + start
                if start < 0:
                    raise IndexError("list index out of range")
            if stop > len(self._relprecs) or stop is None:
                stop = len(self._relprecs)
            elif stop < 0:
                stop = len(self._relprecs) + stop
                if stop < 0:
                    raise IndexError("list index out of range")
            if start >= stop:
                return Polynomial_padic_capped_relative_dense(self.parent(), [])
            else:
                return Polynomial_padic_capped_relative_dense(self.parent(),
                    (self._poly[start:stop], self._valbase,
                    [infinity]*start + self._relprecs[start:stop], False,
                    None if self._valaddeds is None else [infinity]*start
                    + self._valaddeds[start:stop],
                    None if self._list is None else [self.base_ring()(0)]
                    * start + self._list[start:stop]), construct = True)
        else:
            if n >= len(self._relprecs):
                return self.base_ring()(0)
            if not self._list is None:
                return self._list[n]
            return self.base_ring()(self.base_ring().prime_pow(self._valbase)
                * self._poly[n], absprec = self._valbase + self._relprecs[n])

    def _add_(self, right):
        """
        Returns the sum of self and right.

        EXAMPLES::

            sage: K = Qp(13,7)
            sage: R.<t> = K[]
            sage: a = t^4 + 17*t^2 + 1
            sage: b = -t^4 + 9*t^2 + 13*t - 1
            sage: c = a + b; c
            (O(13^7))*t^4 + (2*13 + O(13^7))*t^2 + (13 + O(13^8))*t + (O(13^7))
            sage: c.list()
            [O(13^7), 13 + O(13^8), 2*13 + O(13^7), 0, O(13^7)]
        """
        selfpoly = self._poly
        rightpoly = right._poly
        if self._valbase > right._valbase:
            selfpoly = selfpoly * self.base_ring().prime_pow(self._valbase - right._valbase)
            baseval = right._valbase
        elif self._valbase < right._valbase:
            rightpoly = rightpoly * self.base_ring().prime_pow(right._valbase - self._valbase)
            baseval = self._valbase
        else:
            baseval = self._valbase
        # Currently we don't reduce the coefficients of the answer modulo the appropriate power of p or normalize
        return Polynomial_padic_capped_relative_dense(self.parent(), \
                                                      (selfpoly + rightpoly, \
                                                       baseval, \
                                                       [min(a + self._valbase - baseval, b + right._valbase - baseval) for (a, b) in
                                                              zip(_extend_by_infinity(self._relprecs, max(len(self._relprecs), len(right._relprecs))), \
                                                                  _extend_by_infinity(right._relprecs, max(len(self._relprecs), len(right._relprecs))))], \
                                                       False, None, None), construct = True)

    def _sub_(self, right):
        """
        Returns the sum of self and right.

        EXAMPLES::

            sage: K = Qp(13,7)
            sage: R.<t> = K[]
            sage: a = t^4 + 17*t^2 + 1
            sage: b = t^4 - 9*t^2 - 13*t + 1
            sage: c = a - b; c
            (O(13^7))*t^4 + (2*13 + O(13^7))*t^2 + (13 + O(13^8))*t + (O(13^7))
            sage: c.list()
            [O(13^7), 13 + O(13^8), 2*13 + O(13^7), 0, O(13^7)]
        """
        selfpoly = self._poly
        rightpoly = right._poly
        if self._valbase > right._valbase:
            selfpoly = selfpoly * self.base_ring().prime_pow(self._valbase - right._valbase)
            baseval = right._valbase
        elif self._valbase < right._valbase:
            rightpoly = rightpoly * self.base_ring().prime_pow(right._valbase - self._valbase)
            baseval = self._valbase
        else:
            baseval = self._valbase
        # Currently we don't reduce the coefficients of the answer modulo the appropriate power of p or normalize
        return Polynomial_padic_capped_relative_dense(self.parent(), \
                                                      (selfpoly - rightpoly, \
                                                       baseval, \
                                                       [min(a + self._valbase - baseval, b + right._valbase - baseval) for (a, b) in
                                                              zip(_extend_by_infinity(self._relprecs, max(len(self._relprecs), len(right._relprecs))), \
                                                                  _extend_by_infinity(right._relprecs, max(len(self._relprecs), len(right._relprecs))))], \
                                                       False, None, None), construct = True)

    def _mul_(self, right):
        r"""
        Multiplies self and right.

        ALGORITHM: We use an algorithm thought up by Joe Wetherell to
        find the precisions of the product.  It works as follows:
        Suppose $f = \sum_i a_i x^i$ and $g = \sum_j b_j x^j$. Let $N
        = \max(\deg f, \deg g) + 1$ (in the actual implementation we
        use $N = 2^{\lfloor \log_2\max(\deg f, \deg g)\rfloor + 1}$).
        The valuations and absolute precisions of each coefficient
        contribute to the absolute precision of the kth coefficient of
        the product in the following way: for each $i + j = k$, you
        take the valuation of $a_i$ plus the absolute precision of
        $b_j$, and then take the valuation of $b_j$ plus the absolute
        precision of $a_i$, take the minimum of those two, and then
        take the minimum over all $i$, $j$ summing to $k$.

        You can simulate this as follows. Construct new polynomials of
        degree $N$:

        \begin{align*}
        A &= \sum_i N^{\mbox{valuation of $a_i$}} x^i \\
        B &= \sum_j N^{\mbox{absolute precision of $b_j$}} x^j \\
        C &= \sum_i N^{\mbox{absolute precision of $a_i$}} x^i \\
        D &= \sum_j N^{\mbox{valuation of $b_j$}} x^j \\
        \end{align*}

        Now you compute AB and CD. Because you're representing things
        'N-adically', you don't get any 'overflow', and you can just
        read off what the precisions of the product are. In fact it
        tells you more, it tells you exactly how many terms of each
        combination of valuation modulus contribute to each term of
        the product (though this feature is not currently exposed in
        our implementation.

        Since we're working 'N-adically' we can just consider
        $N^{\infty} = 0$.

        NOTE: The timing of normalization in arithmetic operations
        may very well change as we do more tests on the relative time
        requirements of these operations.

        EXAMPLES::

            sage: K = Qp(13,7)
            sage: R.<t> = K[]
            sage: a = t^4 + 17*t^2 + 1
            sage: b = -t^4 + 9*t^2 + 13*t - 1
            sage: c = a + b; c
            (O(13^7))*t^4 + (2*13 + O(13^7))*t^2 + (13 + O(13^8))*t + (O(13^7))
            sage: d = R([K(1,4), K(2, 6), K(1, 5)]); d
            (1 + O(13^5))*t^2 + (2 + O(13^6))*t + (1 + O(13^4))
            sage: e = c * d; e
            (O(13^7))*t^6 + (O(13^7))*t^5 + (2*13 + O(13^6))*t^4 + (5*13 + O(13^6))*t^3 + (4*13 + O(13^5))*t^2 + (13 + O(13^5))*t + (O(13^7))
            sage: e.list()
            [O(13^7),
             13 + O(13^5),
             4*13 + O(13^5),
             5*13 + O(13^6),
             2*13 + O(13^6),
             O(13^7),
             O(13^7)]
        """
        self._normalize()
        right._normalize()
        zzpoly = self._poly * right._poly
        if len(self._relprecs) == 0 or len(right._relprecs) == 0:
            return self.parent()(0)
        n = Integer(len(self._relprecs) + len(right._relprecs) - 1).exact_log(2) + 1
        precpoly1 = self._getprecpoly(n) * right._getvalpoly(n)
        precpoly2 = self._getvalpoly(n) * right._getprecpoly(n)
        # These two will be the same length
        tn = Integer(1) << n
        preclist = [min(a.valuation(tn), b.valuation(tn)) for (a, b) in zip(precpoly1.list(), precpoly2.list())]
        answer = Polynomial_padic_capped_relative_dense(self.parent(), (zzpoly, self._valbase + right._valbase, preclist, False, None, None), construct = True)
        answer._reduce_poly()
        return answer

    def _lmul_(self, right):
        return self._rmul_(right)

    def _rmul_(self, left):
        """
        Returns self multiplied by a constant

        EXAMPLES::

            sage: K = Qp(13,7)
            sage: R.<t> = K[]
            sage: a = t^4 + K(13,5)*t^2 + 13
            sage: K(13,7) * a
            (13 + O(13^7))*t^4 + (13^2 + O(13^6))*t^2 + (13^2 + O(13^8))
        """
        return None
        # The code below has never been tested and is somehow subtly broken.

        if self._valaddeds is None:
            self._comp_valaddeds()
        if left != 0:
            val, unit = left.val_unit()
            left_rprec = left.precision_relative()
            relprecs = [min(left_rprec + self._valaddeds[i], self._relprecs[i]) for i in range(len(self._relprecs))]
        elif left._is_exact_zero():
            return Polynomial_padic_capped_relative_dense(self.parent(), [])
        else:
            return Polynomial_padic_capped_relative_dense(self.parent(), (self._poly.parent()(0), self._valbase + left.valuation(), self._valaddeds, False, self._valaddeds, None), construct = True)
        return Polynomial_padic_capped_relative_dense(self.parent(), (self._poly._rmul_(unit), self._valbase + val, relprecs, False, self._valaddeds, None), construct = True)

    def _neg_(self):
        """
        Returns the negation of self.

        EXAMPLES::

            sage: K = Qp(13,2)
            sage: R.<t> = K[]
            sage: a = t^4 + 13*t^2 + 4
            sage: -a
            (12 + 12*13 + O(13^2))*t^4 + (12*13 + 12*13^2 + O(13^3))*t^2 + (9 + 12*13 + O(13^2))
        """
        return Polynomial_padic_capped_relative_dense(self.parent(), (-self._poly, self._valbase, self._relprecs, False, self._valaddeds, None), construct = True)

    def lshift_coeffs(self, shift, no_list = False):
        """
        Returns a new polynomials whose coefficients are multiplied by p^shift.

        EXAMPLES::

            sage: K = Qp(13, 4)
            sage: R.<t> = K[]
            sage: a = t + 52
            sage: a.lshift_coeffs(3)
            (13^3 + O(13^7))*t + (4*13^4 + O(13^8))
        """
        if shift < 0:
            return self.rshift_coeffs(-shift, no_list)
        if no_list or self._list is None:
            return Polynomial_padic_capped_relative_dense(self.parent(), (self._poly, self._valbase + shift, self._relprecs, False, self._valaddeds, None), construct = True)
        else:
            return Polynomial_padic_capped_relative_dense(self.parent(), (self._poly, self._valbase + shift, self._relprecs, False, self._valaddeds, [c.__lshift__(shift) for c in self._list]), construct = True)

    def rshift_coeffs(self, shift, no_list = False):
        """
        Returns a new polynomial whose coefficients are p-adiclly
        shifted to the right by shift.

        NOTES: Type Qp(5)(0).__rshift__? for more information.

        EXAMPLES::

            sage: K = Zp(13, 4)
            sage: R.<t> = K[]
            sage: a = t^2 + K(13,3)*t + 169; a
            (1 + O(13^4))*t^2 + (13 + O(13^3))*t + (13^2 + O(13^6))
            sage: b = a.rshift_coeffs(1); b
            (O(13^3))*t^2 + (1 + O(13^2))*t + (13 + O(13^5))
            sage: b.list()
            [13 + O(13^5), 1 + O(13^2), O(13^3)]
            sage: b = a.rshift_coeffs(2); b
            (O(13^2))*t^2 + (O(13))*t + (1 + O(13^4))
            sage: b.list()
            [1 + O(13^4), O(13), O(13^2)]
        """
        if shift < 0:
            return self.lshift_coeffs(-shift, no_list) # We can't just absorb this into the next if statement because we allow rshift to preserve _normalized
        if self.base_ring().is_field() or shift <= self._valbase:
            if no_list or self._list is None:
                return Polynomial_padic_capped_relative_dense(self.parent(), (self._poly, self._valbase - shift, self._relprecs, self._normalized, self._valaddeds, None), construct = True)
            else:
                return Polynomial_padic_capped_relative_dense(self.parent(), (self._poly, self._valbase - shift, self._relprecs, self._normalized, self._valaddeds, [c.__rshift__(shift) for c in self._list]), construct = True)
        else:
            shift = shift - self._valbase
            fdiv = self.base_ring().prime_pow(shift)
            return Polynomial_padic_capped_relative_dense(self.parent(), (self._poly // fdiv, 0, [0 if a <= shift else a - shift for a in self._relprecs], False, None, None), construct = True)

    #def __floordiv__(self, right):
    #    if is_Polynomial(right) and right.is_constant() and right[0] in self.base_ring():
    #        d = self.base_ring()(right[0])
    #    elif (right in self.base_ring()):
    #        d = self.base_ring()(right)
    #    else:
    #        raise NotImplementedError
    #    return self._rmul_(self.base_ring()(~d.unit_part())).rshift_coeffs(d.valuation())

    def _unsafe_mutate(self, n, value):
        """
        It's a really bad idea to use this function for p-adic polynomials.  There are speed issues, and it may not be bug-free currently.
        """
        n = int(n)
        value = self.base_ring()(value)
        if self.is_gen():
            raise ValueError("cannot modify generator")
        if n < 0:
            raise IndexError("n must be >= 0")
        if self._valbase is infinity:
            if value._is_exact_zero():
                return
            self._valbase = value.valuation()
            if value != 0:
                self._poly._unsafe_mutate(self, n, value.unit_part().lift())
                self._relprecs = [infinity] * n + [value.precision_relative()]
            else:
                self._relprecs = [infinity] * n + [0]
            self._valaddeds = [infinity] * n + [0]
            zero = self.base_ring()(0)
            self._list = [zero] * n + [value]
            self._normalized = True
        elif value.valuation() >= self._valbase:
            # _valbase and _normalized stay the same
            if value != 0:
                self._poly._unsafe_mutate(self, n, (value.__rshift__(self._valbase)).lift())
            else:
                self._poly._unsafe_mutate(self, n, 0)
            if n < len(self._relprecs):
                self._relprecs[n] = value.precision_absolute() - self._valbase
                if not self._valaddeds is None:
                    self._valaddeds[n] = value.valuation() - self._valbase
                if not self._list is None:
                    self._list[n] = value
            else:
                self._relprecs.extend([infinity] * (n - len(self._relprecs)) + [value.precision_absolute() - self._valbase])
                if not self._valaddeds is None:
                    self._valaddeds.extend([infinity] * (n - len(self._relprecs)) + [value.valuation() - self._valbase])
                if not self._list is None:
                    zero = self.base_ring()(0)
                    self._list.extend([zero] * (n - len(self._relprecs)) + [value])
        else:
            basediff = self._valbase - value.valuation()
            self._valbase = value.valuation()
            if not self._valaddeds is None:
                self._valaddeds = [c + basediff for c in self._valaddeds]
            self._poly = self._poly * self.base_ring().prime_pow(basediff)
            if value != 0:
                self._poly._unsafe_mutate(self, n, value.unit_part().lift())
            else:
                self._poly._unsafe_mutate(self, n, 0)
            if n < len(self._relprecs):
                self._relprecs[n] = value.precision_relative()
            else:
                self._relprecs.extend([infinity] * (n - len(self._relprecs)) + [value.precision_relative()])
            self._normalized = False
            if not self._list is None:
                if n < len(self._list):
                    self._list[n] = value
                else:
                    zero = self._base_ring()(0)
                    self._list.extend([zero] * (n - len(self._list)) + [value])

    def _pari_(self, variable = None):
        if variable is None:
            variable = self.parent().variable_name()
        return pari(self.list()).Polrev(variable)

    def __copy__(self):
        return Polynomial_padic_capped_relative_dense(self.parent(), (copy.copy(self._poly), self._valbase, copy.copy(self._relprecs), self._normalized, copy.copy(self._valaddeds), copy.copy(self._list)), construct = True)

    def degree(self):
        """
        Returns the degree of self, i.e., the largest $n$ so that the
        coefficient of $x^n$ does not compare equal to $0$.

        EXAMPLES::

            sage: K = Qp(3,10)
            sage: x = O(3^5)
            sage: li =[3^i * x for i in range(0,5)]; li
            [O(3^5), O(3^6), O(3^7), O(3^8), O(3^9)]
            sage: R.<T> = K[]
            sage: f = R(li); f
            (O(3^9))*T^4 + (O(3^8))*T^3 + (O(3^7))*T^2 + (O(3^6))*T + (O(3^5))
            sage: f.degree()
            -1
        """
        self._normalize()
        return Integer(self._poly.degree())

    def prec_degree(self):
        """
        Returns the largest $n$ so that precision information is
        stored about the coefficient of $x^n$.

        Always greater than or equal to degree.
        """
        return len(self._relprecs) - 1

    def precision_absolute(self, n = None):
        """
        Returns absolute precision information about self.

        INPUT:
        self -- a p-adic polynomial
        n -- None or an integer (default None).

        OUTPUT:
        If n == None, returns a list of absolute precisions of coefficients.  Otherwise,
        returns the absolute precision of the coefficient of x^n.
        """
        if n is None:
            return [c + self._valbase for c in self._relprecs]
        return self._relprecs[n] + self._valbase

    def precision_relative(self, n = None):
        """
        Returns relative precision information about self.

        INPUT:
        self -- a p-adic polynomial
        n -- None or an integer (default None).

        OUTPUT:
        If n == None, returns a list of relative precisions of coefficients.  Otherwise,
        returns the relative precision of the coefficient of x^n.
        """
        if n is None:
            self._normalize()
            return copy.copy(self._relprecs)
        n = int(n)
        if n < 0 or n >= len(self._relprecs) or self._relprecs[n] is infinity:
            return Integer(0)
        if self._valaddeds is None:
            return self._relprecs[n] - self._poly[n].valuation(self.base_ring().prime())
        else:
            return self._relprecs[n] - self._valaddeds[n]

    def valuation_of_coefficient(self, n = None):
        """
        Returns valuation information about self's coefficients.

        INPUT:
        self -- a p-adic polynomial
        n -- None or an integer (default None).

        OUTPUT:
        If n == None, returns a list of valuations of coefficients.  Otherwise,
        returns the valuation of the coefficient of x^n.
        """
        if n is None:
            self._normalize()
            return [c + self._valbase for c in self._valadded]
        n = int(n)
        if n < 0 or n >= len(self._relprecs):
            return infinity
        if self._valaddeds is None:
            return self._valbase + self._poly[n].valuation(self.base_ring().prime())
        else:
            return self._valbase + self._valaddeds[n]

    def valuation(self, val_of_var = None):
        """
        Returns the valuation of self

        INPUT:
        self -- a p-adic polynomial
        val_of_var -- None or a rational (default None).

        OUTPUT:
        If val_of_var == None, returns the largest power of the variable dividing self.  Otherwise,
        returns the valuation of self where the variable is assigned valuation val_of_var
        """
        if val_of_var is None:
            return self._poly.valuation()
        if self._valaddeds is None:
            self._comp_valaddeds()
        return self._valbase + min([self._valaddeds[i] + val_of_var * i for i in range(len(self._valaddeds))])

    def reverse(self, n = None):
        """
        Returns a new polynomial whose coefficients are the reversed coefficients of self, where self is considered as a polynomial of degree n.

        If n is None, defaults to the degree of self.
        If n is smaller than the degree of self, some coefficients will be discarded.

        EXAMPLES::

            sage: K = Qp(13,7)
            sage: R.<t> = K[]
            sage: f = t^3 + 4*t; f
            (1 + O(13^7))*t^3 + (4 + O(13^7))*t
            sage: f.reverse()
            (4 + O(13^7))*t^2 + (1 + O(13^7))
            sage: f.reverse(3)
            (4 + O(13^7))*t^2 + (1 + O(13^7))
            sage: f.reverse(2)
            (4 + O(13^7))*t
            sage: f.reverse(4)
            (4 + O(13^7))*t^3 + (1 + O(13^7))*t
            sage: f.reverse(6)
            (4 + O(13^7))*t^5 + (1 + O(13^7))*t^3
        """
        if n is None:
            n = self._poly.degree()
        zzlist = self._poly.list()[:(n+1)] + [0] * (n - self._poly.degree())
        zzlist.reverse()
        relprec = self._relprecs[:(n+1)] + [infinity] * (n - self.prec_degree())
        relprec.reverse()
        if self._valaddeds is None:
            valadded = None
        else:
            valadded = self._valaddeds[:(n+1)] + [infinity] * (n - self.prec_degree())
            valadded.reverse()
        if self._list is None:
            L = None
        else:
            L = self._list[:(n+1)] + [self.base_ring()(0)] * (n - self.prec_degree())
            L.reverse()
        return Polynomial_padic_capped_relative_dense(self.parent(), (self._poly.parent()(zzlist), self._valbase, relprec, self._normalized, valadded, L), construct = True)

    def rescale(self, a):
        r"""
        Return f(a*X)

        NOTE:  Need to write this function for integer polynomials before this works.

        EXAMPLES::

            sage: K = Zp(13, 5)
            sage: R.<t> = K[]
            sage: f = t^3 + K(13, 3) * t
            sage: f.rescale(2)    # todo: not tested -- in fact, is broken!
        """
        negval = False
        try:
            a = self.base_ring()(a)
        except ValueError as msg:
            if msg == "element has negative valuation.":
                negval = True
            else:
                raise ValueError(msg)
        if negval:
            return self.parent().base_extend(self.base_ring().fraction_field())(self).rescale(a)
        if self.base_ring().is_field() and a.valuation() < 0:
            D = self.prec_degree()
            return a**D * self.reverse(D).rescale(~a).reverse(D)
        aval = a.valuation()
        arprec = a.precision_relative()
        if self._valaddeds is None:
            self._comp_valaddeds()
        valadded = [self._valaddeds[i] + aval * i for i in range(len(self._valaddeds))]
        relprec = [infinity if (self._relprecs[i] is infinity) else (min(self._relprecs[i] - self._valaddeds[i], arprec) + aval * i + self._valaddeds[i]) for i in range(len(self._relprecs))]
        relprec[0] = self._relprecs[0]
        if a == 0:
            zzpoly = self._poly.parent()(0)
        else:
            zzpoly = self._poly.rescale(Integer(a))
        return Polynomial_padic_capped_relative_dense(self.parent(), (zzpoly, self._valbase, relprec, False, valadded, None), construct = True)

    def quo_rem(self, right):
        return self._quo_rem_naive(right)

    def _quo_rem_naive(self, right):
        """
        An implementation of quo_rem that doesn't have good run-time or precision characteristics.
        """
        K = self.base_ring().fraction_field()
        f = self.base_extend(K)
        g = right.base_extend(K)
        if g == 0:
            raise ZeroDivisionError("cannot divide by a polynomial indistinguishable from 0")
        x = f.parent().gen()
        quo = f.parent()(0)
        while f.degree() >= g.degree():
            a = f.leading_coefficient() / g.leading_coefficient()
            quo = quo + a * (x ** (f.degree() - g.degree()))
            f = f - a * (x ** (f.degree() - g.degree())) * g
        return (quo, f)

    #def gcd(self, right):
    #    raise NotImplementedError

    #def lcm(self, right):
    #    raise NotImplementedError

    @coerce_binop
    def xgcd(self, right):
        """
        Extended gcd of ``self`` and ``other``.

        INPUT:

        - ``other`` -- an element with the same parent as ``self``

        OUTPUT:

        Polynomials ``g``, ``u``, and ``v`` such that ``g = u*self + v*other``

        .. WARNING::

            The computations are performed using the standard Euclidean
            algorithm which might produce mathematically incorrect results in
            some cases. See :trac:`13439`.

        EXAMPLES::

            sage: R.<x> = Qp(3,3)[]
            sage: f = x + 1
            sage: f.xgcd(f^2)
            ((1 + O(3^3))*x + (1 + O(3^3)), (1 + O(3^3)), 0)

        In these examples the results are incorrect, see :trac:`13439`::

            sage: R.<x> = Qp(3,3)[]
            sage: f = 3*x + 7
            sage: g = 5*x + 9
            sage: f.xgcd(f*g) # not tested - currently we get the incorrect result ((O(3^2))*x^2 + (O(3))*x + (1 + O(3^3)), (3^-2 + 2*3^-1 + O(3))*x, (3^-2 + 3^-1 + O(3)))
            ((3 + O(3^4))*x + (1 + 2*3 + O(3^3)), (1 + O(3^3)), 0)

            sage: R.<x> = Qp(3)[]
            sage: f = 490473657*x + 257392844/729
            sage: g = 225227399/59049*x - 8669753175
            sage: f.xgcd(f*g) # not tested - currently we get the incorrect result ((O(3^18))*x^2 + (O(3^9))*x + (1 + O(3^20)), (3^-5 + 2*3^-1 + 3 + 2*3^2 + 3^4 + 2*3^6 + 3^7 + 3^8 + 2*3^9 + 2*3^11 + 3^13 + O(3^15))*x, (3^5 + 2*3^6 + 2*3^7 + 3^8 + 3^9 + 3^13 + 2*3^14 + 3^17 + 3^18 + 3^20 + 3^21 + 3^23 + 2*3^24 + O(3^25)))
            ((3^3 + 3^5 + 2*3^6 + 2*3^7 + 3^8 + 2*3^10 + 2*3^11 + 3^12 + 3^13 + 3^15 + 2*3^16 + 3^18 + O(3^23))*x + (2*3^-6 + 2*3^-5 + 3^-3 + 2*3^-2 + 3^-1 + 2*3 + 2*3^2 + 2*3^3 + 2*3^4 + 3^6 + 2*3^7 + 2*3^8 + 2*3^9 + 2*3^10 + 3^11 + O(3^14)), (1 + O(3^20)), 0)

        """
        from sage.misc.stopgap import stopgap
        stopgap("Extended gcd computations over p-adic fields are performed using the standard Euclidean algorithm which might produce mathematically incorrect results in some cases.", 13439)

        from sage.rings.polynomial.polynomial_element_generic import Polynomial_generic_field
        return Polynomial_generic_field.xgcd(self,right)

    #def discriminant(self):
    #    raise NotImplementedError

    def disc(self):
        return self.discriminant()

    #def resultant(self):
    #    raise NotImplementedError

    def newton_polygon(self):
        r"""
        Returns the Newton polygon of this polynomial.

        .. NOTE::

            If some coefficients have not enough precision an error is raised.

        OUTPUT:

        - a Newton polygon

        EXAMPLES::

            sage: K = Qp(2, prec=5)
            sage: P.<x> = K[]
            sage: f = x^4 + 2^3*x^3 + 2^13*x^2 + 2^21*x + 2^37
            sage: f.newton_polygon()
            Finite Newton polygon with 4 vertices: (0, 37), (1, 21), (3, 3), (4, 0)

            sage: K = Qp(5)
            sage: R.<t> = K[]
            sage: f = 5 + 3*t + t^4 + 25*t^10
            sage: f.newton_polygon()
            Finite Newton polygon with 4 vertices: (0, 1), (1, 0), (4, 0), (10, 2)

        Here is an example where the computation fails because precision is
        not sufficient::

            sage: g = f + K(0,0)*t^4; g
            (5^2 + O(5^22))*t^10 + (O(5^0))*t^4 + (3 + O(5^20))*t + (5 + O(5^21))
            sage: g.newton_polygon()
            Traceback (most recent call last):
            ...
            PrecisionError: The coefficient of t^4 has not enough precision

        TESTS:

            sage: (5*f).newton_polygon()
            Finite Newton polygon with 4 vertices: (0, 2), (1, 1), (4, 1), (10, 3)

        AUTHOR:

        - Xavier Caruso (2013-03-20)
        """
        if self._valaddeds is None:
            self._comp_valaddeds()
        from sage.geometry.newton_polygon import NewtonPolygon
        valbase = self._valbase
        polygon = NewtonPolygon([(x, val + valbase)
                                 for x, val in enumerate(self._valaddeds)])
        polygon_prec = NewtonPolygon([(x, val + valbase)
                                      for x, val in enumerate(self._relprecs)])
        vertices = polygon.vertices(copy=False)
        vertices_prec = polygon_prec.vertices(copy=False)

        # The two following tests should always fail (i.e. the corresponding errors
        # should never be raised). However, it's probably safer to keep them.
        if vertices[0][0] > vertices_prec[0][0]:
            raise PrecisionError("The constant coefficient has not enough precision")
        if vertices[-1][0] < vertices_prec[-1][0]:
            raise PrecisionError("The leading coefficient has not enough precision")

        for (x, y) in vertices:
            if polygon_prec(x) <= y:
                raise PrecisionError("The coefficient of %s^%s has not enough precision" % (self.parent().variable_name(), x))
        return polygon

    def newton_slopes(self, repetition=True):
        """
        Returns a list of the Newton slopes of this polynomial.

        These are the valuations of the roots of this polynomial.

        If ``repetition`` is ``True``, each slope is repeated a number of
        times equal to its multiplicity. Otherwise it appears only one time.
<<<<<<< HEAD

        INPUT:

        - ``repetition`` -- boolean (default ``True``)

        OUTPUT:

=======

        INPUT:

        - ``repetition`` -- boolean (default ``True``)

        OUTPUT:

>>>>>>> 12622621
        - a list of rationals

        EXAMPLES::

            sage: K = Qp(5)
            sage: R.<t> = K[]
            sage: f = 5 + 3*t + t^4 + 25*t^10
            sage: f.newton_polygon()
            Finite Newton polygon with 4 vertices: (0, 1), (1, 0), (4, 0), (10, 2)
            sage: f.newton_slopes()
            [1, 0, 0, 0, -1/3, -1/3, -1/3, -1/3, -1/3, -1/3]

            sage: f.newton_slopes(repetition=False)
            [1, 0, -1/3]

        AUTHOR:

        - Xavier Caruso (2013-03-20)
        """
        polygon = self.newton_polygon()
        return [-s for s in polygon.slopes(repetition=repetition)]

    def hensel_lift(self, a):
        raise NotImplementedError

    def factor_mod(self):
        r"""
        Returns the factorization of self modulo p.
        """
        self._normalize()
        if self._valbase < 0:
            raise ValueError("Polynomial does not have integral coefficients")
        elif self._valbase > 0:
            raise ValueError("Factorization of the zero polynomial not defined")
        elif min(self._relprecs) <= 0:
            raise PrecisionError("Polynomial is not known to high enough precision")
        return self._poly.factor_mod(self.base_ring().prime())

def _extend_by_infinity(L, n):
    return L + [infinity] * (n - len(L))

def make_padic_poly(parent, x, version):
    if version == 0:
        return parent(x, construct = True)
    else:
        raise ValueError("unknown pickling version")<|MERGE_RESOLUTION|>--- conflicted
+++ resolved
@@ -1090,7 +1090,6 @@
 
         If ``repetition`` is ``True``, each slope is repeated a number of
         times equal to its multiplicity. Otherwise it appears only one time.
-<<<<<<< HEAD
 
         INPUT:
 
@@ -1098,15 +1097,6 @@
 
         OUTPUT:
 
-=======
-
-        INPUT:
-
-        - ``repetition`` -- boolean (default ``True``)
-
-        OUTPUT:
-
->>>>>>> 12622621
         - a list of rationals
 
         EXAMPLES::
