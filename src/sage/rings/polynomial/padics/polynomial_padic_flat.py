--- conflicted
+++ resolved
@@ -49,11 +49,7 @@
             if check:
                 m = infinity
                 zero = R(0)
-<<<<<<< HEAD
-                n = max(x.keys()) if len(x) else 0
-=======
                 n = max(x.keys()) if x else 0
->>>>>>> 1c17d9ee
                 v = [zero for _ in xrange(n+1)]
                 for i, z in x.iteritems():
                     v[i] = R(z)
