--- conflicted
+++ resolved
@@ -446,23 +446,20 @@
             try:
                 order = twist_map.order()
                 if order is not Infinity:
-<<<<<<< HEAD
                     if base_ring.is_finite():
                         constructor = SkewPolynomialRing_finite_field
                     else:
                         constructor = SkewPolynomialRing_finite_order
-            except AttributeError:
-=======
-                    from sage.rings.polynomial.skew_polynomial_ring import SkewPolynomialRing_finite_order
-                    return SkewPolynomialRing_finite_order(base_ring, twist_map, names, sparse)
             except (AttributeError, NotImplementedError):
->>>>>>> 49c64bbe
                 pass
         if constructor is not None:
-            return constructor(base_ring, twist_map, names, sparse)
-        else:
-            # We fallback to generic implementation
-            return cls.__classcall__(cls, base_ring, twist_map, names, sparse)
+            try:
+                return constructor(base_ring, twist_map, names, sparse)
+            except (AttributeError, NotImplementedError):
+                pass
+
+        # We fallback to generic implementation
+        return cls.__classcall__(cls, base_ring, twist_map, names, sparse)
 
     def __init__(self, base_ring, twist_map, name, sparse, category=None):
         r"""
@@ -1352,215 +1349,6 @@
         return self._section
 
 
-<<<<<<< HEAD
-class CenterSkewPolynomialRing(PolynomialRing_general, UniqueRepresentation):
-    """
-    A class for the centre of a skew polynomial ring
-
-    TESTS::
-
-        sage: k.<a> = GF(5^3)
-        sage: S.<x> = SkewPolynomialRing(k, k.frobenius_endomorphism())
-        sage: Z = S.centre()
-        sage: TestSuite(Z).run()  
-    """
-    def __init__ (self, skew_ring, names=None, sparse=False):
-        r"""
-        Initialize this ring
-
-        EXAMPLES::
-
-            sage: k.<a> = GF(5^3)
-            sage: S.<x> = SkewPolynomialRing(k, k.frobenius_endomorphism())
-            sage: S.centre()  # indirect doctest
-            Center of Skew Polynomial Ring in x over Finite Field in a of size 5^3 twisted by a |--> a^5:
-            Univariate Polynomial Ring in (x^3) over Finite Field of size 5
-        """
-        if not isinstance (skew_ring, SkewPolynomialRing):
-            raise TypeError("%s is not a Skew Polynomial Ring" % skew_ring)
-        self._skew_ring = skew_ring
-        kfixed, embed = skew_ring._map.fixed_field()
-        self._embed_basering = embed
-        order = skew_ring._map.order()
-        if order is Infinity:
-            raise NotImplementedError
-        self.__is_sparse = sparse
-        self._PolynomialRing_general__is_sparse = sparse
-        if sparse:
-            raise NotImplementedError("sparse skew polynomials are not implemented")
-        else:
-            from sage.rings.polynomial.skew_polynomial_element import CenterSkewPolynomial_generic_dense
-            self.Element = self._polynomial_class = CenterSkewPolynomial_generic_dense
-
-        # Algebra.__init__ also calls __init_extra__ of Algebras(...).parent_class, which
-        # tries to provide a conversion from the base ring, if it does not exist.
-        # This is for algebras that only do the generic stuff in their initialisation.
-        # But here, we want to use PolynomialBaseringInjection. Hence, we need to
-        # wipe the memory and construct the conversion from scratch.
-        Algebra.__init__(self, kfixed, names=names, normalize=True, category=None)
-
-        if names is None:
-            self._pickling_variable_name = None
-            if order == 1:
-                self._variable_name = skew_ring.variable_name()
-                self._latex_variable_name = skew_ring.latex_variable_names()[0]
-                self._parenthesis = False
-            else:
-                self._variable_name = skew_ring.variable_name() + str(order)
-                self._latex_variable_name = skew_ring.latex_variable_names()[0] + "_{" + str (order) + "}"
-                self._parenthesis = False
-        else:
-            self._pickling_variable_name = self._variable_name = Algebra.variable_name(self)
-            self._latex_variable_name = Algebra.latex_variable_names(self)[0]
-            self._parenthesis = False
-        self._names = [ self._variable_name ]
-        self.__generator = self._polynomial_class(self, [0,1], is_gen=True)
-        base_inject = PolynomialBaseringInjection(kfixed, self)
-        center_inject = SkewPolynomialCenterInjection (self, skew_ring, embed, order)
-        self._unset_coercions_used()
-        self._populate_coercion_lists_(
-            coerce_list = [base_inject],
-            convert_list = [list, base_inject],
-            embedding = center_inject)
-
-    def __reduce__(self):
-        r"""
-        Return a function and a list of arguments that reconstruct
-        this object
-
-        TESTS::
-
-            sage: k.<a> = GF(5^3)
-            sage: Frob = k.frobenius_endomorphism()
-            sage: S.<x> = SkewPolynomialRing(k, Frob)
-            sage: Z = S.centre()
-            sage: Z.__reduce__()
-            (<class 'sage.rings.polynomial.skew_polynomial_ring.CenterSkewPolynomialRing'>,
-             (Skew Polynomial Ring in x over Finite Field in a of size 5^3 twisted by a |--> a^5,
-              None,
-              False))
-
-            sage: loads(dumps(Z)) is Z
-            True
-        """
-        return CenterSkewPolynomialRing, (self._skew_ring, self._pickling_variable_name, self.is_sparse())
-
-    def _repr_ (self):
-        r"""
-        Return a string representation of this ring
-
-        EXAMPLES::
-
-            sage: k.<a> = GF(5^3)
-            sage: S.<x> = SkewPolynomialRing(k, k.frobenius_endomorphism())
-            sage: Z = S.centre()
-            sage: Z
-            Center of Skew Polynomial Ring in x over Finite Field in a of size 5^3 twisted by a |--> a^5:
-            Univariate Polynomial Ring in (x^3) over Finite Field of size 5
-
-            sage: Z._repr_()
-            'Center of Skew Polynomial Ring in x over Finite Field in a of size 5^3 twisted by a |--> a^5:\nUnivariate Polynomial Ring in (x^3) over Finite Field of size 5'
-        """
-        s = "Center of %s:\n" % self._skew_ring
-        s += PolynomialRing_general._repr_(self)
-        return s
-
-    def _latex_ (self):
-        r"""
-        Return a latex representation of this ring
-
-        EXAMPLES::
-
-            sage: k.<a> = GF(5^3)
-            sage: S.<x> = SkewPolynomialRing(k, k.frobenius_endomorphism())
-            sage: Z = S.centre()
-            sage: Z
-            Center of Skew Polynomial Ring in x over Finite Field in a of size 5^3 twisted by a |--> a^5:
-            Univariate Polynomial Ring in (x^3) over Finite Field of size 5
-
-            sage: Z._latex_()
-            '\\Bold{F}_{5}[x^{3}]'
-        """
-        return "%s[%s]"%(latex.latex(self.base_ring()), self._latex_variable_name)
-
-    def variable_name(self, parenthesis=True):
-        """
-        INPUT:
-
-        -  ``parenthesis`` -- a boolean (default: True)
-
-        OUTPUT:
-
-        A string representation of the variable name of this ring.
-        If ``parenthesis`` is true and the variable is not atomic,
-        parenthesis are added around the variable name.
-
-        EXAMPLES::
-
-            sage: k.<t> = GF(3^5)
-            sage: Frob = k.frobenius_endomorphism()
-            sage: S.<x> = k['x',Frob]
-
-            sage: Z = S.center(); Z
-            Center of Skew Polynomial Ring in x over Finite Field in t of size 3^5 twisted by t |--> t^3:
-            Univariate Polynomial Ring in (x^5) over Finite Field of size 3
-            sage: Z.variable_name()
-            '(x^5)'
-            sage: Z.variable_name(parenthesis=False)
-            'x^5'
-
-            sage: Z = S.center(name='y'); Z
-            Center of Skew Polynomial Ring in x over Finite Field in t of size 3^5 twisted by t |--> t^3:
-            Univariate Polynomial Ring in y over Finite Field of size 3
-            sage: Z.variable_name()
-            'y'
-        """
-        if parenthesis and self._parenthesis:
-            return "(" + self._variable_name + ")"
-        else:
-            return self._variable_name
-
-    def latex_variable_names(self, parenthesis=True):
-        """
-        INPUT:
-
-        -  ``parenthesis`` -- a boolean (default: True)
-
-        OUTPUT:
-
-        A list composed with just one element which is a latex
-        representation of the variable name of this ring.
-        If ``parenthesis`` is true and the variable is not atomic,
-        parenthesis are added around the variable name.
-
-        EXAMPLES::
-
-            sage: k.<t> = GF(3^4)
-            sage: Frob = k.frobenius_endomorphism()
-            sage: S.<x> = k['x',Frob]
-
-            sage: Z = S.center(); Z
-            Center of Skew Polynomial Ring in x over Finite Field in t of size 3^4 twisted by t |--> t^3:
-            Univariate Polynomial Ring in (x^4) over Finite Field of size 3
-            sage: Z.latex_variable_names()
-            ['(x^{4})']
-            sage: Z.latex_variable_names(parenthesis=False)
-            ['x^{4}']
-
-            sage: Z = S.center(name='y'); Z
-            Center of Skew Polynomial Ring in x over Finite Field in t of size 3^4 twisted by t |--> t^3:
-            Univariate Polynomial Ring in y over Finite Field of size 3
-            sage: Z.latex_variable_names()   # atomic variable
-            ['y']
-        """
-        if parenthesis and self._parenthesis:
-            return [ "(" + self._latex_variable_name + ")" ]
-        else:
-            return [ self._latex_variable_name ]
-
-
-=======
->>>>>>> 49c64bbe
 class SkewPolynomialRing_finite_order(SkewPolynomialRing):
     """
     A specialized class for skew polynomial rings over finite fields.
@@ -1690,8 +1478,21 @@
             ...
             IndexError: the number of names must equal the number of generators
         """
-<<<<<<< HEAD
-        return self.center(name=name,names=names)    
+        if names is None:
+            names = (name,)
+        names = normalize_names(1, names)
+        center = PolynomialRing(self._constants, names)
+        embed = SkewPolynomialCenterInjection(center, self, self._embed_constants, self._order)
+        if coerce:
+            self.register_coercion(embed)
+            center.register_conversion(embed.section())
+        else:
+            try:
+                self.register_conversion(embed)
+                center.register_conversion(embed.section())
+            except AssertionError:
+                pass
+        return center
 
 
 # Special class for skew polynomial over finite fields
@@ -1779,21 +1580,4 @@
         """
         if newmap or alea is not None or self._matrix_retraction is None:
             self._new_retraction_map()
-        return (self._matrix_retraction*self.base_ring()(x)._vector_())[0]
-=======
-        if names is None:
-            names = (name,)
-        names = normalize_names(1, names)
-        center = PolynomialRing(self._constants, names)
-        embed = SkewPolynomialCenterInjection(center, self, self._embed_constants, self._order)
-        if coerce:
-            self.register_coercion(embed)
-            center.register_conversion(embed.section())
-        else:
-            try:
-                self.register_conversion(embed)
-                center.register_conversion(embed.section())
-            except AssertionError:
-                pass
-        return center
->>>>>>> 49c64bbe
+        return (self._matrix_retraction*self.base_ring()(x)._vector_())[0]