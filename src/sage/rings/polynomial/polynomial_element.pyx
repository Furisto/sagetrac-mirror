--- conflicted
+++ resolved
@@ -1350,13 +1350,8 @@
             if not self.is_unit():
                 raise ValueError("self is not a unit")
             else:
-<<<<<<< HEAD
                 return inverse_of_unit_polynomial(self)
-        return self.parent()(~(self[0]))
-=======
-                raise NotImplementedError("polynomial inversion over non-integral domains not implemented")
         return self._parent(~(self[0]))
->>>>>>> 7de256c2
 
     def inverse_mod(a, m):
         """
