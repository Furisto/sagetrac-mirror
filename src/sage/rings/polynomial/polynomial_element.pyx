# coding: utf-8
"""
Univariate Polynomial Base Class

AUTHORS:

-  William Stein: first version.

-  Martin Albrecht: Added singular coercion.

-  Robert Bradshaw: Move Polynomial_generic_dense to Cython.

-  Miguel Marco: Implemented resultant in the case where PARI fails.

-  Simon King: Use a faster way of conversion from the base ring.

-  Julian Rueth (2012-05-25,2014-05-09): Fixed is_squarefree() for imperfect
   fields, fixed division without remainder over QQbar; added ``_cache_key``
   for polynomials with unhashable coefficients

-  Simon King (2013-10): Implement copying of :class:`PolynomialBaseringInjection`.

-  Kiran Kedlaya (2016-03): Added root counting.

TESTS::

    sage: R.<x> = ZZ[]
    sage: f = x^5 + 2*x^2 + (-1)
    sage: f == loads(dumps(f))
    True

    sage: PolynomialRing(ZZ,'x').objgen()
    (Univariate Polynomial Ring in x over Integer Ring, x)
"""

#*****************************************************************************
#       Copyright (C) 2007 William Stein <wstein@gmail.com>
#
#  Distributed under the terms of the GNU General Public License (GPL)
#  as published by the Free Software Foundation; either version 2 of
#  the License, or (at your option) any later version.
#                  http://www.gnu.org/licenses/
#*****************************************************************************
from __future__ import absolute_import
from __future__ import print_function

cdef is_FractionField, is_RealField, is_ComplexField
cdef ZZ, QQ, RR, CC, RDF, CDF

cimport cython
from cpython.number cimport PyNumber_TrueDivide, PyNumber_Check

import operator, copy, re

import sage.rings.rational
import sage.rings.integer
from . import polynomial_ring
import sage.rings.integer_ring
import sage.rings.rational_field
import sage.rings.finite_rings.integer_mod_ring
import sage.rings.complex_field
import sage.rings.fraction_field_element
import sage.rings.infinity as infinity
from sage.misc.sage_eval import sage_eval
from sage.misc.abstract_method import abstract_method
from sage.misc.latex import latex
from sage.misc.long cimport pyobject_to_long
from sage.structure.factorization import Factorization
from sage.structure.element import coerce_binop
from sage.structure.richcmp cimport (richcmp, richcmp_not_equal,
        rich_to_bool, rich_to_bool_sgn)

from sage.interfaces.singular import singular as singular_default, is_SingularElement
from sage.libs.all import pari, pari_gen, PariError

from sage.rings.real_mpfr import RealField, is_RealField, RR

from sage.rings.complex_field import is_ComplexField, ComplexField
CC = ComplexField()

from sage.rings.real_double import is_RealDoubleField, RDF
from sage.rings.complex_double import is_ComplexDoubleField, CDF
from sage.rings.real_mpfi import is_RealIntervalField

from sage.structure.element import generic_power
from sage.structure.element cimport (parent, have_same_parent,
        Element, RingElement, coercion_model)

from sage.rings.rational_field import QQ, is_RationalField
from sage.rings.integer_ring import ZZ, is_IntegerRing
from sage.rings.integer cimport Integer, smallInteger
from sage.libs.gmp.mpz cimport *
from sage.rings.fraction_field import is_FractionField
from sage.rings.padics.generic_nodes import is_pAdicRing, is_pAdicField

from sage.structure.category_object cimport normalize_names

from sage.misc.derivative import multi_derivative

from sage.arith.all import (sort_complex_numbers_for_display,
        power_mod, lcm, is_prime)

from . import polynomial_fateman

from sage.rings.ideal import is_Ideal
from sage.rings.polynomial.polynomial_ring_constructor import PolynomialRing
from sage.rings.polynomial.polynomial_ring import is_PolynomialRing
from sage.rings.polynomial.multi_polynomial_ring import is_MPolynomialRing
from sage.misc.cachefunc import cached_function

from sage.categories.map cimport Map
from sage.categories.morphism cimport Morphism

from sage.misc.superseded import deprecation
from sage.misc.cachefunc import cached_method

cpdef is_Polynomial(f):
    """
    Return True if f is of type univariate polynomial.

    INPUT:


    -  ``f`` - an object


    EXAMPLES::

        sage: from sage.rings.polynomial.polynomial_element import is_Polynomial
        sage: R.<x> = ZZ[]
        sage: is_Polynomial(x^3 + x + 1)
        True
        sage: S.<y> = R[]
        sage: f = y^3 + x*y -3*x; f
        y^3 + x*y - 3*x
        sage: is_Polynomial(f)
        True

    However this function does not return True for genuine multivariate
    polynomial type objects or symbolic polynomials, since those are
    not of the same data type as univariate polynomials::

        sage: R.<x,y> = QQ[]
        sage: f = y^3 + x*y -3*x; f
        y^3 + x*y - 3*x
        sage: is_Polynomial(f)
        False
        sage: var('x,y')
        (x, y)
        sage: f = y^3 + x*y -3*x; f
        y^3 + x*y - 3*x
        sage: is_Polynomial(f)
        False
    """
    return isinstance(f, Polynomial)

from .polynomial_compiled cimport CompiledPolynomialFunction

from .polydict import ETuple

cdef object is_AlgebraicRealField
cdef object is_AlgebraicField
cdef object is_AlgebraicField_common
cdef object NumberField_quadratic
cdef object is_ComplexIntervalField

cdef void late_import():
    # A hack to avoid circular imports.
    global is_AlgebraicRealField
    global is_AlgebraicField
    global is_AlgebraicField_common
    global NumberField_quadratic
    global is_ComplexIntervalField

    if is_AlgebraicRealField is not None:
        return

    import sage.rings.qqbar
    is_AlgebraicRealField = sage.rings.qqbar.is_AlgebraicRealField
    is_AlgebraicField = sage.rings.qqbar.is_AlgebraicField
    is_AlgebraicField_common = sage.rings.qqbar.is_AlgebraicField_common
    import sage.rings.number_field.number_field
    NumberField_quadratic = sage.rings.number_field.number_field.NumberField_quadratic
    import sage.rings.complex_interval_field
    is_ComplexIntervalField = sage.rings.complex_interval_field.is_ComplexIntervalField


cdef class Polynomial(CommutativeAlgebraElement):
    """
    A polynomial.

    EXAMPLES::

        sage: R.<y> = QQ['y']
        sage: S.<x> = R['x']
        sage: S
        Univariate Polynomial Ring in x over Univariate Polynomial Ring in y
        over Rational Field
        sage: f = x*y; f
        y*x
        sage: type(f)
        <type 'sage.rings.polynomial.polynomial_element.Polynomial_generic_dense'>
        sage: p = (y+1)^10; p(1)
        1024

    .. automethod:: _add_
    .. automethod:: _sub_
    .. automethod:: _lmul_
    .. automethod:: _rmul_
    .. automethod:: _mul_
    .. automethod:: _mul_trunc_
    """

    def __init__(self, parent, is_gen = False, construct=False):
        """
        The following examples illustrate creation of elements of
        polynomial rings, and some basic arithmetic.

        First we make a polynomial over the integers and do some
        arithmetic::

            sage: R.<x> = ZZ[]
            sage: f = x^5 + 2*x^2 + (-1); f
            x^5 + 2*x^2 - 1
            sage: f^2
            x^10 + 4*x^7 - 2*x^5 + 4*x^4 - 4*x^2 + 1

        Next we do arithmetic in a sparse polynomial ring over the
        integers::

            sage: R.<x> = ZZ[ ]; R
            Univariate Polynomial Ring in x over Integer Ring
            sage: S.<Z> = R[ ]; S
            Univariate Polynomial Ring in Z over Univariate Polynomial Ring in x over Integer Ring
            sage: f = Z^3 + (x^2-2*x+1)*Z - 3; f
            Z^3 + (x^2 - 2*x + 1)*Z - 3
            sage: f*f
            Z^6 + (2*x^2 - 4*x + 2)*Z^4 - 6*Z^3 + (x^4 - 4*x^3 + 6*x^2 - 4*x + 1)*Z^2 + (-6*x^2 + 12*x - 6)*Z + 9
            sage: f^3 == f*f*f
            True
        """
        CommutativeAlgebraElement.__init__(self, parent)
        self._is_gen = is_gen

    cdef Polynomial _new_generic(self, list coeffs):
        r"""
        Quickly construct a new polynomial of the same type as ``self``,
        bypassing the parent's element constructor.

        The new polynomial takes ownership of the coefficient list
        given on input.
        """
        cdef Py_ssize_t n = len(coeffs) - 1
        while n >= 0 and not coeffs[n]:
            del coeffs[n]
            n -= 1
        return type(self)(self._parent, coeffs, check=False)

    cpdef _add_(self, right):
        r"""
        Add two polynomials.

        EXAMPLES::

            sage: R = ZZ['x']
            sage: p = R([1,2,3,4])
            sage: q = R([4,-3,2,-1])
            sage: p + q    # indirect doctest
            3*x^3 + 5*x^2 - x + 5
        """
        cdef Py_ssize_t i, min
        cdef list x = self.list(copy=False)
        cdef list y = right.list(copy=False)

        if len(x) > len(y):
            min = len(y)
            high = x[min:]
        elif len(x) < len(y):
            min = len(x)
            high = y[min:]
        else:
            min = len(x)
            high = []

        low = [x[i] + y[i] for i in range(min)]
        return self._new_generic(low + high)

    cpdef _neg_(self):
        return self._new_generic([-x for x in self.list(copy=False)])

    cpdef bint is_zero(self):
        r"""
        Test whether this polynomial is zero.

        EXAMPLES::

            sage: R = GF(2)['x']['y']
            sage: R([0,1]).is_zero()
            False
            sage: R([0]).is_zero()
            True
            sage: R([-1]).is_zero()
            False
        """
        return self.degree() < 0

    cpdef bint is_one(self):
        r"""
        Test whether this polynomial is 1.

        EXAMPLES::

            sage: R.<x> = QQ[]
            sage: (x-3).is_one()
            False
            sage: R(1).is_one()
            True

            sage: R2.<y> = R[]
            sage: R2(x).is_one()
            False
            sage: R2(1).is_one()
            True
            sage: R2(-1).is_one()
            False
        """
        return self.degree() == 0 and self.get_unsafe(0).is_one()

    def plot(self, xmin=None, xmax=None, *args, **kwds):
        """
        Return a plot of this polynomial.

        INPUT:


        -  ``xmin`` - float

        -  ``xmax`` - float

        -  ``*args, **kwds`` - passed to either plot or
           point


        OUTPUT: returns a graphic object.

        EXAMPLES::

            sage: x = polygen(GF(389))
            sage: plot(x^2 + 1, rgbcolor=(0,0,1))
            Graphics object consisting of 1 graphics primitive
            sage: x = polygen(QQ)
            sage: plot(x^2 + 1, rgbcolor=(1,0,0))
            Graphics object consisting of 1 graphics primitive
        """
        R = self.base_ring()
        from sage.plot.all import plot, point, line
        if R.characteristic() == 0:
            if xmin is None and xmax is None:
                (xmin, xmax) = (-1,1)
            elif xmin is None or xmax is None:
                raise AttributeError("must give both plot endpoints")
            return plot(self.__call__, (xmin, xmax), *args, **kwds)
        else:
            if R.is_finite():
                v = list(R)
                v.sort()
                w = dict([(v[i],i) for i in range(len(v))])
                z = [(i, w[self(v[i])]) for i in range(len(v))]
                return point(z, *args, **kwds)
        raise NotImplementedError("plotting of polynomials over %s not implemented"%R)

    cpdef _lmul_(self, Element left):
        """
        Multiply self on the left by a scalar.

        EXAMPLES::

            sage: R.<x> = ZZ[]
            sage: f = (x^3 + x + 5)
            sage: f._lmul_(7)
            7*x^3 + 7*x + 35
            sage: 7*f
            7*x^3 + 7*x + 35
        """
        # todo -- should multiply individual coefficients??
        #         that could be in derived class.
        #         Note that we are guaranteed that right is in the base ring, so this could be fast.
        if not left:
            return self._parent.zero()
        return self._parent(left) * self

    cpdef _rmul_(self, Element right):
        """
        Multiply self on the right by a scalar.

        EXAMPLES::

            sage: R.<x> = ZZ[]
            sage: f = (x^3 + x + 5)
            sage: f._rmul_(7)
            7*x^3 + 7*x + 35
            sage: f*7
            7*x^3 + 7*x + 35
        """
        # todo -- Should multiply individual coefficients??
        #         that could be in derived class.
        #         Note that we are guaranteed that right is in the base ring, so this could be fast.
        if not right:
            return self._parent.zero()
        return self * self._parent(right)

    def subs(self, *x, **kwds):
        r"""
        Identical to self(\*x).

        See the docstring for ``self.__call__``.

        EXAMPLES::

            sage: R.<x> = QQ[]
            sage: f = x^3 + x - 3
            sage: f.subs(x=5)
            127
            sage: f.subs(5)
            127
            sage: f.subs({x:2})
            7
            sage: f.subs({})
            x^3 + x - 3
            sage: f.subs({'x':2})
            Traceback (most recent call last):
            ...
            TypeError: keys do not match self's parent
        """
        if len(x) == 1 and isinstance(x[0], dict):
            g = self._parent.gen()
            if g in x[0]:
                return self(x[0][g])
            elif len(x[0]) > 0:
                raise TypeError("keys do not match self's parent")
            return self
        return self(*x, **kwds)
    substitute = subs

    @cython.boundscheck(False)
    @cython.wraparound(False)
    def __call__(self, *args, **kwds):
        """
        Evaluate this polynomial.

        INPUT:

        - ``*args`` -- ring elements, need not be in the coefficient ring of
            the polynomial. The **first** positional argument is substituted
            for the polynomial's indeterminate. Remaining arguments, if any,
            are used **from left to right** to evaluate the coefficients.
        - ``**kwds`` -- variable name-value pairs.

        OUTPUT:

        The value of the polynomial at the point specified by the arguments.

        ALGORITHM:

        By default, use Horner's method or create a
        :class:`~sage.rings.polynomial.polynomial_compiled.CompiledPolynomialFunction`
        depending on the polynomial's degree.

        Element classes may define a method called ``_evaluate_polynomial``
        to provide an alternative evaluation algorithm for a given argument
        type. Note that ``_evaluated_polynomial`` may not always be used:
        for instance, subclasses dedicated to specific coefficient rings
        typically do not call it.

        EXAMPLES::

            sage: R.<x> = QQ[]
            sage: f = x/2 - 5
            sage: f(3)
            -7/2
            sage: R.<x> = ZZ[]
            sage: f = (x-1)^5
            sage: f(2/3)
            -1/243

        We evaluate a polynomial over a quaternion algebra::

            sage: A.<i,j,k> = QuaternionAlgebra(QQ, -1,-1)
            sage: R.<w> = PolynomialRing(A,sparse=True)
            sage: f = i*j*w^5 - 13*i*w^2 + (i+j)*w + i
            sage: f(i+j+1)
            24 + 26*i - 10*j - 25*k
            sage: w = i+j+1; i*j*w^5 - 13*i*w^2 + (i+j)*w + i
            24 + 26*i - 10*j - 25*k

        The parent ring of the answer always "starts" with the parent of
        the object at which we are evaluating. Thus, e.g., if we input a
        matrix, we are guaranteed to get a matrix out, though the base ring
        of that matrix may change depending on the base of the polynomial
        ring. ::

            sage: R.<x> = QQ[]
            sage: f = R(2/3)
            sage: a = matrix(ZZ,2)
            sage: b = f(a); b
            [2/3   0]
            [  0 2/3]
            sage: b.parent()
            Full MatrixSpace of 2 by 2 dense matrices over Rational Field
            sage: f = R(1)
            sage: b = f(a); b
            [1 0]
            [0 1]
            sage: b.parent()
            Full MatrixSpace of 2 by 2 dense matrices over Rational Field

        ::

            sage: R.<w> = GF(17)[]
            sage: f = w^3 + 3*w +2
            sage: f(5)
            6
            sage: f(w=5)
            6
            sage: f(x=10)   # x isn't mentioned
            w^3 + 3*w + 2

        Nested polynomial ring elements can be called like multivariate
        polynomials. Note the order of the arguments::

            sage: R.<x> = QQ[]; S.<y> = R[]
            sage: f = x+y*x+y^2
            sage: f.parent()
            Univariate Polynomial Ring in y over Univariate Polynomial Ring in x over Rational Field
            sage: f(2)
            3*x + 4
            sage: f(2,4)
            16
            sage: f(y=2,x=4)
            16
            sage: f(2,x=4)
            16
            sage: f(2,x=4,z=5)
            16
            sage: f(2,4, z=10)
            16
            sage: f(y=x)
            2*x^2 + x
            sage: f(x=y)
            2*y^2 + y

        Also observe that ``f(y0, x0)`` means ``f(x=x0)(y=y0)``, not
        ``f(y=y0)(x=x0)``. The two expressions may take different values::

            sage: f(y, x)
            y^2 + x*y + x
            sage: f(y)(x)
            2*x^2 + x

        Polynomial ring elements can also, like multivariate
        polynomials, be called with an argument that is a list or
        tuple containing the values to be substituted, though it is
        perhaps more natural to just unpack the list::

            sage: f([2]) # calling with a list
            3*x + 4
            sage: f((2,)) # calling with a tuple
            3*x + 4
            sage: f(*[2]) # unpacking the list to call normally
            3*x + 4

        The following results in an element of the symbolic ring. ::

            sage: f(x=sqrt(2))
            y^2 + sqrt(2)*y + sqrt(2)

        ::

            sage: R.<t> = PowerSeriesRing(QQ, 't'); S.<x> = R[]
            sage: f = 1 + x*t^2 + 3*x*t^4
            sage: f(2)
            1 + 2*t^2 + 6*t^4
            sage: f(2, 1/2)
            15/8

        Some special cases are optimized. ::

            sage: R.<x> = PolynomialRing(QQ, sparse=True)
            sage: f = x^3-2*x
            sage: f(x) is f
            True
            sage: f(1/x)
            (-2*x^2 + 1)/x^3

            sage: f = x^100 + 3
            sage: f(0)
            3
            sage: parent(f(0))
            Rational Field
            sage: parent(f(Qp(5)(0)))
            5-adic Field with capped relative precision 20

        TESTS:

        The following shows that :trac:`2360` is indeed fixed. ::

            sage: R.<x,y> = ZZ[]
            sage: P.<a> = ZZ[]
            sage: e = [x^2,y^3]
            sage: f = 6*a^4
            sage: f(x)
            6*x^4
            sage: f(e)
            Traceback (most recent call last):
            ...
            TypeError: Wrong number of arguments
            sage: f(x)
            6*x^4

        The following shows that :trac:`9006` is also fixed. ::

            sage: f = ZZ['x'](1000000 * [1])
            sage: f(1)
            1000000

        The following test came up in :trac:`9051`::

            sage: Cif = ComplexIntervalField(64)
            sage: R.<x> = Cif[]
            sage: f = 2*x-1
            sage: jj = Cif(RIF(0,2))
            sage: f(jj).center(), f(jj).diameter()
            (1.00000000000000000, 4.00000000000000000)

        The following failed before the patch to :trac:`3979`

        ::

            sage: R.<x> = ZZ[]
            sage: S.<y> = R[]
            sage: g = x*y + 1
            sage: g(x=3)
            3*y + 1

        ::

            sage: Pol_x.<x> = QQ[]
            sage: Pol_xy.<y> = Pol_x[]
            sage: pol = 1000*x^2*y^2 + 100*y + 10*x + 1

            sage: pol(y, 0)
            100*y + 1

            sage: pol(~y, 0)
            (y + 100)/y

            sage: pol(y=x, x=1)
            1000*x^2 + 100*x + 11

            sage: zero = Pol_xy(0)
            sage: zero(1).parent()
            Univariate Polynomial Ring in x over Rational Field

            sage: zero = QQ['x'](0)
            sage: a = matrix(ZZ, [[1]])
            sage: zero(a).parent()
            Full MatrixSpace of 1 by 1 dense matrices over Rational Field

            sage: pol(y, x).parent() is pol(x, y).parent() is pol(y, y).parent() is Pol_xy
            True

            sage: pol(x, x).parent()
            Univariate Polynomial Ring in x over Rational Field

            sage: one = Pol_xy(1)
            sage: one(1, 1.).parent()
            Real Field with 53 bits of precision

            sage: zero = GF(2)['x'](0)
            sage: zero(1.).parent() # should raise an error
            Traceback (most recent call last):
            ...
            TypeError: no common canonical parent for objects with parents:
            'Finite Field of size 2' and 'Real Field with 53 bits of precision'

            sage: pol(x, y, x=1)
            Traceback (most recent call last):
            ...
            TypeError: Wrong number of arguments

        Check that :trac:`22317` is fixed::

            sage: R = ZZ['x']['y']['z']
            sage: d = R.gens_dict_recursive()
            sage: p = d['x'] * d['z']
            sage: p(x=QQ(0))
            0

        AUTHORS:

        -  David Joyner (2005-04-10)

        -  William Stein (2006-01-22): change so parent is determined by the
           arithmetic

        -  William Stein (2007-03-24): fix parent being determined in the
           constant case!

        -  Robert Bradshaw (2007-04-09): add support for nested calling

        -  Tom Boothby (2007-05-01): evaluation done by
           CompiledPolynomialFunction

        -  William Stein (2007-06-03): add support for keyword arguments.

        -  Francis Clarke (2012-08-26): fix keyword substitution in the
           leading coefficient.
        """
        cdef long i
        cdef Polynomial pol = self
        cdef long d

        cst = self._parent._base.zero() if self.degree() < 0 else self.get_unsafe(0)
        a = args[0] if len(args) == 1 else None
        if kwds or not (isinstance(a, Element) or PyNumber_Check(a)):
            # slow path

            # Isolate the variable we are interested in, check remaining
            # arguments

            a = kwds.pop(self.variable_name(), None)
            if args:
                if a is not None:
                    raise TypeError("unsupported mix of keyword and positional arguments")
                if isinstance(args[0], (list, tuple)):
                    if len(args) > 1:
                        raise TypeError("invalid arguments")
                    args = args[0]
                a, args = args[0], args[1:]
            if a is None:
                a = self._parent.gen()

            eval_coeffs = False
            if args or kwds:
                try:
                    # Note that we may be calling a different implementation that
                    # is more permissive about its arguments than we are.
                    cst = cst(*args, **kwds)
                    eval_coeffs = True
                except TypeError:
                    if args: # bwd compat: nonsense *keyword* arguments are okay
                        raise TypeError("Wrong number of arguments")

            # Evaluate the coefficients, then fall through to evaluate the
            # resulting univariate polynomial

            if eval_coeffs:
                pol = pol.map_coefficients(lambda c: c(*args, **kwds),
                                            new_base_ring=cst.parent())

        # Coerce a once and for all to a parent containing the coefficients.
        # This can save lots of coercions when the common parent is the
        # polynomial's base ring (e.g., for evaluations at integers).

        if not type(a) is type(cst):
            cst, aa = coercion_model.canonical_coercion(cst, a)
            tgt = parent(cst)
            # Use fast right multiplication actions like matrix × scalar
            if (isinstance(tgt, type)
                or (<Parent> tgt).get_action(parent(a), operator.mul) is None):
                a = aa

        d = pol.degree()

        if d <= 0 or (isinstance(a, Element)
                      and a.parent().is_exact() and a.is_zero()):
            return cst # with the right parent thanks to the above coercion
        elif parent(a) is pol._parent and a.is_gen():
            return pol
        elif hasattr(a, "_evaluate_polynomial"):
            try:
                return a._evaluate_polynomial(pol)
            except NotImplementedError:
                pass

        if pol._compiled is None:
            if d < 4 or d > 50000:
                result = pol.get_unsafe(d)
                for i in xrange(d - 1, -1, -1):
                    result = result * a + pol.get_unsafe(i)
                return result
            pol._compiled = CompiledPolynomialFunction(pol.list())
        return pol._compiled.eval(a)

    def compose_trunc(self, Polynomial other, long n):
        r"""
        Return the composition of ``self`` and ``other``, truncated to `O(x^n)`.

        This method currently works for some specific coefficient rings only.

        EXAMPLES::

            sage: Pol.<x> = CBF[]
            sage: (1 + x + x^2/2 + x^3/6 + x^4/24 + x^5/120).compose_trunc(1 + x, 2)
            ([2.708333333333333 +/- 6.64e-16])*x + [2.71666666666667 +/- 4.29e-15]

            sage: Pol.<x> = QQ['y'][]
            sage: (1 + x + x^2/2 + x^3/6 + x^4/24 + x^5/120).compose_trunc(1 + x, 2)
            Traceback (most recent call last):
            ...
            NotImplementedError: truncated composition is not implemented for this subclass of polynomials
        """
        raise NotImplementedError("truncated composition is not implemented "
                                  "for this subclass of polynomials")

    def _compile(self):
        # For testing
        self._compiled = CompiledPolynomialFunction(self.list())
        return self._compiled

    def _get_compiled(self):
        # For testing
        return self._compiled

    def _fast_float_(self, *vars):
        """
        Returns a quickly-evaluating function on floats.

        EXAMPLES::

            sage: R.<t> = QQ[]
            sage: f = t^3-t
            sage: ff = f._fast_float_()
            sage: ff(10)
            990.0

        Horner's method is used::

            sage: f = (t+10)^3; f
            t^3 + 30*t^2 + 300*t + 1000
            sage: list(f._fast_float_())
            ['load 0', 'push 30.0', 'add', 'load 0', 'mul', 'push 300.0', 'add', 'load 0', 'mul', 'push 1000.0', 'add']

        TESTS::

            sage: f = t + 2 - t
            sage: ff = f._fast_float_()
            sage: ff(3)
            2.0
            sage: list(f._fast_float_())
            ['push 2.0']

            sage: f = t - t
            sage: ff = f._fast_float_()
            sage: ff(3)
            0.0
            sage: list(f._fast_float_())
            ['push 0.0']
        """
        from sage.ext.fast_eval import fast_float_arg, fast_float_constant
        var = self._parent._names[0]
        if len(vars) == 0:
            x = fast_float_arg(0)
        elif var in vars:
            x = fast_float_arg(list(vars).index(var))
        else:
            raise ValueError("free variable: %s" % var)
        cdef int i, d = self.degree()
        expr = x
        coeff = self[d]
        if d <= 0:
            return fast_float_constant(coeff)
        if coeff != 1:
            expr *= fast_float_constant(coeff)
        for i from d > i >= 0:
            coeff = self.get_unsafe(i)
            if coeff:
                expr += fast_float_constant(coeff)
            if i > 0:
                expr *= x
        return expr

    def _fast_callable_(self, etb):
        r"""
        Given an ExpressionTreeBuilder, return an Expression representing
        this value.

        EXAMPLES::

            sage: from sage.ext.fast_callable import ExpressionTreeBuilder
            sage: etb = ExpressionTreeBuilder(vars=['t'])
            sage: R.<t> = QQ[]
            sage: v = R.random_element(6); v
            -t^6 - 12*t^5 + 1/2*t^4 - 1/95*t^3 - 1/2*t^2 - 4
            sage: v._fast_callable_(etb)
            add(mul(mul(add(mul(add(mul(add(mul(add(mul(v_0, -1), -12), v_0), 1/2), v_0), -1/95), v_0), -1/2), v_0), v_0), -4)

        TESTS::

            sage: R(2)._fast_callable_(etb)
            2
            sage: R(0)._fast_callable_(etb)
            0
            sage: fast_callable(R(2))(3)
            2
        """
        x = etb.var(self.variable_name())
        expr = x
        cdef int i, d = self.degree()
        coeff = self[d]
        # We handle polynomial rings like QQ['x']['y']; that gives us some
        # slowdown.  Optimize away some of that:
        if len(etb._vars) == 1:
            # OK, we're in the (very common) univariate case.
            coeff_maker = etb.constant
        else:
            # There may be variables in our coefficients...
            coeff_maker = etb.make
        if d <= 0:
            return coeff_maker(coeff)
        if coeff != 1:
            expr *= coeff_maker(coeff)
        for i from d > i >= 0:
            coeff = self.get_unsafe(i)
            if coeff:
                expr += coeff_maker(coeff)
            if i > 0:
                expr *= x
        return expr

    cpdef _richcmp_(self, other, int op):
        """
        Compare the two polynomials self and other.

        We order polynomials first by degree (but treating 0 as having
        degree 0), then in dictionary order starting with the
        coefficient of largest degree.

        EXAMPLES::

            sage: R.<x> = QQ['x']
            sage: 3*x^3  + 5 > 10*x^2 + 19
            True
            sage: x^2 - 2*x - 1 < x^2 - 1
            True
            sage: x^2 - 2*x - 1 > x^2 - 1
            False
            sage: x^3 - 3 > 393939393
            True

        Test comparison with zero (:trac:`18633`)::

            sage: 0 < R(1)
            True
            sage: R(-1) < 0
            True
            sage: -x < 0
            False
            sage: R(0) == R(0)
            True
        """
        cdef Py_ssize_t d1 = self.degree()
        cdef Py_ssize_t d2 = other.degree()

        # Special case constant polynomials
        if d1 <= 0 and d2 <= 0:
            return richcmp(self[0], other[0], op)

        # For different degrees, compare the degree
        if d1 != d2:
            return rich_to_bool_sgn(op, d1 - d2)

        cdef Py_ssize_t i
        for i in reversed(range(d1+1)):
            x = self.get_unsafe(i)
            y = other[i]
            if x != y:
                return richcmp_not_equal(x, y, op)
        return rich_to_bool(op, 0)

    def __nonzero__(self):
        """
        EXAMPLES::

            sage: P = PolynomialRing(ZZ,'x')(0)
            sage: bool(P)
            False
            sage: P = PolynomialRing(ZZ, 'x')([1,2,3])
            sage: bool(P)
            True
        """
        return self.degree() >= 0

    def __getitem__(self, n):
        r"""
        Return the `n`-th coefficient of ``self``.

        .. WARNING::

            If `P` is a polynomial of degree `d`, then ``P[i]``
            returns `0` when `i < 0` or `i > d`.  This behaviour
            intentionally differs from that of lists: if `L` is a list
            of length `n`, then Python defines ``L[-i] = L[n - i]``
            for `0 < i \le n``.  The definition used here is more
            meaningful for polynomials, since it can be extended
            immediately to Laurent series, for example.

        EXAMPLES:

        We illustrate the difference between polynomials and lists
        when negative indices are involved::

            sage: R.<x> = QQ[]
            sage: f = x + 2
            sage: f[-1]
            0
            sage: list(f)[-1]
            1

        Slices can be used to truncate polynomials::

            sage: pol = R(range(8)); pol
            7*x^7 + 6*x^6 + 5*x^5 + 4*x^4 + 3*x^3 + 2*x^2 + x
            sage: pol[:6]
            5*x^5 + 4*x^4 + 3*x^3 + 2*x^2 + x

        Any other kind of slicing is deprecated or an error, see
        :trac:`18940`::

            sage: f[1:3]
            doctest:...: DeprecationWarning: polynomial slicing with a start index is deprecated, use list() and slice the resulting list instead
            See http://trac.sagemath.org/18940 for details.
            x
            sage: f[1:3:2]
            Traceback (most recent call last):
            ...
            NotImplementedError: polynomial slicing with a step is not defined
        """
        cdef Py_ssize_t d = self.degree() + 1
        if isinstance(n, slice):
            start, stop, step = n.start, n.stop, n.step
            if step is not None:
                raise NotImplementedError("polynomial slicing with a step is not defined")
            if start is None:
                start = 0
            else:
                if start < 0:
                    start = 0
                from sage.misc.superseded import deprecation
                deprecation(18940, "polynomial slicing with a start index is deprecated, use list() and slice the resulting list instead")
            if stop is None or stop > d:
                stop = d
            values = ([self.base_ring().zero()] * start
                      + [self.get_unsafe(i) for i in xrange(start, stop)])
            return self._new_generic(values)

        cdef long k = pyobject_to_long(n)
        if k < 0 or k >= d:
            return self.base_ring().zero()
        return self.get_unsafe(k)

    cdef get_unsafe(self, Py_ssize_t i):
        """
        Return the `i`-th coefficient of ``self``.

        Used as building block for a generic :meth:`__getitem__`. Should be
        overridden by Cython subclasses. The default implementation makes it
        possible to implement concrete subclasses in Python.
        """
        return self[i]

    def __iter__(self):
        """
        EXAMPLES::

            sage: P = PolynomialRing(ZZ, 'x')([1,2,3])
            sage: [y for y in iter(P)]
            [1, 2, 3]
        """
        return iter(self.list(copy=False))

    def _cache_key(self):
        """
        Return a hashable key which identifies this element.

        EXAMPLES::

            sage: K.<u> = Qq(4)
            sage: R.<x> = K[]
            sage: f = x
            sage: hash(f)
            Traceback (most recent call last):
            ...
            TypeError: unhashable type: 'sage.rings.padics.qadic_flint_CR.qAdicCappedRelativeElement'
            sage: f._cache_key()
            (Univariate Polynomial Ring in x over Unramified Extension of 2-adic Field with capped relative precision 20 in u defined by (1 + O(2^20))*x^2 + (1 + O(2^20))*x + (1 + O(2^20)),
             0,
             1 + O(2^20))
            sage: @cached_function
            ....: def foo(t): return t
            ....:
            sage: foo(x)
            (1 + O(2^20))*x
        """
        return (self._parent,) + tuple(self)

    def __hash__(self):
        return self._hash_c()

    cdef long _hash_c(self) except -1:
        """
        This hash incorporates the variable name in an effort to respect
        the obvious inclusions into multi-variable polynomial rings.

        The tuple algorithm is borrowed from
        http://effbot.org/zone/python-hash.htm.

        EXAMPLES::

            sage: R.<x>=ZZ[]
            sage: hash(R(1))==hash(1)  # respect inclusions of the integers
            True
            sage: hash(R.0)==hash(FractionField(R).0)  # respect inclusions into the fraction field
            True
            sage: R.<x>=QQ[]
            sage: hash(R(1/2))==hash(1/2)  # respect inclusions of the rationals
            True
            sage: hash(R.0)==hash(FractionField(R).0)  # respect inclusions into the fraction field
            True
            sage: R.<x>=IntegerModRing(11)[]
            sage: hash(R.0)==hash(FractionField(R).0)  # respect inclusions into the fraction field
            True

        TESTS:

        Verify that :trac:`16251` has been resolved, i.e., polynomials with
        unhashable coefficients are unhashable::

            sage: K.<a> = Qq(9)
            sage: R.<t> = K[]
            sage: hash(t)
            Traceback (most recent call last):
            ...
            TypeError: unhashable type: 'sage.rings.padics.qadic_flint_CR.qAdicCappedRelativeElement'

        """
        cdef long result = 0 # store it in a c-int and just let the overflowing additions wrap
        cdef long result_mon
        cdef long c_hash
        cdef long var_name_hash
        cdef int i
        for i from 0<= i <= self.degree():
            if i == 1:
                # we delay the hashing until now to not waste it on a constant poly
                var_name_hash = hash(self._parent._names[0])
            # I'm assuming (incorrectly) that hashes of zero indicate that the element is 0.
            # This assumption is not true, but I think it is true enough for the purposes and it
            # it allows us to write fast code that omits terms with 0 coefficients.  This is
            # important if we want to maintain the '==' relationship with sparse polys.
            c_hash = hash(self[i])
            if c_hash != 0:
                if i == 0:
                    result += c_hash
                else:
                    # Hash (self[i], generator, i) as a tuple according to the algorithm.
                    result_mon = c_hash
                    result_mon = (1000003 * result_mon) ^ var_name_hash
                    result_mon = (1000003 * result_mon) ^ i
                    result += result_mon
        if result == -1:
            return -2
        return result

    def __float__(self):
        """
        EXAMPLES::

            sage: P = PolynomialRing(ZZ, 'x')([1])
            sage: float(P)
            1.0
        """
        if self.degree() > 0:
            raise TypeError("cannot coerce nonconstant polynomial to float")
        return float(self[0])

    def __int__(self):
        """
        EXAMPLES::

            sage: P = PolynomialRing(ZZ, 'x')([3])
            sage: int(P)
            3
        """
        if self.degree() > 0:
            raise TypeError("cannot coerce nonconstant polynomial to int")
        return int(self[0])

    def _im_gens_(self, codomain, im_gens):
        """
        EXAMPLES::

            sage: R.<x> = ZZ[]
            sage: H = Hom(R, QQ); H
            Set of Homomorphisms from Univariate Polynomial Ring in x over Integer Ring to Rational Field
            sage: f = H([5]); f
            Ring morphism:
              From: Univariate Polynomial Ring in x over Integer Ring
              To:   Rational Field
              Defn: x |--> 5
            sage: f(x)
            5
            sage: f(x^2 + 3)
            28
        """
        a = im_gens[0]
        P = a.parent()
        d = self.degree()
        result = P._coerce_(self[d])
        i = d - 1
        while i >= 0:
            result = result * a + P._coerce_(self.get_unsafe(i))
            i -= 1
        return result

    def _integer_(self, ZZ):
        r"""
        EXAMPLES::

            sage: k = GF(47)
            sage: R.<x> = PolynomialRing(k)
            sage: ZZ(R(45))
            45
            sage: ZZ(3*x + 45)
            Traceback (most recent call last):
            ...
            TypeError: cannot coerce nonconstant polynomial
        """
        if self.degree() > 0:
            raise TypeError("cannot coerce nonconstant polynomial")
        return ZZ(self[0])

    def _rational_(self):
        r"""
        EXAMPLES::

            sage: R.<x> = PolynomialRing(QQ)
            sage: QQ(R(45/4))
            45/4
            sage: QQ(3*x + 45)
            Traceback (most recent call last):
            ...
            TypeError: not a constant polynomial
        """
        if self.degree() > 0:
            raise TypeError("not a constant polynomial")
        return sage.rings.rational.Rational(self[0])

    def _symbolic_(self, R):
        """
        EXAMPLES::

            sage: R.<x> = QQ[]
            sage: f = x^3 + x
            sage: g = f._symbolic_(SR); g
            x^3 + x
            sage: g(x=2)
            10

            sage: g = SR(f)
            sage: g(x=2)
            10

        The polynomial does not have to be over a field of
        characteristic 0::

            sage: R.<w> = GF(7)[]
            sage: f = SR(2*w^3 + 1); f
            2*w^3 + 1
            sage: f.variables()
            (w,)
        """
        d = dict([(repr(g), R.var(g)) for g in self._parent.gens()])
        return self.subs(**d)

    def __invert__(self):
        """
        EXAMPLES::

            sage: R.<x> = QQ[]
            sage: f = x - 90283
            sage: f.__invert__()
            1/(x - 90283)
            sage: ~f
            1/(x - 90283)
        """
        return self.parent().one() / self

    def inverse_of_unit(self):
        """
        EXAMPLES::

            sage: R.<x> = QQ[]
            sage: f = x - 90283
            sage: f.inverse_of_unit()
            Traceback (most recent call last):
            ...
            ValueError: self is not a unit
            sage: f = R(-90283); g = f.inverse_of_unit(); g
            -1/90283
            sage: parent(g)
            Univariate Polynomial Ring in x over Rational Field
        """
        if self.degree() > 0:
            if not self.is_unit():
                raise ValueError("self is not a unit")
            else:
                raise NotImplementedError("polynomial inversion over non-integral domains not implemented")
        return self._parent(~(self[0]))

    def inverse_mod(a, m):
        """
        Inverts the polynomial a with respect to m, or raises a ValueError
        if no such inverse exists. The parameter m may be either a single
        polynomial or an ideal (for consistency with inverse_mod in other
        rings).

        .. SEEALSO::

            If you are only interested in the inverse modulo a monomial `x^k`
            then you might use the specialized method
            :meth:`inverse_series_trunc` which is much faster.

        EXAMPLES::

            sage: S.<t> = QQ[]
            sage: f = inverse_mod(t^2 + 1, t^3 + 1); f
            -1/2*t^2 - 1/2*t + 1/2
            sage: f * (t^2 + 1) % (t^3 + 1)
            1
            sage: f = t.inverse_mod((t+1)^7); f
            -t^6 - 7*t^5 - 21*t^4 - 35*t^3 - 35*t^2 - 21*t - 7
            sage: (f * t) + (t+1)^7
            1
            sage: t.inverse_mod(S.ideal((t + 1)^7)) == f
            True

        This also works over inexact rings, but note that due to rounding
        error the product may not always exactly equal the constant
        polynomial 1 and have extra terms with coefficients close to zero. ::

            sage: R.<x> = RDF[]
            sage: epsilon = RDF(1).ulp()*50   # Allow an error of up to 50 ulp
            sage: f = inverse_mod(x^2 + 1, x^5 + x + 1); f  # abs tol 1e-14
            0.4*x^4 - 0.2*x^3 - 0.4*x^2 + 0.2*x + 0.8
            sage: poly = f * (x^2 + 1) % (x^5 + x + 1)
            sage: # Remove noisy zero terms:
            sage: parent(poly)([ 0.0 if abs(c)<=epsilon else c for c in poly.coefficients(sparse=False) ])
            1.0
            sage: f = inverse_mod(x^3 - x + 1, x - 2); f
            0.14285714285714285
            sage: f * (x^3 - x + 1) % (x - 2)
            1.0
            sage: g = 5*x^3+x-7; m = x^4-12*x+13; f = inverse_mod(g, m); f
            -0.0319636125...*x^3 - 0.0383269759...*x^2 - 0.0463050900...*x + 0.346479687...
            sage: poly = f*g % m
            sage: # Remove noisy zero terms:
            sage: parent(poly)([ 0.0 if abs(c)<=epsilon else c for c in poly.coefficients(sparse=False) ])  # abs tol 1e-14
            1.0000000000000004

        ALGORITHM: Solve the system as + mt = 1, returning s as the inverse
        of a mod m.

        Uses the Euclidean algorithm for exact rings, and solves a linear
        system for the coefficients of s and t for inexact rings (as the
        Euclidean algorithm may not converge in that case).

        AUTHORS:

        - Robert Bradshaw (2007-05-31)
        """
        from sage.rings.ideal import is_Ideal
        if is_Ideal(m):
            v = m.gens_reduced()
            if len(v) > 1:
                raise NotImplementedError("Don't know how to invert modulo non-principal ideal %s" % m)
            m = v[0]
        if m.degree() == 1 and m[1].is_unit():
            # a(x) mod (x-r) = a(r)
            r = -m[0]
            if not m[1].is_one():
                r *= m.base_ring()(~m[1])
            u = a(r)
            if u.is_unit():
                return a.parent()(~u)
        if a.parent().is_exact():
            # use xgcd
            g, s, _ = a.xgcd(m)
            if g == 1:
                return s
            elif g.is_unit():
                return g.inverse_of_unit() * s
            else:
                raise ValueError("Impossible inverse modulo")
        else:
            # xgcd may not converge for inexact rings.
            # Instead solve for the coefficients of
            # s (degree n-1) and t (degree n-2) in
            #               as + mt = 1
            # as a linear system.
            from sage.matrix.constructor import matrix
            from sage.modules.free_module_element import vector
            a %= m
            n = m.degree()
            R = a.parent().base_ring()
            M = matrix(R, 2*n-1)
            # a_i s_j x^{i+j} terms
            for i in range(n):
                for j in range(n):
                    M[i+j, j] = a[i]
            # m_i t_j x^{i+j} terms
            for i in range(n+1):
                for j in range(n-1):
                    M[i+j, j+n] = m[i]
            v = vector(R, [R.one()] + [R.zero()]*(2*n-2)) # the constant polynomial 1
            if M.is_invertible():
                x = M.solve_right(v) # there has to be a better way to solve
                return a.parent()(list(x)[0:n])
            else:
                raise ValueError("Impossible inverse modulo")

    cpdef Polynomial inverse_series_trunc(self, long prec):
        r"""
        Return a polynomial approximation of precision ``prec`` of the inverse
        series of this polynomial.

        .. SEEALSO::

            The method :meth:`inverse_mod` allows more generally to invert this
            polynomial with respect to any ideal.

        EXAMPLES::

            sage: x = polygen(ZZ)
            sage: s = (1+x).inverse_series_trunc(5)
            sage: s
            x^4 - x^3 + x^2 - x + 1
            sage: s * (1+x)
            x^5 + 1

        Note that the constant coefficient needs to be a unit::

            sage: ZZx.<x> = ZZ[]
            sage: ZZxy.<y> = ZZx[]
            sage: (1+x + y**2).inverse_series_trunc(4)
            Traceback (most recent call last):
            ...
            ValueError: constant term x + 1 is not a unit
            sage: (1+x + y**2).change_ring(ZZx.fraction_field()).inverse_series_trunc(4)
            (-1/(x^2 + 2*x + 1))*y^2 + 1/(x + 1)

        The method works over any polynomial ring::

            sage: R = Zmod(4)
            sage: Rx.<x> = R[]
            sage: Rxy.<y> = Rx[]

            sage: p = 1 + (1+2*x)*y + x**2*y**4
            sage: q = p.inverse_series_trunc(10)
            sage: (p*q).truncate(11)
            (2*x^4 + 3*x^2 + 3)*y^10 + 1

        Even noncommutative ones::

            sage: M = MatrixSpace(ZZ,2)
            sage: x = polygen(M)
            sage: p = M([1,2,3,4])*x^3 + M([-1,0,0,1])*x^2 + M([1,3,-1,0])*x + M.one()
            sage: q = p.inverse_series_trunc(5)
            sage: (p*q).truncate(5) == M.one()
            True
            sage: q = p.inverse_series_trunc(13)
            sage: (p*q).truncate(13) == M.one()
            True

        TESTS::

            sage: x = polygen(ZZ['a','b'])
            sage: (x+1).inverse_series_trunc(0)
            Traceback (most recent call last):
            ...
            ValueError: the precision must be positive, got 0

        AUTHORS:

        - David Harvey (2006-09-09): Newton's method implementation for power
          series

        - Vincent Delecroix (2014-2015): move the implementation directly in
          polynomial
        """
        if prec <= 0:
            raise ValueError("the precision must be positive, got {}".format(prec))

        if not self[0].is_unit():
            raise ValueError("constant term {} is not a unit".format(self[0]))

        R = self._parent
        A = R.base_ring()
        try:
            first_coeff = self[0].inverse_of_unit()
        except AttributeError:
            first_coeff = A(~self[0])

        current = R(first_coeff)
        for next_prec in sage.misc.misc.newton_method_sizes(prec)[1:]:
            z = current._mul_trunc_(self, next_prec)._mul_trunc_(current, next_prec)
            current = current + current - z
        return current

    def __long__(self):
        """
        EXAMPLES::

            sage: R.<x> = ZZ[]
            sage: f = x - 902384
            sage: long(f)
            Traceback (most recent call last):
            ...
            TypeError: cannot coerce nonconstant polynomial to long
            sage: long(R(939392920202))
            939392920202L
        """
        if self.degree() > 0:
            raise TypeError("cannot coerce nonconstant polynomial to long")
        return long(self[0])

    cpdef _mul_(self, right):
        """
        EXAMPLES::

            sage: R.<x> = ZZ[]
            sage: (x - 4)*(x^2 - 8*x + 16)
            x^3 - 12*x^2 + 48*x - 64
            sage: C.<t> = PowerSeriesRing(ZZ)
            sage: D.<s> = PolynomialRing(C)
            sage: z = (1 + O(t)) + t*s^2
            sage: z*z
            t^2*s^4 + (2*t + O(t^2))*s^2 + 1 + O(t)

            ## More examples from trac 2943, added by Kiran S. Kedlaya 2 Dec 09
            sage: C.<t> = PowerSeriesRing(Integers())
            sage: D.<s> = PolynomialRing(C)
            sage: z = 1 + (t + O(t^2))*s + (t^2 + O(t^3))*s^2
            sage: z*z
            (t^4 + O(t^5))*s^4 + (2*t^3 + O(t^4))*s^3 + (3*t^2 + O(t^3))*s^2 + (2*t + O(t^2))*s + 1
        """
        if not self or not right:
            return self._parent.zero()

        if self._parent.is_exact():
            return self._mul_karatsuba(right)
        else:
            return self._mul_generic(right)

    def _mul_trunc(self, right, n):
        r"""
        Deprecated alias of :meth:`_mul_trunc_`

        EXAMPLES::

            sage: R.<x> = QQ[]
            sage: x._mul_trunc(x, 1)
            doctest:...: DeprecationWarning: _mul_trunc is deprecated, use
            _mul_trunc_ instead
            See http://trac.sagemath.org/18420 for details.
            0
        """
        deprecation(18420, "_mul_trunc is deprecated, use _mul_trunc_ instead")
        return self._mul_trunc_(right, n)

    cpdef Polynomial _mul_trunc_(self, Polynomial right, long n):
        r"""
        Return the truncated multiplication of two polynomials up to ``n``.

        This is the default implementation that does the multiplication and then
        truncate! There are custom implementations in several subclasses:

        - :meth:`on dense polynomial over integers (via FLINT) <sage.rings.polynomial.polynomial_integer_dense_flint.Polynomial_integer_dense_flint._mul_trunc_>`

        - :meth:`on dense polynomial over Z/nZ (via FLINT)
          <sage.rings.polynomial.polynomial_zmod_flint.Polynomial_zmod_flint._mul_trunc_>`

        - :meth:`on dense rational polynomial (via FLINT)
          <sage.rings.polynomial.polynomial_rational_flint.Polynomial_rational_flint._mul_trunc_>`

        - :meth:`on dense polynomial on Z/nZ (via NTL)
          <sage.rings.polynomial.polynomial_modn_dense_ntl.Polynomial_dense_modn_ntl_zz._mul_trunc_>`

        EXAMPLES::

            sage: R = QQ['x']['y']
            sage: y = R.gen()
            sage: x = R.base_ring().gen()
            sage: p1 = 1 - x*y + 2*y**3
            sage: p2 = -1/3 + y**5
            sage: p1._mul_trunc_(p2, 5)
            -2/3*y^3 + 1/3*x*y - 1/3

        .. TODO::

            implement a generic truncated Karatsuba and use it here.
        """
        cdef Polynomial pol
        cdef list x, y
        if not self or not right:
            return self._parent.zero()
        elif n < self._parent._Karatsuba_threshold:
            x = self.list(copy=False)
            y = right.list(copy=False)
            return self._new_generic(do_schoolbook_product(x, y, n))
        else:
            pol = self.truncate(n) * right.truncate(n)
            return pol._inplace_truncate(n)

    def multiplication_trunc(self, other, n):
        r"""
        Truncated multiplication

        EXAMPLES::

            sage: R.<x> = ZZ[]
            sage: (x^10 + 5*x^5 + x^2 - 3).multiplication_trunc(x^7 - 3*x^3 + 1, 11)
            x^10 + x^9 - 15*x^8 - 3*x^7 + 2*x^5 + 9*x^3 + x^2 - 3

        Check that coercion is working::

            sage: R2 = QQ['x']
            sage: x2 = R2.gen()
            sage: p1 = (x^3 + 1).multiplication_trunc(x2^3 - 2, 5); p1
            -x^3 - 2
            sage: p2 = (x2^3 + 1).multiplication_trunc(x^3 - 2, 5); p2
            -x^3 - 2
            sage: parent(p1) == parent(p2) == R2
            True
        """
        if not have_same_parent(self, other):
            self, other = coercion_model.canonical_coercion(self, other)
        return self._mul_trunc_(other, pyobject_to_long(n))

    def square(self):
        """
        Returns the square of this polynomial.

        TODO:

        - This is just a placeholder; for now it just uses ordinary
          multiplication. But generally speaking, squaring is faster than
          ordinary multiplication, and it's frequently used, so subclasses
          may choose to provide a specialised squaring routine.

        - Perhaps this even belongs at a lower level? RingElement or
          something?

        AUTHORS:

        - David Harvey (2006-09-09)

        EXAMPLES::

            sage: R.<x> = QQ[]
            sage: f = x^3 + 1
            sage: f.square()
            x^6 + 2*x^3 + 1
            sage: f*f
            x^6 + 2*x^3 + 1
        """
        return self * self

    def squarefree_decomposition(self):
        """
        Return the square-free decomposition of this polynomial.  This is a
        partial factorization into square-free, coprime polynomials.

        EXAMPLES::

            sage: x = polygen(QQ)
            sage: p = 37 * (x-1)^3 * (x-2)^3 * (x-1/3)^7 * (x-3/7)
            sage: p.squarefree_decomposition()
            (37*x - 111/7) * (x^2 - 3*x + 2)^3 * (x - 1/3)^7
            sage: p = 37 * (x-2/3)^2
            sage: p.squarefree_decomposition()
            (37) * (x - 2/3)^2
            sage: x = polygen(GF(3))
            sage: x.squarefree_decomposition()
            x
            sage: f = QQbar['x'](1)
            sage: f.squarefree_decomposition()
            1

        """
        if self.degree() < 0:
            raise ValueError("square-free decomposition not defined for zero polynomial")
        if hasattr(self.base_ring(),'_squarefree_decomposition_univariate_polynomial'):
            return self.base_ring()._squarefree_decomposition_univariate_polynomial(self)
        raise NotImplementedError("square-free decomposition not implemented for this polynomial")

    def is_square(self, root=False):
        """
        Returns whether or not polynomial is square. If the optional
        argument ``root`` is set to ``True``, then also returns the square root
        (or ``None``, if the polynomial is not square).

        INPUT:

        -  ``root`` - whether or not to also return a square
           root (default: ``False``)

        OUTPUT:

        -  ``bool`` - whether or not a square

        -  ``root`` - (optional) an actual square root if
           found, and ``None`` otherwise.

        EXAMPLES::

            sage: R.<x> = PolynomialRing(QQ)
            sage: (x^2 + 2*x + 1).is_square()
            True
            sage: (x^4 + 2*x^3 - x^2 - 2*x + 1).is_square(root=True)
            (True, x^2 + x - 1)

            sage: f = 12*(x+1)^2 * (x+3)^2
            sage: f.is_square()
            False
            sage: f.is_square(root=True)
            (False, None)

            sage: h = f/3; h
            4*x^4 + 32*x^3 + 88*x^2 + 96*x + 36
            sage: h.is_square(root=True)
            (True, 2*x^2 + 8*x + 6)

            sage: S.<y> = PolynomialRing(RR)
            sage: g = 12*(y+1)^2 * (y+3)^2

            sage: g.is_square()
            True

        TESTS:

        Make sure :trac:`9093` is fixed::

            sage: R(1).is_square()
            True
            sage: R(4/9).is_square(root=True)
            (True, 2/3)
            sage: R(-1/3).is_square()
            False
            sage: R(0).is_square()
            True
        """
        if self.is_zero():
            return (True, self) if root else True

        try:
            f = self.squarefree_decomposition()
        except NotImplementedError:
            f = self.factor()

        u = self._parent.base_ring()(f.unit())

        if all(a[1] % 2 == 0 for a in f) and u.is_square():
            g = u.sqrt()
            for a in f:
                g *= a[0] ** (a[1] / 2)
            return (True, g) if root else True
        else:
            return (False, None) if root else False

    def any_root(self, ring=None, degree=None, assume_squarefree=False):
        """
        Return a root of this polynomial in the given ring.

        INPUT:

        - ``ring`` -- The ring in which a root is sought.  By default
          this is the coefficient ring.

        - ``degree`` (None or nonzero integer) -- Used for polynomials
          over finite fields.  Returns a root of degree
          ``abs(degree)`` over the ground field.  If negative, also
          assumes that all factors of this polynomial are of degree
          ``abs(degree)``.  If None, returns a root of minimal degree
          contained within the given ring.

        - ``assume_squarefree`` (bool) -- Used for polynomials over
          finite fields.  If True, this polynomial is assumed to be
          squarefree.

        EXAMPLES::

            sage: R.<x> = GF(11)[]
            sage: f = 7*x^7 + 8*x^6 + 4*x^5 + x^4 + 6*x^3 + 10*x^2 + 8*x + 5
            sage: f.any_root()
            2
            sage: f.factor()
            (7) * (x + 9) * (x^6 + 10*x^4 + 6*x^3 + 5*x^2 + 2*x + 2)
            sage: f = x^6 + 10*x^4 + 6*x^3 + 5*x^2 + 2*x + 2
            sage: f.any_root(GF(11^6, 'a'))
            a^5 + a^4 + 7*a^3 + 2*a^2 + 10*a
            sage: sorted(f.roots(GF(11^6, 'a')))
            [(10*a^5 + 2*a^4 + 8*a^3 + 9*a^2 + a, 1), (a^5 + a^4 + 7*a^3 + 2*a^2 + 10*a, 1), (9*a^5 + 5*a^4 + 10*a^3 + 8*a^2 + 3*a + 1, 1), (2*a^5 + 8*a^4 + 3*a^3 + 6*a + 2, 1), (a^5 + 3*a^4 + 8*a^3 + 2*a^2 + 3*a + 4, 1), (10*a^5 + 3*a^4 + 8*a^3 + a^2 + 10*a + 4, 1)]
            sage: f.any_root(GF(11^6, 'a'))
            a^5 + a^4 + 7*a^3 + 2*a^2 + 10*a

            sage: g = (x-1)*(x^2 + 3*x + 9) * (x^5 + 5*x^4 + 8*x^3 + 5*x^2 + 3*x + 5)
            sage: g.any_root(ring=GF(11^10, 'b'), degree=1)
            1
            sage: g.any_root(ring=GF(11^10, 'b'), degree=2)
            5*b^9 + 4*b^7 + 4*b^6 + 8*b^5 + 10*b^2 + 10*b + 5
            sage: g.any_root(ring=GF(11^10, 'b'), degree=5)
            5*b^9 + b^8 + 3*b^7 + 2*b^6 + b^5 + 4*b^4 + 3*b^3 + 7*b^2 + 10*b

        TESTS::

            sage: R.<x> = GF(5)[]
            sage: K.<a> = GF(5^12)
            sage: for _ in range(40):
            ....:     f = R.random_element(degree=4)
            ....:     assert f(f.any_root(K)) == 0

        Check that our Cantor-Zassenhaus implementation does not loop
        over finite fields of even characteristic (see :trac:`16162`)::

            sage: K.<a> = GF(2**8)
            sage: x = polygen(K)
            sage: (x**2+x+1).any_root() # used to loop
            a^7 + a^6 + a^4 + a^2 + a + 1
            sage: (x**2+a+1).any_root()
            a^7 + a^2

        Also check that such computations can be interrupted::

            sage: K.<a> = GF(2^8)
            sage: x = polygen(K)
            sage: pol = x^1000000 + x + a
            sage: alarm(0.5); pol.any_root()
            Traceback (most recent call last):
            ...
            AlarmInterrupt

        Check root computation over large finite fields::

            sage: K.<a> = GF(2**50)
            sage: x = polygen(K)
            sage: (x**10+x+a).any_root()
            a^49 + a^47 + a^44 + a^42 + a^41 + a^39 + a^38 + a^37 + a^36 + a^34 + a^33 + a^29 + a^27 + a^26 + a^25 + a^23 + a^18 + a^13 + a^7 + a^5 + a^4 + a^3 + a^2 + a
            sage: K.<a> = GF(2**150)
            sage: x = polygen(K)
            sage: (x**10+x+a).any_root()
            a^149 + a^148 + a^146 + a^144 + a^143 + a^140 + a^138 + a^136 + a^134 + a^132 + a^131 + a^130 + a^129 + a^127 + a^123 + a^120 + a^118 + a^114 + a^113 + a^112 + a^111 + a^108 + a^104 + a^103 + a^102 + a^99 + a^98 + a^94 + a^91 + a^90 + a^88 + a^79 + a^78 + a^75 + a^73 + a^72 + a^67 + a^65 + a^64 + a^63 + a^62 + a^61 + a^59 + a^57 + a^52 + a^50 + a^48 + a^47 + a^46 + a^45 + a^43 + a^41 + a^39 + a^37 + a^34 + a^31 + a^29 + a^27 + a^25 + a^23 + a^22 + a^20 + a^18 + a^16 + a^14 + a^11 + a^10 + a^8 + a^6 + a^5 + a^4 + a + 1

        Check that :trac:`21998` has been resolved::

            sage: K.<a> = GF(2^4)
            sage: R.<x> = K[]
            sage: f = x^2 + x + a^2 + a
            sage: f.any_root()
            a + 1

        """
        if self.base_ring().is_finite() and self.base_ring().is_field():
            if self.degree() < 0:
                return ring(0)
            if self.degree() == 0:
                raise ValueError("no roots A %s" % self)
            if not assume_squarefree:
                SFD = self.squarefree_decomposition()
                SFD.sort()
                for f, e in SFD:
                    try:
                        return f.any_root(ring, degree, True)
                    except ValueError:
                        pass
            if self.degree() == 1 and (degree is None or degree == 1):
                if ring is None:
                    return -self[0]/self[1]
                else:
                    return ring(-self[0]/self[1])
            q = self.base_ring().order()
            if ring is None:
                allowed_deg_mult = Integer(1)
            else:
                if not (self.base_ring().is_field() and self.base_ring().is_finite()):
                    raise NotImplementedError
                if ring.characteristic() != self.base_ring().characteristic():
                    raise ValueError("ring must be an extension of the base ring")
                if not (ring.is_field() and ring.is_finite()):
                    raise NotImplementedError
                allowed_deg_mult = Integer(ring.factored_order()[0][1]) # generally it will be the quotient of this by the degree of the base ring.
            if degree is None:
                x = self._parent.gen()
                if allowed_deg_mult == 1:
                    xq = pow(x,q,self)
                    self = self.gcd(xq-x)
                    degree = -1
                    if self.degree() == 0:
                        raise ValueError("no roots B %s" % self)
                else:
                    xq = x
                    d = Integer(0)
                    while True:
                        # one pass for roots that actually lie within ring.
                        e = self.degree()
                        if 2*d+2 > e:
                            # this polynomial has no factors dividing allowed_deg_mult
                            if allowed_deg_mult % e == 0:
                                degree = -e
                            break
                        while d < allowed_deg_mult:
                            d = d+1
                            xq = pow(xq,q,self)
                            if d.divides(allowed_deg_mult):
                                break
                        A = self.gcd(xq-x)
                        if A != 1:
                            self = A
                            degree = -d
                            break
                        if d == allowed_deg_mult:
                            break
                    if degree is None:
                        if allowed_deg_mult == 1:
                            raise ValueError("no roots C %s" % self)
                        xq = x
                        d = Integer(0)
                        while True:
                            # now another for roots that will lie in an extension.
                            e = self.degree()
                            if 2*d+2 > e:
                                # this polynomial is irreducible.
                                degree = -e
                                break
                            while True:
                                # we waste a little effort here in computing the xq again.
                                d = d+1
                                xq = pow(xq,q,self)
                                if allowed_deg_mult.divides(d):
                                    break
                            A = self.gcd(xq-x)
                            if A != 1:
                                self = A
                                degree = -d
                                break
            if degree == 0:
                raise ValueError("degree should be nonzero")
            R = self._parent
            x = R.gen()
            if degree > 0:
                xq = x
                d = 0
                while True:
                    e = self.degree()
                    if 2*d > e:
                        if degree != e:
                            raise ValueError("no roots D %s" % self)
                        break
                    d = d+1
                    xq = pow(xq,q,self)
                    if d == degree:
                        break
                    A = self.gcd(xq-x)
                    if A != 1:
                        self = self // A
                if d == degree:
                    self = self.gcd(xq-x)
                    if self.degree() == 0:
                        raise ValueError("no roots E %s" % self)
            else:
                degree = -degree
            if ring is None:
                if degree == 1:
                    ring = self.base_ring()
                else:
                    ring = self.base_ring().extension(degree) # this won't work yet.
            # now self has only roots of degree ``degree``.
            # for now, we only implement the Cantor-Zassenhaus split
            k = self.degree() // degree
            if k == 1:
                try:
                    return self.roots(ring, multiplicities=False)[0] # is there something better to do here?
                except IndexError:
                    raise ValueError("no roots F %s" % self)
            if q % 2 == 0:
                while True:
                    T = R.random_element(2*degree-1)
                    if T == 0:
                        continue
                    T = T.monic()
                    C = T
                    for i in range(degree-1):
                        C = T + pow(C,q,self)
                    h = self.gcd(C)
                    hd = h.degree()
                    if hd != 0 and hd != self.degree():
                        if 2*hd <= self.degree():
                            return h.any_root(ring, -degree, True)
                        else:
                            return (self//h).any_root(ring, -degree, True)
            else:
                while True:
                    T = R.random_element(2*degree-1)
                    if T == 0:
                        continue
                    T = T.monic()
                    h = self.gcd(pow(T, Integer((q**degree-1)/2), self)-1)
                    hd = h.degree()
                    if hd != 0 and hd != self.degree():
                        if 2*hd <= self.degree():
                            return h.any_root(ring, -degree, True)
                        else:
                            return (self//h).any_root(ring, -degree, True)
        else:
            return self.roots(ring=ring, multiplicities=False)[0]


    def __truediv__(self, right):
        """
        EXAMPLES::

            sage: x = QQ['x'].0
            sage: f = (x^3 + 5)/3; f
            1/3*x^3 + 5/3
            sage: f.parent()
            Univariate Polynomial Ring in x over Rational Field

        If we do the same over `\ZZ` the result is in the
        polynomial ring over `\QQ`.

        ::

            sage: x  = ZZ['x'].0
            sage: f = (x^3 + 5)/3; f
            1/3*x^3 + 5/3
            sage: f.parent()
            Univariate Polynomial Ring in x over Rational Field

        Divides can make elements of the fraction field::

            sage: R.<x> = QQ['x']
            sage: f = x^3 + 5
            sage: g = R(3)
            sage: h = f/g; h
            1/3*x^3 + 5/3
            sage: h.parent()
            Fraction Field of Univariate Polynomial Ring in x over Rational Field

        This is another example over a non-prime finite field (submitted by
        a student of Jon Hanke). It illustrates cancellation between the
        numerator and denominator over a non-prime finite field.

        ::

            sage: R.<x> = PolynomialRing(GF(5^2, 'a'), 'x')
            sage: f = x^3 + 4*x
            sage: f / (x - 1)
            x^2 + x

        Be careful about coercions (this used to be broken)::

            sage: R.<x> = ZZ['x']
            sage: f = x / Mod(2,5); f
            3*x
            sage: f.parent()
            Univariate Polynomial Ring in x over Ring of integers modulo 5

        TESTS:

        Check that :trac:`12217` is fixed::

            sage: P.<x> = GF(5)[]
            sage: x/0
            Traceback (most recent call last):
            ...
            ZeroDivisionError: Inverse does not exist.

            sage: P.<x> = GF(25, 'a')[]
            sage: x/5
            Traceback (most recent call last):
            ...
            ZeroDivisionError: division by zero in finite field
        """
        try:
            if not isinstance(right, Element) or right.parent() != self.parent():
                R = self.parent().base_ring()
                x = R._coerce_(right)
                return self * ~x
        except (TypeError, ValueError):
            pass
        return RingElement.__div__(self, right)

    def __div__(self, other):
        return PyNumber_TrueDivide(self, other)

    def __pow__(self, right, modulus):
        """
        EXAMPLES::

            sage: x = polygen(QQ['u']['v'])
            sage: f = x - 1
            sage: f._pow(3)
            x^3 - 3*x^2 + 3*x - 1
            sage: f^3
            x^3 - 3*x^2 + 3*x - 1

            sage: R = PolynomialRing(GF(2), 'x')
            sage: f = R(x^9 + x^7 + x^6 + x^5 + x^4 + x^2 + x)
            sage: h = R(x^10 + x^7 + x^6 + x^5 + x^4 + x^3 + x^2 + 1)
            sage: pow(f, 2, h)
            x^9 + x^8 + x^7 + x^5 + x^3

        TESTS::

            sage: x = polygen(QQ['u']['v'])
            sage: x^(1/2)
            Traceback (most recent call last):
            ...
            TypeError: non-integral exponents not supported

        ::

            sage: x^x
            Traceback (most recent call last):
            ...
            TypeError: non-integral exponents not supported

        ::

            sage: k = GF(5)
            sage: D.<x> = k[]
            sage: l.<x> = k.extension(x^2 + 2)
            sage: R.<t> = l[]
            sage: f = t^4 + (2*x - 1)*t^3 + (2*x + 1)*t^2 + 3
            sage: h = t^4 - x*t^3 + (3*x + 1)*t^2 + 2*t + 2*x - 1
            sage: pow(f, 2, h)
            3*t^3 + (2*x + 3)*t^2 + (2*x + 2)*t + 2*x + 2
            sage: pow(f, 10**7, h)
            4*x*t^3 + 2*x*t^2 + 4*x*t + 4

        Check that :trac:`18457` is fixed::

            sage: R.<x> = PolynomialRing(GF(5), sparse=True)
            sage: (1+x)^(5^10) # used to hang forever
            x^9765625 + 1
            sage: S.<t> = GF(3)[]
            sage: R1.<x> = PolynomialRing(S, sparse=True)
            sage: (1+x+t)^(3^10)
            x^59049 + t^59049 + 1
            sage: R2.<x> = PolynomialRing(S, sparse=False)
            sage: (1+x+t)^(3^10)
            x^59049 + t^59049 + 1

        Check that the algorithm used is indeed correct::

            sage: from sage.structure.element import generic_power
            sage: R1 = PolynomialRing(GF(8,'a'), 'x')
            sage: R2 = PolynomialRing(GF(9,'b'), 'x', sparse=True)
            sage: R3 = PolynomialRing(R2, 'y')
            sage: R4 = PolynomialRing(R1, 'y', sparse=True)
            sage: for d in range(20,40): # long time
            ....:     for R in [R1, R2, R3, R3]:
            ....:         a = R.random_element()
            ....:         assert a^d == generic_power(a,d)

        Test the powering modulo ``x^n`` (calling :meth:`power_trunc`)::

            sage: R.<x> = GF(3)[]
            sage: pow(x + 1, 51, x^7)
            x^6 + 2*x^3 + 1

            sage: S.<y> = QQ[]
            sage: R.<x> = S[]
            sage: pow(y*x+1, 51, x^7)
            18009460*y^6*x^6 + 2349060*y^5*x^5 + ... + 51*y*x + 1
        """
        if type(right) is not Integer:
            try:
                right = Integer(right)
            except TypeError:
                raise TypeError("non-integral exponents not supported")

        if self.degree() <= 0:
            return self.parent()(self[0]**right)
        if right < 0:
            return (~self)**(-right)
        if modulus:
            if right > 0 and \
               parent(modulus) == self.parent() and \
               modulus.number_of_terms() == 1 and \
               modulus.leading_coefficient().is_one():
                return self.power_trunc(right, modulus.degree())
            return power_mod(self, right, modulus)
        if (<Polynomial>self).is_gen():   # special case x**n should be faster!
            P = self.parent()
            R = P.base_ring()
            if P.is_sparse():
                v = {right:R.one()}
            else:
                v = [R.zero()]*right + [R.one()]
            return self.parent()(v, check=False)
        if right > 20: # no gain below
            p = self.parent().characteristic()
            if p > 0 and p <= right and (self.base_ring() in sage.categories.integral_domains.IntegralDomains() or p.is_prime()):
                x = self.parent().gen()
                one = self.parent().one()
                ret = one
                e = 1
                q = right
                sparse = self.parent().is_sparse()
                if sparse:
                    d = self.dict()
                else:
                    c = self.list(copy=False)
                while q > 0:
                    q, r = q.quo_rem(p)
                    if r != 0:
                        if sparse:
                            tmp = self.parent()({e*k : d[k]**e for k in d})
                        else:
                            tmp = [0] * (e * len(c) - e + 1)
                            for i in range(len(c)):
                                tmp[e*i] = c[i]**e
                            tmp = self.parent()(tmp)
                        ret *= generic_power(tmp, r, one=one)
                    e *= p
                return ret

        return generic_power(self,right)

    def power_trunc(self, n, prec):
        r"""
        Truncated ``n``-th power of this polynomial up to precision ``prec``

        INPUT:

        - ``n`` -- (non-negative integer) power to be taken

        - ``prec`` -- (integer) the precision

        EXAMPLES::

            sage: R.<x> = ZZ[]
            sage: (3*x^2 - 2*x + 1).power_trunc(5, 8)
            -1800*x^7 + 1590*x^6 - 1052*x^5 + 530*x^4 - 200*x^3 + 55*x^2 - 10*x + 1
            sage: ((3*x^2 - 2*x + 1)^5).truncate(8)
            -1800*x^7 + 1590*x^6 - 1052*x^5 + 530*x^4 - 200*x^3 + 55*x^2 - 10*x + 1

            sage: S.<y> = R[]
            sage: (x+y).power_trunc(5,5)
            5*x*y^4 + 10*x^2*y^3 + 10*x^3*y^2 + 5*x^4*y + x^5
            sage: ((x+y)^5).truncate(5)
            5*x*y^4 + 10*x^2*y^3 + 10*x^3*y^2 + 5*x^4*y + x^5

            sage: R.<x> = GF(3)[]
            sage: p = x^2 - x + 1
            sage: q = p.power_trunc(80, 20)
            sage: q
            x^19 + x^18 + ... + 2*x^4 + 2*x^3 + x + 1
            sage: (p^80).truncate(20) == q
            True

            sage: R.<x> = GF(7)[]
            sage: p = (x^2 + x + 1).power_trunc(2^100, 100)
            sage: p
            2*x^99 + x^98 + x^95 + 2*x^94 + ... + 3*x^2 + 2*x + 1

            sage: for i in range(100):
            ....:    q1 = (x^2 + x + 1).power_trunc(2^100 + i, 100)
            ....:    q2 = p * (x^2 + x + 1).power_trunc(i, 100)
            ....:    q2 = q2.truncate(100)
            ....:    assert q1 == q2, "i = {}".format(i)

        TESTS::

            sage: x = polygen(QQ)
            sage: (3*x-5).power_trunc(2^200, 0)
            0
            sage: x.power_trunc(-1, 10)
            Traceback (most recent call last):
            ...
            ValueError: n must be a non-negative integer
            sage: R.<y> = QQ['x']
            sage: y.power_trunc(2**32-1, 2)
            0
            sage: y.power_trunc(2**64-1, 2)
            0
        """
        cdef Integer ZZn = ZZ(n)
        if mpz_fits_ulong_p(ZZn.value):
            return self._power_trunc(mpz_get_ui(ZZn.value), prec)
        return generic_power_trunc(self, ZZn, pyobject_to_long(prec))

    cpdef Polynomial _power_trunc(self, unsigned long n, long prec):
        r"""
        Truncated ``n``-th power of this polynomial up to precision ``prec``

        This method is overriden for certain subclasses when a library function
        is available.

        INPUT:

        - ``n`` -- (non-negative integer) power to be taken

        - ``prec`` -- (integer) the precision

        TESTS::

            sage: R.<x> = QQ['y'][]
            sage: for p in [R.one(), x, x+1, x-1, x^2 - 1]:
            ....:     for n in range(0, 20):
            ....:         for prec in [1, 2, 3, 10]:
            ....:             assert p._power_trunc(n, prec) == (p**n).truncate(prec)
        """
        return generic_power_trunc(self, Integer(n), prec)

    def _pow(self, right):
        # TODO: fit __pow__ into the arithmetic structure
        if self.degree() <= 0:
            return self._parent(self[0]**right)
        if right < 0:
            return (~self)**(-right)
        if (<Polynomial>self) == self._parent.gen():   # special case x**n should be faster!
            v = [0]*right + [1]
            return self._parent(v, check=True)
        return generic_power(self, right)

    def _repr(self, name=None):
        """
        Return the string representation of this polynomial.

        INPUT:

        - ``name`` - None or a string; used for printing the variable.

        EXAMPLES::

            sage: S.<t> = QQ[]
            sage: R.<x> = S[]
            sage: f = (1 - t^3)*x^3 - t^2*x^2 - x + 1
            sage: f._repr()
            '(-t^3 + 1)*x^3 - t^2*x^2 - x + 1'
            sage: f._repr('z')
            '(-t^3 + 1)*z^3 - t^2*z^2 - z + 1'
            sage: P.<y> = RR[]
            sage: y, -y
            (y, -y)

        TESTS:

        We verify that :trac:`23020` has been resolved. (There are no elements
        in the Sage library yet that do not implement ``__nonzero__``, so we
        have to create one artifically.)::

            sage: class PatchedAlgebraicNumber(sage.rings.qqbar.AlgebraicNumber):
            ....:     def __nonzero__(self): raise NotImplementedError()
            sage: R.<x> = QQbar[]
            sage: R([PatchedAlgebraicNumber(0), 1])
            x + 0

        """
        s = " "
        m = self.degree() + 1
        if name is None:
            name = self._parent.variable_name()
        atomic_repr = self._parent.base_ring()._repr_option('element_is_atomic')
        coeffs = self.list(copy=False)
        for n in reversed(xrange(m)):
            x = coeffs[n]
            is_nonzero = False
            try:
                is_nonzero = bool(x)
            except NotImplementedError:
                # for some elements it is not possible/feasible to determine
                # whether they are zero or not; we just print them anyway in
                # such cases
                is_nonzero = True
            if is_nonzero:
                if n != m-1:
                    s += " + "
                x = y = repr(x)
                if y.find("-") == 0:
                    y = y[1:]
                if not atomic_repr and n > 0 and (y.find("+") != -1 or y.find("-") != -1):
                    x = "(%s)"%x
                if n > 1:
                    var = "*%s^%s"%(name,n)
                elif n==1:
                    var = "*%s"%name
                else:
                    var = ""
                s += "%s%s"%(x,var)
        s = s.replace(" + -", " - ")
        s = re.sub(r' 1(\.0+)?\*',' ', s)
        s = re.sub(r' -1(\.0+)?\*',' -', s)
        if s == " ":
            return "0"
        return s[1:]

    def _repr_(self):
        r"""
        Return string representation of this polynomial.

        EXAMPLES::

            sage: R.<x> = PolynomialRing(QQ, implementation="FLINT")
            sage: f = x^3+2/3*x^2 - 5/3
            sage: f._repr_()
            'x^3 + 2/3*x^2 - 5/3'
            sage: f.rename('vaughn')
            Traceback (most recent call last):
            ...
            NotImplementedError: object does not support renaming: x^3 + 2/3*x^2 - 5/3
        """
        return self._repr()

    def _latex_(self, name=None):
        r"""
        Return the latex representation of this polynomial.

        EXAMPLES:

        A fairly simple example over `\QQ`.

        ::

            sage: C3.<omega> = CyclotomicField(3)
            sage: R.<X> = C3[]
            sage: f = X^3 - omega*X
            sage: latex(f)
            X^{3} - \omega X
            sage: R.<x> = RDF[]
            sage: latex(x+2)
            x + 2.0

        The following illustrates the fix of :trac:`2586`::

            sage: latex(ZZ['alpha']['b']([0, ZZ['alpha'].0]))
            \alpha b

        The following illustrates a (non-intentional) superfluity of parentheses

            sage: K.<I>=QuadraticField(-1)
            sage: R.<x>=K[]
            sage: latex(I*x^2-I*x)
            \left(\sqrt{-1}\right) x^{2} + \left(-\sqrt{-1}\right) x
        """
        s = " "
        coeffs = self.list(copy=False)
        m = len(coeffs)
        if name is None:
            name = self._parent.latex_variable_names()[0]
        atomic_repr = self._parent.base_ring()._repr_option('element_is_atomic')
        for n in reversed(xrange(m)):
            x = coeffs[n]
            x = y = latex(x)
            if x != '0':
                if n != m-1:
                    s += " + "
                if y.find("-") == 0:
                    y = y[1:]
                if not atomic_repr and n > 0 and (y.find("+") != -1 or y.find("-") != -1):
                    x = "\\left(%s\\right)"%x
                if n > 1:
                    var = "|%s^{%s}"%(name,n)
                elif n==1:
                    var = "|%s"%name
                else:
                    var = ""
                s += "%s %s"%(x,var)
        s = s.replace(" + -", " - ")
        s = re.sub(" 1(\.0+)? \|"," ", s)
        s = re.sub(" -1(\.0+)? \|", " -", s)
        s = s.replace("|","")
        if s==" ":
            return "0"
        return s[1:].lstrip().rstrip()

    def _sage_input_(self, sib, coerced):
        r"""
        Produce an expression which will reproduce this value when
        evaluated.

        EXAMPLES::

            sage: K.<x> = ZZ[]
            sage: sage_input(K(0), verify=True)
            # Verified
            ZZ['x'](0)
            sage: sage_input(K(-54321), preparse=False, verify=True)
            # Verified
            ZZ['x'](-54321)
            sage: sage_input(x, verify=True)
            # Verified
            R.<x> = ZZ[]
            x
            sage: sage_input(x, preparse=False)
            R = ZZ['x']
            x = R.gen()
            x
            sage: sage_input((3*x-2)^3, verify=True)
            # Verified
            R.<x> = ZZ[]
            27*x^3 - 54*x^2 + 36*x - 8
            sage: L.<y> = K[]
            sage: sage_input(L(0), verify=True)
            # Verified
            ZZ['x']['y'](0)
            sage: sage_input((x+y+1)^2, verify=True)
            # Verified
            R1.<x> = ZZ[]
            R2.<y> = R1[]
            y^2 + (2*x + 2)*y + (x^2 + 2*x + 1)
            sage: sage_input(RR(pi) * polygen(RR), verify=True)
            # Verified
            R.<x> = RR[]
            3.1415926535897931*x
            sage: sage_input(polygen(GF(7)) + 12, verify=True)
            # Verified
            R.<x> = GF(7)[]
            x + 5
            sage: from sage.misc.sage_input import SageInputBuilder
            sage: K(0)._sage_input_(SageInputBuilder(), True)
            {atomic:0}
            sage: (x^2 - 1)._sage_input_(SageInputBuilder(), False)
            {binop:- {binop:** {gen:x {constr_parent: {subscr: {atomic:ZZ}[{atomic:'x'}]} with gens: ('x',)}} {atomic:2}} {atomic:1}}
        """
        if self.degree() > 0:
            gen = sib.gen(self._parent)
            coeffs = self.list(copy=False)
            terms = []
            for i in range(len(coeffs)-1, -1, -1):
                if i > 0:
                    if i > 1:
                        gen_pow = gen**sib.int(i)
                    else:
                        gen_pow = gen
                    terms.append(sib.prod((sib(coeffs[i], True), gen_pow), simplify=True))
                else:
                    terms.append(sib(coeffs[i], True))
            return sib.sum(terms, simplify=True)
        elif coerced:
            return sib(self.constant_coefficient(), True)
        else:
            return sib(self._parent)(sib(self.constant_coefficient(), True))

    def __setitem__(self, n, value):
        """
        Set the n-th coefficient of this polynomial. This always raises an
        IndexError, since in Sage polynomials are immutable.

        INPUT:


        -  ``n`` - an integer

        -  ``value`` - value to set the n-th coefficient to


        OUTPUT: an IndexError is always raised.

        EXAMPLES::

            sage: R.<x> = ZZ[]
            sage: f = x^3 + x + 1
            sage: f[2] = 3
            Traceback (most recent call last):
            ...
            IndexError: polynomials are immutable
        """
        raise IndexError("polynomials are immutable")

    cpdef _floordiv_(self, right):
        """
        Quotient of division of self by other. This is denoted //.

        If self = quotient \* right + remainder, this function returns
        quotient.

        EXAMPLES::

            sage: R.<x> = ZZ[]
            sage: f = x^3 + x + 1
            sage: g = f*(x^2-2) + x
            sage: g.__floordiv__(f)
            x^2 - 2
            sage: g//f
            x^2 - 2
        """
        Q, _ = self.quo_rem(right)
        return Q

    def __mod__(self, other):
        """
        Remainder of division of self by other.

        EXAMPLES::

            sage: R.<x> = ZZ[]
            sage: x % (x+1)
            -1
            sage: (x^3 + x - 1) % (x^2 - 1)
            2*x - 1
        """
        _, R = self.quo_rem(other)
        return R

    def mod(self, other):
        """
        Remainder of division of self by other.

        EXAMPLES::

            sage: R.<x> = ZZ[]
            sage: x % (x+1)
            -1
            sage: (x^3 + x - 1) % (x^2 - 1)
            2*x - 1
        """
        return self % other

    def _is_atomic(self):
        """
        EXAMPLES::

            sage: R.<x> = QQ[]
            sage: S.<y> = R[]
            sage: S(x+2)
            x + 2
            sage: S(x+2)._is_atomic()
            False
            sage: S(x)._is_atomic()
            True
        """
        return (self.degree() == self.valuation() and
                self.leading_coefficient()._is_atomic())

    cpdef _mul_generic(self, right):
        """
        Compute the product of self and right using the classical quadratic
        algorithm. This method is the default for inexact rings.

        For two polynomials of degree n and m this method needs
        (m+1)*(n+1) products and n*m additions

        EXAMPLES::

            sage: K.<x> = QQ[]
            sage: f = 1+3*x+4*x^2+x^3
            sage: g = x^2+3*x^5
            sage: f._mul_generic(g)
            3*x^8 + 12*x^7 + 9*x^6 + 4*x^5 + 4*x^4 + 3*x^3 + x^2

        Show the product in the symbolic ring::

            sage: L = SR['x']
            sage: var('a0,a1,b0,b1')
            (a0, a1, b0, b1)
            sage: L([a0,a1])._mul_generic(L([b0,b1]))
            a1*b1*x^2 + (a1*b0 + a0*b1)*x + a0*b0

        A non-commutative example::

            sage: A.<i,j,k> = QuaternionAlgebra(QQ, -1,-1)
            sage: R.<w> = PolynomialRing(A)
            sage: f = i*w + j
            sage: g = k*w + 1
            sage: f._mul_generic(g)
            -j*w^2 + 2*i*w + j
            sage: g._mul_generic(f)
            j*w^2 + j


        TESTS::

            sage: K.<x> = QQ[]
            sage: f = K(0)
            sage: g = K.random_element(10)
            sage: f._mul_generic(g)
            0
            sage: g._mul_generic(f)
            0
            sage: f._mul_generic(K(0))
            0
            sage: g._mul_generic(g) - g._mul_karatsuba(g)
            0
            sage: h = K(QQ.random_element(100,100))
            sage: f._mul_generic(h)
            0
            sage: K([h*c for c in g.list()]) - g._mul_generic(h)
            0
            sage: g._mul_generic(h) - K([h*c for c in g.list()])
            0
        """
        if self is right:
            return self._square_generic()
        cdef list x = self.list(copy=False)
        cdef list y = right.list(copy=False)
        return self._new_generic(do_schoolbook_product(x, y, -1))

    cdef _square_generic(self):
        cdef list x = self.list(copy=False)
        cdef Py_ssize_t i, j
        cdef Py_ssize_t d = len(x)-1
        zero = self._parent.base_ring().zero()
        two = self._parent.base_ring()(2)
        cdef list coeffs = [zero] * (2 * d + 1)
        for i from 0 <= i <= d:
            coeffs[2*i] = x[i] * x[i]
            for j from 0 <= j < i:
                coeffs[i+j] += two * x[i] * x[j]
        return self._new_generic(coeffs)

    def _mul_fateman(self, right):
        r"""
        Returns the product of two polynomials using Kronecker's trick to
        do the multiplication. This could be used over a generic base
        ring.

        .. NOTE::

           -  Since this is implemented in interpreted Python, it could be
              hugely sped up by reimplementing it in Pyrex.

           -  Over the reals there is precision loss, at least in the current
              implementation.


        INPUT:

        -  ``self`` - Polynomial

        -  ``right`` - Polynomial (over same base ring as
           self)


        OUTPUT: Polynomial - The product self\*right.

        ALGORITHM: Based on a paper by R. Fateman

        http://www.cs.berkeley.edu/~fateman/papers/polysbyGMP.pdf

        The idea is to encode dense univariate polynomials as big integers,
        instead of sequences of coefficients. The paper argues that because
        integer multiplication is so cheap, that encoding 2 polynomials to
        big numbers and then decoding the result might be faster than
        popular multiplication algorithms. This seems true when the degree
        is larger than 200.

        EXAMPLES::

            sage: S.<y> = PolynomialRing(RR)
            sage: f = y^10 - 1.393493*y + 0.3
            sage: f._mul_karatsuba(f,0)
            y^20 - 2.78698600000000*y^11 + 0.600000000000000*y^10 + 1.11022302462516e-16*y^8 - 1.11022302462516e-16*y^6 - 1.11022302462516e-16*y^3 + 1.94182274104900*y^2 - 0.836095800000000*y + 0.0900000000000000
            sage: f._mul_fateman(f)
            y^20 - 2.78698600000000*y^11 + 0.600000000000000*y^10 + 1.94182274104900*y^2 - 0.836095800000000*y + 0.0900000000000000

        Advantages:


        -  Faster than Karatsuba over `\QQ` and
           `\ZZ` (but much slower still than calling NTL's
           optimized C++ implementation, which is the default over
           `\ZZ`)

        -  Potentially less complicated.


        Drawbacks:


        -  Slower over R when the degree of both of polynomials is less
           than 250 (roughly).

        -  Over R, results may not be as accurate as the Karatsuba case.
           This is because we represent coefficients of polynomials over R as
           fractions, then convert them back to floating-point numbers.


        AUTHORS:

        - Didier Deshommes (2006-05-25)
        """
        return self._parent(polynomial_fateman._mul_fateman_mul(self,right))

    @cython.boundscheck(False)
    @cython.wraparound(False)
    @cython.overflowcheck(False)
    def _mul_karatsuba(self, right, K_threshold = None):
        r"""
        Compute the product of two polynomials using the Karatsuba divide
        and conquer multiplication algorithm. This is only used over a
        generic base ring. (Special libraries like Flint are used, e.g., for
        the integers and rationals, which are much faster.)

        INPUT:

          - ``self`` - Polynomial
          - ``right`` - Polynomial (over same base ring as self)
          - ``K_threshold`` - (optional) Integer. A threshold to fall back to
          schoolbook algorithm. In the recursion, if one of the polynomials is
          of degree less that K_threshold then the classic quadratic polynomial
          is used.

        OUTPUT: Polynomial - The product self\*right.

        ALGORITHM: The basic idea is to use that

        .. MATH::

            (aX + b) (cX + d) = acX^2 + ((a+b)(c+d)-ac-bd)X + bd


        where ac=a\*c and bd=b\*d, which requires three multiplications
        instead of the naive four. Given f and g of arbitrary degree bigger
        than one, let e be min(deg(f),deg(g))/2. Write

        .. MATH::

            f = a X^e + b   \text{ and }   g = c X^e + d


        and use the identity

        .. MATH::

            (aX^e + b) (cX^e + d) = ac X^{2e} +((a+b)(c+d) - ac - bd)X^e + bd


        to recursively compute `fg`.

        If `self` is a polynomial of degree n and `right` is a polynomial of
        degree m with n < m, then we interpret `right` as

        .. MATH::

            g0 + g1 * x^n + g2 * x^{2n} + ... + gq * x^{nq}

        where `gi` are polynomials of degree <= n. We then compute each product
        `gi*right` with Karatsuba multiplication and reconstruct `self*right`
        from the partial products.

        The theoretical complexity for multiplying two polynomials of the same
        degree n is O(n^log(3,2)). Through testing of polynomials of degree up
        to 5000 we get that the number of operations for two polynomials of
        degree up to n-1 is bounded by:

        7.53*n**1.59 additions and 1.46*n**1.59 products on the base ring.

        For polynomials of degree m-1 and n-1 with m<n the number of operations
        is bounded by:

        8.11*m**0.59*n additions and 1.56*m**0.59*n products.

        (The bound might be worse for larger degrees.)

        EXAMPLES::

            sage: K.<x> = QQ[]
            sage: f = 1+3*x+4*x^2+x^3
            sage: g = x^2+3*x^5
            sage: f._mul_karatsuba(g,0)
            3*x^8 + 12*x^7 + 9*x^6 + 4*x^5 + 4*x^4 + 3*x^3 + x^2
            sage: f._mul_karatsuba(g,2)
            3*x^8 + 12*x^7 + 9*x^6 + 4*x^5 + 4*x^4 + 3*x^3 + x^2

        Show the product in the symbolic ring::

            sage: L = SR['x']
            sage: var('a0,a1,b0,b1')
            (a0, a1, b0, b1)
            sage: L([a0,a1])._mul_karatsuba(L([b0,b1]),0)
            a1*b1*x^2 + ((a0 + a1)*(b0 + b1) - a0*b0 - a1*b1)*x + a0*b0
            sage: L([a0,a1])._mul_karatsuba(L([b0,b1]),2)
            a1*b1*x^2 + (a1*b0 + a0*b1)*x + a0*b0

        A noncommutative example::

            sage: A.<i,j,k> = QuaternionAlgebra(QQ, -1,-1)
            sage: R.<w> = PolynomialRing(A)
            sage: f = i*w + j
            sage: g = k*w + 1
            sage: f._mul_karatsuba(g,0)
            -j*w^2 + 2*i*w + j
            sage: g._mul_karatsuba(f,0)
            j*w^2 + j

        TESTS::

            sage: K.<x> = QQ[]
            sage: f = K(0)
            sage: g = K.random_element(10)
            sage: f._mul_karatsuba(g,0)
            0
            sage: g._mul_karatsuba(f,0)
            0
            sage: f._mul_karatsuba(K(0),0)
            0
            sage: g._mul_generic(g) - g._mul_karatsuba(g,0)
            0
            sage: h = K(QQ.random_element(100,100))
            sage: f._mul_karatsuba(h)
            0
            sage: K([h*c for c in g.list()]) - g._mul_generic(h)
            0
            sage: g._mul_karatsuba(h) - K([h*c for c in g.list()])
            0

        Random tests for noncommutative rings::

            sage: A.<i,j,k> = QuaternionAlgebra(QQ, -1,-1)
            sage: R.<w> = PolynomialRing(A)
            sage: f = R.random_element(randint(10,100))
            sage: g = R.random_element(randint(10,100))
            sage: f._mul_generic(g) == f._mul_karatsuba(g,0)
            True
            sage: f._mul_generic(g) == f._mul_karatsuba(g,16)
            True
            sage: g = R.random_element(0)
            sage: f._mul_karatsuba(g,0) == f._mul_generic(g)
            True
            sage: g._mul_karatsuba(f,0) == g._mul_generic(f)
            True

        Polynomials over matrices::

            sage: K = PolynomialRing(MatrixSpace(QQ,2),'x')
            sage: f = K.random_element(randint(5,10))
            sage: g = K.random_element(randint(5,10))
            sage: h1 = f._mul_generic(g)
            sage: h2 = f._mul_karatsuba(g,randint(0,10))
            sage: h1 == h2
            True
        """
        if self.is_zero():
            return self
        elif right.is_zero():
            return right
        cdef list f = self.list(copy=False)
        cdef list g = right.list(copy=False)
        n = len(f)
        m = len(g)
        if n == 1:
            c = f[0]
            return self._new_generic([c*a for a in g])
        if m == 1:
            c = g[0]
            return self._new_generic([a*c for a in f])
        if K_threshold is None:
            K_threshold = self._parent._Karatsuba_threshold
        if n <= K_threshold or m <= K_threshold:
            return self._new_generic(do_schoolbook_product(f, g, -1))
        if n == m:
            return self._new_generic(do_karatsuba(f,g, K_threshold, 0, 0, n))
        return self._new_generic(do_karatsuba_different_size(f,g, K_threshold))

    def base_ring(self):
        """
        Return the base ring of the parent of self.

        EXAMPLES::

            sage: R.<x> = ZZ[]
            sage: x.base_ring()
            Integer Ring
            sage: (2*x+3).base_ring()
            Integer Ring
        """
        return self._parent.base_ring()

    cpdef base_extend(self, R):
        """
        Return a copy of this polynomial but with coefficients in R, if
        there is a natural map from coefficient ring of self to R.

        EXAMPLES::

            sage: R.<x> = QQ[]
            sage: f = x^3 - 17*x + 3
            sage: f.base_extend(GF(7))
            Traceback (most recent call last):
            ...
            TypeError: no such base extension
            sage: f.change_ring(GF(7))
            x^3 + 4*x + 3
        """
        S = self._parent.base_extend(R)
        return S(self)

    def change_variable_name(self, var):
        """
        Return a new polynomial over the same base ring but in a different
        variable.

        EXAMPLES::

            sage: x = polygen(QQ,'x')
            sage: f = -2/7*x^3 + (2/3)*x - 19/993; f
            -2/7*x^3 + 2/3*x - 19/993
            sage: f.change_variable_name('theta')
            -2/7*theta^3 + 2/3*theta - 19/993
        """
        R = self._parent.base_ring()[var]
        return R(self.list())

    def change_ring(self, R):
        """
        Return a copy of this polynomial but with coefficients in ``R``, if at
        all possible.

        INPUT:

        - ``R`` - a ring or morphism.

        EXAMPLES::

            sage: K.<z> = CyclotomicField(3)
            sage: f = K.defining_polynomial()
            sage: f.change_ring(GF(7))
            x^2 + x + 1

        ::

            sage: K.<z> = CyclotomicField(3)
            sage: R.<x> = K[]
            sage: f = x^2 + z
            sage: f.change_ring(K.embeddings(CC)[0])
            x^2 - 0.500000000000000 - 0.866025403784439*I
        """
        if isinstance(R, Morphism):
            # we're given a hom of the base ring extend to a poly hom
            if R.domain() == self.base_ring():
                R = self._parent.hom(R, self._parent.change_ring(R.codomain()))
            return R(self)
        else:
            return self._parent.change_ring(R)(self)

    def _mpoly_dict_recursive(self, variables=None, base_ring=None):
        """
        Return a dict of coefficient entries suitable for construction of a
        MPolynomial_polydict with the given variables.

        EXAMPLES::

            sage: R.<x> = ZZ[]
            sage: R(0)._mpoly_dict_recursive()
            {}
            sage: f = 7*x^5 + x^2 - 2*x - 3
            sage: f._mpoly_dict_recursive()
            {(0,): -3, (1,): -2, (2,): 1, (5,): 7}
        """
        if not self:
            return {}

        var = self._parent.variable_name()
        if variables is None:
            variables = self._parent.variable_names_recursive()
        if not var in variables:
            x = base_ring(self) if base_ring else self
            const_ix = ETuple((0,)*len(variables))
            return { const_ix: x }

        prev_variables = variables[:list(variables).index(var)]
        const_ix = ETuple((0,)*len(prev_variables))
        mpolys = None

        if len(prev_variables) > 0:
            try:
                mpolys = [a._mpoly_dict_recursive(prev_variables, base_ring) for a in self]
            except AttributeError as msg:
                pass

        if mpolys is None:
            if base_ring is not None and base_ring is not self.base_ring():
                mpolys = [{const_ix:base_ring(a)} if a else {} for a in self]
            else:
                mpolys = [{const_ix:a} if a else {} for a in self]

        D = {}
        leftovers = (0,) * (len(variables) - len(prev_variables) - 1)
        for k in range(len(mpolys)):
            for i,a in mpolys[k].iteritems():
                j = ETuple((k,) + leftovers)
                D[i + j] = a

        return D

    def __copy__(self):
        """
        Return a "copy" of self. This is just self, since in Sage
        polynomials are immutable this just returns self again.

        EXAMPLES:

        We create the polynomial `f=x+3`, then note that
        the copy is just the same polynomial again, which is fine since
        polynomials are immutable.

        ::

            sage: x = ZZ['x'].0
            sage: f = x + 3
            sage: g = copy(f)
            sage: g is f
            True
        """
        return self

    def degree(self, gen=None):
        """
        Return the degree of this polynomial. The zero polynomial has
        degree -1.

        EXAMPLES::

            sage: x = ZZ['x'].0
            sage: f = x^93 + 2*x + 1
            sage: f.degree()
            93
            sage: x = PolynomialRing(QQ, 'x', sparse=True).0
            sage: f = x^100000
            sage: f.degree()
            100000

        ::

            sage: x = QQ['x'].0
            sage: f = 2006*x^2006 - x^2 + 3
            sage: f.degree()
            2006
            sage: f = 0*x
            sage: f.degree()
            -1
            sage: f = x + 33
            sage: f.degree()
            1

        AUTHORS:

        - Naqi Jaffery (2006-01-24): examples
        """
        raise NotImplementedError

    def euclidean_degree(self):
        r"""
        Return the degree of this element as an element of an Euclidean domain.

        If this polynomial is defined over a field, this is simply its :meth:`degree`.

        EXAMPLES::

            sage: R.<x> = QQ[]
            sage: x.euclidean_degree()
            1
            sage: R.<x> = ZZ[]
            sage: x.euclidean_degree()
            Traceback (most recent call last):
            ...
            NotImplementedError

        """
        from sage.categories.fields import Fields
        if self.base_ring() in Fields():
            return self.degree()
        raise NotImplementedError

    def denominator(self):
        """
        Return a denominator of self.

        First, the lcm of the denominators of the entries of self
        is computed and returned. If this computation fails, the
        unit of the parent of self is returned.

        Note that some subclasses may implement their own
        denominator function. For example, see
        :class:`sage.rings.polynomial.polynomial_rational_flint.Polynomial_rational_flint`

        .. warning::

           This is not the denominator of the rational function
           defined by self, which would always be 1 since self is a
           polynomial.

        EXAMPLES:

        First we compute the denominator of a polynomial with
        integer coefficients, which is of course 1.

        ::

            sage: R.<x> = ZZ[]
            sage: f = x^3 + 17*x + 1
            sage: f.denominator()
            1

        Next we compute the denominator of a polynomial with rational
        coefficients.

        ::

            sage: R.<x> = PolynomialRing(QQ)
            sage: f = (1/17)*x^19 - (2/3)*x + 1/3; f
            1/17*x^19 - 2/3*x + 1/3
            sage: f.denominator()
            51

        Finally, we try to compute the denominator of a polynomial with
        coefficients in the real numbers, which is a ring whose elements do
        not have a denominator method.

        ::

            sage: R.<x> = RR[]
            sage: f = x + RR('0.3'); f
            x + 0.300000000000000
            sage: f.denominator()
            1.00000000000000

        Check that the denominator is an element over the base whenever the base
        has no denominator function. This closes :trac:`9063`. ::

            sage: R.<a> = GF(5)[]
            sage: x = R(0)
            sage: x.denominator()
            1
            sage: type(x.denominator())
            <type 'sage.rings.finite_rings.integer_mod.IntegerMod_int'>
            sage: isinstance(x.numerator() / x.denominator(), Polynomial)
            True
            sage: isinstance(x.numerator() / R(1), Polynomial)
            False

        TESTS:

        Check that :trac:`18518` is fixed::

            sage: R.<x> = PolynomialRing(QQ, sparse=True)
            sage: p = x^(2^100) - 1/2
            sage: p.denominator()
            2
        """

        if self.degree() == -1:
            return self.base_ring().one()
        x = self.coefficients()
        try:
            d = x[0].denominator()
            for y in x:
                d = d.lcm(y.denominator())
            return d
        except(AttributeError):
            return self.base_ring().one()

    def numerator(self):
        """
        Return a numerator of self computed as self * self.denominator()

        Note that some subclases may implement its own numerator
        function. For example, see
        :class:`sage.rings.polynomial.polynomial_rational_flint.Polynomial_rational_flint`

        .. warning::

          This is not the numerator of the rational function
          defined by self, which would always be self since self is a
          polynomial.

        EXAMPLES:

        First we compute the numerator of a polynomial with
        integer coefficients, which is of course self.

        ::

            sage: R.<x> = ZZ[]
            sage: f = x^3 + 17*x + 1
            sage: f.numerator()
            x^3 + 17*x + 1
            sage: f == f.numerator()
            True

        Next we compute the numerator of a polynomial with rational
        coefficients.

        ::

            sage: R.<x> = PolynomialRing(QQ)
            sage: f = (1/17)*x^19 - (2/3)*x + 1/3; f
            1/17*x^19 - 2/3*x + 1/3
            sage: f.numerator()
            3*x^19 - 34*x + 17
            sage: f == f.numerator()
            False

        We try to compute the denominator of a polynomial with
        coefficients in the real numbers, which is a ring whose elements do
        not have a denominator method.

        ::

            sage: R.<x> = RR[]
            sage: f = x + RR('0.3'); f
            x + 0.300000000000000
            sage: f.numerator()
            x + 0.300000000000000

        We check that the computation the numerator and denominator
        are valid

        ::

            sage: K=NumberField(symbolic_expression('x^3+2'),'a')['s,t']['x']
            sage: f=K.random_element()
            sage: f.numerator() / f.denominator() == f
            True
            sage: R=RR['x']
            sage: f=R.random_element()
            sage: f.numerator() / f.denominator() == f
            True
        """
        return self * self.denominator()

    def derivative(self, *args):
        r"""
        The formal derivative of this polynomial, with respect to variables
        supplied in args.

        Multiple variables and iteration counts may be supplied; see
        documentation for the global derivative() function for more
        details.

        .. SEEALSO::

           :meth:`_derivative`

        EXAMPLES::

            sage: R.<x> = PolynomialRing(QQ)
            sage: g = -x^4 + x^2/2 - x
            sage: g.derivative()
            -4*x^3 + x - 1
            sage: g.derivative(x)
            -4*x^3 + x - 1
            sage: g.derivative(x, x)
            -12*x^2 + 1
            sage: g.derivative(x, 2)
            -12*x^2 + 1

        ::

            sage: R.<t> = PolynomialRing(ZZ)
            sage: S.<x> = PolynomialRing(R)
            sage: f = t^3*x^2 + t^4*x^3
            sage: f.derivative()
            3*t^4*x^2 + 2*t^3*x
            sage: f.derivative(x)
            3*t^4*x^2 + 2*t^3*x
            sage: f.derivative(t)
            4*t^3*x^3 + 3*t^2*x^2
        """
        return multi_derivative(self, args)

    # add .diff(), .differentiate() as aliases for .derivative()
    diff = differentiate = derivative

    def _derivative(self, var=None):
        r"""
        Return the formal derivative of this polynomial with respect to the
        variable var.

        If var is the generator of this polynomial ring (or the default
        value None), this is the usual formal derivative.

        Otherwise, _derivative(var) is called recursively for each of the
        coefficients of this polynomial.

        .. SEEALSO::

           :meth:`derivative`

        EXAMPLES::

            sage: R.<x> = ZZ[]
            sage: R(0)._derivative()
            0
            sage: parent(R(0)._derivative())
            Univariate Polynomial Ring in x over Integer Ring

        ::

            sage: f = 7*x^5 + x^2 - 2*x - 3
            sage: f._derivative()
            35*x^4 + 2*x - 2
            sage: f._derivative(None)
            35*x^4 + 2*x - 2
            sage: f._derivative(x)
            35*x^4 + 2*x - 2

        In the following example, it doesn't recognise 2\*x as the
        generator, so it tries to differentiate each of the coefficients
        with respect to 2\*x, which doesn't work because the integer
        coefficients don't have a _derivative() method::

            sage: f._derivative(2*x)
            Traceback (most recent call last):
            ...
            AttributeError: 'sage.rings.integer.Integer' object has no attribute '_derivative'

        Examples illustrating recursive behaviour::

            sage: R.<x> = ZZ[]
            sage: S.<y> = PolynomialRing(R)
            sage: f = x^3 + y^3
            sage: f._derivative()
            3*y^2
            sage: f._derivative(y)
            3*y^2
            sage: f._derivative(x)
            3*x^2

        ::

            sage: R = ZZ['x']
            sage: S = R.fraction_field(); x = S.gen()
            sage: R(1).derivative(R(x))
            0
        """
        if var is not None and var != self._parent.gen():
            # call _derivative() recursively on coefficients
            return self._parent([coeff._derivative(var) for coeff in self.list(copy=False)])

        # compute formal derivative with respect to generator
        if self.is_zero():
            return self
        cdef Py_ssize_t n, degree = self.degree()
        if degree == 0:
            return self._parent.zero()
        coeffs = self.list(copy=False)
        return self._new_generic([n*coeffs[n] for n from 1 <= n <= degree])

    def gradient(self):
        """
        Return a list of the partial derivative of ``self``
        with respect to the variable of this univariate polynomial.

        There is only one partial derivative.

        EXAMPLES::

           sage: P.<x> = QQ[]
           sage: f = x^2 + (2/3)*x + 1
           sage: f.gradient()
           [2*x + 2/3]
           sage: f = P(1)
           sage: f.gradient()
           [0]
        """
        return [self.diff()]

    def integral(self,var=None):
        """
        Return the integral of this polynomial.

        By default, the integration variable is the variable of the
        polynomial.

        Otherwise, the integration variable is the optional parameter ``var``

        .. NOTE::

            The integral is always chosen so that the constant term is 0.

        EXAMPLES::

            sage: R.<x> = ZZ[]
            sage: R(0).integral()
            0
            sage: f = R(2).integral(); f
            2*x

        Note that the integral lives over the fraction field of the
        scalar coefficients::

            sage: f.parent()
            Univariate Polynomial Ring in x over Rational Field
            sage: R(0).integral().parent()
            Univariate Polynomial Ring in x over Rational Field

            sage: f = x^3 + x - 2
            sage: g = f.integral(); g
            1/4*x^4 + 1/2*x^2 - 2*x
            sage: g.parent()
            Univariate Polynomial Ring in x over Rational Field

        This shows that the issue at :trac:`7711` is resolved::

            sage: P.<x,z> = PolynomialRing(GF(2147483647))
            sage: Q.<y> = PolynomialRing(P)
            sage: p=x+y+z
            sage: p.integral()
            -1073741823*y^2 + (x + z)*y

            sage: P.<x,z> = PolynomialRing(GF(next_prime(2147483647)))
            sage: Q.<y> = PolynomialRing(P)
            sage: p=x+y+z
            sage: p.integral()
            1073741830*y^2 + (x + z)*y

        A truly convoluted example::

            sage: A.<a1, a2> = PolynomialRing(ZZ)
            sage: B.<b> = PolynomialRing(A)
            sage: C.<c> = PowerSeriesRing(B)
            sage: R.<x> = PolynomialRing(C)
            sage: f = a2*x^2 + c*x - a1*b
            sage: f.parent()
            Univariate Polynomial Ring in x over Power Series Ring in c
            over Univariate Polynomial Ring in b over Multivariate Polynomial
            Ring in a1, a2 over Integer Ring
            sage: f.integral()
            1/3*a2*x^3 + 1/2*c*x^2 - a1*b*x
            sage: f.integral().parent()
            Univariate Polynomial Ring in x over Power Series Ring in c
            over Univariate Polynomial Ring in b over Multivariate Polynomial
            Ring in a1, a2 over Rational Field
            sage: g = 3*a2*x^2 + 2*c*x - a1*b
            sage: g.integral()
            a2*x^3 + c*x^2 - a1*b*x
            sage: g.integral().parent()
            Univariate Polynomial Ring in x over Power Series Ring in c
            over Univariate Polynomial Ring in b over Multivariate Polynomial
            Ring in a1, a2 over Rational Field

        Integration with respect to a variable in the base ring::

            sage: R.<x> = QQ[]
            sage: t = PolynomialRing(R,'t').gen()
            sage: f = x*t +5*t^2
            sage: f.integral(x)
            5*x*t^2 + 1/2*x^2*t

        TESTS:

        Check that :trac:`18600` is fixed::

            sage: Sx.<x> = ZZ[]
            sage: Sxy.<y> = Sx[]
            sage: Sxyz.<z> = Sxy[]
            sage: p = 1 + x*y + x*z + y*z^2
            sage: q = p.integral()
            sage: q
            1/3*y*z^3 + 1/2*x*z^2 + (x*y + 1)*z
            sage: q.parent()
            Univariate Polynomial Ring in z over Univariate Polynomial Ring in y
            over Univariate Polynomial Ring in x over Rational Field
            sage: q.derivative() == p
            True
            sage: p.integral(y)
            1/2*y^2*z^2 + x*y*z + 1/2*x*y^2 + y
            sage: p.integral(y).derivative(y) == p
            True
            sage: p.integral(x).derivative(x) == p
            True

        Check that it works with non-integral domains (:trac:`18600`)::

            sage: x = polygen(Zmod(4))
            sage: p = x**4 + 1
            sage: p.integral()
            x^5 + x
            sage: p.integral().derivative() == p
            True
        """
        R = self._parent

        # TODO:
        # calling the coercion model bin_op is much more accurate than using the
        # true division (which is bypassed by polynomials). But it does not work
        # in all cases!!
        cm = coercion_model
        try:
            S = cm.bin_op(R.one(), ZZ.one(), operator.div).parent()
            Q = S.base_ring()
        except TypeError:
            Q = (R.base_ring().one()/ZZ.one()).parent()
            S = R.change_ring(Q)
        if var is not None and var != R.gen():
            # call integral() recursively on coefficients
            return S([coeff.integral(var) for coeff in self])
        cdef Py_ssize_t n
        zero = Q.zero()
        p = [zero] + [cm.bin_op(Q(self[n]), n+1, operator.div) if self[n] else zero for n in range(self.degree()+1)]
        return S(p)

    def dict(self):
        """
        Return a sparse dictionary representation of this univariate
        polynomial.

        EXAMPLES::

            sage: R.<x> = QQ[]
            sage: f = x^3 + -1/7*x + 13
            sage: f.dict()
            {0: 13, 1: -1/7, 3: 1}
        """
        X = {}
        Y = self.list(copy=False)
        for i in xrange(len(Y)):
            c = Y[i]
            if c:
                X[i] = c
        return X

    def factor(self, **kwargs):
        r"""
        Return the factorization of ``self`` over its base ring.

        INPUT:

        - ``kwargs`` -- any keyword arguments are passed to the method
          ``_factor_univariate_polynomial()`` of the base ring if it
          defines such a method.

        OUTPUT:

        - A factorization of ``self`` over its parent into a unit and
          irreducible factors.  If the parent is a polynomial ring
          over a field, these factors are monic.

        EXAMPLES:

        Factorization is implemented over various rings. Over `\QQ`::

            sage: x = QQ['x'].0
            sage: f = (x^3 - 1)^2
            sage: f.factor()
            (x - 1)^2 * (x^2 + x + 1)^2

        Since `\QQ` is a field, the irreducible factors are monic::

            sage: f = 10*x^5 - 1
            sage: f.factor()
            (10) * (x^5 - 1/10)
            sage: f = 10*x^5 - 10
            sage: f.factor()
            (10) * (x - 1) * (x^4 + x^3 + x^2 + x + 1)

        Over `\ZZ` the irreducible factors need not be monic::

            sage: x = ZZ['x'].0
            sage: f = 10*x^5 - 1
            sage: f.factor()
            10*x^5 - 1

        We factor a non-monic polynomial over a finite field of 25
        elements::

            sage: k.<a> = GF(25)
            sage: R.<x> = k[]
            sage: f = 2*x^10 + 2*x + 2*a
            sage: F = f.factor(); F
            (2) * (x + a + 2) * (x^2 + 3*x + 4*a + 4) * (x^2 + (a + 1)*x + a + 2) * (x^5 + (3*a + 4)*x^4 + (3*a + 3)*x^3 + 2*a*x^2 + (3*a + 1)*x + 3*a + 1)

        Notice that the unit factor is included when we multiply `F`
        back out::

            sage: expand(F)
            2*x^10 + 2*x + 2*a

        A new ring.  In the example below, we set the special method
        ``_factor_univariate_polynomial()`` in the base ring which is
        called to factor univariate polynomials.  This facility can be
        used to easily extend polynomial factorization to work over
        new rings you introduce::

             sage: R.<x> = PolynomialRing(IntegerModRing(4),implementation="NTL")
             sage: (x^2).factor()
             Traceback (most recent call last):
             ...
             NotImplementedError: factorization of polynomials over rings with composite characteristic is not implemented
             sage: R.base_ring()._factor_univariate_polynomial = lambda f: f.change_ring(ZZ).factor()
             sage: (x^2).factor()
             x^2
             sage: del R.base_ring()._factor_univariate_polynomial # clean up

        Arbitrary precision real and complex factorization::

            sage: R.<x> = RealField(100)[]
            sage: F = factor(x^2-3); F
            (x - 1.7320508075688772935274463415) * (x + 1.7320508075688772935274463415)
            sage: expand(F)
            x^2 - 3.0000000000000000000000000000
            sage: factor(x^2 + 1)
            x^2 + 1.0000000000000000000000000000

            sage: R.<x> = ComplexField(100)[]
            sage: F = factor(x^2+3); F
            (x - 1.7320508075688772935274463415*I) * (x + 1.7320508075688772935274463415*I)
            sage: expand(F)
            x^2 + 3.0000000000000000000000000000
            sage: factor(x^2+1)
            (x - I) * (x + I)
            sage: f = R(I) * (x^2 + 1) ; f
            I*x^2 + I
            sage: F = factor(f); F
            (1.0000000000000000000000000000*I) * (x - I) * (x + I)
            sage: expand(F)
            I*x^2 + I

        Over a number field::

            sage: K.<z> = CyclotomicField(15)
            sage: x = polygen(K)
            sage: ((x^3 + z*x + 1)^3*(x - z)).factor()
            (x - z) * (x^3 + z*x + 1)^3
            sage: cyclotomic_polynomial(12).change_ring(K).factor()
            (x^2 - z^5 - 1) * (x^2 + z^5)
            sage: ((x^3 + z*x + 1)^3*(x/(z+2) - 1/3)).factor()
            (-1/331*z^7 + 3/331*z^6 - 6/331*z^5 + 11/331*z^4 - 21/331*z^3 + 41/331*z^2 - 82/331*z + 165/331) * (x - 1/3*z - 2/3) * (x^3 + z*x + 1)^3

        Over a relative number field::

            sage: x = polygen(QQ)
            sage: K.<z> = CyclotomicField(3)
            sage: L.<a> = K.extension(x^3 - 2)
            sage: t = polygen(L, 't')
            sage: f = (t^3 + t + a)*(t^5 + t + z); f
            t^8 + t^6 + a*t^5 + t^4 + z*t^3 + t^2 + (a + z)*t + z*a
            sage: f.factor()
            (t^3 + t + a) * (t^5 + t + z)

        Over the real double field::

            sage: R.<x> = RDF[]
            sage: (-2*x^2 - 1).factor()
            (-2.0) * (x^2 + 0.5000000000000001)
            sage: (-2*x^2 - 1).factor().expand()
            -2.0*x^2 - 1.0000000000000002
            sage: f = (x - 1)^3
            sage: f.factor()  # abs tol 2e-5
            (x - 1.0000065719436413) * (x^2 - 1.9999934280563585*x + 0.9999934280995487)

        The above output is incorrect because it relies on the
        :meth:`.roots` method, which does not detect that all the roots
        are real::

            sage: f.roots()  # abs tol 2e-5
            [(1.0000065719436413, 1)]

        Over the complex double field the factors are approximate and
        therefore occur with multiplicity 1::

            sage: R.<x> = CDF[]
            sage: f = (x^2 + 2*R(I))^3
            sage: F = f.factor()
            sage: F  # abs tol 3e-5
            (x - 1.0000138879287663 + 1.0000013435286879*I) * (x - 0.9999942196864997 + 0.9999873009803959*I) * (x - 0.9999918923847313 + 1.0000113554909125*I) * (x + 0.9999908759550227 - 1.0000069659624138*I) * (x + 0.9999985293216753 - 0.9999886153831807*I) * (x + 1.0000105947233 - 1.0000044186544053*I)
            sage: [f(t[0][0]).abs() for t in F] # abs tol 1e-13
            [1.979365054e-14, 1.97936298566e-14, 1.97936990747e-14, 3.6812407475e-14, 3.65211563729e-14, 3.65220890052e-14]

        Factoring polynomials over `\ZZ/n\ZZ` for
        composite `n` is not implemented::

            sage: R.<x> = PolynomialRing(Integers(35))
            sage: f = (x^2+2*x+2)*(x^2+3*x+9)
            sage: f.factor()
            Traceback (most recent call last):
            ...
            NotImplementedError: factorization of polynomials over rings with composite characteristic is not implemented

        Factoring polynomials over the algebraic numbers (see
        :trac:`8544`)::

            sage: R.<x> = QQbar[]
            sage: (x^8-1).factor()
            (x - 1) * (x - 0.7071067811865475? - 0.7071067811865475?*I) * (x - 0.7071067811865475? + 0.7071067811865475?*I) * (x - I) * (x + I) * (x + 0.7071067811865475? - 0.7071067811865475?*I) * (x + 0.7071067811865475? + 0.7071067811865475?*I) * (x + 1)

        Factoring polynomials over the algebraic reals (see
        :trac:`8544`)::

            sage: R.<x> = AA[]
            sage: (x^8+1).factor()
            (x^2 - 1.847759065022574?*x + 1.000000000000000?) * (x^2 - 0.7653668647301795?*x + 1.000000000000000?) * (x^2 + 0.7653668647301795?*x + 1.000000000000000?) * (x^2 + 1.847759065022574?*x + 1.000000000000000?)

        TESTS:

        This came up in :trac:`7088`::

            sage: R.<x>=PolynomialRing(ZZ)
            sage: f = 12*x^10 + x^9 + 432*x^3 + 9011
            sage: g = 13*x^11 + 89*x^3 + 1
            sage: F = f^2 * g^3
            sage: F = f^2 * g^3; F.factor()
            (12*x^10 + x^9 + 432*x^3 + 9011)^2 * (13*x^11 + 89*x^3 + 1)^3
            sage: F = f^2 * g^3 * 7; F.factor()
            7 * (12*x^10 + x^9 + 432*x^3 + 9011)^2 * (13*x^11 + 89*x^3 + 1)^3

        This example came up in :trac:`7097`::

            sage: x = polygen(QQ)
            sage: f = 8*x^9 + 42*x^6 + 6*x^3 - 1
            sage: g = x^24 - 12*x^23 + 72*x^22 - 286*x^21 + 849*x^20 - 2022*x^19 + 4034*x^18 - 6894*x^17 + 10182*x^16 - 13048*x^15 + 14532*x^14 - 13974*x^13 + 11365*x^12 - 7578*x^11 + 4038*x^10 - 1766*x^9 + 762*x^8 - 408*x^7 + 236*x^6 - 126*x^5 + 69*x^4 - 38*x^3 + 18*x^2 - 6*x + 1
            sage: assert g.is_irreducible()
            sage: K.<a> = NumberField(g)
            sage: len(f.roots(K))
            9
            sage: f.factor()
            (8) * (x^3 + 1/4) * (x^6 + 5*x^3 - 1/2)
            sage: f.change_ring(K).factor()
            (8) * (x - 3260097/3158212*a^22 + 35861067/3158212*a^21 - 197810817/3158212*a^20 + 722970825/3158212*a^19 - 1980508347/3158212*a^18 + 4374189477/3158212*a^17 - 4059860553/1579106*a^16 + 6442403031/1579106*a^15 - 17542341771/3158212*a^14 + 20537782665/3158212*a^13 - 20658463789/3158212*a^12 + 17502836649/3158212*a^11 - 11908953451/3158212*a^10 + 6086953981/3158212*a^9 - 559822335/789553*a^8 + 194545353/789553*a^7 - 505969453/3158212*a^6 + 338959407/3158212*a^5 - 155204647/3158212*a^4 + 79628015/3158212*a^3 - 57339525/3158212*a^2 + 26692783/3158212*a - 1636338/789553) * ...
            sage: f = QQbar['x'](1)
            sage: f.factor()
            1

        Factorization also works even if the variable of the finite
        field is nefariously labeled "x"::

            sage: R.<x> = GF(3^2, 'x')[]
            sage: f = x^10 +7*x -13
            sage: G = f.factor(); G
            (x + x) * (x + 2*x + 1) * (x^4 + (x + 2)*x^3 + (2*x + 2)*x + 2) * (x^4 + 2*x*x^3 + (x + 1)*x + 2)
            sage: prod(G) == f
            True

        ::

            sage: R.<x0> = GF(9,'x')[]  # purposely calling it x to test robustness
            sage: f = x0^3 + x0 + 1
            sage: f.factor()
            (x0 + 2) * (x0 + x) * (x0 + 2*x + 1)
            sage: f = 0*x0
            sage: f.factor()
            Traceback (most recent call last):
            ...
            ArithmeticError: factorization of 0 is not defined

        ::

            sage: f = x0^0
            sage: f.factor()
            1

        Over a complicated number field::

            sage: x = polygen(QQ, 'x')
            sage: f = x^6 + 10/7*x^5 - 867/49*x^4 - 76/245*x^3 + 3148/35*x^2 - 25944/245*x + 48771/1225
            sage: K.<a> = NumberField(f)
            sage: S.<T> = K[]
            sage: ff = S(f); ff
            T^6 + 10/7*T^5 - 867/49*T^4 - 76/245*T^3 + 3148/35*T^2 - 25944/245*T + 48771/1225
            sage: F = ff.factor()
            sage: len(F)
            4
            sage: F[:2]
            [(T - a, 1), (T - 40085763200/924556084127*a^5 - 145475769880/924556084127*a^4 + 527617096480/924556084127*a^3 + 1289745809920/924556084127*a^2 - 3227142391585/924556084127*a - 401502691578/924556084127, 1)]
            sage: expand(F)
            T^6 + 10/7*T^5 - 867/49*T^4 - 76/245*T^3 + 3148/35*T^2 - 25944/245*T + 48771/1225

        ::

            sage: f = x^2 - 1/3
            sage: K.<a> = NumberField(f)
            sage: A.<T> = K[]
            sage: A(x^2 - 1).factor()
            (T - 1) * (T + 1)


        ::

            sage: A(3*x^2 - 1).factor()
            (3) * (T - a) * (T + a)

        ::

            sage: A(x^2 - 1/3).factor()
            (T - a) * (T + a)

        Test that :trac:`10279` is fixed::

            sage: R.<t> = PolynomialRing(QQ)
            sage: K.<a> = NumberField(t^4 - t^2 + 1)
            sage: pol = t^3 + (-4*a^3 + 2*a)*t^2 - 11/3*a^2*t + 2/3*a^3 - 4/3*a
            sage: pol.factor()
            (t - 2*a^3 + a) * (t - 4/3*a^3 + 2/3*a) * (t - 2/3*a^3 + 1/3*a)

        Test that this factorization really uses ``nffactor()`` internally::

            sage: pari.default("debug", 3)
            sage: F = pol.factor()
            <BLANKLINE>
            Entering nffactor:
            ...
            sage: pari.default("debug", 0)

        Test that :trac:`10369` is fixed::

            sage: x = polygen(QQ)
            sage: K.<a> = NumberField(x^6 + x^5 + x^4 + x^3 + x^2 + x + 1)
            sage: R.<t> = PolynomialRing(K)

            sage: pol = (-1/7*a^5 - 1/7*a^4 - 1/7*a^3 - 1/7*a^2 - 2/7*a - 1/7)*t^10 + (4/7*a^5 - 2/7*a^4 - 2/7*a^3 - 2/7*a^2 - 2/7*a - 6/7)*t^9 + (90/49*a^5 + 152/49*a^4 + 18/49*a^3 + 24/49*a^2 + 30/49*a + 36/49)*t^8 + (-10/49*a^5 + 10/7*a^4 + 198/49*a^3 - 102/49*a^2 - 60/49*a - 26/49)*t^7 + (40/49*a^5 + 45/49*a^4 + 60/49*a^3 + 277/49*a^2 - 204/49*a - 78/49)*t^6 + (90/49*a^5 + 110/49*a^4 + 2*a^3 + 80/49*a^2 + 46/7*a - 30/7)*t^5 + (30/7*a^5 + 260/49*a^4 + 250/49*a^3 + 232/49*a^2 + 32/7*a + 8)*t^4 + (-184/49*a^5 - 58/49*a^4 - 52/49*a^3 - 66/49*a^2 - 72/49*a - 72/49)*t^3 + (18/49*a^5 - 32/49*a^4 + 10/49*a^3 + 4/49*a^2)*t^2 + (2/49*a^4 - 4/49*a^3 + 2/49*a^2)*t
            sage: pol.factor()
            (-1/7*a^5 - 1/7*a^4 - 1/7*a^3 - 1/7*a^2 - 2/7*a - 1/7) * t * (t - a^5 - a^4 - a^3 - a^2 - a - 1)^4 * (t^5 + (-12/7*a^5 - 10/7*a^4 - 8/7*a^3 - 6/7*a^2 - 4/7*a - 2/7)*t^4 + (12/7*a^5 - 8/7*a^3 + 16/7*a^2 + 2/7*a + 20/7)*t^3 + (-20/7*a^5 - 20/7*a^3 - 20/7*a^2 + 4/7*a - 2)*t^2 + (12/7*a^5 + 12/7*a^3 + 2/7*a + 16/7)*t - 4/7*a^5 - 4/7*a^3 - 4/7*a - 2/7)

            sage: pol = (1/7*a^2 - 1/7*a)*t^10 + (4/7*a - 6/7)*t^9 + (102/49*a^5 + 99/49*a^4 + 96/49*a^3 + 93/49*a^2 + 90/49*a + 150/49)*t^8 + (-160/49*a^5 - 36/49*a^4 - 48/49*a^3 - 8/7*a^2 - 60/49*a - 60/49)*t^7 + (30/49*a^5 - 55/49*a^4 + 20/49*a^3 + 5/49*a^2)*t^6 + (6/49*a^4 - 12/49*a^3 + 6/49*a^2)*t^5
            sage: pol.factor()
            (1/7*a^2 - 1/7*a) * t^5 * (t^5 + (-40/7*a^5 - 38/7*a^4 - 36/7*a^3 - 34/7*a^2 - 32/7*a - 30/7)*t^4 + (60/7*a^5 - 30/7*a^4 - 18/7*a^3 - 9/7*a^2 - 3/7*a)*t^3 + (60/7*a^4 - 40/7*a^3 - 16/7*a^2 - 4/7*a)*t^2 + (30/7*a^3 - 25/7*a^2 - 5/7*a)*t + 6/7*a^2 - 6/7*a)

            sage: pol = x^10 + (4/7*a - 6/7)*x^9 + (9/49*a^2 - 3/7*a + 15/49)*x^8 + (8/343*a^3 - 32/343*a^2 + 40/343*a - 20/343)*x^7 + (5/2401*a^4 - 20/2401*a^3 + 40/2401*a^2 - 5/343*a + 15/2401)*x^6 + (-6/16807*a^4 + 12/16807*a^3 - 18/16807*a^2 + 12/16807*a - 6/16807)*x^5
            sage: pol.factor()
            x^5 * (x^5 + (4/7*a - 6/7)*x^4 + (9/49*a^2 - 3/7*a + 15/49)*x^3 + (8/343*a^3 - 32/343*a^2 + 40/343*a - 20/343)*x^2 + (5/2401*a^4 - 20/2401*a^3 + 40/2401*a^2 - 5/343*a + 15/2401)*x - 6/16807*a^4 + 12/16807*a^3 - 18/16807*a^2 + 12/16807*a - 6/16807)

        Factoring over a number field over which we cannot factor the
        discriminant by trial division::

            sage: x = polygen(QQ)
            sage: K.<a> = NumberField(x^16 - x - 6)
            sage: R.<x> = PolynomialRing(K)
            sage: f = (x+a)^50 - (a-1)^50
            sage: len(factor(f))
            6
            sage: pari(K.discriminant()).factor(limit=10^6)
            [-1, 1; 3, 15; 23, 1; 887, 1; 12583, 1; 2354691439917211, 1]
            sage: factor(K.discriminant())
            -1 * 3^15 * 23 * 887 * 12583 * 6335047 * 371692813

        Factoring over a number field over which we cannot factor the
        discriminant and over which `nffactor()` fails::

            sage: p = next_prime(10^50); q = next_prime(10^51); n = p*q;
            sage: K.<a> = QuadraticField(p*q)
            sage: R.<x> = PolynomialRing(K)
            sage: K.pari_polynomial('a').nffactor("x^2+1")
            Mat([x^2 + 1, 1])
            sage: factor(x^2 + 1)
            x^2 + 1
            sage: factor( (x - a) * (x + 2*a) )
            (x - a) * (x + 2*a)

        A test where nffactor used to fail without a nf structure::

            sage: x = polygen(QQ)
            sage: K = NumberField([x^2-1099511627777, x^3-3],'a')
            sage: x = polygen(K)
            sage: f = x^3 - 3
            sage: factor(f)
            (x - a1) * (x^2 + a1*x + a1^2)

        We check that :trac:`7554` is fixed::

            sage: L.<q> = LaurentPolynomialRing(QQ)
            sage: F = L.fraction_field()
            sage: R.<x> = PolynomialRing(F)
            sage: factor(x)
            x
            sage: factor(x^2 - q^2)
            (-1) * (-x + q) * (x + q)
            sage: factor(x^2 - q^-2)
            (1/q^2) * (q*x - 1) * (q*x + 1)

            sage: P.<a,b,c> = PolynomialRing(ZZ)
            sage: R.<x> = PolynomialRing(FractionField(P))
            sage: p = (x - a)*(b*x + c)*(a*b*x + a*c) / (a + 2)
            sage: factor(p)
            (a/(a + 2)) * (x - a) * (b*x + c)^2
        """
        # PERFORMANCE NOTE:
        #     In many tests with SMALL degree PARI is substantially
        #     better than NTL.  (And magma is better yet.)  And the
        #     timing difference has nothing to do with moving Python
        #     data to NTL and back.
        #     For large degree ( > 1500) in the one test I tried, NTL was
        #     *much* better than MAGMA, and far better than PARI.  So probably
        #     NTL's implementation is asymptotically better.  I could use
        #     PARI for smaller degree over other rings besides Z, and use
        #     NTL in general.
        # A remark from Bill Hart (2007-09-25) about the above observation:
        ## NTL uses the Berlekamp-Zassenhaus method with van Hoeij's improvements.
        ## But so does Magma since about Jul 2001.
        ##
        ## But here's the kicker. PARI also uses this algorithm. Even Maple uses
        ## it!
        ##
        ## NTL's LLL algorithms are extremely well developed (van Hoeij uses
        ## LLL). There is also a possible speed difference in whether one uses
        ## quadratic convergence or not in the Hensel lift. But the right choice
        ## is not always what one thinks.
        ##
        ## But more than likely NTL is just better for large problems because
        ## Victor Shoup was very careful with the choice of strategies and
        ## parameters he used. Paul Zimmerman supplied him with a pile of
        ## polynomials to factor for comparison purposes and these seem to have
        ## been used to tune the algorithm for a wide range of inputs, including
        ## cases that van Hoeij's algorithm doesn't usually like.
        ##
        ## If you have a bound on the coefficients of the factors, one can surely
        ## do better than a generic implementation, but probably not much better
        ## if there are many factors.
        ##

        ## HUGE TODO, refactor the code below here such that this method will
        ## have as only the following code
        ##
        ## R = self.parent().base_ring()
        ## return R._factor_univariate_polynomial(self)
        ##
        ## in this way we can move the specific logic of factoring to the
        ## self.parent().base_ring() and get rid of all the ugly
        ## is_SomeType(R) checks and get way nicer structured code
        ## 200 lines of spagetti code is just way to much!

        if self.degree() < 0:
            raise ArithmeticError("factorization of {!r} is not defined".format(self))
        if self.degree() == 0:
            return Factorization([], unit=self[0])

        # Use multivariate implementations for polynomials over polynomial rings
        variables = self._parent.variable_names_recursive()
        if len(variables) > 1:
            base = self._parent._mpoly_base_ring()
            ring = PolynomialRing(base, variables)
            if ring._has_singular:
                try:
                    d = self._mpoly_dict_recursive()
                    F = ring(d).factor(**kwargs)
                    return Factorization([(self._parent(f),m) for (f,m) in F], unit = F.unit())
                except NotImplementedError:
                    pass

        R = self._parent.base_ring()
        if hasattr(R, '_factor_univariate_polynomial'):
            return R._factor_univariate_polynomial(self, **kwargs)

        G = None
        ch = R.characteristic()
        if not (ch == 0 or is_prime(ch)):
            raise NotImplementedError("factorization of polynomials over rings with composite characteristic is not implemented")

        from sage.rings.number_field.number_field_base import is_NumberField
        from sage.rings.number_field.number_field_rel import is_RelativeNumberField
        from sage.rings.number_field.all import NumberField
        from sage.rings.finite_rings.finite_field_constructor import is_FiniteField
        from sage.rings.finite_rings.integer_mod_ring import is_IntegerModRing
        from sage.rings.integer_ring import is_IntegerRing

        n = None

        if is_IntegerModRing(R) or is_IntegerRing(R):
            try:
                G = list(self._pari_with_name().factor())
            except PariError:
                raise NotImplementedError

        elif is_RelativeNumberField(R):

            M = R.absolute_field('a')
            from_M, to_M = M.structure()
            g = M['x']([to_M(x) for x in self.list()])
            F = g.factor()
            S = self._parent
            v = [(S([from_M(x) for x in f.list()]), e) for f, e in F]
            return Factorization(v, from_M(F.unit()))

        elif is_FiniteField(R):
            v = [x.__pari__("a") for x in self.list()]
            f = pari(v).Polrev()
            G = list(f.factor())

        elif is_NumberField(R):
            if R.degree() == 1:
                factors = self.change_ring(QQ).factor()
                return Factorization([(self._parent(p), e) for p, e in factors], R(factors.unit()))

            # Convert the polynomial we want to factor to PARI
            f = self._pari_with_name()
            try:
                # Try to compute the PARI nf structure with important=False.
                # This will raise RuntimeError if the computation is too
                # difficult.
                Rpari = R.pari_nf(important=False)
            except RuntimeError:
                # Cannot easily compute the nf structure, use the defining
                # polynomial instead.
                Rpari = R.pari_polynomial("y")
            G = list(Rpari.nffactor(f))
            # PARI's nffactor() ignores the unit, _factor_pari_helper()
            # adds back the unit of the factorization.
            return self._factor_pari_helper(G)

        if G is None:
            # See if we can do this as a singular polynomial as a fallback
            # This was copied from the general multivariate implementation
            try:
                if R.is_finite():
                    if R.characteristic() > 1<<29:
                        raise NotImplementedError("Factorization of multivariate polynomials over prime fields with characteristic > 2^29 is not implemented.")

                P = self._parent
                P._singular_().set_ring()
                S = self._singular_().factorize()
                factors = S[1]
                exponents = S[2]
                v = sorted([( P(factors[i+1]),
                              sage.rings.integer.Integer(exponents[i+1]))
                            for i in range(len(factors))])
                unit = P.one()
                for i in range(len(v)):
                    if v[i][0].is_unit():
                        unit = unit * v[i][0]
                        del v[i]
                        break
                F = Factorization(v, unit=unit)
                F.sort()
                return F
            except (TypeError, AttributeError):
                raise NotImplementedError

        return self._factor_pari_helper(G, n)

    def _factor_pari_helper(self, G, n=None, unit=None):
        """
        Fix up and normalize a factorization that came from PARI.

        TESTS::

            sage: R.<x>=PolynomialRing(ZZ)
            sage: f = (2*x + 1) * (3*x^2 - 5)^2
            sage: f._factor_pari_helper(pari(f).factor())
            (2*x + 1) * (3*x^2 - 5)^2
            sage: f._factor_pari_helper(pari(f).factor(), unit=11)
            11 * (2*x + 1) * (3*x^2 - 5)^2
            sage: (8*f)._factor_pari_helper(pari(f).factor())
            8 * (2*x + 1) * (3*x^2 - 5)^2
            sage: (8*f)._factor_pari_helper(pari(f).factor(), unit=11)
            88 * (2*x + 1) * (3*x^2 - 5)^2
            sage: QQ['x'](f)._factor_pari_helper(pari(f).factor())
            (18) * (x + 1/2) * (x^2 - 5/3)^2
            sage: QQ['x'](f)._factor_pari_helper(pari(f).factor(), unit=11)
            (198) * (x + 1/2) * (x^2 - 5/3)^2

            sage: f = prod((k^2*x^k + k)^(k-1) for k in primes(10))
            sage: F = f._factor_pari_helper(pari(f).factor()); F
            1323551250 * (2*x^2 + 1) * (3*x^3 + 1)^2 * (5*x^5 + 1)^4 * (7*x^7 + 1)^6
            sage: F.prod() == f
            True
            sage: QQ['x'](f)._factor_pari_helper(pari(f).factor())
            (1751787911376562500) * (x^2 + 1/2) * (x^3 + 1/3)^2 * (x^5 + 1/5)^4 * (x^7 + 1/7)^6

            sage: g = GF(19)['x'](f)
            sage: G = g._factor_pari_helper(pari(g).factor()); G
            (4) * (x + 3) * (x + 16)^5 * (x + 11)^6 * (x^2 + 7*x + 9)^4 * (x^2 + 15*x + 9)^4 * (x^3 + 13)^2 * (x^6 + 8*x^5 + 7*x^4 + 18*x^3 + 11*x^2 + 12*x + 1)^6
            sage: G.prod() == g
            True
        """
        pols = G[0]
        exps = G[1]
        R = self._parent
        F = [(R(f), int(e)) for f, e in zip(pols, exps)]

        if unit is None:
            unit = self.leading_coefficient()
        else:
            unit *= self.leading_coefficient()

        if R.base_ring().is_field():
            # When the base ring is a field we normalize
            # the irreducible factors so they have leading
            # coefficient 1.
            for i, (f, e) in enumerate(F):
                if not f.is_monic():
                    F[i] = (f.monic(), e)

        else:
            # Otherwise we have to adjust for
            # the content ignored by PARI.
            content_fix = R.base_ring().one()
            for f, e in F:
                if not f.is_monic():
                    content_fix *= f.leading_coefficient()**e
            unit //= content_fix
            if not unit.is_unit():
                F.append((R(unit), ZZ(1)))
                unit = R.base_ring().one()

        if not n is None:
            pari.set_real_precision(n)  # restore precision
        return Factorization(F, unit)

    def splitting_field(self, names, map=False, **kwds):
        """
        Compute the absolute splitting field of a given polynomial.

        INPUT:

        - ``names`` -- a variable name for the splitting field.

        - ``map`` -- (default: ``False``) also return an embedding of
          ``self`` into the resulting field.

        - ``kwds`` -- additional keywords depending on the type.
          Currently, only number fields are implemented. See
          :func:`sage.rings.number_field.splitting_field.splitting_field`
          for the documentation of these keywords.

        OUTPUT:

        If ``map`` is ``False``, the splitting field as an absolute field.
        If ``map`` is ``True``, a tuple ``(K, phi)`` where ``phi`` is an
        embedding of the base field of ``self`` in ``K``.

        EXAMPLES::

            sage: R.<x> = PolynomialRing(ZZ)
            sage: K.<a> = (x^3 + 2).splitting_field(); K
            Number Field in a with defining polynomial x^6 + 3*x^5 + 6*x^4 + 11*x^3 + 12*x^2 - 3*x + 1
            sage: K.<a> = (x^3 - 3*x + 1).splitting_field(); K
            Number Field in a with defining polynomial x^3 - 3*x + 1

        Relative situation::

            sage: R.<x> = PolynomialRing(QQ)
            sage: K.<a> = NumberField(x^3 + 2)
            sage: S.<t> = PolynomialRing(K)
            sage: L.<b> = (t^2 - a).splitting_field()
            sage: L
            Number Field in b with defining polynomial t^6 + 2

        With ``map=True``, we also get the embedding of the base field
        into the splitting field::

            sage: L.<b>, phi = (t^2 - a).splitting_field(map=True)
            sage: phi
            Ring morphism:
              From: Number Field in a with defining polynomial x^3 + 2
              To:   Number Field in b with defining polynomial t^6 + 2
              Defn: a |--> b^2

        An example over a finite field::

            sage: P.<x> = PolynomialRing(GF(7))
            sage: t = x^2 + 1
            sage: t.splitting_field('b')
            Finite Field in b of size 7^2

            sage: P.<x> = PolynomialRing(GF(7^3, 'a'))
            sage: t = x^2 + 1
            sage: t.splitting_field('b', map=True)
            (Finite Field in b of size 7^6,
             Ring morphism:
               From: Finite Field in a of size 7^3
               To:   Finite Field in b of size 7^6
               Defn: a |--> 2*b^4 + 6*b^3 + 2*b^2 + 3*b + 2)

        If the extension is trivial and the generators have the same
        name, the map will be the identity::

            sage: t = 24*x^13 + 2*x^12 + 14
            sage: t.splitting_field('a', map=True)
            (Finite Field in a of size 7^3,
             Identity endomorphism of Finite Field in a of size 7^3)

            sage: t = x^56 - 14*x^3
            sage: t.splitting_field('b', map=True)
            (Finite Field in b of size 7^3,
             Ring morphism:
             From: Finite Field in a of size 7^3
               To:   Finite Field in b of size 7^3
               Defn: a |--> b)

        .. SEEALSO::

            :func:`sage.rings.number_field.splitting_field.splitting_field` for more examples over number fields

        TESTS::

            sage: K.<a,b> = x.splitting_field()
            Traceback (most recent call last):
            ...
            IndexError: the number of names must equal the number of generators
            sage: polygen(RR).splitting_field('x')
            Traceback (most recent call last):
            ...
            NotImplementedError: splitting_field() is only implemented over number fields and finite fields

            sage: P.<x> = PolynomialRing(GF(11^5, 'a'))
            sage: t = x^2 + 1
            sage: t.splitting_field('b')
            Finite Field in b of size 11^10
            sage: t = 24*x^13 + 2*x^12 + 14
            sage: t.splitting_field('b')
            Finite Field in b of size 11^30
            sage: t = x^56 - 14*x^3
            sage: t.splitting_field('b')
            Finite Field in b of size 11^130

            sage: P.<x> = PolynomialRing(GF(19^6, 'a'))
            sage: t = -x^6 + x^2 + 1
            sage: t.splitting_field('b')
            Finite Field in b of size 19^6
            sage: t = 24*x^13 + 2*x^12 + 14
            sage: t.splitting_field('b')
            Finite Field in b of size 19^18
            sage: t = x^56 - 14*x^3
            sage: t.splitting_field('b')
            Finite Field in b of size 19^156

            sage: P.<x> = PolynomialRing(GF(83^6, 'a'))
            sage: t = 2*x^14 - 5 + 6*x
            sage: t.splitting_field('b')
            Finite Field in b of size 83^84
            sage: t = 24*x^13 + 2*x^12 + 14
            sage: t.splitting_field('b')
            Finite Field in b of size 83^78
            sage: t = x^56 - 14*x^3
            sage: t.splitting_field('b')
            Finite Field in b of size 83^12

            sage: P.<x> = PolynomialRing(GF(401^13, 'a'))
            sage: t = 2*x^14 - 5 + 6*x
            sage: t.splitting_field('b')
            Finite Field in b of size 401^104
            sage: t = 24*x^13 + 2*x^12 + 14
            sage: t.splitting_field('b')
            Finite Field in b of size 401^156
            sage: t = x^56 - 14*x^3
            sage: t.splitting_field('b')
            Finite Field in b of size 401^52

        """
        name = normalize_names(1, names)[0]

        from sage.rings.number_field.number_field_base import is_NumberField
        from sage.rings.finite_rings.finite_field_base import is_FiniteField

        f = self.monic()            # Given polynomial, made monic
        F = f.parent().base_ring()  # Base field
        if not F.is_field():
            F = F.fraction_field()
            f = self.change_ring(F)

        if is_NumberField(F):
            from sage.rings.number_field.splitting_field import splitting_field
            return splitting_field(f, name, map, **kwds)
        elif is_FiniteField(F):
            degree = lcm([f.degree() for f, _ in self.factor()])
            return F.extension(degree, name, map=map, **kwds)

        raise NotImplementedError("splitting_field() is only implemented over number fields and finite fields")

    def pseudo_quo_rem(self,other):
        """
        Compute the pseudo-division of two polynomials.

        INPUT:

        - ``other`` -- a nonzero polynomial

        OUTPUT:

        `Q` and `R` such that `l^{m-n+1} \mathrm{self} = Q \cdot\mathrm{other} + R`
        where `m` is the degree of this polynomial, `n` is the degree of
        ``other``, `l` is the leading coefficient of ``other``. The result is
        such that `\deg(R) < \deg(\mathrm{other})`.

        ALGORITHM:

        Algorithm 3.1.2 in [Coh1993]_.

        EXAMPLES::

            sage: R.<x> = PolynomialRing(ZZ, sparse=True)
            sage: p = x^4 + 6*x^3 + x^2 - x + 2
            sage: q = 2*x^2 - 3*x - 1
            sage: (quo,rem)=p.pseudo_quo_rem(q); quo,rem
            (4*x^2 + 30*x + 51, 175*x + 67)
            sage: 2^(4-2+1)*p == quo*q + rem
            True

            sage: S.<T> = R[]
            sage: p = (-3*x^2 - x)*T^3 - 3*x*T^2 + (x^2 - x)*T + 2*x^2 + 3*x - 2
            sage: q = (-x^2 - 4*x - 5)*T^2 + (6*x^2 + x + 1)*T + 2*x^2 - x
            sage: quo,rem=p.pseudo_quo_rem(q); quo,rem
            ((3*x^4 + 13*x^3 + 19*x^2 + 5*x)*T + 18*x^4 + 12*x^3 + 16*x^2 + 16*x,
             (-113*x^6 - 106*x^5 - 133*x^4 - 101*x^3 - 42*x^2 - 41*x)*T - 34*x^6 + 13*x^5 + 54*x^4 + 126*x^3 + 134*x^2 - 5*x - 50)
            sage: (-x^2 - 4*x - 5)^(3-2+1) * p == quo*q + rem
            True
        """
        if other.is_zero():
            raise ZeroDivisionError("Pseudo-division by zero is not possible")

        # if other is a constant, then R = 0 and Q = self * other^(deg(self))
        if other in self._parent.base_ring():
            return (self * other**(self.degree()), self._parent.zero())

        R = self
        B = other
        Q = self._parent.zero()
        e = self.degree() - other.degree() + 1
        d = B.leading_coefficient()

        while not R.degree() < B.degree():
            c = R.leading_coefficient()
            diffdeg = R.degree() - B.degree()
            Q = d*Q + self._parent(c).shift(diffdeg)
            R = d*R - c*B.shift(diffdeg)
            e -= 1

        q = d**e
        return (q*Q,q*R)

    @coerce_binop
    def gcd(self, other):
        """
        Return a greatest common divisor of this polynomial and ``other``.

        INPUT:

        - ``other`` -- a polynomial in the same ring as this polynomial

        OUTPUT:

        A greatest common divisor as a polynomial in the same ring as
        this polynomial. If the base ring is a field, the return value
        is a monic polynomial.

        .. NOTE::

            The actual algorithm for computing greatest common divisors depends
            on the base ring underlying the polynomial ring. If the base ring
            defines a method ``_gcd_univariate_polynomial``, then this method
            will be called (see examples below).

        EXAMPLES::

            sage: R.<x> = QQ[]
            sage: (2*x^2).gcd(2*x)
            x
            sage: R.zero().gcd(0)
            0
            sage: (2*x).gcd(0)
            x

        One can easily add gcd functionality to new rings by providing a method
        ``_gcd_univariate_polynomial``::

            sage: O = ZZ[-sqrt(5)]
            sage: R.<x> = O[]
            sage: a = O.1
            sage: p = x + a
            sage: q = x^2 - 5
            sage: p.gcd(q)
            Traceback (most recent call last):
            ...
            NotImplementedError: Order in Number Field in a with defining polynomial x^2 - 5 does not provide a gcd implementation for univariate polynomials
            sage: S.<x> = O.number_field()[]
            sage: O._gcd_univariate_polynomial = lambda f,g : R(S(f).gcd(S(g)))
            sage: p.gcd(q)
            x + a
            sage: del O._gcd_univariate_polynomial

        Use multivariate implementation for polynomials over polynomials rings::

            sage: R.<x> = ZZ[]
            sage: S.<y> = R[]
            sage: T.<z> = S[]
            sage: r = 2*x*y + z
            sage: p = r * (3*x*y*z - 1)
            sage: q = r * (x + y + z - 2)
            sage: p.gcd(q)
            z + 2*x*y

            sage: R.<x> = QQ[]
            sage: S.<y> = R[]
            sage: r = 2*x*y + 1
            sage: p = r * (x - 1/2 * y)
            sage: q = r * (x*y^2 - x + 1/3)
            sage: p.gcd(q)
            2*x*y + 1
        """
        variables = self._parent.variable_names_recursive()
        if len(variables) > 1:
            base = self._parent._mpoly_base_ring()
            ring = PolynomialRing(base, variables)
            if ring._has_singular:
                try:
                    d1 = self._mpoly_dict_recursive()
                    d2 = other._mpoly_dict_recursive()
                    return self._parent(ring(d1).gcd(ring(d2)))
                except NotImplementedError:
                    pass

        if hasattr(self.base_ring(), '_gcd_univariate_polynomial'):
            return self.base_ring()._gcd_univariate_polynomial(self, other)
        else:
            raise NotImplementedError("%s does not provide a gcd implementation for univariate polynomials"%self.base_ring())

    @coerce_binop
    def lcm(self, other):
        """
        Let f and g be two polynomials. Then this function returns the
        monic least common multiple of f and g.
        """
        f = self*other
        g = self.gcd(other)
        q = f//g
        return ~(q.leading_coefficient())*q

    def _lcm(self, other):
        """
        Let f and g be two polynomials. Then this function returns the
        monic least common multiple of f and g.
        """
        f = self*other
        g = self.gcd(other)
        q = f//g
        return ~(q.leading_coefficient())*q  # make monic  (~ is inverse in python)

    def is_primitive(self, n=None, n_prime_divs=None):
        """
        Returns ``True`` if the polynomial is primitive.  The semantics of
        "primitive" depend on the polynomial coefficients.

        - (field theory) A polynomial of degree `m` over a finite field
          `\GF{q}` is primitive if it is irreducible and its root in
          `\GF{q^m}` generates the multiplicative group `\GF{q^m}^*`.

        - (ring theory) A polynomial over a ring is primitive if its
          coefficients generate the unit ideal.

        Calling `is_primitive` on a polynomial over an infinite field will
        raise an error.

        The additional inputs to this function are to speed up computation for
        field semantics (see note).

        INPUT:

          - ``n`` (default: ``None``) - if provided, should equal
            `q-1` where ``self.parent()`` is the field with `q`
            elements;  otherwise it will be computed.

          - ``n_prime_divs`` (default: ``None``) - if provided, should
            be a list of the prime divisors of ``n``; otherwise it
            will be computed.

        .. NOTE::

          Computation of the prime divisors of ``n`` can dominate the running
          time of this method, so performing this computation externally
          (e.g. ``pdivs=n.prime_divisors()``) is a good idea for repeated calls
          to is_primitive for polynomials of the same degree.

          Results may be incorrect if the wrong ``n`` and/or factorization are
          provided.

        EXAMPLES::

          Field semantics examples.

          ::

            sage: R.<x> = GF(2)['x']
            sage: f = x^4+x^3+x^2+x+1
            sage: f.is_irreducible(), f.is_primitive()
            (True, False)
            sage: f = x^3+x+1
            sage: f.is_irreducible(), f.is_primitive()
            (True, True)
            sage: R.<x> = GF(3)[]
            sage: f = x^3-x+1
            sage: f.is_irreducible(), f.is_primitive()
            (True, True)
            sage: f = x^2+1
            sage: f.is_irreducible(), f.is_primitive()
            (True, False)
            sage: R.<x> = GF(5)[]
            sage: f = x^2+x+1
            sage: f.is_primitive()
            False
            sage: f = x^2-x+2
            sage: f.is_primitive()
            True
            sage: x=polygen(QQ); f=x^2+1
            sage: f.is_primitive()
            Traceback (most recent call last):
            ...
            NotImplementedError: is_primitive() not defined for polynomials over infinite fields.

          Ring semantics examples.

          ::

            sage: x=polygen(ZZ)
            sage: f = 5*x^2+2
            sage: f.is_primitive()
            True
            sage: f = 5*x^2+5
            sage: f.is_primitive()
            False

            sage: K=NumberField(x^2+5,'a')
            sage: R=K.ring_of_integers()
            sage: a=R.gen(1)
            sage: a^2
            -5
            sage: f=a*x+2
            sage: f.is_primitive()
            True
            sage: f=(1+a)*x+2
            sage: f.is_primitive()
            False

            sage: x=polygen(Integers(10));
            sage: f=5*x^2+2
            sage: #f.is_primitive()  #BUG:: elsewhere in Sage, should return True
            sage: f=4*x^2+2
            sage: #f.is_primitive()  #BUG:: elsewhere in Sage, should return False

        TESTS::

            sage: R.<x> = GF(2)['x']
            sage: f = x^4+x^3+x^2+x+1
            sage: f.is_primitive(15)
            False
            sage: f.is_primitive(15, [3,5])
            False
            sage: f.is_primitive(n_prime_divs=[3,5])
            False
            sage: f = x^3+x+1
            sage: f.is_primitive(7, [7])
            True
            sage: R.<x> = GF(3)[]
            sage: f = x^3-x+1
            sage: f.is_primitive(26, [2,13])
            True
            sage: f = x^2+1
            sage: f.is_primitive(8, [2])
            False
            sage: R.<x> = GF(5)[]
            sage: f = x^2+x+1
            sage: f.is_primitive(24, [2,3])
            False
            sage: f = x^2-x+2
            sage: f.is_primitive(24, [2,3])
            True
            sage: x=polygen(Integers(103)); f=x^2+1
            sage: f.is_primitive()
            False
        """
        R = self.base_ring()
        if R.is_field():
            if not R.is_finite():
                raise NotImplementedError("is_primitive() not defined for polynomials over infinite fields.")

            if not self.is_irreducible():
                return False
            if n is None:
                q = self.base_ring().order()
                n = q ** self.degree() - 1
            y = self._parent.quo(self).gen()
            from sage.groups.generic import order_from_multiple
            return n == order_from_multiple(y, n, n_prime_divs, operation="*")
        else:
            return R.ideal(self.coefficients())==R.ideal(1)

    def is_constant(self):
        """
        Return True if this is a constant polynomial.

        OUTPUT:


        -  ``bool`` - True if and only if this polynomial is
           constant


        EXAMPLES::

            sage: R.<x> = ZZ[]
            sage: x.is_constant()
            False
            sage: R(2).is_constant()
            True
            sage: R(0).is_constant()
            True
        """
        return self.degree() <= 0

    def is_monomial(self):
        """
        Returns True if self is a monomial, i.e., a power of the generator.

        EXAMPLES::

            sage: R.<x> = QQ[]
            sage: x.is_monomial()
            True
            sage: (x+1).is_monomial()
            False
            sage: (x^2).is_monomial()
            True
            sage: R(1).is_monomial()
            True

        The coefficient must be 1::

            sage: (2*x^5).is_monomial()
            False

        To allow a non-1 leading coefficient, use is_term()::

            sage: (2*x^5).is_term()
            True

        .. warning::

           The definition of is_monomial in Sage up to 4.7.1 was the
           same as is_term, i.e., it allowed a coefficient not equal
           to 1.
        """
        return len(self.exponents()) == 1 and self.leading_coefficient() == 1

    def is_term(self):
        """
        Return True if self is an element of the base ring times a
        power of the generator.

        EXAMPLES::

            sage: R.<x> = QQ[]
            sage: x.is_term()
            True
            sage: R(1).is_term()
            True
            sage: (3*x^5).is_term()
            True
            sage: (1+3*x^5).is_term()
            False

        To require that the coefficient is 1, use is_monomial() instead::

            sage: (3*x^5).is_monomial()
            False
        """
        return len(self.exponents()) == 1

    def root_field(self, names, check_irreducible=True):
        """
        Return the field generated by the roots of the irreducible
        polynomial self. The output is either a number field, relative
        number field, a quotient of a polynomial ring over a field, or the
        fraction field of the base ring.

        EXAMPLES::

            sage: R.<x> = QQ['x']
            sage: f = x^3 + x + 17
            sage: f.root_field('a')
            Number Field in a with defining polynomial x^3 + x + 17

        ::

            sage: R.<x> = QQ['x']
            sage: f = x - 3
            sage: f.root_field('b')
            Rational Field

        ::

            sage: R.<x> = ZZ['x']
            sage: f = x^3 + x + 17
            sage: f.root_field('b')
            Number Field in b with defining polynomial x^3 + x + 17

        ::

            sage: y = QQ['x'].0
            sage: L.<a> = NumberField(y^3-2)
            sage: R.<x> = L['x']
            sage: f = x^3 + x + 17
            sage: f.root_field('c')
            Number Field in c with defining polynomial x^3 + x + 17 over its base field

        ::

            sage: R.<x> = PolynomialRing(GF(9,'a'))
            sage: f = x^3 + x^2 + 8
            sage: K.<alpha> = f.root_field(); K
            Univariate Quotient Polynomial Ring in alpha over Finite Field in a of size 3^2 with modulus x^3 + x^2 + 2
            sage: alpha^2 + 1
            alpha^2 + 1
            sage: alpha^3 + alpha^2
            1

        ::

            sage: R.<x> = QQ[]
            sage: f = x^2
            sage: K.<alpha> = f.root_field()
            Traceback (most recent call last):
            ...
            ValueError: polynomial must be irreducible

        TESTS::

            sage: (PolynomialRing(Integers(31),name='x').0+5).root_field('a')
            Ring of integers modulo 31
        """
        from sage.rings.number_field.number_field import is_NumberField, NumberField

        R = self.base_ring()
        if not R.is_integral_domain():
            raise ValueError("the base ring must be a domain")

        if check_irreducible and not self.is_irreducible():
            raise ValueError("polynomial must be irreducible")

        if self.degree() <= 1:
            return R.fraction_field()

        if sage.rings.integer_ring.is_IntegerRing(R):
            return NumberField(self, names)

        if sage.rings.rational_field.is_RationalField(R) or is_NumberField(R):
            return NumberField(self, names)

        return R.fraction_field()[self._parent.variable_name()].quotient(self, names)

    def sylvester_matrix(self, right, variable = None):
        """
        Returns the Sylvester matrix of self and right.

        Note that the Sylvester matrix is not defined if one of the polynomials
        is zero.

        INPUT:

        - right: a polynomial in the same ring as self.
        - variable: optional, included for compatibility with the multivariate
          case only. The variable of the polynomials.

        EXAMPLES::

            sage: R.<x> = PolynomialRing(ZZ)
            sage: f = (6*x + 47)*(7*x^2 - 2*x + 38)
            sage: g = (6*x + 47)*(3*x^3 + 2*x + 1)
            sage: M = f.sylvester_matrix(g)
            sage: M
            [  42  317  134 1786    0    0    0]
            [   0   42  317  134 1786    0    0]
            [   0    0   42  317  134 1786    0]
            [   0    0    0   42  317  134 1786]
            [  18  141   12  100   47    0    0]
            [   0   18  141   12  100   47    0]
            [   0    0   18  141   12  100   47]

        If the polynomials share a non-constant common factor then the
        determinant of the Sylvester matrix will be zero::

            sage: M.determinant()
            0

        If self and right are polynomials of positive degree, the determinant
        of the Sylvester matrix is the resultant of the polynomials.::

            sage: h1 = R.random_element()
            sage: h2 = R.random_element()
            sage: M1 = h1.sylvester_matrix(h2)
            sage: M1.determinant() == h1.resultant(h2)
            True

        The rank of the Sylvester matrix is related to the degree of the
        gcd of self and right::

            sage: f.gcd(g).degree() == f.degree() + g.degree() - M.rank()
            True
            sage: h1.gcd(h2).degree() == h1.degree() + h2.degree() - M1.rank()
            True

        TESTS:

        The variable is optional, but must be the same in both rings::

            sage: K.<x> = QQ['x']
            sage: f = x+1
            sage: g = QQ['y']([1, 0, 1])
            sage: f.sylvester_matrix(f, x)
            [1 1]
            [1 1]
            sage: f.sylvester_matrix(g, x)
            Traceback (most recent call last):
            ...
            TypeError: no common canonical parent for objects with parents: 'Univariate Polynomial Ring in x over Rational Field' and 'Univariate Polynomial Ring in y over Rational Field'

        Polynomials must be defined over compatible base rings::

            sage: f = QQ['x']([1, 0, 1])
            sage: g = ZZ['x']([1, 0, 1])
            sage: h = GF(25, 'a')['x']([1, 0, 1])
            sage: f.sylvester_matrix(g)
            [1 0 1 0]
            [0 1 0 1]
            [1 0 1 0]
            [0 1 0 1]
            sage: g.sylvester_matrix(h)
            [1 0 1 0]
            [0 1 0 1]
            [1 0 1 0]
            [0 1 0 1]
            sage: f.sylvester_matrix(h)
            Traceback (most recent call last):
            ...
            TypeError: no common canonical parent for objects with parents: 'Univariate Polynomial Ring in x over Rational Field' and 'Univariate Polynomial Ring in x over Finite Field in a of size 5^2'

        We can compute the sylvester matrix of a univariate and multivariate
        polynomial::

            sage: K.<x,y> = QQ['x,y']
            sage: g = K.random_element()
            sage: f.sylvester_matrix(g) == K(f).sylvester_matrix(g,x)
            True

        Corner cases::

            sage: K.<x>=QQ[]
            sage: f = x^2+1
            sage: g = K(0)
            sage: f.sylvester_matrix(g)
            Traceback (most recent call last):
            ...
            ValueError: The Sylvester matrix is not defined for zero polynomials
            sage: g.sylvester_matrix(f)
            Traceback (most recent call last):
            ...
            ValueError: The Sylvester matrix is not defined for zero polynomials
            sage: g.sylvester_matrix(g)
            Traceback (most recent call last):
            ...
            ValueError: The Sylvester matrix is not defined for zero polynomials
            sage: K(3).sylvester_matrix(x^2)
            [3 0]
            [0 3]
            sage: K(3).sylvester_matrix(K(4))
            []
        """

        # This code is almost exactly the same as that of
        # sylvester_matrix() in multi_polynomial.pyx.

        if self._parent != right.parent():
            a, b = coercion_model.canonical_coercion(self,right)
            variable = a.parent()(self.variables()[0])
            #We add the variable to cover the case that right is a multivariate
            #polynomial
            return a.sylvester_matrix(b, variable)

        if variable:
            if variable.parent() != self._parent:
                variable = self._parent(variable)

        from sage.matrix.constructor import matrix

        # The dimension of the sage matrix is self.degree() + right.degree()

        if self.is_zero() or right.is_zero():
            raise ValueError("The Sylvester matrix is not defined for zero polynomials")

        m = self.degree()
        n = right.degree()

        M = matrix(self.base_ring(), n + m, n + m)

        r = 0
        offset = 0
        for _ in range(n):
            for c in range(m, -1, -1):
                M[r, m - c + offset] = self[c]
            offset += 1
            r += 1

        offset = 0
        for _ in range(m):
            for c in range(n, -1, -1):
                M[r, n - c + offset] = right[c]
            offset += 1
            r += 1

        return M

    cpdef constant_coefficient(self):
        """
        Return the constant coefficient of this polynomial.

        OUTPUT: element of base ring

        EXAMPLES::

            sage: R.<x> = QQ[]
            sage: f = -2*x^3 + 2*x - 1/3
            sage: f.constant_coefficient()
            -1/3
        """
        return self[0]

    cpdef Polynomial _new_constant_poly(self, a, Parent P):
        """
        Create a new constant polynomial from a in P, which MUST be an
        element of the base ring of P (this is not checked).

        EXAMPLES::

            sage: R.<w> = PolynomialRing(GF(9,'a'), sparse=True)
            sage: a = w._new_constant_poly(0, R); a
            0
            sage: a.coefficients()
            []
        """
        if a:
            return self.__class__(P,[a], check=False) #P._element_constructor(a, check=False)
        return self.__class__(P,[], check=False)

    def is_monic(self):
        """
        Returns True if this polynomial is monic. The zero polynomial is by
        definition not monic.

        EXAMPLES::

            sage: x = QQ['x'].0
            sage: f = x + 33
            sage: f.is_monic()
            True
            sage: f = 0*x
            sage: f.is_monic()
            False
            sage: f = 3*x^3 + x^4 + x^2
            sage: f.is_monic()
            True
            sage: f = 2*x^2 + x^3 + 56*x^5
            sage: f.is_monic()
            False

        AUTHORS:

        - Naqi Jaffery (2006-01-24): examples
        """
        return not self.is_zero() and self[self.degree()] == 1

    def is_unit(self):
        r"""
        Return True if this polynomial is a unit.

        EXAMPLES::

            sage: a = Integers(90384098234^3)
            sage: b = a(2*191*236607587)
            sage: b.is_nilpotent()
            True
            sage: R.<x> = a[]
            sage: f = 3 + b*x + b^2*x^2
            sage: f.is_unit()
            True
            sage: f = 3 + b*x + b^2*x^2 + 17*x^3
            sage: f.is_unit()
            False

        EXERCISE (Atiyah-McDonald, Ch 1): Let `A[x]` be a
        polynomial ring in one variable. Then
        `f=\sum a_i x^i \in A[x]` is a unit if and only if
        `a_0` is a unit and `a_1,\ldots, a_n` are
        nilpotent.

        TESTS:

        Check that :trac:`18600` is fixed::

            sage: R.<x> = PolynomialRing(ZZ, sparse=True)
            sage: c = x^2^100 + 1
            sage: c.is_unit()
            False
        """
        if self.degree() > 0:
            try:
                if self._parent.base_ring().is_integral_domain():
                    return False
            except NotImplementedError:
                pass
            for c in self.coefficients()[1:]:
                if not c.is_nilpotent():
                    return False
        return self[0].is_unit()

    def is_nilpotent(self):
        r"""
        Return True if this polynomial is nilpotent.

        EXAMPLES::

            sage: R = Integers(12)
            sage: S.<x> = R[]
            sage: f = 5 + 6*x
            sage: f.is_nilpotent()
            False
            sage: f = 6 + 6*x^2
            sage: f.is_nilpotent()
            True
            sage: f^2
            0

        EXERCISE (Atiyah-McDonald, Ch 1): Let `A[x]` be a
        polynomial ring in one variable. Then
        `f=\sum a_i x^i \in A[x]` is nilpotent if and only if
        every `a_i` is nilpotent.

        TESTS:

        Check that :trac:`18600` is fixed::

            sage: R.<x> = PolynomialRing(Zmod(4), sparse=True)
            sage: (2*x^2^100 + 2).is_nilpotent()
            True
        """
        for c in self.coefficients():
            if not c.is_nilpotent():
                return False
        return True

    def is_gen(self):
        r"""
        Return True if this polynomial is the distinguished generator of
        the parent polynomial ring.

        EXAMPLES::

            sage: R.<x> = QQ[]
            sage: R(1).is_gen()
            False
            sage: R(x).is_gen()
            True

        Important - this function doesn't return True if self equals the
        generator; it returns True if self *is* the generator.

        ::

            sage: f = R([0,1]); f
            x
            sage: f.is_gen()
            False
            sage: f is x
            False
            sage: f == x
            True
        """
        return bool(self._is_gen)

    def lc(self):
        """
        Return the leading coefficient of this polynomial.

        OUTPUT: element of the base ring
        This method is same as :meth:`leading_coefficient`.

        EXAMPLES::

            sage: R.<x> = QQ[]
            sage: f = (-2/5)*x^3 + 2*x - 1/3
            sage: f.lc()
            -2/5
        """
        return self[self.degree()]

    def leading_coefficient(self):
        """
        Return the leading coefficient of this polynomial.

        OUTPUT: element of the base ring

        EXAMPLES::

            sage: R.<x> = QQ[]
            sage: f = (-2/5)*x^3 + 2*x - 1/3
            sage: f.leading_coefficient()
            -2/5
        """
        return self[self.degree()]

    def lm(self):
        """
        Return the leading monomial of this polynomial.

        EXAMPLES::

            sage: R.<x> = QQ[]
            sage: f = (-2/5)*x^3 + 2*x - 1/3
            sage: f.lm()
            x^3
            sage: R(5).lm()
            1
            sage: R(0).lm()
            0
            sage: R(0).lm().parent() is R
            True
        """
        if self.degree() < 0:
            return self
        output = [self.base_ring().zero()] * self.degree() + [self.base_ring().one()]
        return self._new_generic(output)

    def lt(self):
        """
        Return the leading term of this polynomial.

        EXAMPLES::

            sage: R.<x> = QQ[]
            sage: f = (-2/5)*x^3 + 2*x - 1/3
            sage: f.lt()
            -2/5*x^3
            sage: R(5).lt()
            5
            sage: R(0).lt()
            0
            sage: R(0).lt().parent() is R
            True
        """
        return self.lc() * self.lm()

    def monic(self):
        """
        Return this polynomial divided by its leading coefficient. Does not
        change this polynomial.

        EXAMPLES::

            sage: x = QQ['x'].0
            sage: f = 2*x^2 + x^3 + 56*x^5
            sage: f.monic()
            x^5 + 1/56*x^3 + 1/28*x^2
            sage: f = (1/4)*x^2 + 3*x + 1
            sage: f.monic()
            x^2 + 12*x + 4

        The following happens because `f = 0` cannot be made into a
        monic polynomial

        ::

            sage: f = 0*x
            sage: f.monic()
            Traceback (most recent call last):
            ...
            ZeroDivisionError: rational division by zero

        Notice that the monic version of a polynomial over the integers is
        defined over the rationals.

        ::

            sage: x = ZZ['x'].0
            sage: f = 3*x^19 + x^2 - 37
            sage: g = f.monic(); g
            x^19 + 1/3*x^2 - 37/3
            sage: g.parent()
            Univariate Polynomial Ring in x over Rational Field

        AUTHORS:

        - Naqi Jaffery (2006-01-24): examples
        """
        if self.is_monic():
            return self
        a = ~self.leading_coefficient()
        R = self._parent
        if a.parent() != R.base_ring():
            S = R.base_extend(a.parent())
            return a*S(self)
        else:
            return a*self

    def coefficients(self, sparse=True):
        """
        Return the coefficients of the monomials appearing in self.
        If ``sparse=True`` (the default), it returns only the non-zero coefficients.
        Otherwise, it returns the same value as ``self.list()``.
        (In this case, it may be slightly faster to invoke ``self.list()`` directly.)

        EXAMPLES::

            sage: _.<x> = PolynomialRing(ZZ)
            sage: f = x^4+2*x^2+1
            sage: f.coefficients()
            [1, 2, 1]
            sage: f.coefficients(sparse=False)
            [1, 0, 2, 0, 1]
        """
        zero = self._parent.base_ring().zero()
        if (sparse):
          return [c for c in self.list() if c != zero]
        else:
          return self.list()

    def exponents(self):
        """
        Return the exponents of the monomials appearing in self.

        EXAMPLES::

            sage: _.<x> = PolynomialRing(ZZ)
            sage: f = x^4+2*x^2+1
            sage: f.exponents()
            [0, 2, 4]
        """
        zero = self._parent.base_ring().zero()
        l = self.list()
        return [i for i in range(len(l)) if l[i] != zero]

    cpdef list list(self, bint copy=True):
        """
        Return a new copy of the list of the underlying elements of ``self``.

        EXAMPLES::

            sage: R.<x> = QQ[]
            sage: f = (-2/5)*x^3 + 2*x - 1/3
            sage: v = f.list(); v
            [-1/3, 2, 0, -2/5]

        Note that v is a list, it is mutable, and each call to the list
        method returns a new list::

            sage: type(v)
            <... 'list'>
            sage: v[0] = 5
            sage: f.list()
            [-1/3, 2, 0, -2/5]

        Here is an example with a generic polynomial ring::

            sage: R.<x> = QQ[]
            sage: S.<y> = R[]
            sage: f = y^3 + x*y -3*x; f
            y^3 + x*y - 3*x
            sage: type(f)
            <type 'sage.rings.polynomial.polynomial_element.Polynomial_generic_dense'>
            sage: v = f.list(); v
            [-3*x, x, 0, 1]
            sage: v[0] = 10
            sage: f.list()
            [-3*x, x, 0, 1]
        """
        raise NotImplementedError

    def prec(self):
        """
        Return the precision of this polynomial. This is always infinity,
        since polynomials are of infinite precision by definition (there is
        no big-oh).

        EXAMPLES::

            sage: x = polygen(ZZ)
            sage: (x^5 + x + 1).prec()
            +Infinity
            sage: x.prec()
            +Infinity
        """
        return infinity.infinity

    def padded_list(self, n=None):
        """
        Return list of coefficients of self up to (but not including)
        `q^n`.

        Includes 0's in the list on the right so that the list has length
        `n`.

        INPUT:


        -  ``n`` - (default: None); if given, an integer that
           is at least 0


        EXAMPLES::

            sage: x = polygen(QQ)
            sage: f = 1 + x^3 + 23*x^5
            sage: f.padded_list()
            [1, 0, 0, 1, 0, 23]
            sage: f.padded_list(10)
            [1, 0, 0, 1, 0, 23, 0, 0, 0, 0]
            sage: len(f.padded_list(10))
            10
            sage: f.padded_list(3)
            [1, 0, 0]
            sage: f.padded_list(0)
            []
            sage: f.padded_list(-1)
            Traceback (most recent call last):
            ...
            ValueError: n must be at least 0

        TESTS:

        Check that :trac:`18600` is fixed::

            sage: R.<x> = PolynomialRing(ZZ, sparse=True)
            sage: (x^2^100 + x^8 - 1).padded_list(10)
            [-1, 0, 0, 0, 0, 0, 0, 0, 1, 0]
        """
        if n is None:
            return self.list()
        if n < 0:
            raise ValueError("n must be at least 0")
        if self.degree() < n:
            v = self.list()
            z = self._parent.base_ring().zero()
            return v + [z]*(n - len(v))
        else:
            return self[:int(n)].padded_list(n)

    def coeffs(self):
        r"""
        Using ``coeffs()`` is now deprecated (:trac:`17518`).
        Returns ``self.list()``.

        (It is potentially slightly faster to use
        ``self.list()`` directly.)

        EXAMPLES::

            sage: x = QQ['x'].0
            sage: f = 10*x^3 + 5*x + 2/17
            sage: f.coeffs()
            doctest:...: DeprecationWarning: The use of coeffs() is now deprecated in favor of coefficients(sparse=False).
            See http://trac.sagemath.org/17518 for details.
            [2/17, 5, 0, 10]
        """
        deprecation(17518, 'The use of coeffs() is now deprecated in favor of coefficients(sparse=False).')
        return self.list()

    def monomial_coefficient(self, m):
        """
        Return the coefficient in the base ring of the monomial ``m`` in
        ``self``, where ``m`` must have the same parent as ``self``.

        INPUT:

        - ``m`` - a monomial

        OUTPUT:

        Coefficient in base ring.

        EXAMPLES::

            sage: P.<x> = QQ[]

            The parent of the return is a member of the base ring.
            sage: f = 2 * x
            sage: c = f.monomial_coefficient(x); c
            2
            sage: c.parent()
            Rational Field

            sage: f = x^9 - 1/2*x^2 + 7*x + 5/11
            sage: f.monomial_coefficient(x^9)
            1
            sage: f.monomial_coefficient(x^2)
            -1/2
            sage: f.monomial_coefficient(x)
            7
            sage: f.monomial_coefficient(x^0)
            5/11
            sage: f.monomial_coefficient(x^3)
            0
        """
        if not m.parent() is self._parent:
            raise TypeError("monomial must have same parent as self.")

        d = m.degree()
        coeffs = self.list()
        if 0 <= d < len(coeffs):
            return coeffs[d]
        else:
            return self._parent.base_ring().zero()

    def monomials(self):
        """
        Return the list of the monomials in ``self`` in a decreasing order of their degrees.

        EXAMPLES::

            sage: P.<x> = QQ[]
            sage: f = x^2 + (2/3)*x + 1
            sage: f.monomials()
            [x^2, x, 1]
            sage: f = P(3/2)
            sage: f.monomials()
            [1]
            sage: f = P(0)
            sage: f.monomials()
            []
            sage: f = x
            sage: f.monomials()
            [x]
            sage: f = - 1/2*x^2 + x^9 + 7*x + 5/11
            sage: f.monomials()
            [x^9, x^2, x, 1]
            sage: x = var('x')
            sage: K.<rho> = NumberField(x**2 + 1)
            sage: R.<y> = QQ[]
            sage: p = rho*y
            sage: p.monomials()
            [y]
        """
        if self.is_zero():
            return []
        v = self._parent.gen()
        zero = self._parent.base_ring().zero()
        coeffs = self.list()
        return [v**i for i in range(self.degree(), -1, -1) if coeffs[i] != zero]

    def newton_raphson(self, n, x0):
        """
        Return a list of n iterative approximations to a root of this
        polynomial, computed using the Newton-Raphson method.

        The Newton-Raphson method is an iterative root-finding algorithm.
        For f(x) a polynomial, as is the case here, this is essentially the
        same as Horner's method.

        INPUT:


        -  ``n`` - an integer (=the number of iterations),

        -  ``x0`` - an initial guess x0.


        OUTPUT: A list of numbers hopefully approximating a root of
        f(x)=0.

        If one of the iterates is a critical point of f then a
        ZeroDivisionError exception is raised.

        EXAMPLES::

            sage: x = PolynomialRing(RealField(), 'x').gen()
            sage: f = x^2 - 2
            sage: f.newton_raphson(4, 1)
            [1.50000000000000, 1.41666666666667, 1.41421568627451, 1.41421356237469]

        AUTHORS:

        - David Joyner and William Stein (2005-11-28)
        """
        n = sage.rings.integer.Integer(n)
        df = self.derivative()
        K = self._parent.base_ring()
        a = K(x0)
        L = []
        for i in range(n):
            a -= self(a) / df(a)
            L.append(a)
        return L

    def polynomial(self, var):
        r"""
        Let var be one of the variables of the parent of self. This returns
        self viewed as a univariate polynomial in var over the polynomial
        ring generated by all the other variables of the parent.

        For univariate polynomials, if var is the generator of the parent
        ring, we return this polynomial, otherwise raise an error.

        EXAMPLES::

            sage: R.<x> = QQ[]
            sage: (x+1).polynomial(x)
            x + 1

        TESTS::

            sage: x.polynomial(1)
            Traceback (most recent call last):
            ...
            ValueError: given variable is not the generator of parent.
        """
        if self._parent.ngens() == 1:
            if self._parent.gen() == var:
                return self
            raise ValueError("given variable is not the generator of parent.")
        raise NotImplementedError

    def newton_slopes(self, p, lengths=False):
        """
        Return the `p`-adic slopes of the Newton polygon of self,
        when this makes sense.

        OUTPUT:

        If `lengths` is `False`, a list of rational numbers. If `lengths` is
        `True`, a list of couples `(s,l)` where `s` is the slope and `l` the
        length of the corresponding segment in the Newton polygon.

        EXAMPLES::

            sage: x = QQ['x'].0
            sage: f = x^3 + 2
            sage: f.newton_slopes(2)
            [1/3, 1/3, 1/3]
            sage: R.<x> = PolynomialRing(ZZ, sparse=True)
            sage: p = x^5 + 6*x^2 + 4
            sage: p.newton_slopes(2)
            [1/2, 1/2, 1/3, 1/3, 1/3]
            sage: p.newton_slopes(2, lengths=True)
            [(1/2, 2), (1/3, 3)]
            sage: (x^2^100 + 27).newton_slopes(3, lengths=True)
            [(3/1267650600228229401496703205376, 1267650600228229401496703205376)]

        ALGORITHM: Uses PARI if `lengths` is `False`.
        """
        if not lengths:
            f = self.__pari__()
            v = list(f.newtonpoly(p))
            return [sage.rings.rational.Rational(x) for x in v]

        e = self.exponents()
        c = self.coefficients()
        if len(e) == 0: return []
        if len(e) == 1:
            if e[0] == 0: return []
            else:         return [(infinity.infinity, e[0])]

        if e[0] == 0: slopes = []
        else:         slopes = [(infinity.infinity, e[0])]

        points = [(e[0], c[0].valuation(p)), (e[1], c[1].valuation(p))]
        slopes.append((-(c[1].valuation(p)-c[0].valuation(p))/(e[1] - e[0]), e[1]-e[0]))
        for i in range(2, len(e)):
            v = c[i].valuation(p)
            s = -(v-points[-1][1])/(e[i]-points[-1][0])
            while len(slopes) > 0 and s >= slopes[-1][0]:
                slopes = slopes[:-1]
                points = points[:-1]
                s = -(v-points[-1][1])/(e[i]-points[-1][0])
            slopes.append((s,e[i]-points[-1][0]))
            points.append((e[i],v))

        return slopes

    def dispersion_set(self, other=None):
        r"""
        Compute the dispersion set of two polynomials.

        The dispersion set of `f` and `g` is the set of nonnegative integers
        `n` such that `f(x + n)` and `g(x)` have a nonconstant common factor.

        When ``other`` is ``None``, compute the auto-dispersion set of
        ``self``, i.e., its dispersion set with itself.

        ALGORITHM:

        See Section 4 of Man & Wright [ManWright1994]_.

        .. [ManWright1994] Yiu-Kwong Man and Francis J. Wright.
           *Fast Polynomial Dispersion Computation and its Application to
           Indefinite Summation*. ISSAC 1994.

        .. SEEALSO:: :meth:`dispersion`

        EXAMPLES::

            sage: Pol.<x> = QQ[]
            sage: x.dispersion_set(x + 1)
            [1]
            sage: (x + 1).dispersion_set(x)
            []

            sage: pol = x^3 + x - 7
            sage: (pol*pol(x+3)^2).dispersion_set()
            [0, 3]
        """
        other = self if other is None else self._parent.coerce(other)
        x = self._parent.gen()
        dispersions = set()
        for p, _ in self.factor():
            # need both due to the semantics of is_primitive() over fields
            assert p.is_monic() or p.is_primitive()
            for q, _ in other.factor():
                m, n = p.degree(), q.degree()
                assert q.is_monic() or q.is_primitive()
                if m != n or p[n] != q[n]:
                    continue
                alpha = (q[n-1] - p[n-1])/(n*p[n])
                if alpha.is_integer(): # ZZ() might work for non-integers...
                    alpha = ZZ(alpha)
                else:
                    continue
                if alpha < 0 or alpha in dispersions:
                    continue
                if n >= 1 and p(x + alpha) != q:
                    continue
                dispersions.add(alpha)
        return list(dispersions)

    def dispersion(self, other=None):
        r"""
        Compute the dispersion of a pair of polynomials.

        The dispersion of `f` and `g` is the largest nonnegative integer `n`
        such that `f(x + n)` and `g(x)` have a nonconstant common factor.

        When ``other`` is ``None``, compute the auto-dispersion of ``self``,
        i.e., its dispersion with itself.

        .. SEEALSO:: :meth:`dispersion_set`

        EXAMPLES::

            sage: Pol.<x> = QQ[]
            sage: x.dispersion(x + 1)
            1
            sage: (x + 1).dispersion(x)
            -Infinity

            sage: Pol.<x> = QQbar[]
            sage: pol = Pol([sqrt(5), 1, 3/2])
            sage: pol.dispersion()
            0
            sage: (pol*pol(x+3)).dispersion()
            3
        """
        dispersions = self.dispersion_set(other)
        return max(dispersions) if len(dispersions) > 0 else infinity.minus_infinity

    #####################################################################
    # Conversions to other systems
    #####################################################################
    def __pari__(self):
        r"""
        Return polynomial as a PARI object.

        Sage does not handle PARI's variable ordering requirements
        gracefully at this time. In practice, this means that the variable
        ``x`` needs to be the topmost variable, as in the
        example.

        EXAMPLES::

            sage: f = QQ['x']([0,1,2/3,3])
            sage: pari(f)
            3*x^3 + 2/3*x^2 + x

        ::

            sage: S.<a> = QQ['a']
            sage: R.<x> = S['x']
            sage: f = R([0, a]) + R([0, 0, 2/3])
            sage: pari(f)
            2/3*x^2 + a*x

        Polynomials over a number field work, provided that the variable is
        called 'x'::

            sage: x = polygen(QQ)
            sage: K.<b> = NumberField(x^2 + x + 1)
            sage: R.<x> = PolynomialRing(K)
            sage: pol = (b + x)^3; pol
            x^3 + 3*b*x^2 + (-3*b - 3)*x + 1
            sage: pari(pol)
            Mod(1, y^2 + y + 1)*x^3 + Mod(3*y, y^2 + y + 1)*x^2 + Mod(-3*y - 3, y^2 + y + 1)*x + Mod(1, y^2 + y + 1)

        TESTS:

        Unfortunately, variable names matter::

            sage: R.<x, y> = QQ[]
            sage: S.<a> = R[]
            sage: f = x^2 + a; g = y^3 + a
            sage: pari(f)
            Traceback (most recent call last):
            ...
            PariError: incorrect priority in gtopoly: variable x <= a

        Stacked polynomial rings, first with a univariate ring on the
        bottom::

            sage: S.<a> = QQ['a']
            sage: R.<x> = S['x']
            sage: pari(x^2 + 2*x)
            x^2 + 2*x
            sage: pari(a*x + 2*x^3)
            2*x^3 + a*x

        Stacked polynomial rings, second with a multivariate ring on the
        bottom::

            sage: S.<a, b> = ZZ['a', 'b']
            sage: R.<x> = S['x']
            sage: pari(x^2 + 2*x)
            x^2 + 2*x
            sage: pari(a*x + 2*b*x^3)
            2*b*x^3 + a*x

        Stacked polynomial rings with exotic base rings::

            sage: S.<a, b> = GF(7)['a', 'b']
            sage: R.<x> = S['x']
            sage: pari(x^2 + 9*x)
            x^2 + 2*x
            sage: pari(a*x + 9*b*x^3)
            2*b*x^3 + a*x

        ::

            sage: S.<a> = Integers(8)['a']
            sage: R.<x> = S['x']
            sage: pari(x^2 + 2*x)
            Mod(1, 8)*x^2 + Mod(2, 8)*x
            sage: pari(a*x + 10*x^3)
            Mod(2, 8)*x^3 + Mod(1, 8)*a*x
        """
        return self._pari_with_name(self._parent.variable_name())

    def _pari_or_constant(self, name=None):
        r"""
        Convert ``self`` to PARI.  This behaves identical to :meth:`__pari__`
        or :meth:`_pari_with_name` except for constant polynomials:
        then the constant is returned instead of a constant polynomial.

        INPUT:

        - ``name`` -- (default: None) Variable name.  If not given, use
          ``self.parent().variable_name()``.  This argument is irrelevant
          for constant polynomials.

        EXAMPLES::

            sage: R.<x> = PolynomialRing(ZZ)
            sage: pol = 2*x^2 + 7*x - 5
            sage: pol._pari_or_constant()
            2*x^2 + 7*x - 5
            sage: pol._pari_or_constant('a')
            2*a^2 + 7*a - 5
            sage: pol = R(7)
            sage: pol._pari_or_constant()
            7
            sage: pol._pari_or_constant().type()
            't_INT'
            sage: pol.__pari__().type()
            't_POL'
            sage: PolynomialRing(IntegerModRing(101), 't')()._pari_or_constant()
            Mod(0, 101)
        """
        if self.is_constant():
            return self[0].__pari__()
        if name is None:
            name = self._parent.variable_name()
        return self._pari_with_name(name)

    def _pari_with_name(self, name='x'):
        r"""
        Return polynomial as a PARI object with topmost variable
        ``name``.  By default, use 'x' for the variable name.

        For internal use only.

        EXAMPLES:

            sage: R.<a> = PolynomialRing(ZZ)
            sage: (2*a^2 + a)._pari_with_name()
            2*x^2 + x
            sage: (2*a^2 + a)._pari_with_name('y')
            2*y^2 + y
        """
        vals = [x.__pari__() for x in self.list()]
        return pari(vals).Polrev(name)

    def _pari_init_(self):
        return repr(self.__pari__())

    def _magma_init_(self, magma):
        """
        Return a string that evaluates in Magma to this polynomial.

        EXAMPLES::

            sage: magma = Magma()  # new session
            sage: R.<y> = ZZ[]
            sage: f = y^3 - 17*y + 5
            sage: f._magma_init_(magma)        # optional - magma
            '_sage_[...]![5,-17,0,1]'
            sage: g = magma(f); g              # optional - magma
            y^3 - 17*y + 5

        Note that in Magma there is only one polynomial ring over each
        base, so if we make the polynomial ring over ZZ with variable
        `z`, then this changes the variable name of the polynomial
        we already defined::

            sage: R.<z> = ZZ[]
            sage: magma(R)                     # optional - magma
            Univariate Polynomial Ring in z over Integer Ring
            sage: g                            # optional - magma
            z^3 - 17*z + 5

        In Sage the variable name does not change::

            sage: f
            y^3 - 17*y + 5

        A more complicated nested example::

            sage: k.<a> = GF(9); R.<s,t> = k[]; S.<W> = R[]
            sage: magma(a*W^20 + s*t/a)        # optional - magma
            a*W^20 + a^7*s*t
        """
        # Get a reference to Magma version of parent.
        R = magma(self._parent)
        # Get list of coefficients.
        v = ','.join([a._magma_init_(magma) for a in self.list()])
        return '%s![%s]'%(R.name(), v)

    def _gap_(self, gap):
        """
        Return this polynomial in GAP.

        INPUT:

        - ``gap`` -- a GAP or libgap instance

        EXAMPLES::

            sage: R.<y> = ZZ[]
            sage: f = y^3 - 17*y + 5
            sage: g = gap(f); g   # indirect doctest
            y^3-17*y+5
            sage: f._gap_init_()
            'y^3 - 17*y + 5'
            sage: R.<z> = ZZ[]
            sage: gap(R)
            PolynomialRing( Integers, ["z"] )
            sage: g
            y^3-17*y+5
            sage: gap(z^2 + z)
            z^2+z
            sage: libgap(z^2 + z)
            z^2+z

        Coefficients in a finite field::

            sage: R.<y> = GF(7)[]
            sage: f = y^3 - 17*y + 5
            sage: g = gap(f); g
            y^3+Z(7)^4*y+Z(7)^5
            sage: h = libgap(f); h
            y^3+Z(7)^4*y+Z(7)^5
            sage: g.Factors()
            [ y+Z(7)^0, y+Z(7)^0, y+Z(7)^5 ]
            sage: h.Factors()
            [ y+Z(7)^0, y+Z(7)^0, y+Z(7)^5 ]
            sage: f.factor()
            (y + 5) * (y + 1)^2
        """
        R = gap(self._parent)
        var = list(R.IndeterminatesOfPolynomialRing())[0]
        return self(var)

    def _libgap_(self):
        r"""
        TESTS::

            sage: R.<x> = ZZ[]
            sage: libgap(-x^3 + 3*x)   # indirect doctest
            -x^3+3*x
            sage: libgap(R.zero())     # indirect doctest
            0
        """
        from sage.libs.gap.libgap import libgap
        return self._gap_(libgap)

    ######################################################################

    @coerce_binop
    def resultant(self, other):
        r"""
        Return the resultant of ``self`` and ``other``.

        INPUT:

        - ``other`` -- a polynomial

        OUTPUT: an element of the base ring of the polynomial ring

        ALGORITHM:

        Uses PARI's ``polresultant`` function.  For base rings that
        are not supported by PARI, the resultant is computed as the
        determinant of the Sylvester matrix.

        EXAMPLES::

            sage: R.<x> = QQ[]
            sage: f = x^3 + x + 1;  g = x^3 - x - 1
            sage: r = f.resultant(g); r
            -8
            sage: r.parent() is QQ
            True

        We can compute resultants over univariate and multivariate
        polynomial rings::

            sage: R.<a> = QQ[]
            sage: S.<x> = R[]
            sage: f = x^2 + a; g = x^3 + a
            sage: r = f.resultant(g); r
            a^3 + a^2
            sage: r.parent() is R
            True

        ::

            sage: R.<a, b> = QQ[]
            sage: S.<x> = R[]
            sage: f = x^2 + a; g = x^3 + b
            sage: r = f.resultant(g); r
            a^3 + b^2
            sage: r.parent() is R
            True

        TESTS::

            sage: R.<x, y> = QQ[]
            sage: S.<a> = R[]
            sage: f = x^2 + a; g = y^3 + a
            sage: h = f.resultant(g); h
            y^3 - x^2
            sage: h.parent() is R
            True

        Check that :trac:`13672` is fixed::

            sage: R.<t> = GF(2)[]
            sage: S.<x> = R[]
            sage: f = (t^2 + t)*x + t^2 + t
            sage: g = (t + 1)*x + t^2
            sage: f.resultant(g)
            t^4 + t

        Check that :trac:`15061` is fixed::

            sage: R.<T> = PowerSeriesRing(QQ)
            sage: F = R([1,1],2)
            sage: RP.<x> = PolynomialRing(R)
            sage: P = x^2 - F
            sage: P.resultant(P.derivative())
            -4 - 4*T + O(T^2)

        Check that :trac:`16360` is fixed::

            sage: K.<x> = FunctionField(QQ)
            sage: R.<y> = K[]
            sage: y.resultant(y+x)
            x

            sage: K.<a> = FunctionField(QQ)
            sage: R.<b> = K[]
            sage: L.<b> = K.extension(b^2-a)
            sage: R.<x> = L[]
            sage: f=x^2-a
            sage: g=x-b
            sage: f.resultant(g)
            0

        Check that :trac:`17817` is fixed::

            sage: A.<a,b,c> = Frac(PolynomialRing(QQ,'a,b,c'))
            sage: B.<d,e,f> = PolynomialRing(A,'d,e,f')
            sage: R.<x>= PolynomialRing(B,'x')
            sage: S.<y> = PolynomialRing(R,'y')
            sage: p = ((1/b^2*d^2+1/a)*x*y^2+a*b/c*y+e+x^2)
            sage: q = -4*c^2*y^3+1
            sage: p.resultant(q)
            16*c^4*x^6 + 48*c^4*e*x^4 + (1/b^6*d^6 + 3/(a*b^4)*d^4 + ((-12*a^3*b*c + 3)/(a^2*b^2))*d^2 + (-12*a^3*b*c + 1)/a^3)*x^3 + 48*c^4*e^2*x^2 + (((-12*a*c)/b)*d^2*e + (-12*b*c)*e)*x + 16*c^4*e^3 + 4*a^3*b^3/c

        """
        variable = self.variable_name()
        try:
            res = self.__pari__().polresultant(other, variable)
            return self._parent.base_ring()(res)
        except (TypeError, ValueError, PariError, NotImplementedError):
            return self.sylvester_matrix(other).det()

    def composed_op(p1, p2, op, algorithm=None, monic=False):
        r"""
        Return the composed sum, difference, product or quotient of this
        polynomial with another one.

        In the case of two monic polynomials `p_1` and `p_2` over an integral
        domain, the composed sum, difference, etc. are given by

        .. MATH::

            \prod_{p_1(a)=p_2(b)=0}(x - (a \ast b)), \qquad
            \ast ∈ \{ +, -, ×, / \}

        where the roots `a` and `b` are to be considered in the algebraic
        closure of the fraction field of the coefficients and counted with
        multiplicities. If the polynomials are not monic this quantity is
        multiplied by `\\alpha_1^{deg(p_2)} \\alpha_2^{deg(p_1)}` where
        `\\alpha_1` and `\\alpha_2` are the leading coefficients of `p_1` and
        `p_2` respectively.

        INPUT:

        - ``p2`` -- univariate polynomial belonging to the same polynomial ring
          as this polynomial

        - ``op`` -- ``operator.OP`` where ``OP=add`` or ``sub`` or ``mul`` or
          ``div``.

        - ``algorithm`` -- can be "resultant" or "BFSS";
          by default the former is used when the polynomials have few nonzero
          coefficients and small degrees or if the base ring is not `\ZZ` or
          `\QQ`. Otherwise the latter is used.

        - ``monic`` -- whether to return a monic polynomial. If ``True`` the
          coefficients of the result belong to the fraction field of the
          coefficients.

        ALGORITHM:

        The computation is straightforward using resultants. Indeed for the
        composed sum it would be `Res_y(p1(x-y), p2(y))`. However, the method
        from [BFSS]_ using series expansions is asymptotically much faster.

        Note that the algorithm ``BFSS`` with polynomials with coefficients in
        `\ZZ` needs to perform operations over `\QQ`.

        .. TODO::

           - The [BFSS]_ algorithm has been implemented here only in the case of
             polynomials over rationals. For other rings of zero characteristic
             (or if the characteristic is larger than the product of the degrees),
             one needs to implement a generic method ``_exp_series``. In the
             general case of non-zero characteristic there is an alternative
             algorithm in the same paper.

           - The Newton series computation can be done much more efficiently!
             See [BFSS]_.

        EXAMPLES::

            sage: x = polygen(ZZ)
            sage: p1 = x^2 - 1
            sage: p2 = x^4 - 1
            sage: p1.composed_op(p2, operator.add)
            x^8 - 4*x^6 + 4*x^4 - 16*x^2
            sage: p1.composed_op(p2, operator.mul)
            x^8 - 2*x^4 + 1
            sage: p1.composed_op(p2, operator.div)
            x^8 - 2*x^4 + 1

        This function works over any field. However for base rings other than
        `\ZZ` and `\QQ` only the resultant algorithm is available::

            sage: x = polygen(QQbar)
            sage: p1 = x**2 - AA(2).sqrt()
            sage: p2 = x**3 - AA(3).sqrt()
            sage: r1 = p1.roots(multiplicities=False)
            sage: r2 = p2.roots(multiplicities=False)
            sage: p = p1.composed_op(p2, operator.add)
            sage: p
            1.000000000000000?*x^6 - 4.242640687119285?*x^4 -
            3.464101615137755?*x^3 + 6.000000000000000?*x^2 -
            14.69693845669907?*x + 0.1715728752538099?
            sage: all(p(x+y).is_zero() for x in r1 for y in r2)
            True

            sage: x = polygen(GF(2))
            sage: p1 = x**2 + x - 1
            sage: p2 = x**3 + x - 1
            sage: p_add = p1.composed_op(p2, operator.add)
            sage: p_add
            x^6 + x^5 + x^3 + x^2 + 1
            sage: p_mul = p1.composed_op(p2, operator.mul)
            sage: p_mul
            x^6 + x^4 + x^2 + x + 1
            sage: p_div = p1.composed_op(p2, operator.div)
            sage: p_div
            x^6 + x^5 + x^4 + x^2 + 1

            sage: K = GF(2**6, 'a')
            sage: r1 = p1.roots(K, multiplicities=False)
            sage: r2 = p2.roots(K, multiplicities=False)
            sage: all(p_add(x1+x2).is_zero() for x1 in r1 for x2 in r2)
            True
            sage: all(p_mul(x1*x2).is_zero() for x1 in r1 for x2 in r2)
            True
            sage: all(p_div(x1/x2).is_zero() for x1 in r1 for x2 in r2)
            True

        TESTS::

            sage: y = polygen(ZZ)
            sage: for p1 in [2*y^3 - y + 3, -y^5 - 2, 4*y - 3]:
            ....:   for p2 in [5*y^2 - 7, -3*y - 1]:
            ....:     for monic in [True,False]:
            ....:       for op in [operator.add, operator.sub, operator.mul, operator.div]:
            ....:         pr = p1.composed_op(p2, op, "resultant", monic=monic)
            ....:         pb = p1.composed_op(p2, op, "BFSS", monic=monic)
            ....:         assert ((pr == pb) or ((not monic) and pr == -pb) and (parent(pr) is parent(pb)))

        REFERENCES:

        .. [BFSS] A. Bostan, P. Flajolet, B. Salvy and E. Schost,
           "Fast Computation of special resultants",
           Journal of Symbolic Computation 41 (2006), 1-29
        """
        cdef long j
        cdef long prec

        if op not in (operator.add, operator.sub, operator.mul, operator.div):
            raise ValueError("op must be operator.OP where OP=add, sub, mul or div")

        if not isinstance(p2, Polynomial):
            raise TypeError("p2 must be a polynomial")
        p1, p2 = coercion_model.canonical_coercion(p1, p2)
        K = p1.parent()
        assert is_PolynomialRing(p1.parent())
        S = K.base_ring()
        Sf = S.fraction_field()

        cdef long d1 = p1.degree()
        cdef long d2 = p2.degree()
        if d1 <= 0 or d2 <= 0:
            raise ValueError('the polynomials must have positive degree')

        if op is operator.div and p2.valuation() > 0:
            raise ZeroDivisionError('p2 must have zero valuation')
        if algorithm is None:
            # choose the algorithm observing that the "resultant" one
            # is fast when there are few terms and the degrees are not high
            N = 7
            if Sf is not QQ or (d1 <= N and d2 <= N):
                algorithm = "resultant"
            else:
                c = d1*sum(bool(p1[i]) for i in range(d1 + 1))*\
                    d2*sum(bool(p2[i]) for i in range(d2 + 1))
                if c <= N**4:
                    algorithm = "resultant"
                else:
                    algorithm = "BFSS"

        if algorithm == "resultant":
            R = K['x', 'y']
            x = R.gen(0)
            y = R.gen(1)
            if op is operator.add:
                lp = p1(x - y)
            elif op is operator.sub:
                lp = p1(x + y)
            elif op is operator.mul:
                lp = p1(x).homogenize(y)
            else:
                lp = p1(x * y)
            q = p2(y).resultant(lp, y).univariate_polynomial(K)
            return q.monic() if monic else q

        elif algorithm == "BFSS":
            if Sf is not QQ:
                raise ValueError("BFSS algorithm is available only for the base ring ZZ or QQ")
            if op is operator.sub:
                p2 = p2(-K.gen())
            elif op is operator.div:
                p2 = p2.reverse()
            # the computation below needs must be done in the fraction field
            # even though the result would have the same ring
            if Sf is not S:
                K = K.change_ring(Sf)
                p1 = p1.change_ring(Sf)
                p2 = p2.change_ring(Sf)
            prec = d1*d2 + 1
            np1 = p1.reverse().inverse_series_trunc(prec)
            np1 = np1._mul_trunc_(p1.derivative().reverse(), prec)
            np2 = p2.reverse().inverse_series_trunc(prec)
            np2 = np2._mul_trunc_(p2.derivative().reverse(), prec)
            if op in (operator.add, operator.sub):
                # compute np1e and np2e, the Hadamard products of respectively
                # np1 and np2 with the exponential series. That is
                #  a0 + a1 x + a2 x^2 + ...
                #  ->
                #  a0 + a1/1! x + a2/2! x^2 + ...
                fj = Sf.one()
                a1, a2 = [np1[0]], [np2[0]]
                for j in range(1, prec):
                    fj = fj*j
                    a1.append(np1[j] / fj)
                    a2.append(np2[j] / fj)
                np1e = K(a1)
                np2e = K(a2)

                # recover the polynomial from its Newton series
                np3e = np1e*np2e
                fj = -Sf.one()
                a3 = [Sf.zero()]
                for j in range(1, prec):
                    a3.append(np3e[j] * fj)
                    fj = fj*j
                np = K(a3)
                q = np
            else:
                np = K([-np1[j]*np2[j] for j in range(1, prec)])
                q = np.integral()

            q = q._exp_series(prec).reverse()
            q = q.shift(prec - q.degree() - 1)
            if monic:
                return q
            else:
                return (p1.leading_coefficient()**p2.degree() *
                        p2.leading_coefficient()**p1.degree() * q).change_ring(S)

        else:
            raise ValueError('algorithm must be "resultant" or "BFSS"')

    def compose_power(self, k, algorithm=None, monic=False):
        r"""
        Return the `k`-th iterate of the composed product of this
        polynomial with itself.

        INPUT:

        - `k` -- a non-negative integer

        - ``algorithm`` -- ``None`` (default), ``"resultant"`` or ``"BFSS"``.
          See :meth:`.composed_op`

        - ``monic`` - ``False`` (default) or ``True``.
          See :meth:`.composed_op`

        OUTPUT:

        The polynomial of degree `d^k` where `d` is the degree, whose
        roots are all `k`-fold products of roots of this polynomial.
        That is, `f*f*\dots*f` where this is `f` and
        `f*f=` f.composed_op(f,operator.mul).

        EXAMPLES::

            sage: R.<a,b,c> = ZZ[]
            sage: x = polygen(R)
            sage: f = (x-a)*(x-b)*(x-c)
            sage: f.compose_power(2).factor()
            (x - c^2) * (x - b^2) * (x - a^2) * (x - b*c)^2 * (x - a*c)^2 * (x - a*b)^2

            sage: x = polygen(QQ)
            sage: f = x^2-2*x+2
            sage: f2 = f.compose_power(2); f2
            x^4 - 4*x^3 + 8*x^2 - 16*x + 16
            sage: f2 == f.composed_op(f,operator.mul)
            True
            sage: f3 = f.compose_power(3); f3
            x^8 - 8*x^7 + 32*x^6 - 64*x^5 + 128*x^4 - 512*x^3 + 2048*x^2 - 4096*x + 4096
            sage: f3 == f2.composed_op(f,operator.mul)
            True
            sage: f4 = f.compose_power(4)
            sage: f4 == f3.composed_op(f,operator.mul)
            True
        """
        try:
           k = ZZ(k)
        except ValueError("Cannot iterate {} times".format(k)):
           return self
        if k < 0:
           raise ValueError("Cannot iterate a negative number {} of times".format(k))
        if k == 0:
           return self.variables()[0] - 1
        if k == 1:
           return self
        if k == 2:
           return self.composed_op(self, operator.mul,
                                   algorithm=algorithm, monic=monic)
        k2, k1 = k.quo_rem(2)
        # recurse to get the k/2 -iterate where k=2*k2+k1:
        R = self.compose_power(k2, algorithm=algorithm, monic=monic)
        # square:
        R = R.composed_op(R, operator.mul, algorithm=algorithm, monic=monic)
        # one more factor if k odd:
        if k1:
            R = R.composed_op(self, operator.mul)
        return R

    def adams_operator(self, n, monic=False):
        r"""
        Return the polynomial whose roots are the `n`-th power
        of the roots of this.

        INPUT:

        - `n` -- an integer

        - ``monic`` -- boolean (default ``False``)
          if set to ``True``, force the output to be monic

        EXAMPLES::

            sage: f = cyclotomic_polynomial(30)
            sage: f.adams_operator(7)==f
            True
            sage: f.adams_operator(6) == cyclotomic_polynomial(5)**2
            True
            sage: f.adams_operator(10) == cyclotomic_polynomial(3)**4
            True
            sage: f.adams_operator(15) == cyclotomic_polynomial(2)**8
            True
            sage: f.adams_operator(30) == cyclotomic_polynomial(1)**8
            True

            sage: x = polygen(QQ)
            sage: f = x^2-2*x+2
            sage: f.adams_operator(10)
            x^2 + 1024

        When f is monic the output will have leading coefficient
        `\pm1` depending on the degree, but we can force it to be
        monic::

            sage: R.<a,b,c> = ZZ[]
            sage: x = polygen(R)
            sage: f = (x-a)*(x-b)*(x-c)
            sage: f.adams_operator(3).factor()
            (-1) * (x - c^3) * (x - b^3) * (x - a^3)
            sage: f.adams_operator(3,monic=True).factor()
            (x - c^3) * (x - b^3) * (x - a^3)

        """
        u, v = PolynomialRing(self._parent.base_ring(), ['u', 'v']).gens()
        R = (u - v**n).resultant(self(v), v)
        R = R([self.variables()[0], 0])
        if monic:
           R = R.monic()
        return R

    def symmetric_power(self, k, monic=False):
        r"""
        Return the polynomial whose roots are products of `k`-th distinct
        roots of this.

        EXAMPLES::

            sage: x = polygen(QQ)
            sage: f = x^4-x+2
            sage: [f.symmetric_power(k) for k in range(5)]
            [x - 1, x^4 - x + 2, x^6 - 2*x^4 - x^3 - 4*x^2 + 8, x^4 - x^3 + 8, x - 2]

            sage: f = x^5-2*x+2
            sage: [f.symmetric_power(k) for k in range(6)]
            [x - 1,
             x^5 - 2*x + 2,
             x^10 + 2*x^8 - 4*x^6 - 8*x^5 - 8*x^4 - 8*x^3 + 16,
             x^10 + 4*x^7 - 8*x^6 + 16*x^5 - 16*x^4 + 32*x^2 + 64,
             x^5 + 2*x^4 - 16,
             x + 2]

            sage: R.<a,b,c,d> = ZZ[]
            sage: x = polygen(R)
            sage: f = (x-a)*(x-b)*(x-c)*(x-d)
            sage: [f.symmetric_power(k).factor() for k in range(5)]
            [x - 1,
             (-x + d) * (-x + c) * (-x + b) * (-x + a),
             (x - c*d) * (x - b*d) * (x - a*d) * (x - b*c) * (x - a*c) * (x - a*b),
             (x - b*c*d) * (x - a*c*d) * (x - a*b*d) * (x - a*b*c),
             x - a*b*c*d]
        """
        try:
           k = ZZ(k)
        except (ValueError, TypeError):
           raise ValueError("Cannot compute k'th symmetric power for k={}".format(k))
        n = self.degree()
        if k < 0 or k > n:
           raise ValueError("Cannot compute k'th symmetric power for k={}".format(k))
        x = self.variables()[0]
        if k == 0:
           return x - 1
        if k == 1:
           if monic:
              return self.monic()
           return self
        c = (-1)**n * self(0)
        if k == n:
            return x - c
        if k > n - k:  # use (n-k)'th symmetric power
            g = self.symmetric_power(n - k, monic=monic)
            from sage.arith.all import binomial
            g = ((-x)**binomial(n,k) * g(c/x) / c**binomial(n-1,k)).numerator()
            if monic:
               g = g.monic()
            return g

        def star(g, h):
            return g.composed_op(h, operator.mul, monic=True)

        def rpow(g, n):
            return g.adams_operator(n, monic=True)
        if k == 2:
            g = (star(self, self) // rpow(self, 2)).nth_root(2)
            if monic:
               g = g.monic()
            return g
        if k == 3:
            g = star(self.symmetric_power(2, monic=monic), self) * rpow(self, 3)
            h = star(rpow(self, 2), self)
            g = (g // h).nth_root(3)
            if monic:
               g = g.monic()
            return g

        fkn = fkd = self._parent.one()
        for j in range(1, k + 1):
            g = star(rpow(self, j), self.symmetric_power(k - j))
            if j % 2:
                fkn *= g
            else:
                fkd *= g

        fk = fkn // fkd
        assert fk * fkd == fkn
        g = fk.nth_root(k)
        if monic:
           g = g.monic()
        return g

    def discriminant(self):
        r"""
        Returns the discriminant of self.

        The discriminant is

        .. MATH::

            R_n := a_n^{2 n-2} \prod_{1<i<j<n} (r_i-r_j)^2,

        where `n` is the degree of self, `a_n` is the
        leading coefficient of self and the roots of self are
        `r_1, \ldots, r_n`.

        OUTPUT: An element of the base ring of the polynomial ring.

        ALGORITHM:

        Uses the identity `R_n(f) := (-1)^{n (n-1)/2} R(f, f')
        a_n^{n-k-2}`, where `n` is the degree of self, `a_n` is the
        leading coefficient of self, `f'` is the derivative of `f`,
        and `k` is the degree of `f'`. Calls :meth:`.resultant`.

        EXAMPLES:

        In the case of elliptic curves in special form, the discriminant is
        easy to calculate::

            sage: R.<x> = QQ[]
            sage: f = x^3 + x + 1
            sage: d = f.discriminant(); d
            -31
            sage: d.parent() is QQ
            True
            sage: EllipticCurve([1, 1]).discriminant()/16
            -31

        ::

            sage: R.<x> = QQ[]
            sage: f = 2*x^3 + x + 1
            sage: d = f.discriminant(); d
            -116

        We can compute discriminants over univariate and multivariate
        polynomial rings::

            sage: R.<a> = QQ[]
            sage: S.<x> = R[]
            sage: f = a*x + x + a + 1
            sage: d = f.discriminant(); d
            1
            sage: d.parent() is R
            True

        ::

            sage: R.<a, b> = QQ[]
            sage: S.<x> = R[]
            sage: f = x^2 + a + b
            sage: d = f.discriminant(); d
            -4*a - 4*b
            sage: d.parent() is R
            True

        TESTS::

            sage: R.<x, y> = QQ[]
            sage: S.<a> = R[]
            sage: f = x^2 + a
            sage: f.discriminant()
            1

        Check that :trac:`13672` is fixed::

            sage: R.<t> = GF(5)[]
            sage: S.<x> = R[]
            sage: f = x^10 + 2*x^6 + 2*x^5 + x + 2
            sage: (f-t).discriminant()
            4*t^5

        The following examples show that :trac:`11782` has been fixed::

            sage: ZZ.quo(81)[x](3*x^2 + 3*x + 3).discriminant()
            54
            sage: ZZ.quo(9)[x](2*x^3 + x^2 + x).discriminant()
            2

        This was fixed by :trac:`15422`::

            sage: R.<s> = PolynomialRing(Qp(2))
            sage: (s^2).discriminant()
            0

        This was fixed by :trac:`16014`::

            sage: PR.<b,t1,t2,x1,y1,x2,y2> = QQ[]
            sage: PRmu.<mu> = PR[]
            sage: E1 = diagonal_matrix(PR, [1, b^2, -b^2])
            sage: M = matrix(PR, [[1,-t1,x1-t1*y1],[t1,1,y1+t1*x1],[0,0,1]])
            sage: E1 = M.transpose()*E1*M
            sage: E2 = E1.subs(t1=t2, x1=x2, y1=y2)
            sage: det(mu*E1 + E2).discriminant().degrees()
            (24, 12, 12, 8, 8, 8, 8)

        This addresses an issue raised by :trac:`15061`::

            sage: R.<T> = PowerSeriesRing(QQ)
            sage: F = R([1,1],2)
            sage: RP.<x> = PolynomialRing(R)
            sage: P = x^2 - F
            sage: P.discriminant()
            4 + 4*T + O(T^2)
        """
        # Late import to avoid cyclic dependencies:
        from sage.rings.power_series_ring import is_PowerSeriesRing
        if self.is_zero():
            return self._parent.zero()
        n = self.degree()
        base_ring = self._parent.base_ring()
        if (is_MPolynomialRing(base_ring) or
            is_PowerSeriesRing(base_ring)):
            # It is often cheaper to compute discriminant of simple
            # multivariate polynomial and substitute the real
            # coefficients into that result (see #16014).
            return universal_discriminant(n)(list(self))
        d = self.derivative()
        k = d.degree()

        r = n % 4
        u = -1 # (-1)**(n*(n-1)/2)
        if r == 0 or r == 1:
            u = 1
        try:
            an = self[n]**(n - k - 2)
        except ZeroDivisionError:
            assert(n-k-2 == -1)
            # Rather than dividing the resultant by the leading coefficient,
            # we alter the Sylvester matrix (see #11782).
            mat = self.sylvester_matrix(d)
            mat[0, 0] = self.base_ring()(1)
            mat[n - 1, 0] = self.base_ring()(n)
            return u * mat.determinant()
        else:
            return self.base_ring()(u * self.resultant(d) * an)

    def reverse(self, degree=None):
        """
        Return polynomial but with the coefficients reversed.

        If an optional degree argument is given the coefficient list will be
        truncated or zero padded as necessary before reversing it. Assuming
        that the constant coefficient of ``self`` is nonzero, the reverse
        polynomial will have the specified degree.

        EXAMPLES::

            sage: R.<x> = ZZ[]; S.<y> = R[]
            sage: f = y^3 + x*y -3*x; f
            y^3 + x*y - 3*x
            sage: f.reverse()
            -3*x*y^3 + x*y^2 + 1
            sage: f.reverse(degree=2)
            -3*x*y^2 + x*y
            sage: f.reverse(degree=5)
            -3*x*y^5 + x*y^4 + y^2

        TESTS::

            sage: f.reverse(degree=1.5r)
            Traceback (most recent call last):
            ...
            ValueError: degree argument must be a non-negative integer, got 1.5

            sage: f.reverse(0)
            -3*x
            sage: f
            y^3 + x*y - 3*x
        """
        v = self.list()

        cdef unsigned long d
        if degree is not None:
            d = degree
            if d != degree:
                raise ValueError("degree argument must be a non-negative integer, got %s"%(degree))
            if len(v) < degree+1:
                v.reverse()
                v = [0]*(degree+1-len(v)) + v
            elif len(v) > degree+1:
                v = v[:degree+1]
                v.reverse()
            else: # len(v) == degree + 1
                v.reverse()
        else:
            v.reverse()

        return self._new_generic(v)

    def roots(self, ring=None, multiplicities=True, algorithm=None, **kwds):
        """
        Return the roots of this polynomial (by default, in the base ring
        of this polynomial).

        INPUT:


        -  ``ring`` - the ring to find roots in

        -  ``multiplicities`` - bool (default: True) if True
           return list of pairs (r, n), where r is the root and n is the
           multiplicity. If False, just return the unique roots, with no
           information about multiplicities.

        -  ``algorithm`` - the root-finding algorithm to use.
           We attempt to select a reasonable algorithm by default, but this
           lets the caller override our choice.


        By default, this finds all the roots that lie in the base ring of
        the polynomial. However, the ring parameter can be used to specify
        a ring to look for roots in.

        If the polynomial and the output ring are both exact (integers,
        rationals, finite fields, etc.), then the output should always be
        correct (or raise an exception, if that case is not yet handled).

        If the output ring is approximate (floating-point real or complex
        numbers), then the answer will be estimated numerically, using
        floating-point arithmetic of at least the precision of the output
        ring. If the polynomial is ill-conditioned, meaning that a small
        change in the coefficients of the polynomial will lead to a
        relatively large change in the location of the roots, this may give
        poor results. Distinct roots may be returned as multiple roots,
        multiple roots may be returned as distinct roots, real roots may be
        lost entirely (because the numerical estimate thinks they are
        complex roots). Note that polynomials with multiple roots are
        always ill-conditioned; there's a footnote at the end of the
        docstring about this.

        If the output ring is a RealIntervalField or ComplexIntervalField
        of a given precision, then the answer will always be correct (or an
        exception will be raised, if a case is not implemented). Each root
        will be contained in one of the returned intervals, and the
        intervals will be disjoint. (The returned intervals may be of
        higher precision than the specified output ring.)

        At the end of this docstring (after the examples) is a description
        of all the cases implemented in this function, and the algorithms
        used. That section also describes the possibilities for
        "algorithm=", for the cases where multiple algorithms exist.

        EXAMPLES::

            sage: x = QQ['x'].0
            sage: f = x^3 - 1
            sage: f.roots()
            [(1, 1)]
            sage: f.roots(ring=CC)   # note -- low order bits slightly different on ppc.
            [(1.00000000000000, 1), (-0.500000000000000 - 0.86602540378443...*I, 1), (-0.500000000000000 + 0.86602540378443...*I, 1)]
            sage: f = (x^3 - 1)^2
            sage: f.roots()
            [(1, 2)]

        ::

            sage: f = -19*x + 884736
            sage: f.roots()
            [(884736/19, 1)]
            sage: (f^20).roots()
            [(884736/19, 20)]

        ::

            sage: K.<z> = CyclotomicField(3)
            sage: f = K.defining_polynomial()
            sage: f.roots(ring=GF(7))
            [(4, 1), (2, 1)]
            sage: g = f.change_ring(GF(7))
            sage: g.roots()
            [(4, 1), (2, 1)]
            sage: g.roots(multiplicities=False)
            [4, 2]

        A new ring.  In the example below, we add the special method
        _roots_univariate_polynomial to the base ring, and observe
        that this method is called instead to find roots of
        polynomials over this ring.  This facility can be used to
        easily extend root finding to work over new rings you
        introduce::

             sage: R.<x> = QQ[]
             sage: (x^2 + 1).roots()
             []
             sage: g = lambda f, *args, **kwds: f.change_ring(CDF).roots()
             sage: QQ._roots_univariate_polynomial = g
             sage: (x^2 + 1).roots()  # abs tol 1e-14
             [(2.7755575615628914e-17 - 1.0*I, 1), (0.9999999999999997*I, 1)]
             sage: del QQ._roots_univariate_polynomial

        An example over RR, which illustrates that only the roots in RR are
        returned::

            sage: x = RR['x'].0
            sage: f = x^3 -2
            sage: f.roots()
            [(1.25992104989487, 1)]
            sage: f.factor()
            (x - 1.25992104989487) * (x^2 + 1.25992104989487*x + 1.58740105196820)
            sage: x = RealField(100)['x'].0
            sage: f = x^3 -2
            sage: f.roots()
            [(1.2599210498948731647672106073, 1)]

        ::

            sage: x = CC['x'].0
            sage: f = x^3 -2
            sage: f.roots()
            [(1.25992104989487, 1), (-0.62996052494743... - 1.09112363597172*I, 1), (-0.62996052494743... + 1.09112363597172*I, 1)]
            sage: f.roots(algorithm='pari')
            [(1.25992104989487, 1), (-0.629960524947437 - 1.09112363597172*I, 1), (-0.629960524947437 + 1.09112363597172*I, 1)]

        Another example showing that only roots in the base ring are
        returned::

            sage: x = polygen(ZZ)
            sage: f = (2*x-3) * (x-1) * (x+1)
            sage: f.roots()
            [(1, 1), (-1, 1)]
            sage: f.roots(ring=QQ)
            [(3/2, 1), (1, 1), (-1, 1)]

        An example involving large numbers::

            sage: x = RR['x'].0
            sage: f = x^2 - 1e100
            sage: f.roots()
            [(-1.00000000000000e50, 1), (1.00000000000000e50, 1)]
            sage: f = x^10 - 2*(5*x-1)^2
            sage: f.roots(multiplicities=False)
            [-1.6772670339941..., 0.19995479628..., 0.20004530611..., 1.5763035161844...]

        ::

            sage: x = CC['x'].0
            sage: i = CC.0
            sage: f = (x - 1)*(x - i)
            sage: f.roots(multiplicities=False)
            [1.00000000000000, 1.00000000000000*I]
            sage: g=(x-1.33+1.33*i)*(x-2.66-2.66*i)
            sage: g.roots(multiplicities=False)
            [1.33000000000000 - 1.33000000000000*I, 2.66000000000000 + 2.66000000000000*I]

        Describing roots using radical expressions::

            sage: x = QQ['x'].0
            sage: f = x^2 + 2
            sage: f.roots(SR)
            [(-I*sqrt(2), 1), (I*sqrt(2), 1)]
            sage: f.roots(SR, multiplicities=False)
            [-I*sqrt(2), I*sqrt(2)]

        The roots of some polynomials can't be described using radical
        expressions::

            sage: (x^5 - x + 1).roots(SR)
            []

        For some other polynomials, no roots can be found at the moment
        due to the way roots are computed. :trac:`17516` addresses
        these defecits. Until that gets implemented, one such example
        is the following::

            sage: f = x^6-300*x^5+30361*x^4-1061610*x^3+1141893*x^2-915320*x+101724
            sage: f.roots()
            []

        A purely symbolic roots example::

            sage: X = var('X')
            sage: f = expand((X-1)*(X-I)^3*(X^2 - sqrt(2))); f
            X^6 - (3*I + 1)*X^5 - sqrt(2)*X^4 + (3*I - 3)*X^4 + (3*I + 1)*sqrt(2)*X^3 + (I + 3)*X^3 - (3*I - 3)*sqrt(2)*X^2 - I*X^2 - (I + 3)*sqrt(2)*X + I*sqrt(2)
            sage: f.roots()
            [(I, 3), (-2^(1/4), 1), (2^(1/4), 1), (1, 1)]

        The same operation, performed over a polynomial ring
        with symbolic coefficients::

            sage: X = SR['X'].0
            sage: f = (X-1)*(X-I)^3*(X^2 - sqrt(2)); f
            X^6 + (-3*I - 1)*X^5 + (-sqrt(2) + 3*I - 3)*X^4 + ((3*I + 1)*sqrt(2) + I + 3)*X^3 + (-(3*I - 3)*sqrt(2) - I)*X^2 + (-(I + 3)*sqrt(2))*X + I*sqrt(2)
            sage: f.roots()
            [(I, 3), (-2^(1/4), 1), (2^(1/4), 1), (1, 1)]
            sage: f.roots(multiplicities=False)
            [I, -2^(1/4), 2^(1/4), 1]

        A couple of examples where the base ring doesn't have a
        factorization algorithm (yet). Note that this is currently done via
        naive enumeration, so could be very slow::

            sage: R = Integers(6)
            sage: S.<x> = R['x']
            sage: p = x^2-1
            sage: p.roots()
            Traceback (most recent call last):
            ...
            NotImplementedError: root finding with multiplicities for this polynomial not implemented (try the multiplicities=False option)
            sage: p.roots(multiplicities=False)
            [1, 5]
            sage: R = Integers(9)
            sage: A = PolynomialRing(R, 'y')
            sage: y = A.gen()
            sage: f = 10*y^2 - y^3 - 9
            sage: f.roots(multiplicities=False)
            [0, 1, 3, 6]

        An example over the complex double field (where root finding is
        fast, thanks to NumPy)::

            sage: R.<x> = CDF[]
            sage: f = R.cyclotomic_polynomial(5); f
            x^4 + x^3 + x^2 + x + 1.0
            sage: f.roots(multiplicities=False)  # abs tol 1e-9
            [-0.8090169943749469 - 0.5877852522924724*I, -0.8090169943749473 + 0.5877852522924724*I, 0.30901699437494773 - 0.951056516295154*I, 0.30901699437494756 + 0.9510565162951525*I]
            sage: [z^5 for z in f.roots(multiplicities=False)]  # abs tol 2e-14
            [0.9999999999999957 - 1.2864981197413038e-15*I, 0.9999999999999976 + 3.062854959141552e-15*I, 1.0000000000000024 + 1.1331077795295987e-15*I, 0.9999999999999953 - 2.0212861992297117e-15*I]
            sage: f = CDF['x']([1,2,3,4]); f
            4.0*x^3 + 3.0*x^2 + 2.0*x + 1.0
            sage: r = f.roots(multiplicities=False)
            sage: [f(a).abs() for a in r]  # abs tol 1e-14
            [2.574630599127759e-15, 1.457101633618084e-15, 1.1443916996305594e-15]

        Another example over RDF::

            sage: x = RDF['x'].0
            sage: ((x^3 -1)).roots()  # abs tol 4e-16
            [(1.0000000000000002, 1)]
            sage: ((x^3 -1)).roots(multiplicities=False)  # abs tol 4e-16
            [1.0000000000000002]

        More examples involving the complex double field::

            sage: x = CDF['x'].0
            sage: i = CDF.0
            sage: f = x^3 + 2*i; f
            x^3 + 2.0*I
            sage: f.roots()  # abs tol 1e-14
            [(-1.0911236359717227 - 0.6299605249474374*I, 1), (3.885780586188048e-16 + 1.2599210498948734*I, 1), (1.0911236359717211 - 0.6299605249474363*I, 1)]
            sage: f.roots(multiplicities=False)  # abs tol 1e-14
            [-1.0911236359717227 - 0.6299605249474374*I, 3.885780586188048e-16 + 1.2599210498948734*I, 1.0911236359717211 - 0.6299605249474363*I]
            sage: [abs(f(z)) for z in f.roots(multiplicities=False)]  # abs tol 1e-14
            [8.95090418262362e-16, 8.728374398092689e-16, 1.0235750533041806e-15]
            sage: f = i*x^3 + 2; f
            I*x^3 + 2.0
            sage: f.roots()  # abs tol 1e-14
            [(-1.0911236359717227 + 0.6299605249474374*I, 1), (3.885780586188048e-16 - 1.2599210498948734*I, 1), (1.0911236359717211 + 0.6299605249474363*I, 1)]
            sage: abs(f(f.roots()[0][0]))  # abs tol 1e-13
            1.1102230246251565e-16

        Examples using real root isolation::

            sage: x = polygen(ZZ)
            sage: f = x^2 - x - 1
            sage: f.roots()
            []
            sage: f.roots(ring=RIF)
            [(-0.6180339887498948482045868343657?, 1), (1.6180339887498948482045868343657?, 1)]
            sage: f.roots(ring=RIF, multiplicities=False)
            [-0.6180339887498948482045868343657?, 1.6180339887498948482045868343657?]
            sage: f.roots(ring=RealIntervalField(150))
            [(-0.6180339887498948482045868343656381177203091798057628621354486227?, 1), (1.618033988749894848204586834365638117720309179805762862135448623?, 1)]
            sage: f.roots(ring=AA)
            [(-0.618033988749895?, 1), (1.618033988749895?, 1)]
            sage: f = f^2 * (x - 1)
            sage: f.roots(ring=RIF)
            [(-0.6180339887498948482045868343657?, 2), (1.0000000000000000000000000000000?, 1), (1.6180339887498948482045868343657?, 2)]
            sage: f.roots(ring=RIF, multiplicities=False)
            [-0.6180339887498948482045868343657?, 1.0000000000000000000000000000000?, 1.6180339887498948482045868343657?]

        Examples using complex root isolation::

            sage: x = polygen(ZZ)
            sage: p = x^5 - x - 1
            sage: p.roots()
            []
            sage: p.roots(ring=CIF)
            [(1.167303978261419?, 1), (-0.764884433600585? - 0.352471546031727?*I, 1), (-0.764884433600585? + 0.352471546031727?*I, 1), (0.181232444469876? - 1.083954101317711?*I, 1), (0.181232444469876? + 1.083954101317711?*I, 1)]
            sage: p.roots(ring=ComplexIntervalField(200))
            [(1.167303978261418684256045899854842180720560371525489039140082?, 1), (-0.76488443360058472602982318770854173032899665194736756700778? - 0.35247154603172624931794709140258105439420648082424733283770?*I, 1), (-0.76488443360058472602982318770854173032899665194736756700778? + 0.35247154603172624931794709140258105439420648082424733283770?*I, 1), (0.18123244446987538390180023778112063996871646618462304743774? - 1.08395410131771066843034449298076657427364024315511565430114?*I, 1), (0.18123244446987538390180023778112063996871646618462304743774? + 1.08395410131771066843034449298076657427364024315511565430114?*I, 1)]
            sage: rts = p.roots(ring=QQbar); rts
            [(1.167303978261419?, 1), (-0.7648844336005847? - 0.3524715460317263?*I, 1), (-0.7648844336005847? + 0.3524715460317263?*I, 1), (0.1812324444698754? - 1.083954101317711?*I, 1), (0.1812324444698754? + 1.083954101317711?*I, 1)]
            sage: p.roots(ring=AA)
            [(1.167303978261419?, 1)]
            sage: p = (x - rts[4][0])^2 * (3*x^2 + x + 1)
            sage: p.roots(ring=QQbar)
            [(-0.1666666666666667? - 0.552770798392567?*I, 1), (-0.1666666666666667? + 0.552770798392567?*I, 1), (0.1812324444698754? + 1.083954101317711?*I, 2)]
            sage: p.roots(ring=CIF)
            [(-0.1666666666666667? - 0.552770798392567?*I, 1), (-0.1666666666666667? + 0.552770798392567?*I, 1), (0.1812324444698754? + 1.083954101317711?*I, 2)]

        Note that coefficients in a number field with defining polynomial
        `x^2 + 1` are considered to be Gaussian rationals (with the
        generator mapping to +I), if you ask for complex roots.

        ::

            sage: K.<im> = QuadraticField(-1)
            sage: y = polygen(K)
            sage: p = y^4 - 2 - im
            sage: p.roots(ring=CC)
            [(-1.2146389322441... - 0.14142505258239...*I, 1), (-0.14142505258239... + 1.2146389322441...*I, 1), (0.14142505258239... - 1.2146389322441...*I, 1), (1.2146389322441... + 0.14142505258239...*I, 1)]
            sage: p = p^2 * (y^2 - 2)
            sage: p.roots(ring=CIF)
            [(-1.414213562373095?, 1), (1.414213562373095?, 1), (-1.214638932244183? - 0.141425052582394?*I, 2), (-0.141425052582394? + 1.214638932244183?*I, 2), (0.141425052582394? - 1.214638932244183?*I, 2), (1.214638932244183? + 0.141425052582394?*I, 2)]

        Note that one should not use NumPy when wanting high precision
        output as it does not support any of the high precision types::

            sage: R.<x> = RealField(200)[]
            sage: f = x^2 - R(pi)
            sage: f.roots()
            [(-1.7724538509055160272981674833411451827975494561223871282138, 1), (1.7724538509055160272981674833411451827975494561223871282138, 1)]
            sage: f.roots(algorithm='numpy')
            doctest... UserWarning: NumPy does not support arbitrary precision arithmetic.  The roots found will likely have less precision than you expect.
            [(-1.77245385090551..., 1), (1.77245385090551..., 1)]

        We can also find roots over number fields::

            sage: K.<z> = CyclotomicField(15)
            sage: R.<x> = PolynomialRing(K)
            sage: (x^2 + x + 1).roots()
            [(z^5, 1), (-z^5 - 1, 1)]

        There are many combinations of floating-point input and output
        types that work. (Note that some of them are quite pointless like using
        ``algorithm='numpy'`` with high-precision types.)

        ::

            sage: rflds = (RR, RDF, RealField(100))
            sage: cflds = (CC, CDF, ComplexField(100))
            sage: def cross(a, b):
            ....:     return list(cartesian_product_iterator([a, b]))
            sage: flds = cross(rflds, rflds) + cross(rflds, cflds) + cross(cflds, cflds)
            sage: for (fld_in, fld_out) in flds:
            ....:     x = polygen(fld_in)
            ....:     f = x^3 - fld_in(2)
            ....:     x2 = polygen(fld_out)
            ....:     f2 = x2^3 - fld_out(2)
            ....:     for algo in (None, 'pari', 'numpy'):
            ....:         rts = f.roots(ring=fld_out, multiplicities=False)
            ....:         if fld_in == fld_out and algo is None:
            ....:             print("{} {}".format(fld_in, rts))
            ....:         for rt in rts:
            ....:             assert(abs(f2(rt)) <= 1e-10)
            ....:             assert(rt.parent() == fld_out)
            Real Field with 53 bits of precision [1.25992104989487]
            Real Double Field [1.25992104989...]
            Real Field with 100 bits of precision [1.2599210498948731647672106073]
            Complex Field with 53 bits of precision [1.25992104989487, -0.62996052494743... - 1.09112363597172*I, -0.62996052494743... + 1.09112363597172*I]
            Complex Double Field [1.25992104989..., -0.629960524947... - 1.0911236359717...*I, -0.629960524947... + 1.0911236359717...*I]
            Complex Field with 100 bits of precision [1.2599210498948731647672106073, -0.62996052494743658238360530364 - 1.0911236359717214035600726142*I, -0.62996052494743658238360530364 + 1.0911236359717214035600726142*I]

        Note that we can find the roots of a polynomial with algebraic
        coefficients::

            sage: rt2 = sqrt(AA(2))
            sage: rt3 = sqrt(AA(3))
            sage: x = polygen(AA)
            sage: f = (x - rt2) * (x - rt3); f
                x^2 - 3.146264369941973?*x + 2.449489742783178?
            sage: rts = f.roots(); rts
            [(1.414213562373095?, 1), (1.732050807568878?, 1)]
            sage: rts[0][0] == rt2
            True
            sage: f.roots(ring=RealIntervalField(150))
            [(1.414213562373095048801688724209698078569671875376948073176679738?, 1), (1.732050807568877293527446341505872366942805253810380628055806980?, 1)]

        We can handle polynomials with huge coefficients.

        This number doesn't even fit in an IEEE double-precision float, but
        RR and CC allow a much larger range of floating-point numbers::

            sage: bigc = 2^1500
            sage: CDF(bigc)
            +infinity
            sage: CC(bigc)
            3.50746621104340e451

        Polynomials using such large coefficients can't be handled by
        numpy, but pari can deal with them::

            sage: x = polygen(QQ)
            sage: p = x + bigc
            sage: p.roots(ring=RR, algorithm='numpy')
            Traceback (most recent call last):
            ...
            LinAlgError: Array must not contain infs or NaNs
            sage: p.roots(ring=RR, algorithm='pari')
            [(-3.50746621104340e451, 1)]
            sage: p.roots(ring=AA)
            [(-3.5074662110434039?e451, 1)]
            sage: p.roots(ring=QQbar)
            [(-3.5074662110434039?e451, 1)]
            sage: p = bigc*x + 1
            sage: p.roots(ring=RR)
            [(0.000000000000000, 1)]
            sage: p.roots(ring=AA)
            [(-2.8510609648967059?e-452, 1)]
            sage: p.roots(ring=QQbar)
            [(-2.8510609648967059?e-452, 1)]
            sage: p = x^2 - bigc
            sage: p.roots(ring=RR)
            [(-5.92238652153286e225, 1), (5.92238652153286e225, 1)]
            sage: p.roots(ring=QQbar)
            [(-5.9223865215328558?e225, 1), (5.9223865215328558?e225, 1)]

        Algorithms used:

        For brevity, we will use RR to mean any RealField of any precision;
        similarly for RIF, CC, and CIF. Since Sage has no specific
        implementation of Gaussian rationals (or of number fields with
        embedding, at all), when we refer to Gaussian rationals below we
        will accept any number field with defining polynomial
        `x^2+1`, mapping the field generator to +I.

        We call the base ring of the polynomial K, and the ring given by
        the ring= argument L. (If ring= is not specified, then L is the
        same as K.)

        If K and L are floating-point (RDF, CDF, RR, or CC), then a
        floating-point root-finder is used. If L is RDF or CDF then we
        default to using NumPy's roots(); otherwise, we use PARI's
        polroots(). This choice can be overridden with
        algorithm='pari' or algorithm='numpy'. If the algorithm is
        unspecified and NumPy's roots() algorithm fails, then we fall
        back to pari (numpy will fail if some coefficient is infinite,
        for instance).

        If L is SR, then the roots will be radical expressions,
        computed as the solutions of a symbolic polynomial expression.
        At the moment this delegates to
        :meth:`sage.symbolic.expression.Expression.solve`
        which in turn uses Maxima to find radical solutions.
        Some solutions may be lost in this approach.
        Once :trac:`17516` gets implemented, all possible radical
        solutions should become available.

        If L is AA or RIF, and K is ZZ, QQ, or AA, then the root isolation
        algorithm sage.rings.polynomial.real_roots.real_roots() is used.
        (You can call real_roots() directly to get more control than this
        method gives.)

        If L is QQbar or CIF, and K is ZZ, QQ, AA, QQbar, or the Gaussian
        rationals, then the root isolation algorithm
        sage.rings.polynomial.complex_roots.complex_roots() is used. (You
        can call complex_roots() directly to get more control than this
        method gives.)

        If L is AA and K is QQbar or the Gaussian rationals, then
        complex_roots() is used (as above) to find roots in QQbar, then
        these roots are filtered to select only the real roots.

        If L is floating-point and K is not, then we attempt to change the
        polynomial ring to L (using .change_ring()) (or, if L is complex
        and K is not, to the corresponding real field). Then we use either
        PARI or numpy as specified above.

        For all other cases where K is different than L, we just use
        .change_ring(L) and proceed as below.

        The next method, which is used if K is an integral domain, is to
        attempt to factor the polynomial. If this succeeds, then for every
        degree-one factor a\*x+b, we add -b/a as a root (as long as this
        quotient is actually in the desired ring).

        If factoring over K is not implemented (or K is not an integral
        domain), and K is finite, then we find the roots by enumerating all
        elements of K and checking whether the polynomial evaluates to zero
        at that value.

        .. NOTE::

           We mentioned above that polynomials with multiple roots are
           always ill-conditioned; if your input is given to n bits of
           precision, you should not expect more than n/k good bits
           for a k-fold root. (You can get solutions that make the
           polynomial evaluate to a number very close to zero;
           basically the problem is that with a multiple root, there
           are many such numbers, and it's difficult to choose between
           them.)

           To see why this is true, consider the naive floating-point
           error analysis model where you just pretend that all
           floating-point numbers are somewhat imprecise - a little
           'fuzzy', if you will.  Then the graph of a floating-point
           polynomial will be a fuzzy line.  Consider the graph of
           `(x-1)^3`; this will be a fuzzy line with a
           horizontal tangent at `x=1`, `y=0`. If the
           fuzziness extends up and down by about j, then it will
           extend left and right by about cube_root(j).

        TESTS::

            sage: K.<zeta> = CyclotomicField(2)
            sage: R.<x> = K[]
            sage: factor(x^3-1)
            (x - 1) * (x^2 + x + 1)

        This shows that the issue from :trac:`6237` is fixed::

            sage: R.<u> = QQ[]
            sage: g = -27*u^14 - 32*u^9
            sage: g.roots(CDF, multiplicities=False)  # abs tol 2e-15
            [-1.0345637159435719, 0.0, -0.3196977699902601 - 0.9839285635706636*I, -0.3196977699902601 + 0.9839285635706636*I, 0.8369796279620465 - 0.6081012947885318*I, 0.8369796279620465 + 0.6081012947885318*I]
            sage: g.roots(CDF)  # abs tol 2e-15
            [(-1.0345637159435719, 1), (0.0, 9), (-0.3196977699902601 - 0.9839285635706636*I, 1), (-0.3196977699902601 + 0.9839285635706636*I, 1), (0.8369796279620465 - 0.6081012947885318*I, 1), (0.8369796279620465 + 0.6081012947885318*I, 1)]

        This shows that the issue at :trac:`2418` is fixed::

            sage: x = polygen(QQ)
            sage: p = (x^50/2^100 + x^10 + x + 1).change_ring(ComplexField(106))
            sage: rts = (p/2^100).roots(multiplicities=False)
            sage: eps = 2^(-50)   # we test the roots numerically
            sage: [abs(p(rt)) < eps for rt in rts] == [True]*50
            True

        This shows that the issue at :trac:`10901` is fixed::

            sage: a = var('a'); R.<x> = SR[]
            sage: f = x - a
            sage: f.roots(RR)
            Traceback (most recent call last):
            ...
            TypeError: Cannot evaluate symbolic expression to a numeric value.
            sage: f.roots(CC)
            Traceback (most recent call last):
            ...
            TypeError: Cannot evaluate symbolic expression to a numeric value.

        We can find roots of polynomials defined over `\ZZ` or `\QQ`
        over the `p`-adics, see :trac:`15422`::

            sage: R.<x> = ZZ[]
            sage: pol = (x - 1)^2
            sage: pol.roots(Qp(3,5))
            [(1 + O(3^5), 2)]

        This doesn't work if we first change coefficients to `\QQ_p`::

            sage: pol.change_ring(Qp(3,5)).roots()
            Traceback (most recent call last):
            ...
            PrecisionError: p-adic factorization not well-defined since the discriminant is zero up to the requestion p-adic precision

            sage: (pol - 3^6).roots(Qp(3,5))
            [(1 + 2*3^3 + 2*3^4 + O(3^5), 1), (1 + 3^3 + O(3^5), 1)]
            sage: r = pol.roots(Zp(3,5), multiplicities=False); r
            [1 + O(3^5)]
            sage: parent(r[0])
            3-adic Ring with capped relative precision 5

        Spurious crash with pari-2.5.5, see :trac:`16165`::

            sage: f=(1+x+x^2)^3
            sage: f.roots(ring=CC)
            [(-0.500000000000000 - 0.866025403784439*I, 3),
             (-0.500000000000000 + 0.866025403784439*I, 3)]

        Test a crash reported at :trac:`19649`::

            sage: polRing.<x> = PolynomialRing(ZZ)
            sage: j = (x+1)^2 * (x-1)^7 * (x^2-x+1)^5
            sage: j.roots(CC)
            [(-1.00000000000000, 2),
             (1.00000000000000, 7),
             (0.500000000000000 - 0.866025403784439*I, 5),
             (0.500000000000000 + 0.866025403784439*I, 5)]
        """
        K = self._parent.base_ring()
        # If the base ring has a method _roots_univariate_polynomial,
        # try to use it. An exception is raised if the method does not
        # handle the current parameters
        if hasattr(K, '_roots_univariate_polynomial'):
            try:
                return K._roots_univariate_polynomial(self, ring=ring, multiplicities=multiplicities, algorithm=algorithm, **kwds)
            except NotImplementedError:
                # This does not handle something, so keep calm and continue on
                pass

        if kwds:
            raise TypeError("roots() got unexpected keyword argument(s): {}".format(kwds.keys()))

        L = K if ring is None else ring

        late_import()

        input_fp = (is_RealField(K)
                    or is_ComplexField(K)
                    or is_RealDoubleField(K)
                    or is_ComplexDoubleField(K))
        output_fp = (is_RealField(L)
                     or is_ComplexField(L)
                     or is_RealDoubleField(L)
                     or is_ComplexDoubleField(L))
        input_complex = (is_ComplexField(K)
                         or is_ComplexDoubleField(K))
        output_complex = (is_ComplexField(L)
                          or is_ComplexDoubleField(L))
        input_gaussian = (isinstance(K, NumberField_quadratic)
                          and list(K.polynomial()) == [1, 0, 1])

        if input_fp and output_fp:
            # allow for possibly using a fast but less reliable
            # floating point algorithm from numpy
            low_prec = is_RealDoubleField(K) or is_ComplexDoubleField(K)
            if algorithm is None:
                if low_prec:
                    algorithm = 'either'
                else:
                    algorithm = 'pari'

            if algorithm != 'numpy' and algorithm != 'either' and algorithm != 'pari':
                raise ValueError("Unknown algorithm '%s'" % algorithm)

            # We should support GSL, too.  We could also support PARI's
            # old Newton-iteration algorithm.

            input_arbprec = (is_RealField(K) or
                             is_ComplexField(K))

            if algorithm == 'numpy' or algorithm == 'either':
                if K.prec() > 53 and L.prec() > 53:
                    from warnings import warn
                    warn('NumPy does not support arbitrary precision arithmetic.  ' +
                         'The roots found will likely have less precision than ' +
                         'you expect.')

                import numpy
                from numpy.linalg.linalg import LinAlgError
                numpy_dtype = ('complex' if input_complex else 'double')
                ty = (complex if input_complex else float)
                coeffs = self.list()
                numpy_array = numpy.array([ty(c) for c in reversed(coeffs)], dtype=numpy_dtype)
                try:
                    ext_rts1 = numpy.roots(numpy_array)
                    rts = []
                    for rt in ext_rts1:
                        rts.append(CDF(rt))
                    rts.sort()
                    ext_rts = rts
                except (ValueError, LinAlgError):
                    if algorithm == 'either':
                        algorithm = 'pari'
                    else:
                        raise

            if algorithm == 'pari':
                if not input_arbprec:
                    self = self.change_ring(CC if input_complex else RR)
                ext_rts = self.__pari__().polroots(precision=L.prec())

            if output_complex:
                rts = sort_complex_numbers_for_display([L(root) for root in ext_rts])
            else:
                rts = sorted([L(root.real()) for root in ext_rts if root.imag() == 0])

            rts_mult = []
            j = 0
            while j < len(rts):
                rt = rts[j]
                mult = rts.count(rt)
                rts_mult.append((rt, mult))
                j += mult

            if multiplicities:
                return rts_mult
            else:
                return [rt for (rt, mult) in rts_mult]

        from sage.symbolic.ring import SR
        if L is SR:
            vname = 'do_not_use_this_name_in_a_polynomial_coefficient'
            var = SR(vname)
            expr = self(var)
            rts = expr.solve(var,
                             explicit_solutions=True,
                             multiplicities=multiplicities)
            if multiplicities:
                return [(rt.rhs(), mult) for rt, mult in zip(*rts)]
            else:
                return [rt.rhs() for rt in rts]

        if L != K or is_AlgebraicField_common(L):
            # So far, the only "special" implementations are for real
            # and complex root isolation and for p-adic factorization
            if (is_IntegerRing(K) or is_RationalField(K)
                or is_AlgebraicRealField(K)) and \
                (is_AlgebraicRealField(L) or is_RealIntervalField(L)):

                from sage.rings.polynomial.real_roots import real_roots

                if is_AlgebraicRealField(L):
                    rts = real_roots(self, retval='algebraic_real')
                else:
                    diam = ~(ZZ(1) << L.prec())
                    rts1 = real_roots(self, retval='interval', max_diameter=diam)

                    # We (essentially) promise in the docstring above
                    # that returned intervals will be at least the precision
                    # of the given ring.  But real_roots() does not guarantee
                    # this; for instance, if it returns exactly zero,
                    # it may return this with a low-precision
                    # RealIntervalFieldElement.

                    rts = []
                    for (rt, mult) in rts1:
                        if rt.prec() < L.prec():
                            rt = L(rt)
                        rts.append((rt, mult))

                if multiplicities:
                    return rts
                else:
                    return [rt for (rt, mult) in rts]

            if (is_IntegerRing(K) or is_RationalField(K)
                or is_AlgebraicField_common(K) or input_gaussian) and \
                (is_ComplexIntervalField(L) or is_AlgebraicField_common(L)):

                from sage.rings.polynomial.complex_roots import complex_roots

                if is_ComplexIntervalField(L):
                    rts = complex_roots(self, min_prec=L.prec())
                elif is_AlgebraicField(L):
                    rts = complex_roots(self, retval='algebraic')
                else:
                    rts = complex_roots(self, retval='algebraic_real')

                if multiplicities:
                    return rts
                else:
                    return [rt for (rt, mult) in rts]

            if output_fp and output_complex and not input_gaussian:
                # If we want the complex roots, and the input is not
                # floating point, we convert to a real polynomial
                # (except when the input coefficients are Gaussian rationals).
                if is_ComplexDoubleField(L):
                    real_field = RDF
                else:
                    real_field = RealField(L.prec())

                return self.change_ring(real_field).roots(ring=L, multiplicities=multiplicities, algorithm=algorithm)
            elif is_pAdicRing(L) or is_pAdicField(L):
                p = L.prime()
                n = L.precision_cap()
                try:
                    F = self.factor_padic(p, n)
                except AttributeError:
                    pass
                else:
                    return self.change_ring(L)._roots_from_factorization(F, multiplicities)

            return self.change_ring(L).roots(multiplicities=multiplicities, algorithm=algorithm)

        try:
            if K.is_integral_domain():
                if not K.is_field():
                    try:
                        # get rid of the content of self since we don't need it
                        # and we really don't want to factor it if it's a huge
                        # integer
                        c = self.content()
                        self = self//c
                    except AttributeError:
                        pass
                return self._roots_from_factorization(self.factor(), multiplicities)
            else:
                raise NotImplementedError
        except NotImplementedError:
            if K.is_finite():
                if multiplicities:
                    raise NotImplementedError("root finding with multiplicities for this polynomial not implemented (try the multiplicities=False option)")
                else:
                    return [a for a in K if not self(a)]

            raise NotImplementedError("root finding for this polynomial not implemented")

    def _roots_from_factorization(self, F, multiplicities):
        """
        Given a factorization ``F`` of the polynomial ``self``, return
        the roots of ``self``.

        EXAMPLES::

            sage: R.<x> = ZZ[]
            sage: pol = 20*x^3 - 50*x^2 + 20*x
            sage: F = pol.factor(); F
            2 * 5 * (x - 2) * x * (2*x - 1)
            sage: pol._roots_from_factorization(F, multiplicities=True)
            [(2, 1), (0, 1)]
            sage: pol.change_ring(QQ)._roots_from_factorization(F, multiplicities=False)
            [2, 0, 1/2]
        """
        seq = []
        K = self._parent.base_ring()
        for fac in F:
            g = fac[0]
            if g.degree() == 1:
                rt = -g[0] / g[1]
                # We need to check that this root is actually in K;
                # otherwise we'd return roots in the fraction field of K.
                if rt in K:
                    rt = K(rt)
                    if multiplicities:
                        seq.append((rt,fac[1]))
                    else:
                        seq.append(rt)
        return seq

    def real_roots(self):
        """
        Return the real roots of this polynomial, without multiplicities.

        Calls self.roots(ring=RR), unless this is a polynomial with
        floating-point real coefficients, in which case it calls
        self.roots().

        EXAMPLES::

            sage: x = polygen(ZZ)
            sage: (x^2 - x - 1).real_roots()
            [-0.618033988749895, 1.61803398874989]

        TESTS::

            sage: x = polygen(RealField(100))
            sage: (x^2 - x - 1).real_roots()[0].parent()
                Real Field with 100 bits of precision
            sage: x = polygen(RDF)
            sage: (x^2 - x - 1).real_roots()[0].parent()
            Real Double Field

            sage: x=polygen(ZZ,'x'); v=(x^2-x-1).real_roots()
            sage: v[0].parent() is RR
            True
        """
        K = self.base_ring()
        if is_RealField(K) or is_RealDoubleField(K):
            return self.roots(multiplicities=False)

        return self.roots(ring=RR, multiplicities=False)

    def complex_roots(self):
        """
        Return the complex roots of this polynomial, without
        multiplicities.

        Calls self.roots(ring=CC), unless this is a polynomial with
        floating-point coefficients, in which case it is uses the
        appropriate precision from the input coefficients.

        EXAMPLES::

            sage: x = polygen(ZZ)
            sage: (x^3 - 1).complex_roots()   # note: low order bits slightly different on ppc.
            [1.00000000000000, -0.500000000000000 - 0.86602540378443...*I, -0.500000000000000 + 0.86602540378443...*I]

        TESTS::

            sage: x = polygen(RR)
            sage: (x^3 - 1).complex_roots()[0].parent()
            Complex Field with 53 bits of precision
            sage: x = polygen(RDF)
            sage: (x^3 - 1).complex_roots()[0].parent()
            Complex Double Field
            sage: x = polygen(RealField(200))
            sage: (x^3 - 1).complex_roots()[0].parent()
            Complex Field with 200 bits of precision
            sage: x = polygen(CDF)
            sage: (x^3 - 1).complex_roots()[0].parent()
            Complex Double Field
            sage: x = polygen(ComplexField(200))
            sage: (x^3 - 1).complex_roots()[0].parent()
            Complex Field with 200 bits of precision
            sage: x=polygen(ZZ,'x'); v=(x^2-x-1).complex_roots()
            sage: v[0].parent() is CC
            True
        """
        K = self.base_ring()
        if is_RealField(K):
            return self.roots(ring=ComplexField(K.prec()), multiplicities=False)
        if is_RealDoubleField(K):
            return self.roots(ring=CDF, multiplicities=False)
        if is_ComplexField(K) or is_ComplexDoubleField(K):
            return self.roots(multiplicities=False)

        return self.roots(ring=CC, multiplicities=False)

    def number_of_roots_in_interval(self, a=None, b=None):
        r"""
        Return the number of roots of this polynomial in the interval 
        [a,b], counted without multiplicity. The endpoints a, b default to
        -Infinity, Infinity (which are also valid input values).

        Calls the PARI routine polsturm. Note that as of version 2.8, PARI
        includes the left endpoint of the interval (and no longer uses
        Sturm's algorithm on exact inputs). polsturm requires a polynomial
        with real coefficients; in case PARI returns an error, we try again
        after taking the GCD of `self` with its complex conjugate.
        
        EXAMPLES::

            sage: R.<x> = PolynomialRing(ZZ)
            sage: pol = (x-1)^2 * (x-2)^2 * (x-3)
            sage: pol.number_of_roots_in_interval(1, 2)
            2
            sage: pol.number_of_roots_in_interval(1.01, 2)
            1
            sage: pol.number_of_roots_in_interval(None, 2)
            2
            sage: pol.number_of_roots_in_interval(1, Infinity)
            3
            sage: pol.number_of_roots_in_interval()
            3
            sage: pol = (x-1)*(x-2)*(x-3)
            sage: pol2 = pol.change_ring(CC)
            sage: pol2.number_of_roots_in_interval()
            3
            sage: R.<x> = PolynomialRing(CC)
            sage: pol = (x-1)*(x-CC(I))
            sage: pol.number_of_roots_in_interval(0,2)
            1

        TESTS::
        
            sage: R.<x> = PolynomialRing(ZZ)
            sage: pol = (x-1)^2 * (x-2)^2 * (x-3)
            sage: pol.number_of_roots_in_interval(1, 2)
            2
            sage: pol = chebyshev_T(5,x)
            sage: pol.number_of_roots_in_interval(-1,2)
            5
            sage: pol.number_of_roots_in_interval(0,2)
            3

        """
        pol = self // self.gcd(self.derivative()) #squarefree part
        if a is None:
            a1 = -infinity.infinity
        else:
            a1 = a
        if b is None:
            b1 = infinity.infinity
        else:
            b1 = b
        try:
            return(pari(pol).polsturm([a1,b1]))
        except PariError:
            # Take GCD with the conjugate, to extract the maximum factor
            # with real coefficients.
            pol2 = pol.gcd(pol.map_coefficients(lambda z: z.conjugate()))
            return(pari(pol2).polsturm([a1,b1]))

    def number_of_real_roots(self):
        r"""
        Return the number of real roots of this polynomial, counted
        without multiplicity. 
        
        EXAMPLES::

            sage: R.<x> = PolynomialRing(ZZ)
            sage: pol = (x-1)^2 * (x-2)^2 * (x-3)
            sage: pol.number_of_real_roots()
            3
            sage: pol = (x-1)*(x-2)*(x-3)
            sage: pol2 = pol.change_ring(CC)
            sage: pol2.number_of_real_roots()
            3
            sage: R.<x> = PolynomialRing(CC)
            sage: pol = (x-1)*(x-CC(I))
            sage: pol.number_of_real_roots()
            1
        """
        return self.number_of_roots_in_interval()

    def all_roots_in_interval(self, a=None, b=None):
        r"""
        Return True if the roots of this polynomial are all real and 
        contained in the given interval.
    
        EXAMPLES::

            sage: R.<x> = PolynomialRing(ZZ)
            sage: pol = (x-1)^2 * (x-2)^2 * (x-3)
            sage: pol.all_roots_in_interval(1, 3)
            True
            sage: pol.all_roots_in_interval(1.01, 3)
            False
            sage: pol = chebyshev_T(5,x)
            sage: pol.all_roots_in_interval(-1,1)
            True        
            sage: pol = chebyshev_T(5,x/2)
            sage: pol.all_roots_in_interval(-1,1)
            False
            sage: pol.all_roots_in_interval()
            True
        """
        pol = self // self.gcd(self.derivative())
        return(pol.number_of_roots_in_interval(a,b) == pol.degree())

    def is_real_rooted(self):
        r"""
        Return True if the roots of this polynomial are all real.
    
        EXAMPLES::

            sage: R.<x> = PolynomialRing(ZZ)
            sage: pol = chebyshev_T(5, x)
            sage: pol.is_real_rooted()
            True
            sage: pol = x^2 + 1
            sage: pol.is_real_rooted()
            False
        """
        return self.all_roots_in_interval()

    def variable_name(self):
        """
        Return name of variable used in this polynomial as a string.

        OUTPUT: string

        EXAMPLES::

            sage: R.<t> = QQ[]
            sage: f = t^3 + 3/2*t + 5
            sage: f.variable_name()
            't'
        """
        return self._parent.variable_name()

    @coerce_binop
    def xgcd(self, other):
        r"""
        Return an extended gcd of this polynomial and ``other``.

        INPUT:

        - ``other`` -- a polynomial in the same ring as this polynomial

        OUTPUT:

        A tuple ``(r, s, t)`` where ``r`` is a greatest common divisor
        of this polynomial and ``other``, and ``s`` and ``t`` are such
        that ``r = s*self + t*other`` holds.

        .. NOTE::

            The actual algorithm for computing the extended gcd depends on the
            base ring underlying the polynomial ring. If the base ring defines
            a method ``_xgcd_univariate_polynomial``, then this method will be
            called (see examples below).

        EXAMPLES::

            sage: R.<x> = QQbar[]
            sage: (2*x^2).gcd(2*x)
            x
            sage: R.zero().gcd(0)
            0
            sage: (2*x).gcd(0)
            x

        One can easily add xgcd functionality to new rings by providing a
        method ``_xgcd_univariate_polynomial``::

            sage: R.<x> = QQ[]
            sage: S.<y> = R[]
            sage: h1 = y*x
            sage: h2 = y^2*x^2
            sage: h1.xgcd(h2)
            Traceback (most recent call last):
            ...
            NotImplementedError: Univariate Polynomial Ring in x over Rational Field does not provide an xgcd implementation for univariate polynomials
            sage: T.<x,y> = QQ[]
            sage: def poor_xgcd(f,g):
            ....:     ret = S(T(f).gcd(g))
            ....:     if ret == f: return ret,S.one(),S.zero()
            ....:     if ret == g: return ret,S.zero(),S.one()
            ....:     raise NotImplementedError
            sage: R._xgcd_univariate_polynomial = poor_xgcd
            sage: h1.xgcd(h2)
            (x*y, 1, 0)
            sage: del R._xgcd_univariate_polynomial

        """
        if hasattr(self.base_ring(), '_xgcd_univariate_polynomial'):
            return self.base_ring()._xgcd_univariate_polynomial(self, other)
        else:
            raise NotImplementedError("%s does not provide an xgcd implementation for univariate polynomials"%self.base_ring())

    def variables(self):
        """
        Returns the tuple of variables occurring in this polynomial.

        EXAMPLES::

            sage: R.<x> = QQ[]
            sage: x.variables()
            (x,)

        A constant polynomial has no variables.

        ::

            sage: R(2).variables()
            ()
        """
        if self.is_constant():
            return ()
        else:
            return self._parent.gens()

    def args(self):
        """
        Returns the generator of this polynomial ring, which is the (only)
        argument used when calling self.

        EXAMPLES::

            sage: R.<x> = QQ[]
            sage: x.args()
            (x,)

        A constant polynomial has no variables, but still takes a single
        argument.

        ::

            sage: R(2).args()
            (x,)
        """
        return self._parent.gens()

    def valuation(self, p=None):
        r"""
        If `f = a_r x^r + a_{r+1}x^{r+1} + \cdots`, with
        `a_r` nonzero, then the valuation of `f` is
        `r`. The valuation of the zero polynomial is
        `\infty`.

        If a prime (or non-prime) `p` is given, then the valuation
        is the largest power of `p` which divides self.

        The valuation at `\infty` is -self.degree().

        EXAMPLES::

            sage: P.<x> = ZZ[]
            sage: (x^2+x).valuation()
            1
            sage: (x^2+x).valuation(x+1)
            1
            sage: (x^2+1).valuation()
            0
            sage: (x^3+1).valuation(infinity)
            -3
            sage: P(0).valuation()
            +Infinity
        """
        cdef int k

        if not self:
            return infinity.infinity

        if p is infinity.infinity:
            return -self.degree()

        if p is None:
            for k from 0 <= k <= self.degree():
                if self[k]:
                    return ZZ(k)
        if isinstance(p, Polynomial):
            p = self._parent.coerce(p)
        elif is_Ideal(p) and p.ring() is self._parent: # eventually need to handle fractional ideals in the fraction field
            if self._parent.base_ring().is_field(): # common case
                p = p.gen()
            else:
                raise NotImplementedError
        else:
            from sage.rings.fraction_field import is_FractionField
            if is_FractionField(p.parent()) and self._parent.has_coerce_map_from(p.parent().ring()):
                p = self._parent.coerce(p.parent().ring()(p)) # here we require that p be integral.
            else:
                raise TypeError("The polynomial, p, must have the same parent as self.")

        if p.degree() == 0:
            raise ArithmeticError("The polynomial, p, must have positive degree.")
        k = 0
        while self % p == 0:
            k = k + 1
            self //= p
        return sage.rings.integer.Integer(k)

    def ord(self, p=None):
        r"""
        This is the same as the valuation of self at p. See the
        documentation for ``self.valuation``.

        EXAMPLES::

            sage: R.<x> = ZZ[]
            sage: (x^2+x).ord(x+1)
            1
        """
        return self.valuation(p)

    def add_bigoh(self, prec):
        r"""
        Returns the power series of precision at most prec got by adding
        `O(q^\text{prec})` to self, where q is its variable.

        EXAMPLES::

            sage: R.<x> = ZZ[]
            sage: f = 1 + 4*x + x^3
            sage: f.add_bigoh(7)
            1 + 4*x + x^3 + O(x^7)
            sage: f.add_bigoh(2)
            1 + 4*x + O(x^2)
            sage: f.add_bigoh(2).parent()
            Power Series Ring in x over Integer Ring
        """
        return self._parent.completion(self._parent.gen())(self).add_bigoh(prec)

    @cached_method
    def is_irreducible(self):
        r"""
        Return whether this polynomial is irreducible.

        EXAMPLES::

            sage: R.<x> = ZZ[]
            sage: (x^3 + 1).is_irreducible()
            False
            sage: (x^2 - 1).is_irreducible()
            False
            sage: (x^3 + 2).is_irreducible()
            True
            sage: R(0).is_irreducible()
            False

        The base ring does matter:  for example, `2x` is irreducible as a
        polynomial in `\QQ[x]`, but not in `\ZZ[x]`::

            sage: R.<x> = ZZ[]
            sage: R(2*x).is_irreducible()
            False
            sage: R.<x> = QQ[]
            sage: R(2*x).is_irreducible()
            True

        TESTS::

            sage: F.<t> = NumberField(x^2-5)
            sage: Fx.<xF> = PolynomialRing(F)
            sage: f = Fx([2*t - 5, 5*t - 10, 3*t - 6, -t, -t + 2, 1])
            sage: f.is_irreducible()
            False
            sage: f = Fx([2*t - 3, 5*t - 10, 3*t - 6, -t, -t + 2, 1])
            sage: f.is_irreducible()
            True

        If the base ring implements `_is_irreducible_univariate_polynomial`,
        then this method gets used instead of the generic algorithm which just
        factors the input::

            sage: R.<x> = QQbar[]
            sage: hasattr(QQbar, "_is_irreducible_univariate_polynomial")
            True
            sage: (x^2 + 1).is_irreducible()
            False

        Constants can be irreducible if they are not units::

            sage: R.<x> = ZZ[]
            sage: R(1).is_irreducible()
            False
            sage: R(4).is_irreducible()
            False
            sage: R(5).is_irreducible()
            True

        Check that caching works::

            sage: R.<x> = ZZ[]
            sage: x.is_irreducible()
            True
            sage: x.is_irreducible.cache
            True


        """
        if self.is_zero():
            return False
        if self.is_unit():
            return False
        if self.degree() == 0:
            return self.base_ring()(self).is_irreducible()

        B = self.parent().base_ring()
        if hasattr(B, '_is_irreducible_univariate_polynomial'):
            return B._is_irreducible_univariate_polynomial(self)

        F = self.factor()
        if len(F) > 1 or F[0][1] > 1:
            return False
        return True

    def shift(self, n):
        r"""
        Returns this polynomial multiplied by the power `x^n`. If
        `n` is negative, terms below `x^n` will be
        discarded. Does not change this polynomial (since polynomials are
        immutable).

        EXAMPLES::

            sage: R.<x> = QQ[]
            sage: p = x^2 + 2*x + 4
            sage: p.shift(0)
             x^2 + 2*x + 4
            sage: p.shift(-1)
             x + 2
            sage: p.shift(-5)
             0
            sage: p.shift(2)
             x^4 + 2*x^3 + 4*x^2

        One can also use the infix shift operator::

            sage: f = x^3 + x
            sage: f >> 2
            x
            sage: f << 2
            x^5 + x^3

        TESTS::

            sage: p = R(0)
            sage: p.shift(3).is_zero()
            True
            sage: p.shift(-3).is_zero()
            True

        AUTHORS:

        - David Harvey (2006-08-06)

        - Robert Bradshaw (2007-04-18): Added support for infix
          operator.
        """
        if n == 0 or self.degree() < 0:
            return self   # safe because immutable.
        if n > 0:
            output = [self.base_ring().zero()] * n
            output.extend(self.coefficients(sparse=False))
            return self._new_generic(output)
        if n < 0:
            if n > self.degree():
                return self._new_generic([])
            else:
                return self._new_generic(self.coefficients(sparse=False)[-int(n):])

    def __lshift__(self, k):
        """
        EXAMPLES::

            sage: R.<x> = ZZ[]
            sage: f = x + 2
            sage: f << 3
            x^4 + 2*x^3
        """
        return self.shift(k)

    def __rshift__(self, k):
        """
        EXAMPLES::

            sage: R.<x> = ZZ[]
            sage: f = x^4 + 2*x^3
            sage: f >> 3
            x + 2
        """
        return self.shift(-k)

    cpdef Polynomial truncate(self, long n):
        r"""
        Returns the polynomial of degree ` < n` which is equivalent
        to self modulo `x^n`.

        EXAMPLES::

            sage: R.<x> = ZZ[]; S.<y> = PolynomialRing(R, sparse=True)
            sage: f = y^3 + x*y -3*x; f
            y^3 + x*y - 3*x
            sage: f.truncate(2)
            x*y - 3*x
            sage: f.truncate(1)
            -3*x
            sage: f.truncate(0)
            0
        """
        # __getitem__ already returns a polynomial!!
        # We must not have check=False, since 0 must not have __coeffs = [0].
        return <Polynomial>self._parent(self[:n])#, check=False)

    cdef _inplace_truncate(self, long prec):
        return self.truncate(prec)

    @cached_method
    def is_squarefree(self):
        """
        Return False if this polynomial is not square-free, i.e., if there is a
        non-unit `g` in the polynomial ring such that `g^2` divides ``self``.

        .. WARNING::

            This method is not consistent with
            :meth:`.squarefree_decomposition` since the latter does not factor
            the content of a polynomial. See the examples below.

        EXAMPLES::

            sage: R.<x> = QQ[]
            sage: f = (x-1)*(x-2)*(x^2-5)*(x^17-3); f
            x^21 - 3*x^20 - 3*x^19 + 15*x^18 - 10*x^17 - 3*x^4 + 9*x^3 + 9*x^2 - 45*x + 30
            sage: f.is_squarefree()
            True
            sage: (f*(x^2-5)).is_squarefree()
            False

        A generic implementation is available, which relies on gcd
        computations::

            sage: R.<x> = ZZ[]
            sage: (2*x).is_squarefree()
            True
            sage: (4*x).is_squarefree()
            False
            sage: (2*x^2).is_squarefree()
            False
            sage: R(0).is_squarefree()
            False
            sage: S.<y> = QQ[]
            sage: R.<x> = S[]
            sage: (2*x*y).is_squarefree()
            True
            sage: (2*x*y^2).is_squarefree()
            False

        In positive characteristic, we compute the square-free
        decomposition or a full factorization, depending on which is
        available::

            sage: K.<t> = FunctionField(GF(3))
            sage: R.<x> = K[]
            sage: (x^3-x).is_squarefree()
            True
            sage: (x^3-1).is_squarefree()
            False
            sage: (x^3+t).is_squarefree()
            True
            sage: (x^3+t^3).is_squarefree()
            False

        In the following example, `t^2` is a unit in the base field::

            sage: R(t^2).is_squarefree()
            True

        This method is not consistent with :meth:`.squarefree_decomposition`::

            sage: R.<x> = ZZ[]
            sage: f = 4 * x
            sage: f.is_squarefree()
            False
            sage: f.squarefree_decomposition()
            (4) * x

        If you want this method equally not to consider the content, you can
        remove it as in the following example::

            sage: c = f.content()
            sage: (f/c).is_squarefree()
            True

        If the base ring is not an integral domain, the question is not
        mathematically well-defined::

            sage: R.<x> = IntegerModRing(9)[]
            sage: pol = (x + 3)*(x + 6); pol
            x^2
            sage: pol.is_squarefree()
            Traceback (most recent call last):
            ...
            TypeError: is_squarefree() is not defined for polynomials over Ring of integers modulo 9

        TESTS:

        Check that the results are cached::

            sage: R.<x> = ZZ[]
            sage: f = x^2
            sage: f.is_squarefree()
            False
            sage: f.is_squarefree.cache
            False

        If the base ring implements `_is_squarefree_univariate_polynomial`,
        then this method gets used instead of the generic algorithm in
        :meth:`_is_squarefree_generic`::

            sage: R.<x> = QQbar[]
            sage: (x^2).is_squarefree()
            False
            sage: hasattr(QQbar, '_is_squarefree_univariate_polynomial')
            False
            sage: QQbar._is_squarefree_univariate_polynomial = lambda self: True
            sage: (x^2).is_squarefree()
            True
            sage: del(QQbar._is_squarefree_univariate_polynomial)

        """
        B = self._parent.base_ring()
        if B not in sage.categories.integral_domains.IntegralDomains():
            raise TypeError("is_squarefree() is not defined for polynomials over {}".format(B))

        B = self.parent().base_ring()
        if hasattr(B, '_is_squarefree_univariate_polynomial'):
            return B._is_squarefree_univariate_polynomial(self)

        return self._is_squarefree_generic()

    def _is_squarefree_generic(self):
        r"""
        Return False if this polynomial is not square-free, i.e., if there is a
        non-unit `g` in the polynomial ring such that `g^2` divides ``self``.

        EXAMPLES::

            sage: R.<x> = QQbar[]
            sage: (x^2*(x + 1)).is_squarefree() # indirect doctest
            False
            sage: (x*(x+1)).is_squarefree() # indirect doctest
            True

        """
        B = self.parent().base_ring()

        # a square-free polynomial has a square-free content
        if not B.is_field():
            content = self.content()
            if content not in self._parent.base_ring():
                content = content.gen()
            if not content.is_squarefree():
                return False

        # separable polynomials are square-free
        if self.derivative().gcd(self).is_constant():
            return True

        # for characteristic zero rings, square-free polynomials have to be separable
        if B.characteristic().is_zero():
            return False

        # over rings of positive characteristic, we rely on the square-free decomposition if available
        try:
            F = self.squarefree_decomposition()
        # We catch:
        # - NotImplementedError in case squarefree decomposition is not implemented
        # - AttributeError in case p-th roots are not (or do not exist)
        except (NotImplementedError, AttributeError):
            F = self.factor()
        return all([e<=1 for (f,e) in F])

    def radical(self):
        """
        Returns the radical of self; over a field, this is the product of
        the distinct irreducible factors of self. (This is also sometimes
        called the "square-free part" of self, but that term is ambiguous;
        it is sometimes used to mean the quotient of self by its maximal
        square factor.)

        EXAMPLES::

            sage: P.<x> = ZZ[]
            sage: t = (x^2-x+1)^3 * (3*x-1)^2
            sage: t.radical()
            3*x^3 - 4*x^2 + 4*x - 1
            sage: radical(12 * x^5)
            6*x

        If self has a factor of multiplicity divisible by the characteristic (see :trac:`8736`)::

            sage: P.<x> = GF(2)[]
            sage: (x^3 + x^2).radical()
            x^2 + x
        """
        P = self._parent
        R = P.base_ring()
        p = R.characteristic()
        if p == 0 or p > self.degree():
            if R.is_field():
                return self // self.gcd(self.derivative())
            else:
                # Be careful with the content: return the
                # radical of the content times the radical of
                # (self/content)
                content = self.content()
                self_1 = (self//content)
                return (self_1 // self_1.gcd(self_1.derivative())) * content.radical()
        else:  # The above method is not always correct (see Trac 8736)
            return self.factor().radical_value()

    def content(self):
        """
        Return the content of ``self``, which is the ideal generated by the coefficients of ``self``.

        EXAMPLES::

            sage: R.<x> = IntegerModRing(4)[]
            sage: f = x^4 + 3*x^2 + 2
            sage: f.content()
            Ideal (2, 3, 1) of Ring of integers modulo 4
        """
        return self.base_ring().ideal(self.coefficients())

    def norm(self, p):
        r"""
        Return the `p`-norm of this polynomial.

        DEFINITION: For integer `p`, the `p`-norm of a
        polynomial is the `p`\th root of the sum of the
        `p`\th powers of the absolute values of the coefficients of
        the polynomial.

        INPUT:


        -  ``p`` - (positive integer or +infinity) the degree
           of the norm


        EXAMPLES::

            sage: R.<x> = RR[]
            sage: f = x^6 + x^2 + -x^4 - 2*x^3
            sage: f.norm(2)
            2.64575131106459
            sage: (sqrt(1^2 + 1^2 + (-1)^2 + (-2)^2)).n()
            2.64575131106459

        ::

            sage: f.norm(1)
            5.00000000000000
            sage: f.norm(infinity)
            2.00000000000000

        ::

            sage: f.norm(-1)
            Traceback (most recent call last):
            ...
            ValueError: The degree of the norm must be positive

        TESTS::

            sage: R.<x> = RR[]
            sage: f = x^6 + x^2 + -x^4 -x^3
            sage: f.norm(int(2))
            2.00000000000000

        Check that :trac:`18600` is fixed::

            sage: R.<x> = PolynomialRing(ZZ, sparse=True)
            sage: (x^2^100 + 1).norm(1)
            2.00000000000000

        AUTHORS:

        - Didier Deshommes
        - William Stein: fix bugs, add definition, etc.
        """
        if p <= 0 :
            raise ValueError("The degree of the norm must be positive")

        coeffs = self.coefficients()
        if p == infinity.infinity:
            return RR(max([abs(i) for i in coeffs]))

        p = sage.rings.integer.Integer(p)  # because we'll do 1/p below.

        if p == 1:
            return RR(sum([abs(i) for i in coeffs]))

        return RR(sum([abs(i)**p for i in coeffs]))**(1/p)

    cpdef long number_of_terms(self):
        """
        Returns the number of non-zero coefficients of self. Also called weight,
        hamming weight or sparsity.

        EXAMPLES::

            sage: R.<x> = ZZ[]
            sage: f = x^3 - x
            sage: f.number_of_terms()
            2
            sage: R(0).number_of_terms()
            0
            sage: f = (x+1)^100
            sage: f.number_of_terms()
            101
            sage: S = GF(5)['y']
            sage: S(f).number_of_terms()
            5
            sage: cyclotomic_polynomial(105).number_of_terms()
            33

        The method :meth:`hamming_weight` is an alias::

            sage: f.hamming_weight()
            101
        """
        cdef long w = 0
        for a in self.coefficients(sparse=False):
            if a:
                w += 1
        return w

    # alias hamming_weight for number_of_terms:
    hamming_weight = number_of_terms

    def map_coefficients(self, f, new_base_ring=None):
        """
        Returns the polynomial obtained by applying ``f`` to the non-zero
        coefficients of ``self``.

        If ``f`` is a :class:`sage.categories.map.Map`, then the resulting
        polynomial will be defined over the codomain of ``f``. Otherwise, the
        resulting polynomial will be over the same ring as self. Set
        ``new_base_ring`` to override this behaviour.

        INPUT:

        - ``f`` -- a callable that will be applied to the coefficients of self.

        - ``new_base_ring`` (optional) -- if given, the resulting polynomial
          will be defined over this ring.

        EXAMPLES::

            sage: R.<x> = SR[]
            sage: f = (1+I)*x^2 + 3*x - I
            sage: f.map_coefficients(lambda z: z.conjugate())
            (-I + 1)*x^2 + 3*x + I
            sage: R.<x> = ZZ[]
            sage: f = x^2 + 2
            sage: f.map_coefficients(lambda a: a + 42)
            43*x^2 + 44
            sage: R.<x> = PolynomialRing(SR, sparse=True)
            sage: f = (1+I)*x^(2^32) - I
            sage: f.map_coefficients(lambda z: z.conjugate())
            (-I + 1)*x^4294967296 + I
            sage: R.<x> = PolynomialRing(ZZ, sparse=True)
            sage: f = x^(2^32) + 2
            sage: f.map_coefficients(lambda a: a + 42)
            43*x^4294967296 + 44

        Examples with different base ring::

            sage: R.<x> = ZZ[]
            sage: k = GF(2)
            sage: residue = lambda x: k(x)
            sage: f = 4*x^2+x+3
            sage: g = f.map_coefficients(residue); g
            x + 1
            sage: g.parent()
            Univariate Polynomial Ring in x over Integer Ring
            sage: g = f.map_coefficients(residue, new_base_ring = k); g
            x + 1
            sage: g.parent()
            Univariate Polynomial Ring in x over Finite Field of size 2 (using NTL)
            sage: residue = k.coerce_map_from(ZZ)
            sage: g = f.map_coefficients(residue); g
            x + 1
            sage: g.parent()
            Univariate Polynomial Ring in x over Finite Field of size 2 (using NTL)
        """
        R = self._parent
        if new_base_ring is not None:
            R = R.change_ring(new_base_ring)
        elif isinstance(f, Map):
            R = R.change_ring(f.codomain())
        return R({k: f(v) for (k,v) in self.dict().items()})

    def is_cyclotomic(self, certificate=False, algorithm="pari"):
        r"""
        Test if this polynomial is a cyclotomic polynomial.

        A *cyclotomic polynomial* is a monic, irreducible polynomial such that
        all roots are roots of unity.

        By default the answer is a boolean. But if ``certificate`` is ``True``,
        the result is a non-negative integer: it is ``0`` if ``self`` is not
        cyclotomic, and a positive integer ``n`` if ``self`` is the `n`-th
        cyclotomic polynomial.

        .. SEEALSO::

            :meth:`is_cyclotomic_product`
            :meth:`cyclotomic_part`

        INPUT:

        - ``certificate`` -- boolean, default to ``False``. Only works with
          ``algorithm`` set to "pari".

        - ``algorithm`` -- either "pari" or "sage" (default is "pari")

        ALGORITHM:

        The native algorithm implemented in Sage uses the first algorithm of
        [BD89]_. The algorithm in pari is more subtle since it does compute the
        inverse of the Euler `\phi` function to determine the `n` such that the
        polynomial is the `n`-th cyclotomic polynomial.

        EXAMPLES:

        Quick tests::

            sage: P.<x> = ZZ['x']
            sage: (x - 1).is_cyclotomic()
            True
            sage: (x + 1).is_cyclotomic()
            True
            sage: (x^2 - 1).is_cyclotomic()
            False
            sage: (x^2 + x + 1).is_cyclotomic(certificate=True)
            3
            sage: (x^2 + 2*x + 1).is_cyclotomic(certificate=True)
            0

        Test first 100 cyclotomic polynomials::

            sage: all(cyclotomic_polynomial(i).is_cyclotomic() for i in range(1,101))
            True

        Some more tests::

            sage: (x^16 + x^14 - x^10 + x^8 - x^6 + x^2 + 1).is_cyclotomic(algorithm="pari")
            False
            sage: (x^16 + x^14 - x^10 + x^8 - x^6 + x^2 + 1).is_cyclotomic(algorithm="sage")
            False

            sage: (x^16 + x^14 - x^10 - x^8 - x^6 + x^2 + 1).is_cyclotomic(algorithm="pari")
            True
            sage: (x^16 + x^14 - x^10 - x^8 - x^6 + x^2 + 1).is_cyclotomic(algorithm="sage")
            True

            sage: y = polygen(QQ)
            sage: (y/2 - 1/2).is_cyclotomic()
            False
            sage: (2*(y/2 - 1/2)).is_cyclotomic()
            True

        Invalid arguments::

            sage: (x - 3).is_cyclotomic(algorithm="sage", certificate=True)
            Traceback (most recent call last):
            ...
            ValueError: no implementation of the certificate within Sage

        Test using other rings::

            sage: z = polygen(GF(5))
            sage: (z - 1).is_cyclotomic()
            Traceback (most recent call last):
            ...
            NotImplementedError: not implemented in non-zero characteristic

        TESTS::

            sage: R = ZZ['x']
            sage: for _ in range(20):
            ....:     p = R.random_element(degree=randint(10,20))
            ....:     ans_pari = p.is_cyclotomic(algorithm="pari")
            ....:     ans_sage = p.is_cyclotomic(algorithm="sage")
            ....:     assert ans_pari == ans_sage, "problem with p={}".format(p)
            sage: for d in range(2,20):
            ....:     p = cyclotomic_polynomial(d)
            ....:     assert p.is_cyclotomic(algorithm="pari"), "pari problem with p={}".format(p)
            ....:     assert p.is_cyclotomic(algorithm="sage"), "sage problem with p={}".format(p)

        Test the output type when ``certificate=True``::

            sage: type((x^2 - 2).is_cyclotomic(certificate=True))
            <type 'sage.rings.integer.Integer'>
            sage: type((x -1).is_cyclotomic(certificate=True))
            <type 'sage.rings.integer.Integer'>

        Check that the arguments are forwarded when the input is not a
        polynomial with coefficients in `\ZZ`::

            sage: x = polygen(QQ)
            sage: (x-1).is_cyclotomic(certificate=True)
            1

        REFERENCES:

        .. [BD89] \R. J. Bradford and J. H. Davenport, Effective tests
           for cyclotomic polynomials, Symbolic and Algebraic Computation (1989)
           pp. 244 -- 251, :doi:`10.1007/3-540-51084-2_22`
        """
        S = self.base_ring()
        if S.characteristic() != 0:
            raise NotImplementedError("not implemented in non-zero characteristic")
        if S != ZZ:
            try:
                f = self.change_ring(ZZ)
            except TypeError:
                return False
            return f.is_cyclotomic(certificate=certificate, algorithm=algorithm)

        if algorithm == "pari":
            ans = self.__pari__().poliscyclo()
            return Integer(ans) if certificate else bool(ans)

        elif algorithm != "sage":
            raise ValueError("algorithm must be either 'pari' or 'sage'")

        elif certificate:
            raise ValueError("no implementation of the certificate within Sage")

        if not self.is_monic():
            return False

        P = self._parent
        gen = P.gen()

        if self == gen - 1:  # the first cyc. pol. is treated apart
            return True

        if self.constant_coefficient() != 1:
            return False

        if not self.is_irreducible():
            return False

        coefs = self.coefficients(sparse=False)

        # compute the graeffe transform of self
        po_odd = P(coefs[1::2])
        po_even = P(coefs[0::2])
        f1  = po_even*po_even - gen*(po_odd*po_odd)

        # first case
        if f1 == self:
            return True

        # second case
        selfminus = self(-gen)
        if f1 == selfminus:
            if selfminus.leading_coefficient() < 0 and (-selfminus).is_cyclotomic(algorithm="sage"):
                return True
            elif selfminus.is_cyclotomic(algorithm="sage"):
                return True

        # third case, we need to take a square root
        ans, ff1 = f1.is_square(True)
        return ans and ff1.is_cyclotomic(algorithm="sage")

    def is_cyclotomic_product(self):
        r"""
        Test whether this polynomial is a product of cyclotomic polynomials.

        This method simply calls the function ``poliscycloprod`` from the Pari
        library.

        .. SEEALSO::

            :meth:`is_cyclotomic`
            :meth:`cyclotomic_part`

        EXAMPLES::

            sage: x = polygen(ZZ)
            sage: (x^5 - 1).is_cyclotomic_product()
            True
            sage: (x^5 + x^4 - x^2 + 1).is_cyclotomic_product()
            False

            sage: p = prod(cyclotomic_polynomial(i) for i in [2,5,7,12])
            sage: p.is_cyclotomic_product()
            True

            sage: (x^5 - 1/3).is_cyclotomic_product()
            False

            sage: x = polygen(Zmod(5))
            sage: (x-1).is_cyclotomic_product()
            Traceback (most recent call last):
            ...
            NotImplementedError: not implemented in non-zero characteristic
        """
        if self.base_ring().characteristic() != 0:
            raise NotImplementedError("not implemented in non-zero characteristic")
        if self.base_ring() != ZZ:
            try:
                f = self.change_ring(ZZ)
            except TypeError:
                return False
            return f.is_cyclotomic_product()

        return bool(self.__pari__().poliscycloprod())

    def cyclotomic_part(self):
        """
        Return the product of the irreducible factors of this polynomial
        which are cyclotomic polynomials.

        .. SEEALSO::

            :meth:`is_cyclotomic`
            :meth:`is_cyclotomic_product`

        EXAMPLES::

            sage: P.<x> = PolynomialRing(Integers())
            sage: pol = 2*(x^4 + 1)
            sage: pol.cyclotomic_part()
            x^4 + 1
            sage: pol = x^4 + 2
            sage: pol.cyclotomic_part()
            1
            sage: pol = (x^4 + 1)^2 * (x^4 + 2)
            sage: pol.cyclotomic_part()
            x^8 + 2*x^4 + 1

            sage: P.<x> = PolynomialRing(QQ)
            sage: pol = (x^4 + 1)^2 * (x^4 + 2)
            sage: pol.cyclotomic_part()
            x^8 + 2*x^4 + 1

            sage: P.<x> = PolynomialRing(RR)
            sage: pol = (x^4 + 1)^2 * (x^4 + 2)
            sage: pol.cyclotomic_part()
            Traceback (most recent call last):
            ...
            NotImplementedError: not implemented for inexact base rings

            sage: x = polygen(Zmod(5))
            sage: (x-1).cyclotomic_part()
            Traceback (most recent call last):
            ...
            NotImplementedError: not implemented in non-zero characteristic
        """
        S = self.base_ring()
        if S.characteristic() != 0:
            raise NotImplementedError("not implemented in non-zero characteristic")
        if not S.is_exact():
            raise NotImplementedError("not implemented for inexact base rings")
        R = self._parent
        x = R.gen()
        # Extract Phi_n when n is odd.
        t1 = self
        while True:
            t2 = t1.gcd(t1(x**2))
            if t1.degree() == t2.degree(): break
            t1 = t2
        ans = t1
        # Extract Phi_n when v_2(n) = 1, 2, ...
        t0 = self // t1
        i = 0
        while t0.degree() > 0:
            t1 = t0
            while True:
                t2 = t1.gcd(t1(-x**2))
                if t1.degree() == t2.degree(): break
                t1 = t2
            ans *= t1(x**(2**i))
            t0 = t0 // t1
            t1 = t0.gcd(t0(-x))
            t0 = R(list(t1)[::2])
            i += 1
        return(ans // ans.leading_coefficient())

    def homogenize(self, var='h'):
        r"""
        Return the homogenization of this polynomial.

        The polynomial itself is returned if it is homogeneous already. Otherwise,
        its monomials are multiplied with the smallest powers of ``var`` such
        that they all have the same total degree.

        INPUT:

        - ``var`` -- a variable in the polynomial ring (as a string, an element
          of the ring, or ``0``) or a name for a new variable (default:
          ``'h'``)

        OUTPUT:

        If ``var`` specifies the variable in the polynomial ring, then a
        homogeneous element in that ring is returned. Otherwise, a homogeneous
        element is returned in a polynomial ring with an extra last variable
        ``var``.

        EXAMPLES::

            sage: R.<x> = QQ[]
            sage: f = x^2 + 1
            sage: f.homogenize()
            x^2 + h^2

        The parameter ``var`` can be used to specify the name of the variable::

            sage: g = f.homogenize('z'); g
            x^2 + z^2
            sage: g.parent()
            Multivariate Polynomial Ring in x, z over Rational Field

        However, if the polynomial is homogeneous already, then that parameter
        is ignored and no extra variable is added to the polynomial ring::

            sage: f = x^2
            sage: g = f.homogenize('z'); g
            x^2
            sage: g.parent()
            Univariate Polynomial Ring in x over Rational Field

        For compatibility with the multivariate case, if ``var`` specifies the
        variable of the polynomial ring, then the monomials are multiplied with
        the smallest powers of ``var`` such that the result is homogeneous; in
        other words, we end up with a monomial whose leading coefficient is the
        sum of the coefficients of the polynomial::

            sage: f = x^2 + x + 1
            sage: f.homogenize('x')
            3*x^2

        In positive characterstic, the degree can drop in this case::

            sage: R.<x> = GF(2)[]
            sage: f = x + 1
            sage: f.homogenize(x)
            0

        For compatibility with the multivariate case, the parameter ``var`` can
        also be 0 to specify the variable in the polynomial ring::

            sage: R.<x> = QQ[]
            sage: f = x^2 + x + 1
            sage: f.homogenize(0)
            3*x^2

        """
        if self.is_homogeneous():
            return self

        x, = self.variables()

        if isinstance(var, int) or isinstance(var, Integer):
            if var:
                raise TypeError("Variable index %d must be < 1." % var)
            else:
                return sum(self.coefficients())*x**self.degree()

        x_name = self.variable_name()
        var = str(var)

        if var == x_name:
            return sum(self.coefficients())*x**self.degree()

        P = PolynomialRing(self.base_ring(), [x_name, var])
        return P(self)._homogenize(1)

    def is_homogeneous(self):
        r"""
        Return ``True`` if this polynomial is homogeneous.

        EXAMPLES::

            sage: P.<x> = PolynomialRing(QQ)
            sage: x.is_homogeneous()
            True
            sage: P(0).is_homogeneous()
            True
            sage: (x+1).is_homogeneous()
            False
        """
        return len(self.exponents()) < 2

    def nth_root(self, n):
        r"""
        Return a `n`-th root of this polynomial.

        This is computed using Newton method in the ring of power series. This
        method works only when the base ring is an integral domain. Morever, for
        polynomial whose coefficient of lower degree is different from 1, the
        elements of the base ring should have a method ``nth_root`` implemented.

        EXAMPLES::

            sage: R.<x> = ZZ[]
            sage: a = 27 * (x+3)**6 * (x+5)**3
            sage: a.nth_root(3)
            3*x^3 + 33*x^2 + 117*x + 135

            sage: b = 25 * (x^2 + x + 1)
            sage: b.nth_root(2)
            Traceback (most recent call last):
            ...
            ValueError: not a 2nd power
            sage: R(0).nth_root(3)
            0
            sage: R.<x> = QQ[]
            sage: a = 1/4 * (x/7 + 3/2)^2 * (x/2 + 5/3)^4
            sage: a.nth_root(2)
            1/56*x^3 + 103/336*x^2 + 365/252*x + 25/12

            sage: K.<sqrt2> = QuadraticField(2)
            sage: R.<x> = K[]
            sage: a = (x + sqrt2)^3 * ((1+sqrt2)*x - 1/sqrt2)^6
            sage: b = a.nth_root(3); b
            (2*sqrt2 + 3)*x^3 + (2*sqrt2 + 2)*x^2 + (-2*sqrt2 - 3/2)*x + 1/2*sqrt2
            sage: b^3 == a
            True

            sage: R.<x> = QQbar[]
            sage: p = x**3 + QQbar(2).sqrt() * x - QQbar(3).sqrt()
            sage: r = (p**5).nth_root(5)
            sage: r * p[0] == p * r[0]
            True
            sage: p = (x+1)^20 + x^20
            sage: p.nth_root(20)
            Traceback (most recent call last):
            ...
            ValueError: not a 20th power

            sage: z = GF(4).gen()
            sage: R.<x> = GF(4)[]
            sage: p = z*x**4 + 2*x - 1
            sage: r = (p**15).nth_root(15)
            sage: r * p[0] == p * r[0]
            True
            sage: ((x+1)**2).nth_root(2)
            x + 1
            sage: ((x+1)**4).nth_root(4)
            x + 1
            sage: ((x+1)**12).nth_root(12)
            x + 1
            sage: (x^4 + x^3 + 1).nth_root(2)
            Traceback (most recent call last):
            ...
            ValueError: not a 2nd power
            sage: p = (x+1)^17 + x^17
            sage: r = p.nth_root(17)
            Traceback (most recent call last):
            ...
            ValueError: not a 17th power

            sage: R1.<x> = QQ[]
            sage: R2.<y> = R1[]
            sage: R3.<z> = R2[]
            sage: (((y**2+x)*z^2 + x*y*z + 2*x)**3).nth_root(3)
            (y^2 + x)*z^2 + x*y*z + 2*x
            sage: ((x+y+z)**5).nth_root(5)
            z + y + x

        Here we consider a base ring without ``nth_root`` method. The third
        example with a non-trivial coefficient of lowest degree raises an error::

            sage: R.<x> = QQ[]
            sage: R2 = R.quotient(x**2 + 1)
            sage: x = R2.gen()
            sage: R3.<y> = R2[]
            sage: (y**2 - 2*y + 1).nth_root(2)
            -y + 1
            sage: (y**3).nth_root(3)
            y
            sage: (y**2 + x).nth_root(2)
            Traceback (most recent call last):
            ...
            AttributeError: ... has no attribute 'nth_root'

        TESTS::

            sage: R.<x> = ZZ[]
            sage: (x^12).nth_root(6)
            x^2
            sage: parent(R.one().nth_root(3))
            Univariate Polynomial Ring in x over Integer Ring
            sage: p = (x+1)**20 + x^20
            sage: p.nth_root(20)
            Traceback (most recent call last):
            ...
            ValueError: not a 20th power
            sage: (x^3 - 1).nth_root(2)
            Traceback (most recent call last):
            ...
            ValueError: not a 2nd power
            sage: (x^3 - 1).nth_root(2)
            Traceback (most recent call last):
            ...
            ValueError: not a 2nd power

            sage: Zmod(4)['x'].one().nth_root(4)
            Traceback (most recent call last):
            ...
            ValueError: n-th root of polynomials over rings with zero divisors
            not implemented

        Some random tests::

            sage: for R in [QQ['x'], GF(4)['x']]:
            ....:     for _ in range(30):
            ....:         p = R.random_element(degree=randint(10,20))
            ....:         n = ZZ.random_element(2,20)
            ....:         r = (p**n).nth_root(n)
            ....:         assert r.parent() is R, "R={}\nn={}\np={}".format(R,n,p)
            ....:         pl = p.leading_coefficient()
            ....:         rl = r.leading_coefficient()
            ....:         assert p == r * pl/rl, "R={}\np={}\nr={}".format(R,p,r)
        """
        cdef Integer c, cc, e, m
        cdef Polynomial p, q, qi, r

        R = self.base_ring()
        if R not in sage.categories.integral_domains.IntegralDomains():
            raise ValueError("n-th root of polynomials over rings with zero divisors not implemented")

        m = ZZ.coerce(n)
        if m <= 0:
            raise ValueError("n (={}) must be positive".format(m))
        elif m.is_one() or self.is_zero() or self.is_one():
            return self
        elif self.degree() % m:
            raise ValueError("not a %s power"%m.ordinal_str())
        elif self[0].is_zero():
            # p = x^k q
            # p^(1/n) = x^(k/n) q^(1/n)
            i = self.valuation()
            if i%m:
                raise ValueError("not a %s power"%m.ordinal_str())
            S = self._parent
            return S.gen()**(i//m) * (self>>i).nth_root(m)
        else:
            c = R.characteristic()
            if c and not n%c:
                # characteristic divides n
                e = m.valuation(c)
                cc = c**e
                ans = {}
                for i in range(self.degree()+1):
                    if self[i]:
                        if i%cc:
                            raise ValueError("not a %s power"%m.ordinal_str())
                        ans[i//cc] = self[i].nth_root(cc)
                p = self._parent(ans)
                m = m // cc
                if m.is_one():
                    return p
            else:
                p = self

            # beginning of Newton method
            Sorig = p.parent()
            if p[0].is_one():
                q = Sorig.one()
            else:
                q = Sorig(p[0].nth_root(m))

            R = R.fraction_field()
            p = p.change_ring(R)
            q = q.change_ring(R)

            from sage.misc.misc import newton_method_sizes
            x = p.parent().gen()
            for i in newton_method_sizes(p.degree()//m+1):
                qi = q._power_trunc(m-1, i).inverse_series_trunc(i)
                q = ((m-1) * q + qi._mul_trunc_(p,i)) / m

                # NOTE: if we knew that p was a n-th power we could remove the check
                # below and just return q after the whole loop
                r = q**m - p
                if not r:
                    return Sorig(q)
                elif not r.truncate(i).is_zero():
                    raise ValueError("not a %s power"%m.ordinal_str())
            raise ValueError("not a %s power"%m.ordinal_str())

<<<<<<< HEAD
    @coerce_binop
    def divides(self, p):
        r"""
        Return `True` if this polynomial divides `p`.

        EXAMPLES::

            sage: R.<x> = ZZ[]
            sage: (2*x + 1).divides(4*x**2 - 1)
            True
            sage: (2*x + 1).divides(4*x**2 + 1)
            False
            sage: (2*x + 1).divides(R(0))
            True
            sage: R(0).divides(2*x + 1)
            False
            sage: R(0).divides(R(0))
            True
            sage: R.<x> = PolynomialRing(ZZ, implementation="NTL")
            sage: (2*x + 1).divides(4*x**2 + 1)
            False
            sage: K.<z> = GF(4)
            sage: R.<x> = K[]
            sage: S.<y> = R[]
            sage: p = ((3*z + 2)*x + 2*z - 1) * y + 2*x + z
            sage: q = y^2 + z*y*x + 2*y + z
            sage: p.divides(q)
            False
            sage: p.divides(p*q)
            True
        """
        if p.is_zero(): return True          # everything divides 0
        if self.is_zero(): return False      # 0 only divides 0
        try:
            if self.is_unit(): return True   # units divide everything
        except NotImplementedError:
            if self.is_one(): return True    # if is_unit is not implemented

        try:
            return (p % self) == 0           # if quo_rem is defined
        except ArithmeticError:
            return False                     # if division is not exact
=======
    def specialization(self, D=None, phi=None):
        r"""
        Specialization of this polynomial.

        Given a family of polynomials defined over a polynomial ring. A specialization
        is a particular member of that family. The specialization can be specified either
        by a dictionary or a :class:`SpecializationMorphism`.

        INPUT:

        - ``D`` -- dictionary (optional)

        - ``phi`` -- SpecializationMorphism (optional)

        OUTPUT: a new polynomial

        EXAMPLES::

            sage: R.<c> = PolynomialRing(ZZ)
            sage: S.<z> = PolynomialRing(R)
            sage: F = c*z^2 + c^2
            sage: F.specialization(dict({c:2}))
            2*z^2 + 4
        """
        if D is None:
            if phi is None:
                raise ValueError("either the dictionary or the specialization must be provided")
        else:
            from sage.rings.polynomial.flatten import SpecializationMorphism
            phi = SpecializationMorphism(self._parent,D)
        return phi(self)

    def _log_series(self, long n):
        r"""
        Return the power series expansion of logarithm of this polynomial,
        truncated to `O(x^n)`.

        EXAMPLES::

            sage: Pol.<x> = CBF[]
            sage: (1 + x)._log_series(3)
            -0.5000000000000000*x^2 + x
        """
        raise NotImplementedError

    def _exp_series(self, long n):
        r"""
        Return the power series expansion of exponential of this polynomial,
        truncated to `O(x^n)`.

        EXAMPLES::

            sage: Pol.<x> = CBF[]
            sage: x._exp_series(3)
            0.5000000000000000*x^2 + x + 1.000000000000000
        """
        raise NotImplementedError

    def _atan_series(self, long n):
        r"""
        Return the power series expansion of arctangent of this polynomial,
        truncated to `O(x^n)`.

        EXAMPLES::

            sage: Pol.<x> = QQ[]
            sage: x._atan_series(4)
            -1/3*x^3 + x
        """
        raise NotImplementedError

    def _atanh_series(self, long n):
        r"""
        Return the power series expansion of hyperbolic arctangent of this
        polynomial, truncated to `O(x^n)`.

        EXAMPLES::

            sage: Pol.<x> = QQ[]
            sage: x._atanh_series(4)
            1/3*x^3 + x
        """
        raise NotImplementedError

    def _asin_series(self, long n):
        r"""
        Return the power series expansion of arcsine of this polynomial,
        truncated to `O(x^n)`.

        EXAMPLES::

            sage: Pol.<x> = QQ[]
            sage: x._asin_series(4)
            1/6*x^3 + x
        """
        raise NotImplementedError

    def _asinh_series(self, long n):
        r"""
        Return the power series expansion of hyperbolic arcsine of this
        polynomial, truncated to `O(x^n)`.

        EXAMPLES::

            sage: Pol.<x> = QQ[]
            sage: x._asinh_series(4)
            -1/6*x^3 + x
        """
        raise NotImplementedError

    def _tan_series(self, long n):
        r"""
        Return the power series expansion of tangent of this polynomial,
        truncated to `O(x^n)`.

        EXAMPLES::

            sage: Pol.<x> = QQ[]
            sage: x._tan_series(4)
            1/3*x^3 + x
        """
        raise NotImplementedError

    def _sin_series(self, long n):
        r"""
        Return the power series expansion of sine of this polynomial, truncated
        to `O(x^n)`.

        EXAMPLES::

            sage: Pol.<x> = QQ[]
            sage: x._sin_series(4)
            -1/6*x^3 + x
        """
        raise NotImplementedError

    def _cos_series(self, long n):
        r"""
        Return the power series expansion of cosine of this polynomial,
        truncated to `O(x^n)`.

        EXAMPLES::

            sage: Pol.<x> = QQ[]
            sage: x._cos_series(4)
            -1/2*x^2 + 1
        """
        raise NotImplementedError

    def _sinh_series(self, long n):
        r"""
        Return the power series expansion of hyperbolic sine of this
        polynomial, truncated to `O(x^n)`.

        EXAMPLES::

            sage: Pol.<x> = QQ[]
            sage: x._sinh_series(4)
            1/6*x^3 + x
        """
        raise NotImplementedError

    def _cosh_series(self, long n):
        r"""
        Return the power series expansion of hyperbolic cosine of this
        polynomial, truncated to `O(x^n)`.

        EXAMPLES::

            sage: Pol.<x> = QQ[]
            sage: x._cosh_series(4)
            1/2*x^2 + 1
        """
        raise NotImplementedError

    def _tanh_series(self, long n):
        r"""
        Return the power series expansion of hyperbolic tangent of this
        polynomial, truncated to `O(x^n)`.

        EXAMPLES::

            sage: Pol.<x> = QQ[]
            sage: x._tanh_series(4)
            -1/3*x^3 + x
        """
        raise NotImplementedError
>>>>>>> 74b03027


# ----------------- inner functions -------------
# Cython can't handle function definitions inside other function

@cython.boundscheck(False)
@cython.wraparound(False)
@cython.overflowcheck(False)
cdef list do_schoolbook_product(list x, list y, Py_ssize_t deg):
    """
    Compute the truncated multiplication of two polynomials represented by
    lists, using the schoolbook algorithm.

    This is the core of _mul_generic and the code that is used by
    _mul_karatsuba bellow a threshold.

    INPUT:

    - ``x``, ``y``: lists of coefficients
    - ``deg``: degree at which the output should be truncated,
      negative values mean not to truncate at all

    TESTS:

    Doctested indirectly in _mul_generic and _mul_karatsuba. For the doctest we
    use a ring such that default multiplication calls external libraries::

        sage: K = ZZ['x']
        sage: f = K.random_element(8)
        sage: g = K.random_element(8)
        sage: f*g - f._mul_generic(g)
        0
    """
    cdef Py_ssize_t i, k, start, end
    cdef Py_ssize_t d1 = len(x)-1, d2 = len(y)-1
    if deg < 0 or deg > d1 + d2 + 1:
        deg = d1 + d2 + 1
    if d1 == -1:
        return x
    elif d2 == -1:
        return y
    elif d1 == 0:
        c = x[0]
        return [c*a for a in y[:deg]] # beware of noncommutative rings
    elif d2 == 0:
        c = y[0]
        return [a*c for a in x[:deg]] # beware of noncommutative rings
    coeffs = [None]*deg
    for k in range(deg):
        start = 0 if k <= d2 else k-d2  # max(0, k-d2)
        end =   k if k <= d1 else d1    # min(k, d1)
        sum = x[start] * y[k-start]
        for i from start < i <= end:
            sum = sum + x[i] * y[k-i]
        coeffs[k] = sum
    return coeffs

@cython.boundscheck(False)
@cython.wraparound(False)
@cython.overflowcheck(False)
cdef list do_karatsuba_different_size(list left, list right, Py_ssize_t K_threshold):
    """
    Multiply two polynomials of different degrees by splitting the one of
    largest degree in chunks that are multiplied with the other using the
    Karatsuba algorithm, as explained in _mul_karatsuba.

    INPUT:

        - `left`: a list representing a polynomial
        - `right`: a list representing a polynomial
        - `K_threshold`: an Integer, a threshold to pass to the classical
          quadratic algorithm. During Karatsuba recursion, if one of the lists
          has length <= K_threshold the classical product is used instead.

    TESTS:

    This method is indirectly doctested in _mul_karatsuba.

    Here, we use Fibonacci numbers that need deepest recursion in this method.

        sage: K = ZZ['x']
        sage: f = K.random_element(21)
        sage: g = K.random_element(34)
        sage: f*g - f._mul_karatsuba(g,0)
        0
    """
    cdef Py_ssize_t n = len(left), m = len(right)
    cdef Py_ssize_t r, q, i, j, mi
    if n == 0 or m == 0:
        return []
    if n == 1:
        c = left[0]
        return [c*a for a in right]
    if m == 1:
        c = right[0]
        return [a*c for a in left] # beware of noncommutative rings
    if n <= K_threshold or m <= K_threshold:
        return do_schoolbook_product(left, right, -1)
    if n == m:
        return do_karatsuba(left, right, K_threshold, 0, 0, n)
    if n > m:
        # left is the bigger list
        # n is the bigger number
        q = n // m
        r = n % m
        output = do_karatsuba(left, right, K_threshold, 0, 0, m)
        for i from 1 <= i < q:
            mi = m*i
            carry = do_karatsuba(left, right, K_threshold, mi, 0, m)
            for j from 0 <= j < m-1:
                output[mi+j] = output[mi+j] + carry[j]
            output.extend(carry[m-1:])
        if r:
            mi = m*q
            carry = do_karatsuba_different_size(left[mi:], right, K_threshold)
            for j from 0 <= j < m-1:
                output[mi+j] = output[mi+j] + carry[j]
            output.extend(carry[m-1:])
        return output
    else:
        # n < m, I need to repeat the code due to the case
        # of noncommutative rings.
        q = m // n
        r = m % n
        output = do_karatsuba(left, right, K_threshold, 0, 0, n)
        for i from 1 <= i < q:
            mi = n*i
            carry = do_karatsuba(left, right, K_threshold, 0, mi, n)
            for j from 0 <= j < n-1:
                output[mi+j] = output[mi+j] + carry[j]
            output.extend(carry[n-1:])
        if r:
            mi = n*q
            carry = do_karatsuba_different_size(left, right[mi:], K_threshold)
            for j from 0 <= j < n-1:
                output[mi+j] = output[mi+j] + carry[j]
            output.extend(carry[n-1:])
        return output

@cython.boundscheck(False)
@cython.wraparound(False)
@cython.overflowcheck(False)
cdef list do_karatsuba(list left, list right, Py_ssize_t K_threshold,Py_ssize_t start_l, Py_ssize_t start_r,Py_ssize_t num_elts):
    """
    Core routine for Karatsuba multiplication. This function works for two
    polynomials of the same degree.

    Input:

        - left: a list containing a slice representing a polynomial
        - right: a list containing the slice representing a polynomial with the
          same length as left
        - K_threshold: an integer. For lists of length <= K_threshold, the
          quadratic polynomial multiplication is used.
        - start_l: the index of left where the actual polynomial starts
        - start_r: the index of right where the actual polynomial starts
        - num_elts: the length of the polynomials.

    Thus, the actual polynomials we want to multiply are represented by the
    slices: left[ start_l: start_l+num_elts ], right[ right_l: right_l+num_elts ].
    We use this representation in order to avoid creating slices of lists and
    create smaller lists.

    Output:

        - a list representing the product of the polynomials

    Doctested indirectly in _mul_karatsuba

    TESTS::

        sage: K.<x> = ZZ[]
        sage: f = K.random_element(50) + x^51
        sage: g = K.random_element(50) + x^51
        sage: f*g - f._mul_karatsuba(g,0)
        0

    Notes on the local variables:

    - ac will always be a list of length lenac
    - bd will always be a list of length lenbd
    - a_m_b and c_m_d are lists of length ne, we only make necessary additions
    - tt1 has length lenac
    """
    cdef Py_ssize_t e, ne, lenac, lenbd, start_le, start_re, i
    if num_elts == 0:
        return []
    if num_elts == 1:
        return [left[start_l]*right[start_r]]
    if num_elts <= K_threshold:
        # Special case of degree 2, no loop, no function call
        if num_elts == 2:
            b = left[start_l]
            a = left[start_l+1]
            d = right[start_r]
            c = right[start_r+1]
            return [b*d, a*d+b*c, a*c]
        return do_schoolbook_product(left[start_l:start_l+num_elts],
                right[start_r:start_r+num_elts], -1)
    if num_elts == 2:
        # beware of noncommutative rings
        b = left[start_l]
        a = left[start_l+1]
        d = right[start_r]
        c = right[start_r+1]
        ac = a*c
        bd = b*d
        return [bd, (a+b)*(c+d)-ac-bd, ac]
    e = num_elts//2
    ne = num_elts-e
    lenac = 2*ne-1
    lenbd = 2*e-1
    start_le = start_l+e
    start_re = start_r+e
    ac = do_karatsuba(left, right, K_threshold, start_le, start_re, ne)
    bd = do_karatsuba(left, right, K_threshold, start_l,  start_r,  e)
    a_m_b = left[start_le:start_le+ne]
    c_m_d = right[start_re:start_re+ne]
    for i from 0 <= i < e:
        a_m_b[i] = a_m_b[i] + left[start_l+i]
        c_m_d[i] = c_m_d[i] + right[start_r+i]
    tt1 = do_karatsuba(a_m_b, c_m_d, K_threshold, 0, 0, ne)
    # bd might be shorter than ac, we divide the operations in two loops
    for i from 0 <= i < lenbd:
        tt1[i] = tt1[i] - (ac[i]+bd[i])
    for i from lenbd <= i < lenac:
        tt1[i] = tt1[i] - ac[i]
    # Reconstruct the product from the lists bd, tt1, ac.
    for i from 0 <= i < e-1:
        bd[e+i] = bd[e+i] + tt1[i]
    bd.append(tt1[e-1])
    for i from 0 <= i < lenac -e:
        ac[i] = ac[i] + tt1[e+i]
    return bd + ac


cdef class Polynomial_generic_dense(Polynomial):
    """
    A generic dense polynomial.

    EXAMPLES::

        sage: f = QQ['x']['y'].random_element()
        sage: loads(f.dumps()) == f
        True

    TESTS::

        sage: from sage.rings.polynomial.polynomial_element_generic import Polynomial_generic_dense
        sage: isinstance(f, Polynomial_generic_dense)
        True
        sage: f = CC['x'].random_element()
        sage: isinstance(f, Polynomial_generic_dense)
        True

    """
    def __init__(self, parent, x=None, int check=1, is_gen=False, int construct=0, **kwds):
        Polynomial.__init__(self, parent, is_gen=is_gen)
        if x is None:
            self.__coeffs = []
            return

        R = parent.base_ring()
        if isinstance(x, list):
            if check:
                self.__coeffs = [R(t) for t in x]
                self.__normalize()
            else:
                self.__coeffs = x
            return

        if sage.rings.fraction_field_element.is_FractionFieldElement(x):
            if x.denominator() != 1:
                raise TypeError("denominator must be 1")
            else:
                x = x.numerator()

        if isinstance(x, Polynomial):
            if (<Element>x)._parent is self._parent:
                x = x.list(copy=True)
            elif R.has_coerce_map_from((<Element>x)._parent):# is R or (<Element>x)._parent == R:
                try:
                    if x.is_zero():
                        self.__coeffs = []
                        return
                except (AttributeError, TypeError):
                    pass
                x = [x]
            else:
                self.__coeffs = [R(a, **kwds) for a in x.list(copy=False)]
                if check:
                    self.__normalize()
                return

        elif isinstance(x, int) and x == 0:
            self.__coeffs = []
            return

        elif isinstance(x, dict):
            x = _dict_to_list(x, R.zero())

        elif isinstance(x, pari_gen):
            x = [R(w, **kwds) for w in x.list()]
            check = 0
        elif not isinstance(x, list):
            # We trust that the element constructors do not send x=0
#            if x:
            x = [x]   # constant polynomials
#            else:
#                x = []    # zero polynomial
        if check:
            self.__coeffs = [R(z, **kwds) for z in x]
            self.__normalize()
        else:
            self.__coeffs = x

    cdef Polynomial_generic_dense _new_c(self, list coeffs, Parent P):
        cdef type t = type(self)
        cdef Polynomial_generic_dense f = <Polynomial_generic_dense>t.__new__(t)
        f._parent = P
        f.__coeffs = coeffs
        return f

    cpdef Polynomial _new_constant_poly(self, a, Parent P):
        """
        Create a new constant polynomial in P with value a.

        ASSUMPTION:

        The given value **must** be an element of the base ring. That
        assumption is not verified.

        EXAMPLES::

            sage: S.<y> = QQ[]
            sage: R.<x> = S[]
            sage: x._new_constant_poly(y+1, R)
            y + 1
            sage: parent(x._new_constant_poly(y+1, R))
            Univariate Polynomial Ring in x over Univariate Polynomial Ring in y over Rational Field
        """
        if a:
            return self._new_c([a],P)
        else:
            return self._new_c([],P)

    def __reduce__(self):
        """
        For pickling.

        TESTS::

            sage: R.<x> = QQ['a,b']['x']
            sage: f = x^3-x
            sage: loads(dumps(f)) == f
            True

        Make sure we're testing the right method::

            sage: type(f)
            <type 'sage.rings.polynomial.polynomial_element.Polynomial_generic_dense'>
        """
        return make_generic_polynomial, (self._parent, self.__coeffs)

    def __nonzero__(self):
        return bool(self.__coeffs)

    cdef int __normalize(self) except -1:
        """
        TESTS:

        Check that exceptions are propagated correctly (:trac:`18274`)::

            sage: class BrokenRational(Rational):
            ....:     def __bool__(self):
            ....:         raise NotImplementedError("cannot check whether number is non-zero")
            ....:     __nonzero__ = __bool__
            sage: z = BrokenRational()
            sage: R.<x> = QQ[]
            sage: from sage.rings.polynomial.polynomial_element import Polynomial_generic_dense
            sage: Polynomial_generic_dense(R, [z])
            Traceback (most recent call last):
            ...
            NotImplementedError: cannot check whether number is non-zero
        """
        cdef list x = self.__coeffs
        cdef Py_ssize_t n = len(x) - 1
        while n >= 0 and not x[n]:
            del x[n]
            n -= 1

    def __hash__(self):
        return self._hash_c()

    @cython.boundscheck(False)
    @cython.wraparound(False)
    cdef get_unsafe(self, Py_ssize_t n):
        """
        Return the `n`-th coefficient of ``self``.

        EXAMPLES::

            sage: R.<x> = RDF[]
            sage: f = (1+2*x)^5; f
            32.0*x^5 + 80.0*x^4 + 80.0*x^3 + 40.0*x^2 + 10.0*x + 1.0
            sage: f[-1]
            0.0
            sage: f[2]
            40.0
            sage: f[6]
            0.0
            sage: f[:3]
            40.0*x^2 + 10.0*x + 1.0
        """
        return self.__coeffs[n]

    def _unsafe_mutate(self, n, value):
        """
        Never use this unless you really know what you are doing.

        .. warning::

           This could easily introduce subtle bugs, since Sage assumes
           everywhere that polynomials are immutable. It's OK to use
           this if you really know what you're doing.

        EXAMPLES::

            sage: R.<x> = ZZ[]
            sage: f = (1+2*x)^2; f
            4*x^2 + 4*x + 1
            sage: f._unsafe_mutate(1, -5)
            sage: f
            4*x^2 - 5*x + 1
        """
        n = int(n)
        value = self.base_ring()(value)
        if n >= 0 and n < len(self.__coeffs):
            self.__coeffs[n] = value
            if n == len(self.__coeffs) and value == 0:
                self.__normalize()
        elif n < 0:
            raise IndexError("polynomial coefficient index must be nonnegative")
        elif value != 0:
            zero = self.base_ring().zero()
            for _ in xrange(len(self.__coeffs), n):
                self.__coeffs.append(zero)
            self.__coeffs.append(value)

    def __floordiv__(self, right):
        """
        Return the quotient upon division (no remainder).

        EXAMPLES::

            sage: R.<x> = QQbar[]
            sage: f = (1+2*x)^3 + 3*x; f
            8*x^3 + 12*x^2 + 9*x + 1
            sage: g = f // (1+2*x); g
            4*x^2 + 4*x + 5/2
            sage: f - g * (1+2*x)
            -3/2
            sage: f.quo_rem(1+2*x)
            (4*x^2 + 4*x + 5/2, -3/2)

        TESTS:

        Check that :trac:`13048` and :trac:`2034` are fixed::

            sage: R.<x> = QQbar[]
            sage: x // x
            1
            sage: x // 1
            x
            sage: x // int(1)
            x
            sage: x //= int(1); x
            x
            sage: int(1) // x  # check that this doesn't segfault
            Traceback (most recent call last):
            ...
            AttributeError: type object 'int' has no attribute 'base_ring'
        """
        if have_same_parent(self, right):
            return (<Polynomial_generic_dense>self)._floordiv_(<Polynomial_generic_dense>right)
        P = parent(self)
        d = P.base_ring()(right)
        cdef Polynomial_generic_dense res = (<Polynomial_generic_dense>self)._new_c([c // d for c in (<Polynomial_generic_dense>self).__coeffs], P)
        res.__normalize()
        return res

    cpdef _add_(self, right):
        r"""
        Add two polynomials.

        EXAMPLES::

            sage: R.<y> = QQ[]
            sage: S.<x> = R[]
            sage: S([0,1,y,2*y]) + S([1,-2*y,3])   # indirect doctest
            2*y*x^3 + (y + 3)*x^2 + (-2*y + 1)*x + 1
        """
        cdef Polynomial_generic_dense res
        cdef Py_ssize_t check=0, i, min
        x = (<Polynomial_generic_dense>self).__coeffs
        y = (<Polynomial_generic_dense>right).__coeffs
        if len(x) > len(y):
            min = len(y)
            high = x[min:]
        elif len(x) < len(y):
            min = len(x)
            high = y[min:]
        else:
            min = len(x)
        cdef list low = [x[i] + y[i] for i from 0 <= i < min]
        if len(x) == len(y):
            res = self._new_c(low, self._parent)
            res.__normalize()
            return res
        else:
            return self._new_c(low + high, self._parent)

    cpdef _sub_(self, right):
        cdef Polynomial_generic_dense res
        cdef Py_ssize_t check=0, i, min
        x = (<Polynomial_generic_dense>self).__coeffs
        y = (<Polynomial_generic_dense>right).__coeffs
        if len(x) > len(y):
            min = len(y)
            high = x[min:]
        elif len(x) < len(y):
            min = len(x)
            high = [-y[i] for i from min <= i < len(y)]
        else:
            min = len(x)
        low = [x[i] - y[i] for i from 0 <= i < min]
        if len(x) == len(y):
            res = self._new_c(low, self._parent)
            res.__normalize()
            return res
        else:
            return self._new_c(low + high, self._parent)

    cpdef _rmul_(self, Element c):
        if not self.__coeffs:
            return self
        if c._parent is not (<Element>self.__coeffs[0])._parent:
            c = (<Element>self.__coeffs[0])._parent._coerce_c(c)
        v = [c * a for a in self.__coeffs]
        cdef Polynomial_generic_dense res = self._new_c(v, self._parent)
        #if not v[len(v)-1]:
        # "normalize" checks this anyway...
        res.__normalize()
        return res

    cpdef _lmul_(self, Element c):
        if not self.__coeffs:
            return self
        if c._parent is not (<Element>self.__coeffs[0])._parent:
            c = (<Element>self.__coeffs[0])._parent._coerce_c(c)
        v = [a * c for a in self.__coeffs]
        cdef Polynomial_generic_dense res = self._new_c(v, self._parent)
        #if not v[len(v)-1]:
        # "normalize" checks this anyway...
        res.__normalize()
        return res

    cpdef constant_coefficient(self):
        """
        Return the constant coefficient of this polynomial.

        OUTPUT:
            element of base ring

        EXAMPLES:
            sage: R.<t> = QQ[]
            sage: S.<x> = R[]
            sage: f = x*t + x + t
            sage: f.constant_coefficient()
            t
        """
        if not self.__coeffs:
            return self.base_ring().zero()
        else:
            return self.__coeffs[0]

    cpdef list list(self, bint copy=True):
        """
        Return a new copy of the list of the underlying elements of ``self``.

        EXAMPLES::

            sage: R.<x> = GF(17)[]
            sage: f = (1+2*x)^3 + 3*x; f
            8*x^3 + 12*x^2 + 9*x + 1
            sage: f.list()
            [1, 9, 12, 8]
        """
        if copy:
            return list(self.__coeffs)
        else:
            return self.__coeffs

    def degree(self, gen=None):
        """
        EXAMPLES::

            sage: R.<x> = RDF[]
            sage: f = (1+2*x^7)^5
            sage: f.degree()
            35

        TESTS:

        Check that :trac:`12552` is fixed::

            sage: type(f.degree())
            <type 'sage.rings.integer.Integer'>

        """
        return smallInteger(len(self.__coeffs) - 1)

    def shift(self, Py_ssize_t n):
        r"""
        Returns this polynomial multiplied by the power `x^n`. If
        `n` is negative, terms below `x^n` will be
        discarded. Does not change this polynomial.

        EXAMPLES::

            sage: R.<x> = PolynomialRing(PolynomialRing(QQ,'y'), 'x')
            sage: p = x^2 + 2*x + 4
            sage: type(p)
            <type 'sage.rings.polynomial.polynomial_element.Polynomial_generic_dense'>
            sage: p.shift(0)
             x^2 + 2*x + 4
            sage: p.shift(-1)
             x + 2
            sage: p.shift(2)
             x^4 + 2*x^3 + 4*x^2

        TESTS::

            sage: p = R(0)
            sage: p.shift(3).is_zero()
            True
            sage: p.shift(-3).is_zero()
            True

        AUTHORS:

        - David Harvey (2006-08-06)
        """
        if n == 0 or self.degree() < 0:
            return self
        if n > 0:
            output = [self.base_ring().zero()] * n
            output.extend(self.__coeffs)
            return self._new_c(output, self._parent)
        if n < 0:
            if n > len(self.__coeffs) - 1:
                return self._parent([])
            else:
                return self._new_c(self.__coeffs[-int(n):], self._parent)

    @coerce_binop
    def quo_rem(self, other):
        """
        Returns the quotient and remainder of the Euclidean division of
        ``self`` and ``other``.

        Raises ZerodivisionError if ``other`` is zero. Raises ArithmeticError if the division is not exact.

        AUTHORS:

        - Kwankyu Lee (2013-06-02)

        - Bruno Grenet (2014-07-13)

        EXAMPLES::

            sage: P.<x> = QQ[]
            sage: R.<y> = P[]
            sage: f = R.random_element(10)
            sage: g = y^5+R.random_element(4)
            sage: q,r = f.quo_rem(g)
            sage: f == q*g + r
            True
            sage: g = x*y^5
            sage: f.quo_rem(g)
            Traceback (most recent call last):
            ...
            ArithmeticError: Division non exact (consider coercing to polynomials over the fraction field)
            sage: g = 0
            sage: f.quo_rem(g)
            Traceback (most recent call last):
            ...
            ZeroDivisionError: Division by zero polynomial

        TESTS:

        The following shows that :trac:`16649` is indeed fixed. ::

            sage: P.<x> = QQ[]
            sage: R.<y> = P[]
            sage: f = (2*x^3+1)*y^2 + (x^2-x+3)*y + (3*x+2)
            sage: g = (-1/13*x^2 - x)*y^2 + (-x^2 + 3*x - 155/4)*y - x - 1
            sage: h = f * g
            sage: h.quo_rem(f)
            ((-1/13*x^2 - x)*y^2 + (-x^2 + 3*x - 155/4)*y - x - 1, 0)
            sage: h += (2/3*x^2-3*x+1)*y + 7/17*x+6/5
            sage: q,r = h.quo_rem(f)
            sage: h == q*f + r and r.degree() < f.degree()
            True
        """
        if other.is_zero():
            raise ZeroDivisionError("Division by zero polynomial")
        if self.is_zero():
            return self, self

        R = self._parent.base_ring()
        x = (<Polynomial_generic_dense>self).__coeffs[:] # make a copy
        y = (<Polynomial_generic_dense>other).__coeffs
        m = len(x)  # deg(self)=m-1
        n = len(y)  # deg(other)=n-1
        if m < n:
            return self._parent.zero(), self

        quo = list()
        for k from m-n >= k >= 0:
            try:
                q = R(x[n+k-1]/y[n-1])
            except TypeError:
                raise ArithmeticError("Division non exact (consider coercing to polynomials over the fraction field)")
            x[n+k-1] = R.zero()
            for j from n+k-2 >= j >= k:
                x[j] -= q * y[j-k]
            quo.insert(0,q)

        return self._new_c(quo,self._parent), self._new_c(x,self._parent)._inplace_truncate(n-1)

    cpdef Polynomial truncate(self, long n):
        r"""
        Returns the polynomial of degree ` < n` which is equivalent
        to self modulo `x^n`.

        EXAMPLES::

            sage: S.<q> = QQ['t']['q']
            sage: f = (1+q^10+q^11+q^12).truncate(11); f
            q^10 + 1
            sage: f = (1+q^10+q^100).truncate(50); f
            q^10 + 1
            sage: f.degree()
            10
            sage: f = (1+q^10+q^100).truncate(500); f
            q^100 + q^10 + 1

        TESTS:

        Make sure we're not actually testing a specialized
        implementation.

        ::

            sage: type(f)
            <type 'sage.rings.polynomial.polynomial_element.Polynomial_generic_dense'>
        """
        l = len(self.__coeffs)
        if n > l:
            n = l
        while n > 0 and not self.__coeffs[n-1]:
            n -= 1
        return self._new_c(self.__coeffs[:n], self._parent)

    cdef _inplace_truncate(self, long n):
        if n < len(self.__coeffs):
            while n > 0 and not self.__coeffs[n-1]:
                n -= 1
        self.__coeffs = self.__coeffs[:n]
        return self

def make_generic_polynomial(parent, coeffs):
    return parent(coeffs)


@cached_function
def universal_discriminant(n):
    r"""
    Return the discriminant of the 'universal' univariate polynomial
    `a_n x^n + \cdots + a_1 x + a_0` in `\ZZ[a_0, \ldots, a_n][x]`.

    INPUT:

    - ``n`` - degree of the polynomial

    OUTPUT:

    The discriminant as a polynomial in `n + 1` variables over `\ZZ`.
    The result will be cached, so subsequent computations of
    discriminants of the same degree will be faster.

    EXAMPLES::

        sage: from sage.rings.polynomial.polynomial_element import universal_discriminant
        sage: universal_discriminant(1)
        1
        sage: universal_discriminant(2)
        a1^2 - 4*a0*a2
        sage: universal_discriminant(3)
        a1^2*a2^2 - 4*a0*a2^3 - 4*a1^3*a3 + 18*a0*a1*a2*a3 - 27*a0^2*a3^2
        sage: universal_discriminant(4).degrees()
        (3, 4, 4, 4, 3)

    .. SEEALSO::
        :meth:`Polynomial.discriminant`
    """
    pr1 = PolynomialRing(ZZ, n + 1, 'a')
    pr2 = PolynomialRing(pr1, 'x')
    p = pr2(list(pr1.gens()))
    return (1 - (n&2))*p.resultant(p.derivative())//pr1.gen(n)

cpdef Polynomial generic_power_trunc(Polynomial p, Integer n, long prec):
    r"""
    Generic truncated power algorithm

    INPUT:

    - ``p`` - a polynomial

    - ``n`` - an integer (of type :class:`sage.rings.integer.Integer`)

    - ``prec`` - a precision (should fit into a C long)

    TESTS:

    Comparison with flint for polynomials over integers and finite field::

        sage: from sage.rings.polynomial.polynomial_element import generic_power_trunc

        sage: for S in [ZZ, GF(3)]:
        ....:     R = PolynomialRing(S, 'x')
        ....:     for _ in range(100):
        ....:         p = R.random_element()
        ....:         n = ZZ.random_element(0, 100)
        ....:         prec = ZZ.random_element(0, 100)
        ....:         assert p.power_trunc(n, prec) == generic_power_trunc(p, n, prec), "p = {} n = {} prec = {}".format(p, n, prec)
    """
    if mpz_sgn(n.value) < 0:
        raise ValueError("n must be a non-negative integer")
    elif prec <= 0:
        return p._parent.zero()

    if mpz_cmp_ui(n.value, 4) < 0:
        # These cases will probably be called often
        # and don't benefit from the code below
        if mpz_cmp_ui(n.value, 0) == 0:
            return p.parent().one()
        elif mpz_cmp_ui(n.value, 1) == 0:
            return p.truncate(prec)
        elif mpz_cmp_ui(n.value, 2) == 0:
            return p._mul_trunc_(p, prec)
        elif mpz_cmp_ui(n.value, 3) == 0:
            return p._mul_trunc_(p, prec)._mul_trunc_(p, prec)

    # check for idempotence, and store the result otherwise
    cdef Polynomial a = p.truncate(prec)
    cdef Polynomial aa = a._mul_trunc_(a, prec)
    if aa == a:
        return a

    # since we've computed a^2, let's start squaring there
    # so, let's keep the least-significant bit around, just
    # in case.
    cdef int mul_to_do = mpz_tstbit(n.value, 0)
    cdef mp_bitcnt_t i = 1
    cdef mp_bitcnt_t size = mpz_sizeinbase(n.value, 2)

    # One multiplication can be saved by starting with
    # the second-smallest power needed rather than with 1
    # we've already squared a, so let's start there.
    cdef Polynomial apow = aa
    while not mpz_tstbit(n.value, i):
        apow = apow._mul_trunc_(apow, prec)
        i += 1
    cdef Polynomial power = apow
    i += 1

    # now multiply that least-significant bit in...
    if mul_to_do:
        power = power._mul_trunc_(a, prec)

    # and this is straight from the book.
    while i < size:
        apow = apow._mul_trunc_(apow, prec)
        if mpz_tstbit(n.value, i):
            power = power._mul_trunc_(apow, prec)
        i += 1

    return power

cpdef list _dict_to_list(dict x, zero):
    """
    Convert a dict to a list.

    EXAMPLES::

        sage: from sage.rings.polynomial.polynomial_element import _dict_to_list
        sage: _dict_to_list({3:-1, 0:5}, 0)
        [5, 0, 0, -1]
    """
    if not x:
        return []
    n = max(x.keys())
    cdef list v
    if isinstance(n, tuple): # a mpoly dict
        n = n[0]
        v = [zero] * (n+1)
        for i, z in x.iteritems():
            v[i[0]] = z
    else:
        v = [zero] * (n+1)
        for i, z in x.iteritems():
            v[i] = z
    return v

cdef class Polynomial_generic_dense_inexact(Polynomial_generic_dense):
    """
    A dense polynomial over an inexact ring.

    AUTHOR:

    - Xavier Caruso (2013-03)
    """
    cdef int __normalize(self) except -1:
        r"""
        TESTS::

        Coefficients indistinguishable from 0 are not removed.

            sage: R = Zp(5)
            sage: S.<x> = R[]
            sage: S([1,R(0,20)])
            (O(5^20))*x + (1 + O(5^20))
        """
        cdef list x = self.__coeffs
        cdef Py_ssize_t n = len(x) - 1
        cdef RingElement c
        while n >= 0:
            c = x[n]
            if c.is_zero() and c.precision_absolute() is infinity.Infinity:
                del x[n]
                n -= 1
            else:
                break

    def degree(self, secure=False):
        r"""
        INPUT:

        - secure  -- a boolean (default: False)

        OUTPUT:

        The degree of self.

        If ``secure`` is True and the degree of this polynomial
        is not determined (because the leading coefficient is
        indistinguishable from 0), an error is raised

        If ``secure`` is False, the returned value is the largest
        `n` so that the coefficient of `x^n` does not compare equal
        to `0`.

        EXAMPLES::

            sage: K = Qp(3,10)
            sage: R.<T> = K[]
            sage: f = T + 2; f
            (1 + O(3^10))*T + (2 + O(3^10))
            sage: f.degree()
            1
            sage: (f-T).degree()
            0
            sage: (f-T).degree(secure=True)
            Traceback (most recent call last):
            ...
            PrecisionError: the leading coefficient is indistinguishable from 0

            sage: x = O(3^5)
            sage: li = [3^i * x for i in range(0,5)]; li
            [O(3^5), O(3^6), O(3^7), O(3^8), O(3^9)]
            sage: f = R(li); f
            (O(3^9))*T^4 + (O(3^8))*T^3 + (O(3^7))*T^2 + (O(3^6))*T + (O(3^5))
            sage: f.degree()
            -1
            sage: f.degree(secure=True)
            Traceback (most recent call last):
            ...
            PrecisionError: the leading coefficient is indistinguishable from 0

        AUTHOR:

        - Xavier Caruso (2013-03)
        """
        coeffs = self.__coeffs
        d = len(coeffs) - 1
        while d >= 0:
            c = coeffs[d]
            if c.is_zero():
                if secure:
                    from sage.rings.padics.precision_error import PrecisionError
                    raise PrecisionError("the leading coefficient is indistinguishable from 0")
                else:
                    d -= 1
            else:
                break
        return d

    def prec_degree(self):
        r"""
        Returns the largest `n` so that precision information is
        stored about the coefficient of `x^n`.

        Always greater than or equal to degree.

        EXAMPLES::

            sage: K = Qp(3,10)
            sage: R.<T> = K[]
            sage: f = T + 2; f
            (1 + O(3^10))*T + (2 + O(3^10))
            sage: f.degree()
            1
            sage: f.prec_degree()
            1

            sage: g = f - T; g
            (O(3^10))*T + (2 + O(3^10))
            sage: g.degree()
            0
            sage: g.prec_degree()
            1

        AUTHOR:

        - Xavier Caruso (2013-03)
        """
        return len(self.__coeffs) - 1


cdef class ConstantPolynomialSection(Map):
    """
    This class is used for conversion from a polynomial ring to its base ring.

    Since :trac:`9944`, it calls the constant_coefficient method,
    which can be optimized for a particular polynomial type.

    EXAMPLES::

        sage: P0.<y_1> = GF(3)[]
        sage: P1.<y_2,y_1,y_0> = GF(3)[]
        sage: P0(-y_1)    # indirect doctest
        2*y_1

        sage: phi = GF(3).convert_map_from(P0); phi
        Generic map:
          From: Univariate Polynomial Ring in y_1 over Finite Field of size 3
          To:   Finite Field of size 3
        sage: type(phi)
        <type 'sage.rings.polynomial.polynomial_element.ConstantPolynomialSection'>
        sage: phi(P0.one())
        1
        sage: phi(y_1)
        Traceback (most recent call last):
        ...
        TypeError: not a constant polynomial
    """
    cpdef Element _call_(self, x):
        """
        TESTS::

            sage: from sage.rings.polynomial.polynomial_element import ConstantPolynomialSection
            sage: R.<x> = QQ[]
            sage: m = ConstantPolynomialSection(R, QQ); m
            Generic map:
              From: Univariate Polynomial Ring in x over Rational Field
              To:   Rational Field
            sage: m(x-x+1/2) # implicit
            1/2
            sage: m(x-x)
            0
            sage: m(x)
            Traceback (most recent call last):
            ...
            TypeError: not a constant polynomial
        """
        if x.degree() <= 0:
            try:
                return <Element>(x.constant_coefficient())
            except AttributeError:
                return <Element>((<Polynomial>x).constant_coefficient())
        else:
            raise TypeError("not a constant polynomial")

cdef class PolynomialBaseringInjection(Morphism):
    """
    This class is used for conversion from a ring to a polynomial
    over that ring.

    It calls the _new_constant_poly method on the generator,
    which should be optimized for a particular polynomial type.

    Technically, it should be a method of the polynomial ring, but
    few polynomial rings are cython classes, and so, as a method
    of a cython polynomial class, it is faster.

    EXAMPLES:

    We demonstrate that most polynomial ring classes use
    polynomial base injection maps for coercion. They are
    supposed to be the fastest maps for that purpose. See
    :trac:`9944`. ::

        sage: R.<x> = Qp(3)[]
        sage: R.coerce_map_from(R.base_ring())
        Polynomial base injection morphism:
          From: 3-adic Field with capped relative precision 20
          To:   Univariate Polynomial Ring in x over 3-adic Field with capped relative precision 20
        sage: R.<x,y> = Qp(3)[]
        sage: R.coerce_map_from(R.base_ring())
        Polynomial base injection morphism:
          From: 3-adic Field with capped relative precision 20
          To:   Multivariate Polynomial Ring in x, y over 3-adic Field with capped relative precision 20
        sage: R.<x,y> = QQ[]
        sage: R.coerce_map_from(R.base_ring())
        Polynomial base injection morphism:
          From: Rational Field
          To:   Multivariate Polynomial Ring in x, y over Rational Field
        sage: R.<x> = QQ[]
        sage: R.coerce_map_from(R.base_ring())
        Polynomial base injection morphism:
          From: Rational Field
          To:   Univariate Polynomial Ring in x over Rational Field

    By :trac:`9944`, there are now only very few exceptions::

        sage: PolynomialRing(QQ,names=[]).coerce_map_from(QQ)
        Generic morphism:
          From: Rational Field
          To:   Multivariate Polynomial Ring in no variables over Rational Field
    """

    cdef RingElement _an_element
    cdef object _new_constant_poly_

    def __init__(self, domain, codomain):
        """
        TESTS::

            sage: from sage.rings.polynomial.polynomial_element import PolynomialBaseringInjection
            sage: PolynomialBaseringInjection(QQ, QQ['x'])
            Polynomial base injection morphism:
              From: Rational Field
              To:   Univariate Polynomial Ring in x over Rational Field
            sage: PolynomialBaseringInjection(ZZ, QQ['x'])
            Traceback (most recent call last):
            ...
            AssertionError: domain must be basering

        ::

            sage: R.<t> = Qp(2)[]
            sage: f = R.convert_map_from(R.base_ring())    # indirect doctest
            sage: f(Qp(2).one()*3)
            (1 + 2 + O(2^20))
            sage: (Qp(2).one()*3)*t
            (1 + 2 + O(2^20))*t
        """
        assert codomain.base_ring() is domain, "domain must be basering"
        Morphism.__init__(self, domain, codomain)
        self._an_element = codomain.gen()
        self._repr_type_str = "Polynomial base injection"
        self._new_constant_poly_ = self._an_element._new_constant_poly

    cdef dict _extra_slots(self, dict _slots):
        """
        EXAMPLES::

            sage: phi = QQ['x'].coerce_map_from(QQ)   # indirect doctest
            sage: phi
            Polynomial base injection morphism:
              From: Rational Field
              To:   Univariate Polynomial Ring in x over Rational Field
            sage: phi(3/1)
            3
        """
        _slots['_an_element'] = self._an_element
        _slots['_new_constant_poly_'] = self._new_constant_poly_
        return Morphism._extra_slots(self, _slots)

    cdef _update_slots(self, dict _slots):
        """
        EXAMPLES::

            sage: phi = QQ['x'].coerce_map_from(QQ)  # indirect doctest
            sage: phi
            Polynomial base injection morphism:
              From: Rational Field
              To:   Univariate Polynomial Ring in x over Rational Field
            sage: phi(3/1)
            3
        """
        Morphism._update_slots(self, _slots)
        self._an_element = _slots['_an_element']
        self._new_constant_poly_ = _slots['_new_constant_poly_']

    cpdef Element _call_(self, x):
        """
        TESTS::

            sage: from sage.rings.polynomial.polynomial_element import PolynomialBaseringInjection
            sage: m = PolynomialBaseringInjection(ZZ, ZZ['x']); m
            Polynomial base injection morphism:
              From: Integer Ring
              To:   Univariate Polynomial Ring in x over Integer Ring
            sage: m(2) # indirect doctest
            2
            sage: parent(m(2))
            Univariate Polynomial Ring in x over Integer Ring
        """
        return self._new_constant_poly_(x, self._codomain)

    cpdef Element _call_with_args(self, x, args=(), kwds={}):
        """
        TESTS::

            sage: from sage.rings.polynomial.polynomial_element import PolynomialBaseringInjection
            sage: m = PolynomialBaseringInjection(Qp(5), Qp(5)['x'])
            sage: m(1 + O(5^11), absprec = 5)   # indirect doctest
            (1 + O(5^11))
        """
        try:
            return self._codomain._element_constructor_(x, *args, **kwds)
        except AttributeError:
            # if there is no element constructor,
            # there is a custom call method.
            return self._codomain(x, *args, **kwds)

    def section(self):
        """
        TESTS::

            sage: from sage.rings.polynomial.polynomial_element import PolynomialBaseringInjection
            sage: m = PolynomialBaseringInjection(RDF, RDF['x'])
            sage: m.section()
            Generic map:
              From: Univariate Polynomial Ring in x over Real Double Field
              To:   Real Double Field
            sage: type(m.section())
            <type 'sage.rings.polynomial.polynomial_element.ConstantPolynomialSection'>
        """
        return ConstantPolynomialSection(self._codomain, self.domain())<|MERGE_RESOLUTION|>--- conflicted
+++ resolved
@@ -9152,7 +9152,6 @@
                     raise ValueError("not a %s power"%m.ordinal_str())
             raise ValueError("not a %s power"%m.ordinal_str())
 
-<<<<<<< HEAD
     @coerce_binop
     def divides(self, p):
         r"""
@@ -9195,7 +9194,7 @@
             return (p % self) == 0           # if quo_rem is defined
         except ArithmeticError:
             return False                     # if division is not exact
-=======
+
     def specialization(self, D=None, phi=None):
         r"""
         Specialization of this polynomial.
@@ -9383,7 +9382,6 @@
             -1/3*x^3 + x
         """
         raise NotImplementedError
->>>>>>> 74b03027
 
 
 # ----------------- inner functions -------------
