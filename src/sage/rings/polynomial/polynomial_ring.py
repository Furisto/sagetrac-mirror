"""
Univariate Polynomial Rings

Sage implements sparse and dense polynomials over commutative and
non-commutative rings.  In the non-commutative case, the polynomial
variable commutes with the elements of the base ring.

AUTHOR:

- William Stein

- Kiran Kedlaya (2006-02-13): added macaulay2 option

- Martin Albrecht (2006-08-25): removed it again as it isn't needed anymore

- Simon King (2011-05): Dense and sparse polynomial rings must not be equal.

- Simon King (2011-10): Choice of categories for polynomial rings.

- Julian Rueth (2013-09-12): simplified classes for `p`-adic base rings

EXAMPLES:

Creating a polynomial ring injects the variable into the interpreter namespace::

    sage: z = QQ['z'].0
    sage: (z^3 + z - 1)^3
    z^9 + 3*z^7 - 3*z^6 + 3*z^5 - 6*z^4 + 4*z^3 - 3*z^2 + 3*z - 1

Saving and loading of polynomial rings works::

    sage: loads(dumps(QQ['x'])) == QQ['x']
    True
    sage: k = PolynomialRing(QQ['x'],'y'); loads(dumps(k))==k
    True
    sage: k = PolynomialRing(ZZ,'y'); loads(dumps(k)) == k
    True
    sage: k = PolynomialRing(ZZ,'y', sparse=True); loads(dumps(k))
    Sparse Univariate Polynomial Ring in y over Integer Ring

Rings with different variable names are not equal; in fact,
by trac ticket #9944, poynomial rings are equal if and only
if they are identic (which should be the  case for all parent
structures in Sage)::

    sage: QQ['y'] != QQ['x']
    True
    sage: QQ['y'] != QQ['z']
    True

We create a polynomial ring over a quaternion algebra::

    sage: A.<i,j,k> = QuaternionAlgebra(QQ, -1,-1)
    sage: R.<w> = PolynomialRing(A,sparse=True)
    sage: f = w^3 + (i+j)*w + 1
    sage: f
    w^3 + (i + j)*w + 1
    sage: f^2
    w^6 + (2*i + 2*j)*w^4 + 2*w^3 - 2*w^2 + (2*i + 2*j)*w + 1
    sage: f = w + i ; g = w + j
    sage: f * g
    w^2 + (i + j)*w + k
    sage: g * f
    w^2 + (i + j)*w - k

Trac ticket #9944 introduced some changes related with
coercion. Previously, a dense and a sparse polynomial ring with the
same variable name over the same base ring evaluated equal, but of
course they were not identical.Coercion maps are cached - but if a
coercion to a dense ring is requested and a coercion to a sparse ring
is returned instead (since the cache keys are equal!), all hell breaks
loose.

Therefore, the coercion between rings of sparse and dense polynomials
works as follows::

    sage: R.<x> = PolynomialRing(QQ, sparse=True)
    sage: S.<x> = QQ[]
    sage: S == R
    False
    sage: S.has_coerce_map_from(R)
    True
    sage: R.has_coerce_map_from(S)
    False
    sage: (R.0+S.0).parent()
    Univariate Polynomial Ring in x over Rational Field
    sage: (S.0+R.0).parent()
    Univariate Polynomial Ring in x over Rational Field

It may be that one has rings of dense or sparse polynomials over
different base rings. In that situation, coercion works by means of
the :func:`~sage.categories.pushout.pushout` formalism::

    sage: R.<x> = PolynomialRing(GF(5), sparse=True)
    sage: S.<x> = PolynomialRing(ZZ)
    sage: R.has_coerce_map_from(S)
    False
    sage: S.has_coerce_map_from(R)
    False
    sage: S.0 + R.0
    2*x
    sage: (S.0 + R.0).parent()
    Univariate Polynomial Ring in x over Finite Field of size 5
    sage: (S.0 + R.0).parent().is_sparse()
    False

Similarly, there is a coercion from the (non-default) NTL
implementation for univariate polynomials over the integers
to the default FLINT implementation, but not vice versa::

    sage: R.<x> = PolynomialRing(ZZ, implementation = 'NTL')
    sage: S.<x> = PolynomialRing(ZZ, implementation = 'FLINT')
    sage: (S.0+R.0).parent() is S
    True
    sage: (R.0+S.0).parent() is S
    True

TESTS::

    sage: K.<x>=FractionField(QQ['x'])
    sage: V.<z> = K[]
    sage: x+z
    z + x

Check that :trac:`5562` has been fixed::

    sage: R.<u> = PolynomialRing(RDF, 1, 'u')
    sage: v1 = vector([u])
    sage: v2 = vector([CDF(2)])
    sage: v1 * v2
    2.0*u

These may change over time::

    sage: type(ZZ['x'].0)
    <type 'sage.rings.polynomial.polynomial_integer_dense_flint.Polynomial_integer_dense_flint'>
    sage: type(QQ['x'].0)
    <type 'sage.rings.polynomial.polynomial_rational_flint.Polynomial_rational_flint'>
    sage: type(RR['x'].0)
    <type 'sage.rings.polynomial.polynomial_real_mpfr_dense.PolynomialRealDense'>
    sage: type(Integers(4)['x'].0)
    <type 'sage.rings.polynomial.polynomial_zmod_flint.Polynomial_zmod_flint'>
    sage: type(Integers(5*2^100)['x'].0)
    <type 'sage.rings.polynomial.polynomial_modn_dense_ntl.Polynomial_dense_modn_ntl_ZZ'>
    sage: type(CC['x'].0)
    <class 'sage.rings.polynomial.polynomial_element_generic.PolynomialRing_field_with_category.element_class'>
    sage: type(CC['t']['x'].0)
    <type 'sage.rings.polynomial.polynomial_element.Polynomial_generic_dense'>
"""
#################################################################################
#       Copyright (C) 2006 William Stein <wstein@gmail.com>
#                     2013 Julian Rueth <julian.rueth@fsfe.org>
#
#  Distributed under the terms of the GNU General Public License (GPL)
#                  http://www.gnu.org/licenses/
#*****************************************************************************

from sage.structure.element import Element
from sage.structure.category_object import check_default_category
import sage.algebras.algebra
import sage.categories.basic as categories
import sage.rings.commutative_ring as commutative_ring
import sage.rings.commutative_algebra as commutative_algebra
import sage.rings.ring as ring
import sage.rings.ring_element as ring_element
import sage.rings.integral_domain as integral_domain
import sage.rings.principal_ideal_domain as principal_ideal_domain
import sage.rings.polynomial.polynomial_element_generic as polynomial_element_generic
import sage.rings.rational_field as rational_field
from sage.rings.integer_ring import is_IntegerRing, IntegerRing
from sage.rings.integer import Integer
from sage.libs.pari.all import pari_gen
from sage.rings.polynomial.polynomial_ring_constructor import polynomial_default_category

import sage.misc.latex as latex
from sage.misc.prandom import randint
from sage.misc.cachefunc import cached_method

from sage.rings.real_mpfr import is_RealField
from polynomial_real_mpfr_dense import PolynomialRealDense
from sage.rings.polynomial.polynomial_singular_interface import PolynomialRing_singular_repr
from sage.rings.fraction_field_element import FractionFieldElement

from polynomial_element import PolynomialBaseringInjection

from sage.categories.commutative_rings import CommutativeRings
_CommutativeRings = CommutativeRings()

import cyclotomic

ZZ_sage = IntegerRing()

from sage.interfaces.singular import SingularElement


def is_PolynomialRing(x):
    """
    Return True if x is a *univariate* polynomial ring (and not a
    sparse multivariate polynomial ring in one variable).

    EXAMPLES::

        sage: from sage.rings.polynomial.polynomial_ring import is_PolynomialRing
        sage: from sage.rings.polynomial.multi_polynomial_ring import is_MPolynomialRing
        sage: is_PolynomialRing(2)
        False

    This polynomial ring is not univariate.

    ::

        sage: is_PolynomialRing(ZZ['x,y,z'])
        False
        sage: is_MPolynomialRing(ZZ['x,y,z'])
        True

    ::

        sage: is_PolynomialRing(ZZ['w'])
        True

    Univariate means not only in one variable, but is a specific data
    type. There is a multivariate (sparse) polynomial ring data type,
    which supports a single variable as a special case.

    ::

        sage: is_PolynomialRing(PolynomialRing(ZZ,1,'w'))
        False
        sage: R = PolynomialRing(ZZ,1,'w'); R
        Multivariate Polynomial Ring in w over Integer Ring
        sage: is_PolynomialRing(R)
        False
        sage: type(R)
        <type 'sage.rings.polynomial.multi_polynomial_libsingular.MPolynomialRing_libsingular'>
    """
    return isinstance(x, PolynomialRing_general)


#########################################################################################

class PolynomialRing_general(sage.algebras.algebra.Algebra):
    """
    Univariate polynomial ring over a ring.
    """
    _no_generic_basering_coercion = True
    def __init__(self, base_ring, name=None, sparse=False, element_class=None, category=None):
        """
        EXAMPLES::

            sage: R.<x> = QQ['x']
            sage: R(-1) + R(1)
            0
            sage: (x - 2/3)*(x^2 - 8*x + 16)
            x^3 - 26/3*x^2 + 64/3*x - 32/3

            sage: category(ZZ['x'])
            Join of Category of unique factorization domains and Category of commutative algebras over Integer Ring
            sage: category(GF(7)['x'])
            Join of Category of euclidean domains and Category of commutative algebras over Finite Field of size 7

        """
        # We trust that, if category is given, it is useful and does not need to be joined
        # with the default category
        if category is None:
            category = polynomial_default_category(base_ring,False)
        self.__is_sparse = sparse
        if element_class:
            self.Element = element_class
        else:
            if sparse:
                self.Element = polynomial_element_generic.Polynomial_generic_sparse
            else:
                from sage.rings.polynomial import polynomial_element
                self.Element = polynomial_element.Polynomial_generic_dense
        self.__cyclopoly_cache = {}
        self._has_singular = False
        # Algebra.__init__ also calls __init_extra__ of Algebras(...).parent_class, which
        # tries to provide a conversion from the base ring, if it does not exist.
        # This is for algebras that only do the generic stuff in their initialisation.
        # But the attribute _no_generic_basering_coercion prevents that from happening,
        # since we want to use PolynomialBaseringInjection.
        sage.algebras.algebra.Algebra.__init__(self, base_ring, names=name, normalize=True, category=category)
        self.__generator = self.element_class(self, [0,1], is_gen=True)
        self._populate_coercion_lists_(
                #coerce_list = [base_inject],
                #convert_list = [list, base_inject],
                convert_method_name = '_polynomial_')

    def __reduce__(self):
        import sage.rings.polynomial.polynomial_ring_constructor
        return (sage.rings.polynomial.polynomial_ring_constructor.PolynomialRing,
                (self.base_ring(), self.variable_name(), None, self.is_sparse()))


    def _element_constructor_(self, x=None, check=True, is_gen = False, construct=False, **kwds):
        r"""
        Convert ``x`` into this univariate polynomial ring,
        possibly non-canonically.

        Stacked polynomial rings coerce into constants if possible. First,
        the univariate case::

            sage: R.<x> = QQ[]
            sage: S.<u> = R[]
            sage: S(u + 2)
            u + 2
            sage: S(x + 3)
            x + 3
            sage: S(x + 3).degree()
            0

        Second, the multivariate case::

            sage: R.<x,y> = QQ[]
            sage: S.<u> = R[]
            sage: S(x + 2*y)
            x + 2*y
            sage: S(x + 2*y).degree()
            0
            sage: S(u + 2*x)
            u + 2*x
            sage: S(u + 2*x).degree()
            1

        Foreign polynomial rings coerce into the highest ring; the point
        here is that an element of T could coerce to an element of R or an
        element of S; it is anticipated that an element of T is more likely
        to be "the right thing" and is historically consistent.

        ::

            sage: R.<x> = QQ[]
            sage: S.<u> = R[]
            sage: T.<a> = QQ[]
            sage: S(a)
            u

        Coercing in pari elements::

            sage: QQ['x'](pari('[1,2,3/5]'))
            3/5*x^2 + 2*x + 1
            sage: QQ['x'](pari('(-1/3)*x^10 + (2/3)*x - 1/5'))
            -1/3*x^10 + 2/3*x - 1/5

        Coercing strings::

            sage: QQ['y']('-y')
            -y

        TESTS:

        This shows that the issue at :trac:`4106` is fixed::

            sage: x = var('x')
            sage: R = IntegerModRing(4)
            sage: S = PolynomialRing(R, x)
            sage: S(x)
            x

        Throw a TypeError if any of the coefficients cannot be coerced
        into the base ring (:trac:`6777`)::

            sage: RealField(300)['x']( [ 1, ComplexField(300).gen(), 0 ])
            Traceback (most recent call last):
            ...
            TypeError: Unable to convert x (='1.00...00*I') to real number.

        Check that :trac:`15232` has been resolved::

            sage: K.<x> = FunctionField(QQ)
            sage: R.<y> = K[]
            sage: TestSuite(R).run()

        """
        C = self.element_class
        if isinstance(x, list):
            return C(self, x, check=check, is_gen=False,construct=construct)
        if isinstance(x, Element):
            P = x.parent()
            if P is self:
                return x
            elif P is self.base_ring():
                # It *is* the base ring, hence, we should not need to check.
                # Moreover, if x is equal to zero then we usually need to
                # provide [] to the polynomial class, not [x], if we don't want
                # to check (normally, polynomials like to strip trailing zeroes).
                # However, in the padic case, we WANT that trailing
                # zeroes are not stripped, because O(5)==0, but still it must
                # not be forgotten. It should be the job of the __init__ method
                # to decide whether to strip or not to strip.
                return C(self, [x], check=False, is_gen=False,
                         construct=construct)
            elif P == self.base_ring():
                return C(self, [x], check=True, is_gen=False,
                         construct=construct)

            elif self.base_ring().has_coerce_map_from(P):
                return C(self, [x], check=True, is_gen=False,
                        construct=construct)
        try: #if hasattr(x, '_polynomial_'):
            return x._polynomial_(self)
        except AttributeError:
            pass
        if isinstance(x, SingularElement) and self._has_singular:
            self._singular_().set_ring()
            try:
                return x.sage_poly(self)
            except StandardError:
                raise TypeError, "Unable to coerce singular object"
        elif isinstance(x , str):
            try:
                from sage.misc.parser import Parser, LookupNameMaker
                R = self.base_ring()
                p = Parser(Integer, R, LookupNameMaker({self.variable_name(): self.gen()}, R))
                return self(p.parse(x))
            except NameError:
                raise TypeError,"Unable to coerce string"
        elif isinstance(x, FractionFieldElement):
            if x.denominator().is_unit():
                x = x.numerator() * x.denominator().inverse_of_unit()
            else:
                raise TypeError, "denominator must be a unit"

        elif isinstance(x, pari_gen):
            if x.type() == 't_RFRAC':
                raise TypeError, "denominator must be a unit"
            if x.type() != 't_POL':
                x = x.Polrev()
        return C(self, x, check, is_gen, construct=construct, **kwds)

    def is_integral_domain(self, proof = True):
        """
        EXAMPLES::

            sage: ZZ['x'].is_integral_domain()
            True
            sage: Integers(8)['x'].is_integral_domain()
            False
        """
        return self.base_ring().is_integral_domain(proof)

    def is_noetherian(self):
        return self.base_ring().is_noetherian()

    def construction(self):
        from sage.categories.pushout import PolynomialFunctor
        return PolynomialFunctor(self.variable_name(), sparse=self.__is_sparse), self.base_ring()

    def completion(self, p, prec=20, extras=None):
        """
        Return the completion of self with respect to the irreducible
        polynomial p. Currently only implemented for p=self.gen(), i.e. you
        can only complete R[x] with respect to x, the result being a ring
        of power series in x. The prec variable controls the precision used
        in the power series ring.

        EXAMPLES::

            sage: P.<x>=PolynomialRing(QQ)
            sage: P
            Univariate Polynomial Ring in x over Rational Field
            sage: PP=P.completion(x)
            sage: PP
            Power Series Ring in x over Rational Field
            sage: f=1-x
            sage: PP(f)
            1 - x
            sage: 1/f
            1/(-x + 1)
            sage: 1/PP(f)
            1 + x + x^2 + x^3 + x^4 + x^5 + x^6 + x^7 + x^8 + x^9 + x^10 + x^11 + x^12 + x^13 + x^14 + x^15 + x^16 + x^17 + x^18 + x^19 + O(x^20)
        """
        if str(p) == self._names[0]:
            from sage.rings.power_series_ring import PowerSeriesRing
            return PowerSeriesRing(self.base_ring(), name=self._names[0], default_prec=prec)
        else:
            raise TypeError, "Cannot complete %s with respect to %s" % (self, p)

    def _coerce_map_from_(self, P):
        """
        The rings that canonically coerce to this polynomial ring are:

        - this ring itself

        - any ring that canonically coerces to the base ring of this ring.

        - polynomial rings in the same variable over any base ring that
          canonically coerces to the base ring of this ring.

        - a multivariate polynomial ring P such that self's variable name
          is among the variable names of P, and the ring obtained by
          removing that variable is different from the base ring of self,
          but coerces into it. (see trac ticket #813 for a discussion of this)

        Caveat: There is no coercion from a dense into a sparse
        polynomial ring. So, when adding a dense and a sparse
        polynomial, the result will be dense. See trac ticket #9944.

        EXAMPLES::

            sage: R = QQ['x']
            sage: R.has_coerce_map_from(QQ)
            True
            sage: R.has_coerce_map_from(ZZ)
            True
            sage: R.has_coerce_map_from(GF(7))
            False
            sage: R.has_coerce_map_from(ZZ['x'])
            True
            sage: R.has_coerce_map_from(ZZ['y'])
            False

            sage: R.coerce_map_from(ZZ)
            Composite map:
              From: Integer Ring
              To:   Univariate Polynomial Ring in x over Rational Field
              Defn:   Natural morphism:
                      From: Integer Ring
                      To:   Rational Field
                    then
                      Polynomial base injection morphism:
                      From: Rational Field
                      To:   Univariate Polynomial Ring in x over Rational Field

        Here we test against the change in the coercions introduced
        in trac ticket #9944::

            sage: R.<x> = PolynomialRing(QQ, sparse=True)
            sage: S.<x> = QQ[]
            sage: (R.0+S.0).parent()
            Univariate Polynomial Ring in x over Rational Field
            sage: (S.0+R.0).parent()
            Univariate Polynomial Ring in x over Rational Field

        Here we test a feature that was implemented in trac ticket #813::

            sage: P = QQ['x','y']
            sage: Q = Frac(QQ['x'])['y']
            sage: Q.has_coerce_map_from(P)
            True
            sage: P.0+Q.0
            y + x

        In order to avoid bidirectional coercions (which are generally
        problematic), we only have a coercion from P to Q if the base
        ring of Q is more complicated than "P minus one variable"::

            sage: Q = QQ['x']['y']
            sage: P.has_coerce_map_from(Q)
            True
            sage: Q.has_coerce_map_from(P)
            False
            sage: Q.base_ring() is P.remove_var(Q.variable_name())
            True
        """
        # In the first place, handle the base ring
        base_ring = self.base_ring()
        if P is base_ring:
            return PolynomialBaseringInjection(base_ring, self)
        # handle constants that canonically coerce into self.base_ring()
        # first, if possible
        try:
            connecting = base_ring.coerce_map_from(P)
            if connecting is not None:
                return self.coerce_map_from(base_ring) * connecting
        except TypeError:
            pass

        # polynomial rings in the same variable over a base that canonically
        # coerces into self.base_ring()
        try:
            if is_PolynomialRing(P):
                if self.__is_sparse and not P.is_sparse():
                    return False
                if P.variable_name() == self.variable_name():
                    if P.base_ring() is base_ring and \
                            base_ring is ZZ_sage:
                        # We're trying to coerce from FLINT->NTL
                        # or vice versa.  Only allow coercions from
                        # NTL->FLINT, not vice versa.
                        # Unfortunately this doesn't work, because
                        # the parents for ZZ[x]-with-NTL and
                        # ZZ[x]-with-FLINT are equal, and the coercion model
                        # believes this means that both coercions are valid;
                        # but we'll probably change that in the
                        # coercion model, at which point this code will
                        # become useful.
                        if self._implementation_names == ('NTL',):
                            return False
                    return base_ring.has_coerce_map_from(P.base_ring())
        except AttributeError:
            pass

        # Last, we consider multivariate polynomial rings:
        from sage.rings.polynomial.multi_polynomial_ring import is_MPolynomialRing
        if is_MPolynomialRing(P) and self.variable_name() in P.variable_names():
            P_ = P.remove_var(self.variable_name())
            return self.base_ring()!=P_ and self.base_ring().has_coerce_map_from(P_)

    def _magma_init_(self, magma):
        """
        Used in converting this ring to the corresponding ring in MAGMA.

        EXAMPLES::

            sage: R = QQ['y']
            sage: R._magma_init_(magma)                     # optional - magma
            'SageCreateWithNames(PolynomialRing(_sage_ref...),["y"])'
            sage: S = magma(R)                              # optional - magma
            sage: print S                                   # optional - magma
            Univariate Polynomial Ring in y over Rational Field
            sage: S.1                                       # optional - magma
            y
            sage: magma(PolynomialRing(GF(7), 'x'))         # optional - magma
            Univariate Polynomial Ring in x over GF(7)
            sage: magma(PolynomialRing(GF(49,'a'), 'x'))    # optional - magma
            Univariate Polynomial Ring in x over GF(7^2)
            sage: magma(PolynomialRing(PolynomialRing(ZZ,'w'), 'x')) # optional - magma
            Univariate Polynomial Ring in x over Univariate Polynomial Ring in w over Integer Ring

        Watch out, Magma has different semantics from Sage, i.e., in Magma
        there is a unique univariate polynomial ring, and the variable name
        has no intrinsic meaning (it only impacts printing), so can't be
        reliably set because of caching.

        ::

            sage: m = Magma()            # new magma session; optional - magma
            sage: m(QQ['w'])                                # optional - magma
            Univariate Polynomial Ring in w over Rational Field
            sage: m(QQ['x'])                                # optional - magma
            Univariate Polynomial Ring in x over Rational Field
            sage: m(QQ['w'])   # same magma object, now prints as x; optional - magma
            Univariate Polynomial Ring in x over Rational Field

        A nested example over a Givaro finite field::

            sage: k.<a> = GF(9)
            sage: R.<x> = k[]
            sage: magma(a^2*x^3 + (a+1)*x + a)              # optional - magma
            a^2*x^3 + a^2*x + a
        """
        B = magma(self.base_ring())
        Bref = B._ref()
        s = 'PolynomialRing(%s)'%(Bref)
        return magma._with_names(s, self.variable_names())

    def _gap_(self, G=None):
        """
        Used in converting this ring to the corresponding ring in GAP.

        EXAMPLES::

            sage: R.<z> = ZZ[]
            sage: gap(R)
            PolynomialRing( Integers, ["z"] )
            sage: gap(z^2 + z)
            z^2+z
        """
        if G is None:
            import sage.interfaces.gap
            G = sage.interfaces.gap.gap
        R = G(self._gap_init_())
        v = self.variable_name()
        G.eval('%s := IndeterminatesOfPolynomialRing(%s)[1]'%(v, R.name()))
        return R

    def _gap_init_(self):
        return 'PolynomialRing(%s, ["%s"])'%(self.base_ring()._gap_init_(), self.variable_name())

    def _sage_input_(self, sib, coerced):
        r"""
        Produce an expression which will reproduce this value when
        evaluated.

        EXAMPLES::

            sage: sage_input(GF(5)['x']['y'], verify=True)
            # Verified
            GF(5)['x']['y']
            sage: from sage.misc.sage_input import SageInputBuilder
            sage: ZZ['z']._sage_input_(SageInputBuilder(), False)
            {constr_parent: {subscr: {atomic:ZZ}[{atomic:'z'}]} with gens: ('z',)}
        """
        base = sib(self.base_ring())
        sie = base[self.variable_name()]
        gens_syntax = sib.empty_subscript(base)
        return sib.parent_with_gens(self, sie, self.variable_names(), 'R',
                                    gens_syntax=gens_syntax)

    def _macaulay2_(self, m2=None):
        """
        EXAMPLES::

            sage: R = QQ['x']
            sage: macaulay2(R) # optional - macaulay2
            QQ[x, Degrees => {1}, Heft => {1}, MonomialOrder => {MonomialSize => 32}, DegreeRank => 1]
                                                                {GRevLex => {1}    }
                                                                {Position => Up    }
        """
        if m2 is None:
            import sage.interfaces.macaulay2
            m2 = sage.interfaces.macaulay2.macaulay2
        base_ring = m2( self.base_ring() )
        var = self.gen()
        return m2("%s[symbol %s]"%(base_ring.name(), var))


    def _is_valid_homomorphism_(self, codomain, im_gens):
        try:
            # all that is needed is that elements of the base ring
            # of the polynomial ring canonically coerce into codomain.
            # Since poly rings are free, any image of the gen
            # determines a homomorphism
            codomain.coerce(self.base_ring().one_element())
        except TypeError:
            return False
        return True

#    Polynomial rings should be unique parents. Hence,
#    no need for __cmp__. Or actually, having a __cmp__
#    method that identifies a dense with a sparse ring
#    is a bad bad idea!
#    def __cmp__(left, right):
#        c = cmp(type(left),type(right))
#        if c: return c
#        return cmp((left.base_ring(), left.variable_name()), (right.base_ring(), right.variable_name()))

    def __hash__(self):
        # should be faster than just relying on the string representation
        try:
            return self._cached_hash
        except AttributeError:
            pass
        h = self._cached_hash = hash((self.base_ring(),self.variable_name()))
        return h

    def _repr_(self):
        try:
            return self._cached_repr
        except AttributeError:
            pass
        s = "Univariate Polynomial Ring in %s over %s"%(
                self.variable_name(), self.base_ring())
        if self.is_sparse():
            s = "Sparse " + s
        self._cached_repr = s
        return s

    def _latex_(self):
        r"""
        EXAMPLES::

            sage: S.<alpha12>=ZZ[]
            sage: latex(S)
            \Bold{Z}[\alpha_{12}]
        """
        return "%s[%s]"%(latex.latex(self.base_ring()), self.latex_variable_names()[0])

    def base_extend(self, R):
        """
        Return the base extension of this polynomial ring to R.

        EXAMPLES::

            sage: R.<x> = RR[]; R
            Univariate Polynomial Ring in x over Real Field with 53 bits of precision
            sage: R.base_extend(CC)
            Univariate Polynomial Ring in x over Complex Field with 53 bits of precision
            sage: R.base_extend(QQ)
            Traceback (most recent call last):
            ...
            TypeError: no such base extension
            sage: R.change_ring(QQ)
            Univariate Polynomial Ring in x over Rational Field
        """
        from sage.rings.polynomial.polynomial_ring_constructor import PolynomialRing

        if R.has_coerce_map_from(self.base_ring()):
            return PolynomialRing(R, names=self.variable_name(), sparse=self.is_sparse())
        else:
            raise TypeError, "no such base extension"

    def change_ring(self, R):
        """
        Return the polynomial ring in the same variable as self over R.

        EXAMPLES::

            sage: R.<ZZZ> = RealIntervalField() []; R
            Univariate Polynomial Ring in ZZZ over Real Interval Field with 53 bits of precision
            sage: R.change_ring(GF(19^2,'b'))
            Univariate Polynomial Ring in ZZZ over Finite Field in b of size 19^2
        """
        from sage.rings.polynomial.polynomial_ring_constructor import PolynomialRing

        return PolynomialRing(R, names=self.variable_name(), sparse=self.is_sparse())

    def change_var(self, var):
        r"""
        Return the polynomial ring in variable var over the same base
        ring.

        EXAMPLES::

            sage: R.<x> = ZZ[]; R
            Univariate Polynomial Ring in x over Integer Ring
            sage: R.change_var('y')
            Univariate Polynomial Ring in y over Integer Ring
        """
        from sage.rings.polynomial.polynomial_ring_constructor import PolynomialRing

        return PolynomialRing(self.base_ring(), names = var, sparse=self.is_sparse())

    def extend_variables(self, added_names, order = 'degrevlex'):
        r"""
        Returns a multivariate polynomial ring with the same base ring but
        with added_names as additional variables.

        EXAMPLES::

            sage: R.<x> = ZZ[]; R
            Univariate Polynomial Ring in x over Integer Ring
            sage: R.extend_variables('y, z')
            Multivariate Polynomial Ring in x, y, z over Integer Ring
            sage: R.extend_variables(('y', 'z'))
            Multivariate Polynomial Ring in x, y, z over Integer Ring
        """
        from sage.rings.polynomial.polynomial_ring_constructor import PolynomialRing

        if isinstance(added_names, str):
            added_names = added_names.split(',')
        return PolynomialRing(self.base_ring(), names = self.variable_names() + tuple(added_names), order = order)

    def variable_names_recursive(self, depth=sage.rings.infinity.infinity):
        r"""
        Returns the list of variable names of this and its base rings, as if
        it were a single multi-variate polynomial.

        EXAMPLES::

            sage: R = QQ['x']['y']['z']
            sage: R.variable_names_recursive()
            ('x', 'y', 'z')
            sage: R.variable_names_recursive(2)
            ('y', 'z')
        """
        if depth <= 0:
            return ()
        elif depth == 1:
            return self.variable_names()
        else:
            my_vars = self.variable_names()
            try:
               return self.base_ring().variable_names_recursive(depth - len(my_vars)) + my_vars
            except AttributeError:
                return my_vars

    def _mpoly_base_ring(self, variables=None):
        r"""
        Returns the base ring if this is viewed as a polynomial ring over
        ``variables``. See also
        Polynomial._mpoly_dict_recursive
        """
        if variables is None:
            variables = self.variable_names_recursive()
        variables = list(variables)
        var = self.variable_name()
        if not var in variables:
            return self
        else:
            try:
                return self.base_ring()._mpoly_base_ring(variables[:variables.index(var)])
            except AttributeError:
                return self.base_ring()

    def characteristic(self):
        """
        Return the characteristic of this polynomial ring, which is the
        same as that of its base ring.

        EXAMPLES::

            sage: R.<ZZZ> = RealIntervalField() []; R
            Univariate Polynomial Ring in ZZZ over Real Interval Field with 53 bits of precision
            sage: R.characteristic()
            0
            sage: S = R.change_ring(GF(19^2,'b')); S
            Univariate Polynomial Ring in ZZZ over Finite Field in b of size 19^2
            sage: S.characteristic()
            19
        """
        return self.base_ring().characteristic()

    def cyclotomic_polynomial(self, n):
        """
        Return the nth cyclotomic polynomial as a polynomial in this
        polynomial ring. For details of the implementation, see the
        documentation for
        :func:`sage.rings.polynomial.cyclotomic.cyclotomic_coeffs`.

        EXAMPLES::

            sage: R = ZZ['x']
            sage: R.cyclotomic_polynomial(8)
            x^4 + 1
            sage: R.cyclotomic_polynomial(12)
            x^4 - x^2 + 1
            sage: S = PolynomialRing(FiniteField(7), 'x')
            sage: S.cyclotomic_polynomial(12)
            x^4 + 6*x^2 + 1
            sage: S.cyclotomic_polynomial(1)
            x + 6

        TESTS:

        Make sure it agrees with other systems for the trivial case::

            sage: ZZ['x'].cyclotomic_polynomial(1)
            x - 1
            sage: gp('polcyclo(1)')
            x - 1
        """
        if n <= 0:
            raise ArithmeticError, "n=%s must be positive"%n
        elif n == 1:
            return self.gen() - 1
        else:
            return self(cyclotomic.cyclotomic_coeffs(n), check=True)

    def gen(self, n=0):
        """
        Return the indeterminate generator of this polynomial ring.

        EXAMPLES::

            sage: R.<abc> = Integers(8)[]; R
            Univariate Polynomial Ring in abc over Ring of integers modulo 8
            sage: t = R.gen(); t
            abc
            sage: t.is_gen()
            True

        An identical generator is always returned.

        ::

            sage: t is R.gen()
            True
        """
        if n != 0:
            raise IndexError, "generator n not defined"
        return self.__generator

    def gens_dict(self):
        """
        Returns a dictionary whose keys are the variable names of this
        ring as strings and whose values are the corresponding
        generators.

        EXAMPLES::

            sage: R.<x> = RR[]
            sage: R.gens_dict()
            {'x': x}
        """
        return dict(zip(self.variable_names(), self.gens()))

    def parameter(self):
        """
        Return the generator of this polynomial ring.

        This is the same as ``self.gen()``.
        """
        return self.gen()

    def is_finite(self):
        """
        Return False since polynomial rings are not finite (unless the base
        ring is 0.)

        EXAMPLES::

            sage: R = Integers(1)['x']
            sage: R.is_finite()
            True
            sage: R = GF(7)['x']
            sage: R.is_finite()
            False
            sage: R['x']['y'].is_finite()
            False
        """
        R = self.base_ring()
        if R.is_finite() and R.order() == 1:
            return True
        return False

    def is_exact(self):
        return self.base_ring().is_exact()

    def is_field(self, proof = True):
        """
        Return False, since polynomial rings are never fields.

        EXAMPLES::

            sage: R.<z> = Integers(2)[]; R
            Univariate Polynomial Ring in z over Ring of integers modulo 2 (using NTL)
            sage: R.is_field()
            False
        """
        return False

    def is_sparse(self):
        """
        Return true if elements of this polynomial ring have a sparse
        representation.

        EXAMPLES::

            sage: R.<z> = Integers(8)[]; R
            Univariate Polynomial Ring in z over Ring of integers modulo 8
            sage: R.is_sparse()
            False
            sage: R.<W> = PolynomialRing(QQ, sparse=True); R
            Sparse Univariate Polynomial Ring in W over Rational Field
            sage: R.is_sparse()
            True
        """
        return self.__is_sparse

    def krull_dimension(self):
        """
        Return the Krull dimension of this polynomial ring, which is one
        more than the Krull dimension of the base ring.

        EXAMPLES::

            sage: R.<x> = QQ[]
            sage: R.krull_dimension()
            1
            sage: R.<z> = GF(9,'a')[]; R
            Univariate Polynomial Ring in z over Finite Field in a of size 3^2
            sage: R.krull_dimension()
            1
            sage: S.<t> = R[]
            sage: S.krull_dimension()
            2
            sage: for n in range(10):
            ...    S = PolynomialRing(S,'w')
            sage: S.krull_dimension()
            12
        """
        return self.base_ring().krull_dimension() + 1

    def ngens(self):
        """
        Return the number of generators of this polynomial ring, which is 1
        since it is a univariate polynomial ring.

        EXAMPLES::

            sage: R.<z> = Integers(8)[]; R
            Univariate Polynomial Ring in z over Ring of integers modulo 8
            sage: R.ngens()
            1
        """
        return 1

    def random_element(self, degree=2, *args, **kwds):
        r"""
        Return a random polynomial.

        INPUT:

        -  ``degree`` - Integer with degree (default: 2)
           or a tuple of integers with minimum and maximum degrees

        -  ``*args, **kwds`` - Passed on to the ``random_element`` method for
           the base ring

        OUTPUT:

        -  Polynomial such that the coefficients of `x^i`, for `i` up to
           ``degree``, are random elements from the base ring, randomized
           subject to the arguments ``*args`` and ``**kwds``

        EXAMPLES::

            sage: R.<x> = ZZ[]
            sage: R.random_element(10, 5,10)
            9*x^10 + 8*x^9 + 6*x^8 + 8*x^7 + 8*x^6 + 9*x^5 + 8*x^4 + 8*x^3 + 6*x^2 + 8*x + 8
            sage: R.random_element(6)
            x^6 - 3*x^5 - x^4 + x^3 - x^2 + x + 1
            sage: R.random_element(6)
            -2*x^5 + 2*x^4 - 3*x^3 + 1
            sage: R.random_element(6)
            x^4 - x^3 + x - 2

        If a tuple of two integers is given for the degree argument, a random
        integer will be chosen between the first and second element of the
        tuple as the degree::

            sage: R.random_element(degree=(0,8))
            2*x^7 - x^5 + 4*x^4 - 5*x^3 + x^2 + 14*x - 1
            sage: R.random_element(degree=(0,8))
            -2*x^3 + x^2 + x + 4

        TESTS::

            sage: R.random_element(degree=[5])
            Traceback (most recent call last):
            ...
            ValueError: degree argument must be an integer or a tuple of 2 integers (min_degree, max_degree)

            sage: R.random_element(degree=(5,4))
            Traceback (most recent call last):
            ...
            ValueError: minimum degree must be less or equal than maximum degree
        """
        if isinstance(degree, (list, tuple)):
            if len(degree) != 2:
                raise ValueError, "degree argument must be an integer or a tuple of 2 integers (min_degree, max_degree)"
            if degree[0] > degree[1]:
                raise ValueError, "minimum degree must be less or equal than maximum degree"
            degree = randint(*degree)
        R = self.base_ring()
        return self([R.random_element(*args, **kwds) for _ in xrange(degree+1)])

    def _monics_degree( self, of_degree ):
        """
        Refer to monics() for full documentation.
        """
        base = self.base_ring()
        for coeffs in sage.misc.mrange.xmrange_iter([[base.one_element()]]+[base]*of_degree):
            # Each iteration returns a *new* list!
            # safe to mutate the return
            coeffs.reverse()
            yield self(coeffs)

    def _monics_max( self, max_degree ):
        """
        Refer to monics() for full documentation.
        """
        for degree in xrange(max_degree + 1):
            for m in self._monics_degree( degree ):
                yield m

    def _polys_degree( self, of_degree ):
        """
        Refer to polynomials() for full documentation.
        """
        base = self.base_ring()
        base0 = base.zero_element()
        for leading_coeff in base:
            if leading_coeff != base0:
                for lt1 in sage.misc.mrange.xmrange_iter([base]*(of_degree)):
                    # Each iteration returns a *new* list!
                    # safe to mutate the return
                    coeffs = [leading_coeff] + lt1
                    coeffs.reverse()
                    yield self(coeffs)

    def _polys_max( self, max_degree ):
        """
        Refer to polynomials() for full documentation.
        """
        base = self.base_ring()
        for coeffs in sage.misc.mrange.xmrange_iter([base]*(max_degree+1)):
            # Each iteration returns a *new* list!
            # safe to mutate the return
            coeffs.reverse()
            yield self(coeffs)

    def polynomials( self, of_degree = None, max_degree = None ):
        """
        Return an iterator over the polynomials of specified degree.

        INPUT: Pass exactly one of:


        -  ``max_degree`` - an int; the iterator will generate
           all polynomials which have degree less than or equal to
           max_degree

        -  ``of_degree`` - an int; the iterator will generate
           all polynomials which have degree of_degree


        OUTPUT: an iterator

        EXAMPLES::

            sage: P = PolynomialRing(GF(3),'y')
            sage: for p in P.polynomials( of_degree = 2 ): print p
            y^2
            y^2 + 1
            y^2 + 2
            y^2 + y
            y^2 + y + 1
            y^2 + y + 2
            y^2 + 2*y
            y^2 + 2*y + 1
            y^2 + 2*y + 2
            2*y^2
            2*y^2 + 1
            2*y^2 + 2
            2*y^2 + y
            2*y^2 + y + 1
            2*y^2 + y + 2
            2*y^2 + 2*y
            2*y^2 + 2*y + 1
            2*y^2 + 2*y + 2
            sage: for p in P.polynomials( max_degree = 1 ): print p
            0
            1
            2
            y
            y + 1
            y + 2
            2*y
            2*y + 1
            2*y + 2
            sage: for p in P.polynomials( max_degree = 1, of_degree = 3 ): print p
            Traceback (most recent call last):
            ...
            ValueError: you should pass exactly one of of_degree and max_degree

        AUTHORS:

        - Joel B. Mohler
        """

        if self.base_ring().order() is sage.rings.infinity.infinity:
            raise NotImplementedError
        if of_degree is not None and max_degree is None:
            return self._polys_degree( of_degree )
        if max_degree is not None and of_degree is None:
            return self._polys_max( max_degree )
        raise ValueError, "you should pass exactly one of of_degree and max_degree"

    def monics( self, of_degree = None, max_degree = None ):
        """
        Return an iterator over the monic polynomials of specified degree.

        INPUT: Pass exactly one of:


        -  ``max_degree`` - an int; the iterator will generate
           all monic polynomials which have degree less than or equal to
           max_degree

        -  ``of_degree`` - an int; the iterator will generate
           all monic polynomials which have degree of_degree


        OUTPUT: an iterator

        EXAMPLES::

            sage: P = PolynomialRing(GF(4,'a'),'y')
            sage: for p in P.monics( of_degree = 2 ): print p
            y^2
            y^2 + a
            y^2 + a + 1
            y^2 + 1
            y^2 + a*y
            y^2 + a*y + a
            y^2 + a*y + a + 1
            y^2 + a*y + 1
            y^2 + (a + 1)*y
            y^2 + (a + 1)*y + a
            y^2 + (a + 1)*y + a + 1
            y^2 + (a + 1)*y + 1
            y^2 + y
            y^2 + y + a
            y^2 + y + a + 1
            y^2 + y + 1
            sage: for p in P.monics( max_degree = 1 ): print p
            1
            y
            y + a
            y + a + 1
            y + 1
            sage: for p in P.monics( max_degree = 1, of_degree = 3 ): print p
            Traceback (most recent call last):
            ...
            ValueError: you should pass exactly one of of_degree and max_degree

        AUTHORS:

        - Joel B. Mohler
        """

        if self.base_ring().order() is sage.rings.infinity.infinity:
            raise NotImplementedError
        if of_degree is not None and max_degree is None:
            return self._monics_degree( of_degree )
        if max_degree is not None and of_degree is None:
            return self._monics_max( max_degree )
        raise ValueError, "you should pass exactly one of of_degree and max_degree"

class PolynomialRing_commutative(PolynomialRing_general, commutative_algebra.CommutativeAlgebra):
    """
    Univariate polynomial ring over a commutative ring.
    """
    def __init__(self, base_ring, name=None, sparse=False, element_class=None, category=None):
        if base_ring not in _CommutativeRings:
            raise TypeError, "Base ring %s must be a commutative ring."%repr(base_ring)
        # We trust that, if a category is given, that it is useful.
        if category is None:
            category = polynomial_default_category(base_ring,False)
        PolynomialRing_general.__init__(self, base_ring, name=name,
                sparse=sparse, element_class=element_class, category=category)

    def quotient_by_principal_ideal(self, f, names=None):
        """
        Return the quotient of this polynomial ring by the principal
        ideal (generated by) `f`.

        INPUT:

        - ``f`` - either a polynomial in ``self``, or a principal
          ideal of ``self``.

        EXAMPLES::

            sage: R.<x> = QQ[]
            sage: I = (x^2-1)*R
            sage: R.quotient_by_principal_ideal(I)
            Univariate Quotient Polynomial Ring in xbar over Rational Field with modulus x^2 - 1

        The same example, using the polynomial instead of the ideal,
        and customizing the variable name::

            sage: R.<x> = QQ[]
            sage: R.quotient_by_principal_ideal(x^2-1, names=('foo',))
            Univariate Quotient Polynomial Ring in foo over Rational Field with modulus x^2 - 1

        TESTS:

        Quotienting by the zero ideal returns ``self`` (:trac:`5978`)::

            sage: R = QQ['x']
            sage: R.quotient_by_principal_ideal(R.zero_ideal()) is R
            True
            sage: R.quotient_by_principal_ideal(0) is R
            True
        """
        from sage.rings.ideal import Ideal
        I = Ideal(f)
        if I.is_zero():
            return self
        f = I.gen()
        from sage.rings.polynomial.polynomial_quotient_ring import PolynomialQuotientRing
        return PolynomialQuotientRing(self, f, names)



class PolynomialRing_integral_domain(PolynomialRing_commutative, integral_domain.IntegralDomain):
    def __init__(self, base_ring, name="x", sparse=False, implementation=None,
            element_class=None):
        """
        TESTS:
            sage: from sage.rings.polynomial.polynomial_ring import PolynomialRing_integral_domain as PRing
            sage: R = PRing(ZZ, 'x'); R
            Univariate Polynomial Ring in x over Integer Ring
            sage: type(R.gen())
            <type 'sage.rings.polynomial.polynomial_integer_dense_flint.Polynomial_integer_dense_flint'>

            sage: R = PRing(ZZ, 'x', implementation='NTL'); R
            Univariate Polynomial Ring in x over Integer Ring (using NTL)
            sage: type(R.gen())
            <type 'sage.rings.polynomial.polynomial_integer_dense_ntl.Polynomial_integer_dense_ntl'>
        """
        self._implementation_repr = ''
        if not element_class:
            if is_IntegerRing(base_ring) and not sparse:
                if implementation == 'NTL':
                    from sage.rings.polynomial.polynomial_integer_dense_ntl \
                            import Polynomial_integer_dense_ntl
                    element_class = Polynomial_integer_dense_ntl
                    self._implementation_names = ('NTL',)
                    self._implementation_repr = ' (using NTL)'
                elif implementation == 'FLINT' or implementation is None:
                    from sage.rings.polynomial.polynomial_integer_dense_flint \
                            import Polynomial_integer_dense_flint
                    element_class = Polynomial_integer_dense_flint
                    self._implementation_names = (None, 'FLINT')
                else:
                    raise ValueError, "Unknown implementation %s for ZZ[x]"%implementation
        PolynomialRing_commutative.__init__(self, base_ring, name=name,
                sparse=sparse, element_class=element_class)

    def _repr_(self):
        """
        TESTS:
            sage: from sage.rings.polynomial.polynomial_ring import PolynomialRing_integral_domain as PRing
            sage: R = PRing(ZZ, 'x', implementation='NTL'); R
            Univariate Polynomial Ring in x over Integer Ring (using NTL)
        """
        s = PolynomialRing_commutative._repr_(self)
        return s + self._implementation_repr


class PolynomialRing_field(PolynomialRing_integral_domain,
                           PolynomialRing_singular_repr,
                           principal_ideal_domain.PrincipalIdealDomain,
                           ):
    def __init__(self, base_ring, name="x", sparse=False, element_class=None):
        """
        TESTS:
            sage: from sage.rings.polynomial.polynomial_ring import PolynomialRing_field as PRing
            sage: R = PRing(QQ, 'x'); R
            Univariate Polynomial Ring in x over Rational Field
            sage: type(R.gen())
            <type 'sage.rings.polynomial.polynomial_rational_flint.Polynomial_rational_flint'>
            sage: R = PRing(QQ, 'x', sparse=True); R
            Sparse Univariate Polynomial Ring in x over Rational Field
            sage: isinstance(R.gen(), sage.rings.polynomial.polynomial_element_generic.Polynomial_generic_sparse_field)
            True
            sage: R = PRing(CC, 'x'); R
            Univariate Polynomial Ring in x over Complex Field with 53 bits of precision
            sage: isinstance(R.gen(), sage.rings.polynomial.polynomial_element_generic.Polynomial_generic_dense_field)
            True

            #Demonstrate that Trac #8762 is fixed
            sage: R.<x> = PolynomialRing(GF(next_prime(10^20)), sparse=True)
            sage: x^(10^20) # this should be fast
            x^100000000000000000000
        """
        from sage.rings.polynomial.polynomial_singular_interface import can_convert_to_singular

        if not element_class:
            if sparse:
                element_class = polynomial_element_generic.Polynomial_generic_sparse_field
            elif isinstance(base_ring, rational_field.RationalField):
                from sage.rings.polynomial.polynomial_rational_flint import Polynomial_rational_flint
                element_class = Polynomial_rational_flint
            elif is_RealField(base_ring):
                element_class = PolynomialRealDense
            else:
                element_class = polynomial_element_generic.Polynomial_generic_dense_field

        PolynomialRing_integral_domain.__init__(self, base_ring, name=name, sparse=sparse, element_class=element_class)

        self._has_singular = can_convert_to_singular(self)

    def _ideal_class_(self, n=0):
        """
        Returns the class representing ideals in univariate polynomial rings over fields.

        EXAMPLES::

            sage: R.<t> = GF(5)[]
            sage: R._ideal_class_()
            <class 'sage.rings.polynomial.ideal.Ideal_1poly_field'>
        """
        from sage.rings.polynomial.ideal import Ideal_1poly_field
        return Ideal_1poly_field

    def divided_difference(self, points, full_table=False):
        """
        Return the Newton divided-difference coefficients of the `n`-th
        Lagrange interpolation polynomial of ``points``.

        If ``points`` are `n+1` distinct points
        `(x_0, f(x_0)), (x_1, f(x_1)), \dots, (x_n, f(x_n))`, then `P_n(x)`
        is the `n`-th Lagrange interpolation polynomial of `f(x)` that
        passes through the points `(x_i, f(x_i))`. This method returns
        the coefficients `F_{i,i}` such that

        .. MATH::

            P_n(x) = \sum_{i=0}^n F_{i,i} \prod_{j=0}^{i-1} (x - x_j)


        INPUT:

        - ``points`` -- a list of tuples
          `(x_0, f(x_0)), (x_1, f(x_1)), \dots, (x_n, f(x_n))` where each
          `x_i \\neq x_j` for `i \\neq j`

        - ``full_table`` -- (default: ``False``) if ``True`` then return the
          full divided-difference table; if ``False`` then only return
          entries along the main diagonal. The entries along the main
          diagonal are the Newton divided-difference coefficients `F_{i,i}`.


        OUTPUT:

        - The Newton divided-difference coefficients of the `n`-th Lagrange
          interpolation polynomial that passes through the points in
          ``points``.


        EXAMPLES:

        Only return the divided-difference coefficients `F_{i,i}`. This
        example is taken from Example 1, p.121 of [BF05]_::

            sage: points = [(1.0, 0.7651977), (1.3, 0.6200860), (1.6, 0.4554022), (1.9, 0.2818186), (2.2, 0.1103623)]
            sage: R = PolynomialRing(QQ, "x")
            sage: R.divided_difference(points)
            <BLANKLINE>
            [0.765197700000000,
            -0.483705666666666,
            -0.108733888888889,
            0.0658783950617283,
            0.00182510288066044]

        Now return the full divided-difference table::

            sage: points = [(1.0, 0.7651977), (1.3, 0.6200860), (1.6, 0.4554022), (1.9, 0.2818186), (2.2, 0.1103623)]
            sage: R = PolynomialRing(QQ, "x")
            sage: R.divided_difference(points, full_table=True)
            <BLANKLINE>
            [[0.765197700000000],
            [0.620086000000000, -0.483705666666666],
            [0.455402200000000, -0.548946000000000, -0.108733888888889],
            [0.281818600000000,
            -0.578612000000000,
            -0.0494433333333339,
            0.0658783950617283],
            [0.110362300000000,
            -0.571520999999999,
            0.0118183333333349,
            0.0680685185185209,
            0.00182510288066044]]

        The following example is taken from Example 4.12, p.225 of [MF99]_::

            sage: points = [(1, -3), (2, 0), (3, 15), (4, 48), (5, 105), (6, 192)]
            sage: R = PolynomialRing(RR, "x")
            sage: R.divided_difference(points)
            [-3, 3, 6, 1, 0, 0]
            sage: R.divided_difference(points, full_table=True)
            <BLANKLINE>
            [[-3],
            [0, 3],
            [15, 15, 6],
            [48, 33, 9, 1],
            [105, 57, 12, 1, 0],
            [192, 87, 15, 1, 0, 0]]


        REFERENCES:

        .. [MF99] J.H. Mathews and K.D. Fink. *Numerical Methods Using MATLAB*.
          3rd edition, Prentice-Hall, 1999.
        """
        n = len(points)
        F = [[points[i][1]] for i in xrange(n)]
        for i in xrange(1, n):
            for j in xrange(1, i+1):
                numer = F[i][j-1] - F[i-1][j-1]
                denom = points[i][0] - points[i-j][0]
                F[i].append(numer / denom)
        if full_table:
            return F
        else:
            return [F[i][i] for i in xrange(n)]

    def lagrange_polynomial(self, points, algorithm="divided_difference", previous_row=None):
        """
        Return the Lagrange interpolation polynomial in ``self`` associated to
        the given list of points.

        Given a list of points, i.e. tuples of elements of ``self``'s base
        ring, this function returns the interpolation polynomial in the
        Lagrange form.


        INPUT:

        - ``points`` -- a list of tuples representing points  through which
          the polynomial returned by this function must pass.

        - ``algorithm`` -- (default: ``'divided_difference'``) the available
          values for this option are ``'divided_difference'`` and ``neville``.

          - If ``algorithm='divided_difference'`` then use the method of
            divided difference.

          - If ``algorithm='neville'`` then adapt Neville's method as described
            on page 144 of [BF05]_ to recursively generate the Lagrange
            interpolation polynomial. Neville's method generates
            a table of approximating polynomials, where the last row of that
            table contains the `n`-th Lagrange interpolation polynomial. The
            adaptation implemented by this method is to only generate the
            last row of this table, instead of the full table itself.
            Generating the full table can be memory inefficient.

        - ``previous_row`` -- (default: ``None``) This option is only relevant
          if used together with ``algorithm='neville'``. If provided, this
          should be the last row of the table resulting from a previous use of
          Neville's method. If such a row is passed in, then ``points`` should
          consist of both previous and new interpolating points. Neville's
          method will then use that last row and the interpolating points to
          generate a new row which contains a better Lagrange interpolation
          polynomial.


        EXAMPLES:

        By default, we use the method of divided-difference::

            sage: R = PolynomialRing(QQ, 'x')
            sage: f = R.lagrange_polynomial([(0,1),(2,2),(3,-2),(-4,9)]); f
            -23/84*x^3 - 11/84*x^2 + 13/7*x + 1
            sage: f(0)
            1
            sage: f(2)
            2
            sage: f(3)
            -2
            sage: f(-4)
            9
            sage: R = PolynomialRing(GF(2**3,'a'), 'x')
            sage: a = R.base_ring().gen()
            sage: f = R.lagrange_polynomial([(a^2+a,a),(a,1),(a^2,a^2+a+1)]); f
            a^2*x^2 + a^2*x + a^2
            sage: f(a^2+a)
            a
            sage: f(a)
            1
            sage: f(a^2)
            a^2 + a + 1

        Now use a memory efficient version of Neville's method::

            sage: R = PolynomialRing(QQ, 'x')
            sage: R.lagrange_polynomial([(0,1),(2,2),(3,-2),(-4,9)], algorithm="neville")
            <BLANKLINE>
            [9,
            -11/7*x + 19/7,
            -17/42*x^2 - 83/42*x + 53/7,
            -23/84*x^3 - 11/84*x^2 + 13/7*x + 1]
            sage: R = PolynomialRing(GF(2**3,'a'), 'x')
            sage: a = R.base_ring().gen()
            sage: R.lagrange_polynomial([(a^2+a,a),(a,1),(a^2,a^2+a+1)], algorithm="neville")
            [a^2 + a + 1, x + a + 1, a^2*x^2 + a^2*x + a^2]

        Repeated use of Neville's method to get better Lagrange interpolation
        polynomials::

            sage: R = PolynomialRing(QQ, 'x')
            sage: p = R.lagrange_polynomial([(0,1),(2,2)], algorithm="neville")
            sage: R.lagrange_polynomial([(0,1),(2,2),(3,-2),(-4,9)], algorithm="neville", previous_row=p)[-1]
            -23/84*x^3 - 11/84*x^2 + 13/7*x + 1
            sage: R = PolynomialRing(GF(2**3,'a'), 'x')
            sage: a = R.base_ring().gen()
            sage: p = R.lagrange_polynomial([(a^2+a,a),(a,1)], algorithm="neville")
            sage: R.lagrange_polynomial([(a^2+a,a),(a,1),(a^2,a^2+a+1)], algorithm="neville", previous_row=p)[-1]
            a^2*x^2 + a^2*x + a^2


        TESTS:

        The value for ``algorithm`` must be either ``'divided_difference'`` (by
        default it is), or ``'neville'``::

            sage: R = PolynomialRing(QQ, "x")
            sage: R.lagrange_polynomial([(0,1),(2,2),(3,-2),(-4,9)], algorithm="abc")
            Traceback (most recent call last):
            ...
            ValueError: algorithm must be one of 'divided_difference' or 'neville'
            sage: R.lagrange_polynomial([(0,1),(2,2),(3,-2),(-4,9)], algorithm="divided difference")
            Traceback (most recent call last):
            ...
            ValueError: algorithm must be one of 'divided_difference' or 'neville'
            sage: R.lagrange_polynomial([(0,1),(2,2),(3,-2),(-4,9)], algorithm="")
            Traceback (most recent call last):
            ...
            ValueError: algorithm must be one of 'divided_difference' or 'neville'

        Make sure that ticket #10304 is fixed. The return value should always
        be an element of ``self`` in the case of ``divided_difference``, or
        a list of elements of ``self`` in the case of ``neville``. ::

            sage: R = PolynomialRing(QQ, "x")
            sage: R.lagrange_polynomial([]).parent() == R
            True
            sage: R.lagrange_polynomial([(2, 3)]).parent() == R
            True
            sage: row = R.lagrange_polynomial([], algorithm='neville')
            sage: all(poly.parent() == R for poly in row)
            True
            sage: row = R.lagrange_polynomial([(2, 3)], algorithm='neville')
            sage: all(poly.parent() == R for poly in row)
            True


        REFERENCES:

        .. [BF05] R.L. Burden and J.D. Faires. *Numerical Analysis*.
          Thomson Brooks/Cole, 8th edition, 2005.
        """
        var = self.gen()

        # use the method of divided-difference
        if algorithm == "divided_difference":
            # Evaluate in nested form, similar to Horner's method. This is
            # more efficient than evaluation using the definition of
            # Lagrange interpolation polynomial by means of divided
            # difference.
            n = len(points)
            if n == 0:
                return self.zero()

            F = self.divided_difference(points)
            P = self(F[n-1])
            for i in xrange(n-2, -1, -1):
                P *= (var - points[i][0])
                P += F[i]
            return P

            # Evaluate using the definition of Lagrange interpolation
            # polynomial by means of divided difference. This is slow
            # compared to that above, which is in nested form.
#             P = 0
#             for i in xrange(n):
#                 prod = 1
#                 for j in xrange(i):
#                     prod *= (var - points[j][0])
#                 P += (F[i] * prod)
#             return P

        # using Neville's method for recursively generating the
        # Lagrange interpolation polynomial
        elif algorithm == "neville":
            if previous_row is None:
                previous_row = []
            N = len(points)
            M = len(previous_row)
            # During the computation, P keeps track of the previous row,
            # and Q keeps track of the current row
            P = previous_row + [None] * (N - M) # use results of previous computation if available
            Q = [None] * N
            for i in xrange(M, N):
                Q[0] = self(points[i][1]) # start populating the current row
                for j in xrange(1, 1 + i):
                    numer = (var - points[i - j][0]) * Q[j - 1] - (var - points[i][0]) * P[j - 1]
                    denom = points[i][0] - points[i - j][0]
                    Q[j] = numer / denom
                P, Q = Q, P # the current row is complete, reuse the old P to hold the next row
            return P # return the last row in the Neville table

#        # use the definition of Lagrange interpolation polynomial
#        elif algorithm == "definition":
#            def Pj(j):
#                denom = 1
#                divis = 1
#                for i in range(len(points)):
#                    if i!=j:
#                        denom *= (var          - points[i][0])
#                        divis *= (points[j][0] - points[i][0])
#            return denom/divis
#
#            P = 0
#            for j in range(len(points)):
#                P += Pj(j)*points[j][1]
#            return P

        else:
            raise ValueError, "algorithm must be one of 'divided_difference' or 'neville'"

    def fraction_field(self):
        """
        Returns the fraction field of self.

        EXAMPLES::

            sage: R.<t> = GF(5)[]
            sage: R.fraction_field()
            Fraction Field of Univariate Polynomial Ring in t over Finite Field of size 5
        """
        try:
            return self._fraction_field
        except AttributeError:
            R = self.base_ring()
            p = R.characteristic()
            if p != 0 and R.is_prime_field() and 2 < p and p < 2**16:
                from sage.rings.fraction_field_FpT import FpT
                self._fraction_field = FpT(self)
            else:
                from sage.rings.fraction_field import FractionField_1poly_field
                self._fraction_field = FractionField_1poly_field(self)
            return self._fraction_field

class PolynomialRing_dense_finite_field(PolynomialRing_field):
    """
    Univariate polynomial ring over a finite field.

    EXAMPLE::

        sage: R = PolynomialRing(GF(27, 'a'), 'x')
        sage: type(R)
        <class 'sage.rings.polynomial.polynomial_ring.PolynomialRing_dense_finite_field_with_category'>
    """
    def __init__(self, base_ring, name="x", element_class=None, implementation=None):
        """
        TESTS::

            sage: from sage.rings.polynomial.polynomial_ring import PolynomialRing_dense_finite_field
            sage: R = PolynomialRing_dense_finite_field(GF(5), implementation='generic')
            sage: type(R(0))
            <class 'sage.rings.polynomial.polynomial_element_generic.PolynomialRing_dense_finite_field_with_category.element_class'>

            sage: S = PolynomialRing_dense_finite_field(GF(25, 'a'), implementation='NTL')
            sage: type(S(0))
            <type 'sage.rings.polynomial.polynomial_zz_pex.Polynomial_ZZ_pEX'>
        """
        if implementation is None:
            implementation = "NTL"

        if implementation == "NTL":
            from sage.libs.ntl.ntl_ZZ_pEContext import ntl_ZZ_pEContext
            from sage.libs.ntl.ntl_ZZ_pX import ntl_ZZ_pX
            from sage.rings.polynomial.polynomial_zz_pex import Polynomial_ZZ_pEX

            p=base_ring.characteristic()
            self._modulus = ntl_ZZ_pEContext(ntl_ZZ_pX(list(base_ring.polynomial()), p))
            element_class = Polynomial_ZZ_pEX

        PolynomialRing_field.__init__(self, base_ring, sparse=False, name=name,
                                      element_class=element_class)

    def irreducible_element(self, n, algorithm=None):
        """
        Construct an irreducible polynomial of degree `n`.

        INPUT:

        - ``n`` -- integer: degree of the polynomial to construct

        - ``algorithm`` -- string: algorithm to use, or ``None``

          - ``'random'``: try random polynomials until an irreducible
            one is found.  This is currently the only algorithm
            available over non-prime finite fields.

        OUTPUT:

        A monic irreducible polynomial of degree `n` in ``self``.

        EXAMPLE::

            sage: GF(5^3, 'a')['x'].irreducible_element(2)
            x^2 + (4*a^2 + a + 4)*x + 2*a^2 + 2

        AUTHORS:

        - Peter Bruin (June 2013)
        """
        if n < 1:
            raise ValueError("degree must be at least 1")

        if algorithm is None or algorithm == "random":
            while True:
                f = self.gen()**n + self.random_element(n - 1)
                if f.is_irreducible():
                    return f
        else:
            raise ValueError("no such algorithm for finding an irreducible polynomial: %s" % algorithm)

<<<<<<< HEAD
=======
class PolynomialRing_dense_padic_ring_generic(PolynomialRing_integral_domain):
    pass

class PolynomialRing_dense_padic_field_generic(PolynomialRing_field):
    pass

class PolynomialRing_dense_padic_ring_capped_relative(PolynomialRing_dense_padic_ring_generic):
    def __init__(self, base_ring, name=None, element_class=None):
        """
        TESTS::

            sage: from sage.rings.polynomial.polynomial_ring import PolynomialRing_dense_padic_ring_capped_relative as PRing
            sage: R = PRing(Zp(13), name='t'); R
            Univariate Polynomial Ring in t over 13-adic Ring with capped relative precision 20
            sage: type(R.gen())
            <class 'sage.rings.polynomial.padics.polynomial_padic_capped_relative_dense.PolynomialRing_dense_padic_ring_capped_relative_with_category.element_class'>

        """
        if element_class is None:
            from sage.rings.polynomial.padics.\
                    polynomial_padic_capped_relative_dense import \
                    Polynomial_padic_capped_relative_dense
            element_class = Polynomial_padic_capped_relative_dense
        PolynomialRing_dense_padic_ring_generic.__init__(self, base_ring,
                name=name, element_class=element_class)

class PolynomialRing_dense_padic_ring_capped_absolute(PolynomialRing_dense_padic_ring_generic):
    def __init__(self, base_ring, name=None, element_class=None):
        """
        TESTS::

            sage: from sage.rings.polynomial.polynomial_ring import PolynomialRing_dense_padic_ring_capped_absolute as PRing
            sage: R = PRing(Zp(13, type='capped-abs'), name='t'); R
            Univariate Polynomial Ring in t over 13-adic Ring with capped absolute precision 20
            sage: type(R.gen())
            <class 'sage.rings.polynomial.padics.polynomial_padic_flat.PolynomialRing_dense_padic_ring_capped_absolute_with_category.element_class'>

        """
        if element_class is None:
            from sage.rings.polynomial.padics.polynomial_padic_flat import \
                    Polynomial_padic_flat
            element_class = Polynomial_padic_flat
        PolynomialRing_dense_padic_ring_generic.__init__(self, base_ring,
                name=name, element_class=element_class)

class PolynomialRing_dense_padic_ring_fixed_mod(PolynomialRing_dense_padic_ring_generic):
    def __init__(self, base_ring, name=None, element_class=None):
        """
        TESTS::

            sage: from sage.rings.polynomial.polynomial_ring import PolynomialRing_dense_padic_ring_fixed_mod as PRing
            sage: R = PRing(Zp(13, type='fixed-mod'), name='t'); R
            Univariate Polynomial Ring in t over 13-adic Ring of fixed modulus 13^20

            sage: type(R.gen())
            <class 'sage.rings.polynomial.padics.polynomial_padic_flat.PolynomialRing_dense_padic_ring_fixed_mod_with_category.element_class'>

        """
        if element_class is None:
            from sage.rings.polynomial.padics.polynomial_padic_flat import \
                    Polynomial_padic_flat
            element_class = Polynomial_padic_flat
        PolynomialRing_dense_padic_ring_generic.__init__(self, base_ring,
                name=name, element_class=element_class)

class PolynomialRing_dense_padic_ring_lazy(PolynomialRing_dense_padic_ring_generic):
    def __init__(self, base_ring, name=None, element_class=None):
        """
        TESTS::

            sage: from sage.rings.polynomial.polynomial_ring import PolynomialRing_dense_padic_ring_lazy as PRing
            sage: R = PRing(Zp(13, type='lazy'), name='t')
            Traceback (most recent call last):
            ...
            NotImplementedError: lazy p-adics need more work.  Sorry.

            #sage: type(R.gen())

        """
        if element_class is None:
            element_class = polynomial_element_generic.Polynomial_generic_dense
        PolynomialRing_dense_padic_ring_generic.__init__(self, base_ring,
                name=name, element_class=element_class)

class PolynomialRing_dense_padic_field_capped_relative(PolynomialRing_dense_padic_field_generic):
    def __init__(self, base_ring, name=None, element_class=None):
        """
        TESTS::

            sage: from sage.rings.polynomial.polynomial_ring import PolynomialRing_dense_padic_field_capped_relative as PRing
            sage: R = PRing(Qp(13), name='t'); R
            Univariate Polynomial Ring in t over 13-adic Field with capped relative precision 20
            sage: type(R.gen())
            <class 'sage.rings.polynomial.padics.polynomial_padic_capped_relative_dense.PolynomialRing_dense_padic_field_capped_relative_with_category.element_class'>

        """
        if element_class is None:
            from sage.rings.polynomial.padics.\
                    polynomial_padic_capped_relative_dense import \
                    Polynomial_padic_capped_relative_dense
            element_class = Polynomial_padic_capped_relative_dense
        PolynomialRing_dense_padic_field_generic.__init__(self, base_ring,
                name=name, element_class=element_class)

class PolynomialRing_dense_padic_field_lazy(PolynomialRing_dense_padic_field_generic):
    def __init__(self, base_ring, name=None, element_class=None):
        """
        TESTS::

            sage: from sage.rings.polynomial.polynomial_ring import PolynomialRing_dense_padic_field_lazy as PRing
            sage: R = PRing(Qp(13, type='lazy'), name='t')
            Traceback (most recent call last):
            ...
            NotImplementedError: lazy p-adics need more work.  Sorry.

            #sage: type(R.gen())
        """
        if element_class is None:
            element_class = polynomial_element_generic.Polynomial_generic_dense
        PolynomialRing_dense_padic_field_generic.__init__(self, base_ring,
                name=name, element_class=element_class)

>>>>>>> 0b40946c
class PolynomialRing_dense_mod_n(PolynomialRing_commutative):
    def __init__(self, base_ring, name=None, element_class=None,
            implementation=None):
        """
        TESTS::

            sage: from sage.rings.polynomial.polynomial_ring import PolynomialRing_dense_mod_n as PRing
            sage: R = PRing(Zmod(15), 'x'); R
            Univariate Polynomial Ring in x over Ring of integers modulo 15
            sage: type(R.gen())
            <type 'sage.rings.polynomial.polynomial_zmod_flint.Polynomial_zmod_flint'>

            sage: R = PRing(Zmod(15), 'x', implementation='NTL'); R
            Univariate Polynomial Ring in x over Ring of integers modulo 15 (using NTL)
            sage: type(R.gen())
            <type 'sage.rings.polynomial.polynomial_modn_dense_ntl.Polynomial_dense_modn_ntl_zz'>

            sage: R = PRing(Zmod(2**63*3), 'x', implementation='NTL'); R
            Univariate Polynomial Ring in x over Ring of integers modulo 27670116110564327424 (using NTL)
            sage: type(R.gen())
            <type 'sage.rings.polynomial.polynomial_modn_dense_ntl.Polynomial_dense_modn_ntl_ZZ'>

            sage: R = PRing(Zmod(2**63*3), 'x', implementation='FLINT')
            Traceback (most recent call last):
            ...
            ValueError: FLINT does not support modulus 27670116110564327424

            sage: R = PRing(Zmod(2**63*3), 'x'); R
            Univariate Polynomial Ring in x over Ring of integers modulo 27670116110564327424 (using NTL)
            sage: type(R.gen())
            <type 'sage.rings.polynomial.polynomial_modn_dense_ntl.Polynomial_dense_modn_ntl_ZZ'>
        """
        from sage.rings.polynomial.polynomial_zmod_flint import \
                Polynomial_zmod_flint
        import sage.rings.polynomial.polynomial_modn_dense_ntl as \
                modn_dense_ntl
        self.__modulus = base_ring.order()
        if not element_class:
            if implementation is None or implementation == 'FLINT':
                import sys
                if self.__modulus < sys.maxint:
                    element_class = Polynomial_zmod_flint
                    self._implementation_names = (None, 'FLINT')
                    self._implementation_repr = ''
                elif implementation == 'FLINT':
                    raise ValueError, "FLINT does not support modulus %s"%(self.__modulus)
            if not element_class:
                self._implementation_names = ('NTL',)
                self._implementation_repr = ' (using NTL)'
                if self.__modulus < ZZ_sage(modn_dense_ntl.zz_p_max):
                    element_class = modn_dense_ntl.Polynomial_dense_modn_ntl_zz
                else:
                    element_class = modn_dense_ntl.Polynomial_dense_modn_ntl_ZZ
        PolynomialRing_commutative.__init__(self, base_ring, name=name,
                element_class=element_class)

    @cached_method
    def modulus(self):
        """
        EXAMPLES::

            sage: R.<x> = Zmod(15)[]
            sage: R.modulus()
            15
        """
        return self.base_ring().characteristic()

    def _repr_(self):
        """
        TESTS::

            sage: from sage.rings.polynomial.polynomial_ring import PolynomialRing_integral_domain as PRing
            sage: R = PRing(ZZ, 'x', implementation='NTL'); R
            Univariate Polynomial Ring in x over Integer Ring (using NTL)
        """
        s = PolynomialRing_commutative._repr_(self)
        return s + self._implementation_repr


class PolynomialRing_dense_mod_p(PolynomialRing_dense_finite_field,
                                 PolynomialRing_dense_mod_n,
                                 PolynomialRing_singular_repr):
    def __init__(self, base_ring, name="x", implementation=None):
        """
        TESTS::

            sage: P = GF(2)['x']; P
            Univariate Polynomial Ring in x over Finite Field of size 2 (using NTL)
            sage: type(P.gen())
            <type 'sage.rings.polynomial.polynomial_gf2x.Polynomial_GF2X'>

            sage: from sage.rings.polynomial.polynomial_ring import PolynomialRing_dense_mod_p
            sage: P = PolynomialRing_dense_mod_p(GF(5), 'x'); P
            Univariate Polynomial Ring in x over Finite Field of size 5
            sage: type(P.gen())
            <type 'sage.rings.polynomial.polynomial_zmod_flint.Polynomial_zmod_flint'>

            sage: P = PolynomialRing_dense_mod_p(GF(5), 'x', implementation='NTL'); P
            Univariate Polynomial Ring in x over Finite Field of size 5 (using NTL)
            sage: type(P.gen())
            <type 'sage.rings.polynomial.polynomial_modn_dense_ntl.Polynomial_dense_mod_p'>

            sage: P = PolynomialRing_dense_mod_p(GF(9223372036854775837), 'x')
            sage: P
            Univariate Polynomial Ring in x over Finite Field of size 9223372036854775837 (using NTL)
            sage: type(P.gen())
            <type 'sage.rings.polynomial.polynomial_modn_dense_ntl.Polynomial_dense_mod_p'>


        """
        from sage.rings.polynomial.polynomial_zmod_flint import \
                Polynomial_zmod_flint
        __modulus = base_ring.characteristic()
        element_class = None
        if __modulus == 2:
            import sage.rings.polynomial.polynomial_gf2x as polynomial_gf2x
            element_class = polynomial_gf2x.Polynomial_GF2X
            self._implementation_repr = ' (using NTL)'
        elif implementation is None or implementation == 'FLINT':
            import sys
            if __modulus < sys.maxint:
                self._implementation_names = (None, 'FLINT')
                self._implementation_repr = ''
                element_class = Polynomial_zmod_flint
            elif implementation == 'FLINT':
                raise ValueError, "FLINT does not support modulus %s"%(__modulus)
        if not element_class:
            from sage.rings.polynomial.polynomial_modn_dense_ntl import \
                    Polynomial_dense_mod_p
            element_class = Polynomial_dense_mod_p
            self._implementation_names = ('NTL',)
            self._implementation_repr = ' (using NTL)'
        PolynomialRing_dense_mod_n.__init__(self, base_ring, name=name,
                element_class=element_class)

        from sage.rings.polynomial.polynomial_singular_interface import can_convert_to_singular
        self._has_singular = can_convert_to_singular(self)

    def irreducible_element(self, n, algorithm=None):
        """
        Construct an irreducible polynomial of degree `n`.

        INPUT:

        - ``n`` -- integer: the degree of the polynomial to construct

        - ``algorithm`` -- string: algorithm to use, or ``None``.
          Currently available options are:

          - ``'adleman-lenstra'``: a variant of the Adleman--Lenstra
              algorithm as implemented in PARI.

          - ``'conway'``: look up the Conway polynomial of degree `n`
            over the field of `p` elements in the database; raise a
            ``RuntimeError`` if it is not found.

          - ``'first_lexicographic'``: return the lexicographically
            smallest irreducible polynomial of degree `n`.  Only
            implemented for `p = 2`.

          - ``'minimal_weight'``: return an irreducible polynomial of
            degree `n` with minimal number of non-zero coefficients.
            Only implemented for `p = 2`.

          - ``'random'``: try random polynomials until an irreducible
            one is found.

          If ``algorithm`` is ``None``, the Conway polynomial is used
          if it is found in the database.  If no Conway polynomial is
          found, the algorithm ``minimal_weight`` is used if `p = 2`,
          and the algorithm ``adleman-lenstra`` if `p > 2`.

        OUTPUT:

        A monic irreducible polynomial of degree `n` in ``self``.

        EXAMPLES::

            sage: GF(5)['x'].irreducible_element(2)
            x^2 + 4*x + 2
            sage: GF(5)['x'].irreducible_element(2, algorithm="adleman-lenstra")
            x^2 + x + 1

            sage: GF(2)['x'].irreducible_element(33)
            x^33 + x^13 + x^12 + x^11 + x^10 + x^8 + x^6 + x^3 + 1
            sage: GF(2)['x'].irreducible_element(33, algorithm="minimal_weight")
            x^33 + x^10 + 1

        AUTHORS:

        - Peter Bruin (June 2013)
        """
        from sage.libs.pari.all import pari
        from sage.rings.finite_rings.constructor import (conway_polynomial,
                                                         exists_conway_polynomial)
        from polynomial_gf2x import (GF2X_BuildIrred_list, GF2X_BuildSparseIrred_list,
                                     GF2X_BuildRandomIrred_list)

        p = self.characteristic()
        n = int(n)
        if n < 1:
            raise ValueError("degree must be at least 1")
        if algorithm is None:
            if exists_conway_polynomial(p, n):
                algorithm = "conway"
            elif p == 2:
                algorithm = "minimal_weight"
            else:
                algorithm = "adleman-lenstra"

        if algorithm == "adleman-lenstra":
            return self(pari(p).ffinit(n))
        elif algorithm == "conway":
            return self(conway_polynomial(p, n))
        elif algorithm == "first_lexicographic":
            if p == 2:
                return self(GF2X_BuildIrred_list(n))
            else:
                raise NotImplementedError("'first_lexicographic' option only implemented for p = 2")
        elif algorithm == "minimal_weight":
            if p == 2:
                return self(GF2X_BuildSparseIrred_list(n))
            else:
                raise NotImplementedError("'minimal_weight' option only implemented for p = 2")
        elif algorithm == "random":
            if p == 2:
                return self(GF2X_BuildRandomIrred_list(n))
            else:
                pass

        # No suitable algorithm found, try algorithms from the base class.
        return PolynomialRing_dense_finite_field.irreducible_element(self, n, algorithm)

def polygen(ring_or_element, name="x"):
    """
    Return a polynomial indeterminate.

    INPUT:

    - polygen(base_ring, name="x")

    - polygen(ring_element, name="x")

    If the first input is a ring, return a polynomial generator over
    that ring. If it is a ring element, return a polynomial generator
    over the parent of the element.

    EXAMPLES::

        sage: z = polygen(QQ,'z')
        sage: z^3 + z +1
        z^3 + z + 1
        sage: parent(z)
        Univariate Polynomial Ring in z over Rational Field

    .. note::

       If you give a list or comma separated string to polygen, you'll
       get a tuple of indeterminates, exactly as if you called
       polygens.
    """
    if ring_element.is_RingElement(ring_or_element):
        base_ring = ring_or_element.parent()
    elif ring.is_Ring(ring_or_element):
        base_ring = ring_or_element
    else:
        raise TypeError, "input must be a ring or ring element"
    from sage.rings.polynomial.polynomial_ring_constructor import PolynomialRing

    t = PolynomialRing(base_ring, name)
    if t.ngens() > 1:
        return t.gens()
    return t.gen()

def polygens(base_ring, names="x"):
    """
    Return indeterminates over the given base ring with the given
    names.

    EXAMPLES::

        sage: x,y,z = polygens(QQ,'x,y,z')
        sage: (x+y+z)^2
        x^2 + 2*x*y + y^2 + 2*x*z + 2*y*z + z^2
        sage: parent(x)
        Multivariate Polynomial Ring in x, y, z over Rational Field
        sage: t = polygens(QQ,['x','yz','abc'])
        sage: t
        (x, yz, abc)
    """
    from sage.rings.polynomial.polynomial_ring_constructor import PolynomialRing
    return PolynomialRing(base_ring, names).gens()<|MERGE_RESOLUTION|>--- conflicted
+++ resolved
@@ -1865,131 +1865,6 @@
         else:
             raise ValueError("no such algorithm for finding an irreducible polynomial: %s" % algorithm)
 
-<<<<<<< HEAD
-=======
-class PolynomialRing_dense_padic_ring_generic(PolynomialRing_integral_domain):
-    pass
-
-class PolynomialRing_dense_padic_field_generic(PolynomialRing_field):
-    pass
-
-class PolynomialRing_dense_padic_ring_capped_relative(PolynomialRing_dense_padic_ring_generic):
-    def __init__(self, base_ring, name=None, element_class=None):
-        """
-        TESTS::
-
-            sage: from sage.rings.polynomial.polynomial_ring import PolynomialRing_dense_padic_ring_capped_relative as PRing
-            sage: R = PRing(Zp(13), name='t'); R
-            Univariate Polynomial Ring in t over 13-adic Ring with capped relative precision 20
-            sage: type(R.gen())
-            <class 'sage.rings.polynomial.padics.polynomial_padic_capped_relative_dense.PolynomialRing_dense_padic_ring_capped_relative_with_category.element_class'>
-
-        """
-        if element_class is None:
-            from sage.rings.polynomial.padics.\
-                    polynomial_padic_capped_relative_dense import \
-                    Polynomial_padic_capped_relative_dense
-            element_class = Polynomial_padic_capped_relative_dense
-        PolynomialRing_dense_padic_ring_generic.__init__(self, base_ring,
-                name=name, element_class=element_class)
-
-class PolynomialRing_dense_padic_ring_capped_absolute(PolynomialRing_dense_padic_ring_generic):
-    def __init__(self, base_ring, name=None, element_class=None):
-        """
-        TESTS::
-
-            sage: from sage.rings.polynomial.polynomial_ring import PolynomialRing_dense_padic_ring_capped_absolute as PRing
-            sage: R = PRing(Zp(13, type='capped-abs'), name='t'); R
-            Univariate Polynomial Ring in t over 13-adic Ring with capped absolute precision 20
-            sage: type(R.gen())
-            <class 'sage.rings.polynomial.padics.polynomial_padic_flat.PolynomialRing_dense_padic_ring_capped_absolute_with_category.element_class'>
-
-        """
-        if element_class is None:
-            from sage.rings.polynomial.padics.polynomial_padic_flat import \
-                    Polynomial_padic_flat
-            element_class = Polynomial_padic_flat
-        PolynomialRing_dense_padic_ring_generic.__init__(self, base_ring,
-                name=name, element_class=element_class)
-
-class PolynomialRing_dense_padic_ring_fixed_mod(PolynomialRing_dense_padic_ring_generic):
-    def __init__(self, base_ring, name=None, element_class=None):
-        """
-        TESTS::
-
-            sage: from sage.rings.polynomial.polynomial_ring import PolynomialRing_dense_padic_ring_fixed_mod as PRing
-            sage: R = PRing(Zp(13, type='fixed-mod'), name='t'); R
-            Univariate Polynomial Ring in t over 13-adic Ring of fixed modulus 13^20
-
-            sage: type(R.gen())
-            <class 'sage.rings.polynomial.padics.polynomial_padic_flat.PolynomialRing_dense_padic_ring_fixed_mod_with_category.element_class'>
-
-        """
-        if element_class is None:
-            from sage.rings.polynomial.padics.polynomial_padic_flat import \
-                    Polynomial_padic_flat
-            element_class = Polynomial_padic_flat
-        PolynomialRing_dense_padic_ring_generic.__init__(self, base_ring,
-                name=name, element_class=element_class)
-
-class PolynomialRing_dense_padic_ring_lazy(PolynomialRing_dense_padic_ring_generic):
-    def __init__(self, base_ring, name=None, element_class=None):
-        """
-        TESTS::
-
-            sage: from sage.rings.polynomial.polynomial_ring import PolynomialRing_dense_padic_ring_lazy as PRing
-            sage: R = PRing(Zp(13, type='lazy'), name='t')
-            Traceback (most recent call last):
-            ...
-            NotImplementedError: lazy p-adics need more work.  Sorry.
-
-            #sage: type(R.gen())
-
-        """
-        if element_class is None:
-            element_class = polynomial_element_generic.Polynomial_generic_dense
-        PolynomialRing_dense_padic_ring_generic.__init__(self, base_ring,
-                name=name, element_class=element_class)
-
-class PolynomialRing_dense_padic_field_capped_relative(PolynomialRing_dense_padic_field_generic):
-    def __init__(self, base_ring, name=None, element_class=None):
-        """
-        TESTS::
-
-            sage: from sage.rings.polynomial.polynomial_ring import PolynomialRing_dense_padic_field_capped_relative as PRing
-            sage: R = PRing(Qp(13), name='t'); R
-            Univariate Polynomial Ring in t over 13-adic Field with capped relative precision 20
-            sage: type(R.gen())
-            <class 'sage.rings.polynomial.padics.polynomial_padic_capped_relative_dense.PolynomialRing_dense_padic_field_capped_relative_with_category.element_class'>
-
-        """
-        if element_class is None:
-            from sage.rings.polynomial.padics.\
-                    polynomial_padic_capped_relative_dense import \
-                    Polynomial_padic_capped_relative_dense
-            element_class = Polynomial_padic_capped_relative_dense
-        PolynomialRing_dense_padic_field_generic.__init__(self, base_ring,
-                name=name, element_class=element_class)
-
-class PolynomialRing_dense_padic_field_lazy(PolynomialRing_dense_padic_field_generic):
-    def __init__(self, base_ring, name=None, element_class=None):
-        """
-        TESTS::
-
-            sage: from sage.rings.polynomial.polynomial_ring import PolynomialRing_dense_padic_field_lazy as PRing
-            sage: R = PRing(Qp(13, type='lazy'), name='t')
-            Traceback (most recent call last):
-            ...
-            NotImplementedError: lazy p-adics need more work.  Sorry.
-
-            #sage: type(R.gen())
-        """
-        if element_class is None:
-            element_class = polynomial_element_generic.Polynomial_generic_dense
-        PolynomialRing_dense_padic_field_generic.__init__(self, base_ring,
-                name=name, element_class=element_class)
-
->>>>>>> 0b40946c
 class PolynomialRing_dense_mod_n(PolynomialRing_commutative):
     def __init__(self, base_ring, name=None, element_class=None,
             implementation=None):
