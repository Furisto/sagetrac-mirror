--- conflicted
+++ resolved
@@ -9,10 +9,7 @@
     cdef char _is_gen
     cdef CompiledPolynomialFunction _compiled
     cpdef Polynomial truncate(self, long n)
-<<<<<<< HEAD
-=======
     cpdef Polynomial inverse_series_trunc(self, long prec)
->>>>>>> 698579c2
     cdef long _hash_c(self) except -1
     cpdef constant_coefficient(self)
     cpdef Polynomial _new_constant_poly(self, a, Parent P)
