"""
Multivariate Polynomials

AUTHORS:
    -- David Joyner: first version
    -- William Stein: use dict's instead of lists
    -- Martin Albrecht <malb@informatik.uni-bremen.de>: some functions added
    -- William Stein (2006-02-11): added better __div__ behavior.
    -- Kiran S. Kedlaya (2006-02-12): added Macaulay2 analogues of
              some Singular features
    -- William Stein (2006-04-19): added e.g., \code{f[1,3]} to get coeff of $xy^3$;
              added examples of the new \code{R.<x,y> = PolynomialRing(QQ,2) notation}.

    -- Martin Albrecht: improved singular coercions (restructed class hierarchy) and added
                        ETuples
"""

#*****************************************************************************
#
#   SAGE: System for Algebra and Geometry Experimentation
#
#       Copyright (C) 2005 William Stein <wstein@gmail.com>
#
#  Distributed under the terms of the GNU General Public License (GPL)
#
#    This code is distributed in the hope that it will be useful,
#    but WITHOUT ANY WARRANTY; without even the implied warranty of
#    MERCHANTABILITY or FITNESS FOR A PARTICULAR PURPOSE.  See the GNU
#    General Public License for more details.
#
#  The full text of the GPL is available at:
#
#                  http://www.gnu.org/licenses/
#*****************************************************************************

import operator

import arith

from sage.structure.element import CommutativeRingElement, Element

from sage.interfaces.all import singular, macaulay2

import sage.misc.misc as misc
import integer

import polydict

from sage.structure.factorization import Factorization

from sage.rings.polynomial_singular_interface import Polynomial_singular_repr

import multi_polynomial_ring
import polynomial_ring

from integer_ring import ZZ

def is_MPolynomial(x):
    return isinstance(x, MPolynomial)

class MPolynomial(CommutativeRingElement):
    def __init__(self, parent, x):
        CommutativeRingElement.__init__(self, parent)
        self.__element = x

    def _repr_(self):
        return "%s"%self.__element

    def __call__(self, *x):
        """
        Evaluate this multi-variate polynomial at $x$, where $x$ is
        either the tuple of values to substitute in, or one can use
        functional notation $f(a_0,a_1,a_2, \ldots)$ to evaluate $f$
        with the ith variable replaced by $a_i$.

        EXAMPLES:
            sage: R.<x, y> = MPolynomialRing(RationalField(),2)
            sage: f = x^2 + y^2
            sage: f(1,2)
            5
            sage: f((1,2))
            5

            sage: x = MPolynomialRing(RationalField(),'x',3).gens()
            sage: f = x[0] + x[1] - 2*x[1]*x[2]
            sage: f
            x1 - 2*x1*x2 + x0
            sage: f(1,2,0)
            3
            sage: f(1,2,5)
            -17

        AUTHOR: David Kohel, 2005-09-27
        """
        if len(x) == 1 and isinstance(x[0], (list, tuple)):
            x = x[0]
        n = self.parent().ngens()
        if len(x) != n:
            raise TypeError, "x must be of correct length"
        if n == 0:
            return self
        try:
            K = x[0].parent()
        except AttributeError:
            K = self.parent().base_ring()
        y = K(0)
        for (m,c) in self.element().dict().iteritems():
<<<<<<< HEAD
            y += c*misc.mul([ x[i]**m[i] for i in range(n) if m[i] > 0])
=======
            y += c*misc.mul([ x[i]**m[i] for i in range(n) if m[i] != 0])
>>>>>>> ee2bb4db
        return y

    def __cmp__(self, right):
        """
        Compares right to self with respect to the term order of
        self.parent(). Where 'lex', 'deglex', 'revlex', and 'degrevlex' are
        accepted.

        We say $a >_{lex} b$ if, in the vector difference $a-b \in Z^n$,
        the left-most nonzero entry is positive.

        We say $a >_{revlex} b$ if, in the vector difference $a-b \in Z^n$,
        the right-most nonzero entry is positive.

        We say $a >_{deglex} b$ if, $|a| > |b|$, or $|a| = |b|$ and the
        left-most nonzero entry of $a -b \in \ZZ^n$ is positive.

        We say $a >_{degrevlex} b$ if, $|a| > |b|$, or $|a| = |b|$ and the
        right-most nonzero entry of $a -b \in Z^n$ is negative.

        EXAMPLES:
             sage: R.<x,y,z>=PolynomialRing(GF(7),3,order='lex')
             sage: x^1*y^2 > y^3*z^4
             True
             sage: x^3*y^2*z^4 < x^3*y^2*z^1
             False

             sage: R.<x,y,z>=PolynomialRing(QQ,3,order='deglex')
             sage: x^1*y^2*z^3 > x^3*y^2*z^0
             True
             sage: x^1*y^2*z^4 < x^1*y^1*z^5
             False

             sage: R.<x,y,z>=PolynomialRing(ZZ,3,order='degrevlex')
             sage: x^1*y^5*z^2 > x^4*y^1*z^3
             True
             sage: x^4*y^7*z^1 < x^4*y^2*z^3
             False

        """
        try:
            return self.__element.compare(right.__element,
                             self.parent()._MPolynomialRing_generic__term_order.compare_tuples)
        except AttributeError:
            return self.__element.compare(right.__element)

    def _im_gens_(self, codomain, im_gens):
        """
        EXAMPLES:
            sage: R.<x,y> = PolynomialRing(QQ, 2)
            sage: f = R.hom([y,x], R)
            sage: f(x^2 + 3*y^5)
            y^2 + 3*x^5
        """
        n = self.parent().ngens()
        if n == 0:
            return codomain._coerce_(self)
        y = codomain(0)
        for (m,c) in self.element().dict().iteritems():
            y += codomain(c)*misc.mul([ im_gens[i]**m[i] for i in range(n) ])
        return y


    def _add_(self, right):
        #return self.parent()(self.__element + right.__element)
        return self.__class__(self.parent(),self.__element + right.__element)

    def _sub_(self, right):
        # return self.parent()(self.__element - right.__element)
        return self.__class__(self.parent(),self.__element - right.__element)

    def _mul_(self, right):
        #return self.parent()(self.__element * right.__element)
        return self.__class__(self.parent(),self.__element * right.__element)

    def __div__(self, right):
        r"""
        EXAMPLES:
            sage: R.<x,y> = QQ['x,y']
            sage: f = (x + y)/3
            sage: f.parent()
            Polynomial Ring in x, y over Rational Field

        If we do the same over $\ZZ$ the result has to lie
        in the fraction field.

            sage: x,y = ZZ['x,y'].gens()
            sage: f = (x + y)/3
            sage: f.parent()
            Fraction Field of Polynomial Ring in x, y over Integer Ring

        Note that / is still a constructor for elements of the
        fraction field in all cases as long as both arguments have the
        same parent.
            sage: R.<x,y> = PolynomialRing(QQ, 2)
            sage: f = x^3 + y
            sage: g = R(3)
            sage: h = f/g; h
            1/3*y + 1/3*x^3
            sage: h.parent()
            Fraction Field of Polynomial Ring in x, y over Rational Field
        """
        try:
            if not isinstance(right, Element) or right.parent() != self.parent():
                R = self.base_ring()
                x = R(right)
                return ~x * self
        except (TypeError, ValueError, ZeroDivisionError):
            pass
        return CommutativeRingElement.__div__(self, right)

    def _div_(self, right):
        return self.parent().fraction_field()(self.__element, right.__element)

    def __pow__(self, n):
        if not isinstance(n, (int, long, integer.Integer)):
            raise TypeError, "The exponent must be an integer."
        if n < 0:
            return 1/(self**(-n))
        return self.parent()(self.__element**n)

    def __rpow__(self, n):
        if not isinstance(n, (int, long, integer.Integer)):
            raise TypeError, "The exponent must be an integer."
        return self.parent()(self.__element**n)

    def element(self):
        return self.__element


class MPolynomial_macaulay2_repr:
    """
    Multivariate polynomials that are representable in Macaulay2.
    """
    def _macaulay2_(self, macaulay2=macaulay2):
        """
        Return corresponding Macaulay2 polynomial.

        EXAMPLES:
            sage: R.<x,y> = PolynomialRing(GF(7), 2)   # optional
            sage: f = (x^3 + 2*y^2*x)^7; f          # optional
            2*x^7*y^14 + x^21
            sage: h = f._macaulay2_(); h            # optional
             21     7 14
            x   + 2x y
            sage: R(h)                              # optional
            2*x^7*y^14 + x^21
            sage: R(h^20) == f^20                   # optional
            True
        """
        try:
            if self.__macaulay2.parent() is macaulay2:
                return self.__macaulay2
        except AttributeError:
            pass
        self.parent()._macaulay2_(macaulay2)
        self.__macaulay2 = macaulay2(str(self))
        return self.__macaulay2


class MPolynomial_polydict(Polynomial_singular_repr, MPolynomial_macaulay2_repr, MPolynomial):
    def __init__(self, parent, x):
        """
        EXAMPLES:
            sage: R, x = MPolynomialRing(QQ, 'x', 10).objgens()
            sage: x
            (x0, x1, x2, x3, x4, x5, x6, x7, x8, x9)
            sage: loads(dumps(x)) == x
            True
        """
        if not isinstance(x, polydict.PolyDict):
            x = polydict.PolyDict(x, parent.base_ring()(0), remove_zero=True)
        MPolynomial.__init__(self, parent, x)

    def __neg__(self):
        return self*(-1)

    def _repr_(self):
        return self.element().poly_repr(self.parent().variable_names(),
                                        atomic_coefficients=self.parent().base_ring().is_atomic_repr())

    def _latex_(self):
        return self.element().latex(self.parent().latex_variable_names(),
                                    atomic_coefficients=self.parent().base_ring().is_atomic_repr())

    def _repr_with_changed_varnames(self, varnames):
        return self.element().poly_repr(varnames,
                                        atomic_coefficients=self.parent().base_ring().is_atomic_repr())


    def degree(self, x=None):
        """
        Return the degree of self in x, where x must be one of the
        generators for the parent of self.

        INPUT:
            x -- multivariate polynmial (a generator of the parent of self)
                 If x is not specified (or is None), return the total degree,
                 which is the maximum degree of any monomial.

        OUTPUT:
            integer

        EXAMPLE:
            sage: R.<x, y> = MPolynomialRing(QQ, 2)
            sage: f = y^2 - x^9 - x
            sage: f.degree(x)
            9
            sage: f.degree(y)
            2
            sage: (y^10*x - 7*x^2*y^5 + 5*x^3).degree(x)
            3
            sage: (y^10*x - 7*x^2*y^5 + 5*x^3).degree(y)
            10
        """
        if x is None:
            return self.element().degree(None)
        if not (isinstance(x, MPolynomial) and x.parent() == self.parent() and x.is_monomial()):
            raise TypeError, "x must be one of the generators of the parent."
        return self.element().degree(x.element())

    def newton_polytope(self):
        """
        Return the Newton polytope of this polynomial.

        You should have the optional polymake package installed.

        EXAMPLES:
            sage: R.<x,y> = PolynomialRing(QQ,2)
            sage: f = 1 + x*y + x^3 + y^3
            sage: P = f.newton_polytope()
            sage: P
            Convex hull of points [[1, 0, 0], [1, 0, 3], [1, 1, 1], [1, 3, 0]]
            sage: P.facets()
            [(0, 1, 0), (3, -1, -1), (0, 0, 1)]
            sage: P.is_simple()
            True
        """
        try:
            return self.__newton_polytope
        except AttributeError:
            from sage.geometry.all import polymake
            e = self.exponents()
            a = [[1] + list(v) for v in e]
            P = polymake.convex_hull(a)
            self.__newton_polytope = P
            return P

    def total_degree(self):
        """
        Return the total degree of self, which is the
        maximum degree of any monomial in self.

        EXAMPLES:
            sage: R.<x,y,z> = MPolynomialRing(QQ, 3)
            sage: f=2*x*y^3*z^2
            sage: f.total_degree()
            6
            sage: f=4*x^2*y^2*z^3
            sage: f.total_degree()
            7
            sage: f=99*x^6*y^3*z^9
            sage: f.total_degree()
            18
            sage: f=x*y^3*z^6+3*x^2
            sage: f.total_degree()
            10
            sage: f=z^3+8*x^4*y^5*z
            sage: f.total_degree()
            10
            sage: f=z^9+10*x^4+y^8*x^2
            sage: f.total_degree()
            10
        """
        return self.degree()

    def monomial_coefficient(self, mon):
        """
        Return the coefficient of the monomial mon in self, where mon
        must have the same parent as self.

        INPUT:
            mon -- a monomial

        OUTPUT:
            ring element

        EXAMPLE:
            sage: x, y = MPolynomialRing(RationalField(), 2, names = ['x','y']).gens()

        The coefficient returned is an element of the base ring of self; in
        this case, QQ.
            sage: f = 2 * x * y
            sage: c = f.monomial_coefficient(x*y); c
            2
            sage: c in QQ
            True

            sage: f = y^2 - x^9 - 7*x + 5*x*y
            sage: f.monomial_coefficient(y^2)
            1
            sage: f.monomial_coefficient(x*y)
            5
            sage: f.monomial_coefficient(x^9)
            -1
            sage: f.monomial_coefficient(x^10)
            0
        """
        if not (isinstance(mon, MPolynomial) and mon.parent() == self.parent() and mon.is_monomial()):
            raise TypeError, "mon must be a monomial in the parent of self."
        R = self.parent().base_ring()
        return R(self.element().monomial_coefficient(mon.element().dict()))

    def dict(self):
        """
        Return underlying dictioniary with keys the exponents and
        values the coefficients of this polynomial.
        """
        return self.element().dict()

    def __getitem__(self, x):
        """
        INPUT:
            x -- a tuple or, in case of a single-variable MPolynomial
                 ring x can also be an integer.

        EXAMPLES:
            sage: R.<x, y> = PolynomialRing(QQ, 2)
            sage: f = -10*x^3*y + 17*x*y
            sage: f[3,1]
            -10
            sage: f[1,1]
            17
            sage: f[0,1]
            0

            sage: R.<x> = PolynomialRing(GF(7),1); R
            Polynomial Ring in x over Finite Field of size 7
            sage: f = 5*x^2 + 3; f
            3 + 5*x^2
            sage: f[2]
            5
        """
        if isinstance(x, MPolynomial):
            return self.monomial_coefficient(x)
        if not isinstance(x, tuple):
            try:
                x = tuple(x)
            except TypeError:
                x = (x, )
        try:
            return self.element()[x]
        except KeyError:
            return self.parent().base_ring()(0)


    def coefficient(self, mon):
        """
        Return the coefficient of mon in self, where mon must have the
        same parent as self.  The coefficient is defined as follows.
        If f is this polynomial, then the coefficient is the sum T/mon
        where the sum is over terms T in f that are exactly divisible
        by mon.

        INPUT:
            mon -- a monomial

        OUTPUT:
            element of the parent of self

        EXAMPLE:
            sage: x, y = MPolynomialRing(RationalField(), 2, names = ['x','y']).gens()

        The coefficient returned is an element of the parent of self; in
        this case, QQ[x, y].
            sage: f = 2 * x * y
            sage: c = f.coefficient(x*y); c
            2
            sage: c in QQ
            False
            sage: c in MPolynomialRing(RationalField(), 2, names = ['x','y'])
            True

            sage: f = y^2 - x^9 - 7*x + 5*x*y
            sage: f.coefficient(y)
            5*x
            sage: f = y - x^9*y - 7*x + 5*x*y
            sage: f.coefficient(y)
            1 + 5*x - x^9
        """
        if mon == 1:
            return self.constant_coefficient()
        if not (isinstance(mon, MPolynomial) and mon.parent() == self.parent() and mon.is_monomial()):
            raise TypeError, "mon must be a monomial in the parent of self."
        R = self.parent()
        return R(self.element().coefficient(mon.element().dict()))

    def exponents(self):
        """
        Return the exponents of the monomials appearing in self.

        EXAMPLES:
           sage: R.<a,b,c> = PolynomialRing(QQ, 3)
           sage: f = a^3 + b + 2*b^2
           sage: f.exponents()
           [(3, 0, 0), (0, 1, 0), (0, 2, 0)]
        """
        return self.element().exponents()

    def is_unit(self):
        """
        Return True if self is a unit.

        EXAMPLES:
            sage: R = PolynomialRing(IntegerRing(), 2, ['x','y']); x,y = R.gens()
            sage: (x+y).is_unit()
            False
            sage: R(0).is_unit()
            False
            sage: R(-1).is_unit()
            True
            sage: R(-1 + x).is_unit()
            False
            sage: R(2).is_unit()
            False
        """
        d = self.element().dict()
        k = d.keys()
        if len(k) != 1:
            return False
        k = k[0]
        if k != polydict.ETuple([0]*self.parent().ngens()):
            return False
        return bool(d[k].is_unit())

    def inverse_of_unit(self):
        d = self.element().dict()
        k = d.keys()
        if len(k) != 1:
            raise ArithmeticError, "is not a unit"
        k = k[0]
        if k != polydict.ETuple([0]*self.parent().ngens()):
            raise ArithmeticError, "is not a unit"
        return ~d[k]

    def is_homogeneous(self):
        """
        Return True if self is a homogeneous polynomial.

        EXAMPLES:
            sage: x, y = MPolynomialRing(RationalField(), 2, names=['x', 'y']).gens()
            sage: (x+y).is_homogeneous()
            True
            sage: (x.parent()(0)).is_homogeneous()
            True
            sage: (x+y^2).is_homogeneous()
            False
            sage: (x^2 + y^2).is_homogeneous()
            True
            sage: (x^2 + y^2*x).is_homogeneous()
            False
            sage: (x^2*y + y^2*x).is_homogeneous()
            True
        """
        return self.element().is_homogeneous()

    def homogenize(self, var="h"):
        """
        Return self is self is homogeneous.  Otherwise return a homogeneous
        polynomial in one more variable such that setting that variable
        equal to 1 yields self.

        INPUT:
            var -- string (default: "h"); a variable name for the new variable
                   to be added in when homogenizing.

        OUTPUT:
            a multivariate polynomial

        EXAMPLES:
            sage: x,y = MPolynomialRing(RationalField(),2,['x','y']).gens()
            sage: f = x^2 + y + 1 + 5*x*y^10
            sage: g = f.homogenize('z'); g
            z^11 + y*z^10 + 5*x*y^10 + x^2*z^9
            sage: g.parent()
            Polynomial Ring in x, y, z over Rational Field
        """
        if self.is_homogeneous():
            return self
        X = self.element().homogenize()
        R = self.parent()
        S = multi_polynomial_ring.MPolynomialRing(
                        R.base_ring(),
                        R.ngens() + 1,
                        names=R.variable_names() + (var,),
                        order = R.term_order())
        return S(X)

    def is_monomial(self):
        return len(self.element().dict().keys()) == 1


    ############################################################################
    # Some functions added by Martin Albrecht <malb@informatik.uni-bremen.de>
    # (and documented by W. Stein)
    ############################################################################

    def fix(self, fixed):
        """
        Fixes some given variables in a given multivariate polynomial and
        returns the changed multivariate polynomials. The polynomial
        itself is not affected.  The variable,value pairs for fixing are
        to be provided as dictionary of the form {variable:value}.

        This is a special case of evaluating the polynomial with some of
        the variables constants and the others the original variables, but
        should be much faster.

        INPUT:
            fixed -- dict with variable:value pairs

        OUTPUT:
            new MPolynomial

        EXAMPLES:
            sage: x, y = MPolynomialRing(ZZ,2,'xy').gens()
            sage: f = x^2 + y + x^2*y^2 + 5
            sage: f((5,y))
            30 + y + 25*y^2
            sage: f.fix({x:5})
            30 + y + 25*y^2
        """
        variables = list(self.parent().gens())
        for i in range(0,len(variables)):
            if fixed.has_key(variables[i]):
                variables[i] = fixed[variables[i]]
        return self(tuple(variables))


    def monomials(self):
        """
        Returns list of all monomials which occure in this
        multivariate polynomial.

        OUTPUT:
            list of MPolynomials representing Monomials

        EXAMPLES:
            sage: x, y = MPolynomialRing(ZZ,2,'xy').gens()
            sage: f = 3*x^2 - 2*y + 7*x^2*y^2 + 5
            sage: f.monomials()
            [1, x^2*y^2, x^2, y]
        """
        try:
            return self.__monomials
        except AttributeError:
            ring = self.parent()
            one = self.parent().base_ring()(1)
            self.__monomials = [ MPolynomial_polydict(ring, polydict.PolyDict( {m:one}, force_int_exponents=False,  force_etuples=False ) ) \
                                for m in self._MPolynomial__element.dict().keys() ]
            return self.__monomials

    def constant_coefficient(self):
        """
        Return the constant coefficient of this multivariate polynomial.

        EXAMPLES:
            sage: x, y = ZZ['x,y'].gens()
            sage: f = 3*x^2 - 2*y + 7*x^2*y^2 + 5
            sage: f.constant_coefficient()
            5
            sage: f = 3*x^2
            sage: f.constant_coefficient()
            0
        """
        #v = (0,)*int(self.parent().ngens())
        d = self.element().dict()
        try:
            return d[polydict.ETuple({},self.parent().ngens())]
        except KeyError:
            return self.parent().base_ring()(0)

    def is_univariate(self):
        """
        Returns True if this multivariate polynomial is univariate and False otherwise.

        EXAMPLES:
            sage: x, y = MPolynomialRing(ZZ,2,'xy').gens()
            sage: f = 3*x^2 - 2*y + 7*x^2*y^2 + 5
            sage: f.is_univariate()
            False
            sage: g = f.fix({x:10}); g
            305 - 2*y + 700*y^2
            sage: g.is_univariate()
            True
            sage: f = x^0
            sage: f.is_univariate()
            True
        """
        mons = self.element().dict().keys()
        try:
            ngens = len(mons[0]) # number of generators
        except:
            return True        # zero

        found = -1
        for mon in mons:
            for i in mon.nonzero_positions():
                if found != i:
                    if found != -1:
                        return False
                    else:
                        found = i
        return True

    def univariate_polynomial(self, R=None):
        """
        Returns a univariate polynomial associated to this
        multivariate polynomial.

        INPUT:
            R -- (defualt: None) PolynomialRing

        If this polynomial is not in at most one variable, then a
        ValueError exception is raised.  This is checked using the
        is_univariate() method.  The new Polynomial is over the same
        base ring as the given MPolynomial and in the variable 'x' if
        no ring 'ring' is provided.

        EXAMPLES:
            sage: x, y = MPolynomialRing(ZZ,2,'xy').gens()
            sage: f = 3*x^2 - 2*y + 7*x^2*y^2 + 5
            sage: f.univariate_polynomial()
            Traceback (most recent call last):
            ...
            TypeError: polynomial must involve at most one variable
            sage: g = f.fix({x:10}); g
            305 - 2*y + 700*y^2
            sage: g.univariate_polynomial ()
            700*x^2 - 2*x + 305
            sage: g.univariate_polynomial(PolynomialRing(QQ,'z'))
            700*z^2 - 2*z + 305
            sage: R = PolynomialRing(QQ,'w')
            sage: R(g)
            700*w^2 - 2*w + 305
        """
        if not self.is_univariate():
            raise TypeError, "polynomial must involve at most one variable"

        #construct ring if none
        if R == None:
            R =  polynomial_ring.PolynomialRing(self.base_ring(),'x')

        monomial_coefficients = self._MPolynomial__element.dict()

        if( not self.is_constant() ):
            var_idx = self._variable_indices_()[0] #variable
        else:
            var_idx = 0; #constant
            if( len(monomial_coefficients.keys())==0 ):
                return R(0)

        #construct list
        lookup = [int(0),]*len( monomial_coefficients.keys()[0] )
        coefficients = []
        for degree in range( 0 , max([ m[var_idx] for m in monomial_coefficients.keys() ])+1 ):
            lookup[var_idx]=int(degree);
            try:
                coefficients.append( monomial_coefficients[ polydict.ETuple(lookup) ] ) #if we find something, add the coefficient
            except KeyError:
                coefficients.append( 0 ) #else add zero

        #construct polynomial
        return R(coefficients)

    def _variable_indices_(self):

        ETuples = self._MPolynomial__element.dict().keys()

        idx = set()
        for e in ETuples:
            idx = idx.union(e.nonzero_positions())
        return sorted(idx)

    def variables(self):
        """
        Returns the list of variables occuring in this polynomial.

        EXAMPLES:
            sage: x, y = MPolynomialRing(ZZ,2,'xy').gens()
            sage: f = 3*x^2 - 2*y + 7*x^2*y^2 + 5
            sage: f.variables()
            [x, y]
            sage: g = f.fix({x:10}); g
            305 - 2*y + 700*y^2
            sage: g.variables()
            [y]
        """
        return [self.parent().gen(index) for index in self._variable_indices_() ]


    def variable(self,i):
        """
        Returns $i$-th variable occuring in this polynomial.

        EXAMPLES:
            sage: x, y = MPolynomialRing(ZZ,2,'xy').gens()
            sage: f = 3*x^2 - 2*y + 7*x^2*y^2 + 5
            sage: f.variable(0)
            x
            sage: f.variable(1)
            y
        """
        return self.variables()[int(i)]

    def nvariables(self):
        """
        Number of variables in this polynomial

        EXAMPLES:
            sage: x, y = MPolynomialRing(ZZ, 2,'xy').gens()
            sage: f = 3*x^2 - 2*y + 7*x^2*y^2 + 5
            sage: f.nvariables ()
            2
            sage: g = f.fix({x:10}); g
            305 - 2*y + 700*y^2
            sage: g.nvariables ()
            1
        """
        return len(self._variable_indices_())

    def is_constant(self):
        """
        True if polynomial is constant, and False otherwise.

        EXAMPLES:
            sage: x, y = MPolynomialRing(ZZ,2,'xy').gens()
            sage: f = 3*x^2 - 2*y + 7*x^2*y^2 + 5
            sage: f.is_constant()
            False
            sage: g = 10*x^0
            sage: g.is_constant()
            True
        """
        if( len(self._variable_indices_()) == 0 ):
            return True
        else:
            return False

    def __hash__(self):
        #requires base field elements are hashable!
        return hash(tuple(self._MPolynomial__element.dict().items()))

    def lm(self):
        """
        Returns the lead monomial of self with respect to the term order of
        self.parent(). Where 'lex', 'deglex', 'revlex', and 'degrevlex' are
        accepted.

        We say $a >_{lex} b$ if, in the vector difference $a-b \in Z^n$,
        the left-most nonzero entry is positive.

        We say $a >_{revlex} b$ if, in the vector difference $a-b \in Z^n$,
        the right-most nonzero entry is positive.

        We say $a >_{deglex} b$ if, $|a| > |b|$, or $|a| = |b|$ and the
        left-most nonzero entry of $a -b \in \ZZ^n$ is positive.

        We say $a >_{degrevlex} b$ if, $|a| > |b|$, or $|a| = |b|$ and the
        right-most nonzero entry of $a -b \in Z^n$ is negative.

        EXAMPLES:
             sage: R.<x,y,z>=PolynomialRing(GF(7),3,order='lex')
             sage: (x^1*y^2 + y^3*z^4).lm()
             x*y^2
             sage: (x^3*y^2*z^4 + x^3*y^2*z^1).lm()
             x^3*y^2*z^4

             sage: R.<x,y,z>=PolynomialRing(QQ,3,order='deglex')
             sage: (x^1*y^2*z^3 + x^3*y^2*z^0).lm()
             x*y^2*z^3
             sage: (x^1*y^2*z^4 + x^1*y^1*z^5).lm()
             x*y^2*z^4

             sage: R.<x,y,z>=PolynomialRing(ZZ,3,order='degrevlex')
             sage: (x^1*y^5*z^2 + x^4*y^1*z^3).lm()
             x*y^5*z^2
             sage: (x^4*y^7*z^1 + x^4*y^2*z^3).lm()
             x^4*y^7*z

        """
        try:
            return self.__lm
        except AttributeError:
            R = self.parent()
            f = self._MPolynomial__element.lcmt( R._MPolynomialRing_generic__term_order.greater_tuple )
            one = R.base_ring()(1)
            self.__lm = MPolynomial_polydict(R,polydict.PolyDict({f:one},force_int_exponents=False,  force_etuples=False))
            return self.__lm

    def lc(self):
        """
        Returns the leading coefficent of self i.e.,
        self.coefficient(self.lm())
        """
        try:
            return self.__lc
        except AttributeError:
            R = self.parent()
            f = self._MPolynomial__element.dict()
            self.__lc = f[self._MPolynomial__element.lcmt( R._MPolynomialRing_generic__term_order.greater_tuple )]
            return self.__lc

    def lt(self):
        """
        Returns the leading term of self i.e., self.lc()*self.lm()
        """
        try:
            return self.__lt
        except AttributeError:
            R = self.parent()
            f = self._MPolynomial__element.dict()
            res = self._MPolynomial__element.lcmt( R._MPolynomialRing_generic__term_order.greater_tuple )
            self.__lt = MPolynomial_polydict(R,polydict.PolyDict({res:f[res]},force_int_exponents=False, force_etuples=False))
            return self.__lt

    def __eq__(self,right):
        """
        """
        if not isinstance(right,MPolynomial_polydict):
            # we want comparison with zero to be fast
            if right == 0:
                if self._MPolynomial__element.dict()=={}:
                    return True
                else:
                    return False
            return self._richcmp_(right,2)
        return self._MPolynomial__element == right._MPolynomial__element

    def __ne__(self,right):
        """
        """
        if not isinstance(right,MPolynomial_polydict):
            # we want comparison with zero to be fast
            if right == 0:
                if self._MPolynomial__element.dict()=={}:
                    return False
                else:
                    return True
            # maybe add constant elements as well
            return self._richcmp_(right,3)
        return self._MPolynomial__element != right._MPolynomial__element

    def is_zero(self):
        """
        Returns True if self == 0

        \note{This is much faster than actually writing self == 0}
        """
        return self._MPolynomial__element.dict()=={}

    ############################################################################
    # END: Some functions added by Martin Albrecht <malb@informatik.uni-bremen.de>
    ############################################################################

    def __floordiv__(self,right):
        """
        Quotient of division of self by other.  This is denoted //.
        """
        Q, _ = self.quo_rem(right)
        return Q

    def factor(self):
        r"""
        Compute the irreducible factorization of this polynomial.

        ALGORITHM: Use Singular.

        EXAMPLES:
            sage: x, y = PolynomialRing(QQ, 2, ['x','y']).gens()
            sage: f = (x^3 + 2*y^2*x) * (x^2 + x + 1); f
            2*x*y^2 + 2*x^2*y^2 + x^3 + 2*x^3*y^2 + x^4 + x^5
            sage: F = f.factor()
            sage: F
            x * (1 + x + x^2) * (2*y^2 + x^2)

        Next we factor the same polynomial, but over the finite field
        of order $3$.

            sage: x, y = PolynomialRing(GF(3), 2, ['x','y']).gens()
            sage: f = (x^3 + 2*y^2*x) * (x^2 + x + 1); f
            2*x*y^2 + 2*x^2*y^2 + x^3 + 2*x^3*y^2 + x^4 + x^5
            sage: F = f.factor()
            sage: F
            2 * x * (y + x) * (y + 2*x) * (2 + x)^2

        \note{Singular multi-variate polynomial factorization is very
        slow in \SAGE.  This \emph{not} a fault of Singular but of how
        the \SAGE NTL is built.  If you download and install a
        Singular binary from the Singular website it will not have
        this problem (you can use it with \SAGE by putting it in
        local/bin/).}
        """
        R = self.parent()
        S = self._singular_().factorize()
        factors = S[1]
        exponents = S[2]
        v = [(R(factors[i+1]), integer.Integer(exponents[i+1])) \
                        for i in range(len(factors))]
        v.sort()
        for i in range(len(v)):
            if str(v[i][0]) == '1':
                del v[i]
                break
        F = Factorization(v)
        F.sort()
        return F

    def gcd(self, f):
        """
        Compute the greatest common divisor of this polynomial and f.

        ALGORITHM: Use Singular.

        EXAMPLES:
            sage: x, y = QQ['x,y'].gens()
            sage: f = (x^3 + 2*y^2*x)^2
            sage: g = x^2*y^2
            sage: f.gcd(g)
            x^2

        This also works correctly over ZZ:
            sage: R.<x,y> = ZZ[]
            sage: gcd(2*x,4*x)
            2*x
            sage: gcd(2*x,4*x)
            2*x
            sage: gcd(9*x*y*(x^2-y^2), 15*x*y^2*(x^2+y^2))
            3*x*y
        """
        if not isinstance(f, MPolynomial) and self.parent() is f.parent():
            raise TypeError, "self and f must have the same parent"


        # Singular ignores coefficents anyway, thus it is okay to work over Z here
        # PARI uses the coefficents btw.
        # TODO: This is slow

        if self.parent().base_ring() is ZZ:
            res = self.parent()(self._singular_(force=True).gcd(f._singular_(force=True)))
            coef = arith.gcd(self.element().dict().values() + f.element().dict().values(),True)
            return coef*res

        return self.parent()(self._singular_().gcd(f._singular_()))

    def quo_rem(self, right):
        """
        Returns quotient and remainder of self and right.

        ALGORITHM: Use Singular.
        """
        if not isinstance(right, MPolynomial) or right.parent() != self.parent():
            right = self.parent()(right)
        R = self.parent()
        X = self._singular_().division(right._singular_())
        return R(X[1][1,1]), R(X[2][1])

    def _magma_(self, magma=None):
        """
        Returns the MAGMA representation of self.

        EXAMPLES:
            sage: R.<x,y> = PolynomialRing(GF(2),2)
            sage: f = y*x^2 + x +1
            sage: f._magma_() #optional
            x^2*y + x + 1

        """
        if magma == None:
            import sage.interfaces.magma
            magma = sage.interfaces.magma.magma

        try:
            m = self.__magma
            m._check_valid()
            if not m.parent() is magma:
                raise ValueError
            return m
        except (AttributeError,ValueError):
            magma_gens = [e.name() for e in self.parent()._magma_().gens()]
            f = self.element().poly_repr(magma_gens,atomic_coefficients=False)
            self.__magma = magma(f)
            return self.__magma



###############################################################
# Useful for some geometry code.
###############################################################

def degree_lowest_rational_function(r,x):
    r"""
    INPUT:
        r -- a multivariate rational function
        x -- a multivariate polynomial ring generator x

    OUTPUT:
        integer -- the degree of r in x and its "leading"
                   (in the x-adic sense) coefficient.

    EXAMPLES:
        sage: R1 = MPolynomialRing(FiniteField(5), 3, names = ["a","b","c"])
        sage: F = FractionField(R1)
        sage: a,b,c = R1.gens()
        sage: f = 3*a*b^2*c^3+4*a*b*c
        sage: g = a^2*b*c^2+2*a^2*b^4*c^7

    Consider the quotient $f/g = \frac{4 + 3 bc^{2}}{ac + 2 ab^{3}c^{6}}$ (note
    the cancellation).
        sage: r = f/g; r
        (4 + 3*b*c^2)/(a*c + 2*a*b^3*c^6)
        sage: degree_lowest_rational_function(r,a)
              (-1, 4)
        sage: degree_lowest_rational_function(r,b)
              (0, 4)
        sage: degree_lowest_rational_function(r,c)
              (-1, 4)
    """
    from fraction_field import FractionField
    R = r.parent()
    F = FractionField(R)
    r = F(r)
    if r == 0:
        return (0, F(0))
    L = x.element().dict().keys()[0]
    for ix in range(len(L)):
        if L[ix] != 0:
            break
    f = r.numerator()
    g = r.denominator()
    M = f.element().dict()
    numtermsf = len(M)
    degreesf = [M.keys()[j][ix] for j in range(numtermsf)]
    lowdegf = min(degreesf)
    cf = M[M.keys()[degreesf.index(lowdegf)]] ## constant coeff of lowest degree term
    M = g.element().dict()
    numtermsg = len(M)
    degreesg = [M.keys()[j][ix] for j in range(numtermsg)]
    lowdegg = min(degreesg)
    cg = M[M.keys()[degreesg.index(lowdegg)]] ## constant coeff of lowest degree term
    return (lowdegf-lowdegg,cf/cg)
<|MERGE_RESOLUTION|>--- conflicted
+++ resolved
@@ -105,11 +105,7 @@
             K = self.parent().base_ring()
         y = K(0)
         for (m,c) in self.element().dict().iteritems():
-<<<<<<< HEAD
-            y += c*misc.mul([ x[i]**m[i] for i in range(n) if m[i] > 0])
-=======
             y += c*misc.mul([ x[i]**m[i] for i in range(n) if m[i] != 0])
->>>>>>> ee2bb4db
         return y
 
     def __cmp__(self, right):
