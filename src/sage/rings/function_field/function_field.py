--- conflicted
+++ resolved
@@ -7,15 +7,9 @@
 
 - Robert Bradshaw (2010-05-30): added is_finite()
 
-<<<<<<< HEAD
-- Julian Rueth (2011-06-08, 2011-09-14, 2014-06-23): fixed hom(), extension();
-  use @cached_method; added derivation(); added support for relative vector
-  spaces()
-=======
 - Julian Rueth (2011-06-08, 2011-09-14, 2014-06-23, 2014-06-24, 2016-11-13):
   fixed hom(), extension(); use @cached_method; added derivation(); added
   support for relative vector spaces; fixed conversion to base fields
->>>>>>> d92d7c01
 
 - Maarten Derickx (2011-09-11): added doctests
 
@@ -77,7 +71,7 @@
 #*****************************************************************************
 #       Copyright (C) 2010 William Stein <wstein@gmail.com>
 #       Copyright (C) 2010 Robert Bradshaw <robertwb@math.washington.edu>
-#       Copyright (C) 2011-2016 Julian Rueth <julian.rueth@gmail.com>
+#       Copyright (C) 2011-2017 Julian Rueth <julian.rueth@gmail.com>
 #       Copyright (C) 2011 Maarten Derickx <m.derickx.student@gmail.com>
 #
 #  Distributed under the terms of the GNU General Public License (GPL)
@@ -352,8 +346,6 @@
             return True
         return False
 
-<<<<<<< HEAD
-=======
     def _convert_map_from_(self, R):
         r"""
         Return a conversion from ``R`` to this function field or ``None`` if
@@ -374,7 +366,6 @@
                 from sage.categories.morphism import SetMorphism
                 return base_conversion * SetMorphism(R.Hom(R.base_field()), R._to_base_field)
 
->>>>>>> d92d7c01
     def _intermediate_fields(self, base):
         r"""
         Return the fields which lie in between ``base`` and this field in the
@@ -902,7 +893,6 @@
         """
         Return a vector space `V` and isomorphisms from this field to `V` and
         from `V` to this field.
-<<<<<<< HEAD
 
         This function allows us to identify the elements of this field with
         elements of a vector space over the base field, which is useful for
@@ -910,15 +900,6 @@
 
         INPUT:
 
-=======
-
-        This function allows us to identify the elements of this field with
-        elements of a vector space over the base field, which is useful for
-        representation and arithmetic with orders, ideals, etc.
-
-        INPUT:
-
->>>>>>> d92d7c01
         - ``base`` -- a function field or ``None`` (default: ``None``), the
           returned vector space is over ``base`` which defaults to the base
           field of this function field.
@@ -997,11 +978,7 @@
               To:   Vector space of dimension 10 over Rational function field in x over Rational Field)
 
         """
-<<<<<<< HEAD
-        from maps import MapVectorSpaceToFunctionField, MapFunctionFieldToVectorSpace
-=======
         from .maps import MapVectorSpaceToFunctionField, MapFunctionFieldToVectorSpace
->>>>>>> d92d7c01
         if base is None:
             base = self.base_field()
         degree = self.degree(base)
@@ -1861,11 +1838,7 @@
               To:   Vector space of dimension 1 over Rational function field in x over Rational Field)
 
         """
-<<<<<<< HEAD
-        from maps import MapVectorSpaceToFunctionField, MapFunctionFieldToVectorSpace
-=======
         from .maps import MapVectorSpaceToFunctionField, MapFunctionFieldToVectorSpace
->>>>>>> d92d7c01
         if base is None:
             base = self
         if base is not self:
