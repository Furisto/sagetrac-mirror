# distutils: extra_compile_args = -D_XPG6
# distutils: libraries = m
r"""
Double Precision Complex Numbers

Sage supports arithmetic using double-precision complex numbers. A
double-precision complex number is a complex number ``x + I*y`` with
`x`, `y` 64-bit (8 byte) floating point numbers (double precision).

The field :class:`ComplexDoubleField` implements the field
of all double-precision complex numbers. You can refer to this
field by the shorthand CDF. Elements of this field are of type
:class:`ComplexDoubleElement`. If `x` and `y` are coercible to
doubles, you can create a complex double element using
``ComplexDoubleElement(x,y)``. You can coerce more
general objects `z` to complex doubles by typing either
``ComplexDoubleField(x)`` or ``CDF(x)``.

EXAMPLES::

    sage: ComplexDoubleField()
    Complex Double Field
    sage: CDF
    Complex Double Field
    sage: type(CDF.0)
    <class 'sage.rings.complex_double.ComplexDoubleElement'>
    sage: ComplexDoubleElement(sqrt(2),3)
    1.4142135623730951 + 3.0*I
    sage: parent(CDF(-2))
    Complex Double Field

::

    sage: CC == CDF
    False
    sage: CDF is ComplexDoubleField()     # CDF is the shorthand
    True
    sage: CDF == ComplexDoubleField()
    True

The underlying arithmetic of complex numbers is implemented using
functions and macros in GSL (the GNU Scientific Library), and
should be very fast. Also, all standard complex trig functions,
log, exponents, etc., are implemented using GSL, and are also
robust and fast. Several other special functions, e.g. eta, gamma,
incomplete gamma, etc., are implemented using the PARI C library.

AUTHORS:

- William Stein (2006-09): first version

- Travis Scrimshaw (2012-10-18): Added doctests to get full coverage

- Jeroen Demeyer (2013-02-27): fixed all PARI calls (:trac:`14082`)

- Vincent Klein (2017-11-15) : add __mpc__() to class ComplexDoubleElement.
  ComplexDoubleElement constructor support and gmpy2.mpc parameter.

"""

# ****************************************************************************
#       Copyright (C) 2006 William Stein <wstein@gmail.com>
#       Copyright (C) 2013 Jeroen Demeyer <jdemeyer@cage.ugent.be>
#
#  Distributed under the terms of the GNU General Public License (GPL)
#  as published by the Free Software Foundation; either version 2 of
#  the License, or (at your option) any later version.
#                  https://www.gnu.org/licenses/
# ****************************************************************************

import operator
from cpython.object cimport Py_NE

from sage.misc.randstate cimport randstate, current_randstate

from sage.libs.gsl.complex cimport *

cdef extern from "<complex.h>":
    double complex csqrt(double complex)
    double cabs(double complex)

import sage.rings.abc
cimport sage.rings.ring
cimport sage.rings.integer

from sage.structure.element cimport RingElement, Element, ModuleElement, FieldElement
from sage.structure.parent  cimport Parent
from sage.structure.parent_gens import ParentWithGens
from sage.structure.richcmp cimport rich_to_bool
from sage.categories.morphism cimport Morphism
from sage.structure.coerce cimport is_numpy_type

try:
    from cypari2.gen import Gen as pari_gen
    from sage.libs.pari.convert_sage_complex_double import pari_to_cdf

except ImportError:
    pari_gen = ()
<<<<<<< HEAD
=======


new_gen_from_complex_double_element = None
complex_double_element_eta = None
complex_double_element_agm = None
complex_double_element_dilog = None
complex_double_element_gamma = None
complex_double_element_gamma_inc = None
complex_double_element_zeta = None

>>>>>>> 00c742dc

from . import complex_mpfr

from .complex_mpfr import ComplexField
cdef CC = ComplexField()

from .real_mpfr import RealField
cdef RR = RealField()

from .real_double cimport RealDoubleElement, double_repr
from .real_double import RDF
from sage.rings.integer_ring import ZZ
from sage.structure.richcmp cimport rich_to_bool

cimport gmpy2
gmpy2.import_gmpy2()


def is_ComplexDoubleField(x):
    """
    Return ``True`` if ``x`` is the complex double field.

    This function is deprecated. Use :func:`isinstance` with
    :class:`~sage.rings.abc.ComplexDoubleField` instead.

    EXAMPLES::

        sage: from sage.rings.complex_double import is_ComplexDoubleField
        sage: is_ComplexDoubleField(CDF)
        doctest:warning...
        DeprecationWarning: is_ComplexDoubleField is deprecated;
        use isinstance(..., sage.rings.abc.ComplexDoubleField) instead
        See https://trac.sagemath.org/32610 for details.
        True
        sage: is_ComplexDoubleField(ComplexField(53))
        False
    """
    from sage.misc.superseded import deprecation
    deprecation(32610, 'is_ComplexDoubleField is deprecated; use isinstance(..., sage.rings.abc.ComplexDoubleField) instead')
    return isinstance(x, ComplexDoubleField_class)


cdef class ComplexDoubleField_class(sage.rings.abc.ComplexDoubleField):
    """
    An approximation to the field of complex numbers using double
    precision floating point numbers. Answers derived from calculations
    in this approximation may differ from what they would be if those
    calculations were performed in the true field of complex numbers.
    This is due to the rounding errors inherent to finite precision
    calculations.

    ALGORITHM:

    Arithmetic is done using GSL (the GNU Scientific Library).
    """
    def __init__(self):
        r"""
        Construct field of complex double precision numbers.

        EXAMPLES::

            sage: from sage.rings.complex_double import ComplexDoubleField_class
            sage: CDF == ComplexDoubleField_class()
            True
            sage: TestSuite(CDF).run(skip = ["_test_prod"])

        .. WARNING:: due to rounding errors, one can have `x^2 != x*x`::

            sage: x = CDF.an_element()
            sage: x
            1.0*I
            sage: x*x, x**2, x*x == x**2
            (-1.0, -1.0 + 1.2246...e-16*I, False)
        """
        from sage.categories.fields import Fields
        ParentWithGens.__init__(self, self, ('I',), normalize=False, category=Fields().Metric().Complete())
        self._populate_coercion_lists_()

    def __reduce__(self):
        """
        For pickling.

        EXAMPLES::

            sage: loads(dumps(CDF)) is CDF
            True
        """
        return ComplexDoubleField, ()

    cpdef bint is_exact(self) except -2:
        """
        Returns whether or not this field is exact, which is always ``False``.

        EXAMPLES::

            sage: CDF.is_exact()
            False
        """
        return False

    def __richcmp__(left, right, int op):
        """
        Rich comparison of ``left`` against ``right``.

        EXAMPLES::

            sage: CDF == CDF
            True
        """
        if left is right:
            return rich_to_bool(op, 0)
        if isinstance(right, ComplexDoubleField_class):
            return rich_to_bool(op, 0)
        return op == Py_NE

    def __hash__(self):
        """
        Return the hash for ``self``.

        This class is intended for use as a singleton so any instance
        of it should be equivalent from a hashing perspective.

        TESTS::

            sage: from sage.rings.complex_double import ComplexDoubleField_class
            sage: hash(CDF) == hash(ComplexDoubleField_class())
            True
        """
        return 561162115

    def characteristic(self):
        """
        Return the characteristic of the complex double field, which is 0.

        EXAMPLES::

            sage: CDF.characteristic()
            0
        """
        from .integer import Integer
        return Integer(0)

    def random_element(self, double xmin=-1, double xmax=1, double ymin=-1, double ymax=1):
        """
        Return a random element of this complex double field with real and
        imaginary part bounded by ``xmin``, ``xmax``, ``ymin``, ``ymax``.

        EXAMPLES::

            sage: CDF.random_element().parent() is CDF
            True
            sage: re, im = CDF.random_element()
            sage: -1 <= re <= 1, -1 <= im <= 1
            (True, True)
            sage: re, im = CDF.random_element(-10,10,-10,10)
            sage: -10 <= re <= 10, -10 <= im <= 10
            (True, True)
            sage: re, im = CDF.random_element(-10^20,10^20,-2,2)
            sage: -10^20 <= re <= 10^20, -2 <= im <= 2
            (True, True)
        """
        cdef randstate rstate = current_randstate()
        global _CDF
        cdef ComplexDoubleElement z
        cdef double imag = (ymax-ymin)*rstate.c_rand_double() + ymin
        cdef double real = (xmax-xmin)*rstate.c_rand_double() + xmin
        z = ComplexDoubleElement.__new__(ComplexDoubleElement)
        z._complex = gsl_complex_rect(real, imag)
        return z

    def _repr_(self):
        """
        Print out this complex double field.

        EXAMPLES::

            sage: ComplexDoubleField() # indirect doctest
            Complex Double Field
            sage: CDF # indirect doctest
            Complex Double Field
        """
        return "Complex Double Field"

    def _latex_(self):
        r"""
        Return a LaTeX representation of ``self``.

        OUTPUT:

        - a string.

        TESTS::

            sage: print(CDF._latex_())
            \Bold{C}
        """
        return r"\Bold{C}"

    def __call__(self, x=None, im=None):
        """
        Create a complex double using ``x`` and optionally an imaginary part
        ``im``.

        EXAMPLES::

            sage: CDF(0,1) # indirect doctest
            1.0*I
            sage: CDF(2/3) # indirect doctest
            0.6666666666666666
            sage: CDF(5) # indirect doctest
            5.0
            sage: CDF('i') # indirect doctest
            1.0*I
            sage: CDF(complex(2,-3)) # indirect doctest
            2.0 - 3.0*I
            sage: CDF(4.5) # indirect doctest
            4.5
            sage: CDF(1+I) # indirect doctest
            1.0 + 1.0*I
            sage: CDF(pari(1))
            1.0
            sage: CDF(pari("I"))
            1.0*I
            sage: CDF(pari("x^2 + x + 1").polroots()[0])
            -0.5 - 0.8660254037844386*I
            sage: from gmpy2 import mpc
            sage: CDF(mpc('2.0+1.0j'))
            2.0 + 1.0*I

        A ``TypeError`` is raised if the coercion doesn't make sense::

            sage: CDF(QQ['x'].0)
            Traceback (most recent call last):
            ...
            TypeError: cannot convert nonconstant polynomial

        One can convert back and forth between double precision complex
        numbers and higher-precision ones, though of course there may be
        loss of precision::

            sage: a = ComplexField(200)(-2).sqrt(); a
            1.4142135623730950488016887242096980785696718753769480731767*I
            sage: b = CDF(a); b
            1.4142135623730951*I
            sage: a.parent()(b)
            1.4142135623730951454746218587388284504413604736328125000000*I
            sage: a.parent()(b) == b
            True
            sage: b == CC(a)
            True

        TESTS:

        Check that :trac:`31836` is fixed::

            sage: a = CDF() ; a
            0.0
            sage: a.parent()
            Complex Double Field
        """
        # We implement __call__ to gracefully accept the second argument.
        if x is None:
            return self.zero()
        if im is not None:
            x = x, im
        return Parent.__call__(self, x)

    def _element_constructor_(self, x):
        """
        See ``__call__()``.

        EXAMPLES::

            sage: CDF((1,2)) # indirect doctest
            1.0 + 2.0*I
        """
        if isinstance(x, ComplexDoubleElement):
            return x
        elif isinstance(x, tuple):
            return ComplexDoubleElement(x[0], x[1])
        elif isinstance(x, (float, int, long)):
            return ComplexDoubleElement(x, 0)
        elif isinstance(x, complex):
            return ComplexDoubleElement(x.real, x.imag)
        elif isinstance(x, complex_mpfr.ComplexNumber):
            return ComplexDoubleElement(x.real(), x.imag())
        elif isinstance(x, pari_gen):
            return pari_to_cdf(x)
        elif type(x) is gmpy2.mpc:
            return ComplexDoubleElement((<gmpy2.mpc>x).real, (<gmpy2.mpc>x).imag)
        elif isinstance(x, str):
            t = cdf_parser.parse_expression(x)
            if isinstance(t, float):
                return ComplexDoubleElement(t, 0)
            else:
                return t
        elif hasattr(x, '_complex_double_'):
            return x._complex_double_(self)
        else:
            return ComplexDoubleElement(x, 0)

    cpdef _coerce_map_from_(self, S):
        """
        Return the canonical coerce of `x` into the complex double field, if
        it is defined, otherwise raise a ``TypeError``.

        The rings that canonically coerce to the complex double field are:

        - the complex double field itself
        - anything that canonically coerces to real double field.
        - mathematical constants
        - the 53-bit mpfr complex field

        EXAMPLES::

            sage: CDF._coerce_(5) # indirect doctest
            5.0
            sage: CDF._coerce_(RDF(3.4))
            3.4

        Thus the sum of a CDF and a symbolic object is symbolic::

            sage: a = pi + CDF.0; a
            pi + 1.0*I
            sage: parent(a)
            Symbolic Ring

        TESTS::

            sage: CDF(1) + RR(1)
            2.0
            sage: CDF.0 - CC(1) - int(1) - RR(1) - QQbar(1)
            -4.0 + 1.0*I
            sage: CDF.has_coerce_map_from(ComplexField(20))
            False
            sage: CDF.has_coerce_map_from(complex)
            True
        """
        if S is int or S is float:
            return FloatToCDF(S)
        from .rational_field import QQ
        from .real_lazy import RLF
        from .real_mpfr import RR
        if S is ZZ or S is QQ or S is RDF or S is RLF:
            return FloatToCDF(S)
        if isinstance(S, sage.rings.abc.RealField):
            if S.prec() >= 53:
                return FloatToCDF(S)
            else:
                return None
        elif is_numpy_type(S):
            import numpy
            if issubclass(S, numpy.integer) or issubclass(S, numpy.floating):
                return FloatToCDF(S)
            elif issubclass(S, numpy.complexfloating):
                return ComplexToCDF(S)
            else:
                return None
        elif RR.has_coerce_map_from(S):
            return FloatToCDF(RR) * RR._internal_coerce_map_from(S)
        elif isinstance(S, sage.rings.abc.ComplexField) and S.prec() >= 53:
            return complex_mpfr.CCtoCDF(S, self)
        elif CC.has_coerce_map_from(S):
            return complex_mpfr.CCtoCDF(CC, self) * CC._internal_coerce_map_from(S)

    def _magma_init_(self, magma):
        r"""
        Return a string representation of ``self`` in the Magma language.

        EXAMPLES::

            sage: CDF._magma_init_(magma) # optional - magma
            'ComplexField(53 : Bits := true)'
            sage: magma(CDF) # optional - magma
            Complex field of precision 15
            sage: floor(RR(log(2**53, 10)))
            15
            sage: magma(CDF).sage() # optional - magma
            Complex Field with 53 bits of precision
        """
        return "ComplexField(%s : Bits := true)" % self.prec()

    def _fricas_init_(self):
        r"""
        Return a string representation of ``self`` in the FriCAS language.

        EXAMPLES::

            sage: fricas(CDF)                     # indirect doctest, optional - fricas
            Complex(DoubleFloat)
        """
        return "Complex DoubleFloat"

    def prec(self):
        """
        Return the precision of this complex double field (to be more
        similar to :class:`ComplexField`). Always returns 53.

        EXAMPLES::

            sage: CDF.prec()
            53
        """
        return 53

    precision=prec

    def to_prec(self, prec):
        """
        Returns the complex field to the specified precision. As doubles
        have fixed precision, this will only return a complex double field
        if prec is exactly 53.

        EXAMPLES::

            sage: CDF.to_prec(53)
            Complex Double Field
            sage: CDF.to_prec(250)
            Complex Field with 250 bits of precision
        """
        if prec == 53:
            return self
        else:
            return ComplexField(prec)


    def gen(self, n=0):
        """
        Return the generator of the complex double field.

        EXAMPLES::

            sage: CDF.0
            1.0*I
            sage: CDF.gen(0)
            1.0*I
        """
        if n != 0:
            raise ValueError("only 1 generator")
        return I

    def ngens(self):
        r"""
        The number of generators of this complex field as an `\RR`-algebra.

        There is one generator, namely ``sqrt(-1)``.

        EXAMPLES::

            sage: CDF.ngens()
            1
        """
        return 1

    def algebraic_closure(self):
        r"""
        Returns the algebraic closure of ``self``, i.e., the complex double
        field.

        EXAMPLES::

            sage: CDF.algebraic_closure()
            Complex Double Field
        """
        return self

    def real_double_field(self):
        """
        The real double field, which you may view as a subfield of this
        complex double field.

        EXAMPLES::

            sage: CDF.real_double_field()
            Real Double Field
        """
        return RDF

    def pi(self):
        r"""
        Returns `\pi` as a double precision complex number.

        EXAMPLES::

            sage: CDF.pi()
            3.141592653589793
        """
        return self(3.1415926535897932384626433832)

    def construction(self):
        """
        Returns the functorial construction of ``self``, namely, algebraic
        closure of the real double field.

        EXAMPLES::

            sage: c, S = CDF.construction(); S
            Real Double Field
            sage: CDF == c(S)
            True
        """
        from sage.categories.pushout import AlgebraicClosureFunctor
        return (AlgebraicClosureFunctor(), self.real_double_field())

    def zeta(self, n=2):
        r"""
        Return a primitive `n`-th root of unity in this CDF, for
        `n \geq 1`.

        INPUT:

        -  ``n`` -- a positive integer (default: 2)

        OUTPUT: a complex `n`-th root of unity.

        EXAMPLES::

            sage: CDF.zeta(7)  # rel tol 1e-15
            0.6234898018587336 + 0.7818314824680298*I
            sage: CDF.zeta(1)
            1.0
            sage: CDF.zeta()
            -1.0
            sage: CDF.zeta() == CDF.zeta(2)
            True

        ::

            sage: CDF.zeta(0.5)
            Traceback (most recent call last):
            ...
            ValueError: n must be a positive integer
            sage: CDF.zeta(0)
            Traceback (most recent call last):
            ...
            ValueError: n must be a positive integer
            sage: CDF.zeta(-1)
            Traceback (most recent call last):
            ...
            ValueError: n must be a positive integer
        """
        from .integer import Integer
        try:
           n = Integer(n)
        except TypeError:
           raise ValueError("n must be a positive integer")

        if n<1:
           raise ValueError("n must be a positive integer")

        if n == 1:
            x = self(1)
        elif n == 2:
            x = self(-1)
        elif n >= 3:
            # Use De Moivre
            # e^(2*pi*i/n) = cos(2pi/n) + i *sin(2pi/n)
            pi = RDF.pi()
            z = 2*pi/n
            x = CDF(z.cos(), z.sin())
#         x._set_multiplicative_order( n ) # not implemented for CDF
        return x

    def _factor_univariate_polynomial(self, f):
        """
        Factor the univariate polynomial ``f``.

        INPUT:

        - ``f`` -- a univariate polynomial defined over the double precision
          complex numbers

        OUTPUT:

        - A factorization of ``f`` over the double precision complex numbers
          into a unit and monic irreducible factors

        .. NOTE::

            This is a helper method for
            :meth:`sage.rings.polynomial.polynomial_element.Polynomial.factor`.

        TESTS::

            sage: R.<x> = CDF[]
            sage: CDF._factor_univariate_polynomial(x)
            x
            sage: CDF._factor_univariate_polynomial(2*x)
            (2.0) * x
            sage: CDF._factor_univariate_polynomial(x^2)
            x^2
            sage: f = x^2 + 1
            sage: F = CDF._factor_univariate_polynomial(f)
            sage: [f(t[0][0]).abs() for t in F] # abs tol 1e-9
            [5.55111512313e-17, 6.66133814775e-16]
            sage: f = (x^2 + 2*R(I))^3
            sage: F = f.factor()
            sage: [f(t[0][0]).abs() for t in F] # abs tol 1e-9
            [1.979365054e-14, 1.97936298566e-14, 1.97936990747e-14, 3.6812407475e-14, 3.65211563729e-14, 3.65220890052e-14]

        """
        unit = f.leading_coefficient()
        f *= ~unit
        roots = f.roots()
        from sage.misc.flatten import flatten
        roots = flatten([[r]*m for r, m in roots])
        from sage.structure.factorization import Factorization
        x = f.parent().gen()
        return Factorization([(x - a, 1) for a in roots], unit)


cdef ComplexDoubleElement new_ComplexDoubleElement():
    """
    Creates a new (empty) :class:`ComplexDoubleElement`.
    """
    cdef ComplexDoubleElement z
    z = ComplexDoubleElement.__new__(ComplexDoubleElement)
    return z

def is_ComplexDoubleElement(x):
    """
    Return ``True`` if ``x`` is a :class:`ComplexDoubleElement`.

    EXAMPLES::

        sage: from sage.rings.complex_double import is_ComplexDoubleElement
        sage: is_ComplexDoubleElement(0)
        False
        sage: is_ComplexDoubleElement(CDF(0))
        True
    """
    return isinstance(x, ComplexDoubleElement)


cdef class ComplexDoubleElement(FieldElement):
    """
    An approximation to a complex number using double precision
    floating point numbers. Answers derived from calculations with such
    approximations may differ from what they would be if those
    calculations were performed with true complex numbers. This is due
    to the rounding errors inherent to finite precision calculations.
    """

    __array_interface__ = {'typestr': '=c16'}

    def __cinit__(self):
        r"""
        Initialize ``self`` as an element of `\CC`.

        EXAMPLES::

            sage: ComplexDoubleElement(1,-2) # indirect doctest
            1.0 - 2.0*I
        """
        self._parent = _CDF

    def __init__(self, real, imag):
        """
        Constructs an element of a complex double field with specified real
        and imaginary values.

        EXAMPLES::

            sage: ComplexDoubleElement(1,-2)
            1.0 - 2.0*I
        """
        self._complex = gsl_complex_rect(real, imag)

    def __reduce__(self):
        """
        For pickling.

        EXAMPLES::

            sage: a = CDF(-2.7, -3)
            sage: loads(dumps(a)) == a
            True
        """
        return (ComplexDoubleElement,
                (GSL_REAL(self._complex), GSL_IMAG(self._complex)))

    cdef ComplexDoubleElement _new_c(self, gsl_complex x):
        """
        C-level code for creating a :class:`ComplexDoubleElement` from a
        ``gsl_complex``.
        """
        cdef ComplexDoubleElement z = <ComplexDoubleElement>ComplexDoubleElement.__new__(ComplexDoubleElement)
        z._complex = x
        return z

    def __hash__(self):
        """
        Returns the hash of ``self``, which coincides with the python ``float``
        and ``complex`` (and often ``int``) types for ``self``.

        EXAMPLES::

            sage: hash(CDF(1.2)) == hash(1.2r)
            True
            sage: hash(CDF(-1))
            -2
            sage: hash(CDF(1.2, 1.3)) == hash(complex(1.2r, 1.3r))
            True
        """
        return hash(complex(self))

    cpdef _richcmp_(left, right, int op):
        """
        We order the complex numbers in dictionary order by real parts then
        imaginary parts.

        This order, of course, does not respect the field structure, though
        it agrees with the usual order on the real numbers.

        EXAMPLES::

            sage: CDF(1.2) > CDF(i)
            True
            sage: CDF(1) < CDF(2)
            True
            sage: CDF(1 + i) > CDF(-1 - i)
            True

        ::

            sage: CDF(2,3) < CDF(3,1)
            True
            sage: CDF(2,3) > CDF(3,1)
            False
            sage: CDF(2,-1) < CDF(2,3)
            True

        It's dictionary order, not absolute value::

            sage: CDF(-1,3) < CDF(-1,-20)
            False

        Numbers are coerced before comparison::

            sage: CDF(3,5) < 7
            True
            sage: 4.3 > CDF(5,1)
            False
        """
        if GSL_REAL(left._complex) < GSL_REAL((<ComplexDoubleElement>right)._complex):
            return rich_to_bool(op, -1)
        if GSL_REAL(left._complex) > GSL_REAL((<ComplexDoubleElement>right)._complex):
            return rich_to_bool(op, 1)
        if GSL_IMAG(left._complex) < GSL_IMAG((<ComplexDoubleElement>right)._complex):
            return rich_to_bool(op, -1)
        if GSL_IMAG(left._complex) > GSL_IMAG((<ComplexDoubleElement>right)._complex):
            return rich_to_bool(op, 1)
        return rich_to_bool(op, 0)

    def __getitem__(self, n):
        """
        Returns the real or imaginary part of ``self``.

        INPUT:

        -  ``n`` -- integer (either 0 or 1)

        Raises an ``IndexError`` if ``n`` is not 0 or 1.

        EXAMPLES::

            sage: P = CDF(2,3)
            sage: P[0]
            2.0
            sage: P[1]
            3.0
            sage: P[3]
            Traceback (most recent call last):
            ...
            IndexError: index n must be 0 or 1
        """
        if n == 0:
            return GSL_REAL(self._complex)
        if n == 1:
            return GSL_IMAG(self._complex)
        raise IndexError("index n must be 0 or 1")

    def _magma_init_(self, magma):
        r"""
        Return the magma representation of ``self``.

        EXAMPLES::

            sage: CDF((1.2, 0.3))._magma_init_(magma) # optional - magma
            'ComplexField(53 : Bits := true)![1.2, 0.3]'
            sage: magma(CDF(1.2, 0.3)) # optional - magma # indirect doctest
            1.20000000000000 + 0.300000000000000*$.1
            sage: s = magma(CDF(1.2, 0.3)).sage(); s # optional - magma # indirect doctest
            1.20000000000000 + 0.300000000000000*I
            sage: s.parent() # optional - magma
            Complex Field with 53 bits of precision
        """
        return "%s![%s, %s]" % (self.parent()._magma_init_(magma), self.real(), self.imag())

    def prec(self):
        """
        Returns the precision of this number (to be more similar to
        :class:`ComplexNumber`). Always returns 53.

        EXAMPLES::

            sage: CDF(0).prec()
            53
        """
        return 53

    #######################################################################
    # Coercions
    #######################################################################

    def __int__(self):
        """
        Convert ``self`` to an ``int``.

        EXAMPLES::

            sage: int(CDF(1,1))
            Traceback (most recent call last):
            ...
            TypeError: can...t convert complex to int; use int(abs(z))
            sage: int(abs(CDF(1,1)))
            1
        """
        raise TypeError("can't convert complex to int; use int(abs(z))")

    def __float__(self):
        """
        Method for converting ``self`` to type ``float``. Called by the
        ``float`` function.  This conversion will throw an error if
        the number has a nonzero imaginary part.

        EXAMPLES::

            sage: a = CDF(1, 0)
            sage: float(a)
            1.0
            sage: a = CDF(2,1)
            sage: float(a)
            Traceback (most recent call last):
            ...
            TypeError: unable to convert 2.0 + 1.0*I to float; use abs() or real_part() as desired
            sage: a.__float__()
            Traceback (most recent call last):
            ...
            TypeError: unable to convert 2.0 + 1.0*I to float; use abs() or real_part() as desired
            sage: float(abs(CDF(1,1)))
            1.4142135623730951
        """
        if GSL_IMAG(self._complex):
            raise TypeError(f"unable to convert {self} to float; use abs() or real_part() as desired")
        return GSL_REAL(self._complex)

    def __complex__(self):
        """
        Convert ``self`` to python's ``complex`` object.

        EXAMPLES::

            sage: a = complex(2303,-3939)
            sage: CDF(a)
            2303.0 - 3939.0*I
            sage: complex(CDF(a))
            (2303-3939j)
        """
        return complex(GSL_REAL(self._complex), GSL_IMAG(self._complex))

    def _interface_init_(self, I=None):
        """
        Returns ``self`` formatted as a string, suitable as input to another
        computer algebra system. (This is the default function used for
        exporting to other computer algebra systems.)

        EXAMPLES::

            sage: s1 = CDF(exp(I)); s1
            0.5403023058681398 + 0.8414709848078965*I
            sage: s1._interface_init_()
            '0.54030230586813977 + 0.84147098480789650*I'
            sage: s1 == CDF(gp(s1))
            True
        """
        # Sending to another computer algebra system is slow anyway, right?
        return CC(self)._interface_init_(I)

    def _mathematica_init_(self):
        """
        TESTS:

        Check that :trac:`28814` is fixed::

            sage: mathematica(CDF(1e-25, 1e25))  # optional - mathematica
            1.*^-25 + 1.*^25*I
        """
        return CC(self)._mathematica_init_()

    def _maxima_init_(self, I=None):
        """
        Return a string representation of this complex number in the syntax of
        Maxima. That is, use ``%i`` to represent the complex unit.

        EXAMPLES::

            sage: CDF.0._maxima_init_()
            '1.0000000000000000*%i'
            sage: CDF(.5 + I)._maxima_init_()
            '0.50000000000000000 + 1.0000000000000000*%i'
        """
        return CC(self)._maxima_init_(I)

    def _sympy_(self):
        """
        Convert this complex number to Sympy.

        EXAMPLES::

            sage: CDF(1, 0)._sympy_()
            1.00000000000000
            sage: CDF(1/3, 1)._sympy_()
            0.333333333333333 + 1.0*I
            sage: type(_)
            <class 'sympy.core.add.Add'>
        """
        x = GSL_REAL(self._complex)
        y = GSL_IMAG(self._complex)
        import sympy
        return sympy.Float(x) + sympy.Float(y) * sympy.I

    def _repr_(self):
        """
        Return the string representation of ``self``.

        EXAMPLES::

            sage: CDF(0, 2/3)
            0.6666666666666666*I
            sage: a = CDF(2,-3); a # indirect doctest
            2.0 - 3.0*I
            sage: a^2   # abs tol 4e-15
            -5.0 - 12.0*I
            sage: (1/CDF(0,0)).__repr__()
            'NaN + NaN*I'
            sage: CDF(oo,1)
            +infinity + 1.0*I
            sage: CDF(1,oo)
            1.0 + +infinity*I
            sage: CDF(1,-oo)
            1.0 - +infinity*I
            sage: CC(CDF(1,-oo))
            1.00000000000000 - +infinity*I
            sage: CDF(oo,oo)
            +infinity + +infinity*I
            sage: CC(CDF(oo,oo))
            +infinity + +infinity*I
            sage: CDF(0)
            0.0
        """
        x = GSL_REAL(self._complex)
        y = GSL_IMAG(self._complex)
        if x == 0:
            if y == 0:
                # Not sure what to do with the signs of the real and
                # imaginary zeros, let's not print any sign.
                return "0.0"
            s = ''
        else:
            s = double_repr(x)
            if y == 0:
                return s
            elif y < 0:
                s += " - "
                y = -y
            else:
                s += " + "

        return s + double_repr(y) + "*I"

    def __format__(self, format_spec):
        """
        Return a formatted string representation of this complex number.

        INPUT:

        - ``format_spec`` -- string; a floating point format specificier as
          defined by :python:`the format specification mini-language
          <library/string.html#formatspec>` in Python

        EXAMPLES::

            sage: format(CDF(32/3, 0), ' .4f')
            ' 10.6667 + 0.0000*I'
            sage: format(CDF(-2/3, -2/3), '.4e')
            '-6.6667e-01 - 6.6667e-01*I'
            sage: format(CDF(3, 0), '.4g')
            '3 + 0*I'
            sage: format(CDF(3, 0), '#.4g')
            '3.000 + 0.000*I'

        If the representation type character is absent, the output matches the
        string representation of the complex number. This has the effect that
        real and imaginary part are only shown if they are not zero::

            sage: format(CDF(0, 2/3), '.4')
            '0.6667*I'
            sage: format(CDF(2, 0), '.4')
            '2.0'
            sage: format(CDF(0, 0), '+#.4')
            '+0.000'
        """
        return complex_mpfr._format_complex_number(GSL_REAL(self._complex),
                                                     GSL_IMAG(self._complex),
                                                     format_spec)

    def _latex_(self):
        """
        Return a latex representation of ``self``.

        EXAMPLES::

            sage: CDF(1, 2)._latex_()
            '1.0 + 2.0i'
            sage: z = CDF(1,2)^100
            sage: z._latex_()
            '-6.443164690985956 \\times 10^{34} - 6.113241307762409 \\times 10^{34}i'
        """
        import re
        s = str(self).replace('*I', 'i')
        return re.sub(r"e\+?(-?\d+)", r" \\times 10^{\1}", s)

    def __pari__(self):
        """
        Return PARI version of ``self``, as ``t_COMPLEX`` or ``t_REAL``.

        EXAMPLES::

            sage: CDF(1,2).__pari__()
            1.00000000000000 + 2.00000000000000*I
            sage: pari(CDF(1,2))
            1.00000000000000 + 2.00000000000000*I
            sage: pari(CDF(2.0))
            2.00000000000000
            sage: pari(CDF(I))
            1.00000000000000*I
        """
<<<<<<< HEAD
        from sage.libs.pari.convert_sage_complex_double import new_gen_from_complex_double_element
=======
        global new_gen_from_complex_double_element
        if new_gen_from_complex_double_element is None:
            from sage.libs.pari.convert_sage_complex_double import new_gen_from_complex_double_element
>>>>>>> 00c742dc
        return new_gen_from_complex_double_element(self)

    def __mpc__(self):
        """
        Convert Sage ``ComplexDoubleElement`` to gmpy2 ``mpc``.

        EXAMPLES::

            sage: c = CDF(2,1)
            sage: c.__mpc__()
            mpc('2.0+1.0j')
            sage: from gmpy2 import mpc
            sage: mpc(c)
            mpc('2.0+1.0j')
        """
        return gmpy2.mpc(GSL_REAL(self._complex), GSL_IMAG(self._complex))

    #######################################################################
    # Arithmetic
    #######################################################################

    cpdef _add_(self, right):
        """
        Add ``self`` and ``right``.

        EXAMPLES::

            sage: CDF(2,-3)._add_(CDF(1,-2))
            3.0 - 5.0*I
        """
        return self._new_c(gsl_complex_add(self._complex,
                                           (<ComplexDoubleElement>right)._complex))

    cpdef _sub_(self, right):
        """
        Subtract ``self`` and ``right``.

        EXAMPLES::

            sage: CDF(2,-3)._sub_(CDF(1,-2))
            1.0 - 1.0*I
        """
        return self._new_c(gsl_complex_sub(self._complex,
                                (<ComplexDoubleElement>right)._complex))

    cpdef _mul_(self, right):
        """
        Multiply ``self`` and ``right``.

        EXAMPLES::

            sage: CDF(2,-3)._mul_(CDF(1,-2))
            -4.0 - 7.0*I
        """
        return self._new_c(gsl_complex_mul(self._complex,
                       (<ComplexDoubleElement>right)._complex))

    cpdef _div_(self, right):
        """
        Divide ``self`` by ``right``.

        EXAMPLES::

            sage: CDF(2,-3)._div_(CDF(1,-2))  # rel tol 1e-15
            1.5999999999999999 + 0.19999999999999998*I
        """
        return self._new_c(gsl_complex_div(self._complex, (<ComplexDoubleElement>right)._complex))

    def __invert__(self):
        r"""
        This function returns the inverse, or reciprocal, of the complex
        number `z`:

        .. MATH::

            1/z = (x - i y)/(x^2 + y^2).

        EXAMPLES::

            sage: ~CDF(2,1)
            0.39999999999999997 - 0.19999999999999998*I
            sage: 1/CDF(2,1)
            0.39999999999999997 - 0.19999999999999998*I

        The inverse of 0 is ``NaN`` (it doesn't raise an exception)::

            sage: ~(0*CDF(0,1))
            NaN + NaN*I
        """
        return self._new_c(gsl_complex_inverse(self._complex))

    cpdef _neg_(self):
        """
        This function returns the negative of the complex number `z`:

        .. MATH::

            -z = (-x) + i(-y).

        EXAMPLES::

            sage: -CDF(2,1) # indirect doctest
            -2.0 - 1.0*I
        """
        return self._new_c(gsl_complex_negative(self._complex))

    def conjugate(self):
        r"""
        This function returns the complex conjugate of the complex number `z`:

        .. MATH::

            \overline{z} = x - i y.

        EXAMPLES::

            sage: z = CDF(2,3); z.conjugate()
            2.0 - 3.0*I
        """
        return self._new_c(gsl_complex_conjugate(self._complex))

    def conj(self):
        r"""
        This function returns the complex conjugate of the complex number `z`:

        .. MATH::

            \overline{z} = x - i y.

        EXAMPLES::

            sage: z = CDF(2,3); z.conj()
            2.0 - 3.0*I
        """
        return self._new_c(gsl_complex_conjugate(self._complex))

    #######################################################################
    # Properties of Complex Numbers
    #######################################################################

    def arg(self):
        r"""
        This function returns the argument of ``self``, the complex number
        `z`, denoted by `\arg(z)`, where `-\pi < \arg(z) <= \pi`.

        EXAMPLES::

            sage: CDF(1,0).arg()
            0.0
            sage: CDF(0,1).arg()
            1.5707963267948966
            sage: CDF(0,-1).arg()
            -1.5707963267948966
            sage: CDF(-1,0).arg()
            3.141592653589793
        """
        return RealDoubleElement(gsl_complex_arg(self._complex))

    def __abs__(self):
        """
        This function returns the magnitude of the complex number `z`, `|z|`.

        EXAMPLES::

            sage: abs(CDF(1,2)) # indirect doctest
            2.23606797749979
            sage: abs(CDF(1,0)) # indirect doctest
            1.0
            sage: abs(CDF(-2,3))
            3.605551275463989
        """
        return RealDoubleElement(gsl_complex_abs(self._complex))

    def abs(self):
        """
        This function returns the magnitude `|z|` of the complex number `z`.

        .. SEEALSO::

            - :meth:`norm`

        EXAMPLES::

            sage: CDF(2,3).abs()
            3.605551275463989
        """
        return RealDoubleElement(gsl_complex_abs(self._complex))

    def argument(self):
        r"""
        This function returns the argument of the ``self``, the complex number
        `z`, in the interval `-\pi < arg(z) \leq \pi`.

        EXAMPLES::

            sage: CDF(6).argument()
            0.0
            sage: CDF(i).argument()
            1.5707963267948966
            sage: CDF(-1).argument()
            3.141592653589793
            sage: CDF(-1 - 0.000001*i).argument()
            -3.1415916535897934
        """
        return RealDoubleElement(gsl_complex_arg(self._complex))

    def abs2(self):
        """
        This function returns the squared magnitude `|z|^2` of the complex
        number `z`, otherwise known as the complex norm.

        .. SEEALSO::

            - :meth:`norm`

        EXAMPLES::

            sage: CDF(2,3).abs2()
            13.0
        """
        return RealDoubleElement(gsl_complex_abs2(self._complex))

    def norm(self):
        r"""
        This function returns the squared magnitude `|z|^2` of the complex
        number `z`, otherwise known as the complex norm. If `c = a + bi`
        is a complex number, then the norm of `c` is defined as the product of
        `c` and its complex conjugate:

        .. MATH::

            \text{norm}(c)
            =
            \text{norm}(a + bi)
            =
            c \cdot \overline{c}
            =
            a^2 + b^2.

        The norm of a complex number is different from its absolute value.
        The absolute value of a complex number is defined to be the square
        root of its norm. A typical use of the complex norm is in the
        integral domain `\ZZ[i]` of Gaussian integers, where the norm of
        each Gaussian integer `c = a + bi` is defined as its complex norm.

        .. SEEALSO::

            - :meth:`abs`

            - :meth:`abs2`

            - :func:`sage.misc.functional.norm`

            - :meth:`sage.rings.complex_mpfr.ComplexNumber.norm`

        EXAMPLES::

            sage: CDF(2,3).norm()
            13.0
        """
        return RealDoubleElement(gsl_complex_abs2(self._complex))

    def logabs(self):
        r"""
        This function returns the natural logarithm of the magnitude of the
        complex number `z`, `\log|z|`.

        This allows for an accurate evaluation of `\log|z|` when `|z|` is
        close to `1`. The direct evaluation of ``log(abs(z))`` would lead
        to a loss of precision in this case.

        EXAMPLES::

            sage: CDF(1.1,0.1).logabs()
            0.09942542937258267
            sage: log(abs(CDF(1.1,0.1)))
            0.09942542937258259

        ::

            sage: log(abs(ComplexField(200)(1.1,0.1)))
            0.099425429372582595066319157757531449594489450091985182495705
        """
        return RealDoubleElement(gsl_complex_logabs(self._complex))

    def real(self):
        """
        Return the real part of this complex double.

        EXAMPLES::

            sage: a = CDF(3,-2)
            sage: a.real()
            3.0
            sage: a.real_part()
            3.0
        """
        return RealDoubleElement(GSL_REAL(self._complex))

    real_part = real

    def imag(self):
        """
        Return the imaginary part of this complex double.

        EXAMPLES::

            sage: a = CDF(3,-2)
            sage: a.imag()
            -2.0
            sage: a.imag_part()
            -2.0
        """
        return RealDoubleElement(GSL_IMAG(self._complex))

    imag_part = imag

    #######################################################################
    # Elementary Complex Functions
    #######################################################################
    def sqrt(self, all=False, **kwds):
        r"""
        The square root function.

        INPUT:

        -  ``all`` - bool (default: ``False``); if ``True``, return a
           list of all square roots.

        If all is ``False``, the branch cut is the negative real axis. The
        result always lies in the right half of the complex plane.

        EXAMPLES:

        We compute several square roots::

            sage: a = CDF(2,3)
            sage: b = a.sqrt(); b  # rel tol 1e-15
            1.6741492280355401 + 0.8959774761298381*I
            sage: b^2  # rel tol 1e-15
            2.0 + 3.0*I
            sage: a^(1/2)   # abs tol 1e-16
            1.6741492280355401 + 0.895977476129838*I

        We compute the square root of -1::

            sage: a = CDF(-1)
            sage: a.sqrt()
            1.0*I

        We compute all square roots::

            sage: CDF(-2).sqrt(all=True)
            [1.4142135623730951*I, -1.4142135623730951*I]
            sage: CDF(0).sqrt(all=True)
            [0.0]
        """
        z = self._new_c(gsl_complex_sqrt(self._complex))
        if all:
             if z.is_zero():
                 return [z]
             else:
                 return [z, -z]
        return z

    def nth_root(self, n, all=False):
        """
        The ``n``-th root function.

        INPUT:

        -  ``all`` -- bool (default: ``False``); if ``True``, return a
           list of all ``n``-th roots.

        EXAMPLES::

            sage: a = CDF(125)
            sage: a.nth_root(3)
            5.000000000000001
            sage: a = CDF(10, 2)
            sage: [r^5 for r in a.nth_root(5, all=True)]  # rel tol 1e-14
            [9.999999999999998 + 2.0*I, 9.999999999999993 + 2.000000000000002*I, 9.999999999999996 + 1.9999999999999907*I, 9.999999999999993 + 2.0000000000000004*I, 9.999999999999998 + 1.9999999999999802*I]
            sage: abs(sum(a.nth_root(111, all=True)))  # rel tol 0.1
            1.1057313523818259e-13
        """
        if not self:
            return [self] if all else self
        arg = self.argument() / n
        abs = self.abs().nth_root(n)
        z = ComplexDoubleElement(abs * arg.cos(), abs*arg.sin())
        if all:
            zeta = self._parent.zeta(n)
            return [z * zeta**k for k in range(n)]
        else:
            return z


    def is_square(self):
        r"""
        This function always returns ``True`` as `\CC` is algebraically closed.

        EXAMPLES::

            sage: CDF(-1).is_square()
            True
        """
        return True

    def is_integer(self):
        """
        Returns True if this number is a integer

        EXAMPLES::

            sage: CDF(0.5).is_integer()
            False
            sage: CDF(I).is_integer()
            False
            sage: CDF(2).is_integer()
            True
        """
        return (self.real() in ZZ) and (self.imag()==0)

    def is_positive_infinity(self):
        r"""
        Check if ``self`` is `+\infty`.

        EXAMPLES::

            sage: CDF(1, 2).is_positive_infinity()
            False
            sage: CDF(oo, 0).is_positive_infinity()
            True
            sage: CDF(0, oo).is_positive_infinity()
            False
        """
        return self.real().is_positive_infinity() and self.imag().is_zero()

    def is_negative_infinity(self):
        r"""
        Check if ``self`` is `-\infty`.

        EXAMPLES::

            sage: CDF(1, 2).is_negative_infinity()
            False
            sage: CDF(-oo, 0).is_negative_infinity()
            True
            sage: CDF(0, -oo).is_negative_infinity()
            False
        """
        return self.real().is_negative_infinity() and self.imag().is_zero()

    def is_infinity(self):
        r"""
        Check if ``self`` is `\infty`.

        EXAMPLES::

            sage: CDF(1, 2).is_infinity()
            False
            sage: CDF(0, oo).is_infinity()
            True
        """
        return self.real().is_infinity() or self.imag().is_infinity()

    def is_NaN(self):
        r"""
        Check if ``self`` is not-a-number.

        EXAMPLES::

            sage: CDF(1, 2).is_NaN()
            False
            sage: CDF(NaN).is_NaN()
            True
            sage: (1/CDF(0, 0)).is_NaN()
            True
        """
        return self.real().is_NaN() or self.imag().is_NaN()

    cpdef _pow_(self, other):
        """
        The complex number ``self`` raised to the power ``other``.

        This is computed using complex logarithms and exponentials
        as `z ^ a = \exp(a \log(z))`, unless ``self`` is real and
        ``other`` is an exact integer: in that case, only real
        arithmetic is used.

        EXAMPLES::

            sage: a = CDF(1,1)
            sage: b = CDF(2,3)
            sage: c = a ^ b; c  # rel tol 5e-16
            -0.163450932107355 + 0.09600498360894891*I
            sage: c ^ (1/b)     # rel tol 2e-16
            1.0 + 1.0*I

        We compute the cube root of `-1` then cube it and observe a
        rounding error::

            sage: a = CDF(-1)^(1/3); a
            0.5000000000000001 + 0.8660254037844386*I
            sage: a^3  # rel tol 1e-4
            -1.0 + 1.2246467991473532e-16*I

        We raise to symbolic powers::

            sage: var('x, n')
            (x, n)
            sage: CDF(1.2)^x
            1.2^x
            sage: CDF(1.2)^(x^n + n^x)
            1.2^(n^x + x^n)

        A real number powered to an exact integer always yields a real
        number::

            sage: CDF(-0.26319743704743886) ^ 1
            -0.26319743704743886
            sage: CDF(-0.26319743704743886) ^ 0
            1.0
            sage: CDF(-0.26319743704743886) ^ -1
            -3.7994290948196405
            sage: CDF(-0.26319743704743886) ^ 2
            0.06927289086834054
            sage: CDF(-0.26319743704743886) ^ -2
            14.435661446561994
            sage: CDF(-1) ^ (2^100)
            1.0

        Note the difference with ::

            sage: CDF(-0.26319743704743886) ^ QQ(2)
            0.06927289086834053 - 1.6966964813919428e-17*I
            sage: CDF(-0.26319743704743886) ^ RDF(2)
            0.06927289086834053 - 1.6966964813919428e-17*I

        TESTS::

            sage: (-2) ^ CDF(-0.5)  # abs tol 1e-16
            4.329780281177467e-17 - 0.7071067811865476*I
        """
        z = <ComplexDoubleElement>other
        return self._new_c(gsl_complex_pow(self._complex, z._complex))

    cdef _pow_long(self, long other):
        if other == 1:
            return self
        elif other == 0:
            res = gsl_complex_rect(1, 0)
        elif other == -1:
            res = gsl_complex_inverse(self._complex)
        elif not GSL_IMAG(self._complex):
            # If self is real, the result should be real too
            real = GSL_REAL(self._complex) ** <double>other
            res = gsl_complex_rect(real, 0)
        else:
            # General case
            res = gsl_complex_pow_real(self._complex, other)
        return self._new_c(res)

    cpdef _pow_int(self, other):
        if not GSL_IMAG(self._complex):
            # If self is real, the result should be real too
            real = GSL_REAL(self._complex) ** <double>other
            res = gsl_complex_rect(real, 0)
        else:
            # General case
            res = gsl_complex_pow_real(self._complex, other)
        return self._new_c(res)

    def exp(self):
        r"""
        This function returns the complex exponential of the complex number
        `z`, `\exp(z)`.

        EXAMPLES::

            sage: CDF(1,1).exp()  # abs tol 4e-16
            1.4686939399158851 + 2.2873552871788423*I

        We numerically verify a famous identity to the precision of a double::

            sage: z = CDF(0, 2*pi); z
            6.283185307179586*I
            sage: exp(z)  # rel tol 1e-4
            1.0 - 2.4492935982947064e-16*I
        """
        return self._new_c(gsl_complex_exp(self._complex))

    def log(self, base=None):
        r"""
        This function returns the complex natural logarithm to the given
        base of the complex number `z`, `\log(z)`. The
        branch cut is the negative real axis.

        INPUT:

        -  ``base`` - default: `e`, the base of the natural logarithm

        EXAMPLES::

            sage: CDF(1,1).log()
            0.34657359027997264 + 0.7853981633974483*I

        This is the only example different from the GSL::

            sage: CDF(0,0).log()
            -infinity
        """
        if self == 0:
            return RDF(0).log()
        if base is None:
            return self._new_c(gsl_complex_log(self._complex))
        cdef ComplexDoubleElement z
        try:
            z = base
        except TypeError:
            z = CDF(base)
        return self._new_c(gsl_complex_log_b(self._complex, z._complex))

    def log10(self):
        r"""
        This function returns the complex base-10 logarithm of the complex
        number `z`, `\log_{10}(z)`.

        The branch cut is the negative real axis.

        EXAMPLES::

            sage: CDF(1,1).log10()
            0.15051499783199057 + 0.3410940884604603*I
        """
        if self == 0:
            return RDF(0).log()
        return self._new_c(gsl_complex_log10(self._complex))

    def log_b(self, b):
        r"""
        This function returns the complex base-`b` logarithm of the
        complex number `z`, `\log_b(z)`. This quantity is
        computed as the ratio `\log(z)/\log(b)`.

        The branch cut is the negative real axis.

        EXAMPLES::

            sage: CDF(1,1).log_b(10)  # rel tol 1e-15
            0.15051499783199057 + 0.3410940884604603*I
        """
        cdef ComplexDoubleElement _b
        if self == 0:
            return RDF(0).log()
        try:
            _b = b
        except TypeError:
            _b = CDF(b)
        return self._new_c(gsl_complex_log_b(self._complex, _b._complex))

    #######################################################################
    # Complex Trigonometric Functions
    #######################################################################
    def sin(self):
        r"""
        This function returns the complex sine of the complex number `z`:

        .. MATH::

            \sin(z) = \frac{e^{iz} - e^{-iz}}{2i}.

        EXAMPLES::

            sage: CDF(1,1).sin()
            1.2984575814159773 + 0.6349639147847361*I
        """
        return self._new_c(gsl_complex_sin(self._complex))

    def cos(self):
        r"""
        This function returns the complex cosine of the complex number `z`:

        .. MATH::

            \cos(z) = \frac{e^{iz} + e^{-iz}}{2}

        EXAMPLES::

            sage: CDF(1,1).cos()   # abs tol 1e-16
            0.8337300251311491 - 0.9888977057628651*I
        """
        return self._new_c(gsl_complex_cos(self._complex))

    def tan(self):
        r"""
        This function returns the complex tangent of the complex number `z`:

        .. MATH::

            \tan(z) = \frac{\sin(z)}{\cos(z)}.

        EXAMPLES::

            sage: CDF(1,1).tan()
            0.27175258531951174 + 1.0839233273386946*I
        """
        return self._new_c(gsl_complex_tan(self._complex))

    def sec(self):
        r"""
        This function returns the complex secant of the complex number `z`:

        .. MATH::

            {\rm sec}(z) = \frac{1}{\cos(z)}.

        EXAMPLES::

            sage: CDF(1,1).sec()  # rel tol 1e-15
            0.4983370305551868 + 0.591083841721045*I
        """
        return self._new_c(gsl_complex_sec(self._complex))

    def csc(self):
        r"""
        This function returns the complex cosecant of the complex number `z`:

        .. MATH::

            \csc(z) = \frac{1}{\sin(z)}.

        EXAMPLES::

            sage: CDF(1,1).csc()  # rel tol 1e-15
            0.6215180171704284 - 0.30393100162842646*I
        """
        return self._new_c(gsl_complex_csc(self._complex))

    def cot(self):
        r"""
        This function returns the complex cotangent of the complex number `z`:

        .. MATH::

            \cot(z) = \frac{1}{\tan(z)}.

        EXAMPLES::

            sage: CDF(1,1).cot()  # rel tol 1e-15
            0.21762156185440268 - 0.8680141428959249*I
        """
        return self._new_c(gsl_complex_cot(self._complex))

    #######################################################################
    # Inverse Complex Trigonometric Functions
    #######################################################################
    def arcsin(self):
        r"""
        This function returns the complex arcsine of the complex number
        `z`, `{\rm arcsin}(z)`. The branch cuts are on the
        real axis, less than -1 and greater than 1.

        EXAMPLES::

            sage: CDF(1,1).arcsin()
            0.6662394324925152 + 1.0612750619050357*I
        """
        return self._new_c(gsl_complex_arcsin(self._complex))

    def arccos(self):
        r"""
        This function returns the complex arccosine of the complex number
        `z`, `{\rm arccos}(z)`. The branch cuts are on the
        real axis, less than -1 and greater than 1.

        EXAMPLES::

            sage: CDF(1,1).arccos()
            0.9045568943023814 - 1.0612750619050357*I
        """
        return self._new_c(gsl_complex_arccos(self._complex))

    def arctan(self):
        r"""
        This function returns the complex arctangent of the complex number
        `z`, `{\rm arctan}(z)`. The branch cuts are on the
        imaginary axis, below `-i` and above `i`.

        EXAMPLES::

            sage: CDF(1,1).arctan()
            1.0172219678978514 + 0.4023594781085251*I
        """
        return self._new_c(gsl_complex_arctan(self._complex))

    def arccsc(self):
        r"""
        This function returns the complex arccosecant of the complex number
        `z`, `{\rm arccsc}(z) = {\rm arcsin}(1/z)`.

        EXAMPLES::

            sage: CDF(1,1).arccsc()  # rel tol 1e-15
            0.45227844715119064 - 0.5306375309525178*I
        """
        return self._new_c(gsl_complex_arccsc(self._complex))

    def arccot(self):
        r"""
        This function returns the complex arccotangent of the complex
        number `z`, `{\rm arccot}(z) = {\rm arctan}(1/z).`

        EXAMPLES::

            sage: CDF(1,1).arccot()  # rel tol 1e-15
            0.5535743588970452 - 0.4023594781085251*I
        """
        return self._new_c(gsl_complex_arccot(self._complex))

    def arcsec(self):
        r"""
        This function returns the complex arcsecant of the complex number
        `z`, `{\rm arcsec}(z) = {\rm arccos}(1/z)`.

        EXAMPLES::

            sage: CDF(1,1).arcsec()  # rel tol 1e-15
            1.118517879643706 + 0.5306375309525178*I
        """
        return self._new_c(gsl_complex_arcsec(self._complex))


    #######################################################################
    # Complex Hyperbolic Functions
    #######################################################################
    def sinh(self):
        r"""
        This function returns the complex hyperbolic sine of the complex
        number `z`:

        .. MATH::

            \sinh(z) = \frac{e^z - e^{-z}}{2}.

        EXAMPLES::

            sage: CDF(1,1).sinh()
            0.6349639147847361 + 1.2984575814159773*I
        """
        return self._new_c(gsl_complex_sinh(self._complex))

    def cosh(self):
        r"""
        This function returns the complex hyperbolic cosine of the complex
        number `z`:

        .. MATH::

            \cosh(z) = \frac{e^z + e^{-z}}{2}.

        EXAMPLES::

            sage: CDF(1,1).cosh()  # abs tol 1e-16
            0.8337300251311491 + 0.9888977057628651*I
        """
        return self._new_c(gsl_complex_cosh(self._complex))

    def tanh(self):
        r"""
        This function returns the complex hyperbolic tangent of the complex
        number `z`:

        .. MATH::

            \tanh(z) = \frac{\sinh(z)}{\cosh(z)}.

        EXAMPLES::

            sage: CDF(1,1).tanh()
            1.0839233273386946 + 0.27175258531951174*I
        """
        return self._new_c(gsl_complex_tanh(self._complex))


    def sech(self):
        r"""
        This function returns the complex hyperbolic secant of the complex
        number `z`:

        .. MATH::

            {\rm sech}(z) = \frac{1}{{\rm cosh}(z)}.

        EXAMPLES::

            sage: CDF(1,1).sech()  # rel tol 1e-15
            0.4983370305551868 - 0.591083841721045*I
        """
        return self._new_c(gsl_complex_sech(self._complex))

    def csch(self):
        r"""
        This function returns the complex hyperbolic cosecant of the
        complex number `z`:

        .. MATH::

            {\rm csch}(z) = \frac{1}{{\rm sinh}(z)}.

        EXAMPLES::

            sage: CDF(1,1).csch()  # rel tol 1e-15
            0.30393100162842646 - 0.6215180171704284*I
        """
        return self._new_c(gsl_complex_csch(self._complex))

    def coth(self):
        r"""
        This function returns the complex hyperbolic cotangent of the
        complex number `z`:

        .. MATH::

            \coth(z) = \frac{1}{\tanh(z)}.

        EXAMPLES::

            sage: CDF(1,1).coth()  # rel tol 1e-15
            0.8680141428959249 - 0.21762156185440268*I
        """
        return self._new_c(gsl_complex_coth(self._complex))

    #######################################################################
    # Inverse Complex Hyperbolic Functions
    #######################################################################
    def arcsinh(self):
        r"""
        This function returns the complex hyperbolic arcsine of the complex
        number `z`, `{\rm arcsinh}(z)`. The branch cuts are
        on the imaginary axis, below `-i` and above `i`.

        EXAMPLES::

            sage: CDF(1,1).arcsinh()
            1.0612750619050357 + 0.6662394324925152*I
        """
        return self._new_c(gsl_complex_arcsinh(self._complex))

    def arccosh(self):
        r"""
        This function returns the complex hyperbolic arccosine of the
        complex number `z`, `{\rm arccosh}(z)`. The branch
        cut is on the real axis, less than 1.

        EXAMPLES::

            sage: CDF(1,1).arccosh()
            1.0612750619050357 + 0.9045568943023814*I
        """
        return self._new_c(gsl_complex_arccosh(self._complex))

    def arctanh(self):
        r"""
        This function returns the complex hyperbolic arctangent of the
        complex number `z`, `{\rm arctanh} (z)`. The branch
        cuts are on the real axis, less than -1 and greater than 1.

        EXAMPLES::

            sage: CDF(1,1).arctanh()
            0.4023594781085251 + 1.0172219678978514*I
        """
        return self._new_c(gsl_complex_arctanh(self._complex))

    def arcsech(self):
        r"""
        This function returns the complex hyperbolic arcsecant of the
        complex number `z`, `{\rm arcsech}(z) = {\rm arccosh}(1/z)`.

        EXAMPLES::

            sage: CDF(1,1).arcsech()  # rel tol 1e-15
            0.5306375309525176 - 1.118517879643706*I
        """
        return self._new_c(gsl_complex_arcsech(self._complex))

    def arccsch(self):
        r"""
        This function returns the complex hyperbolic arccosecant of the
        complex number `z`, `{\rm arccsch}(z) = {\rm arcsin}(1/z)`.

        EXAMPLES::

            sage: CDF(1,1).arccsch()  # rel tol 1e-15
            0.5306375309525178 - 0.45227844715119064*I
        """
        return self._new_c(gsl_complex_arccsch(self._complex))

    def arccoth(self):
        r"""
        This function returns the complex hyperbolic arccotangent of the
        complex number `z`, `{\rm arccoth}(z) = {\rm arctanh(1/z)}`.

        EXAMPLES::

            sage: CDF(1,1).arccoth()  # rel tol 1e-15
            0.4023594781085251 - 0.5535743588970452*I
        """
        return self._new_c(gsl_complex_arccoth(self._complex))

    #######################################################################
    # Special Functions (from PARI)
    #######################################################################
    def eta(self, int omit_frac=0):
        r"""
        Return the value of the Dedekind `\eta` function on self.

        INPUT:

        -  ``self`` - element of the upper half plane (if not,
           raises a ValueError).

        -  ``omit_frac`` - (bool, default: ``False``), if ``True``,
           omit the `e^{\pi i z / 12}` factor.

        OUTPUT: a complex double number

        ALGORITHM: Uses the PARI C library.

        The `\eta` function is

        .. MATH::

            \eta(z) = e^{\pi i z / 12} \prod_{n=1}^{\infty} (1 - e^{2\pi inz})

        EXAMPLES:

        We compute a few values of :meth:`eta()`::

            sage: CDF(0,1).eta()
            0.7682254223260566
            sage: CDF(1,1).eta()
            0.7420487758365647 + 0.1988313702299107*I
            sage: CDF(25,1).eta()
            0.7420487758365647 + 0.1988313702299107*I

        :meth:`eta()` works even if the inputs are large::

            sage: CDF(0, 10^15).eta()
            0.0
            sage: CDF(10^15, 0.1).eta()  # abs tol 1e-10
            -0.115342592727 - 0.19977923088*I

        We compute a few values of :meth:`eta()`, but with the fractional power
        of `e` omitted::

            sage: CDF(0,1).eta(True)
            0.9981290699259585

        We compute :meth:`eta()` to low precision directly from the
        definition::

            sage: z = CDF(1,1); z.eta()
            0.7420487758365647 + 0.1988313702299107*I
            sage: i = CDF(0,1); pi = CDF(pi)
            sage: exp(pi * i * z / 12) * prod([1-exp(2*pi*i*n*z) for n in range(1,10)])
            0.7420487758365647 + 0.19883137022991068*I

        The optional argument allows us to omit the fractional part::

            sage: z.eta(omit_frac=True)
            0.9981290699259585
            sage: pi = CDF(pi)
            sage: prod([1-exp(2*pi*i*n*z) for n in range(1,10)])  # abs tol 1e-12
            0.998129069926 + 4.59084695545e-19*I

        We illustrate what happens when `z` is not in the upper half plane::

            sage: z = CDF(1)
            sage: z.eta()
            Traceback (most recent call last):
            ...
            ValueError: value must be in the upper half plane

        You can also use functional notation::

            sage: z = CDF(1,1)
            sage: eta(z)
            0.7420487758365647 + 0.1988313702299107*I
        """
<<<<<<< HEAD
        if self._complex.imag <= 0:
=======
        if GSL_IMAG(self._complex) <= 0:
>>>>>>> 00c742dc
            raise ValueError("value must be in the upper half plane")

        if GSL_IMAG(self._complex) > 100000 and not omit_frac:
            # To the precision of doubles for such large imaginary
            # part, the answer is automatically 0. If we don't do
            # this, PARI can easily underflow.
            return ComplexDoubleElement(0,0)

        global complex_double_element_eta
        if complex_double_element_eta is None:
            from sage.libs.pari.convert_sage_complex_double import complex_double_element_eta

        cdef int flag = 0 if omit_frac else 1
        return complex_double_element_eta(self, flag)

    def agm(self, right, algorithm="optimal"):
        r"""
        Return the Arithmetic-Geometric Mean (AGM) of ``self`` and ``right``.

        INPUT:

        - ``right`` (complex) -- another complex number

        - ``algorithm`` (string, default ``"optimal"``) -- the algorithm to use
          (see below).

        OUTPUT:

        (complex) A value of the AGM of self and right.  Note that
        this is a multi-valued function, and the algorithm used
        affects the value returned, as follows:

        - ``'pari'``: Call the :pari:`agm` function from the pari library.

        - ``'optimal'``: Use the AGM sequence such that at each stage
          `(a,b)` is replaced by `(a_1,b_1)=((a+b)/2,\pm\sqrt{ab})`
          where the sign is chosen so that `|a_1-b_1| \leq |a_1+b_1|`, or
          equivalently `\Re(b_1/a_1) \geq 0`.  The resulting limit is
          maximal among all possible values.

        - ``'principal'``: Use the AGM sequence such that at each stage
          `(a,b)` is replaced by `(a_1,b_1)=((a+b)/2,\pm\sqrt{ab})`
          where the sign is chosen so that `\Re(b_1/a_1) \geq 0` (the
          so-called principal branch of the square root).

        See :wikipedia:`Arithmetic-geometric mean`

        EXAMPLES::

            sage: i = CDF(I)
            sage: (1+i).agm(2-i)  # rel tol 1e-15
            1.6278054848727064 + 0.1368275483973686*I

        An example to show that the returned value depends on the algorithm
        parameter::

            sage: a = CDF(-0.95,-0.65)
            sage: b = CDF(0.683,0.747)
            sage: a.agm(b, algorithm='optimal')
            -0.3715916523517613 + 0.31989466020683*I
            sage: a.agm(b, algorithm='principal')  # rel tol 1e-15
            0.33817546298618006 - 0.013532696956540503*I
            sage: a.agm(b, algorithm='pari')
            -0.37159165235176134 + 0.31989466020683005*I

        Some degenerate cases::

            sage: CDF(0).agm(a)
            0.0
            sage: a.agm(0)
            0.0
            sage: a.agm(-a)
            0.0
        """
        cdef double complex a, b, a1, b1, r
        cdef double d, e, eps = 2.0**-51

        if algorithm == "pari":
            global complex_double_element_agm
            if complex_double_element_agm is None:
                from sage.libs.pari.convert_sage_complex_double import complex_double_element_agm
            return complex_double_element_agm(self, right)

        if not isinstance(right, ComplexDoubleElement):
            right = CDF(right)

        a = extract_double_complex(self)
        b = extract_double_complex(<ComplexDoubleElement>right)

        if a == 0 or b == 0 or a == -b:
            return ComplexDoubleElement(0, 0)

        if algorithm=="optimal":
            while True:
                a1 = (a+b)/2
                b1 = csqrt(a*b)
                r = b1/a1
                d  = cabs(r-1)
                e  = cabs(r+1)
                if e < d:
                    b1=-b1
                    d = e
                if d < eps: return ComplexDoubleElement_from_doubles(a1.real, a1.imag)
                a, b = a1, b1

        elif algorithm=="principal":
            while True:
                a1 = (a+b)/2
                b1 = csqrt(a*b)
                if cabs((b1/a1)-1) < eps: return ComplexDoubleElement_from_doubles(a1.real, a1.imag)
                a, b = a1, b1

        else:
            raise ValueError("agm algorithm must be one of 'pari', 'optimal', 'principal'")

    def dilog(self):
        r"""
        Returns the principal branch of the dilogarithm of `x`, i.e., analytic
        continuation of the power series

        .. MATH::

            \log_2(x) = \sum_{n \ge 1} x^n / n^2.

        EXAMPLES::

            sage: CDF(1,2).dilog()
            -0.059474798673809476 + 2.0726479717747566*I
            sage: CDF(10000000,10000000).dilog()
            -134.411774490731 + 38.79396299904504*I
        """
        global complex_double_element_dilog
        if complex_double_element_dilog is None:
            from sage.libs.pari.convert_sage_complex_double import complex_double_element_dilog
        return complex_double_element_dilog(self)

    def gamma(self):
        r"""
        Return the gamma function `\Gamma(z)` evaluated at ``self``, the
        complex number `z`.

        EXAMPLES::

            sage: CDF(5,0).gamma()
            24.0
            sage: CDF(1,1).gamma()
            0.49801566811835607 - 0.15494982830181067*I
            sage: CDF(0).gamma()
            Infinity
            sage: CDF(-1,0).gamma()
            Infinity
        """
        if not GSL_IMAG(self._complex):
            if GSL_REAL(self._complex) == 0:
                from .infinity import unsigned_infinity
                return unsigned_infinity
            try:
                from sage.rings.all import Integer, CC
                if Integer(GSL_REAL(self._complex)) < 0:
                    return CC(self).gamma()
            except TypeError:
                pass
        global complex_double_element_gamma
        if complex_double_element_gamma is None:
            from sage.libs.pari.convert_sage_complex_double import complex_double_element_gamma
        return complex_double_element_gamma(self)

    def gamma_inc(self, t):
        r"""
        Return the incomplete gamma function evaluated at this complex number.

        EXAMPLES::

            sage: CDF(1,1).gamma_inc(CDF(2,3))
            0.0020969148636468277 - 0.059981913655449706*I
            sage: CDF(1,1).gamma_inc(5)
            -0.001378130936215849 + 0.006519820023119819*I
            sage: CDF(2,0).gamma_inc(CDF(1,1))
            0.7070920963459381 - 0.4203536409598115*I
        """
        global complex_double_element_gamma_inc
        if complex_double_element_gamma_inc is None:
            from sage.libs.pari.convert_sage_complex_double import complex_double_element_gamma_inc
        return complex_double_element_gamma_inc(self, t)

    def zeta(self):
        """
        Return the Riemann zeta function evaluated at this complex number.

        EXAMPLES::

            sage: z = CDF(1, 1)
            sage: z.zeta()
            0.5821580597520036 - 0.9268485643308071*I
            sage: zeta(z)
            0.5821580597520036 - 0.9268485643308071*I
            sage: zeta(CDF(1))
            Infinity
        """
        if GSL_REAL(self._complex) == 1 and GSL_IMAG(self._complex) == 0:
            from .infinity import unsigned_infinity
            return unsigned_infinity

        global complex_double_element_zeta
        if complex_double_element_zeta is None:
            from sage.libs.pari.convert_sage_complex_double import complex_double_element_zeta
        return complex_double_element_zeta(self)

    def algdep(self, long n):
        """
        Returns a polynomial of degree at most `n` which is
        approximately satisfied by this complex number. Note that the
        returned polynomial need not be irreducible, and indeed usually
        won't be if `z` is a good approximation to an algebraic
        number of degree less than `n`.

        ALGORITHM: Uses the PARI C-library algdep command.

        EXAMPLES::

            sage: z = (1/2)*(1 + RDF(sqrt(3)) *CDF.0); z   # abs tol 1e-16
            0.5 + 0.8660254037844387*I
            sage: p = z.algdep(5); p
            x^2 - x + 1
            sage: abs(z^2 - z + 1) < 1e-14
            True

        ::

            sage: CDF(0,2).algdep(10)
            x^2 + 4
            sage: CDF(1,5).algdep(2)
            x^2 - 2*x + 26
        """
        from sage.arith.all import algdep
        return algdep(self, n)

cdef class FloatToCDF(Morphism):
    """
    Fast morphism from anything with a ``__float__`` method to a CDF element.

    EXAMPLES::

        sage: f = CDF.coerce_map_from(ZZ); f
        Native morphism:
          From: Integer Ring
          To:   Complex Double Field
        sage: f(4)
        4.0
        sage: f = CDF.coerce_map_from(QQ); f
        Native morphism:
          From: Rational Field
          To:   Complex Double Field
        sage: f(1/2)
        0.5
        sage: f = CDF.coerce_map_from(int); f
        Native morphism:
          From: Set of Python objects of class 'int'
          To:   Complex Double Field
        sage: f(3r)
        3.0
        sage: f = CDF.coerce_map_from(float); f
        Native morphism:
          From: Set of Python objects of class 'float'
          To:   Complex Double Field
        sage: f(3.5)
        3.5

    """
    def __init__(self, R):
        """
        Initialize ``self``.

        EXAMPLES::

            sage: f = CDF.coerce_map_from(ZZ); f
            Native morphism:
              From: Integer Ring
              To:   Complex Double Field
        """
        from sage.categories.homset import Hom
        if isinstance(R, type):
            from sage.sets.pythonclass import Set_PythonType
            R = Set_PythonType(R)
        Morphism.__init__(self, Hom(R, CDF))

    cpdef Element _call_(self, x):
        """
        Create an :class:`ComplexDoubleElement`.

        EXAMPLES::

            sage: CDF((1,2)) # indirect doctest
            1.0 + 2.0*I
            sage: CDF('i') # indirect doctest
            1.0*I
            sage: CDF(2+i) # indirect doctest
            2.0 + 1.0*I
        """
        cdef ComplexDoubleElement z = <ComplexDoubleElement>ComplexDoubleElement.__new__(ComplexDoubleElement)
        z._complex = gsl_complex_rect(x, 0)
        return z

    def _repr_type(self):
        """
        Return string that describes the type of morphism.

        EXAMPLES::

            sage: sage.rings.complex_double.FloatToCDF(QQ)._repr_type()
            'Native'
        """
        return "Native"


cdef class ComplexToCDF(Morphism):
    r"""
    Fast morphism for anything such that the elements have attributes ``.real``
    and ``.imag`` (e.g. numpy complex types).

    EXAMPLES::

        sage: import numpy
        sage: f = CDF.coerce_map_from(numpy.complex_)
        sage: f(numpy.complex_(I))
        1.0*I
        sage: f(numpy.complex_(I)).parent()
        Complex Double Field
    """
    def __init__(self, R):
        from sage.categories.homset import Hom
        if isinstance(R, type):
            from sage.sets.pythonclass import Set_PythonType
            R = Set_PythonType(R)
        Morphism.__init__(self, Hom(R, CDF))

    cpdef Element _call_(self, x):
        """
        Create an :class:`ComplexDoubleElement`.

        EXAMPLES::

            sage: import numpy
            sage: CDF(numpy.complex_(I))    # indirect doctest
            1.0*I
        """
        cdef ComplexDoubleElement z = <ComplexDoubleElement>ComplexDoubleElement.__new__(ComplexDoubleElement)
        z._complex = gsl_complex_rect(x.real, x.imag)
        return z

    def _repr_type(self):
        """
        Return string that describes the type of morphism.

        EXAMPLES::

            sage: import numpy
            sage: f = sage.rings.complex_double.ComplexToCDF(numpy.complex_)
            sage: f._repr_type()
            'Native'
        """
        return "Native"




#####################################################
# unique objects
#####################################################
cdef ComplexDoubleField_class _CDF
_CDF = ComplexDoubleField_class()
CDF = _CDF  # external interface
cdef ComplexDoubleElement I = ComplexDoubleElement(0,1)

def ComplexDoubleField():
    """
    Returns the field of double precision complex numbers.

    EXAMPLES::

        sage: ComplexDoubleField()
        Complex Double Field
        sage: ComplexDoubleField() is CDF
        True
    """
    return _CDF

from sage.misc.parser import Parser
cdef cdf_parser = Parser(float, float,  {"I" : _CDF.gen(), "i" : _CDF.gen()})

cdef inline double complex extract_double_complex(ComplexDoubleElement x):
    """
    Return the value of ``x`` as a c99 complex double.
    """
    cdef double complex z
    z.real = GSL_REAL(x._complex)
    z.imag = GSL_IMAG(x._complex)
    return z


cdef inline ComplexDoubleElement ComplexDoubleElement_from_doubles(double re, double im):
    """
    Create a new :class:`ComplexDoubleElement` with the specified real and
    imaginary parts.
    """
    z = <ComplexDoubleElement>ComplexDoubleElement.__new__(ComplexDoubleElement)
<<<<<<< HEAD
    z._complex.real = re
    z._complex.imag = im
=======
    GSL_SET_COMPLEX(&z._complex, re, im)
>>>>>>> 00c742dc
    return z


# Support Python's numbers abstract base class
import numbers
numbers.Complex.register(ComplexDoubleElement)<|MERGE_RESOLUTION|>--- conflicted
+++ resolved
@@ -96,8 +96,6 @@
 
 except ImportError:
     pari_gen = ()
-<<<<<<< HEAD
-=======
 
 
 new_gen_from_complex_double_element = None
@@ -108,7 +106,6 @@
 complex_double_element_gamma_inc = None
 complex_double_element_zeta = None
 
->>>>>>> 00c742dc
 
 from . import complex_mpfr
 
@@ -1157,13 +1154,9 @@
             sage: pari(CDF(I))
             1.00000000000000*I
         """
-<<<<<<< HEAD
-        from sage.libs.pari.convert_sage_complex_double import new_gen_from_complex_double_element
-=======
         global new_gen_from_complex_double_element
         if new_gen_from_complex_double_element is None:
             from sage.libs.pari.convert_sage_complex_double import new_gen_from_complex_double_element
->>>>>>> 00c742dc
         return new_gen_from_complex_double_element(self)
 
     def __mpc__(self):
@@ -2255,11 +2248,7 @@
             sage: eta(z)
             0.7420487758365647 + 0.1988313702299107*I
         """
-<<<<<<< HEAD
-        if self._complex.imag <= 0:
-=======
         if GSL_IMAG(self._complex) <= 0:
->>>>>>> 00c742dc
             raise ValueError("value must be in the upper half plane")
 
         if GSL_IMAG(self._complex) > 100000 and not omit_frac:
@@ -2666,12 +2655,7 @@
     imaginary parts.
     """
     z = <ComplexDoubleElement>ComplexDoubleElement.__new__(ComplexDoubleElement)
-<<<<<<< HEAD
-    z._complex.real = re
-    z._complex.imag = im
-=======
     GSL_SET_COMPLEX(&z._complex, re, im)
->>>>>>> 00c742dc
     return z
 
 
