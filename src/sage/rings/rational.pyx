--- conflicted
+++ resolved
@@ -2163,8 +2163,6 @@
         mpq_div(x.value, self.value, (<Rational>right).value)
         return x
 
-<<<<<<< HEAD
-=======
     def __floordiv__(self, right):
         """
         Return the floor of ``self`` divided by ``right``.
@@ -2180,23 +2178,6 @@
         """
         return (self / right).floor()
 
-    cpdef RingElement _idiv_(self, RingElement right):
-        """
-        Divide ``self`` by ``right`` (and store in ``self``).
-
-        EXAMPLES::
-
-            sage: p = 2/3
-            sage: p /= 2; p # indirect doctest
-            1/3
-        """
-        if mpq_cmp_si((<Rational> right).value, 0, 1) == 0:
-            raise ZeroDivisionError, "Rational division by zero"
-        mpq_div(self.value, self.value, (<Rational>right).value)
-        return self
-
-
->>>>>>> 43eee88a
     ################################################################
     # Other arithmetic operations.
     ################################################################
