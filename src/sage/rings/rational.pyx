r"""
Rational Numbers

AUTHORS:
    -- William Stein (2005): first version
    -- William Stein (2006-02-22): floor and ceil (pure fast GMP versions).
    -- Gonzalo Tornaria and William Stein (2006-03-02): greatly improved
                    python/GMP conversion; hashing
    -- William Stein and Naqi Jaffery (2006-03-06): height, sqrt examples,
          and improve behavior of sqrt.
    -- David Harvey (2006-09-15): added nth_root
    -- Pablo De Napoli (2007-04-01): corrected the implementations of
       multiplicative_order, is_one; optimized __nonzero__ ; documented: lcm,gcd

TESTS:
    sage: a = -2/3
    sage: a == loads(dumps(a))
    True


"""


###########################################################################
#       Copyright (C) 2004, 2006 William Stein <wstein@gmail.com>
#
#  Distributed under the terms of the GNU General Public License (GPL)
#                  http://www.gnu.org/licenses/
###########################################################################

include "../ext/interrupt.pxi"  # ctrl-c interrupt block support
include "../ext/gmp.pxi"
include "../ext/stdsage.pxi"


import operator

from sage.misc.mathml import mathml

import sage.misc.misc as misc
import sage.rings.rational_field
import sage.libs.pari.all

cimport integer
import integer

from sage.structure.element cimport RingElement, ModuleElement
from sage.structure.element import bin_op

import sage.rings.real_mpfr

cimport sage.ext.arith
import  sage.ext.arith

cdef sage.ext.arith.arith_int ai
ai = sage.ext.arith.arith_int()

cdef extern from "../ext/mpz_pylong.h":
    cdef mpz_get_pylong(mpz_t src)
    cdef int mpz_set_pylong(mpz_t dst, src) except -1
    cdef long mpz_pythonhash(mpz_t src)

cdef class Rational(sage.structure.element.FieldElement)

cdef public void set_from_mpq(Rational self, mpq_t value):
    mpq_set(self.value, value)

cdef public void set_from_Rational(Rational self, Rational other):
    mpq_set(self.value, other.value)

cdef public void set_from_Integer(Rational self, integer.Integer other):
    mpq_set_z(self.value, other.value)

cdef object Rational_mul_(Rational a, Rational b):
    cdef Rational x
    x = <Rational> PY_NEW(Rational)

    _sig_on
    mpq_mul(x.value, a.value, b.value)
    _sig_off

    return x

cdef object Rational_div_(Rational a, Rational b):
    cdef Rational x
    x = <Rational> PY_NEW(Rational)

    _sig_on
    mpq_div(x.value, a.value, b.value)
    _sig_off

    return x

cdef Rational_add_(Rational self, Rational other):
    cdef Rational x
    x = <Rational> PY_NEW(Rational)
    _sig_on
    mpq_add(x.value, self.value, other.value)
    _sig_off
    return x

cdef Rational_sub_(Rational self, Rational other):
    cdef Rational x
    x = <Rational> PY_NEW(Rational)

    _sig_on
    mpq_sub(x.value, self.value, other.value)
    _sig_off

    return x

cdef object the_rational_ring
the_rational_ring = sage.rings.rational_field.Q

cdef class Rational(sage.structure.element.FieldElement):
    """
    A Rational number.

    Rational numbers are implemented using the GMP C library.

    EXAMPLES:
        sage: a = -2/3
        sage: type(a)
        <type 'sage.rings.rational.Rational'>
        sage: parent(a)
        Rational Field
        sage: Rational('1/0')
        Traceback (most recent call last):
        ...
        TypeError: unable to convert 1/0 to a rational
        sage: Rational(1.5)
        3/2
        sage: Rational('9/6')
        3/2
        sage: Rational((2^99,2^100))
        1/2
        sage: Rational(("2", "10"), 16)
        1/8

    """
    def __new__(self, x=None, int base=0):
        global the_rational_ring
        mpq_init(self.value)
        self._parent = the_rational_ring

    def __init__(self, x=None, unsigned int base=0):
        if not (x is None):
            self.__set_value(x, base)

    def __reduce__(self):
        return sage.rings.rational.make_rational, (self.str(32),)

    def __index__(self):
        """
        Needed so integers can be used as list indices.

        EXAMPLES:
            sage: v = [1,2,3,4,5]
            sage: v[3/1]
            4
            sage: v[3/2]
            Traceback (most recent call last):
            ...
            TypeError: rational is not an integer
        """
        if self.denominator() == 1:
            return int(self)
        raise TypeError, "rational is not an integer"

    def _reduce_set(self, s):
        mpq_set_str(self.value, s, 32)

    def __set_value(self, x, unsigned int base):
        cdef int n
        cdef Rational temp_rational

        if isinstance(x, Rational):
            set_from_Rational(self, x)

        elif isinstance(x, int):
            i = x
            mpq_set_si(self.value, i, 1)

        elif isinstance(x, long):
            mpz_set_pylong(mpq_numref(self.value), x)

        elif isinstance(x, integer.Integer):
            set_from_Integer(self, x)

        elif isinstance(x, sage.rings.real_mpfr.RealNumber):

            if x == 0:
                mpq_set_si(self.value, 0, 1)
                return
            if not base:
                set_from_Rational(self, x.simplest_rational())
            else:
                xstr = x.str(base)
                if '.' in xstr:
                    exp = (len(xstr) - (xstr.index('.') +1))
                    p = base**exp
                    pstr = '1'+'0'*exp
                    s = xstr.replace('.','') +'/'+pstr
                    n = mpq_set_str( self.value, s, base)
                    if n or mpz_cmp_si(mpq_denref(self.value), 0) == 0:
                        raise TypeError, "unable to convert %s to a rational"%x
                    mpq_canonicalize(self.value)
                else:
                    n = mpq_set_str(self.value, xstr, base)
                    if n or mpz_cmp_si(mpq_denref(self.value), 0) == 0:
                        raise TypeError, "unable to convert %s to a rational"%x
                    mpq_canonicalize(self.value)

        elif isinstance(x, str):
            n = mpq_set_str(self.value, x, base)
            if n or mpz_cmp_si(mpq_denref(self.value), 0) == 0:
                raise TypeError, "unable to convert %s to a rational"%x
            mpq_canonicalize(self.value)

        elif hasattr(x, "_rational_"):
            set_from_Rational(self, x._rational_())

        elif isinstance(x, tuple) and len(x) == 2:
            num = x[0]
            denom = x[1]
            if isinstance(num, int) and isinstance(denom, int):
                mpq_set_si(self.value, num, denom)
            else:
                if not isinstance(num, integer.Integer):
                    num = integer.Integer(num, base)
                if not isinstance(denom, integer.Integer):
                    denom = integer.Integer(denom, base)
                mpz_set(mpq_numref(self.value), (<integer.Integer>num).value)
                mpz_set(mpq_denref(self.value), (<integer.Integer>denom).value)
            if mpz_sgn(mpq_denref(self.value)) == 0:
                raise ValueError, "denominator must not be 0"
            mpq_canonicalize(self.value)

        elif isinstance(x, list) and len(x) == 1:
            self.__set_value(x[0], base)

        elif isinstance(x, sage.libs.pari.all.pari_gen):
            # TODO: figure out how to convert to pari integer in base 16
            s = str(x)
            n = mpq_set_str(self.value, s, 0)
            if n or mpz_cmp_si(mpq_denref(self.value), 0) == 0:
                raise TypeError, "Unable to coerce %s (%s) to Rational"%(x,type(x))

        elif hasattr(x, 'rational_reconstruction'):
            temp_rational = x.rational_reconstruction()
            mpq_set(self.value, temp_rational.value)

        else:

            raise TypeError, "Unable to coerce %s (%s) to Rational"%(x,type(x))

    cdef void set_from_mpq(Rational self, mpq_t value):
        mpq_set(self.value, value)


    def list(self):
        """
        Return a list with the rational element in it, to be
        compatible with the method for number fields.

        EXAMPLES:
        sage: m = 5/3
        sage: m.list()
        [5/3]
        """
        return [ self ]


    def __richcmp__(left, right, int op):
        """
        EXAMPLES:
            sage: 1/3 < 2/3
            True
            sage: 2/3 < 1/3
            False
            sage: 4/5 < 2.0
            True
            sage: 4/5 < 0.8
            False
        """
        return (<sage.structure.element.Element>left)._richcmp(right, op)

    cdef int _cmp_c_impl(left, sage.structure.element.Element right) except -2:
        cdef int i
        i = mpq_cmp((<Rational>left).value, (<Rational>right).value)
        if i < 0: return -1
        elif i == 0: return 0
        else: return 1

    def copy(self):
        cdef Rational z
        z = <Rational> PY_NEW(Rational)
        mpq_set(z.value, self.value)
        return z

    def  __dealloc__(self):
        mpq_clear(self.value)

    def __repr__(self):
        return self.str()

    def _latex_(self):
        if self.denom() == 1:
            return str(self.numer())
        else:
            if self < 0:
                return "-\\frac{%s}{%s}"%(-self.numer(), self.denom())
            else:
               return "\\frac{%s}{%s}"%(self.numer(), self.denom())

    def _mathml_(self):
        if self.denom() == 1:
            return '<mn>%s</mn>'%(self.numer())
        else:
            t = ''
            if self < 0:
                t = t + '<mo>-</mo>'
            t = t + '<mfrac><mrow>%s</mrow><mrow>%s</mrow></mfrac>'%(
                mathml(abs(self.numer())), mathml(self.denom()))
            return t

    def _im_gens_(self, codomain, im_gens):
        return codomain._coerce_(self)

    def lcm(self, Rational other):
        r"""
        Return the least common multiple of self and other.

        One way to define this notion is the following:

        Note that each rational positive rational number can be written
        as a product of primes with integer (positive or negative)
        powers in a unique way.

        Then, the LCM of two rational numbers x,y can be defined by
        specifying that the  exponent of every prime p in lcm(x,y)
        is the supremum of the exponents of p in x,
        and the exponent of p  in y
        (The primes that does not appear in the decomposition of x
        or y are considered to have exponent zero).

        This definition  is consistent with the definition of the LCM
        in the rational integers. Our hopefully interesting notion of LCM
        for rational numbers is illustrated in the examples below.

        EXAMPLES:

            sage: lcm(2/3,1/5)
            2

            This is consistent with the definition above, since:
            $$
               2/3 = 2^1 * 3^{-1}*5^0
            $$
            $$
               1/5 = 2^0 * 3^0   *5^{-1}
            $$
            and hence,
            $$
               lcm(2/3,1/5)= 2^1*3^0*5^0 = 2.
            $$

            sage: lcm(2/3,7/5)
            14

            In this example:
            $$
               2/3 = 2^1*3^{-1}*5^0    * 7^0
            $$
            $$
               7/5 = 2^0*3^0   *5^{-1} * 7^1
            $$
            $$
               lcm(2/3,7/5) = 2^1*3^0*5^0*7^1 = 14
            $$

            sage: lcm(1/3,1/5)
            1

            In this example:
            $$
               1/3 = 3^{-1}*5^0
            $$
            $$
               1/5 = 3^0 * 5^{-1}
            $$
            $$
               lcm(1/3,1/5)=3^0*5^0=1
            $$

            sage: lcm(1/3,1/6)
            1/3

            In this example:
            $$
               1/3 = 2^0*3^{-1}
            $$
            $$
               1/6 = 2^{-1}*3^{-1}
            $$
            $$
               lcm(1/3,1/6)=2^0*3^{-1}=1/3
            $$
        """
        d = self.denom()*other.denom()
        self_d = self.numer()*other.denom()
        other_d = other.numer()*self.denom()
        return self_d.lcm(other_d) / d

    def gcd(self, Rational other):
        """
        Return the least common multiple of self and other.

        One way to define this notion is the following:

        Note that each rational positive rational number can be written
        as a product of primes  with integer (positive or negative)
        powers in a unique way.

        Then, the GCD of two rational numbers x,y can be defined by
        specifying that the exponent of every prime p in gcd(x,y) is
        the infimum of the exponents of p in x,
        and  the exponent of p  in y
        (The primes that does not appear in the decomposition of x or y
        are considered to have exponent zero).

        This definition is consistent with the definition of the GCD
        in the rational integers.  Our hopefully interesting notion of GCD
        for rational numbers is illustrated in the examples below.

        EXAMPLES:

            sage: gcd(2/3,1/5)
            1/15

            This is consistent with the definition above, since:
            $$
               2/3 = 2^1 * 3^{-1}*5^0
            $$
            $$
               1/5 = 2^0 * 3^0   *5^{-1}
            $$
            and hence,
            $$
               gcd(2/3,1/5)= 2^0*3^{-1}*5^{-1} = 1/15
            $$

            sage: gcd(2/3,7/5)
            1/15

            In this example:
            $$
              2/3 = 2^1*3^{-1}*5^0    * 7^0
            $$
            $$
              7/5 = 2^0*3^0   *5^{-1} * 7^1
            $$
            $$
              gcd(2/3,7/5) = 2^0*3^{-1}*5^{-1}*7^0 = 1/15
            $$

            sage: gcd(1/3,1/6)
            1/6

            In this example:
            $$
              1/3 = 2^0*3^{-1}
            $$
            $$
              1/6 = 2^{-1}*3^{-1}
            $$
            $$
              gcd(1/3,1/6)=2^{-1}*3^{-1}=1/6
            $$

            sage: gcd(6/7,9/7)
            3/7

            In this example:
            $$
              6/7 = 2^1*3^1*7^{-1}
            $$
            $$
              9/7 = 2^0*3^2*7^{-1}
            $$
            $$
              gcd(6/7,9/7)=2^0*3^1*7^{-1}=3/7
            $$
        """
        d = self.denom()*other.denom()
        self_d = self.numer()*other.denom()
        other_d = other.numer()*self.denom()
        return self_d.gcd(other_d) / d

    def valuation(self, p):
        return self.numerator().valuation(p) - self.denominator().valuation(p)

<<<<<<< HEAD
    def is_square(self):
        """
        EXAMPLES:
            sage: x = 9/4
            sage: x.is_square()
            True
            sage: x = (7/53)^100
            sage: x.is_square()
            True
            sage: x = 4/3
            sage: x.is_square()
            False
            sage: x = -1/4
            sage: x.is_square()
            False
        """
        return bool(mpq_sgn(self.value) >= 0 and mpz_perfect_square_p(mpq_numref(self.value)) and mpz_perfect_square_p(mpq_denref(self.value)))

    def sqrt_approx(self, prec=None, all=False):
        """
        EXAMPLES:
            sage: (5/3).sqrt_approx()
            1.29099444873581
            sage: (990829038092384908234098239048230984/4).sqrt_approx()
            497701978620837137.47374920870362581922510725585130996993055116540856385
            sage: (5/3).sqrt_approx(prec=200)
            1.2909944487358056283930884665941332036109739017638636088625
            sage: (9/4).sqrt_approx()
            3/2
        """
        try:
            return self.sqrt(extend=False,all=all)
        except ValueError:
            pass
        if prec is None:
            prec = max(max(53, 2*(mpz_sizeinbase(mpq_numref(self.value), 2)+2)),
                   2*(mpz_sizeinbase(mpq_denref(self.value), 2)+2))
        return self.sqrt(prec=prec, all=all)

    def sqrt(self, prec=None, extend=True, all=False):
=======
    def val_unit(self, p):
        return self._val_unit(p)

    cdef _val_unit(Rational self, integer.Integer p):
        r"""
        Returns a pair: the p-adic valuation of self, and the p-adic unit of self, as a Rational.

        We do not require the p be prime, but it must be at least 2.
        For more documentation see \code{val_unit}

        AUTHOR:
            -- David Roe (4/12/07)
        """
        cdef integer.Integer v
        cdef Rational u
        if mpz_cmp_ui(p.value, 2) < 0:
            raise ValueError, "p must be at least 2."
        if mpq_sgn(self.value) == 0:
            import sage.rings.infinity
            u = PY_NEW(Rational)
            mpq_set_ui(u.value, 1, 1)
            return (sage.rings.infinity.infinity, u)
        v = PY_NEW(integer.Integer)
        u = PY_NEW(Rational)
        _sig_on
        mpz_set_ui(v.value, mpz_remove(mpq_numref(u.value), mpq_numref(self.value), p.value))
        _sig_off
        if mpz_sgn(v.value) != 0:
            mpz_set(mpq_denref(u.value), mpq_denref(self.value))
        else:
            _sig_on
            mpz_set_ui(v.value, mpz_remove(mpq_denref(u.value), mpq_denref(self.value), p.value))
            _sig_off
            mpz_neg(v.value, v.value)
        return (v, u)

    def sqrt(self, bits=None):
>>>>>>> b09ff89c
        r"""
        The square root function.

        INPUT:
            prec -- integer (default: None): if None, returns an exact
                 square root; otherwise returns a numerical square
                 root if necessary, to the given bits of precision.
            extend -- bool (default: True); if True, return a square
                 root in an extension ring, if necessary. Otherwise,
                 raise a ValueError if the square is not in the base
                 ring.
            all -- bool (default: False); if True, return all square
                   roots of self, instead of just one.

        EXAMPLES:
            sage: x = 25/9
            sage: x.sqrt()
            5/3
            sage: x = 64/4
            sage: x.sqrt()
            4
            sage: x = 1000/10
            sage: x.sqrt()
            10
            sage: x = 81/5
            sage: x.sqrt()
            9/sqrt(5)
            sage: x = -81/3
            sage: x.sqrt()
            3*sqrt(3)*I

            sage: n = 2/3
            sage: n.sqrt()
            sqrt(2)/sqrt(3)
            sage: n.sqrt(prec=10)
            0.82
            sage: n.sqrt(prec=100)
            0.81649658092772603273242802490
            sage: n.sqrt(prec=100)^2
            0.66666666666666666666666666667
            sage: n.sqrt(prec=53, all=True)
            [0.816496580927726, -0.816496580927726]
            sage: n.sqrt(extend=False, all=True)
            Traceback (most recent call last):
            ...
            ValueError: square root of 2/3 not a rational number
            sage: sqrt(-2/3, all=True)
            [sqrt(2)*I/sqrt(3), -sqrt(2)*I/sqrt(3)]
            sage: sqrt(-2/3, prec=53)
            0.816496580927726*I
            sage: sqrt(-2/3, prec=53, all=True)
            [0.816496580927726*I, -0.816496580927726*I]

        AUTHOR:
            -- Naqi Jaffery (2006-03-05): some examples
        """
        if mpq_sgn(self.value) < 0:
            if not extend:
                raise ValueError, "square root of negative number not rational"
            if prec:
                from sage.rings.complex_field import ComplexField
                K = ComplexField(prec)
                return K(self).sqrt(all=all)
            from sage.calculus.calculus import sqrt
            return sqrt(self, all=all)

        cdef Rational z = <Rational> PY_NEW(Rational)
        cdef mpz_t tmp
        cdef int non_square = 0

        _sig_on
        mpz_init(tmp)
        mpz_sqrtrem(mpq_numref(z.value), tmp, mpq_numref(self.value))
        if mpz_sgn(tmp) != 0:
            non_square = 1
        else:
            mpz_sqrtrem(mpq_denref(z.value), tmp, mpq_denref(self.value))
            if mpz_sgn(tmp) != 0:
                non_square = 1
        mpz_clear(tmp)
        _sig_off

        if non_square:
            if not extend:
                raise ValueError, "square root of %s not a rational number"%self
            if prec:
                from sage.rings.real_mpfr import RealField
                K = RealField(prec)
                return K(self).sqrt(all=all)
            from sage.calculus.calculus import sqrt
            return sqrt(self, all=all)
        return z

    def period(self):
        r"""
        Return the period of the repeating part of the decimal
        expansion of this rational number.

        ALGORITHM: When a rational number $n/d$ with $(n,d)==1$ is
        expanded, the period begins after $s$ terms and has length
        $t$, where $s$ and $t$ are the smallest numbers satisfying
        $10^s=10^(s+t) (mod d)$.  When $d$ is coprime to 10, this
        becomes a purely periodic decimal with $10^t=1 (mod d)$.
        (Lehmer 1941 and Mathworld).

        EXAMPLES:
            sage: (1/7).period()
            6
            sage: RR(1/7)
            0.142857142857143
            sage: (1/8).period()
            1
            sage: RR(1/8)
            0.125000000000000
            sage: RR(1/6)
            0.166666666666667
            sage: (1/6).period()
            1
            sage: x = 333/106
            sage: x.period()
            13
            sage: RealField(200)(x)
            3.1415094339622641509433962264150943396226415094339622641509
        """
        cdef unsigned int alpha, beta
        d = self.denominator()
        alpha = d.valuation(2)
        beta = d.valuation(5)
        P = d.parent()
        if alpha > 0 or beta > 0:
            d = d//(P(2)**alpha * P(5)**beta)
        from sage.rings.integer_mod import Mod
        a = Mod(P(10),d)
        return a.multiplicative_order()

    def nth_root(self, int n):
        r"""
        Computes the nth root of self, or raises a \exception{ValueError}
        if self is not a perfect nth power.

        INPUT:
            n -- integer (must fit in C int type)

        AUTHOR:
           -- David Harvey (2006-09-15)

        EXAMPLES:
          sage: (25/4).nth_root(2)
          5/2
          sage: (125/8).nth_root(3)
          5/2
          sage: (-125/8).nth_root(3)
          -5/2
          sage: (25/4).nth_root(-2)
          2/5

          sage: (9/2).nth_root(2)
          Traceback (most recent call last):
          ...
          ValueError: not a perfect nth power

          sage: (-25/4).nth_root(2)
          Traceback (most recent call last):
          ...
          ValueError: cannot take even root of negative number

        """
        # TODO -- this could be quicker, by using GMP directly.
        cdef integer.Integer num
        cdef integer.Integer den
        cdef int negative

        if n > 0:
            negative = 0
        elif n < 0:
            n = -n
            negative = 1
        else:
            raise ValueError, "n cannot be zero"

        num, exact = self.numerator().nth_root(n, 1)
        if not exact:
            raise ValueError, "not a perfect nth power"

        den, exact = self.denominator().nth_root(n, 1)
        if not exact:
            raise ValueError, "not a perfect nth power"

        if negative:
            return den / num
        else:
            return num / den


    def str(self, int base=10):
        if base < 2 or base > 36:
            raise ValueError, "base (=%s) must be between 2 and 36"%base
        cdef size_t n
        cdef char *s

        n = mpz_sizeinbase (mpq_numref(self.value), base) \
            + mpz_sizeinbase (mpq_denref(self.value), base) + 3
        s = <char *>PyMem_Malloc(n)
        if s == NULL:
            raise MemoryError, "Unable to allocate enough memory for the string representation of an integer."

        _sig_on
        mpq_get_str(s, base, self.value)
        _sig_off
        k = <object> PyString_FromString(s)
        PyMem_Free(s)
        return k

    def __float__(self):
        return mpq_get_d(self.value)

    def __hash__(self):
        cdef long n, d
        n = mpz_pythonhash(mpq_numref(self.value))
        d = mpz_pythonhash(mpq_denref(self.value))
        if d == 1:
            return n
        n = n ^ d
        if n == -1:
            return -2
        return n

##         cdef char *s
##         cdef int h

##         s = mpz_get_str(NULL, 16, mpq_numref(self.value))
##         h = hash(long(s,16))
##         free(s)
##         if mpz_cmp_si(mpq_denref(self.value), 1) == 0:
##             return h
##         else:
##             s = mpz_get_str(NULL, 16, mpq_denref(self.value))
##             h = h ^ hash(long(s,16))     # xor
##             if h == -1:    # -1 is not a valid return value
##                 h = -2
##             free(s)
##         return h

        #cdef int n
        #n = mpz_get_si(mpq_numref(self.value)) * \
        #    mpz_get_si(mpq_denref(self.value))
        #if n == -1:
        #    return -2     # since -1 is not an allowed Python hash for C ext -- it's an error indicator.


    def __getitem__(self, int n):
        if n == 0:
            return self
        raise IndexError, "index n (=%s) out of range; it must be 0"%n

    def set_si(self, signed long int n):
        mpq_set_si(self.value, n, 1)

    def set_str(self, s, base=10):
        valid = mpq_set_str(self.value, s, base)
        if valid != 0 or mpz_cmp_si(mpq_denref(self.value), 0) == 0:
            mpq_set_si(self.value, 0, 1)  # so data is valid -- but don't waste time making backup.
            raise ValueError, "invalid literal (%s); object set to 0"%s
        mpq_canonicalize(self.value)

    ################################################################
    # Optimized arithmetic
    ################################################################
    cdef ModuleElement _add_c_impl(self, ModuleElement right):
        cdef Rational x
        x = <Rational> PY_NEW(Rational)
        mpq_add(x.value, self.value, (<Rational>right).value)
        return x

    cdef ModuleElement _sub_c_impl(self, ModuleElement right):
        # self and right are guaranteed to be Integers
        cdef Rational x
        x = <Rational> PY_NEW(Rational)
        mpq_sub(x.value, self.value, (<Rational>right).value)
        return x

    cdef ModuleElement _neg_c_impl(self):
        cdef Rational x
        x = <Rational> PY_NEW(Rational)
        mpq_neg(x.value, self.value)
        return x

    cdef RingElement _mul_c_impl(self, RingElement right):
        cdef Rational x
        x = <Rational> PY_NEW(Rational)
        if mpz_sizeinbase (mpq_numref(self.value), 2)  > 100000 or \
             mpz_sizeinbase (mpq_denref(self.value), 2) > 100000:
            # We only use the signal handler (to enable ctrl-c out) in case
            # self is huge, so the product might actually take a while to compute.
            _sig_on
            mpq_mul(x.value, self.value, (<Rational>right).value)
            _sig_off
        else:
            mpq_mul(x.value, self.value, (<Rational>right).value)
        return x

    cdef RingElement _div_c_impl(self, RingElement right):
        """
        EXAMPLES:
            sage: 2/3
            2/3
            sage: 3/0
            Traceback (most recent call last):
            ...
            ZeroDivisionError: Rational division by zero
        """
        if mpq_cmp_si((<Rational> right).value, 0, 1) == 0:
            raise ZeroDivisionError, "Rational division by zero"
        cdef Rational x
        x = <Rational> PY_NEW(Rational)
        mpq_div(x.value, self.value, (<Rational>right).value)
        return x

    ################################################################
    # Other arithmetic operations.
    ################################################################

    def __invert__(self):
        if self.is_zero():
            raise ZeroDivisionError, "rational division by zero"
        cdef Rational x
        x = <Rational> PY_NEW(Rational)
        mpq_inv(x.value, self.value)
        return x

    def __pow__(self, n, dummy):
        """
        Raise self to the integer power n.

        EXAMPLES:
            sage: (2/3)^5
            32/243
            sage: (-1/1)^(1/3)
            -1

        We raise to some interesting powers:
            sage: (2/3)^I
            2^I/3^I
            sage: (2/3)^sqrt(2)
            2^sqrt(2)/3^sqrt(2)
            sage: (2/3)^(x^n + y^n + z^n)
            3^(-z^n - y^n - x^n)*2^(z^n + y^n + x^n)
            sage: (-7/11)^(tan(x)+exp(x))
            11^(-tan(x) - e^x)*-7^(tan(x) + e^x)
            sage: (2/3)^(3/4)
            2^(3/4)/3^(3/4)
        """
        cdef Rational _self, x
        if not isinstance(self, Rational):
            return self.__pow__(float(n))
        _self = self
        cdef unsigned int _n
        try:
            _n = integer.Integer(n)
        except TypeError:
            if isinstance(n, Rational):
                # this is the only sensible answer that avoids rounding and
                # an infinite recursion.
                from sage.calculus.calculus import SR
                return SR(self)**SR(n)
            try:
                s = n.parent()(self)
                return s**n
            except AttributeError:
                raise TypeError, "exponent (=%s) must be an integer.\nCoerce your numbers to real or complex numbers first."%n

        if n < 0:  # this doesn't make sense unless n is an integer.
            x = _self**(-n)
            return x.__invert__()

        x = <Rational> PY_NEW(Rational)
        cdef mpz_t num, den

        _sig_on
        mpz_init(num)
        mpz_init(den)
        mpz_pow_ui(num, mpq_numref(_self.value), _n)
        mpz_pow_ui(den, mpq_denref(_self.value), _n)
        mpq_set_num(x.value, num)
        mpq_set_den(x.value, den)
        mpz_clear(num)
        mpz_clear(den)
        _sig_off

        return x

    def __pos__(self):
        return self

    def __neg__(self):
        cdef Rational x
        x = <Rational> PY_NEW(Rational)
        mpq_neg(x.value, self.value)
        return x

    def __nonzero__(self):
        # A rational number is zero iff its numerator is zero.
        return bool(mpz_cmp_si(mpq_numref(self.value), 0) != 0)
    def __abs__(self):
        cdef Rational x
        x = <Rational> PY_NEW(Rational)
        mpq_abs(x.value, self.value)
        return x

    def mod_ui(Rational self, unsigned long int n):
        cdef unsigned int num, den, a

        # Documentation from GMP manual:
        # "For the ui variants the return value is the remainder, and
        # in fact returning the remainder is all the div_ui functions do."
        _sig_on
        num = mpz_fdiv_ui(mpq_numref(self.value), n)
        den = mpz_fdiv_ui(mpq_denref(self.value), n)
        _sig_off
        return int((num * ai.inverse_mod_int(den, n)) % n)

    def __mod__(Rational self, other):
        other = integer.Integer(other)
        if not other:
            raise ZeroDivisionError, "Rational modulo by zero"
        n = self.numer() % other
        d = self.denom() % other
        _sig_on
        d = d.inverse_mod(other)
        _sig_off
        return (n*d)%other

    def norm(self):
        """
        Returns the norm from Q to Q of x (which is just x). This was
        added for compatibility with NumberFields.

        EXAMPLES:
            sage: (1/3).norm()
             1/3

        AUTHOR:
          -- Craig Citro
        """
        return self

    def trace(self):
        """
        Returns the trace from Q to Q of x (which is just x). This was
        added for compatibility with NumberFields.

        EXAMPLES:
            sage: (1/3).trace()
             1/3

        AUTHOR:
          -- Craig Citro
        """
        return self

    def charpoly(self, var):
        """
        Return the characteristic polynomial of this rational number.
        This will always be just x - self; this is really here
        so that code written for number fields won't crash when
        applied to rational numbers.

        EXAMPLES:
            sage: (1/3).charpoly('x')
             x - 1/3

        AUTHOR:
          -- Craig Citro
        """
        QQ = self.parent()
        return QQ[var]([-self,1])

    def minpoly(self):
        """
        Return the minimal polynomial of this rational number.
        This will always be just x - self; this is really here
        so that code written for number fields won't crash when
        applied to rational numbers.

        EXAMPLES:
            sage: (1/3).minpoly()
             x - 1/3

        AUTHOR:
          -- Craig Citro
        """
        QQ = self.parent()
        return QQ['x']([-self,1])

    cdef integer.Integer _integer_c(self):
        if not mpz_cmp_si(mpq_denref(self.value), 1) == 0:
            raise TypeError, "no coercion of this rational to integer"
        cdef integer.Integer n
        n = PY_NEW(integer.Integer)
        n.set_from_mpz(mpq_numref(self.value))
        return n

    def _integer_(self):
        return self._integer_c()

    def numer(self):
        """
        Return the numerator of this rational number.

        EXAMPLE:
            sage: x = -5/11
            sage: x.numer()
            -5
        """
        cdef integer.Integer n
        n = PY_NEW(integer.Integer)
        n.set_from_mpz(mpq_numref(self.value))
        return n

    def numerator(self):
        """
        Return the numerator of this rational number.

        EXAMPLE:
            sage: x = 5/11
            sage: x.numerator()
            5

            sage: x = 9/3
            sage: x.numerator()
            3
        """
        cdef integer.Integer n
        n = PY_NEW(integer.Integer)
        n.set_from_mpz(mpq_numref(self.value))
        return n


    def __int__(self):
        """
        Return coercion of self to Python int.

        This takes the floor of self if self has a denominator (which
        is consistent with Python's long(floats)).

        EXAMPLES:
            sage: int(7/3)
            2
            sage: int(-7/3)
            -3
        """
        return int(self.__long__())

    def __long__(self):
        """
        Return coercion of self to Python long.

        This takes the floor of self if self has a denominator (which
        is consistent with Python's long(floats)).

        EXAMPLES:
            sage: long(7/3)
            2L
            sage: long(-7/3)
            -3L
        """
        cdef mpz_t x
        if mpz_cmp_si(mpq_denref(self.value),1) != 0:
            mpz_init(x)
            mpz_fdiv_q(x, mpq_numref(self.value), mpq_denref(self.value))
            n = mpz_get_pylong(x)
            mpz_clear(x)
            return n
        else:
            return mpz_get_pylong(mpq_numref(self.value))

    def denom(self):
        """
        self.denom(): Return the denominator of this rational number.

        EXAMPLES:
            sage: x = 5/13
            sage: x.denom()
            13
            sage: x = -9/3
            sage: x.denom()
            1
        """
        cdef integer.Integer n
        n = PY_NEW(integer.Integer)
        n.set_from_mpz(mpq_denref(self.value))
        return n

    def denominator(self):
        """
        self.denominator(): Return the denominator of this rational number.

        EXAMPLES:
            sage: x = -5/11
            sage: x.denominator()
            11
            sage: x = 9/3
            sage: x.denominator()
            1
        """
        cdef integer.Integer n
        n = PY_NEW(integer.Integer)
        n.set_from_mpz(mpq_denref(self.value))
        return n

    def factor(self):
        return sage.rings.rational_field.factor(self)

    def floor(self):
        """
        self.floor(): Return the floor of this rational number as an integer.

        EXAMPLES:
            sage: n = 5/3; n.floor()
            1
            sage: n = -17/19; n.floor()
            -1
            sage: n = -7/2; n.floor()
            -4
            sage: n = 7/2; n.floor()
            3
            sage: n = 10/2; n.floor()
            5
        """
        cdef integer.Integer n
        n = integer.Integer()
        mpz_fdiv_q(n.value, mpq_numref(self.value), mpq_denref(self.value))
        return n

    def ceil(self):
        """
        self.ceil(): Return the ceiling of this rational number.

        If this rational number is an integer, this returns this
        number, otherwise it returns the floor of this number +1.

        EXAMPLES:
            sage: n = 5/3; n.ceil()
            2
            sage: n = -17/19; n.ceil()
            0
            sage: n = -7/2; n.ceil()
            -3
            sage: n = 7/2; n.ceil()
            4
            sage: n = 10/2; n.ceil()
            5
        """
        cdef integer.Integer n
        n = integer.Integer()
        mpz_cdiv_q(n.value, mpq_numref(self.value), mpq_denref(self.value))
        return n

    def height(self):
        """
        The max absolute value of the numerator and denominator of self,
        as an Integer.

        EXAMPLES:
            sage: a = 2/3
            sage: a.height()
            3
            sage: a = 34/3
            sage: a.height()
            34
            sage: a = -97/4
            sage: a.height()
            97

        AUTHOR:
            -- Naqi Jaffery (2006-03-05): examples
        """
        x = abs(self.numer())
        if x > self.denom():
            return x
        return self.denom()

    def _lcm(self, Rational other):
        """
        Returns the least common multiple, in the rational numbers,
        of self and other.  This function returns either 0 or 1 (as
        a rational number).
        """
        if mpz_cmp_si(mpq_numref(self.value), 0) == 0 and \
               mpz_cmp_si(mpq_numref(other.value), 0) == 0:
            return Rational(0)
        return Rational(1)

    def _gcd(self, Rational other):
        """
        Returns the least common multiple, in the rational numbers,
        of self and other.  This function returns either 0 or 1 (as
        a rational number).
        """
        if mpz_cmp_si(mpq_numref(self.value), 0) == 0 and \
               mpz_cmp_si(mpq_numref(other.value), 0) == 0:
            return Rational(0)
        return Rational(1)


    def additive_order(self):
        """
        Return the additive order of self.

        EXAMPLES:
            sage: QQ(0).additive_order()
            1
            sage: QQ(1).additive_order()
            +Infinity
        """
        import sage.rings.infinity
        if self.is_zero():
            return integer.Integer(1)
        else:
            return sage.rings.infinity.infinity


    def multiplicative_order(self):
        """
        Return the multiplicative order of self.

        EXAMPLES:
            sage: QQ(1).multiplicative_order()
            1
            sage: QQ('1/-1').multiplicative_order()
            2
            sage: QQ(0).multiplicative_order()
            +Infinity
            sage: QQ('2/3').multiplicative_order()
            +Infinity
            sage: QQ('1/2').multiplicative_order()
            +Infinity
        """
        import sage.rings.infinity
        if self.is_one():
            return integer.Integer(1)
        elif bool(mpz_cmpabs(mpq_numref(self.value),mpq_denref(self.value))==0):
	    # if the numerator and the denominator are equal in absolute value,
	    # then the rational number is -1
            return integer.Integer(2)
        else:
            return sage.rings.infinity.infinity

    def is_one(self):
        r"""
        Determine if a rational number is one.

        EXAMPLES:
            sage: QQ(1/2).is_one()
            False
            sage: QQ(4/4).is_one()
            True
        """
        # A rational number is equal to 1 iff its numerator and denominator are equal
        return bool(mpz_cmp(mpq_numref(self.value),mpq_denref(self.value))==0)
        r"""Test if a rational number is zero

        EXAMPLES:

        sage: QQ(1/2).is_zero()
        False
        sage: QQ(0/4).is_zero()
        True
        """
        # A rational number is zero iff its numerator is zero.

    cdef _lshift(self, long int exp):
        r"""
        Return $self*2^exp$
        """
        cdef Rational x
        x = <Rational> PY_NEW(Rational)
        _sig_on
        if exp < 0:
            mpq_div_2exp(x.value,self.value,-exp)
        else:
            mpq_mul_2exp(x.value,self.value,exp)
        _sig_off
        return x

    def __lshift__(x,y):
        if isinstance(x, Rational) and isinstance(y, (int, long, integer.Integer)):
            return (<Rational>x)._lshift(y)
        return bin_op(x, y, operator.lshift)

    cdef _rshift(self, long int exp):
        r"""
        Return $self/2^exp$
        """
        cdef Rational x
        x = <Rational> PY_NEW(Rational)
        _sig_on
        if exp < 0:
            mpq_mul_2exp(x.value,self.value,-exp)
        else:
            mpq_div_2exp(x.value,self.value,exp)
        _sig_off
        return x

    def __rshift__(x,y):
        if isinstance(x, Rational) and isinstance(y, (int, long, integer.Integer)):
            return (<Rational>x)._rshift(y)
        return bin_op(x, y, operator.rshift)

    ##################################################
    # Support for interfaces
    ##################################################

    def _pari_(self):
        return self.numerator()._pari_()/self.denominator()._pari_()

    def _interface_init_(self):
        """
        EXAMPLES:
            sage: kash(3/1).Type()              # optional
            elt-fld^rat
            sage: magma(3/1).Type()             # optional
            FldRatElt
        """
        return '%s/%s'%(self.numerator(), self.denominator())



def pyrex_rational_reconstruction(integer.Integer a, integer.Integer m):
    """
    Find the rational reconstruction of a mod m, if it exists.
    INPUT:
        a -- Integer
        m -- Integer
    OUTPUT:
        x -- rings.rational.Rational
    """
    cdef Rational x
    x = <Rational> PY_NEW(Rational)
    mpq_rational_reconstruction(x.value, a.get_value()[0], m.get_value()[0])
    return x

# def test(n):
#     cdef mpz_t a, m
#     mpz_init(a); mpz_init(m)
#     mpz_set_str(a, "133173434946179363436783721312585228097", 0)
#     mpz_set_str(m, "10000000000000000000000000000000000000000", 0)
#     cdef int k
#     cdef mpq_t x
#     mpq_init(x)
#     import time
#     t = time.clock()
#     for k from 0 <= k < n:
#         mpq_rational_reconstruction(x, a, m)
#     print time.clock() - t


def make_rational(s):
    r = Rational()
    r._reduce_set(s)
    return r<|MERGE_RESOLUTION|>--- conflicted
+++ resolved
@@ -500,7 +500,6 @@
     def valuation(self, p):
         return self.numerator().valuation(p) - self.denominator().valuation(p)
 
-<<<<<<< HEAD
     def is_square(self):
         """
         EXAMPLES:
@@ -540,8 +539,6 @@
                    2*(mpz_sizeinbase(mpq_denref(self.value), 2)+2))
         return self.sqrt(prec=prec, all=all)
 
-    def sqrt(self, prec=None, extend=True, all=False):
-=======
     def val_unit(self, p):
         return self._val_unit(p)
 
@@ -578,8 +575,7 @@
             mpz_neg(v.value, v.value)
         return (v, u)
 
-    def sqrt(self, bits=None):
->>>>>>> b09ff89c
+    def sqrt(self, prec=None, extend=True, all=False):
         r"""
         The square root function.
 
