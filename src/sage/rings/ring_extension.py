r"""
Extension of rings

See :func:`RingExtension` for documentation.

AUTHOR:

- Xavier Caruso (2016)
"""

#############################################################################
#    Copyright (C) 2019 Xavier Caruso <xavier.caruso@normalesup.org>
#
#    This program is free software: you can redistribute it and/or modify
#    it under the terms of the GNU General Public License as published by
#    the Free Software Foundation, either version 2 of the License, or
#    (at your option) any later version.
#                  http://www.gnu.org/licenses/
#****************************************************************************


from sage.misc.cachefunc import cached_method

from sage.structure.factory import UniqueFactory
from sage.structure.category_object import normalize_names
from sage.categories.map import Map
from sage.categories.commutative_rings import CommutativeRings
from sage.categories.commutative_algebras import CommutativeAlgebras
from sage.categories.pushout import pushout
from sage.rings.integer_ring import ZZ
from sage.rings.infinity import Infinity
from sage.rings.ring import CommutativeRing, CommutativeAlgebra

from sage.rings.ring_extension_element import RingExtensionElement
from sage.rings.ring_extension_element import RingExtensionWithBasisElement


# Helper functions

def _common_base(K, L, degree=False):
    def tower_bases(ring):
        bases = [ ]
        base = ring
        deg = 1
        degrees = [ ]
        while True:
            bases.append(base)
            if degree:
                degrees.append(deg)
                try:
                    d = base.relative_degree()
                except AttributeError:
                    try:
                        d = base.degree()
                    except AttributeError:
                        break
                if d is Infinity: break
                deg *= d
            newbase = base.base_ring()
            if newbase is base: break
            base = newbase
        return bases, degrees
    bases_K, degrees_K = tower_bases(K)
    bases_L, degrees_L = tower_bases(L)
    base = None
    for iL in range(len(bases_L)):
        try:
            iK = bases_K.index(bases_L[iL])
            base = bases_L[iL]
            break
        except ValueError:
            pass
    if base is None:
        raise NotImplementedError("unable to find a common base")
    if degree:
        return base, degrees_K[iK], degrees_L[iL]
    else:
        return base


# Factory
#########

class RingExtensionFactory(UniqueFactory):
    r"""
    Create a ring extension

    INPUT:

    - ``ring`` -- a commutative ring

    - ``base`` (optional) -- a commutative ring lying below ``ring``

    - ``defining_morphism`` (optional) -- an homomorphism of rings
    from ``base`` to ``ring``

    OUTPUT:

    The ring ``ring`` viewed as an algebra over ``base`` through
    the homomorphism ``defining_morphism``.

    If ``base`` is not set the canonical base of ``ring`` (which
    is available via ``ring.base()``) is used.

    If ``defining_morphism`` is not set and ``base`` coerces to
    ``ring`` the coercion map is used for defining the extension.


    CREATION OF EXTENSIONS:

    We create an extension of finite fields::

        sage: K = GF(5^2); z2 = K.gen()
        sage: L = GF(5^4); z4 = L.gen()
        sage: E = RingExtension(L,K); E
        Finite Field in z4 of size 5^4 viewed as an algebra over its base

    The base of ``E`` is accessible as follows::

        sage: E.base_ring()
        Finite Field in z2 of size 5^2
        sage: E.base_ring() is K
        True

    Here is an example where the base is implicit::

        sage: R.<x> = PolynomialRing(K)
        sage: RingExtension(R)
        Univariate Polynomial Ring in x over Finite Field in z2 of size 5^2 viewed as an algebra over its base


    ELEMENTS IN EXTENSIONS:

    We can create elements in the extension `E` using standard methods::

        sage: E.zero()
        0
        sage: E.one()
        1
        sage: E.an_element()
        0
        sage: E.random_element()  # random
        4*z4^2 + 4*z4 + 2

    Conversion also works::

        sage: a = z4 + 1
        sage: a.parent()
        Finite Field in z4 of size 5^4
        sage: aE = E(a); aE
        z4 + 1
        sage: aE.parent()
        Finite Field in z4 of size 5^4 viewed as an algebra over its base
        sage: aE.parent() is E
        True

    Of course all ring operations are available in E::

        sage: bE = (aE + 1) * (aE + 2); bE
        z4^2 + 1

    And the result stays in the extension::

        sage: bE.parent()
        Finite Field in z4 of size 5^4 viewed as an algebra over its base
        sage: bE.parent() is E
        True


    COERCION:

    A coercion map going from the base to the extension is set::

        sage: E.has_coerce_map_from(K)
        True
        sage: E.coerce_map_from(K)
        Ring morphism:
          From: Finite Field in z2 of size 5^2
          To:   Finite Field in z4 of size 5^4 viewed as an algebra over its base

    Therefore we can safely add an element of the base with an element
    of the extension, obtaining this way an element in the extension::

        sage: c = z2 + 3
        sage: s = aE + c; s
        z4^3 + z4^2 + 2*z4 + 2
        sage: s.parent()
        Finite Field in z4 of size 5^4 viewed as an algebra over its base
        sage: s.parent() is E
        True

    When the defining morphism of the extension ``E = L/K`` is a coercion
    map (see below), a coercion from ``E`` to ``L`` (acting as the identity)
    is set::

        sage: L.has_coerce_map_from(E)
        True
        sage: L.coerce_map_from(E)
        Ring morphism:
          From: Finite Field in z4 of size 5^4 viewed as an algebra over its base
          To:   Finite Field in z4 of size 5^4


    Coercions between extensions are implemented as follows: an extension
    L1/K1 coerces to another extension L2/K2 when L1 coerces to L2 and K2
    coerces to K1 (be careful at the direction) and the defining morphisms
    agree. For example::

        sage: K1 = GF(3^4); L1 = GF(3^8);  E1 = RingExtension(L1,K1)
        sage: K2 = GF(3^2); L2 = GF(3^16); E2 = RingExtension(L2,K2)
        sage: E2.has_coerce_map_from(E1)
        True

        sage: x1 = E1.random_element()
        sage: x2 = E2.random_element()
        sage: s = x1 + x2
        sage: s.parent()
        Finite Field in z16 of size 3^16 viewed as an algebra over its base
        sage: s.parent() is E2
        True


    DEFINING MORPHISM:

    When creating the extension ``E = L/K``, we have not specified the defining
    morphism. In that case, the coercion map from the base to the ring (if it
    exists) is used by default::

        sage: E.defining_morphism()
        Ring morphism:
          From: Finite Field in z2 of size 5^2
          To:   Finite Field in z4 of size 5^4
          Defn: z2 |--> z4^3 + z4^2 + z4 + 3
        sage: E.defining_morphism() == L.coerce_map_from(K)
        True

    When there is no coercion map from the base to the ring, an error is
    raised::

        sage: L2 = GF(7^2)
        sage: RingExtension(L2,K)
        Traceback (most recent call last):
        ...
        ValueError: No coercion map from Finite Field in z2 of size 5^2 to Finite Field in z2 of size 7^2

    It is also possible to use a custom defining morphism.
    As an example, let us create the algebra L/K viewed through the
    Frobenius endomorphism.
    We first create the Frobenius map phi : K -> L::

        sage: FrobK = K.frobenius_endomorphism()
        sage: phi = FrobK.post_compose(L.coerce_map_from(K))
        sage: phi
        Composite map:
          From: Finite Field in z2 of size 5^2
          To:   Finite Field in z4 of size 5^4
          Defn:   Frobenius endomorphism z2 |--> z2^5 on Finite Field in z2 of size 5^2
                then
                  Ring morphism:
                  From: Finite Field in z2 of size 5^2
                  To:   Finite Field in z4 of size 5^4
                  Defn: z2 |--> z4^3 + z4^2 + z4 + 3

    And then the twisted extension::

        sage: ExtFrob = RingExtension(L, K, phi); ExtFrob
        Finite Field in z4 of size 5^4 viewed as an algebra over its base

    Explicitely composing with coercion maps (on the left and on the right)
    is not mandatory: Sage does it automatically for you if necessary.
    Consequenty the extension ``ExtFrob`` can be created in a simpler way
    as follows::

        sage: ExtFrob2 = RingExtension(L, K, FrobK)
        sage: ExtFrob is ExtFrob2
        True

    We draw the attention of the user that non canonical defining morphisms
    should be used with extreme care!
    As an example, in the example below, Sage defines a coercion map from
    ``K`` to ``ExtFrob`` but no coercion map from ``ExtFrob`` to ``L`` (since
    otherwise the Frobenius morphism from ``K`` to ``L`` would be promoted as
    a coercion map as well).

        sage: ExtFrob.has_coerce_map_from(K)
        True
        sage: ExtFrob.coerce_map_from(K)
        Ring morphism:
          From: Finite Field in z2 of size 5^2
          To:   Finite Field in z4 of size 5^4 viewed as an algebra over its base

        sage: L.has_coerce_map_from(ExtFrob)
        False

        sage: aE = ExtFrob(a)
        sage: aE + c
        4*z4^3 + 4*z4^2 + 2
        sage: a + c^5
        4*z4^3 + 4*z4^2 + 2


    AUTHOR:

    - Xavier Caruso (2016)
    """
    def create_key(self, *args, **kwargs):
        rings = [ ]
        defining_morphism = None
        for i in range(len(args)):
            if args[i] in CommutativeRings():
                rings.append(args[i])
            elif isinstance(args[i], Map):
                if i < len(args) - 1:
                    raise TypeError("the defining morphism must be the last argument")
                defining_morphism = args[i]
            else:
                raise TypeError
        base = None
        if len(rings) == 0 and defining_morphism is not None:
            ring = defining_morphism.codomain()
        elif len(rings) == 1:
            ring = rings[0]
        elif len(rings) == 2:
            ring, base = rings
        else:
            raise TypeError("you must specify at least a ring or a defining morphism")
        if defining_morphism is None:
            coerce = True
            if base is None:
                base = ring.base_ring()
                if base is None:
                    # ZZ is initial in the category of rings
                    base = ZZ
            if ring.has_coerce_map_from(base):
                defining_morphism = ring.coerce_map_from(base)
            else:
                raise ValueError("No coercion map from %s to %s" % (base,ring))
        else:
            domain = defining_morphism.domain()
            codomain = defining_morphism.codomain()
            coerce = (defining_morphism == codomain.coerce_map_from(domain))
            if base is None:
                base = domain
            elif base is domain:
                pass
            elif domain.has_coerce_map_from(base):
                coercion = domain.coerce_map_from(base)
                defining_morphism = defining_morphism.pre_compose(coercion)
            else:
                raise ValueError("No coercion map from %s to %s" % (base,domain))
            if ring is codomain:
                pass
            elif ring.has_coerce_map_from(codomain):
                coercion = ring.coerce_map_from(codomain)
                defining_morphism = defining_morphism.post_compose(coercion)
            else:
                raise ValueError("No coercion map from %s to %s" % (codomain,ring))
        gen = name = None
        if 'gens' in kwargs:
            gens = kwargs['gens']
            if not isinstance(gens, (list, tuple)):
                raise TypeError("gens must be a list or a tuple")
            if len(gens) > 1:
                raise NotImplementedError("only ring extensions with a single generator are implemented")
            gen = ring(gens[0])
        if 'gen' in kwargs:
            gen = ring(kwargs['gen'])
        if 'names' in kwargs:
            name = kwargs['names']
        elif 'name' in kwargs:
            name = kwargs['name']
        name = normalize_names(1, name)
        if name is None:
            raise TypeError("you must specify the name of the generator")
        key = (defining_morphism, coerce, gen, name[0])
        return key

    def create_object(self, version, key):
        (defining_morphism, coerce, gen, name) = key
        if gen is None:
            return RingExtension_class(defining_morphism, coerce)
        else:
            return RingExtensionWithGen(defining_morphism, gen, name, coerce)


RingExtension = RingExtensionFactory("RingExtension")



# General extensions
####################

class RingExtension_class(CommutativeAlgebra):
    r"""
    Create a ring extension

    Do not call this function directly
    Use :func:`RingExtension` instead

    INPUT:

    - ``defining_morphism`` -- a ring homomorphism

    - ``coerce`` -- boolean (specify whether defining_morphism
    is a coercion map or not)

    OUTPUT:

    The extension defined by ``defining_morphism``

    EXAMPLES::

        sage: K = GF(5^2)
        sage: L = GF(5^4)
        sage: E = RingExtension(L,K); E
        Finite Field in z4 of size 5^4 viewed as an algebra over its base

        sage: from sage.rings.ring_extension import RingExtension_class
        sage: isinstance(E, RingExtension_class)
        True

    See :func:`RingExtension` for more documentation

    AUTHOR:

    - Xavier Caruso (2016)
    """
    Element = RingExtensionElement

    def __init__(self, defining_morphism, coerce=False):
        r"""
        TESTS::

        The attribute _coerce indicates if the defining morphism is
        a coercion map::

            sage: K = GF(5^2)
            sage: E = RingExtension(K, K, K.frobenius_endomorphism())
            sage: E._coerce
            False

            sage: L = GF(5^4)
            sage: E1 = RingExtension(L,K)
            sage: E1._coerce
            True

        """
        from sage.rings.ring_extension_morphism import RingExtensionHomomorphism
        base = defining_morphism.domain()
        ring = defining_morphism.codomain()

        if isinstance(ring, RingExtension_class):
            from sage.rings.ring_extension_morphism import backend_morphism
            defining_morphism = backend_morphism(defining_morphism, forget="codomain")
            coerce &= ring._coerce
            ring = ring._backend()

        CommutativeAlgebra.__init__(self, ZZ, category=CommutativeAlgebras(base))
        self._base = base
        self._ring = ring
        self._coerce = coerce
        self._defining_morphism = defining_morphism

        self._unset_coercions_used()
        f = RingExtensionHomomorphism(self._base.Hom(self), defining_morphism)
        self.register_coercion(f)
        if coerce:
            self._populate_coercion_lists_(embedding = RingExtensionHomomorphism(self.Hom(ring), ring.Hom(ring).identity()))

    def from_base_ring(self, r):
        r"""
        Return the canonical embedding of ``r`` into ``self``.

        INPUT:

        - ``r`` -- an element of the base of the ring of this extension

        EXAMPLES::

            sage: k = GF(5)
            sage: K = GF(5^2); z2 = K.gen()
            sage: L = GF(5^4); z4 = L.gen()
            sage: E = RingExtension(L,K); E
            Finite Field in z4 of size 5^4 viewed as an algebra over its base

            sage: E.base()
            Finite Field in z2 of size 5^2
            sage: E._backend().base()
            Finite Field of size 5

            sage: x = E.from_base_ring(k(2)); x
            2
            sage: x.parent()
            Finite Field in z4 of size 5^4 viewed as an algebra over its base

            sage: x = E.from_base_ring(z2); x
            z4^3 + z4^2 + z4 + 3

        TESTS::

            sage: R.<t> = K[]
            sage: F = RingExtension(R, K, K.frobenius_endomorphism())
            sage: F.from_base_ring(z2)
            4*z2 + 1
            sage: F.defining_morphism()(z2)
            4*z2 + 1
        """
        if r not in self._base:
            raise TypeError("%s is not an element of the base of %s (= %s)" % (r, self._ring, self._base))
        return self.element_class(self, r)

    def _Hom_(self, other, category):
        from sage.rings.ring_extension_homset import RingExtensionHomset
        return RingExtensionHomset(self, other, category)

    def hom(self, im_gens, codomain=None, base_map=None, check=True, category=None):
        from sage.rings.ring_extension_homset import RingExtensionHomset
        from sage.rings.ring_extension_morphism import RingExtensionHomomorphism
        if codomain is None:
            from sage.structure.sequence import Sequence
            codomain = Sequence(im_gens).universe()
        parent = RingExtensionHomset(self, codomain, category)
        return RingExtensionHomomorphism(parent, im_gens, base_map, check)

    def _pushout_(self, other):
        r"""
        Construct the pushout of this extension and ``other``
        This is called by :func:`sage.categories.pushout.pushout`.

        ALGORITHM:

        If ``other`` coerces to the base of ``self``, we return ``self``
        Similarly, if ``self`` coerces to the base of ``other``, we return
        ``other``

        Otherwise, if ``self`` or ``other`` are extensions defined by
        coercion morphisms, we compute the pushout of ``self._backend()``
        and ``other._backend()`` and call it ``ring``. We then check
        whether there exists a coercion map between ``self.base()`` and
        ``other.base()`` and, if so, we return the extension ``ring/base``
        where ``base`` the domain of the coercion map.

        In all other cases, return None

        .. TODO::

            Handle the case where defining morphisms are not
            coercion maps

            If no coercion map is discovered between ``self.base()``
            and ``other.base()``, compute the greatest base ``base``
            on which ``self.base()`` and ``other.base()`` are defined
            and return the extension ``ring/base``

        TESTS::

            sage: K1 = GF(3^4); L1 = GF(3^8);  E1 = RingExtension(L1,K1)
            sage: K2 = GF(3^2); L2 = GF(3^16); E2 = RingExtension(L2,K2)
            sage: E2.has_coerce_map_from(E1)
            True
            sage: E2._pushout_(E1) is E2
            True
            sage: E1._pushout_(E2) is E2
            True

            sage: E1._pushout_(L2)

        """
        if self._base.has_coerce_map_from(other):
            return self
        if isinstance(other,RingExtension_class):
            if other._backend().has_coerce_map_from(self):
                return other
            if self._coerce and other._coerce:
                ring = pushout(self._ring, other._backend())
                sbase = self._base
                obase = other._base
                base = None
                if sbase.has_coerce_map_from(obase):
                    base = obase
                elif obase.has_coerce_map_from(sbase):
                    base = sbase
                if base is not None:
                    from sage.rings.ring_extension_constructor import RingExtension
                    return RingExtension(ring, base)

    def _repr_(self):
        r"""
        Return a string representation of this extension.

        EXAMPLES::

            sage: K = GF(5^2)
            sage: L = GF(5^4)
            sage: E = RingExtension(L,K)
            sage: E
            Finite Field in z4 of size 5^4 viewed as an algebra over its base

            sage: E._repr_()
            'Finite Field in z4 of size 5^4 viewed as an algebra over its base'
        """
        return "%s viewed as an algebra over its base" % self._ring

    def _latex_(self):
        r"""
        Return a latex representation of this extension.

        EXAMPLES::

            sage: K = GF(5^2)
            sage: L = GF(5^4)
            sage: E = RingExtension(L,K)
            sage: latex(E)
            \Bold{F}_{5^{4}}/\Bold{F}_{5^{2}}
        """
        from sage.misc.latex import latex
        return "%s/%s" % (latex(self._ring), latex(self._base))

    def _coerce_map_from_(self, other):
        r"""
        An extension L1/K1 coerces to another extension L2/K2 when L1 coerces
        to L2 and K2 coerces to K1 (be careful at the direction) and the
        defining morphisms are coercion maps.

        .. TODO::

            Relax the condition on defining morphisms (and only require
            that they agree on K2)

        TESTS::

            sage: K1 = GF(3^4); L1 = GF(3^8);  E1 = RingExtension(L1,K1)
            sage: K2 = GF(3^2); L2 = GF(3^16); E2 = RingExtension(L2,K2)
            sage: E2.has_coerce_map_from(E1)  # indirect doctest
            True

        In the next example, the defining morphisms are not coercion maps.
        So there is no coercion between the extensions (through it probably
        should).

            sage: E1p = RingExtension(L1, K1, K1.frobenius_endomorphism())
            sage: E2p = RingExtension(L2, K2, K2.frobenius_endomorphism())
            sage: E2p.has_coerce_map_from(E1p)  # indirect doctest
            False
        """
        if isinstance(other, RingExtension_class):
            if self._coerce and other._coerce:
                return other.base().has_coerce_map_from(self._base) and self._ring.has_coerce_map_from(other._backend())

    def defining_morphism(self, base=None):
        r"""
        Return the defining morphism of this extension

        EXAMPLES::

            sage: K = GF(5^2); z2 = K.gen()
            sage: L = GF(5^4); z4 = L.gen()
            sage: E = RingExtension(L,K); E
            Finite Field in z4 of size 5^4 viewed as an algebra over its base
            sage: E.defining_morphism()
            Ring morphism:
              From: Finite Field in z2 of size 5^2
              To:   Finite Field in z4 of size 5^4
              Defn: z2 |--> z4^3 + z4^2 + z4 + 3

            sage: E2 = RingExtension(L, K, K.frobenius_endomorphism()); E2
            Finite Field in z4 of size 5^4 viewed as an algebra over its base
            sage: E2.defining_morphism()
            Composite map:
              From: Finite Field in z2 of size 5^2
              To:   Finite Field in z4 of size 5^4
              Defn:   Frobenius endomorphism z2 |--> z2^5 on Finite Field in z2 of size 5^2
                    then
                      Ring morphism:
                      From: Finite Field in z2 of size 5^2
                      To:   Finite Field in z4 of size 5^4
                      Defn: z2 |--> z4^3 + z4^2 + z4 + 3
        """
        from sage.rings.ring_extension_morphism import RingExtensionHomomorphism
        from sage.rings.ring_extension_morphism import backend_morphism

        if base is None or base is self._base:
            return self._defining_morphism
        ring = self._ring
        f = ring.Hom(ring).identity()
        b = self
        while b is not base:
            f = f * backend_morphism(b.defining_morphism())
            if b is b.base_ring():
                raise ValueError("(%s) is not defined over (%s)" % (self, base))
            b = b.base_ring()
        if isinstance(base, RingExtension_class):
            f = RingExtensionHomomorphism(base.Hom(ring), f)
        return f

    def base(self):
        r"""
        Return the base of this extension

        EXAMPLES::

            sage: K = GF(5^2); z2 = K.gen()
            sage: L = GF(5^4); z4 = L.gen()
            sage: E = RingExtension(L,K); E
            Finite Field in z4 of size 5^4 viewed as an algebra over its base
            sage: E.base()
            Finite Field in z2 of size 5^2
            sage: E.base() is K
            True

        Note that the base of the extension is generally different
        from the base of the ring of the extension::

            sage: E._backend().base()
            Finite Field of size 5
        """
        return self._base

    def _backend(self):
        r"""
        Return the top ring of this extension

        EXAMPLES::

            sage: K = GF(5^2); z2 = K.gen()
            sage: L = GF(5^4); z4 = L.gen()
            sage: E = RingExtension(L,K); E
            Finite Field in z4 of size 5^4 viewed as an algebra over its base
            sage: E._backend()
            Finite Field in z4 of size 5^4
            sage: E._backend() is L
            True
        """
        return self._ring

    def _an_element_(self):
        r"""
        Return an element of this extension

        This element is constructed by converting an element of
        the ring of this extension to the extension itself

        TESTS::

            sage: K = GF(5^2)
            sage: L = GF(5^4)
            sage: E = RingExtension(L,K); E
            Finite Field in z4 of size 5^4 viewed as an algebra over its base

            sage: x = E.an_element()  # indirect doctest
            sage: x
            0
            sage: x.parent()
            Finite Field in z4 of size 5^4 viewed as an algebra over its base

            sage: a = E._backend().an_element()
            sage: a == x
            True
        """
        elt = self._ring.an_element()
        return self.element_class(self, elt)

    def gens(self, base=None):
        return tuple([ self(x) for x in self._ring.gens() ])

    def ngens(self, base=None):
        return len(self.gens(base))

    def gen(self):
        r"""
        Return a generator of this extension

        This element is constructed by converting a generator of
        the ring of this extension to the extension itself

        TESTS::

            sage: K = GF(5^2)
            sage: L = GF(5^4)
            sage: E = RingExtension(L,K); E
            Finite Field in z4 of size 5^4 viewed as an algebra over its base

            sage: x = E.gen()
            sage: x
            z4
            sage: x.parent()
            Finite Field in z4 of size 5^4 viewed as an algebra over its base

            sage: a = E._backend().gen()
            sage: a == x
            True
        """
        return self.gens()[0]

    def random_element(self):
        r"""
        Return a random element of this extension

        This element is constructed by converting a random element of
        the ring of this extension to the extension itself

        TESTS::

            sage: K = GF(5^2)
            sage: L = GF(5^4)
            sage: E = RingExtension(L,K); E
            Finite Field in z4 of size 5^4 viewed as an algebra over its base

            sage: x = E.random_element(); x  # random
            0
            sage: x.parent()
            Finite Field in z4 of size 5^4 viewed as an algebra over its base
        """
        elt = self._ring.random_element()
        return self.element_class(self, elt)

    def is_field(self, proof=False):
        return self._ring.is_field(proof=proof)

    def scalar_restriction(self, newbase):
        r"""
        Return the scalar restriction of this extension to
        the new base ``newbase``.

        INPUT:

        - ``newbase`` -- it can be either
          * a ring which coerces to the base of ``self`` or
          * an extension whose ring coerces to the base of ``self`` or
          * a morphism whose codomain coerces to the base of ``self``

        OUTPUT:

        The scalar restriction of ``self`` to the ``newbase``.

        It is defined as follows.
        In each above three cases, we get a ring homorphism ``f``
        from a domain ``domain`` to the base of ``self``.
        The scalar restriction of ``self`` to ``newbase`` is the
        extension ``self._backend()/domain`` with defining morphism the
        compositum of ``f`` with the defining morphism of ``self``

        EXAMPLES::

            sage: k = GF(5^2)
            sage: K = GF(5^4)
            sage: L = GF(5^8)
            sage: E = RingExtension(L,K); E
            Finite Field in z8 of size 5^8 viewed as an algebra over its base

            sage: E1 = E.scalar_restriction(k); E1
            Finite Field in z8 of size 5^8 viewed as an algebra over its base
            sage: E1.defining_morphism()
            Ring morphism:
              From: Finite Field in z2 of size 5^2
              To:   Finite Field in z8 of size 5^8
              Defn: z2 |--> z8^7 + z8^6 + z8^5 + z8^4 + 3*z8^3 + 3*z8^2 + z8 + 3

            sage: Frob = k.frobenius_endomorphism()
            sage: E2 = E.scalar_restriction(Frob); E2
            Finite Field in z8 of size 5^8 viewed as an algebra over its base
            sage: E2.defining_morphism()
            Composite map:
              From: Finite Field in z2 of size 5^2
              To:   Finite Field in z8 of size 5^8
              Defn:   Frobenius endomorphism z2 |--> z2^5 on Finite Field in z2 of size 5^2
                    then
                      Ring morphism:
                      From: Finite Field in z2 of size 5^2
                      To:   Finite Field in z4 of size 5^4
                      Defn: z2 |--> z4^3 + z4^2 + z4 + 3
                    then
                      Ring morphism:
                      From: Finite Field in z4 of size 5^4
                      To:   Finite Field in z8 of size 5^8
                      Defn: z4 |--> 4*z8^7 + z8^6 + 3*z8^4 + z8^3 + z8^2 + 4

            sage: F = RingExtension(K, k, Frob)
            sage: E3 = E.scalar_restriction(F); E3
            Finite Field in z8 of size 5^8 viewed as an algebra over its base
            sage: E3.defining_morphism()
            Composite map:
              From: Finite Field in z2 of size 5^2
              To:   Finite Field in z8 of size 5^8
              Defn:   Frobenius endomorphism z2 |--> z2^5 on Finite Field in z2 of size 5^2
                    then
                      Ring morphism:
                      From: Finite Field in z2 of size 5^2
                      To:   Finite Field in z4 of size 5^4
                      Defn: z2 |--> z4^3 + z4^2 + z4 + 3
                    then
                      Ring morphism:
                      From: Finite Field in z4 of size 5^4
                      To:   Finite Field in z8 of size 5^8
                      Defn: z4 |--> 4*z8^7 + z8^6 + 3*z8^4 + z8^3 + z8^2 + 4

            sage: E2 is E3
            True
        """
        coerce = self._coerce
        if isinstance(newbase, RingExtension_class):
            if coerce:
                coerce = newbase._coerce
            newbase = newbase.defining_morphism()
        elif isinstance(newbase, CommutativeRing):
            if self._base.has_coerce_map_from(newbase):
                newbase = self._base.coerce_map_from(newbase)
            else:
                raise TypeError("No coercion map from %s to %s" % (newbase, self._base))
        else:
            domain = newbase.domain()
            codomain = newbase.codomain()
            if coerce:
                coerce = (newbase == codomain.coerce_map_from(domain))
            if self._base.has_coerce_map_from(codomain):
                newbase = newbase.post_compose(self._base.coerce_map_from(codomain))
            else:
                raise TypeError("No coercion map from %s to %s" % (codomain, self._base))
        defining_morphism = self._defining_morphism.pre_compose(newbase)
        return RingExtension_class(defining_morphism, coerce)

    def intermediate_rings(self):
        L = [ self ]
        while isinstance(L[-1], RingExtension_class):
            L.append(L[-1].base())
        return L


# Finite free extensions
########################

class RingExtensionWithBasis(RingExtension_class):
    Element = RingExtensionWithBasisElement

    def __init__(self, defining_morphism, basis, names=None, coerce=False, check=True):
        RingExtension_class.__init__(self, defining_morphism, coerce)
        self._basis = [ self(b) for b in basis ]
        if names is None:
            names = [ ]
            for b in self._basis:
                b = b._backend()
                if b == 1:
                    names.append("")
                if b._is_atomic():
                    names.append(str(b))
                else:
                    names.append("(%s)" % b)
        else:
            if len(names) != len(self._basis):
                raise ValueError("the number of names does not match the cardinality of the basis")
        self._basis_names = names
        self._names = tuple(names)
        if check:
            try:
                _ = self.vector_space()
            except ZeroDivisionError:
                raise ValueError("the given family is not a basis")

    def degree(self, base):
        if base is self:
            return ZZ(1)
        elif base is self._base:
            return len(self._basis)
        else:
            try:
                deg = self._base.degree(base)
            except TypeError:
                if base is not self._base.base_ring():
                    raise NotImplementedError
                deg = self._base.relative_degree()
            return len(self._basis) * deg

    def relative_degree(self):
        return len(self._basis)

    def absolute_degree(self):
        return self.relative_degree() * self._base.absolute_degree()

    def basis(self, base=None):
        if base is self:
            return [ self.one() ]
        elif base is None or base is self._base:
            return self._basis[:]
        else:
            b = self._base.basis(base)
            return [ x*y for y in b for x in self._basis ]

    def is_finite(self):
        return True

    def is_free(self):
        return True

    def dimension(self, base):
        return self.degree(base)

    @cached_method
    def vector_space(self, base=None, map=True):
        if base is None:
            base = self._base
        d = self.degree(base)
        if map:
            from sage.rings.ring_extension_morphism import MapVectorSpaceToRelativeField, MapRelativeFieldToVectorSpace
            return base**d, MapVectorSpaceToRelativeField(self, base), MapRelativeFieldToVectorSpace(self, base)
        else:
            return base**d


class RingExtensionWithGen(RingExtensionWithBasis):
    def __init__(self, defining_morphism, gen, name, coerce=False, check=True):
        self._name = str(name)
        _, deg_domain, deg_codomain = _common_base(defining_morphism.domain(), defining_morphism.codomain(), degree=True)
        degree = ZZ(deg_codomain / deg_domain)
        names = [ "", self._name ] + [ "%s^%s" % (self._name, i) for i in range(2,degree) ]
        basis = [ gen ** i for i in range(degree) ]
<<<<<<< HEAD
        RingExtensionWithBasis.__init__(self, defining_morphism, basis, names, coerce, check)
=======
        try:
            RingExtensionWithBasis.__init__(self, defining_morphism, basis, names, coerce, check)
        except ValueError(e):
            if e == "the given family is not a basis":
                raise ValueError("the given element is not a generator")
            else:
                raise ValueError(e)
>>>>>>> ed7c7b69
        self._gen = self(gen)._backend()
        self._type = "Ring"
        self._names = (self._name,)
        # if self._ring in Fields():
        #     self._type = "Field"

    def modulus(self, var='x'):
        from sage.rings.polynomial.polynomial_ring_constructor import PolynomialRing
        _, _, j = self.vector_space()
        d = self.relative_degree()
        coeffs = [ -c for c in j(self._gen**d) ] + [ 1 ]
        S = PolynomialRing(self._base, name=var)
        return S(coeffs)

    def gens(self, base=None):
        if base is None:
            return (self(self._gen),)
        gens = tuple([])
        b = self
        while b is not base:
            gens += b.gens()
            if b is b.base_ring():
                raise ValueError("(%s) is not defined over (%s)" % (self, base))
            b = b.base_ring()
        return gens

    def _repr_(self, base=None):
        return "%s in %s with defining polynomial %s over its base" % (self._type, self._name, self.modulus())<|MERGE_RESOLUTION|>--- conflicted
+++ resolved
@@ -1013,17 +1013,12 @@
         degree = ZZ(deg_codomain / deg_domain)
         names = [ "", self._name ] + [ "%s^%s" % (self._name, i) for i in range(2,degree) ]
         basis = [ gen ** i for i in range(degree) ]
-<<<<<<< HEAD
-        RingExtensionWithBasis.__init__(self, defining_morphism, basis, names, coerce, check)
-=======
         try:
             RingExtensionWithBasis.__init__(self, defining_morphism, basis, names, coerce, check)
         except ValueError(e):
             if e == "the given family is not a basis":
                 raise ValueError("the given element is not a generator")
-            else:
-                raise ValueError(e)
->>>>>>> ed7c7b69
+            raise
         self._gen = self(gen)._backend()
         self._type = "Ring"
         self._names = (self._name,)
