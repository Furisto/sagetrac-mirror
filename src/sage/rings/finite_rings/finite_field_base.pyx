# -*- coding: utf-8 -*-
"""
Base Classes for Finite Fields

TESTS::

    sage: K.<a> = NumberField(x^2 + 1)
    sage: F = K.factor(3)[0][0].residue_field()
    sage: loads(dumps(F)) == F
    True

AUTHORS:

- Adrien Brochard, David Roe, Jeroen Demeyer, Julian Rüth, Niles Johnson,
  Peter Bruin, Travis Scrimshaw, Xavier Caruso: initial version

"""
#*****************************************************************************
#       Copyright (C) 2009-2019 David Roe <roed.math@gmail.com>
#       Copyright (C) 2010      Niles Johnson <nilesj@gmail.com>
#       Copyright (C) 2011      Jeroen Demeyer <jdemeyer@cage.ugent.be>
#       Copyright (C) 2012      Adrien Brochard <aaa.brochard@gmail.com>
#       Copyright (C) 2012      Travis Scrimshaw <tscrim@ucdavis.edu>
#       Copyright (C) 2012      Xavier Caruso <xavier.caruso@normalesup.org>
#       Copyright (C) 2013      Peter Bruin <P.Bruin@warwick.ac.uk>
#       Copyright (C) 2014-2019 Julian Rüth <julian.rueth@fsfe.org>
#
#  Distributed under the terms of the GNU General Public License (GPL)
#  as published by the Free Software Foundation; either version 2 of
#  the License, or (at your option) any later version.
#                  http://www.gnu.org/licenses/
#*****************************************************************************

cimport cython
from cysignals.signals cimport sig_check
from cpython.array cimport array

from sage.categories.finite_fields import FiniteFields
from sage.structure.parent cimport Parent
from sage.misc.persist import register_unpickle_override
from sage.misc.cachefunc import cached_method
from sage.misc.prandom import randrange
from sage.rings.integer cimport Integer
from sage.misc.superseded import deprecation

# Copied from sage.misc.fast_methods, used in __hash__() below.
cdef int SIZEOF_VOID_P_SHIFT = 8*sizeof(void *) - 4

cdef class FiniteField(Field):
    """
    Abstract base class for finite fields.

    TESTS::

        sage: GF(997).is_finite()
        True
    """
    def __init__(self, base, names, normalize, category=None):
        """
        Initialize ``self``.

        EXAMPLES::

            sage: K = GF(7); K
            Finite Field of size 7
            sage: loads(K.dumps()) == K
            True
            sage: GF(7^10, 'a')
            Finite Field in a of size 7^10
            sage: K = GF(7^10, 'a'); K
            Finite Field in a of size 7^10
            sage: loads(K.dumps()) == K
            True
        """
        if category is None:
            category = FiniteFields()
        Field.__init__(self, base, names, normalize, category)

    # The methods __hash__ and __richcmp__ below were copied from
    # sage.misc.fast_methods.WithEqualityById; we cannot inherit from
    # this since Cython does not support multiple inheritance.

    def __hash__(self):
        """
        The hash provided by this class coincides with that of ``<type 'object'>``.

        TESTS::

            sage: F.<a> = FiniteField(2^3)
            sage: hash(F) == hash(F)
            True
            sage: hash(F) == object.__hash__(F)
            True

        """
        # This is the default hash function in Python's object.c:
        cdef long x
        cdef size_t y = <size_t><void *>self
        y = (y >> 4) | (y << SIZEOF_VOID_P_SHIFT)
        x = <long>y
        if x==-1:
            x = -2
        return x

    def __richcmp__(self, other, int m):
        """
        Compare ``self`` with ``other``.

        Finite fields compare equal if and only if they are identical.
        In particular, they are not equal unless they have the same
        cardinality, modulus, variable name and implementation.

        EXAMPLES::

            sage: x = polygen(GF(3))
            sage: F = FiniteField(3^2, 'c', modulus=x^2+1)
            sage: F == F
            True
            sage: F == FiniteField(3^3, 'c')
            False
            sage: F == FiniteField(3^2, 'c', modulus=x^2+x+2)
            False
            sage: F == FiniteField(3^2, 'd')
            False
            sage: F == FiniteField(3^2, 'c', impl='pari_ffelt')
            False
        """
        if self is other:
            if m == 2: # ==
                return True
            elif m == 3: # !=
                return False
            else:
                # <= or >= or NotImplemented
                return m==1 or m==5 or NotImplemented
        else:
            if m == 2:
                return False
            elif m == 3:
                return True
            else:
                return NotImplemented

    def is_perfect(self):
        r"""
        Return whether this field is perfect, i.e., every element has a `p`-th
        root. Always returns ``True`` since finite fields are perfect.

        EXAMPLES::

            sage: GF(2).is_perfect()
            True

        """
        return True

    def _repr_(self):
        """
        String representation of this finite field.

        EXAMPLES::

            sage: k = GF(127)
            sage: k # indirect doctest
            Finite Field of size 127

            sage: k.<b> = GF(2^8)
            sage: k
            Finite Field in b of size 2^8

            sage: k.<c> = GF(2^20)
            sage: k
            Finite Field in c of size 2^20

            sage: k.<d> = GF(7^20)
            sage: k
            Finite Field in d of size 7^20
        """
        if self.absolute_degree()>1:
            return "Finite Field in %s of size %s^%s"%(self.variable_name(),self.characteristic(),self.absolute_degree())
        else:
            return "Finite Field of size %s"%(self.characteristic())

    def _latex_(self):
        r"""
        Returns a string denoting the name of the field in LaTeX.

        The :func:`~sage.misc.latex.latex` function calls the
        ``_latex_`` attribute when available.

        EXAMPLES:

        The ``latex`` command parses the string::

            sage: GF(81, 'a')._latex_()
            '\\Bold{F}_{3^{4}}'
            sage: latex(GF(81, 'a'))
            \Bold{F}_{3^{4}}
            sage: GF(3)._latex_()
            '\\Bold{F}_{3}'
            sage: latex(GF(3))
            \Bold{F}_{3}
        """
        if self.absolute_degree() > 1:
            e = "^{%s}"%self.absolute_degree()
        else:
            e = ""
        return "\\Bold{F}_{%s%s}"%(self.characteristic(), e)

    def _gap_init_(self):
        """
        Return string that initializes the GAP version of
        this finite field.

        EXAMPLES::

            sage: GF(9,'a')._gap_init_()
            'GF(9)'
        """
        return 'GF(%s)'%self.order()

    def _magma_init_(self, magma):
        """
        Return string representation of ``self`` that Magma can
        understand.

        EXAMPLES::

            sage: GF(97,'a')._magma_init_(magma)            # optional - magma
            'GF(97)'
            sage: GF(9,'a')._magma_init_(magma)             # optional - magma
            'SageCreateWithNames(ext<GF(3)|_sage_[...]![GF(3)!2,GF(3)!2,GF(3)!1]>,["a"])'
            sage: magma(GF(9,'a'))                          # optional - magma
            Finite field of size 3^2
            sage: magma(GF(9,'a')).1                        # optional - magma
            a
        """
        if self.absolute_degree() == 1:
            return 'GF(%s)'%self.order()
        B = self.base_ring()
        p = self.polynomial()
        s = "ext<%s|%s>"%(B._magma_init_(magma),p._magma_init_(magma))
        return magma._with_names(s, self.variable_names())

    def _macaulay2_init_(self, macaulay2=None):
        """
        Return the string representation of this finite field that Macaulay2
        can understand.

        Note that, in the case of a prime field, this returns ``ZZ/p`` instead
        of the Galois field ``GF p``, since computations in polynomial rings
        over ``ZZ/p`` are faster in Macaulay2 (as of 2019).

        EXAMPLES::

            sage: macaulay2(GF(97, 'a'))       # indirect doctest, optional - macaulay2
            ZZ
            --
            97
            sage: macaulay2(GF(49, 'a'))       # indirect doctest, optional - macaulay2
            GF 49

        TESTS:

        The variable name is preserved (:trac:`28566`)::

            sage: K = macaulay2(GF(49, 'b'))  # optional - macaulay2
            sage: K.gens()                    # optional - macaulay2
            {b}
            sage: K._sage_()                  # optional - macaulay2
            Finite Field in b of size 7^2
        """
        if self.is_prime_field():
            return "ZZ/%s" % self.order()
        return "GF(%s,Variable=>symbol %s)" % (self.order(),
                                               self.variable_name())

    @cython.boundscheck(False)
    @cython.wraparound(False)
    def __iter__(self):
        """
        Iterate over all elements of this finite field.

        EXAMPLES::

            sage: k.<a> = FiniteField(9, impl="pari")
            sage: list(k)
            [0, 1, 2, a, a + 1, a + 2, 2*a, 2*a + 1, 2*a + 2]

        Partial iteration of a very large finite field::

            sage: p = next_prime(2^64)
            sage: k.<a> = FiniteField(p^2, impl="pari")
            sage: it = iter(k); it
            <generator object at ...>
            sage: [next(it) for i in range(10)]
            [0, 1, 2, 3, 4, 5, 6, 7, 8, 9]

        TESTS:

        Check that the generic implementation works in all cases::

            sage: L = []
            sage: from sage.rings.finite_rings.finite_field_base import FiniteField
            sage: for impl in ("givaro", "pari", "ntl"):
            ....:     k = GF(8, impl=impl, names="z")
            ....:     print(list(FiniteField.__iter__(k)))
            [0, 1, z, z + 1, z^2, z^2 + 1, z^2 + z, z^2 + z + 1]
            [0, 1, z, z + 1, z^2, z^2 + 1, z^2 + z, z^2 + z + 1]
            [0, 1, z, z + 1, z^2, z^2 + 1, z^2 + z, z^2 + z + 1]
        """
        cdef Py_ssize_t n = self.absolute_degree()
        cdef unsigned long lim  # maximum value for coefficients
        try:
            lim = (<unsigned long>self.characteristic()) - 1
        except OverflowError:
            # If the characteristic is too large to represent in an
            # "unsigned long", it is reasonable to assume that we won't
            # be able to iterate over all elements. Typically n >= 2,
            # so that would mean >= 2^64 elements on a 32-bit system.
            # Just in case that we iterate to the end anyway, we raise
            # an exception at the end.
            lim = <unsigned long>(-1)

        elt = self.zero()
        one = self.one()
        x = self.absolute_gen()

        # coeffs[] is an array of coefficients of the current finite
        # field element (as unsigned longs)
        #
        # Stack represents an element
        #   sum_{i=0}^{n-1}  coeffs[i] x^i
        # as follows:
        #   stack[k] = sum_{i=k}^{n-1} coeffs[i] x^(i-k)
        #
        # This satisfies the recursion
        #   stack[k-1] = x * stack[k] + coeffs[k-1]
        #
        # Finally, elt is a shortcut for stack[k]
        #
        cdef list stack = [elt] * n
        cdef array coeffsarr = array('L', [0] * n)
        cdef unsigned long* coeffs = coeffsarr.data.as_ulongs

        yield elt  # zero
        cdef Py_ssize_t k = 0
        while k < n:
            # Find coefficients of next element
            coeff = coeffs[k]
            if coeff >= lim:
                # We cannot increase coeffs[k], so we wrap around to 0
                # and try to increase the next coefficient
                coeffs[k] = 0
                k += 1
                continue
            coeffs[k] = coeff + 1

            # Now compute and yield the finite field element
            sig_check()
            elt = stack[k] + one
            stack[k] = elt
            # Fix lower elements of stack, until k == 0
            while k > 0:
                elt *= x
                k -= 1
                stack[k] = elt

            yield elt

        if lim == <unsigned long>(-1):
            raise NotImplementedError("iterating over all elements of a large finite field is not supported")

    def _is_valid_homomorphism_(self, codomain, im_gens, base_map=None):
        """
        Return ``True`` if the map from self to codomain sending
        ``self.0`` to the unique element of ``im_gens`` is a valid field
        homomorphism. Otherwise, return ``False``.

        EXAMPLES::

        Between prime fields::

            sage: k0 = FiniteField(73, modulus='primitive')
            sage: k1 = FiniteField(73)
            sage: k0._is_valid_homomorphism_(k1, (k1(5),) )
            True
            sage: k1._is_valid_homomorphism_(k0, (k0(1),) )
            True

        Now for extension fields::

            sage: k.<a> = FiniteField(73^2)
            sage: K.<b> = FiniteField(73^3)
            sage: L.<c> = FiniteField(73^4)
            sage: k0._is_valid_homomorphism_(k, (k(5),) )
            True
            sage: k.hom([c]) # indirect doctest
            Traceback (most recent call last):
            ...
            TypeError: images do not define a valid homomorphism

            sage: k.hom([c^(73*73+1)])
            Ring morphism:
            From: Finite Field in a of size 73^2
            To:   Finite Field in c of size 73^4
            Defn: a |--> 7*c^3 + 13*c^2 + 65*c + 71

            sage: k.hom([b])
            Traceback (most recent call last):
            ...
            TypeError: images do not define a valid homomorphism
        """
        #if self.characteristic() != codomain.characteristic():
        #    raise ValueError("no map from %s to %s" % (self, codomain))
        # When the base is not just Fp, we want to ensure that there's a
        # coercion map from the base rather than just checking the characteristic
        if base_map is None and not codomain.has_coerce_map_from(self.base_ring()):
            return False
        if len(im_gens) != 1:
            raise ValueError("only one generator for finite fields")

        f = self.modulus()
        if base_map is not None:
            f = f.map_coefficients(base_map)
        return f(im_gens[0]).is_zero()

    def _Hom_(self, codomain, category=None):
        """
        Return the set of homomorphisms from ``self`` to ``codomain``
        in ``category``.

        This function is implicitly called by the ``Hom`` method or
        function.

        EXAMPLES::

            sage: K.<a> = GF(25); K
            Finite Field in a of size 5^2
            sage: K.Hom(K) # indirect doctest
            Automorphism group of Finite Field in a of size 5^2
        """
        from sage.rings.finite_rings.homset import FiniteFieldHomset
        if category.is_subcategory(FiniteFields()):
            return FiniteFieldHomset(self, codomain, category)
        return super(FiniteField, self)._Hom_(codomain, category)

    def _squarefree_decomposition_univariate_polynomial(self, f):
        """
        Return the square-free decomposition of this polynomial.  This is a
        partial factorization into square-free, coprime polynomials.

        This is a helper method for
        :meth:`sage.rings.polynomial.squarefree_decomposition`.

        INPUT:

        - ``f`` -- a univariate non-zero polynomial over this field

        ALGORITHM; [Coh1993]_, algorithm 3.4.2 which is basically the algorithm in
        [Yun1976]_ with special treatment for powers divisible by `p`.

        EXAMPLES::

            sage: K.<a> = GF(3^2)
            sage: R.<x> = K[]
            sage: f = x^243+2*x^81+x^9+1
            sage: f.squarefree_decomposition()
            (x^27 + 2*x^9 + x + 1)^9
            sage: f = x^243+a*x^27+1
            sage: f.squarefree_decomposition()
            (x^9 + (2*a + 1)*x + 1)^27

        TESTS::

            sage: for K in [GF(2^18,'a'), GF(3^2,'a'), GF(47^3,'a')]:
            ....:     R.<x> = K[]
            ....:     if K.characteristic() < 5: m = 4
            ....:     else: m = 1
            ....:     for _ in range(m):
            ....:         f = (R.random_element(4)^3*R.random_element(m)^(m+1))(x^6)
            ....:         F = f.squarefree_decomposition()
            ....:         assert F.prod() == f
            ....:         for i in range(len(F)):
            ....:             assert gcd(F[i][0], F[i][0].derivative()) == 1
            ....:             for j in range(len(F)):
            ....:                 if i == j: continue
            ....:                 assert gcd(F[i][0], F[j][0]) == 1
            ....:
        """
        from sage.structure.factorization import Factorization
        if f.degree() == 0:
            return Factorization([], unit=f[0])

        factors = []
        p = self.characteristic()
        unit = f.leading_coefficient()
        T0 = f.monic()
        e = 1
        if T0.degree() > 0:
            der = T0.derivative()
            while der.is_zero():
                T0 = T0.parent()([T0[p*i].pth_root() for i in range(T0.degree()//p + 1)])
                if T0 == 1:
                    raise RuntimeError
                der = T0.derivative()
                e = e*p
            T = T0.gcd(der)
            V = T0 // T
            k = 0
            while T0.degree() > 0:
                k += 1
                if p.divides(k):
                    T = T // V
                    k += 1
                W = V.gcd(T)
                if W.degree() < V.degree():
                    factors.append((V // W, e*k))
                    V = W
                    T = T // V
                    if V.degree() == 0:
                        if T.degree() == 0:
                            break
                        # T is of the form sum_{i=0}^n t_i X^{pi}
                        T0 = T0.parent()([T[p*i].pth_root() for i in range(T.degree()//p + 1)])
                        der = T0.derivative()
                        e = p*e
                        while der.is_zero():
                            T0 = T0.parent()([T0[p*i].pth_root() for i in range(T0.degree()//p + 1)])
                            der = T0.derivative()
                            e = p*e
                        T = T0.gcd(der)
                        V = T0 // T
                        k = 0
                else:
                    T = T//V

        return Factorization(factors, unit=unit, sort=False)

    def _any_embedding(self, codomain):
        r"""
        Return an embedding of this field into ``codomain``.

        EXAMPLES::

            sage: GF(2)._any_embedding(GF(2^2))
            Ring morphism:
              From: Finite Field of size 2
              To:   Finite Field in z2 of size 2^2
              Defn: 1 |--> 1
            sage: GF(2^2)._any_embedding(GF(2^4))
            Ring morphism:
              From: Finite Field in z2 of size 2^2
              To:   Finite Field in z4 of size 2^4
              Defn: z2 |--> z4^2 + z4
            sage: GF(3^2).extension(3, absolute=False)._any_embedding(GF(3^12))
            Ring morphism:
              From: Finite Field in z6 of size 3^6 over its base
              To:   Finite Field in z12 of size 3^12
              Defn: z6 |--> z12^11 + 2*z12^9 + 2*z12^8 + 2*z12^7 + z12^5 + z12^3 + 2*z12^2 + 1
        """
        if codomain.has_coerce_map_from(self):
            return codomain.coerce_map_from(self)

        base_hom = self.base_ring()._any_embedding(codomain)
        minpoly = self.gen().minpoly().change_ring(base_hom)
        return self.hom([minpoly.any_root()], codomain=codomain, base_map=base_hom) 

    def zeta_order(self):
        """
        Return the order of the distinguished root of unity in ``self``.

        EXAMPLES::

            sage: GF(9,'a').zeta_order()
            8
            sage: GF(9,'a').zeta()
            a
            sage: GF(9,'a').zeta().multiplicative_order()
            8
        """
        return self.order() - 1

    def zeta(self, n=None):
        """
        Return an element of multiplicative order ``n`` in this finite
        field. If there is no such element, raise ``ValueError``.

        .. WARNING::

            In general, this returns an arbitrary element of the correct
            order. There are no compatibility guarantees:
            ``F.zeta(9)^3`` may not be equal to ``F.zeta(3)``.

        EXAMPLES::

            sage: k = GF(7)
            sage: k.zeta()
            3
            sage: k.zeta().multiplicative_order()
            6
            sage: k.zeta(3)
            2
            sage: k.zeta(3).multiplicative_order()
            3
            sage: k = GF(49, 'a')
            sage: k.zeta().multiplicative_order()
            48
            sage: k.zeta(6)
            3
            sage: k.zeta(5)
            Traceback (most recent call last):
            ...
            ValueError: no 5th root of unity in Finite Field in a of size 7^2

        Even more examples::

            sage: GF(9,'a').zeta_order()
            8
            sage: GF(9,'a').zeta()
            a
            sage: GF(9,'a').zeta(4)
            a + 1
            sage: GF(9,'a').zeta()^2
            a + 1

        This works even in very large finite fields, provided that ``n``
        can be factored (see :trac:`25203`)::

            sage: k.<a> = GF(2^2000)
            sage: p = 8877945148742945001146041439025147034098690503591013177336356694416517527310181938001
            sage: z = k.zeta(p)
            sage: z
            a^1999 + a^1996 + a^1995 + a^1994 + ... + a^7 + a^5 + a^4 + 1
            sage: z ^ p
            1
        """
        if n is None:
            return self.multiplicative_generator()

        n = Integer(n)
        grouporder = self.order() - 1
        co_order = grouporder // n
        if co_order * n != grouporder:
            raise ValueError("no {}th root of unity in {}".format(n, self))

        # If the co_order is small or we know a multiplicative
        # generator, use a multiplicative generator
        mg = self.multiplicative_generator
        if mg.cache is not None or co_order <= 500000:
            return mg() ** co_order
        return self._element_of_factored_order(n.factor())

    @cached_method
    def multiplicative_generator(self):
        """
        Return a primitive element of this finite field, i.e. a
        generator of the multiplicative group.

        You can use :meth:`multiplicative_generator()` or
        :meth:`primitive_element()`, these mean the same thing.

        .. WARNING::

           This generator might change from one version of Sage to another.

        EXAMPLES::

            sage: k = GF(997)
            sage: k.multiplicative_generator()
            7
            sage: k.<a> = GF(11^3)
            sage: k.primitive_element()
            a
            sage: k.<b> = GF(19^32)
            sage: k.multiplicative_generator()
            b + 4

        TESTS:

        Check that large characteristics work (:trac:`11946`)::

            sage: p = 10^20 + 39
            sage: x = polygen(GF(p))
            sage: K.<a> = GF(p^2, modulus=x^2+1)
            sage: K.multiplicative_generator()
            a + 12
        """
        if self.absolute_degree() == 1:
            from sage.arith.all import primitive_root
            return self(primitive_root(self.order()))
        F, = self.factored_unit_order()
        return self._element_of_factored_order(F)

    primitive_element = multiplicative_generator

    def _element_of_factored_order(self, F):
        """
        Return an element of ``self`` of order ``n`` where ``n`` is
        given in factored form.

        INPUT:

        - ``F`` -- the factorization of the required order. The order
          must be a divisor of ``self.order() - 1`` but this is not
          checked.

        EXAMPLES::

            sage: k.<a> = GF(16, modulus=cyclotomic_polynomial(5))
            sage: k._element_of_factored_order(factor(15))
            a^2 + a + 1
            sage: k._element_of_factored_order(factor(5))
            a^3
            sage: k._element_of_factored_order(factor(3))
            a^3 + a^2 + 1
            sage: k._element_of_factored_order(factor(30))
            Traceback (most recent call last):
            ...
            AssertionError: no element found
        """
        n = Integer(1)
        cdef list primes = []
        for p, e in F:
            primes.append(p)
            n *= p ** e

        N = self.order() - 1
        c = N // n

        # We check whether (x + g)^c has the required order, where
        # x runs through the finite field.
        # This has the advantage that g is the first element we try,
        # so if that was a chosen to be a multiplicative generator,
        # we are done immediately. Second, the PARI finite field
        # iterator gives all the constant elements first, so we try
        # (g+(constant))^c before anything else.
        g = self.gen(0)
        for x in self:
            a = (g + x) ** c
            if not a:
                continue
            if all(a ** (n // p) != 1 for p in primes):
                return a
        raise AssertionError("no element found")

    def ngens(self):
        """
        The number of generators of the finite field.  Always 1.

        EXAMPLES::

            sage: k = FiniteField(3^4, 'b')
            sage: k.ngens()
            1
        """
        return 1

    def is_field(self, proof = True):
        """
        Return whether or not the finite field is a field, i.e.,
        always return ``True``.

        EXAMPLES::

            sage: k.<a> = FiniteField(3^4)
            sage: k.is_field()
            True
        """
        return True

    def order(self):
        """
        Return the order of this finite field.

        EXAMPLES::

            sage: GF(997).order()
            997
        """
        return self.characteristic()**self.absolute_degree()

    # cached because constructing the Factorization is slow;
    # see trac #11628.
    @cached_method
    def factored_order(self):
        """
        Returns the factored order of this field.  For compatibility with
        :mod:`~sage.rings.finite_rings.integer_mod_ring`.

        EXAMPLES::

            sage: GF(7^2,'a').factored_order()
            7^2
        """
        from sage.structure.factorization import Factorization
        return Factorization([(self.characteristic(), self.absolute_degree())])

    @cached_method
    def factored_unit_order(self):
        """
        Returns the factorization of ``self.order()-1``, as a 1-tuple.

        The format is for compatibility with
        :mod:`~sage.rings.finite_rings.integer_mod_ring`.

        EXAMPLES::

            sage: GF(7^2,'a').factored_unit_order()
            (2^4 * 3,)
        """
        F = (self.order() - 1).factor()
        return (F,)

    def cardinality(self):
        """
        Return the cardinality of ``self``.

        Same as :meth:`order`.

        EXAMPLES::

            sage: GF(997).cardinality()
            997
        """
        return self.order()

    __len__ = cardinality

    def is_prime_field(self):
        """
        Return ``True`` if ``self`` is a prime field, i.e., has degree 1.

        EXAMPLES::

            sage: GF(3^7, 'a').is_prime_field()
            False
            sage: GF(3, 'a').is_prime_field()
            True
        """
        return self.degree() == 1

    @cached_method
    def modulus(self):
        r"""
        Return the minimal polynomial of the generator of this field over its
        base field.

        The minimal polynomial of an element `a` in a field is the
        unique monic irreducible polynomial of smallest degree with
        coefficients in the base field that has `a` as a root. In
        finite absolute field extensions, `\GF{p^n}`, the base field is
        `\GF{p}`.

        OUTPUT:

        - a monic polynomial over the base ring in the variable `x`.

        EXAMPLES::

            sage: F.<a> = GF(7^2); F
            Finite Field in a of size 7^2
            sage: F.polynomial_ring()
            Univariate Polynomial Ring in a over Finite Field of size 7
            sage: f = F.modulus(); f
            x^2 + 6*x + 3
            sage: f(a)
            0

        Although `f` is irreducible over the base field, we can double-check
        whether or not `f` factors in `F` as follows. The command
        ``F['x'](f)`` coerces `f` as a polynomial with coefficients in `F`.
        (Instead of a polynomial with coefficients over the base field.)

        ::

            sage: f.factor()
            x^2 + 6*x + 3
            sage: F['x'](f).factor()
            (x + a + 6) * (x + 6*a)

        Here is an example with a degree 3 extension::

            sage: G.<b> = GF(7^3); G
            Finite Field in b of size 7^3
            sage: g = G.modulus(); g
            x^3 + 6*x^2 + 4
            sage: g.degree(); G.degree()
            3
            3

        For prime fields, this returns `x - 1` unless a custom modulus
        was given when constructing this field::

            sage: k = GF(199)
            sage: k.modulus()
            x + 198
            sage: var('x')
            x
            sage: k = GF(199, modulus=x+1)
            sage: k.modulus()
            x + 1

        The given modulus is always made monic::

            sage: k.<a> = GF(7^2, modulus=2*x^2-3, impl="pari_ffelt")
            sage: k.modulus()
            x^2 + 2

        TESTS:

        We test the various finite field implementations::

            sage: GF(2, impl="modn").modulus()
            x + 1
            sage: GF(2, impl="givaro").modulus()
            x + 1
            sage: GF(2, impl="ntl").modulus()
            x + 1
            sage: GF(2, impl="modn", modulus=x).modulus()
            x
            sage: GF(2, impl="givaro", modulus=x).modulus()
            x
            sage: GF(2, impl="ntl", modulus=x).modulus()
            x
            sage: GF(13^2, 'a', impl="givaro", modulus=x^2+2).modulus()
            x^2 + 2
            sage: GF(13^2, 'a', impl="pari_ffelt", modulus=x^2+2).modulus()
            x^2 + 2
            sage: GF(4).extension(2, absolute=False).modulus()
            x^2 + z2*x + z2

        """
        # Normally, this is set by the constructor of the implementation
        try:
            return self._modulus
        except AttributeError:
            pass

        if self.base() is not self:
            raise NotImplementedError("finite field does not implement modulus yet")

        from sage.rings.all import PolynomialRing
        from .finite_field_constructor import GF
        R = PolynomialRing(GF(self.characteristic()), 'x')
        self._modulus = R((-1,1))  # Polynomial x - 1
        return self._modulus

    def polynomial(self, name=None):
        """
        Return the minimal polynomial of the generator of this field over
        its base field.

        INPUT:

        - ``name`` -- a variable name to use for the polynomial. By
          default, use the name given when constructing this field.

        OUTPUT:

        - a monic polynomial over the base field in the variable ``name``.

        .. SEEALSO::

            Except for the ``name`` argument, this is identical to the
            :meth:`modulus` method.

        EXAMPLES::

            sage: k.<a> = FiniteField(9)
            sage: k.polynomial('x')
            x^2 + 2*x + 2
            sage: k.polynomial()
            a^2 + 2*a + 2

            sage: F = FiniteField(9, 'a', impl='pari_ffelt')
            sage: F.polynomial()
            a^2 + 2*a + 2

            sage: F = FiniteField(7^20, 'a', impl='pari_ffelt')
            sage: f = F.polynomial(); f
            a^20 + a^12 + 6*a^11 + 2*a^10 + 5*a^9 + 2*a^8 + 3*a^7 + a^6 + 3*a^5 + 3*a^3 + a + 3
            sage: f(F.gen())
            0

            sage: k.<a> = GF(2^20, impl='ntl')
            sage: k.polynomial()
            a^20 + a^10 + a^9 + a^7 + a^6 + a^5 + a^4 + a + 1
            sage: k.polynomial('FOO')
            FOO^20 + FOO^10 + FOO^9 + FOO^7 + FOO^6 + FOO^5 + FOO^4 + FOO + 1
            sage: a^20
            a^10 + a^9 + a^7 + a^6 + a^5 + a^4 + a + 1
        """
        if name is None:
            name = self.variable_name()
        return self.modulus().change_variable_name(name)

    def unit_group_exponent(self):
        """
        The exponent of the unit group of the finite field.  For a
        finite field, this is always the order minus 1.

        EXAMPLES::

            sage: k = GF(2^10, 'a')
            sage: k.order()
            1024
            sage: k.unit_group_exponent()
            1023
        """
        return self.order() - 1


    def random_element(self, *args, **kwds):
        r"""
        A random element of the finite field.  Passes arguments to
        ``random_element()`` function of underlying vector space.

        EXAMPLES::

            sage: k = GF(19^4, 'a')
            sage: k.random_element()
            a^3 + 3*a^2 + 6*a + 9

        Passes extra positional or keyword arguments through::

            sage: k.random_element(prob=0)
            0

        """
        if self.absolute_degree() == 1:
            return self(randrange(self.order()))
        v = self.vector_space(map=False).random_element(*args, **kwds)
        return self(v)

    def some_elements(self):
        """
        Return a collection of elements of this finite field for use in unit
        testing.

        EXAMPLES::

            sage: k = GF(2^8,'a')
            sage: k.some_elements() # random output
            [a^4 + a^3 + 1, a^6 + a^4 + a^3, a^5 + a^4 + a, a^2 + a]
        """
        return [self.random_element() for i in range(4)]

    @cached_method
    def polynomial_ring(self, variable_name=None):
        """
        Return the polynomial ring over the base field in the same variable as
        this finite field.

        EXAMPLES::

            sage: k.<alpha> = FiniteField(3^4)
            sage: k.polynomial_ring()
            Univariate Polynomial Ring in alpha over Finite Field of size 3
        """
        from sage.rings.polynomial.polynomial_ring_constructor import PolynomialRing
        if variable_name is None:
            variable_name = self.variable_name()
        return PolynomialRing(self.base_ring(), variable_name)

    cpdef _coerce_map_from_(self, R):
        r"""
        Canonical coercion to this finite field.

        TESTS::

            sage: k.<a> = GF(2^8)
            sage: a + 1
            a + 1
            sage: a + int(1)
            a + 1
            sage: a + GF(2)(1)
            a + 1

            sage: k.<a> = GF(3^8)
            sage: a + 1
            a + 1
            sage: a + int(1)
            a + 1
            sage: a + GF(3)(1)
            a + 1

            sage: k = GF(4, 'a')
            sage: k._coerce_(GF(2)(1))
            1
            sage: k._coerce_(k.0)
            a
            sage: k._coerce_(3)
            1
            sage: k._coerce_(2/3)
            Traceback (most recent call last):
            ...
            TypeError: no canonical coercion from Rational Field to Finite Field in a of size 2^2

            sage: FiniteField(16)._coerce_(FiniteField(4).0)
            z4^2 + z4

            sage: FiniteField(8, 'a')._coerce_(FiniteField(4, 'a').0)
            Traceback (most recent call last):
            ...
            TypeError: no canonical coercion from Finite Field in a of size 2^2 to Finite Field in a of size 2^3

            sage: FiniteField(8, 'a')._coerce_(FiniteField(7, 'a')(2))
            Traceback (most recent call last):
            ...
            TypeError: no canonical coercion from Finite Field of size 7 to Finite Field in a of size 2^3

        There is no coercion from a `p`-adic ring to its residue field::

            sage: R.<a> = Zq(81); k = R.residue_field()
            sage: k.has_coerce_map_from(R)
            False
        """
        from sage.rings.integer_ring import ZZ
        from sage.rings.finite_rings.integer_mod_ring import is_IntegerModRing
        if R is int or R is long or R is ZZ:
            return True
        if is_IntegerModRing(R) and self.characteristic().divides(R.characteristic()):
            return R.hom((self.one(),), check=False)
        if is_FiniteField(R):
            if R is self:
                return True
            from .residue_field import ResidueField_generic
            if isinstance(R, ResidueField_generic):
                return False
            if R.characteristic() == self.characteristic():
                if R.absolute_degree() == 1:
                    return R.hom((self.one(),), check=False)
                elif (R.absolute_degree().divides(self.absolute_degree())
                      and hasattr(self, '_prefix') and hasattr(R, '_prefix')):
                    return R.hom((self.gen() ** ((self.order() - 1)//(R.order() - 1)),))

    cpdef _convert_map_from_(self, R):
        """
        Conversion from p-adic fields.

        EXAMPLES::

            sage: K.<a> = Qq(49); k = K.residue_field()
            sage: k.convert_map_from(K)
            Reduction morphism:
              From: 7-adic Unramified Extension Field in a defined by x^2 + 6*x + 3
              To:   Finite Field in a0 of size 7^2

        Check that :trac:`8240 is resolved::

            sage: R.<a> = Zq(81); k = R.residue_field()
            sage: k.convert_map_from(R)
            Reduction morphism:
              From: 3-adic Unramified Extension Ring in a defined by x^4 + 2*x^3 + 2
              To:   Finite Field in a0 of size 3^4
        """
        from sage.rings.padics.padic_generic import pAdicGeneric, ResidueReductionMap
        if isinstance(R, pAdicGeneric) and R.residue_field() is self:
            return ResidueReductionMap._create_(R, self)

    def construction(self):
        """
        Return the construction of this finite field, as a ``ConstructionFunctor``
        and the base field.

        EXAMPLES::

            sage: v = GF(3^3).construction(); v
            (AlgebraicExtensionFunctor, Finite Field of size 3)
            sage: v[0].polys[0]
            3
            sage: v = GF(2^1000, 'a').construction(); v[0].polys[0]
            a^1000 + a^5 + a^4 + a^3 + 1
        """
        from sage.categories.pushout import AlgebraicExtensionFunctor
        if self.base() is self:
            # this is not of type FiniteField_prime_modn
            from sage.rings.integer import Integer
            return AlgebraicExtensionFunctor([self.polynomial()], [None], [None], implementations=["GF"], absolute=False), self.base_ring()
        elif hasattr(self, '_prefix'):
            return (AlgebraicExtensionFunctor([self.degree()], [self.variable_name()], [None],
                                              prefix=self._prefix, implementations=["GF"], absolute=False),
                    self.base_ring())
        else:
            return (AlgebraicExtensionFunctor([self.polynomial()], [self.variable_name()], [None], implementations=["GF"], absolute=False),
                    self.base_ring())

<<<<<<< HEAD
    def extension(self, modulus, name=None, names=None, map=False, embedding=None,
                  *, latex_name=None, latex_names=None, **kwds):
=======
    def extension(self, modulus, name=None, names=None, map=False, absolute=None, implementation=None, **kwds):
>>>>>>> 29646b7d
        """
        Return an extension of this finite field.

        INPUT:

        - ``modulus`` -- a polynomial with coefficients in ``self``,
          or an integer.

        - ``name`` or ``names`` -- string: the name of the generator
          in the new extension

        - ``latex_name`` or ``latex_names`` -- string: latex name of
          the generator in the new extension

        - ``map`` -- boolean (default: ``False``): if ``False``,
          return just the extension `E`; if ``True``, return a pair
          `(E, f)`, where `f` is an embedding of ``self`` into `E`.

        - ``absolute`` -- boolean (default: ``None``): if ``True``,
          return the absolute finite field of this extension.
          This is currently the default behavior when ``modulus`` is
          an integer, but we will be changing the default to always be relative
          after a deprecation period.

        - ``implementation`` -- string, either ``"GF"`` or ``"PQR"``.
          In the first case we use relative extensions of finite fields,
          while in the second we use the generic ``PolynomialQuotientRing``.
          The default is currently ``"PQR"``, but this is only for backward
          compatibility.  It will be changed to ``"GF"`` eventually in the
          case that the modulus is irreducible.

        - ``**kwds``: further keywords, passed to the finite field
          constructor.

        OUTPUT:

        An extension of the given modulus, or pseudo-Conway of the
        given degree if ``modulus`` is an integer.

        EXAMPLES::

            sage: k = GF(2)
            sage: R.<x> = k[]
            sage: k.extension(x^1000 + x^5 + x^4 + x^3 + 1, 'a', implementation="GF")
            Finite Field in a of size 2^1000
            sage: k = GF(3^4)
            sage: R.<x> = k[]
            sage: k.extension(3, absolute=True)
            Finite Field in z12 of size 3^12

        The base ring will have a coercion to the extension if it is constructed
        as a relative extension or if you don't specify variable names (so that it
        is part of the same algebraic closure)::

            sage: K = k.extension(2, 'a', absolute=False)
            sage: k.is_subring(K)
            True
            sage: K = k.extension(2, absolute=True)
            sage: k.is_subring(K)
            True
            sage: K = k.extension(2, 'a', absolute=True)
            sage: k.is_subring(K)
            False

        An example using the ``map`` argument::

            sage: F = GF(5)
            sage: E, f = F.extension(2, 'b', map=True, absolute=True)
            sage: E
            Finite Field in b of size 5^2
            sage: f
            Ring morphism:
              From: Finite Field of size 5
              To:   Finite Field in b of size 5^2
              Defn: 1 |--> 1
            sage: f.parent()
            Set of field embeddings from Finite Field of size 5 to Finite Field in b of size 5^2

        Extensions of non-prime finite fields by polynomials are now supported::

            sage: l.<b> = k.extension(x^5 + x^2 + x - 1, implementation="GF"); l
            Finite Field in b of size 3^20 over its base

        A relative extensions::

            sage: l.extension(2, absolute=False)

        TESTS:

        We check that :trac:`18915` is fixed::

            sage: F = GF(2)
            sage: F.extension(int(3), 'a', absolute=True)
            Finite Field in a of size 2^3

            sage: F = GF(2 ** 4, 'a')
            sage: F.extension(int(3), 'aa', absolute=True)
            Finite Field in aa of size 2^12
        """
        from .finite_field_constructor import GF
        from sage.rings.all import PolynomialRing
        from sage.rings.polynomial.polynomial_element import is_Polynomial
        from sage.rings.integer import Integer
        from sage.misc.superseded import deprecation

        if name is None and names is not None:
            name = names
<<<<<<< HEAD
        if latex_name is None and latex_names is not None:
            latex_name = latex_names
        if self.degree() == 1:
            if isinstance(modulus, (int, Integer)):
                E = GF(self.characteristic()**modulus, name=name, **kwds)
            elif isinstance(modulus, (list, tuple)):
                E = GF(self.characteristic()**(len(modulus) - 1), name=name, modulus=modulus, **kwds)
            elif is_Polynomial(modulus):
                if modulus.change_ring(self).is_irreducible():
                    E = GF(self.characteristic()**(modulus.degree()), name=name, modulus=modulus, **kwds)
                else:
                    E = Field.extension(self, modulus, name=name, embedding=embedding, **kwds)
        elif isinstance(modulus, (int, Integer)):
            E = GF(self.order()**modulus, name=name, **kwds)
            if E is self:
                pass # coercion map (identity map) is automatically found
            elif hasattr(E, '_prefix') and hasattr(self, '_prefix'):
                pass # coercion map is automatically found
=======
        if names is None and name is not None:
            names = (name,)

        if implementation not in [None, "GF", "PQR"]:
            raise ValueError("Unrecognized implementation %s" % implementation)

        if isinstance(modulus, (list, tuple)):
            modulus = PolynomialRing(self, 'x')(modulus)

        if isinstance(modulus, (int, Integer)):
            relative_degree = Integer(modulus)
            modulus = None
            is_field = True
            if implementation == "PQR":
                # We could find a defining polynomial and use it to create a PQR....
                raise NotImplementedError("PQR implementation incompatible with just specifying extension degree")
            if absolute is None:
                if self.base() is not self:
                    deprecation(28485, "extension() will produce an absolute extension since you did not specify the `absolute` keyword argument. In the future this will default to a relative extension. If you want to keep the current behaviour, use or extension(…, absolute=True), otherwise use extension(…, absolute=False)")
                # Once the above deprecation warning has been removed, add the following one.
                # (I know this is silly, but we can't think of a better way to do this)
                # from sage.misc.superseded import deprecation
                # if absolute:
                #     deprecation(28485, "the absolute keyword is deprecated. Use .extension(…).absolute_field() instead.")
                # else:
                #     deprecation(28485, "the absolute keyword is deprecated. There is no need to specify it explicitly to create a relative extension.")
                absolute = True
            implementation = "GF"
        elif is_Polynomial(modulus):
            relative_degree = modulus.degree()
            modulus = modulus.change_ring(self)
            is_field = modulus.is_irreducible()
            if implementation is None:
                implementation = "PQR"
                if is_field:
                    deprecation(28485, "extension() will produce a polynomial quotient ring since you did not specify the `implementation` keyword. In the future this will change to producing a relative extension of finite fields. If you want to keep the current behavior, use extension(…, implementation='PQR'), otherwise use extension(…, implementation='GF')")
            if implementation == "GF":
                if not is_field:
                    raise ValueError("GF implementation only available for field extensions")
                if absolute is None:
                    absolute = False
>>>>>>> 29646b7d
            else:
                if absolute:
                    raise NotImplementedError("absolute extensions not available for polynomial quotient rings")
        else:
            raise TypeError("unsupported modulus for finite field extension")

        absolute_degree = self.absolute_degree() * relative_degree

        if not absolute and absolute_degree == 1:
            # To get a trivial extension, we need to provide an explicit modulus
            modulus = PolynomialRing(self, 'x').gen()

        # Create the actual (relative) extension ring E
        if implementation == "GF":
            E = GF(self.characteristic() ** absolute_degree, name=name, modulus=modulus, base=None if absolute else self, **kwds)
        else:
<<<<<<< HEAD
            E = Field.extension(self, modulus, name=name, embedding=embedding, latex_name=latex_name, **kwds)
=======
            E = Field.extension(self, modulus, name=name, **kwds)
>>>>>>> 29646b7d
        if map:
            self_to_E = E.coerce_map_from(self)
            if self_to_E is None:
                assert absolute, "created a relative extension but there is no coercion embedding"
                # This code block can be dropped once absolute has been removed.
                self_absolute, absolute_to_self, self_to_absolute = self.absolute_field(map=True)
                absolute_to_E = self_absolute.hom([self_absolute.modulus().change_ring(E).any_root()], E)
                base_hom = absolute_to_E * self_to_absolute * self.coerce_map_from(self.base_ring())
                self_to_E = self.hom([self.modulus().change_ring(base_hom).any_root()], base_map=base_hom)

        if absolute:
            F = E.absolute_field(map=map, names=names)
            if map:
                F, F_to_E, E_to_F = F
                return F, E_to_F * self_to_E
            else:
                return F
        else:
            if map:
                return E, self_to_E
            else:
                return E

    def absolute_field(self, map=False, names=None):
        r"""
        Return an isomorphic finite field that is an absolute extension of the
        underlying prime field.

        EXAMPLES::

            TODO: Needs testing
            
        """
        if self.base() is not self.base_ring():
            raise NotImplementedError("this relative finite field extension does not implement absolute_field() yet")

        E = self.change(names=names) 
        if map:
            return (E, E.hom([self.gen()], check=False), self.hom([E.gen()], check=False))
        else:
            return E

    def change(self, **kwds):
        r"""
        Return a finite field with some characteristics changed.

        EXAMPLES::

            sage: GF(4).change(name='a')

        All the parameters that
        :meth:`sage.rings.finite_rings.finite_field_constructor.FiniteFieldConstructor`
        takes are in principle supported::

            sage: GF(2).change(order=3)

        However, some things might not work out immediately as expected::

            sage: GF(64).change(order=3)

            sage: GF(64).change(order=3, modulus=None)

        TESTS:

        Check that this syntactic sugar works as expected::

            sage: l.<b> = GF(4).change(); l

        Arguments are checked::

            sage: GF(2).change(p=3)

        """
        from sage.all import GF
        return GF._change(self, **kwds)
        # TODO: Add test: switching trivial stuff back and forth works, say the name.

    def subfield(self, degree, name=None):
        """
        Return the subfield of the field of ``degree``.

        INPUT:

        - ``degree`` -- integer; degree of the subfield

        - ``name`` -- string; name of the generator of the subfield

        EXAMPLES::

            sage: k = GF(2^21)
            sage: k.subfield(3)
            Finite Field in z3 of size 2^3
            sage: k0 = k.subfield(7, 'a'); k0
            Finite Field in a of size 2^7
            sage: k.coerce_map_from(k0)
            Ring morphism:
              From: Finite Field in a of size 2^7
              To:   Finite Field in z21 of size 2^21
              Defn: a |--> z21^20 + z21^19 + z21^17 + z21^15 + z21^14 + z21^6 + z21^4 + z21^3 + z21
            sage: k.subfield(8)
            Traceback (most recent call last):
            ...
            ValueError: no subfield of order 2^8
        """
        from .finite_field_constructor import GF
        p = self.characteristic()
        n = self.degree()
        if not n % degree == 0:
            raise ValueError("no subfield of order {}^{}".format(p, degree))

        if hasattr(self, '_prefix'):
            K = GF(p**degree, name=name, prefix=self._prefix)
        elif degree == 1:
            K = GF(p)
        else:
            gen = self.gen()**((self.order() - 1)//(p**degree - 1))
            K = GF(p**degree, modulus=gen.minimal_polynomial(), name=name)
            try: # to register a coercion map, embedding of K to self
                self.register_coercion(K.hom([gen], codomain=self, check=False))
            except AssertionError: # coercion already exists
                pass
        return K

    def subfields(self, degree=0, name=None):
        """
        Return all subfields of the given ``degree``, or of all possible
        degrees if ``degree`` is `0`.

        The subfields are returned as absolute fields together with an
        embedding into this field.

        INPUT:

        - ``degree`` -- (default: `0`) an integer

        - ``name`` -- a string, a dictionary or ``None``:

          - If ``degree`` is nonzero, then ``name`` must be a string
            (or ``None``, if this is a pseudo-Conway extension),
            and will be the variable name of the returned field.
          - If ``degree`` is zero, the dictionary should have keys the divisors
            of the degree of this field, with the desired variable name for the
            field of that degree as an entry.
          - As a shortcut, you can provide a string and the degree of each
            subfield will be appended for the variable name of that subfield.
          - If ``None``, uses the prefix of this field.

        OUTPUT:

        A list of pairs ``(K, e)``, where ``K`` ranges over the subfields of
        this field and ``e`` gives an embedding of ``K`` into this field.

        EXAMPLES::

            sage: k = GF(2^21)
            sage: k.subfields()
            [(Finite Field of size 2,
              Ring morphism:
                  From: Finite Field of size 2
                  To:   Finite Field in z21 of size 2^21
                  Defn: 1 |--> 1),
             (Finite Field in z3 of size 2^3,
              Ring morphism:
                  From: Finite Field in z3 of size 2^3
                  To:   Finite Field in z21 of size 2^21
                  Defn: z3 |--> z21^20 + z21^19 + z21^17 + z21^15 + z21^11 + z21^9 + z21^8 + z21^6 + z21^2),
             (Finite Field in z7 of size 2^7,
              Ring morphism:
                  From: Finite Field in z7 of size 2^7
                  To:   Finite Field in z21 of size 2^21
                  Defn: z7 |--> z21^20 + z21^19 + z21^17 + z21^15 + z21^14 + z21^6 + z21^4 + z21^3 + z21),
             (Finite Field in z21 of size 2^21,
              Ring morphism:
                  From: Finite Field in z21 of size 2^21
                  To:   Finite Field in z21 of size 2^21
                  Defn: z21 |--> z21)]
        """
        n = self.degree()

        if degree != 0:
            if not n % degree == 0:
                return []
            else:
                #gen = self.gen()**((self.order() - 1)//(p**degree - 1))
                #K = GF(p**degree, modulus=gen.minimal_polynomial(base=self.prime_subfield()), name=name)
                #return [(K, K.hom((gen,)))]
                K = self.subfield(degree, name=name)
                return [(K, self.coerce_map_from(K))]

        divisors = n.divisors()

        if name is None:
            if hasattr(self, '_prefix'):
                name = self._prefix
            else:
                name = self.variable_name()
        if isinstance(name, str):
            name = {m: name + str(m) for m in divisors}
        elif not isinstance(name, dict):
            raise ValueError("name must be None, a string or a dictionary indexed by divisors of the degree")

        pairs = []
        for m in divisors:
            K = self.subfield(m, name=name[m])
            pairs.append((K, self.coerce_map_from(K)))
        return pairs

    @cached_method
    def algebraic_closure(self, name='z', **kwds):
        """
        Return an algebraic closure of this field.

        INPUT:

        - ``name`` -- string (default: 'z'): prefix to use for
          variable names of subfields

        - ``implementation`` -- string (optional): specifies how to
          construct the algebraic closure.  The only value supported
          at the moment is ``'pseudo_conway'``.  For more details, see
          :mod:`~sage.rings.algebraic_closure_finite_field`.

        OUTPUT:

        An algebraic closure of ``self``.  Note that mathematically
        speaking, this is only unique up to *non-unique* isomorphism.
        To obtain canonically defined algebraic closures, one needs an
        algorithm that also provides a canonical isomorphism between
        any two algebraic closures constructed using the algorithm.

        This non-uniqueness problem can in principle be solved by
        using *Conway polynomials*; see for example
        :wikipedia:`Conway_polynomial_(finite_fields)`. These have
        the drawback that computing them takes a long time.  Therefore
        Sage implements a variant called *pseudo-Conway polynomials*,
        which are easier to compute but do not determine an algebraic
        closure up to unique isomorphism.

        The output of this method is cached, so that within the same
        Sage session, calling it multiple times will return the same
        algebraic closure (i.e. the same Sage object).  Despite this,
        the non-uniqueness of the current implementation means that
        coercion and pickling cannot work as one might expect.  See
        below for an example.

        EXAMPLES::

            sage: F = GF(5).algebraic_closure()
            sage: F
            Algebraic closure of Finite Field of size 5
            sage: F.gen(3)
            z3

        The default name is 'z' but you can change it through the option
        ``name``::

            sage: Ft = GF(5).algebraic_closure('t')
            sage: Ft.gen(3)
            t3

        Because Sage currently only implements algebraic closures
        using a non-unique definition (see above), it is currently
        impossible to implement pickling in such a way that a pickled
        and unpickled element compares equal to the original::

            sage: F = GF(7).algebraic_closure()
            sage: x = F.gen(2)
            sage: loads(dumps(x)) == x
            False

        .. NOTE::

            This is currently only implemented for prime fields.

        TESTS::

            sage: GF(5).algebraic_closure() is GF(5).algebraic_closure()
            True
        """
        from sage.rings.algebraic_closure_finite_field import AlgebraicClosureFiniteField
        return AlgebraicClosureFiniteField(self, name, **kwds)

    @cached_method
    def is_conway(self):
        """
        Return whether this field is defined by a Conway polynomial.

        EXAMPLES::

            sage: GF(5^3, 'a').is_conway()
            True
            sage: GF(5^3, 'a', modulus='adleman-lenstra').is_conway()
            False
            sage: GF(next_prime(2^16, 2), 'a').is_conway()
            False

        TESTS:

        Prime fields are defined by the Conway polynomial `x - 1`::

            sage: GF(2).is_conway()
            True

        """
        if self.base_ring() is not self.base():
            # Note that it is not entirely clear what could be implemented here:
            # * We could just use the definition of a Conway polynomial over
            #   self.base_ring() with some fixed ordering on that base. While
            #   that should provide us with a sound definition it is probably
            #   not a very useful notion.
            # * Somewhat more interesting would be the question whether the
            #   base ring is defined by a Conway polynomial and our modulus
            #   comes from the Conway polynomial of the absolute field.
            raise NotImplementedError("relative conway polynomials not supported yet")
        from .conway_polynomials import conway_polynomial, exists_conway_polynomial
        p = self.characteristic()
        n = self.degree()
        return (exists_conway_polynomial(p, n)
                and self.polynomial() == self.polynomial_ring()(conway_polynomial(p, n)))

    def relative_degree(self, base=None):
        r"""
        Return the degree of this field over ``base``.

        When base is not specified, this returns the degree over the base
        field from which this field was generated or the degree over the prime
        field if this field was not created as an extension.

        EXAMPLES::

            sage: GF(8).relative_degree()
            3
            sage: GF(4).extension(2, absolute=False).relative_degree()
            2
            sage: GF(4).extension(2, absolute=False).relative_degree(base=GF(2))
            4
            sage: GF(4).relative_degree(GF(4))
            1

        """
        if base is None:
            base = self.base_ring()
        if base is self.base_ring():
            return self.modulus().degree()
        if base is self.prime_subfield():
            return self.absolute_degree()
        if not base.is_subring(self.base_ring()):
            raise ValueError("base is not a subfield")
        return self.absolute_degree() // base.absolute_degree()

    degree = relative_degree

    def absolute_degree(self):
        r"""
        Return the absolute degree of this field over its prime field.

        EXAMPLES::

            sage: GF(2).absolute_degree()
            1
            sage: GF(8).absolute_degree()
            3
            sage: GF(4).extension(2, absolute=False).absolute_degree()
            4

        """
        from sage.rings.integer_ring import ZZ
        if self.base() is self:
            return ZZ(1)
        return self.relative_degree() * self.base_ring().relative_degree()

    def frobenius_endomorphism(self, n=1):
        """
        INPUT:

        -  ``n`` -- an integer (default: 1)

        OUTPUT:

        The `n`-th power of the absolute arithmetic Frobenius
        endomorphism on this finite field.

        EXAMPLES::

            sage: k.<t> = GF(3^5)
            sage: Frob = k.frobenius_endomorphism(); Frob
            Frobenius endomorphism t |--> t^3 on Finite Field in t of size 3^5

            sage: a = k.random_element()
            sage: Frob(a) == a^3
            True

        We can specify a power::

            sage: k.frobenius_endomorphism(2)
            Frobenius endomorphism t |--> t^(3^2) on Finite Field in t of size 3^5

        The result is simplified if possible::

            sage: k.frobenius_endomorphism(6)
            Frobenius endomorphism t |--> t^3 on Finite Field in t of size 3^5
            sage: k.frobenius_endomorphism(5)
            Identity endomorphism of Finite Field in t of size 3^5

        Comparisons work::

            sage: k.frobenius_endomorphism(6) == Frob
            True
            sage: from sage.categories.morphism import IdentityMorphism
            sage: k.frobenius_endomorphism(5) == IdentityMorphism(k)
            True

        AUTHOR:

        - Xavier Caruso (2012-06-29)
        """
        if self.base_ring() is not self.base():
            # It should be straightforward to adapt
            # FrobeniusEndomorphism_finite_field to work in the general case,
            # we just have not done it yet.
            raise NotImplementedError("Frobenius endomorphism not implemented for relative extensions yet")
        from sage.rings.finite_rings.hom_finite_field import FrobeniusEndomorphism_finite_field
        return FrobeniusEndomorphism_finite_field(self, n)

    def dual_basis(self, basis=None, check=True):
        r"""
        Return the dual basis of ``basis``, or the dual basis of the power
        basis if no basis is supplied.

        If `e = \{e_0, e_1, ..., e_{n-1}\}` is a basis of
        `\GF{p^n}` as a vector space over `\GF{p}`, then the dual basis of `e`,
        `d = \{d_0, d_1, ..., d_{n-1}\}`, is the unique basis such that
        `\mathrm{Tr}(e_i d_j) = \delta_{i,j}, 0 \leq i,j \leq n-1`, where
        `\mathrm{Tr}` is the trace function.

        INPUT:

        - ``basis`` -- (default: ``None``): a basis of the finite field
          ``self``, `\GF{p^n}`, as a vector space over the base field
          `\GF{p}`. Uses the power basis `\{x^i : 0 \leq i \leq n-1\}` as
          input if no basis is supplied, where `x` is the generator of
          ``self``.

        - ``check`` -- (default: ``True``): verifies that ``basis`` is
          a valid basis of ``self``.

        ALGORITHM:

        The algorithm used to calculate the dual basis comes from pages
        110--111 of [McE1987]_.

        Let `e = \{e_0, e_1, ..., e_{n-1}\}` be a basis of `\GF{p^n}` as a
        vector space over `\GF{p}` and `d = \{d_0, d_1, ..., d_{n-1}\}` be the
        dual basis of `e`. Since `e` is a basis, we can rewrite any
        `d_c, 0 \leq c \leq n-1`, as
        `d_c = \beta_0 e_0 + \beta_1 e_1 + ... + \beta_{n-1} e_{n-1}`, for some
        `\beta_0, \beta_1, ..., \beta_{n-1} \in \GF{p}`. Using properties of
        the trace function, we can rewrite the `n` equations of the form
        `\mathrm{Tr}(e_i d_c) = \delta_{i,c}` and express the result as the
        matrix vector product:
        `A [\beta_0, \beta_1, ..., \beta_{n-1}] = i_c`, where the `i,j`-th
        element of `A` is `\mathrm{Tr(e_i e_j)}` and `i_c` is the `i`-th
        column of the `n \times n` identity matrix. Since `A` is an invertible
        matrix, `[\beta_0, \beta_1, ..., \beta_{n-1}] = A^{-1} i_c`, from
        which we can easily calculate `d_c`.

        EXAMPLES::

            sage: F.<a> = GF(2^4)
            sage: F.dual_basis(basis=None, check=False)
            [a^3 + 1, a^2, a, 1]

        We can test that the dual basis returned satisfies the defining
        property of a dual basis:
        `\mathrm{Tr}(e_i d_j) = \delta_{i,j}, 0 \leq i,j \leq n-1` ::

            sage: F.<a> = GF(7^4)
            sage: e = [4*a^3, 2*a^3 + a^2 + 3*a + 5,
            ....:      3*a^3 + 5*a^2 + 4*a + 2, 2*a^3 + 2*a^2 + 2]
            sage: d = F.dual_basis(e, check=True); d
            [3*a^3 + 4*a^2 + 6*a + 2, a^3 + 6*a + 5,
            3*a^3 + 6*a^2 + 2*a + 5, 5*a^2 + 4*a + 3]
            sage: vals = [[(x * y).trace() for x in e] for y in d]
            sage: matrix(vals) == matrix.identity(4)
            True

        We can test that if `d` is the dual basis of `e`, then `e` is the dual
        basis of `d`::

            sage: F.<a> = GF(7^8)
            sage: e = [a^0, a^1, a^2, a^3, a^4, a^5, a^6, a^7]
            sage: d = F.dual_basis(e, check=False); d
            [6*a^6 + 4*a^5 + 4*a^4 + a^3 + 6*a^2 + 3,
            6*a^7 + 4*a^6 + 4*a^5 + 2*a^4 + a^2,
            4*a^6 + 5*a^5 + 5*a^4 + 4*a^3 + 5*a^2 + a + 6,
            5*a^7 + a^6 + a^4 + 4*a^3 + 4*a^2 + 1,
            2*a^7 + 5*a^6 + a^5 + a^3 + 5*a^2 + 2*a + 4,
            a^7 + 2*a^6 + 5*a^5 + a^4 + 5*a^2 + 4*a + 4,
            a^7 + a^6 + 2*a^5 + 5*a^4 + a^3 + 4*a^2 + 4*a + 6,
            5*a^7 + a^6 + a^5 + 2*a^4 + 5*a^3 + 6*a]
            sage: F.dual_basis(d)
            [1, a, a^2, a^3, a^4, a^5, a^6, a^7]

        We cannot calculate the dual basis if ``basis`` is not a valid basis.
        ::

            sage: F.<a> = GF(2^3)
            sage: F.dual_basis([a], check=True)
            Traceback (most recent call last):
            ...
            ValueError: basis length should be 3, not 1

            sage: F.dual_basis([a^0, a, a^0 + a], check=True)
            Traceback (most recent call last):
            ...
            ValueError: value of 'basis' keyword is not a basis

        AUTHOR:

        - Thomas Gagne (2015-06-16)
        """
        if self.base_ring() is not self.base():
            raise NotImplementedError("Dual basis not implemented for relative extensions yet")

        from sage.matrix.constructor import matrix

        if basis is None:
            basis = [self.gen() ** i for i in range(self.degree())]
            check = False

        if check:
            if len(basis) != self.degree():
                msg = 'basis length should be {0}, not {1}'
                raise ValueError(msg.format(self.degree(), len(basis)))
            V = self.vector_space(map=False)
            vec_reps = [V(b) for b in basis]
            if matrix(vec_reps).is_singular():
                raise ValueError("value of 'basis' keyword is not a basis")

        entries = [(bi * bj).trace() for bi in basis for bj in basis]
        B = matrix(self.base_ring(), self.degree(), entries).inverse()
        return [sum(x * y for x, y in zip(col, basis))
                for col in B.columns()]

cdef class FiniteFieldAbsolute(FiniteField):
    r"""
    Base class for finite fields that are not relative, i.e., prime fields and
    absolute extensions thereof.

    EXAMPLES::

        sage: k = GF(4)

    TESTS::

        sage: from sage.rings.finite_rings.finite_field_base import FiniteFieldAbsolute
        sage: isinstance(k, FiniteFieldAbsolute)
        True
    """
    def absolute_gen(self):
        return self.gen()

    def _sage_input_(self, sib, coerced):
        r"""
        Produce an expression which will reproduce this value when evaluated.

        EXAMPLES::

            sage: sage_input(GF(5), verify=True)
            # Verified
            GF(5)
            sage: sage_input(GF(32, 'a'), verify=True)
            # Verified
            R.<x> = GF(2)[]
            GF(2^5, 'a', x^5 + x^2 + 1)
            sage: K = GF(125, 'b')
            sage: sage_input((K, K), verify=True)
            # Verified
            R.<x> = GF(5)[]
            GF_5_3 = GF(5^3, 'b', x^3 + 3*x + 3)
            (GF_5_3, GF_5_3)
            sage: from sage.misc.sage_input import SageInputBuilder
            sage: GF(81, 'a')._sage_input_(SageInputBuilder(), False)
            {call: {atomic:GF}({binop:** {atomic:3} {atomic:4}}, {atomic:'a'}, {binop:+ {binop:+ {binop:** {gen:x {constr_parent: {subscr: {call: {atomic:GF}({atomic:3})}[{atomic:'x'}]} with gens: ('x',)}} {atomic:4}} {binop:* {atomic:2} {binop:** {gen:x {constr_parent: {subscr: {call: {atomic:GF}({atomic:3})}[{atomic:'x'}]} with gens: ('x',)}} {atomic:3}}}} {atomic:2}})}

        """
        if self.base_ring() is self:
            v = sib.name('GF')(sib.int(self.characteristic()))
            name = 'GF_%d' % self.characteristic()
        elif self.base_ring() is self.base():
            v = sib.name('GF')(sib.int(self.characteristic()) ** sib.int(self.degree()),
                               self.variable_name(),
                               self.modulus())
            name = 'GF_%d_%d' % (self.characteristic(), self.degree())
        else:
            raise NotImplementedError("not implemented for this extension yet")
        sib.cache(self, v, name)
        return v

    def free_module(self, base=None, basis=None, map=None, subfield=None):
        """
        Return the vector space over the subfield isomorphic to this
        finite field as a vector space, along with the isomorphisms.

        INPUT:

        - ``base`` -- a subfield of or a morphism into this finite field.
          If not given, the base ring is assumed. A subfield means
          a finite field with coercion to this finite field.

        - ``basis`` -- a basis of the finite field as a vector space
          over the subfield. If not given, one is chosen automatically.

        - ``map`` -- boolean (default: ``True``); if ``True``, isomorphisms
          from and to the vector space are also returned.

        The ``basis`` maps to the standard basis of the vector space
        by the isomorphisms.

        OUTPUT: if ``map`` is ``False``,

        - vector space over the subfield or the domain of the morphism,
          isomorphic to this finite field.

        and if ``map`` is ``True``, then also

        - an isomorphism from the vector space to the finite field.

        - the inverse isomorphism to the vector space from the finite field.

        EXAMPLES::

            sage: GF(27,'a').vector_space(map=False)
            Vector space of dimension 3 over Finite Field of size 3

            sage: F = GF(8)
            sage: E = GF(64)
            sage: V, from_V, to_V = E.vector_space(F, map=True)
            sage: V
            Vector space of dimension 2 over Finite Field in z3 of size 2^3
            sage: to_V(E.gen())
            (0, 1)
            sage: all(from_V(to_V(e)) == e for e in E)
            True
            sage: all(to_V(e1 + e2) == to_V(e1) + to_V(e2) for e1 in E for e2 in E)
            True
            sage: all(to_V(c * e) == c * to_V(e) for e in E for c in F)
            True

            sage: basis = [E.gen(), E.gen() + 1]
            sage: W, from_W, to_W = E.vector_space(F, basis, map=True)
            sage: all(from_W(to_W(e)) == e for e in E)
            True
            sage: all(to_W(c * e) == c * to_W(e) for e in E for c in F)
            True
            sage: all(to_W(e1 + e2) == to_W(e1) + to_W(e2) for e1 in E for e2 in E)  # long time
            True
            sage: to_W(basis[0]); to_W(basis[1])
            (1, 0)
            (0, 1)

            sage: F = GF(9, 't', modulus=(x^2+x-1))
            sage: E = GF(81)
            sage: h = Hom(F,E).an_element()
            sage: V, from_V, to_V = E.vector_space(h, map=True)
            sage: V
            Vector space of dimension 2 over Finite Field in t of size 3^2
            sage: V.base_ring() is F
            True
            sage: all(from_V(to_V(e)) == e for e in E)
            True
            sage: all(to_V(e1 + e2) == to_V(e1) + to_V(e2) for e1 in E for e2 in E)
            True
            sage: all(to_V(h(c) * e) == c * to_V(e) for e in E for c in F)
            True

        In a tower of finite fields::

            sage: k.<a> = GF(4)
            sage: l.<b> = k.extension(3, absolute=False)
            sage: m.<c> = l.extension(4, absolute=False)

            sage: m.vector_space(subfield=m)
            Vector space of dimension 1 over Finite Field in c of size 2^24
            sage: m.vector_space(subfield=l)
            sage: m.vector_space(subfield=k)
            sage: m.vector_space(subfield=m.prime_subfield()

        """
        from sage.modules.all import VectorSpace
        from sage.categories.morphism import is_Morphism
        if subfield is not None:
            if base is not None:
                raise ValueError
            deprecation(28481, "The subfield keyword argument has been renamed to base")
            base = subfield
        if map is None:
            deprecation(28481, "The default value for map will be changing to True.  To keep the current behavior, explicitly pass map=False.")
            map = False

        if base is None:
            base = self.base_ring()
            s = self.relative_degree()
            if not hasattr(self, '_vector_space'):
                self._vector_space = VectorSpace(base, s)
            V = self._vector_space
            inclusion_map = None
        elif is_Morphism(base):
            inclusion_map = base
            base = inclusion_map.domain()
            s = self.absolute_degree() // base.absolute_degree()
            V = VectorSpace(base, s)
        elif base.is_subring(self):
            s = self.absolute_degree() // base.absolute_degree()
            V = VectorSpace(base, s)
            inclusion_map = None
        else:
            raise ValueError("{} is not a subfield".format(base))

        if map is False: # shortcut
            return V

        if inclusion_map is None:
            inclusion_map = self.coerce_map_from(base)

        from sage.modules.all import vector
        from sage.matrix.all import matrix
        from .maps_finite_field import (
            MorphismVectorSpaceToFiniteField, MorphismFiniteFieldToVectorSpace)

        E = self
        F = base

        alpha = E.gen()
        beta = F.gen()

        if basis is None:
            basis = [alpha**i for i in range(s)] # of E over F

        F_basis = [beta**i for i in range(F.degree())]

        # E_basis_alpha is the implicit basis of E over the prime subfield
        E_basis_beta = [inclusion_map(F_basis[i]) * basis[j]
                        for j in range(s)
                        for i in range(F.absolute_degree())]

        C = matrix(E.prime_subfield(), E.absolute_degree(), E.absolute_degree(),
                   [E_basis_beta[i]._vector_() for i in range(E.absolute_degree())])
        C.set_immutable()
        Cinv = C.inverse()
        Cinv.set_immutable()

        phi = MorphismVectorSpaceToFiniteField(V, self, C)
        psi = MorphismFiniteFieldToVectorSpace(self, V, Cinv)

        return V, phi, psi



def unpickle_FiniteField_ext(_type, order, variable_name, modulus, kwargs):
    r"""
    Used to unpickle extensions of finite fields. Now superseded (hence no
    doctest), but kept around for backward compatibility.
    """
    return _type(order, variable_name, modulus, **kwargs)


def unpickle_FiniteField_prm(_type, order, variable_name, kwargs):
    r"""
    Used to unpickle finite prime fields. Now superseded (hence no doctest),
    but kept around for backward compatibility.
    """
    return _type(order, variable_name, **kwargs)

register_unpickle_override(
    'sage.rings.ring', 'unpickle_FiniteField_prm', unpickle_FiniteField_prm)


def is_FiniteField(x):
    """
    Return ``True`` if ``x`` is of type finite field, and ``False`` otherwise.

    EXAMPLES::

        sage: from sage.rings.finite_rings.finite_field_base import is_FiniteField
        sage: is_FiniteField(GF(9,'a'))
        True
        sage: is_FiniteField(GF(next_prime(10^10)))
        True

    Note that the integers modulo n are not of type finite field,
    so this function returns ``False``::

        sage: is_FiniteField(Integers(7))
        False
    """
    return isinstance(x, FiniteField)<|MERGE_RESOLUTION|>--- conflicted
+++ resolved
@@ -1186,12 +1186,8 @@
             return (AlgebraicExtensionFunctor([self.polynomial()], [self.variable_name()], [None], implementations=["GF"], absolute=False),
                     self.base_ring())
 
-<<<<<<< HEAD
-    def extension(self, modulus, name=None, names=None, map=False, embedding=None,
-                  *, latex_name=None, latex_names=None, **kwds):
-=======
-    def extension(self, modulus, name=None, names=None, map=False, absolute=None, implementation=None, **kwds):
->>>>>>> 29646b7d
+    def extension(self, modulus, name=None, names=None, map=False,
+                  *, latex_name=None, latex_names=None, absolute=None, implementation=None, **kwds):
         """
         Return an extension of this finite field.
 
@@ -1299,28 +1295,10 @@
 
         if name is None and names is not None:
             name = names
-<<<<<<< HEAD
+        if names is None and name is not None:
+            names = (name,)
         if latex_name is None and latex_names is not None:
             latex_name = latex_names
-        if self.degree() == 1:
-            if isinstance(modulus, (int, Integer)):
-                E = GF(self.characteristic()**modulus, name=name, **kwds)
-            elif isinstance(modulus, (list, tuple)):
-                E = GF(self.characteristic()**(len(modulus) - 1), name=name, modulus=modulus, **kwds)
-            elif is_Polynomial(modulus):
-                if modulus.change_ring(self).is_irreducible():
-                    E = GF(self.characteristic()**(modulus.degree()), name=name, modulus=modulus, **kwds)
-                else:
-                    E = Field.extension(self, modulus, name=name, embedding=embedding, **kwds)
-        elif isinstance(modulus, (int, Integer)):
-            E = GF(self.order()**modulus, name=name, **kwds)
-            if E is self:
-                pass # coercion map (identity map) is automatically found
-            elif hasattr(E, '_prefix') and hasattr(self, '_prefix'):
-                pass # coercion map is automatically found
-=======
-        if names is None and name is not None:
-            names = (name,)
 
         if implementation not in [None, "GF", "PQR"]:
             raise ValueError("Unrecognized implementation %s" % implementation)
@@ -1360,7 +1338,6 @@
                     raise ValueError("GF implementation only available for field extensions")
                 if absolute is None:
                     absolute = False
->>>>>>> 29646b7d
             else:
                 if absolute:
                     raise NotImplementedError("absolute extensions not available for polynomial quotient rings")
@@ -1377,11 +1354,7 @@
         if implementation == "GF":
             E = GF(self.characteristic() ** absolute_degree, name=name, modulus=modulus, base=None if absolute else self, **kwds)
         else:
-<<<<<<< HEAD
-            E = Field.extension(self, modulus, name=name, embedding=embedding, latex_name=latex_name, **kwds)
-=======
-            E = Field.extension(self, modulus, name=name, **kwds)
->>>>>>> 29646b7d
+            E = Field.extension(self, modulus, name=name, latex_name=latex_name, **kwds)
         if map:
             self_to_E = E.coerce_map_from(self)
             if self_to_E is None:
