--- conflicted
+++ resolved
@@ -107,13 +107,8 @@
 from sage.categories.map cimport Map
 
 from sage.structure.sage_object import register_unpickle_override
-<<<<<<< HEAD
 from sage.misc.superseded import deprecated_function_alias
-#from sage.structure.parent cimport Parent
-=======
-
 from sage.structure.parent cimport Parent
->>>>>>> 2b1d88be
 
 cdef Integer one_Z = Integer(1)
 
