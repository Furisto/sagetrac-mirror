

import sys

include "sage/ext/cdefs.pxi"
include "sage/ext/gmp.pxi"
include "sage/ext/interrupt.pxi"
include "sage/ext/stdsage.pxi"

from sage.rings.all import GF
from sage.libs.flint.nmod_poly cimport *
from sage.libs.flint.ulong_extras cimport n_jacobi
from sage.structure.element cimport Element, ModuleElement, RingElement
from sage.rings.integer_ring import ZZ
from sage.rings.fraction_field import FractionField_generic, FractionField_1poly_field
from sage.rings.finite_rings.integer_mod cimport IntegerMod_int
from sage.rings.integer cimport Integer
from sage.rings.polynomial.polynomial_zmod_flint cimport Polynomial_zmod_flint, get_cparent
import sage.algebras.algebra

from sage.rings.finite_rings.integer_mod cimport jacobi_int, mod_inverse_int, mod_pow_int

class FpT(FractionField_1poly_field):
    """
    This class represents the fraction field GF(p)(T) for `2 < p < 2^16`.

    EXAMPLES::

        sage: R.<T> = GF(71)[]
        sage: K = FractionField(R); K
        Fraction Field of Univariate Polynomial Ring in T over Finite Field of size 71
        sage: 1-1/T
        (T + 70)/T
        sage: parent(1-1/T) is K
        True
    """
    def __init__(self, R, names=None):  # we include names so that one can use the syntax K.<t> = FpT(GF(5)['t']).  It's actually ignored
        """
        INPUT:

        - ``R`` -- A polynomial ring over a finite field of prime order `p` with `2 < p < 2^16`

        EXAMPLES::

            sage: R.<x> = GF(31)[]
            sage: K = R.fraction_field(); K
            Fraction Field of Univariate Polynomial Ring in x over Finite Field of size 31
        """
        cdef long p = R.base_ring().characteristic()
        assert 2 < p < 2**16
        self.p = p
        self.poly_ring = R
        FractionField_1poly_field.__init__(self, R, element_class = FpTElement)
        self._populate_coercion_lists_(coerce_list=[Polyring_FpT_coerce(self), Fp_FpT_coerce(self), ZZ_FpT_coerce(self)])

    def __iter__(self):
        """
        Returns an iterator over this fraction field.

        EXAMPLES::

            sage: R.<t> = GF(3)[]; K = R.fraction_field()
            sage: iter(K)
            <sage.rings.fraction_field_FpT.FpT_iter object at ...>
        """
        return self.iter()

    def iter(self, bound=None, start=None):
        """
        EXAMPLES::

            sage: from sage.rings.fraction_field_FpT import *
            sage: R.<t> = FpT(GF(5)['t'])
            sage: list(R.iter(2))[350:355]
            [(t^2 + t + 1)/(t + 2),
             (t^2 + t + 2)/(t + 2),
             (t^2 + t + 4)/(t + 2),
             (t^2 + 2*t + 1)/(t + 2),
             (t^2 + 2*t + 2)/(t + 2)]
        """
        return FpT_iter(self, bound, start)

cdef class FpTElement(RingElement):
    """
    An element of an FpT fraction field.
    """

    def __init__(self, parent, numer, denom=1, coerce=True, reduce=True):
        """
        INPUT:

        - parent -- the Fraction field containing this element
        - numer -- something that can be converted into the polynomial ring, giving the numerator
        - denom -- something that can be converted into the polynomial ring, giving the numerator (default 1)

        EXAMPLES::

            sage: from sage.rings.fraction_field_FpT import *
            sage: R.<t> = FpT(GF(5)['t'])
            sage: R(7)
            2
        """
        RingElement.__init__(self, parent)
        if coerce:
            numer = parent.poly_ring(numer)
            denom = parent.poly_ring(denom)
        self.p = parent.p
        nmod_poly_init(self._numer, self.p)
        nmod_poly_init(self._denom, self.p)
        self.initalized = True
        cdef long n
        for n, a in enumerate(numer):
            nmod_poly_set_coeff_ui(self._numer, n, a)
        for n, a in enumerate(denom):
            nmod_poly_set_coeff_ui(self._denom, n, a)
        if reduce:
            normalize(self._numer, self._denom, self.p)

    def __dealloc__(self):
        """
        Deallocation.

        EXAMPLES::

            sage: K = GF(11)['t'].fraction_field()
            sage: t = K.gen()
            sage: del t # indirect doctest
        """
        if self.initalized:
            nmod_poly_clear(self._numer)
            nmod_poly_clear(self._denom)

    def __reduce__(self):
        """
        For pickling.

        TESTS::

            sage: K = GF(11)['t'].fraction_field()
            sage: loads(dumps(K.gen()))
            t
            sage: loads(dumps(1/K.gen()))
            1/t
        """
        return (unpickle_FpT_element,
                (self._parent, self.numer(), self.denom()))

    cdef FpTElement _new_c(self):
        """
        Creates a new FpTElement in the same field, leaving the value to be initialized.
        """
        cdef FpTElement x = <FpTElement>PY_NEW(FpTElement)
        x._parent = self._parent
        x.p = self.p
        nmod_poly_init_preinv(x._numer, x.p, self._numer.mod.ninv)
        nmod_poly_init_preinv(x._denom, x.p, self._numer.mod.ninv)
        x.initalized = True
        return x

    cdef FpTElement _copy_c(self):
        """
        Creates a new FpTElement in the same field, with the same value as self.
        """
        cdef FpTElement x = <FpTElement>PY_NEW(FpTElement)
        x._parent = self._parent
        x.p = self.p
        nmod_poly_init2_preinv(x._numer, x.p, self._numer.mod.ninv, self._numer.length)
        nmod_poly_init2_preinv(x._denom, x.p, self._denom.mod.ninv, self._denom.length)
        nmod_poly_set(x._numer, self._numer)
        nmod_poly_set(x._denom, self._denom)
        x.initalized = True
        return x

    def numer(self):
        """
        Returns the numerator of this element, as an element of the polynomial ring.

        EXAMPLES::

            sage: K = GF(11)['t'].fraction_field()
            sage: t = K.gen(0); a = (t + 1/t)^3 - 1
            sage: a.numer()
            t^6 + 3*t^4 + 10*t^3 + 3*t^2 + 1
        """
        return self.numerator()

    cpdef numerator(self):
        """
        Returns the numerator of this element, as an element of the polynomial ring.

        EXAMPLES::

            sage: K = GF(11)['t'].fraction_field()
            sage: t = K.gen(0); a = (t + 1/t)^3 - 1
            sage: a.numerator()
            t^6 + 3*t^4 + 10*t^3 + 3*t^2 + 1
        """
        cdef Polynomial_zmod_flint res = <Polynomial_zmod_flint>PY_NEW(Polynomial_zmod_flint)
        nmod_poly_init2_preinv(&res.x, self.p, self._numer.mod.ninv, self._numer.length)
        nmod_poly_set(&res.x, self._numer)
        res._parent = self._parent.poly_ring
        res._cparent = get_cparent(self._parent.poly_ring)
        return res

    def denom(self):
        """
        Returns the denominator of this element, as an element of the polynomial ring.

        EXAMPLES::

            sage: K = GF(11)['t'].fraction_field()
            sage: t = K.gen(0); a = (t + 1/t)^3 - 1
            sage: a.denom()
            t^3
        """
        return self.denominator()

    cpdef denominator(self):
        """
        Returns the denominator of this element, as an element of the polynomial ring.

        EXAMPLES::

            sage: K = GF(11)['t'].fraction_field()
            sage: t = K.gen(0); a = (t + 1/t)^3 - 1
            sage: a.denominator()
            t^3
        """
        cdef Polynomial_zmod_flint res = <Polynomial_zmod_flint>PY_NEW(Polynomial_zmod_flint)
        nmod_poly_init2_preinv(&res.x, self.p, self._denom.mod.ninv, self._denom.length)
        nmod_poly_set(&res.x, self._denom)
        res._parent = self._parent.poly_ring
        res._cparent = get_cparent(self._parent.poly_ring)
        return res

    def __call__(self, *args, **kwds):
        """
        EXAMPLES::

            sage: K = Frac(GF(5)['t'])
            sage: t = K.gen()
            sage: t(3)
            3
            sage: f = t^2/(1-t)
            sage: f(2)
            1
            sage: f(t)
            4*t^2/(t + 4)
            sage: f(t^3)
            4*t^6/(t^3 + 4)
            sage: f((t+1)/t^3)
            (t^2 + 2*t + 1)/(t^6 + 4*t^4 + 4*t^3)
        """
        return self.numer()(*args, **kwds) / self.denom()(*args, **kwds)

    def subs(self, *args, **kwds):
        """
        EXAMPLES::

            sage: K = Frac(GF(11)['t'])
            sage: t = K.gen()
            sage: f = (t+1)/(t-1)
            sage: f.subs(t=2)
            3
            sage: f.subs(X=2)
            (t + 1)/(t + 10)
        """
        return self.numer().subs(*args, **kwds) / self.denom().subs(*args, **kwds)

    def valuation(self, v):
        """
        Returns the valuation of self at `v`.

        EXAMPLES::

            sage: R.<t> = GF(5)[]
            sage: f = (t+1)^2 * (t^2+t+1) / (t-1)^3
            sage: f.valuation(t+1)
            2
            sage: f.valuation(t-1)
            -3
            sage: f.valuation(t)
            0
        """
        return self.numer().valuation(v) - self.denom().valuation(v)

    def factor(self):
        """
        EXAMPLES::

            sage: K = Frac(GF(5)['t'])
            sage: t = K.gen()
            sage: f = 2 * (t+1) * (t^2+t+1)^2 / (t-1)
            sage: factor(f)
            (2) * (t + 4)^-1 * (t + 1) * (t^2 + t + 1)^2
        """
        return self.numer().factor() / self.denom().factor()

    def _repr_(self):
        """
        Returns a string representation of this element.

        EXAMPLES::

            sage: from sage.rings.fraction_field_FpT import *
            sage: R.<t> = FpT(GF(17)['t'])
            sage: -t # indirect doctest
            16*t
            sage: 1/t
            1/t
            sage: 1/(t+1)
            1/(t + 1)
            sage: 1-t/t
            0
            sage: (1-t)/t
            (16*t + 1)/t
        """
        if nmod_poly_degree(self._denom) == 0 and nmod_poly_get_coeff_ui(self._denom, 0) == 1:
            return repr(self.numer())
        else:
            numer_s = repr(self.numer())
            denom_s = repr(self.denom())
            if '-' in numer_s or '+' in numer_s:
                numer_s = "(%s)" % numer_s
            if '-' in denom_s or '+' in denom_s:
                denom_s = "(%s)" % denom_s
            return "%s/%s" % (numer_s, denom_s)

    def _latex_(self):
        r"""
        Returns a latex representation of this element.

        EXAMPLES::

            sage: K = GF(7)['t'].fraction_field(); t = K.gen(0)
            sage: latex(t^2 + 1) # indirect doctest
            t^{2} + 1
            sage: latex((t + 1)/(t-1))
            \frac{t + 1}{t + 6}
        """
        if nmod_poly_degree(self._denom) == 0 and nmod_poly_get_coeff_ui(self._denom, 0) == 1:
            return self.numer()._latex_()
        else:
            return "\\frac{%s}{%s}" % (self.numer()._latex_(), self.denom()._latex_())

    def __richcmp__(left, right, int op):
        """
        EXAMPLES::

            sage: K = Frac(GF(5)['t']); t = K.gen()
            sage: t == 1
            False
            sage: t + 1 < t^2
            True
        """
        return (<Element>left)._richcmp(right, op)

    cdef int _cmp_c_impl(self, Element other) except -2:
        """
        Compares this with another element.  The ordering is arbitrary,
        but it is an ordering, and it is consistent between runs.  It has
        nothing to do with the algebra structure.

        TESTS::

            sage: from sage.rings.fraction_field_FpT import *
            sage: R.<t> = FpT(GF(7)['t'])
            sage: t == t
            True
            sage: t == -t
            False
            sage: -t == 6*t
            True
            sage: 1/t == 1/t
            True
            sage: 1/t == 1/(t+1)
            False
            sage: 2*t/t == 2
            True
            sage: 2*t/2 == t
            True

            sage: a = (t^3 + 3*t)/(5*t-2); b = (t^2-2)/(t-1)
            sage: b < a
            True
            sage: a < b
            False
            sage: 1/a < b
            True
            sage: b < 1/a
            False
        """
        # They are normalized.
        cdef int j = sage_cmp_nmod_poly_t(self._numer, (<FpTElement>other)._numer)
        if j: return j
        return sage_cmp_nmod_poly_t(self._denom, (<FpTElement>other)._denom)

    def __hash__(self):
        """
        Returns a hash value for this element.

        TESTS::

            sage: from sage.rings.fraction_field_FpT import *
            sage: K.<t> = FpT(GF(7)['t'])
            sage: hash(K(0))
            0
            sage: hash(K(5))
            5
            sage: set([1, t, 1/t, t, t, 1/t, 1+1/t, t/t])
            set([1, 1/t, t, (t + 1)/t])
            sage: a = (t+1)/(t^2-1); hash(a) == hash((a.numer(),a.denom()))
            True
        """
        if self.denom() == 1:
            return hash(self.numer())
        return hash((self.numer(), self.denom()))

    def __neg__(self):
        """
        Negates this element.

        EXAMPLES::

            sage: K = GF(5)['t'].fraction_field(); t = K.gen(0)
            sage: a = (t^2 + 2)/(t-1)
            sage: -a # indirect doctest
            (4*t^2 + 3)/(t + 4)
        """
        cdef FpTElement x = self._copy_c()
        nmod_poly_neg(x._numer, x._numer)
        return x

    def __invert__(self):
        """
        Returns the multiplicative inverse of this element.

        EXAMPLES::

            sage: K = GF(5)['t'].fraction_field(); t = K.gen(0)
            sage: a = (t^2 + 2)/(t-1)
            sage: ~a # indirect doctest
            (t + 4)/(t^2 + 2)
        """
        if nmod_poly_degree(self._numer) == -1:
            raise ZeroDivisionError
        cdef FpTElement x = self._copy_c()
        nmod_poly_swap(x._numer, x._denom)
        return x

    cpdef ModuleElement _add_(self, ModuleElement _other):
        """
        Returns the sum of this fraction field element and another.

        EXAMPLES::

            sage: from sage.rings.fraction_field_FpT import *
            sage: R.<t> = FpT(GF(7)['t'])
            sage: t + t # indirect doctest
            2*t
            sage: (t + 3) + (t + 10)
            2*t + 6
            sage: sum([t] * 7)
            0
            sage: 1/t + t
            (t^2 + 1)/t
            sage: 1/t + 1/t^2
            (t + 1)/t^2
        """
        cdef FpTElement other = <FpTElement>_other
        cdef FpTElement x = self._new_c()
        nmod_poly_mul(x._numer, self._numer, other._denom)
        nmod_poly_mul(x._denom, self._denom, other._numer) # use x._denom as a temp
        nmod_poly_add(x._numer, x._numer, x._denom)
        nmod_poly_mul(x._denom, self._denom, other._denom)
        normalize(x._numer, x._denom, self.p)
        return x

    cpdef ModuleElement _sub_(self, ModuleElement _other):
        """
        Returns the difference of this fraction field element and another.

        EXAMPLES::

            sage: from sage.rings.fraction_field_FpT import *
            sage: R.<t> = FpT(GF(7)['t'])
            sage: t - t # indirect doctest
            0
            sage: (t + 3) - (t + 11)
            6
        """
        cdef FpTElement other = <FpTElement>_other
        cdef FpTElement x = self._new_c()
        nmod_poly_mul(x._numer, self._numer, other._denom)
        nmod_poly_mul(x._denom, self._denom, other._numer) # use x._denom as a temp
        nmod_poly_sub(x._numer, x._numer, x._denom)
        nmod_poly_mul(x._denom, self._denom, other._denom)
        normalize(x._numer, x._denom, self.p)
        return x

    cpdef RingElement _mul_(self, RingElement _other):
        """
        Returns the product of this fraction field element and another.

        EXAMPLES::

            sage: from sage.rings.fraction_field_FpT import *
            sage: R.<t> = FpT(GF(7)['t'])
            sage: t * t # indirect doctest
            t^2
            sage: (t + 3) * (t + 10)
            t^2 + 6*t + 2
        """
        cdef FpTElement other = <FpTElement>_other
        cdef FpTElement x = self._new_c()
        nmod_poly_mul(x._numer, self._numer, other._numer)
        nmod_poly_mul(x._denom, self._denom, other._denom)
        normalize(x._numer, x._denom, self.p)
        return x

    cpdef RingElement _div_(self, RingElement _other):
        """
        Returns the quotient of this fraction field element and another.

        EXAMPLES::

            sage: from sage.rings.fraction_field_FpT import *
            sage: R.<t> = FpT(GF(5)['t'])
            sage: t / t # indirect doctest
            1
            sage: (t + 3) / (t + 11)
            (t + 3)/(t + 1)
            sage: (t^2 + 2*t + 1) / (t + 1)
            t + 1
        """
        cdef FpTElement other = <FpTElement>_other
        if nmod_poly_degree(other._numer) == -1:
            raise ZeroDivisionError
        cdef FpTElement x = self._new_c()
        nmod_poly_mul(x._numer, self._numer, other._denom)
        nmod_poly_mul(x._denom, self._denom, other._numer)
        normalize(x._numer, x._denom, self.p)
        return x

    cpdef FpTElement next(self):
        """
        This function iterates through all polynomials, returning the "next" polynomial after this one.

        The strategy is as follows:

        - We always leave the denominator monic.

        - We progress through the elements with both numerator and denominator monic, and with the denominator less than the numerator.
          For each such, we output all the scalar multiples of it, then all of the scalar multiples of its inverse.

        - So if the leading coefficient of the numerator is less than p-1, we scale the numerator to increase it by 1.

        - Otherwise, we consider the multiple with numerator and denominator monic.

          - If the numerator is less than the denominator (lexicographically), we return the inverse of that element.

          - If the numerator is greater than the denominator, we invert, and then increase the numerator (remaining monic) until we either get something relatively prime to the new denominator, or we reach the new denominator.  In this case, we increase the denominator and set the numerator to 1.

        EXAMPLES::

            sage: from sage.rings.fraction_field_FpT import *
            sage: R.<t> = FpT(GF(3)['t'])
            sage: a = R(0)
            sage: for _ in range(30):
            ...       a = a.next()
            ...       print a
            ...
            1
            2
            1/t
            2/t
            t
            2*t
            1/(t + 1)
            2/(t + 1)
            t + 1
            2*t + 2
            t/(t + 1)
            2*t/(t + 1)
            (t + 1)/t
            (2*t + 2)/t
            1/(t + 2)
            2/(t + 2)
            t + 2
            2*t + 1
            t/(t + 2)
            2*t/(t + 2)
            (t + 2)/t
            (2*t + 1)/t
            (t + 1)/(t + 2)
            (2*t + 2)/(t + 2)
            (t + 2)/(t + 1)
            (2*t + 1)/(t + 1)
            1/t^2
            2/t^2
            t^2
            2*t^2
        """
        cdef FpTElement next = self._copy_c()
        cdef long a, lead
        cdef nmod_poly_t g
        if nmod_poly_degree(self._numer) == -1:
            # self should be normalized, so denom == 1
            nmod_poly_set_coeff_ui(next._numer, 0, 1)
            return next
        lead = nmod_poly_leading(next._numer)
        if lead < self.p - 1:
            a = mod_inverse_int(lead, self.p)
            # no overflow since self.p < 2^16
            a = a * (lead + 1) % self.p
            nmod_poly_scalar_mul_nmod(next._numer, next._numer, a)
        else:
            a = mod_inverse_int(lead, self.p)
            nmod_poly_scalar_mul_nmod(next._numer, next._numer, a)
            # now both next._numer and next._denom are monic.  We figure out which is lexicographically bigger:
            a = nmod_poly_cmp(next._numer, next._denom)
            if a == 0:
                # next._numer and next._denom are relatively prime, so they're both 1.
                nmod_poly_inc(next._denom, True)
                return next
            nmod_poly_set(next._denom, next._numer)
            nmod_poly_set(next._numer, self._denom)
            if a < 0:
                # since next._numer is smaller, we flip and return the inverse.
                return next
            elif a > 0:
                # since next._numer is bigger, we're in the flipped phase.  We flip back, and increment the numerator (until we reach the denominator).
                nmod_poly_init(g, self.p)
                try:
                    while True:
                        nmod_poly_inc(next._numer, True)
                        if nmod_poly_equal(next._numer, next._denom):
                            # Since we've reached the denominator, we reset the numerator to 1 and increment the denominator.
                            nmod_poly_inc(next._denom, True)
                            nmod_poly_zero(next._numer)
                            nmod_poly_set_coeff_ui(next._numer, 0, 1)
                            break
                        else:
                            # otherwise, we keep incrementing until we have a relatively prime numerator.
                            nmod_poly_gcd(g, next._numer, next._denom)
                            if nmod_poly_is_one(g):
                                break
                finally:
                    nmod_poly_clear(g)
        return next

    cpdef _sqrt_or_None(self):
        """
        Returns the squre root of self, or None. Differs from sqrt() by not raising an exception.

        TESTS::

            sage: from sage.rings.fraction_field_FpT import *
            sage: R.<t> = FpT(GF(17)['t'])
            sage: sqrt(t^2) # indirect doctest
            t
            sage: sqrt(1/t^2)
            1/t
            sage: sqrt((1+t)^2)
            t + 1
            sage: sqrt((1+t)^2 / t^2)
            (t + 1)/t

            sage: sqrt(4 * (1+t)^2 / t^2)
            (2*t + 2)/t

            sage: sqrt(R(0))
            0
            sage: sqrt(R(-1))
            4

            sage: sqrt(t^4)
            t^2
            sage: sqrt(4*t^4/(1+t)^8)
            2*t^2/(t^4 + 4*t^3 + 6*t^2 + 4*t + 1)

            sage: R.<t> = FpT(GF(5)['t'])
            sage: [a for a in R.iter(2) if (a^2).sqrt() not in (a,-a)]
            []
            sage: [a for a in R.iter(2) if a.is_square() and a.sqrt()^2 != a]
            []
        """
        if nmod_poly_is_zero(self._numer):
            return self

        if not nmod_poly_sqrt_check(self._numer) or not nmod_poly_sqrt_check(self._denom):
            return None

        cdef nmod_poly_t numer
        cdef nmod_poly_t denom
        cdef long a
        cdef FpTElement res

        nmod_poly_init(denom, self.p)
        nmod_poly_init(numer, self.p)

        if nmod_poly_sqrt(numer, self._numer) and nmod_poly_sqrt(denom, self._denom):
            # Make denominator monic
            a = nmod_poly_leading(denom)
            if a != 1:
                a = mod_inverse_int(a, self.p)
                nmod_poly_scalar_mul_nmod(numer, numer, a)
                nmod_poly_scalar_mul_nmod(denom, denom, a)
            # Choose numerator with smaller leading coefficient
            a = nmod_poly_leading(numer)
            if a > self.p - a:
                nmod_poly_neg(numer, numer)
            res = self._new_c()
            nmod_poly_swap(numer, res._numer)
            nmod_poly_swap(denom, res._denom)
            return res
        else:
            nmod_poly_clear(numer)
            nmod_poly_clear(denom)
            return None

    cpdef bint is_square(self):
        """
        Returns True if this element is the square of another element of the fraction field.

        EXAMPLES::

            sage: K = GF(13)['t'].fraction_field(); t = K.gen()
            sage: t.is_square()
            False
            sage: (1/t^2).is_square()
            True
            sage: K(0).is_square()
            True
        """
        return self._sqrt_or_None() is not None

    def sqrt(self, extend=True, all=False):
        """
        Returns the square root of this element.

        INPUT:

        -  ``extend`` - bool (default: True); if True, return a
           square root in an extension ring, if necessary. Otherwise, raise a
           ValueError if the square is not in the base ring.

        -  ``all`` - bool (default: False); if True, return all
           square roots of self, instead of just one.

        EXAMPLES::

            sage: from sage.rings.fraction_field_FpT import *
            sage: K = GF(7)['t'].fraction_field(); t = K.gen(0)
            sage: p = (t + 2)^2/(3*t^3 + 1)^4
            sage: p.sqrt()
            (3*t + 6)/(t^6 + 3*t^3 + 4)
            sage: p.sqrt()^2 == p
            True
        """
        s = self._sqrt_or_None()
        if s is None:
            if extend:
                raise NotImplementedError, "function fields not yet implemented"
            else:
                raise ValueError, "not a perfect square"
        else:
            if all:
                if not s:
                    return [s]
                else:
                    return [s, -s]
            else:
                return s

    def __pow__(FpTElement self, Py_ssize_t e, dummy):
        """
        Returns the ``e``th power of this element.

        EXAMPLES::

            sage: from sage.rings.fraction_field_FpT import *
            sage: R.<t> = FpT(GF(7)['t'])
            sage: t^5
            t^5
            sage: t^-5
            1/t^5

            sage: a = (t+1)/(t-1); a
            (t + 1)/(t + 6)
            sage: a^5
            (t^5 + 5*t^4 + 3*t^3 + 3*t^2 + 5*t + 1)/(t^5 + 2*t^4 + 3*t^3 + 4*t^2 + 5*t + 6)
            sage: a^7
            (t^7 + 1)/(t^7 + 6)
            sage: a^14
            (t^14 + 2*t^7 + 1)/(t^14 + 5*t^7 + 1)

            sage: (a^2)^2 == a^4
            True
            sage: a^3 * a^2 == a^5
            True
            sage: a^47 * a^92 == a^(47+92)
            True
        """
        cdef long a
        assert dummy is None
        cdef FpTElement x = self._new_c()
        if e >= 0:
            nmod_poly_pow(x._numer, self._numer, e)
            nmod_poly_pow(x._denom, self._denom, e)
        else:
            nmod_poly_pow(x._denom, self._numer, -e)
            nmod_poly_pow(x._numer, self._denom, -e)
            if nmod_poly_leading(x._denom) != 1:
                a = mod_inverse_int(nmod_poly_leading(x._denom), self.p)
                nmod_poly_scalar_mul_nmod(x._numer, x._numer, a)
                nmod_poly_scalar_mul_nmod(x._denom, x._denom, a)
        return x


cdef class FpT_iter:
    """
    Returns a class that iterates over all elements of an FpT.

    EXAMPLES::

        sage: K = GF(3)['t'].fraction_field()
        sage: I = K.iter(1)
        sage: list(I)
        [0,
         1,
         2,
         t,
         t + 1,
         t + 2,
         2*t,
         2*t + 1,
         2*t + 2,
         1/t,
         2/t,
         (t + 1)/t,
         (t + 2)/t,
         (2*t + 1)/t,
         (2*t + 2)/t,
         1/(t + 1),
         2/(t + 1),
         t/(t + 1),
         (t + 2)/(t + 1),
         2*t/(t + 1),
         (2*t + 1)/(t + 1),
         1/(t + 2),
         2/(t + 2),
         t/(t + 2),
         (t + 1)/(t + 2),
         2*t/(t + 2),
         (2*t + 2)/(t + 2)]
    """
    def __init__(self, parent, degree=None, FpTElement start=None):
        """
        INPUTS:

        - parent -- The FpT that we're iterating over.

        - degree -- The maximum degree of the numerator and denominator of the elements over which we iterate.

        - start -- (default 0) The element on which to start.

        EXAMPLES::

            sage: K = GF(11)['t'].fraction_field()
            sage: I = K.iter(2) # indirect doctest
            sage: for a in I:
            ...       if a.denom()[0] == 3 and a.numer()[1] == 2:
            ...           print a; break
            2*t/(t + 3)
        """
        #if degree is None:
        #    raise NotImplementedError
        self.parent = parent
        self.cur = start
        self.degree = -2 if degree is None else degree

    def __cinit__(self, parent, *args, **kwds):
        """
        Memory allocation for the temp variable storing the gcd of the numerator and denominator.

        TESTS::

            sage: from sage.rings.fraction_field_FpT import FpT_iter
            sage: K = GF(7)['t'].fraction_field()
            sage: I = FpT_iter(K, 3) # indirect doctest
            sage: I
            <sage.rings.fraction_field_FpT.FpT_iter object at ...>
        """
        nmod_poly_init(self.g, parent.characteristic())

    def __dealloc__(self):
        """
        Deallocating of self.g.

        TESTS::

            sage: from sage.rings.fraction_field_FpT import FpT_iter
            sage: K = GF(7)['t'].fraction_field()
            sage: I = FpT_iter(K, 3)
            sage: del I # indirect doctest
        """
        nmod_poly_clear(self.g)

    def __iter__(self):
        """
        Returns this iterator.

        TESTS::

            sage: from sage.rings.fraction_field_FpT import FpT_iter
            sage: K = GF(3)['t'].fraction_field()
            sage: I = FpT_iter(K, 3)
            sage: for a in I: # indirect doctest
            ...       if a.numer()[1] == 1 and a.denom()[1] == 2 and a.is_square():
            ...            print a; break
            (t^2 + t + 1)/(t^2 + 2*t + 1)
        """
        return self

    def __next__(self):
        """
        Returns the next element to iterate over.

        This is achieved by iterating over monic denominators, and for each denominator,
        iterating over all numerators relatively prime to the given denominator.

        EXAMPLES::

            sage: from sage.rings.fraction_field_FpT import *
            sage: K.<t> = FpT(GF(3)['t'])
            sage: list(K.iter(1)) # indirect doctest
            [0,
             1,
             2,
             t,
             t + 1,
             t + 2,
             2*t,
             2*t + 1,
             2*t + 2,
             1/t,
             2/t,
             (t + 1)/t,
             (t + 2)/t,
             (2*t + 1)/t,
             (2*t + 2)/t,
             1/(t + 1),
             2/(t + 1),
             t/(t + 1),
             (t + 2)/(t + 1),
             2*t/(t + 1),
             (2*t + 1)/(t + 1),
             1/(t + 2),
             2/(t + 2),
             t/(t + 2),
             (t + 1)/(t + 2),
             2*t/(t + 2),
             (2*t + 2)/(t + 2)]

            sage: len(list(K.iter(3)))
            2187

            sage: K.<t> = FpT(GF(5)['t'])
            sage: L = list(K.iter(3)); len(L)
            78125
            sage: L[:10]
            [0, 1, 2, 3, 4, t, t + 1, t + 2, t + 3, t + 4]
            sage: L[2000]
            (3*t^3 + 3*t^2 + 3*t + 4)/(t + 2)
            sage: L[-1]
            (4*t^3 + 4*t^2 + 4*t + 4)/(t^3 + 4*t^2 + 4*t + 4)
        """
        cdef FpTElement next
        if self.cur is None:
            self.cur = self.parent(0)
        elif self.degree == -2:
            self.cur = self.cur.next()
        else:
            next = self.cur._copy_c()
            sig_on()
            while True:
                nmod_poly_inc(next._numer, False)
                if nmod_poly_degree(next._numer) > self.degree:
                    nmod_poly_inc(next._denom, True)
                    if nmod_poly_degree(next._denom) > self.degree:
                        sig_off()
                        raise StopIteration
                    nmod_poly_zero(next._numer)
                    nmod_poly_set_coeff_ui(next._numer, 0, 1)
                nmod_poly_gcd(self.g, next._numer, next._denom)
                if nmod_poly_is_one(self.g):
                    break
            sig_off()
            self.cur = next
#            self.cur = self.cur.next()
#            if nmod_poly_degree(self.cur._numer) > self.degree:
#                raise StopIteration
        return self.cur

cdef class Polyring_FpT_coerce(RingHomomorphism_coercion):
    """
    This class represents the coercion map from GF(p)[t] to GF(p)(t)

    EXAMPLES::

        sage: R.<t> = GF(5)[]
        sage: K = R.fraction_field()
        sage: f = K.coerce_map_from(R); f
        Ring Coercion morphism:
          From: Univariate Polynomial Ring in t over Finite Field of size 5
          To:   Fraction Field of Univariate Polynomial Ring in t over Finite Field of size 5
        sage: type(f)
        <type 'sage.rings.fraction_field_FpT.Polyring_FpT_coerce'>
    """
    cdef long p

    def __init__(self, R):
        """
        INPUTS:

        - R -- An FpT

        EXAMPLES::

            sage: R.<t> = GF(next_prime(2000))[]
            sage: K = R.fraction_field() # indirect doctest
        """
        RingHomomorphism_coercion.__init__(self, R.ring_of_integers().Hom(R), check=False)
        self.p = R.base_ring().characteristic()

    cdef dict _extra_slots(self, dict _slots):
        """
        Helper for copying and pickling.

        EXAMPLES::

            sage: R.<t> = GF(5)[]
            sage: K = R.fraction_field()
            sage: f = K.coerce_map_from(R) # indirect doctest
            sage: f(t^2 + 1)
            t^2 + 1
        """
        _slots['p'] = self.p
        return RingHomomorphism_coercion._extra_slots(self, _slots)

    cdef _update_slots(self, dict _slots):
        """
        Helper for copying and pickling.

        EXAMPLES::

            sage: R.<t> = GF(5)[]
            sage: K = R.fraction_field()
            sage: f = K.coerce_map_from(R) # indirect doctest
            sage: f(t^2 + 1)
            t^2 + 1
        """
        self.p = _slots['p']
        RingHomomorphism_coercion._update_slots(self, _slots)

    cpdef Element _call_(self, _x):
        """
        Applies the coercion.

        EXAMPLES::

            sage: R.<t> = GF(5)[]
            sage: K = R.fraction_field()
            sage: f = K.coerce_map_from(R)
            sage: f(t^2 + 1) # indirect doctest
            t^2 + 1
        """
        cdef Polynomial_zmod_flint x = <Polynomial_zmod_flint?> _x
        cdef FpTElement ans = <FpTElement>PY_NEW(FpTElement)
        ans._parent = self.codomain()
        ans.p = self.p
        nmod_poly_init(ans._numer, ans.p)
        nmod_poly_init(ans._denom, ans.p)
        nmod_poly_set(ans._numer, &x.x)
        nmod_poly_set_coeff_ui(ans._denom, 0, 1)
        ans.initalized = True
        return ans

    cpdef Element _call_with_args(self, _x, args=(), kwds={}):
        """
        This function allows the map to take multiple arguments,
        usually used to specify both numerator and denominator.

        If ``reduce`` is specified as False, then the result won't be
        normalized.

        EXAMPLES::

            sage: R.<t> = GF(5)[]
            sage: K = R.fraction_field()
            sage: f = K.coerce_map_from(R)
            sage: f(2*t + 2, t + 3) # indirect doctest
            (2*t + 2)/(t + 3)
            sage: f(2*t + 2, 2)
            t + 1
            sage: f(2*t + 2, 2, reduce=False)
            (2*t + 2)/2

        TEST:

        Check that :trac:`12217` and :trac:`16811` are fixed::

            sage: R.<t> = GF(5)[]
            sage: K = R.fraction_field()
            sage: f = K.coerce_map_from(R)
            sage: f(t, 0)
            Traceback (most recent call last):
            ...
            ZeroDivisionError: fraction has denominator 0
<<<<<<< HEAD
        
        Print an improved error message (:trac:`15954`)::
        
            sage: R.<x> = PolynomialRing(Integers(101), implementation='ntl')
            sage: 1/x
            Traceback (most recent call last):
            ...
            NotImplementedError: Fraction fields not implemented for this type.
        """
        cdef Polynomial_zmod_flint x
=======
            sage: f(t, GF(5).zero())
            Traceback (most recent call last):
            ...
            ZeroDivisionError: fraction has denominator 0
            sage: f(t, R.zero())
            Traceback (most recent call last):
            ...
            ZeroDivisionError: fraction has denominator 0
        """
        cdef Polynomial_zmod_flint x
        cdef unsigned long r
>>>>>>> 79d9c2f7
        try:
            x = <Polynomial_zmod_flint?> _x
        except TypeError:
            raise NotImplementedError('Fraction fields not implemented for this type.')
        cdef FpTElement ans = <FpTElement>PY_NEW(FpTElement)
        ans._parent = self.codomain()
        ans.p = self.p
        nmod_poly_init(ans._numer, ans.p)
        nmod_poly_init(ans._denom, ans.p)
        nmod_poly_set(ans._numer, &x.x)
        if len(args) == 0:
            nmod_poly_set_coeff_ui(ans._denom, 0, 1)  # No need to normalize
        elif len(args) == 1:
            y = args[0]
            if PY_TYPE_CHECK(y, Integer):
                r = mpz_fdiv_ui((<Integer>y).value, self.p)
                nmod_poly_set_coeff_ui(ans._denom, 0, r)
            else:
                # could use the coerce keyword being set to False to not check this...
                if not (PY_TYPE_CHECK(y, Element) and y.parent() is self.domain()):
                    # We could special case integers and GF(p) elements here.
                    y = self.domain()(y)
                nmod_poly_set(ans._denom, &((<Polynomial_zmod_flint?>y).x))
            # Normalize the fraction, checking for division by zero
            if nmod_poly_is_zero(ans._denom):
                raise ZeroDivisionError('fraction has denominator 0')
            if kwds.get('reduce', True):
                normalize(ans._numer, ans._denom, ans.p)
        else:
            raise TypeError("FpT only supports two positional arguments")
        ans.initalized = True
        return ans

    def section(self):
        """
        Returns the section of this inclusion: the partially defined map from ``GF(p)(t)``
        back to ``GF(p)[t]``, defined on elements with unit denominator.

        EXAMPLES::

            sage: R.<t> = GF(5)[]
            sage: K = R.fraction_field()
            sage: f = K.coerce_map_from(R)
            sage: g = f.section(); g
            Section map:
              From: Fraction Field of Univariate Polynomial Ring in t over Finite Field of size 5
              To:   Univariate Polynomial Ring in t over Finite Field of size 5
            sage: t = K.gen()
            sage: g(t)
            t
            sage: g(1/t)
            Traceback (most recent call last):
            ...
            ValueError: not integral
        """
        return FpT_Polyring_section(self)

cdef class FpT_Polyring_section(Section):
    """
    This class represents the section from GF(p)(t) back to GF(p)[t]

    EXAMPLES::

        sage: R.<t> = GF(5)[]
        sage: K = R.fraction_field()
        sage: f = R.convert_map_from(K); f
        Section map:
          From: Fraction Field of Univariate Polynomial Ring in t over Finite Field of size 5
          To:   Univariate Polynomial Ring in t over Finite Field of size 5
        sage: type(f)
        <type 'sage.rings.fraction_field_FpT.FpT_Polyring_section'>
    """
    cdef long p

    def __init__(self, Polyring_FpT_coerce f):
        """
        INPUTS:

        - f -- A Polyring_FpT_coerce homomorphism

        EXAMPLES::

            sage: R.<t> = GF(next_prime(2000))[]
            sage: K = R.fraction_field()
            sage: R(K.gen(0)) # indirect doctest
            t
        """
        self.p = f.p
        Section.__init__(self, f)

    cdef dict _extra_slots(self, dict _slots):
        """
        Helper for copying and pickling.

        EXAMPLES::

            sage: R.<t> = GF(7)[]
            sage: K = R.fraction_field()
            sage: f = K.coerce_map_from(R)
            sage: g = f.section()   # indirect doctest
            sage: t = K.gen()
            sage: g(t^2)
            t^2
            sage: g(1/t)
            Traceback (most recent call last):
            ...
            ValueError: not integral
        """
        _slots['p'] = self.p
        return Section._extra_slots(self, _slots)

    cdef _update_slots(self, dict _slots):
        """
        Helper for copying and pickling.

        EXAMPLES::

            sage: R.<t> = GF(7)[]
            sage: K = R.fraction_field()
            sage: f = K.coerce_map_from(R)
            sage: g = f.section()   # indirect doctest
            sage: t = K.gen()
            sage: g(t^2)
            t^2
            sage: g(1/t)
            Traceback (most recent call last):
            ...
            ValueError: not integral
        """
        self.p = _slots['p']
        Section._update_slots(self, _slots)

    cpdef Element _call_(self, _x):
        """
        Applies the section.

        EXAMPLES::

            sage: R.<t> = GF(7)[]
            sage: K = R.fraction_field()
            sage: f = K.coerce_map_from(R)
            sage: g = f.section(); g
            Section map:
              From: Fraction Field of Univariate Polynomial Ring in t over Finite Field of size 7
              To:   Univariate Polynomial Ring in t over Finite Field of size 7
            sage: t = K.gen()
            sage: g(t^2) # indirect doctest
            t^2
            sage: g(1/t)
            Traceback (most recent call last):
            ...
            ValueError: not integral
        """
        cdef FpTElement x = <FpTElement?>_x
        cdef Polynomial_zmod_flint ans
        if nmod_poly_degree(x._denom) != 0:
            normalize(x._numer, x._denom, self.p)
            if nmod_poly_degree(x._denom) != 0:
                raise ValueError, "not integral"
        ans = PY_NEW(Polynomial_zmod_flint)
        if nmod_poly_get_coeff_ui(x._denom, 0) != 1:
            normalize(x._numer, x._denom, self.p)
        nmod_poly_init(&ans.x, self.p)
        nmod_poly_set(&ans.x, x._numer)
        ans._parent = self.codomain()
        ans._cparent = get_cparent(ans._parent)
        return ans

cdef class Fp_FpT_coerce(RingHomomorphism_coercion):
    """
    This class represents the coercion map from GF(p) to GF(p)(t)

    EXAMPLES::

        sage: R.<t> = GF(5)[]
        sage: K = R.fraction_field()
        sage: f = K.coerce_map_from(GF(5)); f
        Ring Coercion morphism:
          From: Finite Field of size 5
          To:   Fraction Field of Univariate Polynomial Ring in t over Finite Field of size 5
        sage: type(f)
        <type 'sage.rings.fraction_field_FpT.Fp_FpT_coerce'>
    """
    cdef long p

    def __init__(self, R):
        """
        INPUTS:

        - R -- An FpT

        EXAMPLES::

            sage: R.<t> = GF(next_prime(3000))[]
            sage: K = R.fraction_field() # indirect doctest
        """
        RingHomomorphism_coercion.__init__(self, R.base_ring().Hom(R), check=False)
        self.p = R.base_ring().characteristic()

    cdef dict _extra_slots(self, dict _slots):
        """
        Helper for copying and pickling.

        EXAMPLES::

            sage: R.<t> = GF(5)[]
            sage: K = R.fraction_field()
            sage: f = K.coerce_map_from(GF(5))
            sage: g = copy(f)
            sage: g == f
            True
            sage: g(GF(5)(2)) == f(GF(5)(2))
            True
        """
        _slots['p'] = self.p
        return RingHomomorphism_coercion._extra_slots(self, _slots)

    cdef _update_slots(self, dict _slots):
        """
        Helper for copying and pickling.

        EXAMPLES::

            sage: R.<t> = GF(5)[]
            sage: K = R.fraction_field()
            sage: f = K.coerce_map_from(GF(5))
            sage: g = copy(f)
            sage: g == f
            True
            sage: g(GF(5)(2)) == f(GF(5)(2))
            True
        """
        self.p = _slots['p']
        RingHomomorphism_coercion._update_slots(self, _slots)

    cpdef Element _call_(self, _x):
        """
        Applies the coercion.

        EXAMPLES::

            sage: R.<t> = GF(5)[]
            sage: K = R.fraction_field()
            sage: f = K.coerce_map_from(GF(5))
            sage: f(GF(5)(3)) # indirect doctest
            3
        """
        cdef IntegerMod_int x = <IntegerMod_int?> _x
        cdef FpTElement ans = <FpTElement>PY_NEW(FpTElement)
        ans._parent = self.codomain()
        ans.p = self.p
        nmod_poly_init(ans._numer, ans.p)
        nmod_poly_init(ans._denom, ans.p)
        nmod_poly_set_coeff_ui(ans._numer, 0, x.ivalue)
        nmod_poly_set_coeff_ui(ans._denom, 0, 1)
        ans.initalized = True
        return ans

    cpdef Element _call_with_args(self, _x, args=(), kwds={}):
        """
        This function allows the map to take multiple arguments, usually used to specify both numerator and denominator.

        If ``reduce`` is specified as False, then the result won't be normalized.

        EXAMPLES::

            sage: R.<t> = GF(5)[]
            sage: K = R.fraction_field()
            sage: f = K.coerce_map_from(GF(5))
            sage: f(1, t + 3) # indirect doctest
            1/(t + 3)
            sage: f(2, 2*t)
            1/t
            sage: f(2, 2*t, reduce=False)
            2/2*t
        """
        cdef IntegerMod_int x = <IntegerMod_int?> _x
        cdef FpTElement ans = <FpTElement>PY_NEW(FpTElement)
        ans._parent = self.codomain()
        ans.p = self.p
        nmod_poly_init(ans._numer, ans.p)
        nmod_poly_init(ans._denom, ans.p)
        cdef long r
        nmod_poly_set_coeff_ui(ans._numer, 0, x.ivalue)
        if len(args) == 0:
            nmod_poly_set_coeff_ui(ans._denom, 0, 1)
        if len(args) == 1:
            y = args[0]
            if PY_TYPE_CHECK(y, Integer):
                r = mpz_fdiv_ui((<Integer>y).value, self.p)
                if r == 0:
                    raise ZeroDivisionError
                nmod_poly_set_coeff_ui(ans._denom, 0, r)
            else:
                R = ans._parent.ring_of_integers()
                # could use the coerce keyword being set to False to not check this...
                if not (PY_TYPE_CHECK(y, Element) and y.parent() is R):
                    # We could special case integers and GF(p) elements here.
                    y = R(y)
                nmod_poly_set(ans._denom, &((<Polynomial_zmod_flint?>y).x))
        else:
            raise ValueError, "FpT only supports two positional arguments"
        if 'reduce' not in kwds or kwds['reduce']:
            normalize(ans._numer, ans._denom, ans.p)
        ans.initalized = True
        return ans

    def section(self):
        """
        Returns the section of this inclusion: the partially defined map from ``GF(p)(t)``
        back to ``GF(p)``, defined on constant elements.

        EXAMPLES::

            sage: R.<t> = GF(5)[]
            sage: K = R.fraction_field()
            sage: f = K.coerce_map_from(GF(5))
            sage: g = f.section(); g
            Section map:
              From: Fraction Field of Univariate Polynomial Ring in t over Finite Field of size 5
              To:   Finite Field of size 5
            sage: t = K.gen()
            sage: g(f(1,3,reduce=False))
            2
            sage: g(t)
            Traceback (most recent call last):
            ...
            ValueError: not constant
            sage: g(1/t)
            Traceback (most recent call last):
            ...
            ValueError: not integral
        """
        return FpT_Fp_section(self)

cdef class FpT_Fp_section(Section):
    """
    This class represents the section from GF(p)(t) back to GF(p)[t]

    EXAMPLES::

        sage: R.<t> = GF(5)[]
        sage: K = R.fraction_field()
        sage: f = GF(5).convert_map_from(K); f
        Section map:
          From: Fraction Field of Univariate Polynomial Ring in t over Finite Field of size 5
          To:   Finite Field of size 5
        sage: type(f)
        <type 'sage.rings.fraction_field_FpT.FpT_Fp_section'>
    """
    cdef long p

    def __init__(self, Fp_FpT_coerce f):
        """
        INPUTS:

        - f -- An Fp_FpT_coerce homomorphism

        EXAMPLES::

            sage: R.<t> = GF(next_prime(2000))[]
            sage: K = R.fraction_field()
            sage: GF(next_prime(2000))(K(127)) # indirect doctest
            127
        """
        self.p = f.p
        Section.__init__(self, f)

    cdef dict _extra_slots(self, dict _slots):
        """
        Helper for copying and pickling.

        EXAMPLES::

            sage: R.<t> = GF(7)[]
            sage: K = R.fraction_field()
            sage: f = K.coerce_map_from(GF(7))
            sage: g = f.section()   # indirect doctest
            sage: t = K.gen()
            sage: g(t^2)
            Traceback (most recent call last):
            ...
            ValueError: not constant
            sage: g(1/t)
            Traceback (most recent call last):
            ...
            ValueError: not integral
            sage: g(K(4))
            4
            sage: g(K(0))
            0
        """
        _slots['p'] = self.p
        return Section._extra_slots(self, _slots)

    cdef _update_slots(self, dict _slots):
        """
        Helper for copying and pickling.

        EXAMPLES::

            sage: R.<t> = GF(7)[]
            sage: K = R.fraction_field()
            sage: f = K.coerce_map_from(GF(7))
            sage: g = f.section()   # indirect doctest
            sage: t = K.gen()
            sage: g(t^2)
            Traceback (most recent call last):
            ...
            ValueError: not constant
            sage: g(1/t)
            Traceback (most recent call last):
            ...
            ValueError: not integral
            sage: g(K(4))
            4
            sage: g(K(0))
            0
        """
        self.p = _slots['p']
        Section._update_slots(self, _slots)

    cpdef Element _call_(self, _x):
        """
        Applies the section.

        EXAMPLES::

            sage: R.<t> = GF(7)[]
            sage: K = R.fraction_field()
            sage: f = K.coerce_map_from(GF(7))
            sage: g = f.section(); g
            Section map:
              From: Fraction Field of Univariate Polynomial Ring in t over Finite Field of size 7
              To:   Finite Field of size 7
            sage: t = K.gen()
            sage: g(t^2) # indirect doctest
            Traceback (most recent call last):
            ...
            ValueError: not constant
            sage: g(1/t)
            Traceback (most recent call last):
            ...
            ValueError: not integral
            sage: g(K(4))
            4
            sage: g(K(0))
            0
        """
        cdef FpTElement x = <FpTElement?>_x
        cdef IntegerMod_int ans
        if nmod_poly_degree(x._denom) != 0 or nmod_poly_degree(x._numer) > 0:
            normalize(x._numer, x._denom, self.p)
            if nmod_poly_degree(x._denom) != 0:
                raise ValueError, "not integral"
            if nmod_poly_degree(x._numer) > 0:
                raise ValueError, "not constant"
        ans = PY_NEW(IntegerMod_int)
        ans._parent = self.codomain()
        ans.__modulus = ans._parent._pyx_order
        if nmod_poly_get_coeff_ui(x._denom, 0) != 1:
            normalize(x._numer, x._denom, self.p)
        ans.ivalue = nmod_poly_get_coeff_ui(x._numer, 0)
        return ans

cdef class ZZ_FpT_coerce(RingHomomorphism_coercion):
    """
    This class represents the coercion map from ZZ to GF(p)(t)

    EXAMPLES::

        sage: R.<t> = GF(17)[]
        sage: K = R.fraction_field()
        sage: f = K.coerce_map_from(ZZ); f
        Ring Coercion morphism:
          From: Integer Ring
          To:   Fraction Field of Univariate Polynomial Ring in t over Finite Field of size 17
        sage: type(f)
        <type 'sage.rings.fraction_field_FpT.ZZ_FpT_coerce'>
    """
    cdef long p

    def __init__(self, R):
        """
        INPUTS:

        - R -- An FpT

        EXAMPLES::

            sage: R.<t> = GF(next_prime(3000))[]
            sage: K = R.fraction_field() # indirect doctest
        """
        RingHomomorphism_coercion.__init__(self, ZZ.Hom(R), check=False)
        self.p = R.base_ring().characteristic()

    cdef dict _extra_slots(self, dict _slots):
        """
        Helper for copying and pickling.

        EXAMPLES::

            sage: R.<t> = GF(5)[]
            sage: K = R.fraction_field()
            sage: f = K.coerce_map_from(ZZ)
            sage: g = copy(f)   # indirect doctest
            sage: g == f
            True
            sage: g(5) == f(5)
            True
            sage: g(0) == f(0)
            True
        """
        _slots['p'] = self.p
        return RingHomomorphism_coercion._extra_slots(self, _slots)

    cdef _update_slots(self, dict _slots):
        """
        Helper for copying and pickling.

        EXAMPLES::

            sage: R.<t> = GF(5)[]
            sage: K = R.fraction_field()
            sage: f = K.coerce_map_from(ZZ)
            sage: g = copy(f)   # indirect doctest
            sage: g == f
            True
            sage: g(5) == f(5)
            True
            sage: g(0) == f(0)
            True
        """
        self.p = _slots['p']
        RingHomomorphism_coercion._update_slots(self, _slots)

    cpdef Element _call_(self, _x):
        """
        Applies the coercion.

        EXAMPLES::

            sage: R.<t> = GF(5)[]
            sage: K = R.fraction_field()
            sage: f = K.coerce_map_from(ZZ)
            sage: f(3) # indirect doctest
            3
        """
        cdef Integer x = <Integer?> _x
        cdef FpTElement ans = <FpTElement>PY_NEW(FpTElement)
        ans._parent = self.codomain()
        ans.p = self.p
        nmod_poly_init(ans._numer, ans.p)
        nmod_poly_init(ans._denom, ans.p)
        nmod_poly_set_coeff_ui(ans._numer, 0, mpz_fdiv_ui(x.value, self.p))
        nmod_poly_set_coeff_ui(ans._denom, 0, 1)
        ans.initalized = True
        return ans

    cpdef Element _call_with_args(self, _x, args=(), kwds={}):
        """
        This function allows the map to take multiple arguments, usually used to specify both numerator and denominator.

        If ``reduce`` is specified as False, then the result won't be normalized.

        EXAMPLES::

            sage: R.<t> = GF(5)[]
            sage: K = R.fraction_field()
            sage: f = K.coerce_map_from(ZZ)
            sage: f(1, t + 3) # indirect doctest
            1/(t + 3)
            sage: f(1,2)
            3
            sage: f(2, 2*t)
            1/t
            sage: f(2, 2*t, reduce=False)
            2/2*t
        """
        cdef Integer x = <Integer?> _x
        cdef FpTElement ans = <FpTElement>PY_NEW(FpTElement)
        ans._parent = self.codomain()
        ans.p = self.p
        nmod_poly_init(ans._numer, ans.p)
        nmod_poly_init(ans._denom, ans.p)
        cdef long r
        nmod_poly_set_coeff_ui(ans._numer, 0, mpz_fdiv_ui(x.value, self.p))
        if len(args) == 0:
            nmod_poly_set_coeff_ui(ans._denom, 0, 1)
        if len(args) == 1:
            y = args[0]
            if PY_TYPE_CHECK(y, Integer):
                r = mpz_fdiv_ui((<Integer>y).value, self.p)
                if r == 0:
                    raise ZeroDivisionError
                nmod_poly_set_coeff_ui(ans._denom, 0, r)
            else:
                R = ans._parent.ring_of_integers()
                # could use the coerce keyword being set to False to not check this...
                if not (PY_TYPE_CHECK(y, Element) and y.parent() is R):
                    # We could special case integers and GF(p) elements here.
                    y = R(y)
                nmod_poly_set(ans._denom, &((<Polynomial_zmod_flint?>y).x))
        else:
            raise ValueError, "FpT only supports two positional arguments"
        if 'reduce' not in kwds or kwds['reduce']:
            normalize(ans._numer, ans._denom, ans.p)
        ans.initalized = True
        return ans

    def section(self):
        """
        Returns the section of this inclusion: the partially defined map from ``GF(p)(t)``
        back to ``ZZ``, defined on constant elements.

        EXAMPLES::

            sage: R.<t> = GF(5)[]
            sage: K = R.fraction_field()
            sage: f = K.coerce_map_from(ZZ)
            sage: g = f.section(); g
            Composite map:
              From: Fraction Field of Univariate Polynomial Ring in t over Finite Field of size 5
              To:   Integer Ring
              Defn:   Section map:
                      From: Fraction Field of Univariate Polynomial Ring in t over Finite Field of size 5
                      To:   Finite Field of size 5
                    then
                      Lifting map:
                      From: Finite Field of size 5
                      To:   Integer Ring
            sage: t = K.gen()
            sage: g(f(1,3,reduce=False))
            2
            sage: g(t)
            Traceback (most recent call last):
            ...
            ValueError: not constant
            sage: g(1/t)
            Traceback (most recent call last):
            ...
            ValueError: not integral
        """
        return ZZ.convert_map_from(self.codomain().base_ring()) * Fp_FpT_coerce(self.codomain()).section()

cdef inline bint normalize(nmod_poly_t numer, nmod_poly_t denom, long p):
    """
    Puts numer/denom into a normal form: denominator monic and sharing no common factor with the numerator.

    The normalized form of 0 is 0/1.

    Returns True if numer and denom were changed.
    """
    cdef long a
    cdef bint changed
    if nmod_poly_degree(numer) == -1:
        if nmod_poly_degree(denom) > 0 or nmod_poly_leading(denom) != 1:
            changed = True
        else:
            changed = False
        nmod_poly_truncate(denom, 0)
        nmod_poly_set_coeff_ui(denom, 0, 1)
        return changed
    elif nmod_poly_degree(numer) == 0 or nmod_poly_degree(denom) == 0:
        if nmod_poly_leading(denom) != 1:
            a = mod_inverse_int(nmod_poly_leading(denom), p)
            nmod_poly_scalar_mul_nmod(numer, numer, a)
            nmod_poly_scalar_mul_nmod(denom, denom, a)
            return True
        return False
    cdef nmod_poly_t g
    changed = False
    try:
        nmod_poly_init_preinv(g, p, numer.mod.ninv)
        nmod_poly_gcd(g, numer, denom)
        if nmod_poly_degree(g) != 0:
            # Divide knowing divisible by? Can we get these quotients as a byproduct of the gcd?
            nmod_poly_div(numer, numer, g)
            nmod_poly_div(denom, denom, g)
            changed = True
        if nmod_poly_leading(denom) != 1:
            a = mod_inverse_int(nmod_poly_leading(denom), p)
            nmod_poly_scalar_mul_nmod(numer, numer, a)
            nmod_poly_scalar_mul_nmod(denom, denom, a)
            changed = True
        return changed
    finally:
        nmod_poly_clear(g)

cdef inline unsigned long nmod_poly_leading(nmod_poly_t poly):
    """
    Returns the leading coefficient of ``poly``.
    """
    return nmod_poly_get_coeff_ui(poly, nmod_poly_degree(poly))

cdef inline void nmod_poly_inc(nmod_poly_t poly, bint monic):
    """
    Sets poly to the "next" polynomial: this is just counting in base p.

    If monic is True then will only iterate through monic polynomials.
    """
    cdef long n
    cdef long a
    cdef long p = poly.mod.n
    for n from 0 <= n <= nmod_poly_degree(poly) + 1:
        a = nmod_poly_get_coeff_ui(poly, n) + 1
        if a == p:
            nmod_poly_set_coeff_ui(poly, n, 0)
        else:
            nmod_poly_set_coeff_ui(poly, n, a)
            break
    if monic and a == 2 and n == nmod_poly_degree(poly):
        nmod_poly_set_coeff_ui(poly, n, 0)
        nmod_poly_set_coeff_ui(poly, n+1, 1)

cdef inline long nmod_poly_cmp(nmod_poly_t a, nmod_poly_t b):
    """
    Compares `a` and `b`, returning 0 if they are equal.

    - If the degree of `a` is less than that of `b`, returns -1.

    - If the degree of `b` is less than that of `a`, returns 1.

    - Otherwise, compares `a` and `b` lexicographically, starting at the leading terms.
    """
    cdef long ad = nmod_poly_degree(a)
    cdef long bd = nmod_poly_degree(b)
    if ad < bd:
        return -1
    elif ad > bd:
        return 1
    cdef long d = nmod_poly_degree(a)
    while d >= 0:
        ad = nmod_poly_get_coeff_ui(a, d)
        bd = nmod_poly_get_coeff_ui(b, d)
        if ad < bd:
            return -1
        elif ad > bd:
            return 1
        d -= 1
    return 0

cdef bint nmod_poly_sqrt_check(nmod_poly_t poly):
     """
     Quick check to see if poly could possibly be a square.
     """
     # We could use Sage's jacobi_int which is for 32 bits integers rather
     # than FLINT's n_jacobi which is for longs as the FpT class is crafted
     # for primes 2 < p < 2^16
     return (nmod_poly_degree(poly) % 2 == 0
         and n_jacobi(nmod_poly_leading(poly), poly.mod.n) == 1
         and n_jacobi(nmod_poly_get_coeff_ui(poly, 0), poly.mod.n) != -1)

def unpickle_FpT_element(K, numer, denom):
    """
    Used for pickling.

    TESTS::

        sage: from sage.rings.fraction_field_FpT import unpickle_FpT_element
        sage: R.<t> = GF(13)['t']
        sage: unpickle_FpT_element(Frac(R), t+1, t)
        (t + 1)/t
    """
    return FpTElement(K, numer, denom, coerce=False, reduce=False)


#  Somehow this isn't in FLINT, evidently.  It could be moved
#  elsewhere at some point.
cdef int sage_cmp_nmod_poly_t(nmod_poly_t L, nmod_poly_t R):
    """
    Compare two nmod_poly_t in a Pythonic way, so this returns -1, 0,
    or 1, and is consistent.
    """
    cdef int j
    cdef Py_ssize_t i

    # First compare the degrees
    j = nmod_poly_degree(L) - nmod_poly_degree(R)
    if j<0: return -1
    elif j>0: return 1

    # Same degree, so compare coefficients, term by term
    for i in range(nmod_poly_degree(L)+1):
        j = nmod_poly_get_coeff_ui(L,i) - nmod_poly_get_coeff_ui(R,i)
        if j<0: return -1
        elif j>0: return 1

    # Two polynomials are equal
    return 0<|MERGE_RESOLUTION|>--- conflicted
+++ resolved
@@ -1118,7 +1118,14 @@
             Traceback (most recent call last):
             ...
             ZeroDivisionError: fraction has denominator 0
-<<<<<<< HEAD
+            sage: f(t, GF(5).zero())
+            Traceback (most recent call last):
+            ...
+            ZeroDivisionError: fraction has denominator 0
+            sage: f(t, R.zero())
+            Traceback (most recent call last):
+            ...
+            ZeroDivisionError: fraction has denominator 0
         
         Print an improved error message (:trac:`15954`)::
         
@@ -1129,19 +1136,7 @@
             NotImplementedError: Fraction fields not implemented for this type.
         """
         cdef Polynomial_zmod_flint x
-=======
-            sage: f(t, GF(5).zero())
-            Traceback (most recent call last):
-            ...
-            ZeroDivisionError: fraction has denominator 0
-            sage: f(t, R.zero())
-            Traceback (most recent call last):
-            ...
-            ZeroDivisionError: fraction has denominator 0
-        """
-        cdef Polynomial_zmod_flint x
         cdef unsigned long r
->>>>>>> 79d9c2f7
         try:
             x = <Polynomial_zmod_flint?> _x
         except TypeError:
