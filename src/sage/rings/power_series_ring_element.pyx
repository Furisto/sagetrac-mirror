"""
Power Series

Sage provides an implementation of dense and sparse power series
over any Sage base ring. This is the base class of the implementations
of univariate and multivariate power series ring elements in Sage
(see also :doc:`power_series_poly`, :doc:`multi_power_series_ring_element`).

AUTHORS:

- William Stein
- David Harvey (2006-09-11): added solve_linear_de() method
- Robert Bradshaw (2007-04): sqrt, rmul, lmul, shifting
- Robert Bradshaw (2007-04): Cython version
- Simon King (2012-08): use category and coercion framework, :trac:`13412`

EXAMPLE::

    sage: R.<x> = PowerSeriesRing(ZZ)
    sage: TestSuite(R).run()
    sage: R([1,2,3])
    1 + 2*x + 3*x^2
    sage: R([1,2,3], 10)
    1 + 2*x + 3*x^2 + O(x^10)
    sage: f = 1 + 2*x - 3*x^3 + O(x^4); f
    1 + 2*x - 3*x^3 + O(x^4)
    sage: f^10
    1 + 20*x + 180*x^2 + 930*x^3 + O(x^4)
    sage: g = 1/f; g
    1 - 2*x + 4*x^2 - 5*x^3 + O(x^4)
    sage: g * f
    1 + O(x^4)

In Python (as opposed to Sage) create the power series ring and
its generator as follows::

    sage: R = PowerSeriesRing(ZZ, 'x')
    sage: x = R.gen()
    sage: parent(x)
    Power Series Ring in x over Integer Ring

EXAMPLE:

This example illustrates that coercion for power
series rings is consistent with coercion for polynomial rings.

::

    sage: poly_ring1.<gen1> = PolynomialRing(QQ)
    sage: poly_ring2.<gen2> = PolynomialRing(QQ)
    sage: huge_ring.<x> = PolynomialRing(poly_ring1)

The generator of the first ring gets coerced in as itself, since it
is the base ring.

::

    sage: huge_ring(gen1)
    gen1

The generator of the second ring gets mapped via the natural map
sending one generator to the other.

::

    sage: huge_ring(gen2)
    x

With power series the behavior is the same.

::

    sage: power_ring1.<gen1> = PowerSeriesRing(QQ)
    sage: power_ring2.<gen2> = PowerSeriesRing(QQ)
    sage: huge_power_ring.<x> = PowerSeriesRing(power_ring1)
    sage: huge_power_ring(gen1)
    gen1
    sage: huge_power_ring(gen2)
    x
"""

#*****************************************************************************
#       Copyright (C) 2005 William Stein <wstein@gmail.com>
#
#  Distributed under the terms of the GNU General Public License (GPL)
#
#    This code is distributed in the hope that it will be useful,
#    but WITHOUT ANY WARRANTY; without even the implied warranty of
#    MERCHANTABILITY or FITNESS FOR A PARTICULAR PURPOSE.  See the GNU
#    General Public License for more details.
#
#  The full text of the GPL is available at:
#
#                  http://www.gnu.org/licenses/
#*****************************************************************************


import operator

from infinity import infinity, is_Infinite
from sage.rings.polynomial.polynomial_ring_constructor import PolynomialRing
import sage.rings.polynomial.polynomial_element
import power_series_ring
import sage.misc.misc
import sage.arith.all as arith
import sage.misc.latex
import rational_field, integer_ring
from integer import Integer
from sage.rings.finite_rings.integer_mod_ring import IntegerModRing
from sage.libs.pari.gen cimport gen as pari_gen
from sage.misc.superseded import deprecated_function_alias, deprecation
from warnings import warn

from sage.categories.fields import Fields
_Fields = Fields()

from sage.misc.derivative import multi_derivative

Polynomial = sage.rings.polynomial.polynomial_element.Polynomial_generic_dense

from sage.structure.element cimport AlgebraElement, RingElement, ModuleElement, Element


def is_PowerSeries(x):
    """
    Return True if ``x`` is an instance of a univariate
    or multivariate power series.
    
    EXAMPLES::
    
        sage: R.<x> = PowerSeriesRing(ZZ)
        sage: from sage.rings.power_series_ring_element import is_PowerSeries
        sage: is_PowerSeries(1+x^2)
        True
        sage: is_PowerSeries(x-x)
        True
        sage: is_PowerSeries(0)
        False
        sage: var('x')
        x
        sage: is_PowerSeries(1+x^2)
        False
    """
    return isinstance(x, PowerSeries)

cdef class PowerSeries(AlgebraElement):
    """
    A power series. Base class of univariate and
    multivariate power series. The following methods
    are available with both types of objects.
    """
    def __init__(self, parent, prec, is_gen=False):
        """
        Initialize a power series. Not for public use.
        It gets called by the ``PowerSeries_poly`` and
        ``MPowerSeries`` constructors.
        
        EXAMPLES::
        
            sage: PowerSeriesRing(CC, 'q')
            Power Series Ring in q over Complex Field with 53 bits of precision
            sage: T = PowerSeriesRing(GF(3),5,'t'); T
            Multivariate Power Series Ring in t0, t1, t2, t3, t4 over Finite
            Field of size 3
        """
        AlgebraElement.__init__(self, parent)
        self.__is_gen = is_gen
        self._prec = prec

    def __hash__(self):
        """
        Compute a hash of self.
        
        EXAMPLES::
        
            sage: R.<x> = PowerSeriesRing(ZZ)
            sage: (1+x^2).__hash__()     # random
            15360174650385709
        """
        return hash(self.polynomial())

    def __reduce__(self):
        """
        EXAMPLES::

            sage: K.<t> = PowerSeriesRing(QQ, 5)
            sage: f = 1 + t - t^3 + O(t^12)
            sage: loads(dumps(f)) == f
            True
        """
        return make_element_from_parent_v0, (self._parent, self.polynomial(), self.prec())

    def is_sparse(self):
        """
        EXAMPLES::

            sage: R.<t> = PowerSeriesRing(ZZ)
            sage: t.is_sparse()
            False
            sage: R.<t> = PowerSeriesRing(ZZ, sparse=True)
            sage: t.is_sparse()
            True
        """
        return self._parent.is_sparse()

    def is_dense(self):
        """
        EXAMPLES::

            sage: R.<t> = PowerSeriesRing(ZZ)
            sage: t.is_dense()
            True
            sage: R.<t> = PowerSeriesRing(ZZ, sparse=True)
            sage: t.is_dense()
            False
        """
        return self._parent.is_dense()

    def is_gen(self):
        """
        Return True if this is the generator (the variable) of the power
        series ring.

        EXAMPLES::

            sage: R.<t> = QQ[[]]
            sage: t.is_gen()
            True
            sage: (1 + 2*t).is_gen()
            False

        Note that this only returns True on the actual generator, not on
        something that happens to be equal to it.

        ::

            sage: (1*t).is_gen()
            False
            sage: 1*t == t
            True
        """
        return bool(self.__is_gen)

    def _im_gens_(self, codomain, im_gens):
        """
        Return the image of this series under the map that sends the
        generators to ``im_gens``. This is used internally for computing
        homomorphisms.

        EXAMPLES::

            sage: R.<t> = QQ[[]]
            sage: f = 1 + t + t^2
            sage: f._im_gens_(ZZ, [3])
            13
        """
        return codomain(self(im_gens[0]))

    cpdef base_extend(self, R):
        """
        Return a copy of this power series but with coefficients in R.

        The following coercion uses ``base_extend`` implicitly::

            sage: R.<t> = ZZ[['t']]
            sage: (t - t^2) * Mod(1, 3)
            t + 2*t^2
        """
        S = self._parent.base_extend(R)
        return S(self)

    def change_ring(self, R):
        """
        Change if possible the coefficients of self to lie in R.

        EXAMPLES::

            sage: R.<T> = QQ[[]]; R
            Power Series Ring in T over Rational Field
            sage: f = 1 - 1/2*T + 1/3*T^2 + O(T^3)
            sage: f.base_extend(GF(5))
            Traceback (most recent call last):
            ...
            TypeError: no base extension defined
            sage: f.change_ring(GF(5))
            1 + 2*T + 2*T^2 + O(T^3)
            sage: f.change_ring(GF(3))
            Traceback (most recent call last):
            ...
            ZeroDivisionError: Inverse does not exist.

        We can only change the ring if there is a ``__call__`` coercion
        defined. The following succeeds because ``ZZ(K(4))`` is defined.

        ::

            sage: K.<a> = NumberField(cyclotomic_polynomial(3), 'a')
            sage: R.<t> = K[['t']]
            sage: (4*t).change_ring(ZZ)
            4*t

        This does not succeed because ``ZZ(K(a+1))`` is not defined.

        ::

            sage: K.<a> = NumberField(cyclotomic_polynomial(3), 'a')
            sage: R.<t> = K[['t']]
            sage: ((a+1)*t).change_ring(ZZ)
            Traceback (most recent call last):
            ...
            TypeError: Unable to coerce a + 1 to an integer
        """
        S = self._parent.change_ring(R)
        return S(self)

    cpdef int _cmp_(self, Element right) except -2:
        r"""
        Comparison of self and ``right``.

        We say two approximate power series are equal if they agree for
        all coefficients up to the *minimum* of the precisions of each.
        Thus, e.g., `f = 1 + q + O(q^2)` is equal to `g = 1 + O(q)`.

        This is how PARI defines equality of power series, but not how
        Magma defines equality. (Magma would declare `f` and `g` unequal.)
        The PARI/Sage convention is consistent with the idea that
        comparison should take place after coercing both elements into
        a common parent.  Hence, in the above example `f` is truncated
        to `f + O(q)`, which is considered to be equal to `g`, even
        though the coefficients of `q` are unknown for both series in
        that comparison.

        Comparison is done in dictionary order from lowest degree to
        highest degree coefficients.  This is different than polynomial
        comparison.

        EXAMPLES::

            sage: R.<q> = ZZ[[ ]]; R
            Power Series Ring in q over Integer Ring
            sage: f=1+q+O(q^2); g = 1+O(q)
            sage: f == g
            True
            sage: 1 - 2*q + q^2 +O(q^3) == 1 - 2*q^2 + q^2 + O(q^4)
            False

        ::

            sage: R.<t> = ZZ[[]]
            sage: 1 + t^2 < 2 - t
            True
            sage: f = 1 + t + t^7 - 5*t^10
            sage: g = 1 + t + t^7 - 5*t^10 + O(t^15)
            sage: f == f
            True
            sage: f < g
            False
            sage: f == g
            True

        TESTS:

        :trac:`9457` is fixed::

            sage: A.<t> = PowerSeriesRing(ZZ)
            sage: g = t + t^3 + t^5 + O(t^6); g
            t + t^3 + t^5 + O(t^6)
            sage: [g == g.add_bigoh(i) for i in range(7)]
            [True, True, True, True, True, True, True]
            sage: A(g.polynomial()) == g
            True

            sage: f = t + t^2 + O(t^10)
            sage: f == f.truncate()
            True
        """
        # A very common case throughout code
        if isinstance(right, int):
            return self.is_zero()

        prec = self.common_prec(right)
        x = self.list()
        y = right.list()
        if not (prec is infinity):
            x += [0]*(prec - len(x)) # self.list() does not include trailing zeroes
            x = x[:prec] # truncate x to common prec
            y += [0]*(prec - len(y))
            y = y[:prec]
        return cmp(x,y)

    def __call__(self, x):
        """
        Implementations *MUST* override this in the derived class.
        
        EXAMPLES::
        
            sage: R.<x> = PowerSeriesRing(ZZ)
            sage: PowerSeries.__call__(1+x^2,x)
            Traceback (most recent call last):
            ...
            NotImplementedError        
        """
        raise NotImplementedError

    def coefficients(self):
        """
        Return the nonzero coefficients of self.

        EXAMPLES::

            sage: R.<t> = PowerSeriesRing(QQ)
            sage: f = t + t^2 - 10/3*t^3
            sage: f.coefficients()
            [1, 1, -10/3]
        """
        zero = self.parent().base_ring().zero()
        return [c for c in self.list() if c != zero]

    def exponents(self):
        """
        Return the exponents appearing in self with nonzero coefficients.

        EXAMPLES::

            sage: R.<t> = PowerSeriesRing(QQ)
            sage: f = t + t^2 - 10/3*t^3
            sage: f.exponents()
            [1, 2, 3]
        """
        zero = self.parent().base_ring().zero()
        l = self.list()
        return [i for i in range(len(l)) if l[i] != zero]

    def list(self):
        """
        See this method in derived classes:
        
        - :meth:`sage.rings.power_series_poly.PowerSeries_poly.list`,
        
        - :meth:`sage.rings.multi_power_series_ring_element.MPowerSeries.list`
        
        Implementations *MUST* override this in the derived class.
        
        EXAMPLES::

            sage: R.<x> = PowerSeriesRing(ZZ)
            sage: PowerSeries.list(1+x^2)
            Traceback (most recent call last):
            ...
            NotImplementedError        
        """
        raise NotImplementedError

    def polynomial(self):
        """
        See this method in derived classes:
        
        - :meth:`sage.rings.power_series_poly.PowerSeries_poly.polynomial`,
        
        - :meth:`sage.rings.multi_power_series_ring_element.MPowerSeries.polynomial`

        Implementations *MUST* override this in the derived class.
        
        EXAMPLES::

            sage: R.<x> = PowerSeriesRing(ZZ)
            sage: PowerSeries.polynomial(1+x^2)
            Traceback (most recent call last):
            ...
            NotImplementedError        
        """
        raise NotImplementedError

    def __copy__(self):
        """
        Return this power series. Power series are immutable so copy can
        safely just return the same polynomial.

        EXAMPLES::

            sage: R.<q> = ZZ[[ ]]; R
            Power Series Ring in q over Integer Ring
            sage: f = 1 + 3*q + O(q^10)
            sage: copy(f) is f       # !!! ok since power series are immutable.
            True
        """
        return self

    def base_ring(self):
        """
        Return the base ring that this power series is defined over.

        EXAMPLES::

            sage: R.<t> = GF(49,'alpha')[[]]
            sage: (t^2 + O(t^3)).base_ring()
            Finite Field in alpha of size 7^2
        """
        return self._parent.base_ring()

    def padded_list(self, n=None):
        """
        Return a list of coefficients of self up to (but not including)
        `q^n`.

        Includes 0's in the list on the right so that the list has length
        `n`.

        INPUT:


        -  ``n`` - (optional) an integer that is at least 0. If ``n`` is
           not given, it will be taken to be the precision of self,
           unless this is ``+Infinity``, in which case we just return
           ``self.list()``.


        EXAMPLES::

            sage: R.<q> = PowerSeriesRing(QQ)
            sage: f = 1 - 17*q + 13*q^2 + 10*q^4 + O(q^7)
            sage: f.list()
            [1, -17, 13, 0, 10]
            sage: f.padded_list(7)
            [1, -17, 13, 0, 10, 0, 0]
            sage: f.padded_list(10)
            [1, -17, 13, 0, 10, 0, 0, 0, 0, 0]
            sage: f.padded_list(3)
            [1, -17, 13]
            sage: f.padded_list()
            [1, -17, 13, 0, 10, 0, 0]
            sage: g = 1 - 17*q + 13*q^2 + 10*q^4
            sage: g.list()
            [1, -17, 13, 0, 10]
            sage: g.padded_list()
            [1, -17, 13, 0, 10]
            sage: g.padded_list(10)
            [1, -17, 13, 0, 10, 0, 0, 0, 0, 0]
        """
        if n is None:
            if self._prec is infinity:
                return self.list()
            else:
                n = self._prec
        if n < 0:
            raise ValueError("n must be at least 0")
        v = self.list()
        if len(v) < n:
            z = self._parent.base_ring()(0)
            return v + [z]*(n - len(v))
        else:
            return v[:int(n)]

    def prec(self):
        """
        The precision of `...+O(x^r)` is by definition
        `r`.

        EXAMPLES::

            sage: R.<t> = ZZ[[]]
            sage: (t^2 + O(t^3)).prec()
            3
            sage: (1 - t^2 + O(t^100)).prec()
            100
        """
        return self._prec

    def precision_absolute(self):
        """
        Return the absolute precision of this series.

        By definition, the absolute precision of
        `...+O(x^r)` is `r`.

        EXAMPLES::

            sage: R.<t> = ZZ[[]]
            sage: (t^2 + O(t^3)).precision_absolute()
            3
            sage: (1 - t^2 + O(t^100)).precision_absolute()
            100
        """
        return self.prec()

    def precision_relative(self):
        """
        Return the relative precision of this series, that
        is the difference between its absolute precision
        and its valuation.

        By convension, the relative precision of `0` (or
        `O(x^r)` for any `r`) is `0`.

        EXAMPLES::

            sage: R.<t> = ZZ[[]]
            sage: (t^2 + O(t^3)).precision_relative()
            1
            sage: (1 - t^2 + O(t^100)).precision_relative()
            100
            sage: O(t^4).precision_relative()
            0
        """
        if self.is_zero():
            return 0
        else:
            return self.prec() - self.valuation()

    def _repr_(self):
        """
        Return the string representation of this power series.

        EXAMPLES::

            sage: R.<t> = ZZ[[]]
            sage: (t^2 + O(t^3))._repr_()
            't^2 + O(t^3)'

        ::

            sage: R.<t> = QQ[[]]
            sage: 1 / (1+2*t +O(t^5))
            1 - 2*t + 4*t^2 - 8*t^3 + 16*t^4 + O(t^5)

        ::

            sage: R.<t> = PowerSeriesRing(QQ, sparse=True)
            sage: 1 / (1+2*t +O(t^5))
            1 - 2*t + 4*t^2 - 8*t^3 + 16*t^4 + O(t^5)
            sage: -13/2 * t^3  + 5*t^5 + O(t^10)
            -13/2*t^3 + 5*t^5 + O(t^10)
        """
        if self.is_zero():
            if self.prec() is infinity:
                return "0"
            else:
                return "O(%s^%s)"%(self._parent.variable_name(),self.prec())

        atomic_repr = self._parent.base_ring()._repr_option('element_is_atomic')
        X = self._parent.variable_name()

        s = " "
        if self.is_sparse():
            f = self.polynomial()
            m = f.degree() + 1
            d = f._dict_unsafe()
            coeffs = list(d.iteritems())
            coeffs.sort()
            for (n, x) in coeffs:
                x = repr(x)
                if x != '0':
                    if s != ' ':
                        s += " + "
                    if not atomic_repr and n > 0 and (x.find("+") != -1 or x.find("-") != -1):
                        x = "(%s)"%x
                    if n > 1:
                        var = "*%s^%s"%(X,n)
                    elif n==1:
                        var = "*%s"%X
                    else:
                        var = ""
                    s += "%s%s"%(x,var)
        else:
            v = self.list()
            m = len(v)
            first = True
            for n in xrange(m):
                x = v[n]
                x = repr(x)
                if x != '0':
                    if not first:
                        s += " + "
                    if not atomic_repr and n > 0 and (x[1:].find("+") != -1 or x[1:].find("-") != -1):
                        x = "(%s)"%x
                    if n > 1:
                        var = "*%s^%s"%(X,n)
                    elif n==1:
                        var = "*%s"%X
                    else:
                        var = ""
                    s += "%s%s"%(x,var)
                    first = False
        # end

        s = s.replace(" + -", " - ")
        s = s.replace(" 1*"," ")
        s = s.replace(" -1*", " -")
        if not (self._prec is infinity):
            if self._prec == 0:
                bigoh = "O(1)"
            elif self._prec == 1:
                bigoh = "O(%s)"%self._parent.variable_name()
            else:
                bigoh = "O(%s^%s)"%(self._parent.variable_name(),self._prec)
            if s==" ":
                return bigoh
            s += " + %s"%bigoh
        return s[1:]

    def _latex_(self):
        r"""
        Return the latex representation of this power series.

        EXAMPLES::

            sage: R.<t> = QQ[[]]
            sage: f = -1/2 * t + 2/3*t^2 - 9/7 * t^15 + O(t^20); f
            -1/2*t + 2/3*t^2 - 9/7*t^15 + O(t^20)
            sage: latex(f)
            -\frac{1}{2}t + \frac{2}{3}t^{2} - \frac{9}{7}t^{15} + O(t^{20})
        """
        if self.is_zero():
            if self.prec() is infinity:
                return "0"
            else:
                return "0 + \\cdots"
        s = " "
        v = self.list()
        m = len(v)
        X = self._parent.latex_variable_names()[0]
        atomic_repr = self._parent.base_ring()._repr_option('element_is_atomic')
        first = True
        for n in xrange(m):
            x = v[n]
            x = sage.misc.latex.latex(x)
            if x != '0':
                if not first:
                    s += " + "
                if not atomic_repr and n > 0 and (x[1:].find("+") != -1 or x[1:].find("-") != -1):
                    x = "\\left(%s\\right)"%x
                if n > 1:
                    var = "%s^{%s}"%(X,n)
                elif n==1:
                    var = "%s"%X
                else:
                    var = ""
                if n > 0:
                    s += "%s|%s"%(x,var)
                else:
                    s += repr(x)
                first = False

        s = s.replace(" + -", " - ")
        s = s.replace(" -1|", " -")
        s = s.replace(" 1|"," ")
        s = s.replace("|","")
        if not (self._prec is infinity):
            if self._prec == 0:
                bigoh = "O(1)"
            elif self._prec == 1:
                bigoh = "O(%s)"%(X,)
            else:
                bigoh = "O(%s^{%s})"%(X,self._prec)
            if s == " ":
                return bigoh
            s += " + %s"%bigoh
        return s[1:]


    def truncate(self, prec=infinity):
        """
        The polynomial obtained from power series by truncation.

        EXAMPLES::

            sage: R.<I> = GF(2)[[]]
            sage: f = 1/(1+I+O(I^8)); f
            1 + I + I^2 + I^3 + I^4 + I^5 + I^6 + I^7 + O(I^8)
            sage: f.truncate(5)
            I^4 + I^3 + I^2 + I + 1
        """
        if prec is infinity:
            prec = self._prec
        a = self.list()
        v = [a[i] for i in range(min(prec, len(a)))]
        return self._parent._poly_ring()(v)

    cdef _inplace_truncate(self, long prec):
        return self.truncate(prec)

    def add_bigoh(self, prec):
        r"""
        Return the power series of precision at most ``prec`` got by adding
        `O(q^\text{prec})` to `f`, where `q` is the variable.

        EXAMPLES::

            sage: R.<A> = RDF[[]]
            sage: f = (1+A+O(A^5))^5; f
            1.0 + 5.0*A + 10.0*A^2 + 10.0*A^3 + 5.0*A^4 + O(A^5)
            sage: f.add_bigoh(3)
            1.0 + 5.0*A + 10.0*A^2 + O(A^3)
            sage: f.add_bigoh(5)
            1.0 + 5.0*A + 10.0*A^2 + 10.0*A^3 + 5.0*A^4 + O(A^5)
        """
        if prec is infinity or prec > self.prec():
            return self
        a = self.list()
        v = [a[i] for i in range(min(prec, len(a)))]
        return self._parent(v, prec)

    def __getitem__(self,n):
        r"""
        Return the coefficient of `t^n` in this power series, where
        `t` is the indeterminate of the power series ring.

        If `n` is negative return 0. If `n` is beyond the precision, raise an
        IndexError.

        EXAMPLES::

            sage: R.<m> = CDF[[]]
            sage: f = CDF(pi)^2 + m^3 + CDF(e)*m^4 + O(m^10); f   # abs tol 5e-16
            9.869604401089358 + 0.0*m + 0.0*m^2 + 1.0*m^3 + 2.718281828459045*m^4 + O(m^10)
            sage: f[-5]
            0.0
            sage: f[0]
            9.869604401089358
            sage: f[4]   # abs tol 5e-16
            2.718281828459045
            sage: f[9]
            0.0
            sage: f[10]
            Traceback (most recent call last):
            ...
            IndexError: coefficient not known
            sage: f[1000]
            Traceback (most recent call last):
            ...
            IndexError: coefficient not known
        """
        if n<0:
            return self.base_ring()(0)
        c = self.list()
        if n >= len(c):
            if self._prec > n:
                return self.base_ring()(0)
            else:
                raise IndexError("coefficient not known")
        return c[n]

    def common_prec(self, f):
        r"""
        Return minimum precision of `f` and ``self``.

        EXAMPLES::

            sage: R.<t> = PowerSeriesRing(QQ)

        ::

            sage: f = t + t^2 + O(t^3)
            sage: g = t + t^3 + t^4 + O(t^4)
            sage: f.common_prec(g)
            3
            sage: g.common_prec(f)
            3

        ::

            sage: f = t + t^2 + O(t^3)
            sage: g = t^2
            sage: f.common_prec(g)
            3
            sage: g.common_prec(f)
            3

        ::

            sage: f = t + t^2
            sage: f = t^2
            sage: f.common_prec(g)
            +Infinity
        """
        if self.prec() is infinity:
            return f.prec()
        elif f.prec() is infinity:
            return self.prec()
        return min(self.prec(), f.prec())

    cdef common_prec_c(self, PowerSeries f):
        if self._prec is infinity:
            return f._prec
        elif f._prec is infinity:
            return self._prec
        elif self._prec < f._prec:
            return self._prec
        else:
            return f._prec

    def _mul_prec(self, RingElement right_r):
        cdef PowerSeries right = <PowerSeries>right_r
        sp = self._prec
        rp = right._prec
        if sp is infinity:
            if rp is infinity:
                prec = infinity
            else:
                prec = rp + self.valuation()
        else:  # sp != infinity
            if rp is infinity:
                prec = sp + right.valuation()
            else:
                prec = min(rp + self.valuation(), sp + right.valuation())
        # endif
        return prec

    def __nonzero__(self):
        """
        Return True if this power series is not equal to 0.

        EXAMPLES::

            sage: R.<q> = ZZ[[ ]]; R
            Power Series Ring in q over Integer Ring
            sage: f = 1 + 3*q + O(q^10)
            sage: f.is_zero()
            False
            sage: (0 + O(q^2)).is_zero()
            True
            sage: R(0).is_zero()
            True
            sage: (0 + O(q^1000)).is_zero()
            True
        """
        return not not self.polynomial()

    def is_unit(self):
        """
        Return True if this power series is invertible.
        
        A power series is invertible precisely when the
        constant term is invertible.

        EXAMPLES::

            sage: R.<t> = PowerSeriesRing(ZZ)
            sage: (-1 + t - t^5).is_unit()
            True
            sage: (3 + t - t^5).is_unit()
            False

        AUTHORS:

        - David Harvey (2006-09-03)
        """
        return self[0].is_unit()

    def inverse(self):
        """
        Return the inverse of self, i.e., self^(-1).

        EXAMPLES::

            sage: R.<t> = PowerSeriesRing(QQ, sparse=True)
            sage: t.inverse()
            t^-1
            sage: type(_)
            <type 'sage.rings.laurent_series_ring_element.LaurentSeries'>
            sage: (1-t).inverse()
            1 + t + t^2 + t^3 + t^4 + t^5 + t^6 + t^7 + t^8 + ...
        """
        return ~self

    def valuation_zero_part(self):
        r"""
        Factor self as as `q^n \cdot (a_0 + a_1 q + \cdots)` with
        `a_0` nonzero. Then this function returns
        `a_0 + a_1 q + \cdots` .

        .. note::

           This valuation zero part need not be a unit if, e.g.,
           `a_0` is not invertible in the base ring.

        EXAMPLES::

            sage: R.<t> = PowerSeriesRing(QQ)
            sage: ((1/3)*t^5*(17-2/3*t^3)).valuation_zero_part()
            17/3 - 2/9*t^3

        In this example the valuation 0 part is not a unit::

            sage: R.<t> = PowerSeriesRing(ZZ, sparse=True)
            sage: u = (-2*t^5*(17-t^3)).valuation_zero_part(); u
            -34 + 2*t^3
            sage: u.is_unit()
            False
            sage: u.valuation()
            0
        """
        if self.is_zero():
            raise ValueError("power series has no valuation 0 part")
        n = self.valuation()
        if n == 0:
            return self
        elif self.is_dense():
            v = self.list()[int(n):]
        else:
            n = int(n)
            v = {}
            for k, x in self.dict().iteritems():
                if k >= n:
                    v[k-n] = x
        return self._parent(v, self.prec()-n)

    cpdef RingElement _div_(self, RingElement denom_r):
        """
        EXAMPLES::

            sage: k.<t> = QQ[[]]
            sage: t/t
            1
            sage: (t/(t^3 + 1)) * (t^3 + 1)
            t + O(t^21)
            sage: (t^5/(t^2 - 2)) * (t^2 -2 )
            t^5 + O(t^25)
        """
        denom = <PowerSeries>denom_r
        if denom.is_zero():
            raise ZeroDivisionError("Can't divide by something indistinguishable from 0")
        u = denom.valuation_zero_part()
        inv = ~u  # inverse

        v = denom.valuation()
        if v > self.valuation():
            R = self._parent.laurent_series_ring()
            return R(self)/R(denom)

        # Algorithm: Cancel common factors of q from top and bottom,
        # then invert the denominator.  We do the cancellation first
        # because we can only invert a unit (and remain in the ring
        # of power series).

        if v > 0:
            num = self >> v
        else:
            num = self
        return num*inv

    cpdef RingElement _floordiv_(self, RingElement denom):
        """
        Euclidean division (over fields) or ordinary division (over
        other rings; deprecated).

        EXAMPLES::

            sage: A.<q> = GF(7)[[]]
            sage: (q^2 - 1) // (q + 1)
            doctest:...: UserWarning: the operator // now returns the Euclidean quotient for power series over fields, use / for the true quotient
            6 + q + O(q^20)

            sage: R.<t> = ZZ[[]]
            sage: (t**10 - 1) // (1 + t + t^7)
            doctest:...: DeprecationWarning: the operator // is deprecated for power series over non-fields, use / instead
            See http://trac.sagemath.org/20062 for details.
            -1 + t - t^2 + t^3 - t^4 + t^5 - t^6 + 2*t^7 - 3*t^8 + 4*t^9 - 4*t^10 + 5*t^11 - 6*t^12 + 7*t^13 - 9*t^14 + 12*t^15 - 16*t^16 + 20*t^17 - 25*t^18 + 31*t^19 + O(t^20)
        """
        try:
            q, r = self.quo_rem(denom)
            warn("the operator // now returns the Euclidean quotient for power series over fields, use / for the true quotient")
            return q
        except (AttributeError, NotImplementedError):
            deprecation(20062, "the operator // is deprecated for power series over non-fields, use / instead")
            return self._div_(denom)

    def __mod__(self, other):
        """
        EXAMPLES::

            sage: R.<T> = Qp(7)[[]]
            sage: f = (48*67 + 46*67^2)*T + (1 + 42*67 + 5*67^3)*T^2 + O(T^3)
            sage: f % 67
            T^2 + O(T^3)
        """
        if isinstance(other,(int,Integer,long)):
            return power_series_ring.PowerSeriesRing(IntegerModRing(other), self.variable())(self)
        raise NotImplementedError("Mod on power series ring elements not defined except modulo an integer.")

    def shift(self, n):
        r"""
        Return this power series multiplied by the power `t^n`. If
        `n` is negative, terms below `t^n` will be
        discarded. Does not change this power series.

        .. note::

           Despite the fact that higher order terms are printed to the
           right in a power series, right shifting decreases the
           powers of `t`, while left shifting increases
           them. This is to be consistent with polynomials, integers,
           etc.

        EXAMPLES::

            sage: R.<t> = PowerSeriesRing(QQ['y'], 't', 5)
            sage: f = ~(1+t); f
            1 - t + t^2 - t^3 + t^4 + O(t^5)
            sage: f.shift(3)
            t^3 - t^4 + t^5 - t^6 + t^7 + O(t^8)
            sage: f >> 2
            1 - t + t^2 + O(t^3)
            sage: f << 10
            t^10 - t^11 + t^12 - t^13 + t^14 + O(t^15)
            sage: t << 29
            t^30

        AUTHORS:

        - Robert Bradshaw (2007-04-18)
        """
        return self._parent(self.polynomial().shift(n), self._prec + n)

    def __lshift__(self, n):
        return self.parent()(self.polynomial() << n, self.prec())

    def __rshift__(self, n):
        return self.parent()(self.polynomial() >> n, self.prec())

    def is_monomial(self):
        """
        Return True if this element is a monomial.  That is, if self is
        `x^n` for some non-negative integer `n`.

        EXAMPLES::

            sage: k.<z> = PowerSeriesRing(QQ, 'z')
            sage: z.is_monomial()
            True
            sage: k(1).is_monomial()
            True
            sage: (z+1).is_monomial()
            False
            sage: (z^2909).is_monomial()
            True
            sage: (3*z^2909).is_monomial()
            False
        """

        return self.polynomial().is_monomial()

    def is_square(self):
        """
        Return True if this function has a square root in this ring, e.g.,
        there is an element `y` in ``self.parent()``
        such that `y^2` equals ``self``.

        ALGORITHM: If the base ring is a field, this is true whenever the
        power series has even valuation and the leading coefficient is a
        perfect square.

        For an integral domain, it attempts the square root in the
        fraction field and tests whether or not the result lies in the
        original ring.

        EXAMPLES::

            sage: K.<t> = PowerSeriesRing(QQ, 't', 5)
            sage: (1+t).is_square()
            True
            sage: (2+t).is_square()
            False
            sage: (2+t.change_ring(RR)).is_square()
            True
            sage: t.is_square()
            False
            sage: K.<t> = PowerSeriesRing(ZZ, 't', 5)
            sage: (1+t).is_square()
            False
            sage: f = (1+t)^100
            sage: f.is_square()
            True
        """
        val = self.valuation()
        if val is not infinity and val % 2 == 1:
            return False
        elif not self[val].is_square():
            return False
        elif self.base_ring() in _Fields:
            return True
        else:
            try:
                self.parent()(self.sqrt())
                return True
            except TypeError:
                return False

    def sqrt(self, prec=None, extend=False, all=False, name=None):
        r"""
        Return a square root of self.

        INPUT:

          - ``prec`` - integer (default: None): if not None and the series
            has infinite precision, truncates series at precision
            prec.

          - ``extend`` - bool (default: False); if True, return a square
            root in an extension ring, if necessary. Otherwise, raise
            a ValueError if the square root is not in the base power series
            ring. For example, if ``extend`` is True the square root of a
            power series with odd degree leading coefficient is
            defined as an element of a formal extension ring.

          - ``name`` - string; if ``extend`` is True, you must also specify the print
            name of the formal square root.

          - ``all`` - bool (default: False); if True, return all square
            roots of self, instead of just one.

        ALGORITHM: Newton's method

        .. math::

           x_{i+1} = \frac{1}{2}( x_i + \mathrm{self}/x_i )

        EXAMPLES::

            sage: K.<t> = PowerSeriesRing(QQ, 't', 5)
            sage: sqrt(t^2)
            t
            sage: sqrt(1+t)
            1 + 1/2*t - 1/8*t^2 + 1/16*t^3 - 5/128*t^4 + O(t^5)
            sage: sqrt(4+t)
            2 + 1/4*t - 1/64*t^2 + 1/512*t^3 - 5/16384*t^4 + O(t^5)
            sage: u = sqrt(2+t, prec=2, extend=True, name = 'alpha'); u
            alpha
            sage: u^2
            2 + t
            sage: u.parent()
            Univariate Quotient Polynomial Ring in alpha over Power Series Ring in t over Rational Field with modulus x^2 - 2 - t
            sage: K.<t> = PowerSeriesRing(QQ, 't', 50)
            sage: sqrt(1+2*t+t^2)
            1 + t
            sage: sqrt(t^2 +2*t^4 + t^6)
            t + t^3
            sage: sqrt(1 + t + t^2 + 7*t^3)^2
            1 + t + t^2 + 7*t^3 + O(t^50)
            sage: sqrt(K(0))
            0
            sage: sqrt(t^2)
            t

        ::

            sage: K.<t> = PowerSeriesRing(CDF, 5)
            sage: v = sqrt(-1 + t + t^3, all=True); v
            [1.0*I - 0.5*I*t - 0.125*I*t^2 - 0.5625*I*t^3 - 0.2890625*I*t^4 + O(t^5),
             -1.0*I + 0.5*I*t + 0.125*I*t^2 + 0.5625*I*t^3 + 0.2890625*I*t^4 + O(t^5)]
            sage: [a^2 for a in v]
            [-1.0 + 1.0*t + 0.0*t^2 + 1.0*t^3 + O(t^5), -1.0 + 1.0*t + 0.0*t^2 + 1.0*t^3 + O(t^5)]

        A formal square root::

            sage: K.<t> = PowerSeriesRing(QQ, 5)
            sage: f = 2*t + t^3 + O(t^4)
            sage: s = f.sqrt(extend=True, name='sqrtf'); s
            sqrtf
            sage: s^2
            2*t + t^3 + O(t^4)
            sage: parent(s)
            Univariate Quotient Polynomial Ring in sqrtf over Power Series Ring in t over Rational Field with modulus x^2 - 2*t - t^3 + O(t^4)

        TESTS::

            sage: R.<x> = QQ[[]]
            sage: (x^10/2).sqrt()
            Traceback (most recent call last):
            ...
            ValueError: unable to take the square root of 1/2

        AUTHORS:

        - Robert Bradshaw

        - William Stein
        """
        if self.is_zero():
            ans = self._parent(0).O(self.prec()/2)
            if all:
                return [ans]
            else:
                return ans

        if all and not self.base_ring().is_integral_domain():
            raise NotImplementedError('all roots not implemented over a non-integral domain')

        formal_sqrt = False
        u = self.valuation_zero_part()
        # TODO, fix underlying element sqrt()
        try:
            try:
                s = u[0].sqrt(extend=False)
            except TypeError:
                s = u[0].sqrt()
        except ValueError:
            formal_sqrt = True
        if self.degree() == 0:
            if not formal_sqrt:
                a = self.parent()([s], self.prec())
                if all:
                    return [a, -a]
                else:
                    return a

        val = self.valuation()

        if formal_sqrt or val % 2 == 1:
            if extend:
                if name is None:
                    raise ValueError("the square root generates an extension, so you must specify the name of the square root")
                R = self._parent['x']
                S = R.quotient(R([-self,0,1]), names=name)
                a = S.gen()
                if all:
                    if not self.base_ring().is_integral_domain():
                        raise NotImplementedError('all roots not implemented over a non-integral domain')
                    return [a, -a]
                else:
                    return a
            elif formal_sqrt:
                raise ValueError("unable to take the square root of %s" % u[0])
            else:
                raise ValueError("power series does not have a square root since it has odd valuation.")


        pr = self.prec()
        if pr == infinity:
            test_exact = True
            if prec is None:
                pr = self._parent.default_prec()
            else:
                pr = prec
        else:
            test_exact = False
        prec = pr

        R = s.parent()
        a = self.valuation_zero_part()
        P = self._parent
        if not R is P.base_ring():
            a = a.change_ring(R)
        half = ~R(2)

        s = a.parent()([s])
        for cur_prec in sage.misc.misc.newton_method_sizes(prec)[1:]:
            (<PowerSeries>s)._prec = cur_prec
            s = half * (s + a/s)

        ans = s
        if val != 0:
            ans *= P.gen(0)**(val/2)
        if test_exact and ans.degree() < prec/2:
            if ans*ans == self:
                (<PowerSeries>ans)._prec = infinity

        if all:
            return [ans, -ans]  # since over an integral domain
        else:
            return ans

    def square_root(self):
        """
        Return the square root of self in this ring. If this cannot be done
        then an error will be raised.

        This function succeeds if and only if
        ``self``. :meth:`.is_square`

        EXAMPLES::

            sage: K.<t> = PowerSeriesRing(QQ, 't', 5)
            sage: (1+t).square_root()
            1 + 1/2*t - 1/8*t^2 + 1/16*t^3 - 5/128*t^4 + O(t^5)
            sage: (2+t).square_root()
            Traceback (most recent call last):
            ...
            ValueError: Square root does not live in this ring.
            sage: (2+t.change_ring(RR)).square_root()
            1.41421356237309 + 0.353553390593274*t - 0.0441941738241592*t^2 + 0.0110485434560398*t^3 - 0.00345266983001244*t^4 + O(t^5)
            sage: t.square_root()
            Traceback (most recent call last):
            ...
            ValueError: Square root not defined for power series of odd valuation.
            sage: K.<t> = PowerSeriesRing(ZZ, 't', 5)
            sage: f = (1+t)^20
            sage: f.square_root()
            1 + 10*t + 45*t^2 + 120*t^3 + 210*t^4 + O(t^5)
            sage: f = 1+t
            sage: f.square_root()
            Traceback (most recent call last):
            ...
            ValueError: Square root does not live in this ring.

        AUTHORS:

        - Robert Bradshaw
        """
        val = self.valuation()
        if val is not infinity and val % 2 == 1:
            raise ValueError("Square root not defined for power series of odd valuation.")
        elif not self[val].is_square():
            raise ValueError("Square root does not live in this ring.")
        elif self.base_ring() in _Fields:
            return self.sqrt()
        else:
            try:
                return self.parent()(self.sqrt())
            except TypeError:
                raise ValueError("Square root does not live in this ring.")

    def cos(self, prec=infinity):
        r"""
        Apply cos to the formal power series.

        INPUT:

        - ``prec`` -- Integer or ``infinity``. The degree to truncate
          the result to.

        OUTPUT:

        A new power series.

        EXAMPLES:

        For one variable::

            sage: t = PowerSeriesRing(QQ, 't').gen()
            sage: f = (t + t**2).O(4)
            sage: cos(f)
            1 - 1/2*t^2 - t^3 + O(t^4)

        For several variables::

            sage: T.<a,b> = PowerSeriesRing(ZZ,2)
            sage: f = a + b + a*b + T.O(3)
            sage: cos(f)
            1 - 1/2*a^2 - a*b - 1/2*b^2 + O(a, b)^3
            sage: f.cos()
            1 - 1/2*a^2 - a*b - 1/2*b^2 + O(a, b)^3
            sage: f.cos(prec=2)
            1 + O(a, b)^2

        If the power series has a non-zero constant coefficient `c`,
        one raises an error::

            sage: g = 2+f
            sage: cos(g)
            Traceback (most recent call last):
            ...
            ValueError: Can only apply cos to formal power series with zero constant term.

        If no precision is specified, the default precision is used::

            sage: T.default_prec()
            12
            sage: cos(a)
            1 - 1/2*a^2 + 1/24*a^4 - 1/720*a^6 + 1/40320*a^8 - 1/3628800*a^10 + O(a, b)^12
            sage: a.cos(prec=5)
            1 - 1/2*a^2 + 1/24*a^4 + O(a, b)^5
            sage: cos(a + T.O(5))
            1 - 1/2*a^2 + 1/24*a^4 + O(a, b)^5

        TESTS::

            sage: cos(a^2 + T.O(5))
            1 - 1/2*a^4 + O(a, b)^5
        """
        R = self.parent()

        c = self[0]
        if not c.is_zero():
            raise ValueError('Can only apply cos to formal power '
                             'series with zero constant term.')
        x = self
        val = x.valuation()
        assert(val >= 1)

        prec = min(prec, self.prec())
        if is_Infinite(prec):
            prec = R.default_prec()
        n_inv_factorial = R.base_ring().one()
        x_pow_n = R.one()
        x2 = x ** 2
        cos_x = R.one().add_bigoh(prec)
        for n in range(2, prec // val + 1, 2):
            x_pow_n = (x_pow_n * x2).add_bigoh(prec)
            n_inv_factorial /= - n * (n - 1)
            cos_x += x_pow_n * n_inv_factorial
        result_bg = cos_x

        if result_bg.base_ring() is not self.base_ring():
            R = R.change_ring(self.base_ring().fraction_field())
        return R(result_bg, prec=prec)

    def sin(self, prec=infinity):
        r"""
        Apply sin to the formal power series.

        INPUT:

        - ``prec`` -- Integer or ``infinity``. The degree to truncate
          the result to.

        OUTPUT:

        A new power series.

        EXAMPLES:

        For one variable::

            sage: t = PowerSeriesRing(QQ, 't').gen()
            sage: f = (t + t**2).O(4)
            sage: sin(f)
            t + t^2 - 1/6*t^3 + O(t^4)

        For several variables::

            sage: T.<a,b> = PowerSeriesRing(ZZ,2)
            sage: f = a + b + a*b + T.O(3)
            sage: sin(f)
            a + b + a*b + O(a, b)^3
            sage: f.sin()
            a + b + a*b + O(a, b)^3
            sage: f.sin(prec=2)
            a + b + O(a, b)^2

        If the power series has a non-zero constant coefficient `c`,
        one raises an error::

            sage: g = 2+f
            sage: sin(g)
            Traceback (most recent call last):
            ...
            ValueError: Can only apply sin to formal power series with zero constant term.

        If no precision is specified, the default precision is used::

            sage: T.default_prec()
            12
            sage: sin(a)
            a - 1/6*a^3 + 1/120*a^5 - 1/5040*a^7 + 1/362880*a^9 - 1/39916800*a^11 + O(a, b)^12
            sage: a.sin(prec=5)
            a - 1/6*a^3 + O(a, b)^5
            sage: sin(a + T.O(5))
            a - 1/6*a^3 + O(a, b)^5

        TESTS::

            sage: sin(a^2 + T.O(5))
            a^2 + O(a, b)^5
        """
        R = self.parent()

        c = self[0]
        if not c.is_zero():
            raise ValueError('Can only apply sin to formal power '
                             'series with zero constant term.')
        val = self.valuation()
        assert(val >= 1)

        x = self
        
        prec = min(prec, self.prec())
        if is_Infinite(prec):
            prec = R.default_prec()
        n_inv_factorial = R.base_ring().one()
        x_pow_n = x
        x2 = x ** 2
        sin_x = x.add_bigoh(prec)
        for n in range(3, prec // val + 1, 2):
            x_pow_n = (x_pow_n * x2).add_bigoh(prec)
            n_inv_factorial /= - n * (n - 1)
            sin_x += x_pow_n * n_inv_factorial
        result_bg = sin_x

        if result_bg.base_ring() is not self.base_ring():
            R = R.change_ring(self.base_ring().fraction_field())
        return R(result_bg, prec=prec)

    def O(self, prec):
        r"""
        Return this series plus `O(x^\text{prec})`. Does not change
        self.
        
        EXAMPLES::
        
            sage: R.<x> = PowerSeriesRing(ZZ)
            sage: p = 1 + x^2 + x^10; p
            1 + x^2 + x^10
            sage: p.O(15)
            1 + x^2 + x^10 + O(x^15)
            sage: p.O(5)
            1 + x^2 + O(x^5)
            sage: p.O(-5)
            Traceback (most recent call last):
            ...
            ValueError: prec (= -5) must be non-negative
        """
        if prec is infinity or prec >= self.prec():
            return self
        coeffs = self[:prec]
        return self._parent(coeffs, prec)


    def solve_linear_de(self, prec = infinity, b = None, f0 = None):
        r"""
        Obtain a power series solution to an inhomogeneous linear
        differential equation of the form:

        .. math::

              f'(t) = a(t) f(t) + b(t).



        INPUT:


        -  ``self`` - the power series `a(t)`

        -  ``b`` - the power series `b(t)` (default is
           zero)

        -  ``f0`` - the constant term of `f` ("initial
           condition") (default is 1)

        -  ``prec`` - desired precision of result (this will be
           reduced if either a or b have less precision available)


        OUTPUT: the power series `f`, to indicated precision

        ALGORITHM: A divide-and-conquer strategy; see the source code.
        Running time is approximately `M(n) \log n`, where
        `M(n)` is the time required for a polynomial multiplication
        of length `n` over the coefficient ring. (If you're working
        over something like `\QQ`, running time analysis can be a
        little complicated because the coefficients tend to explode.)

        .. note::

           - If the coefficient ring is a field of characteristic
             zero, then the solution will exist and is unique.

           - For other coefficient rings, things are more
             complicated. A solution may not exist, and if it does it
             may not be unique. Generally, by the time the nth term
             has been computed, the algorithm will have attempted
             divisions by `n!` in the coefficient ring. So if
             your coefficient ring has enough 'precision', and if your
             coefficient ring can perform divisions even when the
             answer is not unique, and if you know in advance that a
             solution exists, then this function will find a solution
             (otherwise it will probably crash).

        AUTHORS:

        - David Harvey (2006-09-11): factored functionality out from
          exp() function, cleaned up precision tests a bit

        EXAMPLES::

            sage: R.<t> = PowerSeriesRing(QQ, default_prec=10)

        ::

            sage: a = 2 - 3*t + 4*t^2 + O(t^10)
            sage: b = 3 - 4*t^2 + O(t^7)
            sage: f = a.solve_linear_de(prec=5, b=b, f0=3/5)
            sage: f
             3/5 + 21/5*t + 33/10*t^2 - 38/15*t^3 + 11/24*t^4 + O(t^5)
            sage: f.derivative() - a*f - b
             O(t^4)

        ::

            sage: a = 2 - 3*t + 4*t^2
            sage: b = b = 3 - 4*t^2
            sage: f = a.solve_linear_de(b=b, f0=3/5)
            Traceback (most recent call last):
            ...
            ValueError: cannot solve differential equation to infinite precision

        ::

            sage: a.solve_linear_de(prec=5, b=b, f0=3/5)
             3/5 + 21/5*t + 33/10*t^2 - 38/15*t^3 + 11/24*t^4 + O(t^5)
        """
        if b is None:
            b = self._parent(0)

        if f0 is None:
            f0 = 1
        f0 = self.base_ring()(f0)

        # reduce precision to whatever is available from a and b
        prec = min(prec, self.prec() + 1, b.prec() + 1)
        if prec is infinity:
            raise ValueError("cannot solve differential equation to infinite precision")
        prec = int(prec)
        if prec == 0:
            return self._parent(0, 0)
        if prec < 0:
            raise ValueError("prec (=%s) must be a non-negative integer" % prec)

        base_ring = self._parent.base_ring()
        R = PolynomialRing(base_ring, self._parent.variable_name())

        a_list = self.list()
        b_list = [base_ring(0)]
        b_list.extend(b.list())
        while len(b_list) < prec:
            b_list.append(base_ring(0))
        f = _solve_linear_de(R, 0, prec, a_list, b_list, f0)
        return self._parent(f, prec)

    def exp(self, prec=None):
        r"""
        Return exp of this power series to the indicated precision.

        INPUT:


        -  ``prec`` - integer; default is
           ``self.parent().default_prec``


        ALGORITHM: See :meth:`.solve_linear_de`.

        .. note::

           - Screwy things can happen if the coefficient ring is not a
             field of characteristic zero. See :meth:`.solve_linear_de`.

        AUTHORS:

        - David Harvey (2006-09-08): rewrote to use simplest possible "lazy" algorithm.

        - David Harvey (2006-09-10): rewrote to use divide-and-conquer
          strategy.

        - David Harvey (2006-09-11): factored functionality out to
          solve_linear_de().

        - Sourav Sen Gupta, David Harvey (2008-11): handle constant
          term

        EXAMPLES::

            sage: R.<t> = PowerSeriesRing(QQ, default_prec=10)

        Check that `\exp(t)` is, well, `\exp(t)`::

            sage: (t + O(t^10)).exp()
            1 + t + 1/2*t^2 + 1/6*t^3 + 1/24*t^4 + 1/120*t^5 + 1/720*t^6 + 1/5040*t^7 + 1/40320*t^8 + 1/362880*t^9 + O(t^10)

        Check that `\exp(\log(1+t))` is `1+t`::

            sage: (sum([-(-t)^n/n for n in range(1, 10)]) + O(t^10)).exp()
            1 + t + O(t^10)

        Check that `\exp(2t + t^2 - t^5)` is whatever it is::

            sage: (2*t + t^2 - t^5 + O(t^10)).exp()
            1 + 2*t + 3*t^2 + 10/3*t^3 + 19/6*t^4 + 8/5*t^5 - 7/90*t^6 - 538/315*t^7 - 425/168*t^8 - 30629/11340*t^9 + O(t^10)

        Check requesting lower precision::

            sage: (t + t^2 - t^5 + O(t^10)).exp(5)
            1 + t + 3/2*t^2 + 7/6*t^3 + 25/24*t^4 + O(t^5)

        Can't get more precision than the input::

            sage: (t + t^2 + O(t^3)).exp(10)
            1 + t + 3/2*t^2 + O(t^3)

        Check some boundary cases::

            sage: (t + O(t^2)).exp(1)
            1 + O(t)
            sage: (t + O(t^2)).exp(0)
            O(t^0)

        Handle nonzero constant term (fixes :trac:`4477`)::

            sage: R.<x> = PowerSeriesRing(RR)
            sage: (1 + x + x^2 + O(x^3)).exp()
            2.71828182845905 + 2.71828182845905*x + 4.07742274268857*x^2 + O(x^3)

        ::

            sage: R.<x> = PowerSeriesRing(ZZ)
            sage: (1 + x + O(x^2)).exp()
            Traceback (most recent call last):
            ...
            ArithmeticError: exponential of constant term does not belong to coefficient ring (consider working in a larger ring)

        ::

            sage: R.<x> = PowerSeriesRing(GF(5))
            sage: (1 + x + O(x^2)).exp()
            Traceback (most recent call last):
            ...
            ArithmeticError: constant term of power series does not support exponentiation
        """
        if prec is None:
            prec = self._parent.default_prec()

        t = self.derivative().solve_linear_de(prec)

        if not self[0].is_zero():
            try:
                C = self[0].exp()
            except AttributeError:
                raise ArithmeticError("constant term of power series does not support exponentiation")

            if C.parent() is not self.base_ring():
                raise ArithmeticError("exponential of constant term does not belong to coefficient ring (consider working in a larger ring)")

            t = C * t

        return t

    def log(self, prec=None):
        r"""
        Return log of this power series to the indicated precision.

        This works only if the constant term of the power series is 1
        or the base ring can take the logarithm of the constant coefficient.

        INPUT:

        -  ``prec`` -- integer; default is ``self.parent().default_prec()``

        ALGORITHM: See :meth:`solve_linear_de()`.

        .. WARNING::

            Screwy things can happen if the coefficient ring is not a
            field of characteristic zero. See :meth:`solve_linear_de()`.

        EXAMPLES::

            sage: R.<t> = PowerSeriesRing(QQ, default_prec=10)
            sage: (1 + t + O(t^10)).log()
            t - 1/2*t^2 + 1/3*t^3 - 1/4*t^4 + 1/5*t^5 - 1/6*t^6 + 1/7*t^7 - 1/8*t^8 + 1/9*t^9 + O(t^10)

            sage: t.exp().log()
            t + O(t^10)

            sage: (1+t).log().exp()
            1 + t + O(t^10)

            sage: (-1 + t + O(t^10)).log()
            Traceback (most recent call last):
            ...
            AttributeError: 'sage.rings.rational.Rational' object has no attribute 'log'

            sage: R.<t> = PowerSeriesRing(RR)
            sage: (2+t).log().exp()
            2.00000000000000 + 1.00000000000000*t + O(t^20)
        """
        if prec is None:
            prec = self._parent.default_prec()

        zero = self.parent().zero()
        const_off = zero

        if not self[0].is_one():
            if self.base_ring() in _Fields:
                const_off = self[0].log()
            else:
                raise ArithmeticError("constant term of power series is not 1")

        t = zero.solve_linear_de(prec,b=self.derivative()/self,f0=0)
        return t + const_off

    def V(self, n):
        r"""
        If `f = \sum a_m x^m`, then this function returns
        `\sum a_m x^{nm}`.
        
        EXAMPLES::
        
            sage: R.<x> = PowerSeriesRing(ZZ)
            sage: p = 1 + x^2 + x^10; p
            1 + x^2 + x^10
            sage: p.V(3)
            1 + x^6 + x^30
            sage: (p+O(x^20)).V(3)
            1 + x^6 + x^30 + O(x^60)
        """
        v = self.list()
        m = 0
        w = []
        zero = self.base_ring()(0)
        for i in range(len(v)*n):
            if i%n != 0:
                w.append(zero)
            else:
                w.append(v[m])
                m += 1
        return self._parent(w, self.prec()*n)

    def valuation(self):
        """
        Return the valuation of this power series.

        This is equal to the valuation of the underlying polynomial.

        EXAMPLES:

        Sparse examples::

            sage: R.<t> = PowerSeriesRing(QQ, sparse=True)
            sage: f = t^100000 + O(t^10000000)
            sage: f.valuation()
            100000
            sage: R(0).valuation()
            +Infinity

        Dense examples::

            sage: R.<t> = PowerSeriesRing(ZZ)
            sage: f = 17*t^100 +O(t^110)
            sage: f.valuation()
            100
            sage: t.valuation()
            1
        """
        return self.polynomial().valuation()

    def variable(self):
        """
        Return a string with the name of the variable
        of this power series.
        
        EXAMPLES::

            sage: R.<x> = PowerSeriesRing(Rationals())
            sage: f = x^2 + 3*x^4 + O(x^7)
            sage: f.variable()
            'x'

        AUTHORS:

        - David Harvey (2006-08-08)
        """
        return self._parent.variable_name()

    def degree(self):
        """
        Return the degree of this power series, which is by definition the
        degree of the underlying polynomial.

        EXAMPLES::

            sage: R.<t> = PowerSeriesRing(QQ, sparse=True)
            sage: f = t^100000 + O(t^10000000)
            sage: f.degree()
            100000
        """
        return self.polynomial().degree()

    def derivative(self, *args):
        r"""
        The formal derivative of this power series, with respect to
        variables supplied in args.

        Multiple variables and iteration counts may be supplied; see
        documentation for the global derivative() function for more
        details.

        .. seealso::

           :meth:`_derivative`

        EXAMPLES::

            sage: R.<x> = PowerSeriesRing(QQ)
            sage: g = -x + x^2/2 - x^4 + O(x^6)
            sage: g.derivative()
            -1 + x - 4*x^3 + O(x^5)
            sage: g.derivative(x)
            -1 + x - 4*x^3 + O(x^5)
            sage: g.derivative(x, x)
            1 - 12*x^2 + O(x^4)
            sage: g.derivative(x, 2)
            1 - 12*x^2 + O(x^4)
        """
        return multi_derivative(self, args)


    def __setitem__(self, n, value):
        """
        Called when an attempt is made to change a power series.
        
        EXAMPLES::

            sage: R.<t> = ZZ[[]]
            sage: f = 3 - t^3 + O(t^5)
            sage: f[1] = 5
            Traceback (most recent call last):
            ...
            IndexError: power series are immutable
        """
        raise IndexError("power series are immutable")

    def laurent_series(self):
        """
        Return the Laurent series associated to this power series, i.e.,
        this series considered as a Laurent series.

        EXAMPLES::

            sage: k.<w> = QQ[[]]
            sage: f = 1+17*w+15*w^3+O(w^5)
            sage: parent(f)
            Power Series Ring in w over Rational Field
            sage: g = f.laurent_series(); g
            1 + 17*w + 15*w^3 + O(w^5)
        """
        return self._parent.laurent_series_ring()(self)

    def egf_to_ogf(self):
        r"""
        Returns the ordinary generating function power series,
        assuming self is an exponential generating function power series.

        This function is known as ``serlaplace`` in PARI/GP.

        EXAMPLES::

            sage: R.<t> = PowerSeriesRing(QQ)
            sage: f = t + t^2/factorial(2) + 2*t^3/factorial(3)
            sage: f.egf_to_ogf()
            t + t^2 + 2*t^3
        """
        return self.parent()([self[i] * arith.factorial(i) for i in range(self.degree()+1)])

    def ogf_to_egf(self):
        r"""
        Returns the exponential generating function power series,
        assuming self is an ordinary generating function power series.

        This can also be computed as ``serconvol(f,exp(t))`` in PARI/GP.

        EXAMPLES::

            sage: R.<t> = PowerSeriesRing(QQ)
            sage: f = t + t^2 + 2*t^3
            sage: f.ogf_to_egf()
            t + 1/2*t^2 + 1/3*t^3
        """
        return self.parent()([self[i] / arith.factorial(i) for i in range(self.degree()+1)])

    ogf = deprecated_function_alias(15705, egf_to_ogf)
    egf = deprecated_function_alias(15705, ogf_to_egf)

    def _pari_(self):
        """
        Return a PARI representation of this series.

        There are currently limits to the possible base rings over which this
        function works.  See the documentation for
        ``sage.rings.polynomial.polynomial_element.Polynomial._pari_``

        EXAMPLES::

            sage: k.<w> = QQ[[]]
            sage: f = 1+17*w+15*w^3+O(w^5)
            sage: pari(f) # indirect doctest
            1 + 17*w + 15*w^3 + O(w^5)
            sage: pari(1 - 19*w + w^5) # indirect doctest
            w^5 - 19*w + 1
            sage: R.<x> = Zmod(6)[[]]
            sage: pari(1 + x + 8*x^3 + O(x^8)) # indirect doctest
            Mod(1, 6) + Mod(1, 6)*x + Mod(2, 6)*x^3 + O(x^8)

        TESTS::

            sage: pari(1 + O(x^1))
            Mod(1, 6) + O(x)
            sage: pari(O(x^1))
            O(x)
            sage: pari(O(x^0))
            O(x^0)
        """
        n = self.prec()
<<<<<<< HEAD
        cdef pari_gen s = self.truncate()._pari_()  # PARI polynomial
        if n < infinity:
            v = s.variable()
            if s:
                s = s.Ser(v, n - s.valuation(v))
            else:
                s = s.Ser(v, n)
=======
        if n is infinity:
            raise ValueError("series precision must be finite for conversion to pari object.")
        s = self.truncate()._pari_()  # PARI polynomial
        s += pari('O(%s^%d)' % (s.variable(), n))  # PARI series
>>>>>>> 769ff190
        return s

def _solve_linear_de(R, N, L, a, b, f0):
    r"""
    Internal function used by PowerSeries.solve_linear_de().

    INPUT:


    -  ``R`` - a PolynomialRing

    -  ``N`` - integer = 0

    -  ``L`` - integer = 1

    -  ``a`` - list of coefficients of `a`, any
       length, all coefficients should belong to base ring of R.

    -  ``b`` - list of coefficients of `b`, length
       at least `L` (only first `L` coefficients are
       used), all coefficients should belong to base ring of R.

    -  ``f0`` - constant term of `f` (only used if
       `N == 0`), should belong to base ring of R.


    OUTPUT: List of coefficients of `f` (length exactly
    `L`), where `f` is a solution to the linear
    inhomogeneous differential equation:

    .. math::

         (t^N f)'  =  a t^N f  +  t^{N-1} b  +  O(t^{N+L-1}).


    The constant term of `f` is taken to be f0 if
    `N == 0`, and otherwise is determined by
    `N f_0 = b_0`.

    ALGORITHM: The algorithm implemented here is inspired by the "fast
    lazy multiplication algorithm" described in the paper "Lazy
    multiplication of formal power series" by J van der Hoeven (1997
    ISSAC conference).

    Our situation is a bit simpler than the one described there,
    because only one of the series being multiplied needs the lazy
    treatment; the other one is known fully in advance. I have
    reformulated the algorithm as an explicit divide-and-conquer
    recursion. Possibly it is slower than the one described by van der
    Hoeven, by a constant factor, but it seems easier to implement.
    Also, because we repeatedly split in half starting at the top
    level, instead of repeatedly doubling in size from the bottom
    level, it's easier to avoid problems with "overshooting" in the
    last iteration.

    The idea is to split the problem into two instances with
    `L` about half the size. Take `L'` to be the
    ceiling of `(L/2)`. First recursively find `g`
    modulo `t^{L'}` such that

    .. math::

         (t^N g)'  =  a t^N g  +  t^{N-1} b  +  O(t^{N+L'-1}).



    Next we want to find `h` modulo `t^{L-L'}` such
    that `f = g + t^{L'} h` is a solution of the original
    equation. We can find a suitable `h` by recursively solving
    another differential equation of the same form, namely

    .. math::

         (t^{N+L'} h)'  =  a t^{N+L'} h  +  c t^{N+L'-1} + O(t^{N+L'-1}),


    where `c` is determined by

    .. math::

         (t^N g)' - a t^N g - t^{N-1} b  =  -c t^{N+L'-1} + O(t^{N+L-1}).


    Once `g` is known, `c` can be recovered from this
    relation by computing the coefficients of `t^j` of the
    product `a g` for `j` in the range
    `L'-1 \leq j < L-1`.

    At the bottom of the recursion we have `L = 1`, in which
    case the solution is simply given by `f_0 = b_0/N` (or by
    the supplied initial condition `f_0` when
    `N == 0`).

    The algorithm has to do one multiplication of length `N`,
    two of length `N/2`, four of length `N/4`, etc,
    hence giving runtime `O(M(N) \log N)`.

    AUTHORS:

    - David Harvey (2006-09-11): factored out of PowerSeries.exp().
    """
    if L == 1:
        # base case
        if N == 0:
            return [f0]
        else:
            return [b[0] / N]

    L2 = (L + 1) >> 1    # ceil(L/2)

    g = _solve_linear_de(R, N, L2, a, b, f0)

    term1 = R(g)  # we must not have check=False, since otherwise [..., 0, 0] is not stripped
    term2 = R(a[:L]) #, check=False)
    product = (term1 * term2).list()

    # todo: perhaps next loop could be made more efficient
    c = b[L2 : L]
    for j in range(L2 - 1, min(L-1, len(product))):
        c[j - (L2-1)] = c[j - (L2-1)] + product[j]

    h = _solve_linear_de(R, N + L2, L - L2, a, c, f0)

    g.extend(h)
    return g


def make_powerseries_poly_v0(parent,  f, prec, is_gen):
    # This is only used to unpickle old pickles. The new pickling
    # works differently!
    import power_series_poly
    return power_series_poly.PowerSeries_poly(parent, f, prec, 0, is_gen)

def make_element_from_parent_v0(parent, *args):
    # This is only used to unpickle old pickles. The new pickling
    # works differently!
    return parent(*args)<|MERGE_RESOLUTION|>--- conflicted
+++ resolved
@@ -2091,7 +2091,6 @@
             O(x^0)
         """
         n = self.prec()
-<<<<<<< HEAD
         cdef pari_gen s = self.truncate()._pari_()  # PARI polynomial
         if n < infinity:
             v = s.variable()
@@ -2099,12 +2098,6 @@
                 s = s.Ser(v, n - s.valuation(v))
             else:
                 s = s.Ser(v, n)
-=======
-        if n is infinity:
-            raise ValueError("series precision must be finite for conversion to pari object.")
-        s = self.truncate()._pari_()  # PARI polynomial
-        s += pari('O(%s^%d)' % (s.variable(), n))  # PARI series
->>>>>>> 769ff190
         return s
 
 def _solve_linear_de(R, N, L, a, b, f0):
