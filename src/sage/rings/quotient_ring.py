r"""
Quotient Rings

AUTHORS:

- William Stein
- Simon King (2011-04): Put it into the category framework, use the
  new coercion model.
- Simon King (2011-04): Quotients of non-commutative rings by
  twosided ideals.

TESTS::

    sage: R.<x> = PolynomialRing(ZZ)
    sage: I = R.ideal([4 + 3*x + x^2, 1 + x^2])
    sage: S = R.quotient_ring(I)

.. todo::

    The following skipped tests should be removed once :trac:`13999` is fixed::

        sage: TestSuite(S).run(skip=['_test_nonzero_equal', '_test_elements', '_test_zero'])

In :trac:`11068`, non-commutative quotient rings `R/I` were
implemented.  The only requirement is that the two-sided ideal `I`
provides a ``reduce`` method so that ``I.reduce(x)`` is the normal
form of an element `x` with respect to `I` (i.e., we have
``I.reduce(x) == I.reduce(y)`` if `x-y \in I`, and
``x - I.reduce(x) in I``). Here is a toy example::

    sage: from sage.rings.noncommutative_ideals import Ideal_nc
    sage: from itertools import product
    sage: class PowerIdeal(Ideal_nc):
    ....:     def __init__(self, R, n):
    ....:         self._power = n
    ....:         self._power = n
    ....:         Ideal_nc.__init__(self, R, [R.prod(m) for m in product(R.gens(), repeat=n)])
    ....:     def reduce(self,x):
    ....:         R = self.ring()
    ....:         return add([c*R(m) for m,c in x if len(m)<self._power],R(0))
    sage: F.<x,y,z> = FreeAlgebra(QQ, 3)
    sage: I3 = PowerIdeal(F,3); I3
    Twosided Ideal (x^3, x^2*y, x^2*z, x*y*x, x*y^2, x*y*z, x*z*x, x*z*y,
    x*z^2, y*x^2, y*x*y, y*x*z, y^2*x, y^3, y^2*z, y*z*x, y*z*y, y*z^2,
    z*x^2, z*x*y, z*x*z, z*y*x, z*y^2, z*y*z, z^2*x, z^2*y, z^3) of
    Free Algebra on 3 generators (x, y, z) over Rational Field

Free algebras have a custom quotient method that serves at creating
finite dimensional quotients defined by multiplication matrices. We
are bypassing it, so that we obtain the default quotient::

    sage: Q3.<a,b,c> = F.quotient(I3)
    sage: Q3
    Quotient of Free Algebra on 3 generators (x, y, z) over Rational Field by
    the ideal (x^3, x^2*y, x^2*z, x*y*x, x*y^2, x*y*z, x*z*x, x*z*y, x*z^2,
    y*x^2, y*x*y, y*x*z, y^2*x, y^3, y^2*z, y*z*x, y*z*y, y*z^2, z*x^2, z*x*y,
    z*x*z, z*y*x, z*y^2, z*y*z, z^2*x, z^2*y, z^3)
    sage: (a+b+2)^4
    16 + 32*a + 32*b + 24*a^2 + 24*a*b + 24*b*a + 24*b^2
    sage: Q3.is_commutative()
    False

Even though `Q_3` is not commutative, there is commutativity for
products of degree three::

    sage: a*(b*c)-(b*c)*a==F.zero()
    True

If we quotient out all terms of degree two then of course the resulting
quotient ring is commutative::

    sage: I2 = PowerIdeal(F,2); I2
    Twosided Ideal (x^2, x*y, x*z, y*x, y^2, y*z, z*x, z*y, z^2) of Free Algebra
    on 3 generators (x, y, z) over Rational Field
    sage: Q2.<a,b,c> = F.quotient(I2)
    sage: Q2.is_commutative()
    True
    sage: (a+b+2)^4
    16 + 32*a + 32*b

Since :trac:`7797`, there is an implementation of free algebras
based on Singular's implementation of the Letterplace Algebra. Our
letterplace wrapper allows to provide the above toy example more
easily::

    sage: from itertools import product
    sage: F.<x,y,z> = FreeAlgebra(QQ, implementation='letterplace')
    sage: Q3 = F.quo(F*[F.prod(m) for m in product(F.gens(), repeat=3)]*F)
    sage: Q3
    Quotient of Free Associative Unital Algebra on 3 generators (x, y, z) over Rational Field by the ideal (x*x*x, x*x*y, x*x*z, x*y*x, x*y*y, x*y*z, x*z*x, x*z*y, x*z*z, y*x*x, y*x*y, y*x*z, y*y*x, y*y*y, y*y*z, y*z*x, y*z*y, y*z*z, z*x*x, z*x*y, z*x*z, z*y*x, z*y*y, z*y*z, z*z*x, z*z*y, z*z*z)
    sage: Q3.0*Q3.1-Q3.1*Q3.0
    xbar*ybar - ybar*xbar
    sage: Q3.0*(Q3.1*Q3.2)-(Q3.1*Q3.2)*Q3.0
    0
    sage: Q2 = F.quo(F*[F.prod(m) for m in product(F.gens(), repeat=2)]*F)
    sage: Q2.is_commutative()
    True

"""
#*****************************************************************************
#       Copyright (C) 2005 William Stein <wstein@gmail.com>
#
# This program is free software: you can redistribute it and/or modify
# it under the terms of the GNU General Public License as published by
# the Free Software Foundation, either version 2 of the License, or
# (at your option) any later version.
#                  http://www.gnu.org/licenses/
#*****************************************************************************


import sage.misc.latex as latex
from . import ring, ideal, quotient_ring_element
from sage.structure.category_object import normalize_names
from sage.structure.richcmp import richcmp_method, richcmp
import sage.structure.parent_gens
from sage.misc.cachefunc import cached_method
from sage.categories.rings import Rings
from sage.categories.commutative_rings import CommutativeRings


MPolynomialIdeal = None
try:
    from sage.interfaces.singular import singular as singular_default, is_SingularElement
except ImportError:
    is_singularElement = lambda x : False
    singular_default = None


def QuotientRing(R, I, names=None, **kwds):
    r"""
    Creates a quotient ring of the ring `R` by the twosided ideal `I`.

    Variables are labeled by ``names`` (if the quotient ring is a quotient
    of a polynomial ring).  If ``names`` isn't given, 'bar' will be appended
    to the variable names in `R`.

    INPUT:

    - ``R`` -- a ring.

    - ``I`` -- a twosided ideal of `R`.

    - ``names`` -- (optional) a list of strings to be used as names for
      the variables in the quotient ring `R/I`.

    - further named arguments that will be passed to the constructor
      of the quotient ring instance.

    OUTPUT: `R/I` - the quotient ring `R` mod the ideal `I`

    ASSUMPTION:

    ``I`` has a method ``I.reduce(x)`` returning the normal form
    of elements `x\in R`. In other words, it is required that
    ``I.reduce(x)==I.reduce(y)`` `\iff x-y \in I`, and
    ``x-I.reduce(x) in I``, for all `x,y\in R`.

    EXAMPLES:

    Some simple quotient rings with the integers::

        sage: R = QuotientRing(ZZ,7*ZZ); R
        Quotient of Integer Ring by the ideal (7)
        sage: R.gens()
        (1,)
        sage: 1*R(3); 6*R(3); 7*R(3)
        3
        4
        0

    ::

        sage: S = QuotientRing(ZZ,ZZ.ideal(8)); S
        Quotient of Integer Ring by the ideal (8)
        sage: 2*S(4)
        0

    With polynomial rings (note that the variable name of the quotient
    ring can be specified as shown below)::

        sage: P.<x> = QQ[]
        sage: R.<xx> = QuotientRing(P, P.ideal(x^2 + 1))
        sage: R
        Univariate Quotient Polynomial Ring in xx over Rational Field with modulus x^2 + 1
        sage: R.gens(); R.gen()
        (xx,)
        xx
        sage: for n in range(4): xx^n
        1
        xx
        -1
        -xx

    ::

        sage: P.<x> = QQ[]
        sage: S = QuotientRing(P, P.ideal(x^2 - 2))
        sage: S
        Univariate Quotient Polynomial Ring in xbar over Rational Field with
        modulus x^2 - 2
        sage: xbar = S.gen(); S.gen()
        xbar
        sage: for n in range(3): xbar^n
        1
        xbar
        2

    Sage coerces objects into ideals when possible::

        sage: P.<x> = QQ[]
        sage: R = QuotientRing(P, x^2 + 1); R
        Univariate Quotient Polynomial Ring in xbar over Rational Field with
        modulus x^2 + 1

    By Noether's homomorphism theorems, the quotient of a quotient ring
    of `R` is just the quotient of `R` by the sum of the ideals. In this
    example, we end up modding out the ideal `(x)` from the ring
    `\QQ[x,y]`::

        sage: R.<x,y> = PolynomialRing(QQ,2)
        sage: S.<a,b> = QuotientRing(R,R.ideal(1 + y^2))
        sage: T.<c,d> = QuotientRing(S,S.ideal(a))
        sage: T
        Quotient of Multivariate Polynomial Ring in x, y over Rational Field by the ideal (x, y^2 + 1)
        sage: R.gens(); S.gens(); T.gens()
        (x, y)
        (a, b)
        (0, d)
        sage: for n in range(4): d^n
        1
        d
        -1
        -d

    TESTS:

    By :trac:`11068`, the following does not return a generic
    quotient ring but a usual quotient of the integer ring::

        sage: R = Integers(8)
        sage: I = R.ideal(2)
        sage: R.quotient(I)
        Ring of integers modulo 2

    Here is an example of the quotient of a free algebra by a
    twosided homogeneous ideal (see :trac:`7797`)::

        sage: F.<x,y,z> = FreeAlgebra(QQ, implementation='letterplace')
        sage: I = F*[x*y+y*z,x^2+x*y-y*x-y^2]*F
        sage: Q.<a,b,c> = F.quo(I); Q
        Quotient of Free Associative Unital Algebra on 3 generators (x, y, z) over Rational Field by the ideal (x*y + y*z, x*x + x*y - y*x - y*y)
        sage: a*b
        -b*c
        sage: a^3
        -b*c*a - b*c*b - b*c*c
        sage: J = Q*[a^3-b^3]*Q
        sage: R.<i,j,k> = Q.quo(J); R
        Quotient of Free Associative Unital Algebra on 3 generators (x, y, z) over Rational Field by the ideal (-y*y*z - y*z*x - 2*y*z*z, x*y + y*z, x*x + x*y - y*x - y*y)
        sage: i^3
        -j*k*i - j*k*j - j*k*k
        sage: j^3
        -j*k*i - j*k*j - j*k*k

    Check that :trac:`5978` is fixed by if we quotient by the zero ideal `(0)`
    then we just return ``R``::

        sage: R = QQ['x']
        sage: R.quotient(R.zero_ideal())
        Univariate Polynomial Ring in x over Rational Field
        sage: R.<x> = PolynomialRing(ZZ)
        sage: R is R.quotient(R.zero_ideal())
        True
        sage: I = R.ideal(0)
        sage: R is R.quotient(I)
        True
    """
    # 1. Not all rings inherit from the base class of rings.
    # 2. We want to support quotients of free algebras by homogeneous two-sided ideals.
    #if not isinstance(R, commutative_ring.CommutativeRing):
    #    raise TypeError, "R must be a commutative ring."
    from sage.all import Integers, ZZ
    if R not in Rings():
        raise TypeError("R must be a ring.")
    try:
        is_commutative = R.is_commutative()
    except (AttributeError, NotImplementedError):
        is_commutative = False
    if names is None:
        try:
            names = tuple([x + 'bar' for x in R.variable_names()])
        except ValueError: # no names are assigned
            pass
    else:
        names = normalize_names(R.ngens(), names)
    if kwds.get('implementation') == 'pbori':
        from sage.rings.polynomial.polynomial_ring_constructor import BooleanPolynomialRing_constructor as BooleanPolynomialRing
        kwds.pop('implementation')
        return BooleanPolynomialRing(R.ngens(), names=names, **kwds)
    if not isinstance(I, ideal.Ideal_generic) or I.ring() != R:
        I = R.ideal(I)
    if I.is_zero():
        return R
    try:
        if I.is_principal():
            return R.quotient_by_principal_ideal(I.gen(), names)
    except (AttributeError, NotImplementedError):
        pass
    if not is_commutative:
        try:
            if I.side() != 'twosided':
                raise AttributeError
        except AttributeError:
            raise TypeError("A twosided ideal is required.")
    if isinstance(R, QuotientRing_nc):
        pi = R.cover()
        S = pi.domain()
        G = [pi.lift(x) for x in I.gens()]
        I_lift = S.ideal(G)
        J = R.defining_ideal()
        if S == ZZ:
            return Integers((I_lift+J).gen(), **kwds)
        return R.__class__(S, I_lift + J, names=names)
    if isinstance(R, ring.CommutativeRing):
        return QuotientRing_generic(R, I, names, **kwds)
    return QuotientRing_nc(R, I, names, **kwds)

def is_QuotientRing(x):
    """
    Tests whether or not ``x`` inherits from :class:`QuotientRing_nc`.

    EXAMPLES::

        sage: from sage.rings.quotient_ring import is_QuotientRing
        sage: R.<x> = PolynomialRing(ZZ,'x')
        sage: I = R.ideal([4 + 3*x + x^2, 1 + x^2])
        sage: S = R.quotient_ring(I)
        sage: is_QuotientRing(S)
        True
        sage: is_QuotientRing(R)
        False

    ::

        sage: F.<x,y,z> = FreeAlgebra(QQ, implementation='letterplace')
        sage: I = F*[x*y+y*z,x^2+x*y-y*x-y^2]*F
        sage: Q = F.quo(I)
        sage: is_QuotientRing(Q)
        True
        sage: is_QuotientRing(F)
        False

    """
    return isinstance(x, QuotientRing_nc)


_Rings = Rings()
_RingsQuotients = Rings().Quotients()
_CommutativeRingsQuotients = CommutativeRings().Quotients()
from sage.structure.category_object import check_default_category


@richcmp_method
class QuotientRing_nc(ring.Ring, sage.structure.parent_gens.ParentWithGens):
    """
    The quotient ring of `R` by a twosided ideal `I`.

    This class is for rings that do not inherit from
    :class:`~sage.rings.ring.CommutativeRing`.

    EXAMPLES:

    Here is a quotient of a free algebra by a twosided homogeneous ideal::

        sage: F.<x,y,z> = FreeAlgebra(QQ, implementation='letterplace')
        sage: I = F*[x*y+y*z,x^2+x*y-y*x-y^2]*F
        sage: Q.<a,b,c> = F.quo(I); Q
        Quotient of Free Associative Unital Algebra on 3 generators (x, y, z) over Rational Field by the ideal (x*y + y*z, x*x + x*y - y*x - y*y)
        sage: a*b
        -b*c
        sage: a^3
        -b*c*a - b*c*b - b*c*c

    A quotient of a quotient is just the quotient of the original top
    ring by the sum of two ideals::

        sage: J = Q*[a^3-b^3]*Q
        sage: R.<i,j,k> = Q.quo(J); R
        Quotient of Free Associative Unital Algebra on 3 generators (x, y, z) over Rational Field by the ideal (-y*y*z - y*z*x - 2*y*z*z, x*y + y*z, x*x + x*y - y*x - y*y)
        sage: i^3
        -j*k*i - j*k*j - j*k*k
        sage: j^3
        -j*k*i - j*k*j - j*k*k

    For rings that *do* inherit from :class:`~sage.rings.ring.CommutativeRing`,
    we provide a subclass :class:`QuotientRing_generic`, for backwards
    compatibility.

    EXAMPLES::

        sage: R.<x> = PolynomialRing(ZZ,'x')
        sage: I = R.ideal([4 + 3*x + x^2, 1 + x^2])
        sage: S = R.quotient_ring(I); S
        Quotient of Univariate Polynomial Ring in x over Integer Ring by the ideal (x^2 + 3*x + 4, x^2 + 1)

    ::

        sage: R.<x,y> = PolynomialRing(QQ)
        sage: S.<a,b> = R.quo(x^2 + y^2)
        sage: a^2 + b^2 == 0
        True
        sage: S(0) == a^2 + b^2
        True

    Again, a quotient of a quotient is just the quotient of the original top
    ring by the sum of two ideals.

    ::

        sage: R.<x,y> = PolynomialRing(QQ,2)
        sage: S.<a,b> = R.quo(1 + y^2)
        sage: T.<c,d> = S.quo(a)
        sage: T
        Quotient of Multivariate Polynomial Ring in x, y over Rational Field by the ideal (x, y^2 + 1)
        sage: T.gens()
        (0, d)
    """
    Element = quotient_ring_element.QuotientRingElement
    def __init__(self, R, I, names, category=None):
        """
        Create the quotient ring of `R` by the twosided ideal `I`.

        INPUT:

        -  ``R`` -- a ring.

        -  ``I`` -- a twosided ideal of `R`.

        - ``names`` -- a list of generator names.

        EXAMPLES::

            sage: F.<x,y,z> = FreeAlgebra(QQ, implementation='letterplace')
            sage: I = F*[x*y+y*z,x^2+x*y-y*x-y^2]*F
            sage: Q.<a,b,c> = F.quo(I); Q
            Quotient of Free Associative Unital Algebra on 3 generators (x, y, z) over Rational Field by the ideal (x*y + y*z, x*x + x*y - y*x - y*y)
            sage: a*b
            -b*c
            sage: a^3
            -b*c*a - b*c*b - b*c*c

        """
        if R not in _Rings:
            raise TypeError("The first argument must be a ring, but %s is not"%R)
        if I not in R.ideal_monoid():
            raise TypeError("The second argument must be an ideal of the given ring, but %s is not"%I)
        self.__R = R
        self.__I = I
        #sage.structure.parent_gens.ParentWithGens.__init__(self, R.base_ring(), names)
        ##
        # Unfortunately, computing the join of categories, which is done in
        # check_default_category, is very expensive.
        # However, we don't just want to use the given category without mixing in
        # some quotient stuff - unless Parent.__init__ was called
        # previously, in which case the quotient ring stuff is just
        # a vaste of time. This is the case for FiniteField_prime_modn.
        if not self._is_category_initialized():
            if category is None:
                try:
                    commutative = R.is_commutative()
                except (AttributeError, NotImplementedError):
                    commutative = False
                if commutative:
                    category = check_default_category(_CommutativeRingsQuotients,category)
                else:
                    category = check_default_category(_RingsQuotients,category)
            ring.Ring.__init__(self, R.base_ring(), names=names, category=category)
        # self._populate_coercion_lists_([R]) # we don't want to do this, since subclasses will often implement improved coercion maps.

    def construction(self):
        """
        Returns the functorial construction of ``self``.

        EXAMPLES::

            sage: R.<x> = PolynomialRing(ZZ,'x')
            sage: I = R.ideal([4 + 3*x + x^2, 1 + x^2])
            sage: R.quotient_ring(I).construction()
            (QuotientFunctor, Univariate Polynomial Ring in x over Integer Ring)
            sage: F.<x,y,z> = FreeAlgebra(QQ, implementation='letterplace')
            sage: I = F*[x*y+y*z,x^2+x*y-y*x-y^2]*F
            sage: Q = F.quo(I)
            sage: Q.construction()
            (QuotientFunctor, Free Associative Unital Algebra on 3 generators (x, y, z) over Rational Field)

        TESTS::

            sage: F, R = Integers(5).construction()
            sage: F(R)
            Ring of integers modulo 5
            sage: F, R = GF(5).construction()
            sage: F(R)
            Finite Field of size 5
        """
        from sage.categories.pushout import QuotientFunctor
        # Is there a better generic way to distinguish between things like Z/pZ as a field and Z/pZ as a ring?
        from sage.rings.ring import Field
        try:
            names = self.variable_names()
        except ValueError:
            try:
                names = self.cover_ring().variable_names()
            except ValueError:
                names = None
        if self in CommutativeRings():
            return QuotientFunctor(self.__I, names=names, domain=CommutativeRings(), codomain=CommutativeRings(), as_field=isinstance(self, Field)), self.__R
        else:
            return QuotientFunctor(self.__I, names=names, as_field=isinstance(self, Field)), self.__R

    def _repr_(self):
        """
        Return a string representation of ``self``.

        EXAMPLES::

            sage: R.<x> = PolynomialRing(ZZ,'x')
            sage: I = R.ideal([4 + 3*x + x^2, 1 + x^2])
            sage: R.quotient_ring(I)._repr_()
            'Quotient of Univariate Polynomial Ring in x over Integer Ring by the ideal (x^2 + 3*x + 4, x^2 + 1)'
        """
        return "Quotient of %s by the ideal %s"%(self.cover_ring(), self.defining_ideal()._repr_short())

    def _latex_(self):
        """
        Return a latex representation of ``self``.

        EXAMPLES::

            sage: R.<x> = PolynomialRing(ZZ,'x')
            sage: I = R.ideal([4 + 3*x + x^2, 1 + x^2])
            sage: R.quotient_ring(I)._latex_()
            '\\Bold{Z}[x]/\\left(x^{2} + 3x + 4, x^{2} + 1\\right)\\Bold{Z}[x]'
        """
        return "%s/%s"%(latex.latex(self.cover_ring()), latex.latex(self.defining_ideal()))

    def is_commutative(self):
        """
        Tell whether this quotient ring is commutative.

        .. NOTE::

            This is certainly the case if the cover ring is commutative.
            Otherwise, if this ring has a finite number of generators, it
            is tested whether they commute. If the number of generators is
            infinite, a ``NotImplementedError`` is raised.

        AUTHOR:

        - Simon King (2011-03-23): See :trac:`7797`.

        EXAMPLES:

        Any quotient of a commutative ring is commutative::

            sage: P.<a,b,c> = QQ[]
            sage: P.quo(P.random_element()).is_commutative()
            True

        The non-commutative case is more interesting::

            sage: F.<x,y,z> = FreeAlgebra(QQ, implementation='letterplace')
            sage: I = F*[x*y+y*z,x^2+x*y-y*x-y^2]*F
            sage: Q = F.quo(I)
            sage: Q.is_commutative()
            False
            sage: Q.1*Q.2==Q.2*Q.1
            False

        In the next example, the generators apparently commute::

            sage: J = F*[x*y-y*x,x*z-z*x,y*z-z*y,x^3-y^3]*F
            sage: R = F.quo(J)
            sage: R.is_commutative()
            True

        """
        try:
            if self.__R.is_commutative():
                return True
        except (AttributeError, NotImplementedError):
            pass
        from sage.all import Infinity
        if self.ngens() == Infinity:
            raise NotImplementedError("This quotient ring has an infinite number of generators.")
        for i in range(self.ngens()):
            gi = self.gen(i)
            for j in range(i + 1, self.ngens()):
                gj = self.gen(j)
                if gi * gj != gj * gi:
                    return False
        return True

    @cached_method
    def cover(self):
        r"""
        The covering ring homomorphism `R \to R/I`, equipped with a
        section.

        EXAMPLES::

            sage: R = ZZ.quo(3*ZZ)
            sage: pi = R.cover()
            sage: pi
            Ring morphism:
              From: Integer Ring
              To:   Ring of integers modulo 3
              Defn: Natural quotient map
            sage: pi(5)
            2
            sage: l = pi.lift()

        ::

            sage: R.<x,y>  = PolynomialRing(QQ)
            sage: Q = R.quo( (x^2,y^2) )
            sage: pi = Q.cover()
            sage: pi(x^3+y)
            ybar
            sage: l = pi.lift(x+y^3)
            sage: l
            x
            sage: l = pi.lift(); l
            Set-theoretic ring morphism:
              From: Quotient of Multivariate Polynomial Ring in x, y over Rational Field by the ideal (x^2, y^2)
              To:   Multivariate Polynomial Ring in x, y over Rational Field
              Defn: Choice of lifting map
            sage: l(x+y^3)
            x
        """
        try:
            return self.__cover
        except AttributeError:
            from . import morphism
            pi = morphism.RingHomomorphism_cover(self.__R.Hom(self))
            lift = self.lifting_map()
            pi._set_lift(lift)
            self.__cover = pi
            return self.__cover

    @cached_method
    def lifting_map(self):
        """
        Return the lifting map to the cover.

        EXAMPLES::

            sage: R.<x,y> = PolynomialRing(QQ, 2)
            sage: S = R.quotient(x^2 + y^2)
            sage: pi = S.cover(); pi
            Ring morphism:
              From: Multivariate Polynomial Ring in x, y over Rational Field
              To:   Quotient of Multivariate Polynomial Ring in x, y over Rational Field by the ideal (x^2 + y^2)
              Defn: Natural quotient map
            sage: L = S.lifting_map(); L
            Set-theoretic ring morphism:
              From: Quotient of Multivariate Polynomial Ring in x, y over Rational Field by the ideal (x^2 + y^2)
              To:   Multivariate Polynomial Ring in x, y over Rational Field
              Defn: Choice of lifting map
            sage: L(S.0)
            x
            sage: L(S.1)
            y

        Note that some reduction may be applied so that the lift of a
        reduction need not equal the original element::

            sage: z = pi(x^3 + 2*y^2); z
            -xbar*ybar^2 + 2*ybar^2
            sage: L(z)
            -x*y^2 + 2*y^2
            sage: L(z) == x^3 + 2*y^2
            False

        Test that there also is a lift for rings that are no
        instances of :class:`~sage.rings.ring.Ring` (see :trac:`11068`)::

            sage: MS = MatrixSpace(GF(5),2,2)
            sage: I = MS*[MS.0*MS.1,MS.2+MS.3]*MS
            sage: Q = MS.quo(I)
            sage: Q.lift()
            Set-theoretic ring morphism:
              From: Quotient of Full MatrixSpace of 2 by 2 dense matrices over Finite Field of size 5 by the ideal
            (
              [0 1]
              [0 0],
            <BLANKLINE>
              [0 0]
              [1 1]
            )
            <BLANKLINE>
              To:   Full MatrixSpace of 2 by 2 dense matrices over Finite Field of size 5
              Defn: Choice of lifting map

        """
        try:
            return self.__lift
        except AttributeError:
            pass
        from .morphism import RingMap_lift
        m = RingMap_lift(self, self.__R)
        self.__lift = m
        return m

    # The following is to make the category framework happy.
    def lift(self,x=None):
        """
        Return the lifting map to the cover, or the image
        of an element under the lifting map.

        .. NOTE::

            The category framework imposes that ``Q.lift(x)`` returns
            the image of an element `x` under the lifting map. For
            backwards compatibility, we let ``Q.lift()`` return the
            lifting map.

        EXAMPLES::

            sage: R.<x,y> = PolynomialRing(QQ, 2)
            sage: S = R.quotient(x^2 + y^2)
            sage: S.lift()
            Set-theoretic ring morphism:
              From: Quotient of Multivariate Polynomial Ring in x, y over Rational Field by the ideal (x^2 + y^2)
              To:   Multivariate Polynomial Ring in x, y over Rational Field
              Defn: Choice of lifting map
            sage: S.lift(S.0) == x
            True

        """
        if x is None:
            return self.lifting_map()
        return self.lifting_map()(x)

    def retract(self,x):
        """
        The image of an element of the cover ring under the quotient map.

        INPUT:

        - ``x`` -- An element of the cover ring

        OUTPUT:

        The image of the given element in ``self``.

        EXAMPLES::

            sage: R.<x,y> = PolynomialRing(QQ, 2)
            sage: S = R.quotient(x^2 + y^2)
            sage: S.retract((x+y)^2)
            2*xbar*ybar

        """
        return self.cover()(x)

    def characteristic(self):
        r"""
        Return the characteristic of the quotient ring.

        .. TODO::

            Not yet implemented!

        EXAMPLES::

            sage: Q = QuotientRing(ZZ,7*ZZ)
            sage: Q.characteristic()
            Traceback (most recent call last):
            ...
            NotImplementedError
        """
        raise NotImplementedError

    def defining_ideal(self):
        r"""
        Returns the ideal generating this quotient ring.

        EXAMPLES:

        In the integers::

            sage: Q = QuotientRing(ZZ,7*ZZ)
            sage: Q.defining_ideal()
            Principal ideal (7) of Integer Ring

        An example involving a quotient of a quotient. By Noether's
        homomorphism theorems, this is actually a quotient by a sum of two
        ideals::

            sage: R.<x,y> = PolynomialRing(QQ,2)
            sage: S.<a,b> = QuotientRing(R,R.ideal(1 + y^2))
            sage: T.<c,d> = QuotientRing(S,S.ideal(a))
            sage: S.defining_ideal()
            Ideal (y^2 + 1) of Multivariate Polynomial Ring in x, y over Rational Field
            sage: T.defining_ideal()
            Ideal (x, y^2 + 1) of Multivariate Polynomial Ring in x, y over Rational Field
        """
        return self.__I

    @cached_method
    def is_field(self, proof = True):
        r"""
        Returns ``True`` if the quotient ring is a field. Checks to see if the
        defining ideal is maximal.

        TESTS::

            sage: Q = QuotientRing(ZZ,7*ZZ)
            sage: Q.is_field()
            True

        Requires the ``is_maximal`` method of the defining ideal to be
        implemented::

            sage: R.<x, y> = ZZ[]
            sage: R.quotient_ring(R.ideal([2, 4 +x])).is_field()
            Traceback (most recent call last):
            ...
            NotImplementedError
        """
        if proof:
            return self.defining_ideal().is_maximal()
        else:
            try:
                return self.defining_ideal().is_maximal()
            except NotImplementedError:
                return False

    @cached_method
    def is_integral_domain(self, proof=True):
        r"""
        With ``proof`` equal to ``True``  (the default), this function may
        raise a ``NotImplementedError``.

        When ``proof`` is ``False``, if ``True`` is returned, then self is
        definitely an integral domain.  If the function returns ``False``,
        then either ``self`` is not an integral domain or it was unable to
        determine whether or not ``self`` is an integral domain.

        EXAMPLES::

            sage: R.<x,y> = QQ[]
            sage: R.quo(x^2 - y).is_integral_domain()
            True
            sage: R.quo(x^2 - y^2).is_integral_domain()
            False
            sage: R.quo(x^2 - y^2).is_integral_domain(proof=False)
            False
            sage: R.<a,b,c> = ZZ[]
            sage: Q = R.quotient_ring([a, b])
            sage: Q.is_integral_domain()
            Traceback (most recent call last):
            ...
            NotImplementedError
            sage: Q.is_integral_domain(proof=False)
            False
        """
        if proof:
            return self.defining_ideal().is_prime()
        else:
            try:
                return self.defining_ideal().is_prime()
            except NotImplementedError:
                return False

    def is_noetherian(self):
        r"""
        Return ``True`` if this ring is Noetherian.

        EXAMPLES::

            sage: R = QuotientRing(ZZ, 102*ZZ)
            sage: R.is_noetherian()
            True

            sage: P.<x> = QQ[]
            sage: R = QuotientRing(P, x^2+1)
            sage: R.is_noetherian()
            True

        If the cover ring of ``self`` is not Noetherian, we currently
        have no way of testing whether ``self`` is Noetherian, so we
        raise an error::

            sage: R.<x> = InfinitePolynomialRing(QQ)
            sage: R.is_noetherian()
            False
            sage: I = R.ideal([x[1]^2, x[2]])
            sage: S = R.quotient(I)
            sage: S.is_noetherian()
            Traceback (most recent call last):
            ...
            NotImplementedError
        """
        # Naive test: if this is the quotient of a Noetherian ring,
        # then it is Noetherian.  Otherwise we give up.
        if self.cover_ring().is_noetherian():
            return True

        raise NotImplementedError

    def cover_ring(self):
        r"""
        Returns the cover ring of the quotient ring: that is, the original
        ring `R` from which we modded out an ideal, `I`.

        EXAMPLES::

            sage: Q = QuotientRing(ZZ,7*ZZ)
            sage: Q.cover_ring()
            Integer Ring

        ::

            sage: P.<x> = QQ[]
            sage: Q = QuotientRing(P, x^2 + 1)
            sage: Q.cover_ring()
            Univariate Polynomial Ring in x over Rational Field
        """
        return self.__R

    # This is to make the category framework happy
    ambient = cover_ring

    def ideal(self, *gens, **kwds):
        """
        Return the ideal of ``self`` with the given generators.

        EXAMPLES::

            sage: R.<x,y> = PolynomialRing(QQ)
            sage: S = R.quotient_ring(x^2+y^2)
            sage: S.ideal()
            Ideal (0) of Quotient of Multivariate Polynomial Ring in x, y over Rational Field by the ideal (x^2 + y^2)
            sage: S.ideal(x+y+1)
            Ideal (xbar + ybar + 1) of Quotient of Multivariate Polynomial Ring in x, y over Rational Field by the ideal (x^2 + y^2)

        TESTS:

        We create an ideal of a fairly generic integer ring (see
        :trac:`5666`)::

            sage: R = Integers(10)
            sage: R.ideal(1)
            Principal ideal (1) of Ring of integers modulo 10
        """
        if len(gens) == 1:
            gens = gens[0]
        from sage.rings.polynomial.multi_polynomial_libsingular import MPolynomialRing_libsingular
        if not isinstance(self.__R, MPolynomialRing_libsingular) and \
               (not hasattr(self.__R, '_has_singular') or not self.__R._has_singular):
            # pass through
            return super(QuotientRing_nc, self).ideal(gens, **kwds)
        try:
            from sage.interfaces.singular import is_SingularElement
        except ImportError:
            is_singular_element = False
        else:
            is_singular_element = is_SingularElement(gens)
        if is_singular_element:
            gens = list(gens)
        elif not isinstance(gens, (list, tuple)):
            gens = [gens]
        if 'coerce' in kwds and kwds['coerce']:
            gens = [self(x) for x in gens]  # this will even coerce from singular ideals correctly!
<<<<<<< HEAD
        from sage.rings.polynomial.multi_polynomial_ideal import MPolynomialIdeal
=======

        global MPolynomialIdeal
        if MPolynomialIdeal is None:
            from sage.rings.polynomial.multi_polynomial_ideal import MPolynomialIdeal
>>>>>>> 1dbef4d6
        return MPolynomialIdeal(self, gens, **kwds)

    def _element_constructor_(self, x, coerce=True):
        """
        Construct an element with ``self`` as the parent.

        EXAMPLES::

            sage: R.<x,y> = PolynomialRing(QQ)
            sage: S = R.quotient_ring(x^2+y^2)
            sage: S(x) # indirect doctest
            xbar
            sage: S(x^2 + y^2)
            0

        The rings that coerce into the quotient ring canonically, are:

        - this ring

        - anything that coerces into the ring of which this is the
          quotient

        ::

            sage: R.<x,y> = PolynomialRing(QQ, 2)
            sage: S.<a,b> = R.quotient(x^2 + y^2)
            sage: S.coerce(0)
            0
            sage: S.coerce(2/3)
            2/3
            sage: S.coerce(a^2 - b)
            -b^2 - b
            sage: S.coerce(GF(7)(3))
            Traceback (most recent call last):
            ...
            TypeError: no canonical coercion from Finite Field of size 7 to Quotient of Multivariate Polynomial Ring in x, y over Rational Field by the ideal (x^2 + y^2)

        TESTS::

            sage: S(x, coerce=False)
            a
        """
        if isinstance(x, quotient_ring_element.QuotientRingElement):
            if x.parent() is self:
                return x
            x = x.lift()
<<<<<<< HEAD
        try:
            from sage.interfaces.singular import is_SingularElement
        except ImportError:
            pass
        else:
            if is_SingularElement(x):
                #self._singular_().set_ring()
                x = self.element_class(self, x.sage_poly(self.cover_ring()))
                return x
=======
        if is_SingularElement(x):
            # self._singular_().set_ring()
            x = self.element_class(self, x.sage_poly(self.cover_ring()))
            return x
>>>>>>> 1dbef4d6
        if coerce:
            R = self.cover_ring()
            x = R(x)
        return self.element_class(self, x)

    def _coerce_map_from_(self, R):
        """
        Return ``True`` if there is a coercion map from ``R`` to ``self``.

        EXAMPLES::

            sage: R.<x,y> = PolynomialRing(QQ)
            sage: S = R.quotient_ring(x^2+y^2)
            sage: S.has_coerce_map_from(R) # indirect doctest
            True
            sage: S.has_coerce_map_from(QQ)
            True
            sage: T = S.quotient_ring(x^3 - y)
            sage: S.has_coerce_map_from(T)
            False
            sage: T.has_coerce_map_from(R)
            True

        TESTS:

        We check that :trac:`13682` is fixed::

            sage: R.<x,y> = PolynomialRing(QQ)
            sage: I = R.ideal(x^2+y^2)
            sage: J = R.ideal(x^2+y^2, x^3 - y)
            sage: I < J
            True
            sage: S = R.quotient(I)
            sage: T = R.quotient(J)
            sage: T.has_coerce_map_from(S)
            True
            sage: S.quotient_ring(x^4-x*y+1).has_coerce_map_from(S)
            True
            sage: S.has_coerce_map_from(T)
            False

        We also allow coercions with the cover rings::

            sage: Rp.<x,y> = PolynomialRing(ZZ)
            sage: Ip = Rp.ideal(x^2+y^2)
            sage: Jp = Rp.ideal(x^2+y^2, x^3 - y)
            sage: Sp = Rp.quotient(Ip)
            sage: Tp = Rp.quotient(Jp)
            sage: R.has_coerce_map_from(Rp)
            True
            sage: Sp.has_coerce_map_from(Sp)
            True
            sage: T.has_coerce_map_from(Sp)
            True
            sage: Sp.has_coerce_map_from(T)
            False
        """
        C = self.cover_ring()
        if isinstance(R, QuotientRing_nc):
            if C == R.cover_ring():
                if R.defining_ideal() <= self.defining_ideal():
                    return True
            elif C.has_coerce_map_from(R.cover_ring()):
                try:
                    if R.defining_ideal().change_ring(C) <= self.defining_ideal():
                        return True
                except AttributeError: # Not all ideals have a change_ring
                    pass
        return C.has_coerce_map_from(R)

    def __richcmp__(self, other, op):
        r"""
        Only quotients by the *same* ring and same ideal (with the same
        generators!!) are considered equal.

        EXAMPLES::

            sage: R.<x,y> = PolynomialRing(QQ)
            sage: S = R.quotient_ring(x^2 + y^2)
            sage: S == R.quotient_ring(x^2 + y^2)
            True

        The ideals `(x^2 + y^2)` and `(-x^2-y^2)` are
        equal, but since the generators are different, the corresponding
        quotient rings are not equal::

            sage: R.ideal(x^2+y^2) == R.ideal(-x^2 - y^2)
            True
            sage: R.quotient_ring(x^2 + y^2) == R.quotient_ring(-x^2 - y^2)
            False
        """
        if not isinstance(other, QuotientRing_nc):
            return NotImplemented
        return richcmp((self.cover_ring(), self.defining_ideal().gens()),
                       (other.cover_ring(), other.defining_ideal().gens()), op)

    def ngens(self):
        r"""
        Returns the number of generators for this quotient ring.

        .. TODO::

            Note that ``ngens`` counts 0 as a generator. Does
            this make sense? That is, since 0 only generates itself and the
            fact that this is true for all rings, is there a way to "knock it
            off" of the generators list if a generator of some original ring is
            modded out?

        EXAMPLES::

            sage: R = QuotientRing(ZZ,7*ZZ)
            sage: R.gens(); R.ngens()
            (1,)
            1

        ::

            sage: R.<x,y> = PolynomialRing(QQ,2)
            sage: S.<a,b> = QuotientRing(R,R.ideal(1 + y^2))
            sage: T.<c,d> = QuotientRing(S,S.ideal(a))
            sage: T
            Quotient of Multivariate Polynomial Ring in x, y over Rational Field by the ideal (x, y^2 + 1)
            sage: R.gens(); S.gens(); T.gens()
            (x, y)
            (a, b)
            (0, d)
            sage: R.ngens(); S.ngens(); T.ngens()
            2
            2
            2
        """
        return self.cover_ring().ngens()

    def gen(self, i=0):
        r"""
        Returns the `i`-th generator for this quotient ring.

        EXAMPLES::

            sage: R = QuotientRing(ZZ,7*ZZ)
            sage: R.gen(0)
            1

        ::

            sage: R.<x,y> = PolynomialRing(QQ,2)
            sage: S.<a,b> = QuotientRing(R,R.ideal(1 + y^2))
            sage: T.<c,d> = QuotientRing(S,S.ideal(a))
            sage: T
            Quotient of Multivariate Polynomial Ring in x, y over Rational Field by the ideal (x, y^2 + 1)
            sage: R.gen(0); R.gen(1)
            x
            y
            sage: S.gen(0); S.gen(1)
            a
            b
            sage: T.gen(0); T.gen(1)
            0
            d
        """
        return self(self.__R.gen(i))

<<<<<<< HEAD

    def _singular_(self, singular=None):
=======
    def _singular_(self, singular=singular_default):
>>>>>>> 1dbef4d6
        """
        Returns the Singular quotient ring of ``self`` if the base ring is
        coercible to Singular.

        If a valid Singular representation is found it is used otherwise a
        new 'qring' is created.

        INPUT:

        -  ``singular`` - Singular instance (default: the
           default Singular instance)

        .. NOTE::

           This method also sets the current ring in Singular to ``self``

        EXAMPLES::

            sage: R.<x,y> = PolynomialRing(QQ)
            sage: S = R.quotient_ring(x^2+y^2)
            sage: S._singular_()
            polynomial ring, over a field, global ordering
            //   coefficients: QQ
            //   number of vars : 2
            //        block   1 : ordering dp
            //                  : names    x y
            //        block   2 : ordering C
            // quotient ring from ideal
            _[1]=x2+y2
        """
        if singular is None:
<<<<<<< HEAD
            from sage.interfaces.singular import singular
=======
            raise ImportError("could not import singular")

>>>>>>> 1dbef4d6
        try:
            Q = self.__singular
            if not (Q.parent() is singular):
                raise ValueError
            Q._check_valid()
            return Q
        except (AttributeError, ValueError):
            return self._singular_init_(singular)

    def _singular_init_(self, singular=None):
        """
        Returns a newly created Singular quotient ring matching ``self`` if
        the base ring is coercible to Singular.

        See ``_singular_``

        EXAMPLES::

            sage: R.<x,y> = PolynomialRing(QQ)
            sage: S = R.quotient_ring(x^2+y^2)
            sage: T = S._singular_init_()
            sage: parent(S)
            <class 'sage.rings.quotient_ring.QuotientRing_generic_with_category'>
            sage: parent(T)
            Singular
        """
        if singular is None:
            from sage.interfaces.singular import singular
        self.__R._singular_().set_ring()
        self.__singular = singular("%s"%self.__I._singular_().name(),"qring")
        return self.__singular

    def _magma_init_(self, magma):
        r"""
        Return string that evaluates to Magma version of this quotient
        ring. This is called implicitly when doing conversions to Magma.

        INPUT:

        -  ``magma`` - a Magma instance

        EXAMPLES::

            sage: P.<x,y> = PolynomialRing(GF(2))
            sage: Q = P.quotient(sage.rings.ideal.FieldIdeal(P))
            sage: magma(Q)                    # optional - magma # indirect doctest
            Affine Algebra of rank 2 over GF(2)
            Graded Reverse Lexicographical Order
            Variables: x, y
            Quotient relations:
            [
            x^2 + x,
            y^2 + y
            ]
        """
        R = magma(self.__R)
        I = magma(self.__I.gens())
        return "quo<%s|%s>"%(R.name(), I._ref())

    def term_order(self):
        """
        Return the term order of this ring.

        EXAMPLES::

            sage: P.<a,b,c> = PolynomialRing(QQ)
            sage: I = Ideal([a^2 - a, b^2 - b, c^2 - c])
            sage: Q = P.quotient(I)
            sage: Q.term_order()
            Degree reverse lexicographic term order
        """
        return self.__R.term_order()

class QuotientRing_generic(QuotientRing_nc, ring.CommutativeRing):
    r"""
    Creates a quotient ring of a *commutative* ring `R` by the ideal `I`.

    EXAMPLES::

        sage: R.<x> = PolynomialRing(ZZ)
        sage: I = R.ideal([4 + 3*x + x^2, 1 + x^2])
        sage: S = R.quotient_ring(I); S
        Quotient of Univariate Polynomial Ring in x over Integer Ring by the ideal (x^2 + 3*x + 4, x^2 + 1)
    """

    def __init__(self, R, I, names, category=None):
        """
        Initialize ``self``.

        INPUT:

        -  ``R`` -- a ring that is a :class:`~sage.rings.ring.CommutativeRing`.

        -  ``I`` -- an ideal of `R`.

        - ``names`` -- a list of generator names.

        TESTS::

            sage: isinstance(ZZ.quo(2), sage.rings.ring.CommutativeRing)  # indirect doctest
            True
        """
        if not isinstance(R, ring.CommutativeRing):
            raise TypeError("This class is for quotients of commutative rings only.\n    For non-commutative rings, use <sage.rings.quotient_ring.QuotientRing_nc>")
        if not self._is_category_initialized():
            category = check_default_category(_CommutativeRingsQuotients,category)
        QuotientRing_nc.__init__(self, R, I, names, category=category)

    def _macaulay2_init_(self, macaulay2=None):
        r"""
        EXAMPLES:

        Quotients of multivariate polynomial rings over `\QQ`, `\ZZ` and
        a finite field::

            sage: R.<x,y> = PolynomialRing(QQ)
            sage: I = R.ideal([x^2 - y])
            sage: Q = R.quotient_ring(I); Q
            Quotient of Multivariate Polynomial Ring in x, y over Rational Field by the ideal (x^2 - y)
            sage: Q._macaulay2_init_()                      # optional - macaulay2
            QQ[x...y]
            --------
              2
             x  - y

            sage: R.<x,y,z,w> = PolynomialRing(ZZ, 4)
            sage: I = R.ideal([x*y-z^2, y^2-w^2])
            sage: Q = R.quotient(I); Q
            Quotient of Multivariate Polynomial Ring in x, y, z, w over Integer Ring by the ideal (x*y - z^2, y^2 - w^2)
            sage: Q._macaulay2_init_()                      # optional - macaulay2
               ZZ[x...z, w]
            -------------------
                    2   2    2
            (x*y - z , y  - w )

            sage: R.<x,y> = PolynomialRing(GF(101), 2)
            sage: I = R.ideal([x^2 + x, y^2 + y])
            sage: Q = R.quotient_ring(I); Q
            Quotient of Multivariate Polynomial Ring in x, y over Finite Field of size 101 by the ideal (x^2 + x, y^2 + y)
            sage: Q._macaulay2_init_()                      # optional - macaulay2
                 ZZ
                ---[x...y]
                101
            ----------------
              2       2
            (x  + x, y  + y)

        Quotients of univariate polynomial rings::

            sage: R.<x> = PolynomialRing(ZZ)
            sage: I = R.ideal([4 + 3*x + x^2, 1 + x^2])
            sage: Q = R.quotient_ring(I); Q
            Quotient of Univariate Polynomial Ring in x over Integer Ring by the ideal (x^2 + 3*x + 4, x^2 + 1)
            sage: Q._macaulay2_init_()                      # optional - macaulay2
                    ZZ[x]
            ---------------------
              2            2
            (x  + 3x + 4, x  + 1)

        """
        if macaulay2 is None:
            from sage.interfaces.macaulay2 import macaulay2 as m2_default
            macaulay2 = m2_default
        I = self.defining_ideal()._macaulay2_(macaulay2)
        return I.ring()._operator('/', I)<|MERGE_RESOLUTION|>--- conflicted
+++ resolved
@@ -960,26 +960,16 @@
                (not hasattr(self.__R, '_has_singular') or not self.__R._has_singular):
             # pass through
             return super(QuotientRing_nc, self).ideal(gens, **kwds)
-        try:
-            from sage.interfaces.singular import is_SingularElement
-        except ImportError:
-            is_singular_element = False
-        else:
-            is_singular_element = is_SingularElement(gens)
-        if is_singular_element:
+        if is_SingularElement(gens):
             gens = list(gens)
         elif not isinstance(gens, (list, tuple)):
             gens = [gens]
         if 'coerce' in kwds and kwds['coerce']:
             gens = [self(x) for x in gens]  # this will even coerce from singular ideals correctly!
-<<<<<<< HEAD
-        from sage.rings.polynomial.multi_polynomial_ideal import MPolynomialIdeal
-=======
 
         global MPolynomialIdeal
         if MPolynomialIdeal is None:
             from sage.rings.polynomial.multi_polynomial_ideal import MPolynomialIdeal
->>>>>>> 1dbef4d6
         return MPolynomialIdeal(self, gens, **kwds)
 
     def _element_constructor_(self, x, coerce=True):
@@ -1026,22 +1016,10 @@
             if x.parent() is self:
                 return x
             x = x.lift()
-<<<<<<< HEAD
-        try:
-            from sage.interfaces.singular import is_SingularElement
-        except ImportError:
-            pass
-        else:
-            if is_SingularElement(x):
-                #self._singular_().set_ring()
-                x = self.element_class(self, x.sage_poly(self.cover_ring()))
-                return x
-=======
         if is_SingularElement(x):
             # self._singular_().set_ring()
             x = self.element_class(self, x.sage_poly(self.cover_ring()))
             return x
->>>>>>> 1dbef4d6
         if coerce:
             R = self.cover_ring()
             x = R(x)
@@ -1204,12 +1182,7 @@
         """
         return self(self.__R.gen(i))
 
-<<<<<<< HEAD
-
-    def _singular_(self, singular=None):
-=======
     def _singular_(self, singular=singular_default):
->>>>>>> 1dbef4d6
         """
         Returns the Singular quotient ring of ``self`` if the base ring is
         coercible to Singular.
@@ -1241,12 +1214,8 @@
             _[1]=x2+y2
         """
         if singular is None:
-<<<<<<< HEAD
-            from sage.interfaces.singular import singular
-=======
             raise ImportError("could not import singular")
 
->>>>>>> 1dbef4d6
         try:
             Q = self.__singular
             if not (Q.parent() is singular):
