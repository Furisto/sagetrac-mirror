from __future__ import absolute_import

from .number_field import (NumberField, NumberFieldTower, CyclotomicField, QuadraticField,
<<<<<<< HEAD
                           is_fundamental_discriminant, is_real_place)
=======
                           is_fundamental_discriminant)
>>>>>>> 82806ae9
from .number_field_element import NumberFieldElement

from .order import EquationOrder, GaussianIntegers, EisensteinIntegers

from .totallyreal import enumerate_totallyreal_fields_prim
from .totallyreal_data import hermite_constant
from .totallyreal_rel import enumerate_totallyreal_fields_all, enumerate_totallyreal_fields_rel

from .unit_group import UnitGroup

from sage.misc.lazy_import import lazy_import
lazy_import('sage.rings.number_field.arithgroup_nf', 'arithgroup_nf')<|MERGE_RESOLUTION|>--- conflicted
+++ resolved
@@ -1,11 +1,7 @@
 from __future__ import absolute_import
 
 from .number_field import (NumberField, NumberFieldTower, CyclotomicField, QuadraticField,
-<<<<<<< HEAD
                            is_fundamental_discriminant, is_real_place)
-=======
-                           is_fundamental_discriminant)
->>>>>>> 82806ae9
 from .number_field_element import NumberFieldElement
 
 from .order import EquationOrder, GaussianIntegers, EisensteinIntegers
