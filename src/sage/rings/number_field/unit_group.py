r"""
Unit and S-unit groups of Number Fields

EXAMPLES::

    sage: x = polygen(QQ)
    sage: K.<a> = NumberField(x^4-8*x^2+36)
    sage: UK = UnitGroup(K); UK
    Unit group with structure C4 x Z of Number Field in a with defining polynomial x^4 - 8*x^2 + 36

The first generator is a primitive root of unity in the field::

    sage: UK.gens()
    (u0, u1)
    sage: UK.gens_values()  # random
    [-1/12*a^3 + 1/6*a, 1/24*a^3 + 1/4*a^2 - 1/12*a - 1]
    sage: UK.gen(0).value()
    -1/12*a^3 + 1/6*a

    sage: UK.gen(0)
    u0
    sage: UK.gen(0) + K.one()   # coerce abstract generator into number field
    -1/12*a^3 + 1/6*a + 1

    sage: [u.multiplicative_order() for u in UK.gens()]
    [4, +Infinity]
    sage: UK.rank()
    1
    sage: UK.ngens()
    2

Units in the field can be converted into elements of the unit group represented
as elements of an abstract multiplicative group::

    sage: UK(1)
    1
    sage: UK(-1)
    u0^2
    sage: [UK(u) for u in (x^4-1).roots(K,multiplicities=False)]
    [1, u0^2, u0^3, u0]

    sage: UK.fundamental_units() # random
    [1/24*a^3 + 1/4*a^2 - 1/12*a - 1]
    sage: torsion_gen = UK.torsion_generator();  torsion_gen
    u0
    sage: torsion_gen.value()
    -1/12*a^3 + 1/6*a
    sage: UK.zeta_order()
    4
    sage: UK.roots_of_unity()
    [-1/12*a^3 + 1/6*a, -1, 1/12*a^3 - 1/6*a, 1]

Exp and log functions provide maps between units as field elements and exponent
vectors with respect to the generators::

    sage: u = UK.exp([13,10]); u # random
    -41/8*a^3 - 55/4*a^2 + 41/4*a + 55
    sage: UK.log(u)
    (1, 10)
    sage: u = UK.fundamental_units()[0]
    sage: [UK.log(u^k) == (0,k) for k in range(10)]
    [True, True, True, True, True, True, True, True, True, True]
    sage: all([UK.log(u^k) == (0,k) for k in range(10)])
    True

    sage: K.<a> = NumberField(x^5-2,'a')
    sage: UK = UnitGroup(K)
    sage: UK.rank()
    2
    sage: UK.fundamental_units()
    [a^3 + a^2 - 1, a - 1]

S-unit groups may be constructed, where S is a set of primes::

    sage: K.<a> = NumberField(x^6+2)
    sage: S = K.ideal(3).prime_factors(); S
    [Fractional ideal (3, a + 1), Fractional ideal (3, a - 1)]
    sage: SUK = UnitGroup(K,S=tuple(S)); SUK
    S-unit group with structure C2 x Z x Z x Z x Z of Number Field in a with defining polynomial x^6 + 2 with S = (Fractional ideal (3, a + 1), Fractional ideal (3, a - 1))
    sage: SUK.primes()
    (Fractional ideal (3, a + 1), Fractional ideal (3, a - 1))
    sage: SUK.rank()
    4
    sage: SUK.gens_values()
    [-1, a^2 + 1, a^5 + a^4 - a^2 - a - 1, a + 1, -a + 1]
    sage: u = 9*prod(SUK.gens_values()); u
    -18*a^5 - 18*a^4 - 18*a^3 - 9*a^2 + 9*a + 27
    sage: SUK.log(u)
    (1, 3, 1, 7, 7)
    sage: u == SUK.exp((1,3,1,7,7))
    True

A relative number field example::

    sage: L.<a, b> = NumberField([x^2 + x + 1, x^4 + 1])
    sage: UL = L.unit_group(); UL
    Unit group with structure C24 x Z x Z x Z of Number Field in a with defining polynomial x^2 + x + 1 over its base field
    sage: UL.gens_values() # random
    [-b^3*a - b^3, -b^3*a + b, (-b^3 - b^2 - b)*a - b - 1, (-b^3 - 1)*a - b^2 + b - 1]
    sage: UL.zeta_order()
    24
    sage: UL.roots_of_unity()
    [b*a, -b^2*a - b^2, b^3, -a, b*a + b, -b^2, -b^3*a, -a - 1, b, b^2*a, -b^3*a - b^3, -1, -b*a, b^2*a + b^2, -b^3, a, -b*a - b, b^2, b^3*a, a + 1, -b, -b^2*a, b^3*a + b^3, 1]

A relative extension example, which worked thanks to the code review by F.W.Clarke::

    sage: PQ.<X> = QQ[]
    sage: F.<a, b> = NumberField([X^2 - 2, X^2 - 3])
    sage: PF.<Y> = F[]
    sage: K.<c> = F.extension(Y^2 - (1 + a)*(a + b)*a*b)
    sage: K.unit_group()
    Unit group with structure C2 x Z x Z x Z x Z x Z x Z x Z of Number Field in c with defining polynomial Y^2 + (-2*b - 3)*a - 2*b - 6 over its base field

TESTS::

    sage: UK == loads(dumps(UK))
    True
    sage: UL == loads(dumps(UL))
    True

AUTHOR:

- John Cremona
"""
#*****************************************************************************
#       Copyright (C) 2009 William Stein, John Cremona
#
#  Distributed under the terms of the GNU General Public License (GPL)
#
#    This code is distributed in the hope that it will be useful,
#    but WITHOUT ANY WARRANTY; without even the implied warranty of
#    MERCHANTABILITY or FITNESS FOR A PARTICULAR PURPOSE.  See the GNU
#    General Public License for more details.
#
#  The full text of the GPL is available at:
#
#                  http://www.gnu.org/licenses/
#*****************************************************************************

from sage.groups.abelian_gps.values import AbelianGroupWithValues_class
from sage.structure.sequence import Sequence
from sage.structure.proof.proof import get_flag
from sage.libs.pari.all import pari
from sage.misc.misc import prod
from sage.rings.integer_ring import ZZ

class UnitGroup(AbelianGroupWithValues_class):
    """
    The unit group or an S-unit group of a number field.

    TESTS::

        sage: x = polygen(QQ)
        sage: K.<a> = NumberField(x^4 + 23)
        sage: UK = K.unit_group()
        sage: u = UK.an_element();  u
        u0*u1
        sage: u.value()
        -1/4*a^3 + 7/4*a^2 - 17/4*a + 19/4

        sage: x = polygen(QQ)
        sage: K.<a> = NumberField(x^4 + 23)
        sage: K.unit_group().gens_values() # random
        [-1, 1/4*a^3 - 7/4*a^2 + 17/4*a - 19/4]

        sage: x = polygen(QQ)
        sage: U = NumberField(x^2 + x + 23899, 'a').unit_group(); U
        Unit group with structure C2 of Number Field in a with defining polynomial x^2 + x + 23899
        sage: U.ngens()
        1

        sage: K.<z> = CyclotomicField(13)
        sage: UK = K.unit_group()
        sage: UK.ngens()
        6
        sage: UK.gen(0) # random
        -z^11
        sage: UK.gen(1) # random
        z^5 + z^3
        sage: UK.gen(2) # random
        z^6 + z^5
        sage: UK.gen(3) # random
        z^9 + z^7 + z^5
        sage: UK.gen(4) # random
        z^9 + z^5 + z^4 + 1
        sage: UK.gen(5) # random
        z^5 + z

    An S-unit group::

        sage: SUK = UnitGroup(K,S=21); SUK
        S-unit group with structure C26 x Z x Z x Z x Z x Z x Z x Z x Z x Z x Z of Cyclotomic Field of order 13 and degree 12 with S = (Fractional ideal (3, z^3 - z - 1), Fractional ideal (3, z^3 + z^2 + z - 1), Fractional ideal (3, z^3 + z^2 - 1), Fractional ideal (3, z^3 - z^2 - z - 1), Fractional ideal (7))
        sage: SUK.rank()
        10
        sage: SUK.zeta_order()
        26
        sage: SUK.log(21*z)
        (6, 0, 0, 0, 0, 0, 1, 1, 1, 1, 1)
    """
    # This structure is not a parent in the usual sense. The
    # "elements" are NumberFieldElement_absolute. Instead, they should
    # derive from AbelianGroupElement and coerce into
    # NumberFieldElement_absolute.

    def __init__(self, number_field, proof=True, S=None):
        """
        Create a unit group of a number field.

        INPUT:

        - ``number_field`` - a number field
        - ``proof`` - boolean (default True): proof flag
        - ``S`` - tuple of prime ideals, or an ideal, or a single
          ideal or element from which an ideal can be constructed, in
          which case the support is used.  If None, the global unit
          group is constructed; otherwise, the S-unit group is
          constructed.

        The proof flag is passed to pari via the ``pari_bnf()`` function
        which computes the unit group.  See the documentation for the
        number_field module.

        EXAMPLES::

            sage: x = polygen(QQ)
            sage: K.<a> = NumberField(x^2-38)
            sage: UK = K.unit_group(); UK
            Unit group with structure C2 x Z of Number Field in a with defining polynomial x^2 - 38
            sage: UK.gens()
            (u0, u1)
            sage: UK.gens_values()
            [-1, 6*a - 37]

            sage: K.<a> = QuadraticField(-3)
            sage: UK = K.unit_group(); UK
            Unit group with structure C6 of Number Field in a with defining polynomial x^2 + 3
            sage: UK.gens()
            (u,)
            sage: UK.gens_values()
            [-1/2*a + 1/2]

            sage: K.<z> = CyclotomicField(13)
            sage: UK = K.unit_group(); UK
            Unit group with structure C26 x Z x Z x Z x Z x Z of Cyclotomic Field of order 13 and degree 12
            sage: UK.gens()
            (u0, u1, u2, u3, u4, u5)
            sage: UK.gens_values() # random
            [-z^11, z^5 + z^3, z^6 + z^5, z^9 + z^7 + z^5, z^9 + z^5 + z^4 + 1, z^5 + z]
            sage: SUK = UnitGroup(K,S=2); SUK
            S-unit group with structure C26 x Z x Z x Z x Z x Z x Z of Cyclotomic Field of order 13 and degree 12 with S = (Fractional ideal (2),)

            """
        proof = get_flag(proof, "number_field")
        K = number_field
        pK = K.pari_bnf(proof)
        self.__number_field = K
        self.__pari_number_field = pK

        # process the parameter S:
        if not S:
            S = self.__S = ()
        else:
<<<<<<< HEAD
            if type(S)==list:
                S = tuple(S)
            if not type(S)==tuple:
=======
            if isinstance(S, list):
                S = tuple(S)
            if not isinstance(S, tuple):
>>>>>>> 12622621
                try:
                    S = tuple(K.ideal(S).prime_factors())
                except (NameError, TypeError, ValueError):
                    raise ValueError("Cannot make a set of primes from %s"%(S,))
            else:
                try:
                    S = tuple(K.ideal(P) for P in S)
                except (NameError, TypeError, ValueError):
                    raise ValueError("Cannot make a set of primes from %s"%(S,))
                if not all([P.is_prime() for P in S]):
                    raise ValueError("Not all elements of %s are prime ideals"%(S,))
            self.__S = S
            self.__pS = pS = [P.pari_prime() for P in S]

        # compute the fundamental units via pari:
        fu = [K(u) for u in pK.bnfunit()]
        self.__nfu = len(fu)

        # compute the additional S-unit generators:
        if S:
            self.__S_unit_data = pK.bnfsunit(pS)
            su = [K(u) for u in self.__S_unit_data[0]]
        else:
            su = []
        self.__nsu = len(su)
        self.__rank = self.__nfu + self.__nsu

        # compute a torsion generator and pick the 'simplest' one:
        n, z = pK.nfrootsof1()
        n = ZZ(n)
        self.__ntu = n
        z = K(z)

        # If we replaced z by another torsion generator we would need
        # to allow for this in the dlog function!  So we do not.

        # Store the actual generators (torsion first):
        gens = [z] + fu + su
        values = Sequence(gens, immutable=True, universe=self, check=False)
        # Construct the abtract group:
        gens_orders = tuple([ZZ(n)]+[ZZ(0)]*(self.__rank))
        AbelianGroupWithValues_class.__init__(self, gens_orders, 'u', values, number_field)

    def _element_constructor_(self, u):
        """
        Returns the abstract group element corresponding to the unit u.

        INPUT:

        - ``u`` -- Any object from which an element of the unit group's number
          field `K` may be constructed; an error is raised if an element of `K`
          cannot be constructed from u, or if the element constructed is not a
          unit.

        EXAMPLES::

            sage: x = polygen(QQ)
            sage: K.<a> = NumberField(x^2-38)
            sage: UK = UnitGroup(K)
            sage: UK(1)
            1
            sage: UK(-1)
            u0
            sage: UK.gens()
            (u0, u1)
            sage: UK.gens_values()
            [-1, 6*a - 37]
            sage: UK.ngens()
            2
            sage: [UK(u) for u in UK.gens()]
            [u0, u1]
            sage: [UK(u).exponents() for u in UK.gens()]
            [(1, 0), (0, 1)]
            sage: UK(a)
            Traceback (most recent call last):
            ...
            ValueError: a is not a unit
        """
        K = self.__number_field
        pK = self.__pari_number_field
        try:
            u = K(u)
        except TypeError:
<<<<<<< HEAD
            raise ValueError, "%s is not an element of %s"%(u,K)
        if self.__S:
            m = pK.bnfissunit(self.__S_unit_data, pari(u)).mattranspose()
            if m.ncols()==0:
                raise ValueError, "%s is not an S-unit"%u
        else:
            if not u.is_integral() or u.norm().abs() != 1:
                raise ValueError, "%s is not a unit"%u
=======
            raise ValueError("%s is not an element of %s"%(u,K))
        if self.__S:
            m = pK.bnfissunit(self.__S_unit_data, pari(u)).mattranspose()
            if m.ncols()==0:
                raise ValueError("%s is not an S-unit"%u)
        else:
            if not u.is_integral() or u.norm().abs() != 1:
                raise ValueError("%s is not a unit"%u)
>>>>>>> 12622621
            m = pK.bnfisunit(pari(u)).mattranspose()

        # convert column matrix to a list:
        m = [ZZ(m[0,i].python()) for i in range(m.ncols())]

        # NB pari puts the torsion after the fundamental units, before
        # the extra S-units but we have the torsion first:
        m = [m[self.__nfu]] + m[:self.__nfu] + m[self.__nfu+1:]

        return self.element_class(self, m)

    def rank(self):
        """
        Return the rank of the unit group.

        EXAMPLES::

            sage: K.<z> = CyclotomicField(13)
            sage: UnitGroup(K).rank()
            5
            sage: SUK = UnitGroup(K,S=2); SUK.rank()
            6
        """
        return self.ngens()-1

    def _repr_(self):
        """
        Return string representation of this unit group.

        EXAMPLES::

            sage: x = polygen(QQ)
            sage: U = UnitGroup(NumberField(x^3 - 2, 'a'))
            sage: U
            Unit group with structure C2 x Z of Number Field in a with defining polynomial x^3 - 2
            sage: U._repr_()
            'Unit group with structure C2 x Z of Number Field in a with defining polynomial x^3 - 2'
            sage: UnitGroup(NumberField(x^3 - 2, 'a'),S=2)
            S-unit group with structure C2 x Z x Z of Number Field in a with defining polynomial x^3 - 2 with S = (Fractional ideal (a),)
        """
        if self.__S:
            return 'S-unit group with structure %s of %s with S = %s'%(
                self._group_notation(self.gens_orders()),
                self.number_field(),
                self.primes())
        return 'Unit group with structure %s of %s'%(
            self._group_notation(self.gens_orders()),
            self.number_field())

    def fundamental_units(self):
        """
        Return generators for the free part of the unit group, as a list.

        EXAMPLES::

            sage: x = polygen(QQ)
            sage: K.<a> = NumberField(x^4 + 23)
            sage: U = UnitGroup(K)
            sage: U.fundamental_units()  # random
            [1/4*a^3 - 7/4*a^2 + 17/4*a - 19/4]
        """
        return self.gens_values()[1:]

    def roots_of_unity(self):
        """
        Return all the roots of unity in this unit group, primitive or not.

        EXAMPLES::

            sage: x = polygen(QQ)
            sage: K.<b> = NumberField(x^2+1)
            sage: U = UnitGroup(K)
            sage: zs = U.roots_of_unity(); zs
            [-b, -1, b, 1]
            sage: [ z**U.zeta_order() for z in zs ]
            [1, 1, 1, 1]
        """
        z = self.gen(0).value()
        n = self.__ntu
        return [ z**k for k in range(1, n+1) ]

    def torsion_generator(self):
        """
        Return a generator for the torsion part of the unit group.

        EXAMPLES::

            sage: x = polygen(QQ)
            sage: K.<a> = NumberField(x^4 - x^2 + 4)
            sage: U = UnitGroup(K)
            sage: U.torsion_generator()
            u0
            sage: U.torsion_generator().value() # random
            -1/4*a^3 - 1/4*a + 1/2
        """
        return self.gen(0)

    def zeta_order(self):
        """
        Returns the order of the torsion part of the unit group.

        EXAMPLES::

            sage: x = polygen(QQ)
            sage: K.<a> = NumberField(x^4 - x^2 + 4)
            sage: U = UnitGroup(K)
            sage: U.zeta_order()
            6
        """
        return self.__ntu

    def zeta(self, n=2, all=False):
        """
        Return one, or a list of all, primitive n-th root of unity in this unit group.

        EXAMPLES::

            sage: x = polygen(QQ)
            sage: K.<z> = NumberField(x^2 + 3)
            sage: U = UnitGroup(K)
            sage: U.zeta(1)
            1
            sage: U.zeta(2)
            -1
            sage: U.zeta(2, all=True)
            [-1]
            sage: U.zeta(3)
            -1/2*z - 1/2
            sage: U.zeta(3, all=True)
            [-1/2*z - 1/2, 1/2*z - 1/2]
            sage: U.zeta(4)
            Traceback (most recent call last):
            ...
            ValueError: n (=4) does not divide order of generator

            sage: r.<x> = QQ[]
            sage: K.<b> = NumberField(x^2+1)
            sage: U = UnitGroup(K)
            sage: U.zeta(4)
            -b
            sage: U.zeta(4,all=True)
            [-b, b]
            sage: U.zeta(3)
            Traceback (most recent call last):
            ...
            ValueError: n (=3) does not divide order of generator
            sage: U.zeta(3,all=True)
            []

        """
        N = self.__ntu
        K = self.number_field()
        n = ZZ(n)
        if n <= 0:
            raise ValueError("n (=%s) must be positive"%n)
        if n == 1:
            if all:
                return [K(1)]
            else:
                return K(1)
        elif n == 2:
            if all:
                return [K(-1)]
            else:
                return K(-1)
        if n.divides(N):
            z = self.torsion_generator().value() ** (N//n)
            if all:
                return [z**i for i in n.coprime_integers(n)]
            else:
                return z
        else:
            if all:
                return []
            else:
                raise ValueError("n (=%s) does not divide order of generator"%n)

    def number_field(self):
        """
        Return the number field associated with this unit group.

        EXAMPLES::

            sage: U = UnitGroup(QuadraticField(-23, 'w')); U
            Unit group with structure C2 of Number Field in w with defining polynomial x^2 + 23
            sage: U.number_field()
            Number Field in w with defining polynomial x^2 + 23
        """
        return self.__number_field


    def primes(self):
        """
        Return the (possibly empty) list of primes associated with this S-unit group.

        EXAMPLES::

            sage: K.<a> = QuadraticField(-23)
            sage: S = tuple(K.ideal(3).prime_factors()); S
            (Fractional ideal (3, 1/2*a - 1/2), Fractional ideal (3, 1/2*a + 1/2))
            sage: U = UnitGroup(K,S=tuple(S)); U
            S-unit group with structure C2 x Z x Z of Number Field in a with defining polynomial x^2 + 23 with S = (Fractional ideal (3, 1/2*a - 1/2), Fractional ideal (3, 1/2*a + 1/2))
            sage: U.primes() == S
            True
        """
        return self.__S


    def log(self, u):
        r"""
        Return the exponents of the unit ``u`` with respect to group generators.

        INPUT:

        - ``u`` -- Any object from which an element of the unit group's number
          field `K` may be constructed; an error is raised if an element of `K`
          cannot be constructed from u, or if the element constructed is not a
          unit.

        OUTPUT: a list of integers giving the exponents of ``u`` with
        respect to the unit group's basis.

        EXAMPLES::

            sage: x = polygen(QQ)
            sage: K.<z> = CyclotomicField(13)
            sage: UK = UnitGroup(K)
            sage: [UK.log(u) for u in UK.gens()]
            [(1, 0, 0, 0, 0, 0),
             (0, 1, 0, 0, 0, 0),
             (0, 0, 1, 0, 0, 0),
             (0, 0, 0, 1, 0, 0),
             (0, 0, 0, 0, 1, 0),
             (0, 0, 0, 0, 0, 1)]
            sage: vec = [65,6,7,8,9,10]
            sage: unit = UK.exp(vec); unit  # random
            -253576*z^11 + 7003*z^10 - 395532*z^9 - 35275*z^8 - 500326*z^7 - 35275*z^6 - 395532*z^5 + 7003*z^4 - 253576*z^3 - 59925*z - 59925
            sage: UK.log(unit)
            (13, 6, 7, 8, 9, 10)

        An S-unit example::

           sage: SUK = UnitGroup(K,S=2)
           sage: v = (3,1,4,1,5,9,2)
           sage: u = SUK.exp(v); u
           -997204*z^11 - 2419728*z^10 - 413812*z^9 - 413812*z^8 - 2419728*z^7 - 997204*z^6 - 2129888*z^4 - 1616524*z^3 + 149364*z^2 - 1616524*z - 2129888
           sage: SUK.log(u)
           (3, 1, 4, 1, 5, 9, 2)
           sage: SUK.log(u) == v
           True
        """
        return self(u).exponents()

    def exp(self, exponents):
        r"""
        Return unit with given exponents with respect to group generators.

        INPUT:

        - ``u`` -- Any object from which an element of the unit
          group's number field `K` may be constructed; an error is
          raised if an element of `K` cannot be constructed from u, or
          if the element constructed is not a unit.

        OUTPUT: a list of integers giving the exponents of ``u`` with
        respect to the unit group's basis.

        EXAMPLES::

            sage: x = polygen(QQ)
            sage: K.<z> = CyclotomicField(13)
            sage: UK = UnitGroup(K)
            sage: [UK.log(u) for u in UK.gens()]
            [(1, 0, 0, 0, 0, 0),
             (0, 1, 0, 0, 0, 0),
             (0, 0, 1, 0, 0, 0),
             (0, 0, 0, 1, 0, 0),
             (0, 0, 0, 0, 1, 0),
             (0, 0, 0, 0, 0, 1)]
            sage: vec = [65,6,7,8,9,10]
            sage: unit = UK.exp(vec)
            sage: UK.log(unit)
            (13, 6, 7, 8, 9, 10)
            sage: UK.exp(UK.log(u)) == u.value()
            True

        An S-unit example::

           sage: SUK = UnitGroup(K,S=2)
           sage: v = (3,1,4,1,5,9,2)
           sage: u = SUK.exp(v); u
           -997204*z^11 - 2419728*z^10 - 413812*z^9 - 413812*z^8 - 2419728*z^7 - 997204*z^6 - 2129888*z^4 - 1616524*z^3 + 149364*z^2 - 1616524*z - 2129888
           sage: SUK.log(u)
           (3, 1, 4, 1, 5, 9, 2)
           sage: SUK.log(u) == v
           True
        """
        return prod([u**e for u,e in zip(self.gens_values(),exponents)], self.number_field().one_element())

<|MERGE_RESOLUTION|>--- conflicted
+++ resolved
@@ -260,15 +260,9 @@
         if not S:
             S = self.__S = ()
         else:
-<<<<<<< HEAD
-            if type(S)==list:
-                S = tuple(S)
-            if not type(S)==tuple:
-=======
             if isinstance(S, list):
                 S = tuple(S)
             if not isinstance(S, tuple):
->>>>>>> 12622621
                 try:
                     S = tuple(K.ideal(S).prime_factors())
                 except (NameError, TypeError, ValueError):
@@ -352,16 +346,6 @@
         try:
             u = K(u)
         except TypeError:
-<<<<<<< HEAD
-            raise ValueError, "%s is not an element of %s"%(u,K)
-        if self.__S:
-            m = pK.bnfissunit(self.__S_unit_data, pari(u)).mattranspose()
-            if m.ncols()==0:
-                raise ValueError, "%s is not an S-unit"%u
-        else:
-            if not u.is_integral() or u.norm().abs() != 1:
-                raise ValueError, "%s is not a unit"%u
-=======
             raise ValueError("%s is not an element of %s"%(u,K))
         if self.__S:
             m = pK.bnfissunit(self.__S_unit_data, pari(u)).mattranspose()
@@ -370,7 +354,6 @@
         else:
             if not u.is_integral() or u.norm().abs() != 1:
                 raise ValueError("%s is not a unit"%u)
->>>>>>> 12622621
             m = pK.bnfisunit(pari(u)).mattranspose()
 
         # convert column matrix to a list:
