# -*- coding: utf-8 -*-
r"""
Number Fields

AUTHORS:

- William Stein (2004, 2005): initial version

- Steven Sivek (2006-05-12): added support for relative extensions

- William Stein (2007-09-04): major rewrite and documentation

- Robert Bradshaw (2008-10): specified embeddings into ambient fields

- Simon King (2010-05): Improve coercion from GAP

- Jeroen Demeyer (2010-07, 2011-04): Upgrade PARI (#9343, #10430, #11130)

- Robert Harron (2012-08): added is_CM(), complex_conjugation(), and
  maximal_totally_real_subfield()

- Christian Stump (2012-11): added conversion to universal cyclotomic field

- Julian Rueth (2014-04-03): absolute number fields are unique parents

<<<<<<< HEAD
- Vincent Delecroix (2015-02): comparisons/floor/ceil using embeddings

.. note::
=======
.. NOTE::
>>>>>>> 18bce26c

    Unlike in PARI/GP, class group computations *in Sage* do *not* by default
    assume the Generalized Riemann Hypothesis. To do class groups computations
    not provably correctly you must often pass the flag ``proof=False`` to
    functions or call the function ``proof.number_field(False)``. It can easily
    take 1000's of times longer to do computations with ``proof=True`` (the
    default).

This example follows one in the Magma reference manual::

    sage: K.<y> = NumberField(x^4 - 420*x^2 + 40000)
    sage: z = y^5/11; z
    420/11*y^3 - 40000/11*y
    sage: R.<y> = PolynomialRing(K)
    sage: f = y^2 + y + 1
    sage: L.<a> = K.extension(f); L
    Number Field in a with defining polynomial y^2 + y + 1 over its base field
    sage: KL.<b> = NumberField([x^4 - 420*x^2 + 40000, x^2 + x + 1]); KL
    Number Field in b0 with defining polynomial x^4 - 420*x^2 + 40000 over its base field

We do some arithmetic in a tower of relative number fields::

    sage: K.<cuberoot2> = NumberField(x^3 - 2)
    sage: L.<cuberoot3> = K.extension(x^3 - 3)
    sage: S.<sqrt2> = L.extension(x^2 - 2)
    sage: S
    Number Field in sqrt2 with defining polynomial x^2 - 2 over its base field
    sage: sqrt2 * cuberoot3
    cuberoot3*sqrt2
    sage: (sqrt2 + cuberoot3)^5
    (20*cuberoot3^2 + 15*cuberoot3 + 4)*sqrt2 + 3*cuberoot3^2 + 20*cuberoot3 + 60
    sage: cuberoot2 + cuberoot3
    cuberoot3 + cuberoot2
    sage: cuberoot2 + cuberoot3 + sqrt2
    sqrt2 + cuberoot3 + cuberoot2
    sage: (cuberoot2 + cuberoot3 + sqrt2)^2
    (2*cuberoot3 + 2*cuberoot2)*sqrt2 + cuberoot3^2 + 2*cuberoot2*cuberoot3 + cuberoot2^2 + 2
    sage: cuberoot2 + sqrt2
    sqrt2 + cuberoot2
    sage: a = S(cuberoot2); a
    cuberoot2
    sage: a.parent()
    Number Field in sqrt2 with defining polynomial x^2 - 2 over its base field

.. warning::

    Doing arithmetic in towers of relative fields that depends on
    canonical coercions is currently VERY SLOW. It is much better to
    explicitly coerce all elements into a common field, then do
    arithmetic with them there (which is quite fast).
"""
#*****************************************************************************
#       Copyright (C) 2004, 2005, 2006, 2007 William Stein <wstein@gmail.com>
#                     2014 Julian Rueth <julian.rueth@fsfe.org>
#
#  Distributed under the terms of the GNU General Public License (GPL)
#  as published by the Free Software Foundation; either version 2 of
#  the License, or (at your option) any later version.
#                  http://www.gnu.org/licenses/
#*****************************************************************************

from sage.misc.cachefunc import cached_method

import sage.libs.ntl.all as ntl
import sage.interfaces.gap

import sage.rings.complex_field
from sage.rings.polynomial.polynomial_element import is_Polynomial
import sage.rings.real_mpfr
import sage.rings.real_mpfi
import sage.rings.complex_double
import sage.rings.real_double
import sage.rings.real_lazy

from sage.rings.finite_rings.integer_mod import mod
from sage.misc.functional import is_odd
from sage.misc.misc_c import prod
from sage.categories.homset import End
from sage.rings.all import Infinity

import sage.rings.ring
from sage.misc.latex import latex_variable_name
from sage.misc.misc import union

from unit_group import UnitGroup
from class_group import ClassGroup
from class_group import SClassGroup

from sage.structure.element import is_Element
from sage.structure.sequence import Sequence

from sage.structure.category_object import normalize_names
import sage.structure.parent_gens

from sage.structure.proof.proof import get_flag
import maps
import structure
import number_field_morphisms
from itertools import count, izip


def is_NumberFieldHomsetCodomain(codomain):
    """
    Returns whether ``codomain`` is a valid codomain for a number
    field homset. This is used by NumberField._Hom_ to determine
    whether the created homsets should be a
    :class:`sage.rings.number_field.morphism.NumberFieldHomset`.

    EXAMPLES:

    This currently accepts any parent (CC, RR, ...) in :class:`Fields`::

        sage: from sage.rings.number_field.number_field import is_NumberFieldHomsetCodomain
        sage: is_NumberFieldHomsetCodomain(QQ)
        True
        sage: is_NumberFieldHomsetCodomain(NumberField(x^2 + 1, 'x'))
        True
        sage: is_NumberFieldHomsetCodomain(ZZ)
        False
        sage: is_NumberFieldHomsetCodomain(3)
        False
        sage: is_NumberFieldHomsetCodomain(MatrixSpace(QQ, 2))
        False
        sage: is_NumberFieldHomsetCodomain(InfinityRing)
        False

    Question: should, for example, QQ-algebras be accepted as well?

    Caveat: Gap objects are not (yet) in :class:`Fields`, and therefore
    not accepted as number field homset codomains::

        sage: is_NumberFieldHomsetCodomain(gap.Rationals)
        False
    """
    from sage.categories.fields import Fields
    return codomain in Fields()

from sage.rings.number_field.morphism import RelativeNumberFieldHomomorphism_from_abs

def proof_flag(t):
    """
    Used for easily determining the correct proof flag to use.

    Returns t if t is not None, otherwise returns the system-wide
    proof-flag for number fields (default: True).

    EXAMPLES::

        sage: from sage.rings.number_field.number_field import proof_flag
        sage: proof_flag(True)
        True
        sage: proof_flag(False)
        False
        sage: proof_flag(None)
        True
        sage: proof_flag("banana")
        'banana'
    """
    return get_flag(t, "number_field")



from sage.misc.latex import latex

import sage.arith.all as arith
import sage.rings.rational_field as rational_field
import sage.rings.integer_ring as integer_ring
import sage.rings.infinity as infinity
from sage.rings.rational import Rational
from sage.rings.integer import Integer
import sage.rings.polynomial.polynomial_element as polynomial_element
import sage.rings.complex_field
import sage.groups.abelian_gps.abelian_group
import sage.rings.complex_interval_field

from sage.structure.parent_gens import ParentWithGens
from sage.structure.factory import UniqueFactory
import number_field_element
import number_field_element_quadratic
from number_field_ideal import is_NumberFieldIdeal, NumberFieldFractionalIdeal
from sage.libs.pari.all import pari, pari_gen

from sage.rings.rational_field import QQ
from sage.rings.integer_ring import ZZ
RIF = sage.rings.real_mpfi.RealIntervalField()
CIF = sage.rings.complex_interval_field.ComplexIntervalField()
from sage.rings.real_double import RDF
from sage.rings.complex_double import CDF
from sage.rings.real_lazy import RLF, CLF


def NumberField(polynomial, name=None, check=True, names=None, embedding=None,
                latex_name=None, assume_disc_small=False,
                maximize_at_primes=None, structure=None):
    r"""
    Return *the* number field (or tower of number fields) defined by the
    irreducible ``polynomial``.

    INPUT:

        - ``polynomial`` - a polynomial over `\QQ` or a number field, or a list
          of such polynomials.
        - ``name`` - a string or a list of strings, the names of the generators
        - ``check`` - a boolean (default: ``True``); do type checking and
          irreducibility checking.
        - ``embedding`` - ``None``, an element, or a list of elements, the
          images of the generators in an ambient field (default: ``None``)
        - ``latex_name`` - ``None``, a string, or a list of strings (default:
          ``None``), how the generators are printed for latex output
        - ``assume_disc_small`` -- a boolean (default: ``False``); if ``True``,
          assume that no square of a prime greater than PARI's primelimit
          (which should be 500000); only applies for absolute fields at
          present.
        - ``maximize_at_primes`` -- ``None`` or a list of primes (default:
          ``None``); if not ``None``, then the maximal order is computed by
          maximizing only at the primes in this list, which completely avoids
          having to factor the discriminant, but of course can lead to wrong
          results; only applies for absolute fields at present.
        - ``structure`` -- ``None``, a list or an instance of
          :class:`structure.NumberFieldStructure` (default: ``None``),
          internally used to pass in additional structural information, e.g.,
          about the field from which this field is created as a subfield.

    EXAMPLES::

        sage: z = QQ['z'].0
        sage: K = NumberField(z^2 - 2,'s'); K
        Number Field in s with defining polynomial z^2 - 2
        sage: s = K.0; s
        s
        sage: s*s
        2
        sage: s^2
        2

    Constructing a relative number field::

        sage: K.<a> = NumberField(x^2 - 2)
        sage: R.<t> = K[]
        sage: L.<b> = K.extension(t^3+t+a); L
        Number Field in b with defining polynomial t^3 + t + a over its base field
        sage: L.absolute_field('c')
        Number Field in c with defining polynomial x^6 + 2*x^4 + x^2 - 2
        sage: a*b
        a*b
        sage: L(a)
        a
        sage: L.lift_to_base(b^3 + b)
        -a

    Constructing another number field::

        sage: k.<i> = NumberField(x^2 + 1)
        sage: R.<z> = k[]
        sage: m.<j> = NumberField(z^3 + i*z + 3)
        sage: m
        Number Field in j with defining polynomial z^3 + i*z + 3 over its base field

    Number fields are globally unique::

        sage: K.<a> = NumberField(x^3 - 5)
        sage: a^3
        5
        sage: L.<a> = NumberField(x^3 - 5)
        sage: K is L
        True

    The variable name of the defining polynomial has no influence on equality of fields::

        sage: x = polygen(QQ, 'x'); y = polygen(QQ, 'y')
        sage: k.<a> = NumberField(x^2 + 3)
        sage: m.<a> = NumberField(y^2 + 3)
        sage: k
        Number Field in a with defining polynomial x^2 + 3
        sage: m
        Number Field in a with defining polynomial y^2 + 3
        sage: k == m
        True

    In case of conflict of the generator name with the name given by the preparser, the name given by the preparser takes precedence::

        sage: K.<b> = NumberField(x^2 + 5, 'a'); K
        Number Field in b with defining polynomial x^2 + 5

    One can also define number fields with specified embeddings, may be used
    for arithmetic and deduce relations with other number fields which would
    not be valid for an abstract number field. ::

        sage: K.<a> = NumberField(x^3-2, embedding=1.2)
        sage: RR.coerce_map_from(K)
        Composite map:
          From: Number Field in a with defining polynomial x^3 - 2
          To:   Real Field with 53 bits of precision
          Defn:   Generic morphism:
                  From: Number Field in a with defining polynomial x^3 - 2
                  To:   Real Lazy Field
                  Defn: a -> 1.259921049894873?
                then
                  Conversion via _mpfr_ method map:
                  From: Real Lazy Field
                  To:   Real Field with 53 bits of precision
        sage: RR(a)
        1.25992104989487
        sage: 1.1 + a
        2.35992104989487
        sage: b = 1/(a+1); b
        1/3*a^2 - 1/3*a + 1/3
        sage: RR(b)
        0.442493334024442
        sage: L.<b> = NumberField(x^6-2, embedding=1.1)
        sage: L(a)
        b^2
        sage: a + b
        b^2 + b

    Note that the image only needs to be specified to enough precision
    to distinguish roots, and is exactly computed to any needed
    precision::

        sage: RealField(200)(a)
        1.2599210498948731647672106072782283505702514647015079800820

    One can embed into any other field::

        sage: K.<a> = NumberField(x^3-2, embedding=CC.gen()-0.6)
        sage: CC(a)
        -0.629960524947436 + 1.09112363597172*I
        sage: L = Qp(5)
        sage: f = polygen(L)^3 - 2
        sage: K.<a> = NumberField(x^3-2, embedding=f.roots()[0][0])
        sage: a + L(1)
        4 + 2*5^2 + 2*5^3 + 3*5^4 + 5^5 + 4*5^6 + 2*5^8 + 3*5^9 + 4*5^12 + 4*5^14 + 4*5^15 + 3*5^16 + 5^17 + 5^18 + 2*5^19 + O(5^20)
        sage: L.<b> = NumberField(x^6-x^2+1/10, embedding=1)
        sage: K.<a> = NumberField(x^3-x+1/10, embedding=b^2)
        sage: a+b
        b^2 + b
        sage: CC(a) == CC(b)^2
        True
        sage: K.coerce_embedding()
        Generic morphism:
          From: Number Field in a with defining polynomial x^3 - x + 1/10
          To:   Number Field in b with defining polynomial x^6 - x^2 + 1/10
          Defn: a -> b^2

    The ``QuadraticField`` and ``CyclotomicField`` constructors
    create an embedding by default unless otherwise specified::

        sage: K.<zeta> = CyclotomicField(15)
        sage: CC(zeta)
        0.913545457642601 + 0.406736643075800*I
        sage: L.<sqrtn3> = QuadraticField(-3)
        sage: K(sqrtn3)
        2*zeta^5 + 1
        sage: sqrtn3 + zeta
        2*zeta^5 + zeta + 1

    Comparison depends on the (real) embedding specified (or the one selected by default).::

        sage: N.<g> = NumberField(x^3+2,embedding=1)
        sage: 1 < g
        False
        sage: g > 1
        False
        sage: RR(g)
        -1.25992104989487

    If no embedding is specified or is complex, the comparison is not returning something
    meaningful.::

        sage: N.<g> = NumberField(x^3+2)
        sage: 1 < g
        False
        sage: g > 1
        True

    Since SageMath 6.9, number fields may be defined by polynomials
    that are not necessarily integral or monic.  The only notable
    practical point is that in the PARI interface, a monic integral
    polynomial defining the same number field is computed and used::

        sage: K.<a> = NumberField(2*x^3 + x + 1)
        sage: K.pari_polynomial()
        x^3 - x^2 - 2

    Elements and ideals may be converted to and from PARI as follows::

        sage: pari(a)
        Mod(-1/2*y^2 + 1/2*y, y^3 - y^2 - 2)
        sage: K(pari(a))
        a
        sage: I = K.ideal(a); I
        Fractional ideal (a)
        sage: I.pari_hnf()
        [1, 0, 0; 0, 1, 0; 0, 0, 1/2]
        sage: K.ideal(I.pari_hnf())
        Fractional ideal (a)

    Here is an example where the field has non-trivial class group::

        sage: L.<b> = NumberField(3*x^2 - 1/5)
        sage: L.pari_polynomial()
        x^2 - 15
        sage: J = L.primes_above(2)[0]; J
        Fractional ideal (2, 15*b + 1)
        sage: J.pari_hnf()
        [2, 1; 0, 1]
        sage: L.ideal(J.pari_hnf())
        Fractional ideal (2, 15*b + 1)

    An example involving a variable name that defines a function in
    PARI::

        sage: theta = polygen(QQ, 'theta')
        sage: M.<z> = NumberField([theta^3 + 4, theta^2 + 3]); M
        Number Field in z0 with defining polynomial theta^3 + 4 over its base field

    TESTS::

        sage: x = QQ['x'].gen()
        sage: y = ZZ['y'].gen()
        sage: K = NumberField(x^3 + x + 3, 'a'); K
        Number Field in a with defining polynomial x^3 + x + 3
        sage: K.defining_polynomial().parent()
        Univariate Polynomial Ring in x over Rational Field

    ::

        sage: L = NumberField(y^3 + y + 3, 'a'); L
        Number Field in a with defining polynomial y^3 + y + 3
        sage: L.defining_polynomial().parent()
        Univariate Polynomial Ring in y over Rational Field

    ::

        sage: W1 = NumberField(x^2+1,'a')
        sage: K.<x> = CyclotomicField(5)[]
        sage: W.<a> = NumberField(x^2 + 1); W
        Number Field in a with defining polynomial x^2 + 1 over its base field

    The following has been fixed in :trac:`8800`::

        sage: P.<x> = QQ[]
        sage: K.<a> = NumberField(x^3-5,embedding=0)
        sage: L.<b> = K.extension(x^2+a)
        sage: F, R = L.construction()
        sage: F(R) == L    # indirect doctest
        True

    Check that :trac:`11670` has been fixed::

        sage: K.<a> = NumberField(x^2 - x - 1)
        sage: loads(dumps(K)) is K
        True
        sage: K.<a> = NumberField(x^3 - x - 1)
        sage: loads(dumps(K)) is K
        True
        sage: K.<a> = CyclotomicField(7)
        sage: loads(dumps(K)) is K
        True

    Another problem that was found while working on :trac:`11670`,
    ``maximize_at_primes`` and ``assume_disc_small`` were lost when pickling::

        sage: K.<a> = NumberField(x^3-2, assume_disc_small=True, maximize_at_primes=[2], latex_name='\\alpha', embedding=2^(1/3))
        sage: L = loads(dumps(K))
        sage: L._assume_disc_small
        True
        sage: L._maximize_at_primes
        (2,)

    It is an error not to specify the generator::

        sage: K = NumberField(x^2-2)
        Traceback (most recent call last):
        ...
        TypeError: You must specify the name of the generator.

    """
    if names is not None:
        name = names
    if isinstance(polynomial, (list,tuple)):
        return NumberFieldTower(polynomial, names=name, check=check, embeddings=embedding, latex_names=latex_name, assume_disc_small=assume_disc_small, maximize_at_primes=maximize_at_primes, structures=structure)

    return NumberField_version2(polynomial=polynomial, name=name, check=check, embedding=embedding, latex_name=latex_name, assume_disc_small=assume_disc_small, maximize_at_primes=maximize_at_primes, structure=structure)

class NumberFieldFactory(UniqueFactory):
    r"""
    Factory for number fields.

    This should usually not be called directly, use :meth:`NumberField`
    instead.

    INPUT:

        - ``polynomial`` - a polynomial over `\QQ` or a number field.
        - ``name`` - a string (default: ``'a'``), the name of the generator
        - ``check`` - a boolean (default: ``True``); do type checking and
          irreducibility checking.
        - ``embedding`` - ``None`` or an element, the images of the generator
          in an ambient field (default: ``None``)
        - ``latex_name`` - ``None`` or a string (default: ``None``), how the
          generator is printed for latex output
        - ``assume_disc_small`` -- a boolean (default: ``False``); if ``True``,
          assume that no square of a prime greater than PARI's primelimit
          (which should be 500000); only applies for absolute fields at
          present.
        - ``maximize_at_primes`` -- ``None`` or a list of primes (default:
          ``None``); if not ``None``, then the maximal order is computed by
          maximizing only at the primes in this list, which completely avoids
          having to factor the discriminant, but of course can lead to wrong
          results; only applies for absolute fields at present.
        - ``structure`` -- ``None`` or an instance of
          :class:`structure.NumberFieldStructure` (default: ``None``),
          internally used to pass in additional structural information, e.g.,
          about the field from which this field is created as a subfield.

    TESTS::

        sage: from sage.rings.number_field.number_field import NumberFieldFactory
        sage: nff = NumberFieldFactory("number_field_factory")
        sage: R.<x> = QQ[]
        sage: nff(x^2 + 1, name='a', check=False, embedding=None, latex_name=None, assume_disc_small=False, maximize_at_primes=None, structure=None)
        Number Field in a with defining polynomial x^2 + 1

    Pickling preserves the ``structure()`` of a number field::

        sage: K.<a> = QuadraticField(2)
        sage: L.<b> = K.change_names()
        sage: M = loads(dumps(L))
        sage: M.structure()
        (Isomorphism given by variable name change map:
          From: Number Field in b with defining polynomial x^2 - 2
          To:   Number Field in a with defining polynomial x^2 - 2,
         Isomorphism given by variable name change map:
          From: Number Field in a with defining polynomial x^2 - 2
          To:   Number Field in b with defining polynomial x^2 - 2)

    """
    def create_key_and_extra_args(self, polynomial, name, check, embedding, latex_name, assume_disc_small, maximize_at_primes, structure):
        r"""
        Create a unique key for the number field specified by the parameters.

        TESTS::

            sage: from sage.rings.number_field.number_field import NumberFieldFactory
            sage: nff = NumberFieldFactory("number_field_factory")
            sage: R.<x> = QQ[]
            sage: nff.create_key_and_extra_args(x^2+1, name='a', check=False, embedding=None, latex_name=None, assume_disc_small=False, maximize_at_primes=None, structure=None)
            ((Rational Field, x^2 + 1, ('a',), None, None, None, False, None), {'check': False})

        """
        if name is None:
            raise TypeError("You must specify the name of the generator.")
        name = normalize_names(1, name)

        if not is_Polynomial(polynomial):
            try:
                polynomial = polynomial.polynomial(QQ)
            except (AttributeError, TypeError):
                raise TypeError("polynomial (=%s) must be a polynomial." % polynomial)

        # convert polynomial to a polynomial over a field
        polynomial = polynomial.change_ring(polynomial.base_ring().fraction_field())

        # normalize embedding
        if isinstance(embedding, (list,tuple)):
            if len(embedding) != 1:
                raise TypeError("embedding must be a list of length 1")
            embedding = embedding[0]

        # normalize latex_name
        if isinstance(latex_name, (list, tuple)):
            if len(latex_name) != 1:
                raise TypeError("latex_name must be a list of length 1")
            latex_name = latex_name[0]

        if maximize_at_primes is not None:
            maximize_at_primes = tuple(maximize_at_primes)

        # normalize structure
        if isinstance(structure, (list, tuple)):
            if len(structure) != 1:
                raise TypeError("structure must be a list of length 1")
            structure = structure[0]

        return (polynomial.base_ring(), polynomial, name, embedding, latex_name, maximize_at_primes, assume_disc_small, structure), {"check":check}

    def create_object(self, version, key, check):
        r"""
        Create the unique number field defined by ``key``.

        TESTS::

            sage: from sage.rings.number_field.number_field import NumberFieldFactory
            sage: nff = NumberFieldFactory("number_field_factory")
            sage: R.<x> = QQ[]
            sage: nff.create_object(None, (QQ, x^2 + 1, ('a',), None, None, None, False, None), check=False)
            Number Field in a with defining polynomial x^2 + 1

        """
        base, polynomial, name, embedding, latex_name, maximize_at_primes, assume_disc_small, structure = key

        if isinstance(base, NumberField_generic):
            return base.extension(polynomial, name, check=check, embedding=None, structure=structure) # relative number fields do not support embeddings
        if polynomial.degree() == 2:
            return NumberField_quadratic(polynomial, name, latex_name, check, embedding, assume_disc_small=assume_disc_small, maximize_at_primes=maximize_at_primes, structure=structure)
        else:
            return NumberField_absolute(polynomial, name, latex_name, check, embedding, assume_disc_small=assume_disc_small, maximize_at_primes=maximize_at_primes, structure=structure)

NumberField_version2 = NumberFieldFactory("sage.rings.number_field.number_field.NumberField_version2")

def NumberFieldTower(polynomials, names, check=True, embeddings=None, latex_names=None, assume_disc_small=False, maximize_at_primes=None, structures=None):
    """
    Create the tower of number fields defined by the polynomials in the list
    ``polynomials``.

    INPUT:

    - ``polynomials`` - a list of polynomials. Each entry must be polynomial
      which is irreducible over the number field generated by the roots of the
      following entries.
    - ``names`` - a list of strings or a string, the names of the generators of
      the relative number fields. If a single string, then names are generated
      from that string.
    - ``check`` - a boolean (default: ``True``), whether to check that the
      polynomials are irreducible
    - ``embeddings`` - a list of elemenst or ``None`` (default: ``None``),
      embeddings of the relative number fields in an ambient field.
    - ``latex_names`` - a list of strings or ``None`` (default: ``None``), names
      used to print the generators for latex output.
    - ``assume_disc_small`` -- a boolean (default: ``False``); if ``True``,
      assume that no square of a prime greater than PARI's primelimit
      (which should be 500000); only applies for absolute fields at
      present.
    - ``maximize_at_primes`` -- ``None`` or a list of primes (default:
      ``None``); if not ``None``, then the maximal order is computed by
      maximizing only at the primes in this list, which completely avoids
      having to factor the discriminant, but of course can lead to wrong
      results; only applies for absolute fields at present.
    - ``structures`` -- ``None`` or a list (default: ``None``), internally used
      to provide additional information about the number field such as the
      field from which it was created.

    OUTPUT:

    Returns the relative number field generated by a root of the first entry of
    ``polynomials`` over the relative number field generated by root of the
    second entry of ``polynomials`` ... over the number field over which the
    last entry of ``polynomials`` is defined.

    EXAMPLES::

        sage: k.<a,b,c> = NumberField([x^2 + 1, x^2 + 3, x^2 + 5]); k # indirect doctest
        Number Field in a with defining polynomial x^2 + 1 over its base field
        sage: a^2
        -1
        sage: b^2
        -3
        sage: c^2
        -5
        sage: (a+b+c)^2
        (2*b + 2*c)*a + 2*c*b - 9

    The Galois group is a product of 3 groups of order 2::

        sage: k.galois_group(type="pari")
        Galois group PARI group [8, 1, 3, "E(8)=2[x]2[x]2"] of degree 8 of the Number Field in a with defining polynomial x^2 + 1 over its base field

    Repeatedly calling base_field allows us to descend the internally
    constructed tower of fields::

        sage: k.base_field()
        Number Field in b with defining polynomial x^2 + 3 over its base field
        sage: k.base_field().base_field()
        Number Field in c with defining polynomial x^2 + 5
        sage: k.base_field().base_field().base_field()
        Rational Field

    In the following example the second polynomial is reducible over
    the first, so we get an error::

        sage: v = NumberField([x^3 - 2, x^3 - 2], names='a')
        Traceback (most recent call last):
        ...
        ValueError: defining polynomial (x^3 - 2) must be irreducible

    We mix polynomial parent rings::

        sage: k.<y> = QQ[]
        sage: m = NumberField([y^3 - 3, x^2 + x + 1, y^3 + 2], 'beta')
        sage: m
        Number Field in beta0 with defining polynomial y^3 - 3 over its base field
        sage: m.base_field ()
        Number Field in beta1 with defining polynomial x^2 + x + 1 over its base field

    A tower of quadratic fields::

        sage: K.<a> = NumberField([x^2 + 3, x^2 + 2, x^2 + 1])
        sage: K
        Number Field in a0 with defining polynomial x^2 + 3 over its base field
        sage: K.base_field()
        Number Field in a1 with defining polynomial x^2 + 2 over its base field
        sage: K.base_field().base_field()
        Number Field in a2 with defining polynomial x^2 + 1

    A bigger tower of quadratic fields::

        sage: K.<a2,a3,a5,a7> = NumberField([x^2 + p for p in [2,3,5,7]]); K
        Number Field in a2 with defining polynomial x^2 + 2 over its base field
        sage: a2^2
        -2
        sage: a3^2
        -3
        sage: (a2+a3+a5+a7)^3
        ((6*a5 + 6*a7)*a3 + 6*a7*a5 - 47)*a2 + (6*a7*a5 - 45)*a3 - 41*a5 - 37*a7

    The function can also be called by name::

        sage: NumberFieldTower([x^2 + 1, x^2 + 2], ['a','b'])
        Number Field in a with defining polynomial x^2 + 1 over its base field
    """
    try:
        names = normalize_names(len(polynomials), names)
    except IndexError:
        names = normalize_names(1, names)
        if len(polynomials) > 1:
            names = ['%s%s'%(names[0], i) for i in range(len(polynomials))]

    if embeddings is None:
        embeddings = [None] * len(polynomials)
    if latex_names is None:
        latex_names = [None] * len(polynomials)
    if structures is None:
        structures = [None] * len(polynomials)

    if not isinstance(polynomials, (list, tuple)):
        raise TypeError("polynomials must be a list or tuple")

    if len(polynomials) == 0:
        return QQ
    if len(polynomials) == 1:
        return NumberField(polynomials[0], names=names, check=check, embedding=embeddings[0], latex_name=latex_names[0], assume_disc_small=assume_disc_small, maximize_at_primes=maximize_at_primes, structure=structures[0])

    # create the relative number field defined by f over the tower defined by polynomials[1:]
    f = polynomials[0]
    name = names[0]

    w = NumberFieldTower(polynomials[1:], names=names[1:], check=check, embeddings=embeddings[1:], latex_names=latex_names[1:], assume_disc_small=assume_disc_small, maximize_at_primes=maximize_at_primes, structures=structures[1:])
    var = f.variable_name() if is_Polynomial(f) else 'x'

    R = w[var]  # polynomial ring
    return w.extension(R(f), name, check=check, embedding=embeddings[0], structure=structures[0]) # currently, extension does not accept assume_disc_small, or maximize_at_primes

def QuadraticField(D, name='a', check=True, embedding=True, latex_name='sqrt', **args):
    r"""
    Return a quadratic field obtained by adjoining a square root of
    `D` to the rational numbers, where `D` is not a
    perfect square.

    INPUT:

    -  ``D`` - a rational number

    -  ``name`` - variable name (default: 'a')

    -  ``check`` - bool (default: True)

    -  ``embedding`` - bool or square root of D in an
       ambient field (default: True)

    - ``latex_name`` - latex variable name (default: \sqrt{D})


    OUTPUT: A number field defined by a quadratic polynomial. Unless
    otherwise specified, it has an embedding into `\RR` or
    `\CC` by sending the generator to the positive
    or upper-half-plane root.

    EXAMPLES::

        sage: QuadraticField(3, 'a')
        Number Field in a with defining polynomial x^2 - 3
        sage: K.<theta> = QuadraticField(3); K
        Number Field in theta with defining polynomial x^2 - 3
        sage: RR(theta)
        1.73205080756888
        sage: QuadraticField(9, 'a')
        Traceback (most recent call last):
        ...
        ValueError: D must not be a perfect square.
        sage: QuadraticField(9, 'a', check=False)
        Number Field in a with defining polynomial x^2 - 9

    Quadratic number fields derive from general number fields.

    ::

        sage: from sage.rings.number_field.number_field import is_NumberField
        sage: type(K)
        <class 'sage.rings.number_field.number_field.NumberField_quadratic_with_category'>
        sage: is_NumberField(K)
        True

    Quadratic number fields are cached::

        sage: QuadraticField(-11, 'a') is QuadraticField(-11, 'a')
        True

    By default, quadratic fields come with a nice latex representation::

        sage: K.<a> = QuadraticField(-7)
        sage: latex(K)
        \Bold{Q}(\sqrt{-7})
        sage: latex(a)
        \sqrt{-7}
        sage: latex(1/(1+a))
        -\frac{1}{8} \sqrt{-7} + \frac{1}{8}
        sage: K.latex_variable_name()
        '\\sqrt{-7}'

    We can provide our own name as well::

        sage: K.<a> = QuadraticField(next_prime(10^10), latex_name=r'\sqrt{D}')
        sage: 1+a
        a + 1
        sage: latex(1+a)
        \sqrt{D} + 1
        sage: latex(QuadraticField(-1, 'a', latex_name=None).gen())
        a

    The name of the generator does not interfere with Sage preparser, see #1135::

        sage: K1 = QuadraticField(5, 'x')
        sage: K2.<x> = QuadraticField(5)
        sage: K3.<x> = QuadraticField(5, 'x')
        sage: K1 is K2
        True
        sage: K1 is K3
        True
        sage: K1
        Number Field in x with defining polynomial x^2 - 5


    Note that, in presence of two different names for the generator,
    the name given by the preparser takes precedence::

        sage: K4.<y> = QuadraticField(5, 'x'); K4
        Number Field in y with defining polynomial x^2 - 5
        sage: K1 == K4
        False

    TESTS::

        sage: QuadraticField(-11, 'a') is QuadraticField(-11, 'a', latex_name='Z')
        False
        sage: QuadraticField(-11, 'a') is QuadraticField(-11, 'a', latex_name=None)
        False
    """
    D = QQ(D)
    if check:
        if D.is_square():
            raise ValueError("D must not be a perfect square.")
    R = QQ['x']
    f = R([-D, 0, 1])
    if embedding is True:
        if D > 0:
            embedding = RLF(D).sqrt()
        else:
            embedding = CLF(D).sqrt()
    if latex_name == 'sqrt':
        latex_name = r'\sqrt{%s}' % D
    return NumberField(f, name, check=False, embedding=embedding, latex_name=latex_name, **args)

def is_AbsoluteNumberField(x):
    """
    Return True if x is an absolute number field.

    EXAMPLES::

        sage: from sage.rings.number_field.number_field import is_AbsoluteNumberField
        sage: is_AbsoluteNumberField(NumberField(x^2+1,'a'))
        True
        sage: is_AbsoluteNumberField(NumberField([x^3 + 17, x^2+1],'a'))
        False

    The rationals are a number field, but they're not of the absolute
    number field class.

    ::

        sage: is_AbsoluteNumberField(QQ)
        False
    """
    return isinstance(x, NumberField_absolute)

def is_QuadraticField(x):
    r"""
    Return True if x is of the quadratic *number* field type.

    EXAMPLES::

        sage: from sage.rings.number_field.number_field import is_QuadraticField
        sage: is_QuadraticField(QuadraticField(5,'a'))
        True
        sage: is_QuadraticField(NumberField(x^2 - 5, 'b'))
        True
        sage: is_QuadraticField(NumberField(x^3 - 5, 'b'))
        False

    A quadratic field specially refers to a number field, not a finite
    field::

        sage: is_QuadraticField(GF(9,'a'))
        False
    """
    return isinstance(x, NumberField_quadratic)

class CyclotomicFieldFactory(UniqueFactory):
    r"""
    Return the `n`-th cyclotomic field, where n is a positive integer,
    or the universal cyclotomic field if ``n==0``.

    For the documentation of the universal cyclotomic field, see
    :class:`~sage.rings.universal_cyclotomic_field.UniversalCyclotomicField`.

    INPUT:

    -  ``n`` - a nonnegative integer, default:``0``

    -  ``names`` - name of generator (optional - defaults to zetan)

    - ``bracket`` - Defines the brackets in the case of ``n==0``, and
      is ignored otherwise. Can be any even length string, with ``"()"`` being the default.

    -  ``embedding`` - bool or n-th root of unity in an
       ambient field (default True)

    EXAMPLES:

    If called without a parameter, we get the :class:`universal cyclotomic
    field<sage.rings.universal_cyclotomic_field.UniversalCyclotomicField>`::

        sage: CyclotomicField()
        Universal Cyclotomic Field

    We create the `7`\th cyclotomic field
    `\QQ(\zeta_7)` with the default generator name.

    ::

        sage: k = CyclotomicField(7); k
        Cyclotomic Field of order 7 and degree 6
        sage: k.gen()
        zeta7

    The default embedding sends the generator to the complex primitive
    `n^{th}` root of unity of least argument.

    ::

        sage: CC(k.gen())
        0.623489801858734 + 0.781831482468030*I

    Cyclotomic fields are of a special type.

    ::

        sage: type(k)
        <class 'sage.rings.number_field.number_field.NumberField_cyclotomic_with_category'>

    We can specify a different generator name as follows.

    ::

        sage: k.<z7> = CyclotomicField(7); k
        Cyclotomic Field of order 7 and degree 6
        sage: k.gen()
        z7

    The `n` must be an integer.

    ::

        sage: CyclotomicField(3/2)
        Traceback (most recent call last):
        ...
        TypeError: no conversion of this rational to integer

    The degree must be nonnegative.

    ::

        sage: CyclotomicField(-1)
        Traceback (most recent call last):
        ...
        ValueError: n (=-1) must be a positive integer

    The special case `n=1` does *not* return the rational
    numbers::

        sage: CyclotomicField(1)
        Cyclotomic Field of order 1 and degree 1

    Due to their default embedding into `\CC`,
    cyclotomic number fields are all compatible.

    ::

        sage: cf30 = CyclotomicField(30)
        sage: cf5 = CyclotomicField(5)
        sage: cf3 = CyclotomicField(3)
        sage: cf30.gen() + cf5.gen() + cf3.gen()
        zeta30^6 + zeta30^5 + zeta30 - 1
        sage: cf6 = CyclotomicField(6) ; z6 = cf6.0
        sage: cf3 = CyclotomicField(3) ; z3 = cf3.0
        sage: cf3(z6)
        zeta3 + 1
        sage: cf6(z3)
        zeta6 - 1
        sage: cf9 = CyclotomicField(9) ; z9 = cf9.0
        sage: cf18 = CyclotomicField(18) ; z18 = cf18.0
        sage: cf18(z9)
        zeta18^2
        sage: cf9(z18)
        -zeta9^5
        sage: cf18(z3)
        zeta18^3 - 1
        sage: cf18(z6)
        zeta18^3
        sage: cf18(z6)**2
        zeta18^3 - 1
        sage: cf9(z3)
        zeta9^3
    """
    def create_key(self, n=0, names=None, embedding=True):
        r"""
        Create the unique key for the cyclotomic field specified by the
        parameters.

        TESTS::

            sage: CyclotomicField.create_key()
            (0, None, True)
        """
        n = ZZ(n)
        if n < 0:
            raise ValueError("n (=%s) must be a positive integer" % n)
        if n > 0:
            bracket = None
            if embedding is True:
                embedding = (2 * CLF.pi() * CLF.gen() / n).exp()
            if names is None:
                names = "zeta%s"%n
            names = normalize_names(1, names)

        return n, names, embedding

    def create_object(self, version, key, **extra_args):
        r"""
        Create the unique cyclotomic field defined by ``key``.

        TESTS::

            sage: CyclotomicField.create_object(None, (0, None, True))
            Universal Cyclotomic Field
        """
        n, names, embedding = key
        if n == 0:
            from sage.rings.universal_cyclotomic_field import UniversalCyclotomicField
            return UniversalCyclotomicField()
        else:
            return NumberField_cyclotomic(n, names, embedding=embedding)

CyclotomicField = CyclotomicFieldFactory("sage.rings.number_field.number_field.CyclotomicField")

def is_CyclotomicField(x):
    """
    Return True if x is a cyclotomic field, i.e., of the special
    cyclotomic field class. This function does not return True for a
    number field that just happens to be isomorphic to a cyclotomic
    field.

    EXAMPLES::

        sage: from sage.rings.number_field.number_field import is_CyclotomicField
        sage: is_CyclotomicField(NumberField(x^2 + 1,'zeta4'))
        False
        sage: is_CyclotomicField(CyclotomicField(4))
        True
        sage: is_CyclotomicField(CyclotomicField(1))
        True
        sage: is_CyclotomicField(QQ)
        False
        sage: is_CyclotomicField(7)
        False
    """
    return isinstance(x, NumberField_cyclotomic)

import number_field_base

is_NumberField = number_field_base.is_NumberField

class NumberField_generic(number_field_base.NumberField):
    """
    Generic class for number fields defined by an irreducible
    polynomial over `\\QQ`.

    EXAMPLES::

        sage: K.<a> = NumberField(x^3 - 2); K
        Number Field in a with defining polynomial x^3 - 2
        sage: TestSuite(K).run()
    """
    def __init__(self, polynomial, name,
                 latex_name=None, check=True, embedding=None,
                 category = None,
                 assume_disc_small=False, maximize_at_primes=None, structure=None):
        """
        Create a number field.

        EXAMPLES::

            sage: NumberField(x^97 - 19, 'a')
            Number Field in a with defining polynomial x^97 - 19

        The defining polynomial must be irreducible::

            sage: K.<a> = NumberField(x^2 - 1)
            Traceback (most recent call last):
            ...
            ValueError: defining polynomial (x^2 - 1) must be irreducible

        If you use check=False, you avoid checking irreducibility of the
        defining polynomial, which can save time.

        ::

            sage: K.<a> = NumberField(x^2 - 1, check=False)

        It can also be dangerous::

            sage: (a-1)*(a+1)
            0

        The constructed object is in the category of number fields::

            sage: NumberField(x^2 + 3, 'a').category()
            Category of number fields
            sage: category(NumberField(x^2 + 3, 'a'))
            Category of number fields

        The special types of number fields, e.g., quadratic fields, do
        not have (yet?) their own category::

            sage: QuadraticField(2,'d').category()
            Category of number fields

        TESTS::

            sage: NumberField(ZZ['x'].0^4 + 23, 'a')
            Number Field in a with defining polynomial x^4 + 23
            sage: NumberField(QQ['x'].0^4 + 23, 'a')
            Number Field in a with defining polynomial x^4 + 23
            sage: NumberField(GF(7)['x'].0^4 + 23, 'a')
            Traceback (most recent call last):
            ...
            TypeError: polynomial must be defined over rational field
        """
        self._assume_disc_small = assume_disc_small
        self._maximize_at_primes = maximize_at_primes
        self._structure = structure
        from sage.categories.number_fields import NumberFields
        default_category = NumberFields()
        if category is None:
            category = default_category
        else:
            assert category.is_subcategory(default_category), "%s is not a subcategory of %s"%(category, default_category)

        ParentWithGens.__init__(self, QQ, name, category=category)
        if not isinstance(polynomial, polynomial_element.Polynomial):
            raise TypeError("polynomial (=%s) must be a polynomial"%repr(polynomial))

        if check:
            if not polynomial.parent().base_ring() == QQ:
                raise TypeError("polynomial must be defined over rational field")
            if not polynomial.is_irreducible():
                raise ValueError("defining polynomial (%s) must be irreducible"%polynomial)

        self._assign_names(name)
        if latex_name is None:
            self.__latex_variable_name = latex_variable_name(self.variable_name())
        else:
            self.__latex_variable_name = latex_name
        self.__polynomial = polynomial
        self._pari_bnf_certified = False
        self._integral_basis_dict = {}
        embedding = number_field_morphisms.create_embedding_from_approx(self, embedding)
        self._populate_coercion_lists_(embedding=embedding)

    def _convert_map_from_(self, other):
        r"""
        Additional conversion maps from ``other`` may be defined by
        :meth:`structure`.

        .. SEEALSO::

            :meth:`structure.NumberFieldStructure.create_structure`

        TESTS::

            sage: K.<i> = QuadraticField(-1)
            sage: L.<j> = K.change_names()
            sage: L(i)
            j
            sage: K(j)
            i

        This also works for relative number fields and their absolute fields::

            sage: K.<a> = QuadraticField(2)
            sage: L.<i> = K.extension(x^2 + 1)
            sage: M.<b> = L.absolute_field()
            sage: M(i)
            1/6*b^3 + 1/6*b
            sage: L(b)
            i - a

        """
        from sage.categories.map import is_Map
        if self._structure is not None:
            structure = self.structure()
            if len(structure) >= 2:
                to_self = structure[1]
                if is_Map(to_self) and to_self.domain() is other:
                    return to_self
        if isinstance(other, NumberField_generic) and other._structure is not None:
            structure = other.structure()
            if len(structure) >= 1:
                from_other = structure[0]
                if is_Map(from_other) and from_other.codomain() is self:
                    return from_other

    @cached_method
    def _magma_polynomial_(self, magma):
        """
        Return Magma version of the defining polynomial of this number field.

        EXAMPLES::

            sage: R.<x> = QQ[]                                                   # optional - magma
            sage: K.<a> = NumberField(x^3+2)                                     # optional - magma
            sage: K._magma_polynomial_(magma)                                    # optional - magma
            x^3 + 2
            sage: magma2=Magma()                                                 # optional - magma
            sage: K._magma_polynomial_(magma2)                                   # optional - magma
            x^3 + 2
            sage: K._magma_polynomial_(magma) is K._magma_polynomial_(magma)     # optional - magma
            True
            sage: K._magma_polynomial_(magma) is K._magma_polynomial_(magma2)    # optional - magma
            False
        """
        # NB f must not be garbage-collected, otherwise the
        # return value of this function is invalid
        return magma(self.defining_polynomial())

    def _magma_init_(self, magma):
        """
        Return a Magma version of this number field.

        EXAMPLES::

            sage: R.<t> = QQ[]
            sage: K.<a> = NumberField(t^2 + 1)
            sage: K._magma_init_(magma)                            # optional - magma
            'SageCreateWithNames(NumberField(_sage_[...]),["a"])'
            sage: L = magma(K)    # optional - magma
            sage: L               # optional - magma
            Number Field with defining polynomial t^2 + 1 over the Rational Field
            sage: L.sage()        # optional - magma
            Number Field in a with defining polynomial t^2 + 1
            sage: L.sage() is K   # optional - magma
            True
            sage: L.1             # optional - magma
            a
            sage: L.1^2           # optional - magma
            -1
            sage: m = magma(a+1/2); m    # optional - magma
            1/2*(2*a + 1)
            sage: m.sage()        # optional - magma
            a + 1/2

        A relative number field::

            sage: S.<u> = K[]
            sage: M.<b> = NumberField(u^3+u+a)
            sage: L = magma(M)    # optional - magma
            sage: L               # optional - magma
            Number Field with defining polynomial u^3 + u + a over its ground field
            sage: L.sage() is M   # optional - magma
            True
        """
        # Get magma version of defining polynomial of this number field
        f = self._magma_polynomial_(magma)
        s = 'NumberField(%s)'%f.name()
        return magma._with_names(s, self.variable_names())

    def construction(self):
        r"""
        Construction of self

        EXAMPLE::

            sage: K.<a>=NumberField(x^3+x^2+1,embedding=CC.gen())
            sage: F,R = K.construction()
            sage: F
            AlgebraicExtensionFunctor
            sage: R
            Rational Field
            sage: F(R) == K
            True

        Note that, if a number field is provided with an embedding,
        the construction functor applied to the rationals is not
        necessarily identic with the number field. The reason is
        that the construction functor uses a value for the embedding
        that is equivalent, but not necessarily equal, to the one
        provided in the definition of the number field::

            sage: F(R) is K
            False
            sage: F.embeddings
            [0.2327856159383841? + 0.7925519925154479?*I]

        TEST::

            sage: K.<a> = NumberField(x^3+x+1)
            sage: R.<t> = ZZ[]
            sage: a+t     # indirect doctest
            t + a
            sage: (a+t).parent()
            Univariate Polynomial Ring in t over Number Field in a with defining polynomial x^3 + x + 1

        The construction works for non-absolute number fields as well::

            sage: K.<a,b,c>=NumberField([x^3+x^2+1,x^2+1,x^7+x+1])
            sage: F,R = K.construction()
            sage: F(R) == K
            True

        ::

            sage: P.<x> = QQ[]
            sage: K.<a> = NumberField(x^3-5,embedding=0)
            sage: L.<b> = K.extension(x^2+a)
            sage: a*b
            a*b

        """
        from sage.categories.pushout import AlgebraicExtensionFunctor
        from sage.all import QQ
        if self.is_absolute():
            return (AlgebraicExtensionFunctor([self.polynomial()], [self.variable_name()], [None if self.coerce_embedding() is None else self.coerce_embedding()(self.gen())]), QQ)
        names = self.variable_names()
        polys = []
        embeddings = []
        K = self
        while (1):
            if K.is_absolute():
                break
            polys.append(K.relative_polynomial())
            embeddings.append(None if K.coerce_embedding() is None else K.coerce_embedding()(self.gen()))
            K = K.base_field()
        polys.append(K.relative_polynomial())
        embeddings.append(None if K.coerce_embedding() is None else K.coerce_embedding()(K.gen()))
        return (AlgebraicExtensionFunctor(polys, names, embeddings), QQ)

    def _element_constructor_(self, x, check=True):
        r"""
        Convert ``x`` into an element of this number field.

        INPUT:

        - ``x`` -- Sage (or Python) object

        OUTPUT:

        A :class:`~number_field_element.NumberFieldElement`
        constructed from ``x``.

        TESTS::

            sage: K.<a> = NumberField(x^3 + 17)
            sage: K(a) is a # indirect doctest
            True
            sage: K('a^2 + 2/3*a + 5')
            a^2 + 2/3*a + 5
            sage: K('1').parent()
            Number Field in a with defining polynomial x^3 + 17
            sage: K(3/5).parent()
            Number Field in a with defining polynomial x^3 + 17
            sage: K.<a> = NumberField(polygen(QQ)^2 - 5)
            sage: F.<b> = K.extension(polygen(K))
            sage: F([a])
            a

        We can create number field elements from PARI::

            sage: K.<a> = NumberField(x^3 - 17)
            sage: K(pari(42))
            42
            sage: K(pari("5/3"))
            5/3
            sage: K(pari("[3/2, -5, 0]~"))    # Uses Z-basis
            -5/3*a^2 + 5/3*a - 1/6

        From a PARI polynomial or ``POLMOD``, note that the variable
        name does not matter::

            sage: K(pari("-5/3*q^2 + 5/3*q - 1/6"))
            -5/3*a^2 + 5/3*a - 1/6
            sage: K(pari("Mod(-5/3*q^2 + 5/3*q - 1/6, q^3 - 17)"))
            -5/3*a^2 + 5/3*a - 1/6
            sage: K(pari("x^5/17"))
            a^2

        An error is raised when a PARI element with an incorrect
        modulus is given:

            sage: K(pari("Mod(-5/3*q^2 + 5/3*q - 1/6, q^3 - 999)"))
            Traceback (most recent call last):
            ...
            TypeError: cannot convert PARI element Mod(-5/3*q^2 + 5/3*q - 1/6, q^3 - 999) into Number Field in a with defining polynomial x^3 - 17

        Test round-trip conversion to PARI and back::

            sage: x = polygen(QQ)
            sage: K.<a> = NumberField(x^3 - 1/2*x + 1/3)
            sage: b = K.random_element()
            sage: K(pari(b)) == b
            True

            sage: F.<c> = NumberField(2*x^3 + x + 1)
            sage: d = F.random_element()
            sage: F(F.pari_nf().nfalgtobasis(d)) == d
            True

        If the PARI polynomial is different from the Sage polynomial,
        a warning is printed unless ``check=False`` is specified::

            sage: b = pari(a); b
            Mod(-1/12*y^2 - 1/12*y + 1/6, y^3 - 3*y - 22)
            sage: K(b.lift())
            doctest:...: UserWarning: interpreting PARI polynomial -1/12*y^2 - 1/12*y + 1/6 relative to the defining polynomial x^3 - 3*x - 22 of the PARI number field
            a
            sage: K(b.lift(), check=False)
            a

        Using a GAP element may be tricky, as it may contain
        an exclamation mark::

            sage: L.<tau> = NumberField(x^3-2)
            sage: gap(tau^3)
            2
            sage: gap(tau)^3
            !2
            sage: L(gap(tau)^3)     # indirect doctest
            2

        """
        if isinstance(x, number_field_element.NumberFieldElement):
            K = x.parent()
            if K is self:
                return x
            elif K == self:
                return self._element_class(self, x.polynomial())
            elif isinstance(x, (number_field_element.OrderElement_absolute,
                                number_field_element.OrderElement_relative,
                                number_field_element_quadratic.OrderElement_quadratic)):
                L = K.number_field()
                if L == self:
                    return self._element_class(self, x)
                x = L(x)
            return self._coerce_from_other_number_field(x)
        elif isinstance(x, pari_gen):
            if x.type() == "t_POLMOD":
                modulus = x.mod()
                if check and modulus != self.pari_polynomial(modulus.variable()):
                    raise TypeError("cannot convert PARI element %s into %s" % (x, self))
                x = x.lift()
                check = False
            elif x.type() == "t_COL":
                x = self.pari_nf().nfbasistoalg_lift(x)
                check = False
            if x.type() in ["t_INT", "t_FRAC"]:
                pass
            elif x.type() == "t_POL":
                if check and self.pari_polynomial() != self.absolute_polynomial().monic():
                    from warnings import warn
                    warn("interpreting PARI polynomial %s relative to the defining polynomial %s of the PARI number field"
                         % (x, self.pari_polynomial()))
                # We consider x as a polynomial in the standard
                # generator of the PARI number field, and convert it
                # to a polynomial in the Sage generator.
                if x.poldegree() > 0:
                    beta = self._pari_absolute_structure()[2]
                    x = x(beta).lift()
            else:
                raise TypeError("%s has unsupported PARI type %s" % (x, x.type()))
            x = self.absolute_polynomial().parent()(x)
            return self._element_class(self, x)
        elif sage.interfaces.gap.is_GapElement(x):
            s = repr(x)
            if self.variable_name() in s:
                return self._coerce_from_str(s)
            return self._coerce_from_str(s.replace('!',''))
        elif isinstance(x,str):
            return self._coerce_from_str(x)
        elif isinstance(x, (tuple, list)) or \
                (isinstance(x, sage.modules.free_module_element.FreeModuleElement) and
                 self.base_ring().has_coerce_map_from(x.parent().base_ring())):
            if len(x) != self.relative_degree():
                raise ValueError("Length must be equal to the degree of this number field")
            result = x[0]
            for i in xrange(1,self.relative_degree()):
                result += x[i]*self.gen(0)**i
            return result
        return self._coerce_non_number_field_element_in(x)

    def _coerce_from_str(self, x):
        """
        Coerce a string representation of an element of this
        number field into this number field.

        INPUT:
            x -- string

        EXAMPLES:
            sage: k.<theta25> = NumberField(x^3+(2/3)*x+1)
            sage: k._coerce_from_str('theta25^3 + (1/3)*theta25')
            -1/3*theta25 - 1

        This function is called by the coerce method when it gets a string
        as input:
            sage: k('theta25^3 + (1/3)*theta25')
            -1/3*theta25 - 1
        """
        # provide string coercion, as
        # for finite fields
        w = sage.misc.all.sage_eval(x,locals=self.gens_dict())
        if not (is_Element(w) and w.parent() is self):
            return self(w)
        else:
            return w

    def _Hom_(self, codomain, cat=None):
        """
        Return homset of homomorphisms from self to the number field
        codomain.

        The cat option is currently ignored.

        EXAMPLES: This function is implicitly called by the Hom method or
        function.

        ::

            sage: K.<i> = NumberField(x^2 + 1); K
            Number Field in i with defining polynomial x^2 + 1
            sage: K.Hom(K) # indirect doctest
            Automorphism group of Number Field in i with defining polynomial x^2 + 1
            sage: Hom(K, QuadraticField(-1, 'b'))
            Set of field embeddings from Number Field in i with defining polynomial x^2 + 1 to Number Field in b with defining polynomial x^2 + 1

        CHECKME: handling of the case where codomain is not a number field?

           sage: Hom(K, VectorSpace(QQ,3))
           Set of Morphisms from Number Field in i with defining polynomial x^2 + 1 to Vector space of dimension 3 over Rational Field in Category of commutative additive groups
        """
        if is_NumberFieldHomsetCodomain(codomain):
            import morphism
            return morphism.NumberFieldHomset(self, codomain)
        else:
            raise TypeError

    @cached_method
    def structure(self):
        """
        Return fixed isomorphism or embedding structure on self.

        This is used to record various isomorphisms or embeddings that
        arise naturally in other constructions.

        EXAMPLES::

            sage: K.<z> = NumberField(x^2 + 3)
            sage: L.<a> = K.absolute_field(); L
            Number Field in a with defining polynomial x^2 + 3
            sage: L.structure()
            (Isomorphism given by variable name change map:
              From: Number Field in a with defining polynomial x^2 + 3
              To:   Number Field in z with defining polynomial x^2 + 3,
             Isomorphism given by variable name change map:
              From: Number Field in z with defining polynomial x^2 + 3
              To:   Number Field in a with defining polynomial x^2 + 3)

            sage: K.<a> = QuadraticField(-3)
            sage: R.<y> = K[]
            sage: D.<x0> = K.extension(y)
            sage: D_abs.<y0> = D.absolute_field()
            sage: D_abs.structure()[0](y0)
            -a
        """
        if self._structure is None:
            f = self.hom(self)
            return f,f
        else:
            return self._structure.create_structure(self)

    def completion(self, p, prec, extras={}):
        """
        Returns the completion of self at `p` to the specified
        precision. Only implemented at archimedean places, and then only if
        an embedding has been fixed.

        EXAMPLES::

            sage: K.<a> = QuadraticField(2)
            sage: K.completion(infinity, 100)
            Real Field with 100 bits of precision
            sage: K.<zeta> = CyclotomicField(12)
            sage: K.completion(infinity, 53, extras={'type': 'RDF'})
            Complex Double Field
            sage: zeta + 1.5                            # implicit test
            2.36602540378444 + 0.500000000000000*I
        """
        if p == infinity.infinity:
            gen_image = self.gen_embedding()
            if gen_image is not None:
                if gen_image in RDF:
                    return QQ.completion(p, prec, extras)
                elif gen_image in CDF:
                    return QQ.completion(p, prec, extras).algebraic_closure()
            raise ValueError("No embedding into the complex numbers has been specified.")
        else:
            raise NotImplementedError

    def primitive_element(self):
        r"""
        Return a primitive element for this field, i.e., an element that
        generates it over `\QQ`.

        EXAMPLES::

            sage: K.<a> = NumberField(x^3 + 2)
            sage: K.primitive_element()
            a
            sage: K.<a,b,c> = NumberField([x^2-2,x^2-3,x^2-5])
            sage: K.primitive_element()
            a - b + c
            sage: alpha = K.primitive_element(); alpha
            a - b + c
            sage: alpha.minpoly()
            x^2 + (2*b - 2*c)*x - 2*c*b + 6
            sage: alpha.absolute_minpoly()
            x^8 - 40*x^6 + 352*x^4 - 960*x^2 + 576
        """
        try:
            return self.__primitive_element
        except AttributeError:
            pass
        K = self.absolute_field('a')
        from_K, to_K = K.structure()
        self.__primitive_element = from_K(K.gen())
        return self.__primitive_element

    def random_element(self, num_bound=None, den_bound=None,
                       integral_coefficients=False, distribution=None):
        r"""
        Return a random element of this number field.

        INPUT:

        - ``num_bound`` - Bound on numerator of the coefficients of
                          the resulting element

        - ``den_bound`` - Bound on denominators of the coefficients
                          of the resulting element

        - ``integral_coefficients`` (default: False) - If True, then
                          the resulting element will have integral
                          coefficients. This option overrides any
                          value of `den_bound`.

        - ``distribution`` - Distribution to use for the coefficients
                          of the resulting element

        OUTPUT:

        - Element of this number field

        EXAMPLES::

            sage: K.<j> = NumberField(x^8+1)
            sage: K.random_element()
            1/2*j^7 - j^6 - 12*j^5 + 1/2*j^4 - 1/95*j^3 - 1/2*j^2 - 4

            sage: K.<a,b,c> = NumberField([x^2-2,x^2-3,x^2-5])
            sage: K.random_element()
            ((6136*c - 7489/3)*b + 5825/3*c - 71422/3)*a + (-4849/3*c + 58918/3)*b - 45718/3*c + 75409/12

            sage: K.<a> = NumberField(x^5-2)
            sage: K.random_element(integral_coefficients=True)
            a^3 + a^2 - 3*a - 1

        TESTS::

            sage: K.<a> = NumberField(x^5-2)
            sage: K.random_element(-1)
            Traceback (most recent call last):
            ...
            TypeError: x must be < y
            sage: K.random_element(5,0)
            Traceback (most recent call last):
            ...
            TypeError: x must be < y
            sage: QQ[I].random_element(0)
            Traceback (most recent call last):
            ...
            TypeError: x must be > 0
        """
        if integral_coefficients:
            den_bound = 1

        return self._zero_element._random_element(num_bound=num_bound,
                                                  den_bound=den_bound,
                                                  distribution=distribution)

    def subfield(self, alpha, name=None, names=None):
        r"""
        Return a number field `K` isomorphic to `\QQ(\alpha)`
        (if this is an absolute number field) or `L(\alpha)` (if this
        is a relative extension `M/L`) and a map from K to self that
        sends the generator of K to alpha.

        INPUT:

        -  ``alpha`` - an element of self, or something that
           coerces to an element of self.

        OUTPUT:

        - ``K`` - a number field
        - ``from_K`` - a homomorphism from K to self that
          sends the generator of K to alpha.

        EXAMPLES::

            sage: K.<a> = NumberField(x^4 - 3); K
            Number Field in a with defining polynomial x^4 - 3
            sage: H.<b>, from_H = K.subfield(a^2)
            sage: H
            Number Field in b with defining polynomial x^2 - 3
            sage: from_H(b)
            a^2
            sage: from_H
            Ring morphism:
              From: Number Field in b with defining polynomial x^2 - 3
              To:   Number Field in a with defining polynomial x^4 - 3
              Defn: b |--> a^2

        A relative example. Note that the result returned is the subfield generated
        by `\alpha` over ``self.base_field()``, not over `\QQ` (see :trac:`5392`)::

            sage: L.<a> = NumberField(x^2 - 3)
            sage: M.<b> = L.extension(x^4 + 1)
            sage: K, phi = M.subfield(b^2)
            sage: K.base_field() is L
            True

        Subfields inherit embeddings::

            sage: K.<z> = CyclotomicField(5)
            sage: L, K_from_L = K.subfield(z-z^2-z^3+z^4)
            sage: L
            Number Field in z0 with defining polynomial x^2 - 5
            sage: CLF_from_K = K.coerce_embedding(); CLF_from_K
            Generic morphism:
              From: Cyclotomic Field of order 5 and degree 4
              To:   Complex Lazy Field
              Defn: z -> 0.309016994374948? + 0.951056516295154?*I
            sage: CLF_from_L = L.coerce_embedding(); CLF_from_L
            Generic morphism:
              From: Number Field in z0 with defining polynomial x^2 - 5
              To:   Complex Lazy Field
              Defn: z0 -> 2.23606797749979? + 0.?e-14*I

        Check transitivity::

            sage: CLF_from_L(L.gen())
            2.23606797749979? + 0.?e-14*I
            sage: CLF_from_K(K_from_L(L.gen()))
            2.23606797749979? + 0.?e-14*I

        If `self` has no specified embedding, then `K` comes with an
        embedding in `self`::

            sage: K.<a> = NumberField(x^6 - 6*x^4 + 8*x^2 - 1)
            sage: L.<b>, from_L = K.subfield(a^2)
            sage: L
            Number Field in b with defining polynomial x^3 - 6*x^2 + 8*x - 1
            sage: L.gen_embedding()
            a^2

        You can also view a number field as having a different generator by
        just choosing the input to generate the whole field; for that it is
        better to use ``self.change_generator``, which gives
        isomorphisms in both directions.
        """
        if not names is None:
            name = names
        if name is None:
            name = self.variable_name() + '0'
        beta = self(alpha)
        f = beta.minpoly()
        # If self has a specified embedding, K should inherit it
        if self.coerce_embedding() is not None:
            emb = self.coerce_embedding()(beta)
        else:
            # Otherwise K should at least come with an embedding in self
            emb = beta
        K = NumberField(f, names=name, embedding=emb)
        from_K = K.hom([beta])
        return K, from_K

    def change_generator(self, alpha, name=None, names=None):
        r"""
        Given the number field self, construct another isomorphic number
        field `K` generated by the element alpha of self, along
        with isomorphisms from `K` to self and from self to
        `K`.

        EXAMPLES::

            sage: L.<i> = NumberField(x^2 + 1); L
            Number Field in i with defining polynomial x^2 + 1
            sage: K, from_K, to_K = L.change_generator(i/2 + 3)
            sage: K
            Number Field in i0 with defining polynomial x^2 - 6*x + 37/4
            sage: from_K
            Ring morphism:
              From: Number Field in i0 with defining polynomial x^2 - 6*x + 37/4
              To:   Number Field in i with defining polynomial x^2 + 1
              Defn: i0 |--> 1/2*i + 3
            sage: to_K
            Ring morphism:
              From: Number Field in i with defining polynomial x^2 + 1
              To:   Number Field in i0 with defining polynomial x^2 - 6*x + 37/4
              Defn: i |--> 2*i0 - 6

        We can also do

        ::

            sage: K.<c>, from_K, to_K = L.change_generator(i/2 + 3); K
            Number Field in c with defining polynomial x^2 - 6*x + 37/4


        We compute the image of the generator `\sqrt{-1}` of `L`.

        ::

            sage: to_K(i)
            2*c - 6

        Note that the image is indeed a square root of -1.

        ::

            sage: to_K(i)^2
            -1
            sage: from_K(to_K(i))
            i
            sage: to_K(from_K(c))
            c
        """
        if not names is None:
            name = names
        alpha = self(alpha)
        K, from_K = self.subfield(alpha, name=name)
        if K.degree() != self.degree():
            raise ValueError("alpha must generate a field of degree %s, but alpha generates a subfield of degree %s"%(self.degree(), K.degree()))
        # Now compute to_K, which is an isomorphism
        # from self to K such that from_K(to_K(x)) == x for all x,
        # and to_K(from_K(y)) == y.
        # To do this, we must compute the image of self.gen()
        # under to_K.   This means writing self.gen() as a
        # polynomial in alpha, which is possible by the degree
        # check above.  This latter we do by linear algebra.
        phi = alpha.coordinates_in_terms_of_powers()
        c = phi(self.gen())
        to_K = self.hom([K(c)])
        return K, from_K, to_K

    def is_absolute(self):
        """
        Returns True if self is an absolute field.

        This function will be implemented in the derived classes.

        EXAMPLES::

            sage: K = CyclotomicField(5)
            sage: K.is_absolute()
            True
        """
        raise NotImplementedError

    def is_relative(self):
        """
        EXAMPLES::

            sage: K.<a> = NumberField(x^10 - 2)
            sage: K.is_absolute()
            True
            sage: K.is_relative()
            False
        """
        return not self.is_absolute()

    @cached_method
    def absolute_field(self, names):
        """
        Returns self as an absolute extension over QQ.

        OUTPUT:


        -  ``K`` - this number field (since it is already
           absolute)


        Also, ``K.structure()`` returns from_K and to_K,
        where from_K is an isomorphism from K to self and to_K is an
        isomorphism from self to K.

        EXAMPLES::

            sage: K = CyclotomicField(5)
            sage: K.absolute_field('a')
            Number Field in a with defining polynomial x^4 + x^3 + x^2 + x + 1
        """
        return NumberField(self.defining_polynomial(), names, check=False, structure=structure.NameChange(self))

    def is_isomorphic(self, other):
        """
        Return True if self is isomorphic as a number field to other.

        EXAMPLES::

            sage: k.<a> = NumberField(x^2 + 1)
            sage: m.<b> = NumberField(x^2 + 4)
            sage: k.is_isomorphic(m)
            True
            sage: m.<b> = NumberField(x^2 + 5)
            sage: k.is_isomorphic (m)
            False

        ::

            sage: k = NumberField(x^3 + 2, 'a')
            sage: k.is_isomorphic(NumberField((x+1/3)^3 + 2, 'b'))
            True
            sage: k.is_isomorphic(NumberField(x^3 + 4, 'b'))
            True
            sage: k.is_isomorphic(NumberField(x^3 + 5, 'b'))
            False
        """
        if not isinstance(other, NumberField_generic):
            raise ValueError("other must be a generic number field.")
        t = self.pari_polynomial().nfisisom(other.pari_polynomial())
        return t != 0

    def is_totally_real(self):
        """
        Return True if self is totally real, and False otherwise.

        Totally real means that every isomorphic embedding of self into the
        complex numbers has image contained in the real numbers.

        EXAMPLES::

            sage: NumberField(x^2+2, 'alpha').is_totally_real()
            False
            sage: NumberField(x^2-2, 'alpha').is_totally_real()
            True
            sage: NumberField(x^4-2, 'alpha').is_totally_real()
            False
        """
        return self.signature()[1] == 0

    def is_totally_imaginary(self):
        """
        Return True if self is totally imaginary, and False otherwise.

        Totally imaginary means that no isomorphic embedding of self into
        the complex numbers has image contained in the real numbers.

        EXAMPLES::

            sage: NumberField(x^2+2, 'alpha').is_totally_imaginary()
            True
            sage: NumberField(x^2-2, 'alpha').is_totally_imaginary()
            False
            sage: NumberField(x^4-2, 'alpha').is_totally_imaginary()
            False
        """
        return self.signature()[0] == 0

    def is_CM(self):
        r"""
        Return True if self is a CM field (i.e. a totally imaginary
        quadratic extension of a totally real field).

        EXAMPLES::

            sage: Q.<a> = NumberField(x - 1)
            sage: Q.is_CM()
            False
            sage: K.<i> = NumberField(x^2 + 1)
            sage: K.is_CM()
            True
            sage: L.<zeta20> = CyclotomicField(20)
            sage: L.is_CM()
            True
            sage: K.<omega> = QuadraticField(-3)
            sage: K.is_CM()
            True
            sage: L.<sqrt5> = QuadraticField(5)
            sage: L.is_CM()
            False
            sage: F.<a> = NumberField(x^3 - 2)
            sage: F.is_CM()
            False
            sage: F.<a> = NumberField(x^4-x^3-3*x^2+x+1)
            sage: F.is_CM()
            False

        The following are non-CM totally imaginary fields.

        ::

            sage: F.<a> = NumberField(x^4 + x^3 - x^2 - x + 1)
            sage: F.is_totally_imaginary()
            True
            sage: F.is_CM()
            False
            sage: F2.<a> = NumberField(x^12 - 5*x^11 + 8*x^10 - 5*x^9 - \
                                       x^8 + 9*x^7 + 7*x^6 - 3*x^5 + 5*x^4 + \
                                       7*x^3 - 4*x^2 - 7*x + 7)
            sage: F2.is_totally_imaginary()
            True
            sage: F2.is_CM()
            False

        The following is a non-cyclotomic CM field.

        ::

            sage: M.<a> = NumberField(x^4 - x^3 - x^2 - 2*x + 4)
            sage: M.is_CM()
            True

        Now, we construct a totally imaginary quadratic extension of a
        totally real field (which is not cyclotomic).

        ::

            sage: E_0.<a> = NumberField(x^7 - 4*x^6 - 4*x^5 + 10*x^4 + 4*x^3 - \
                                        6*x^2 - x + 1)
            sage: E_0.is_totally_real()
            True
            sage: E.<b> = E_0.extension(x^2 + 1)
            sage: E.is_CM()
            True

        Finally, a CM field that is given as an extension that is not CM.

        ::

            sage: E_0.<a> = NumberField(x^2 - 4*x + 16)
            sage: y = polygen(E_0)
            sage: E.<z> = E_0.extension(y^2 - E_0.gen() / 2)
            sage: E.is_CM()
            True
            sage: E.is_CM_extension()
            False

        """

        #Return cached answer if available
        try:
            return self.__is_CM
        except(AttributeError):
            pass

        #Then, deal with simple cases
        if is_odd(self.absolute_degree()):
            self.__is_CM = False
            return False
        if isinstance(
           self, sage.rings.number_field.number_field.NumberField_quadratic):
            self.__is_CM = (self.discriminant() < 0)
            return self.__is_CM
        if isinstance(
           self, sage.rings.number_field.number_field.NumberField_cyclotomic):
            self.__is_CM = True
            return True
        if not self.is_totally_imaginary():
            self.__is_CM = False
            return False
        if self.is_absolute():
            K = self
        else:
            F = self.base_field()
            if F.absolute_degree() == self.absolute_degree() / 2:
                if F.is_totally_real():
                    self.__is_CM = True
                    self.__max_tot_real_sub = [F, self.coerce_map_from(F)]
                    return True
            K = self.absolute_field('z')

        #Check for index 2 subextensions that are totally real
        possibilities = K.subfields(K.absolute_degree()/2)
        for F, phi, _ in possibilities:
            if F.is_totally_real():
                self.__is_CM = True
                if self.is_relative():
                    phi = phi.post_compose(K.structure()[0])
                self.__max_tot_real_sub = [F, phi]
                return True
        self.__is_CM = False
        return False

    def complex_conjugation(self):
        """
        Return the complex conjugation of self.

        This is only well-defined for fields contained in CM fields
        (i.e. for totally real fields and CM fields). Recall that a CM
        field is a totally imaginary quadratic extension of a totally
        real field. For other fields, a ValueError is raised.

        EXAMPLES::

            sage: QuadraticField(-1, 'I').complex_conjugation()
            Ring endomorphism of Number Field in I with defining polynomial x^2 + 1
              Defn: I |--> -I
            sage: CyclotomicField(8).complex_conjugation()
            Ring endomorphism of Cyclotomic Field of order 8 and degree 4
              Defn: zeta8 |--> -zeta8^3
            sage: QuadraticField(5, 'a').complex_conjugation()
            Identity endomorphism of Number Field in a with defining polynomial x^2 - 5
            sage: F = NumberField(x^4 + x^3 - 3*x^2 - x + 1, 'a')
            sage: F.is_totally_real()
            True
            sage: F.complex_conjugation()
            Identity endomorphism of Number Field in a with defining polynomial x^4 + x^3 - 3*x^2 - x + 1
            sage: F.<b> = NumberField(x^2 - 2)
            sage: F.extension(x^2 + 1, 'a').complex_conjugation()
            Relative number field endomorphism of Number Field in a with defining polynomial x^2 + 1 over its base field
              Defn: a |--> -a
                    b |--> b
            sage: F2.<b> = NumberField(x^2 + 2)
            sage: K2.<a> = F2.extension(x^2 + 1)
            sage: cc = K2.complex_conjugation()
            sage: cc(a)
            -a
            sage: cc(b)
            -b

        """

        #Return cached answer if available
        try:
            return self.__complex_conjugation
        except(AttributeError):
            pass

        #Then, deal with simple cases
        if isinstance(
           self, sage.rings.number_field.number_field.NumberField_quadratic):
            disc = self.discriminant()
            if disc > 0:
                self.__complex_conjugation = self.coerce_map_from(self)
                return self.__complex_conjugation
            else:
                a = self.gen()
                r = a.trace()
                iy = a - r / 2
                self.__complex_conjugation = self.hom([a - 2 * iy], check=False)
            return self.__complex_conjugation
        if isinstance(
           self, sage.rings.number_field.number_field.NumberField_cyclotomic):
            zeta = self.gen()
            self.__complex_conjugation = self.hom([zeta ** (-1)], check=False)
            return self.__complex_conjugation
        if self.is_totally_real():
            self.__complex_conjugation = self.coerce_map_from(self)
            return self.__complex_conjugation

        if not self.is_CM():
            raise ValueError('Complex conjugation is only well-defined for fields contained in CM fields.')

        #In the remaining case, self.is_CM() should have cached __max_tot_real_sub
        try:
            F, phi = self.__max_tot_real_sub
        except(AttributeError):
            F, phi = self.maximal_totally_real_subfield()
        if self.is_absolute():
            K_rel = self.relativize(phi, self.variable_name() * 2)
            to_abs, from_abs = K_rel.structure()
            self.__complex_conjugation = K_rel.automorphisms()[1].pre_compose( \
               from_abs).post_compose(to_abs)
            self.__complex_conjugation = self.hom([self.__complex_conjugation(self.gen())], check=False)
            return self.__complex_conjugation
        else:
            if self.is_CM_extension():
                return self.automorphisms()[1]
            K_abs = self.absolute_field(self.variable_name() * 2)
            to_self, from_self = K_abs.structure()
            K_rel = K_abs.relativize(phi.post_compose(from_self), self.variable_name() * 3)
            to_abs, from_abs = K_rel.structure()
            self.__complex_conjugation = K_rel.automorphisms()[1].pre_compose(from_abs).post_compose(to_abs)
            self.__complex_conjugation = K_abs.hom([self.__complex_conjugation(K_abs.gen())], check=False)
            self.__complex_conjugation = self.__complex_conjugation.pre_compose(from_self).post_compose(to_self)
            return self.__complex_conjugation

    def maximal_totally_real_subfield(self):
        """
        Return the maximal totally real subfield of self together with an embedding of it into self.

        EXAMPLES::

            sage: F.<a> = QuadraticField(11)
            sage: F.maximal_totally_real_subfield()
            [Number Field in a with defining polynomial x^2 - 11, Identity endomorphism of Number Field in a with defining polynomial x^2 - 11]
            sage: F.<a> = QuadraticField(-15)
            sage: F.maximal_totally_real_subfield()
            [Rational Field, Natural morphism:
              From: Rational Field
              To:   Number Field in a with defining polynomial x^2 + 15]
            sage: F.<a> = CyclotomicField(29)
            sage: F.maximal_totally_real_subfield()
            (Number Field in a0 with defining polynomial x^14 + x^13 - 13*x^12 - 12*x^11 + 66*x^10 + 55*x^9 - 165*x^8 - 120*x^7 + 210*x^6 + 126*x^5 - 126*x^4 - 56*x^3 + 28*x^2 + 7*x - 1, Ring morphism:
              From: Number Field in a0 with defining polynomial x^14 + x^13 - 13*x^12 - 12*x^11 + 66*x^10 + 55*x^9 - 165*x^8 - 120*x^7 + 210*x^6 + 126*x^5 - 126*x^4 - 56*x^3 + 28*x^2 + 7*x - 1
              To:   Cyclotomic Field of order 29 and degree 28
              Defn: a0 |--> -a^27 - a^26 - a^25 - a^24 - a^23 - a^22 - a^21 - a^20 - a^19 - a^18 - a^17 - a^16 - a^15 - a^14 - a^13 - a^12 - a^11 - a^10 - a^9 - a^8 - a^7 - a^6 - a^5 - a^4 - a^3 - a^2 - 1)
            sage: F.<a> = NumberField(x^3 - 2)
            sage: F.maximal_totally_real_subfield()
            [Rational Field, Conversion map:
              From: Rational Field
              To:   Number Field in a with defining polynomial x^3 - 2]
            sage: F.<a> = NumberField(x^4 - x^3 - x^2 + x + 1)
            sage: F.maximal_totally_real_subfield()
            [Rational Field, Conversion map:
              From: Rational Field
              To:   Number Field in a with defining polynomial x^4 - x^3 - x^2 + x + 1]
            sage: F.<a> = NumberField(x^4 - x^3 + 2*x^2 + x + 1)
            sage: F.maximal_totally_real_subfield()
            [Number Field in a1 with defining polynomial x^2 - x - 1, Ring morphism:
              From: Number Field in a1 with defining polynomial x^2 - x - 1
              To:   Number Field in a with defining polynomial x^4 - x^3 + 2*x^2 + x + 1
              Defn: a1 |--> -1/2*a^3 - 1/2]
            sage: F.<a> = NumberField(x^4-4*x^2-x+1)
            sage: F.maximal_totally_real_subfield()
            [Number Field in a with defining polynomial x^4 - 4*x^2 - x + 1, Identity endomorphism of Number Field in a with defining polynomial x^4 - 4*x^2 - x + 1]

        An example of a relative extension where the base field is not the maximal totally real subfield.

        ::

            sage: E_0.<a> = NumberField(x^2 - 4*x + 16)
            sage: y = polygen(E_0)
            sage: E.<z> = E_0.extension(y^2 - E_0.gen() / 2)
            sage: E.maximal_totally_real_subfield()
            [Number Field in z1 with defining polynomial x^2 - 2*x - 5, Composite map:
               From: Number Field in z1 with defining polynomial x^2 - 2*x - 5
               To:   Number Field in z with defining polynomial x^2 - 1/2*a over its base field
               Defn:   Ring morphism:
                       From: Number Field in z1 with defining polynomial x^2 - 2*x - 5
                       To:   Number Field in z with defining polynomial x^4 - 2*x^3 + x^2 + 6*x + 3
                       Defn: z1 |--> -1/3*z^3 + 1/3*z^2 + z - 1
                     then
                       Isomorphism map:
                       From: Number Field in z with defining polynomial x^4 - 2*x^3 + x^2 + 6*x + 3
                       To:   Number Field in z with defining polynomial x^2 - 1/2*a over its base field]

        """

        try:
            return self.__max_tot_real_sub
        except(AttributeError):
            pass

        if isinstance(
           self, sage.rings.number_field.number_field.NumberField_quadratic):
            if self.discriminant() > 0:
                self.__max_tot_real_sub = [self, self.coerce_map_from(self)]
                return self.__max_tot_real_sub
            else:
                self.__max_tot_real_sub = [QQ, self.coerce_map_from(QQ)]
            return self.__max_tot_real_sub
        if isinstance(
           self, sage.rings.number_field.number_field.NumberField_cyclotomic):
            zeta = self.gen()
            self.__max_tot_real_sub = self.subfield(zeta + zeta ** (-1))
            return self.__max_tot_real_sub
        if self.is_totally_real():
            self.__max_tot_real_sub = [self, self.coerce_map_from(self)]
            return self.__max_tot_real_sub
        if self.is_absolute():
            K = self
        else:
            if self.is_CM_extension():
                self.__max_tot_real_sub = [self.base_field(), self.coerce_map_from(self.base_field())]
                return self.__max_tot_real_sub
            K = self.absolute_field('z')

        d = K.absolute_degree()
        divs = d.divisors()[1:-1]
        divs.reverse()
        for i in divs:
            possibilities = K.subfields(i)
            for F, phi, _ in possibilities:
                if F.is_totally_real():
                    if self.is_relative():
                        phi = phi.post_compose(K.structure()[0])
                    self.__max_tot_real_sub = [F, phi]
                    return self.__max_tot_real_sub
        self.__max_tot_real_sub = [QQ, self.coerce_map_from(QQ)]
        return self.__max_tot_real_sub

    def complex_embeddings(self, prec=53):
        r"""
        Return all homomorphisms of this number field into the approximate
        complex field with precision prec.

        This always embeds into an MPFR based complex field.  If you
        want embeddings into the 53-bit double precision, which is
        faster, use ``self.embeddings(CDF)``.

        EXAMPLES::

            sage: k.<a> = NumberField(x^5 + x + 17)
            sage: v = k.complex_embeddings()
            sage: ls = [phi(k.0^2) for phi in v] ; ls # random order
            [2.97572074038...,
             -2.40889943716 + 1.90254105304*I,
             -2.40889943716 - 1.90254105304*I,
             0.921039066973 + 3.07553311885*I,
             0.921039066973 - 3.07553311885*I]
            sage: K.<a> = NumberField(x^3 + 2)
            sage: ls = K.complex_embeddings() ; ls # random order
            [
            Ring morphism:
              From: Number Field in a with defining polynomial x^3 + 2
              To:   Complex Double Field
              Defn: a |--> -1.25992104989...,
            Ring morphism:
              From: Number Field in a with defining polynomial x^3 + 2
              To:   Complex Double Field
              Defn: a |--> 0.629960524947 - 1.09112363597*I,
            Ring morphism:
              From: Number Field in a with defining polynomial x^3 + 2
              To:   Complex Double Field
              Defn: a |--> 0.629960524947 + 1.09112363597*I
            ]
        """
        CC = sage.rings.complex_field.ComplexField(prec)
        return self.embeddings(CC)

    def real_embeddings(self, prec=53):
        r"""
        Return all homomorphisms of this number field into the approximate
        real field with precision prec.

        If prec is 53 (the default), then the real double field is
        used; otherwise the arbitrary precision (but slow) real field
        is used.  If you want embeddings into the 53-bit double
        precision, which is faster, use ``self.embeddings(RDF)``.

        .. NOTE::

            This function uses finite precision real numbers.
            In functions that should output proven results, one
            could use ``self.embeddings(AA)`` instead.

        EXAMPLES::

            sage: K.<a> = NumberField(x^3 + 2)
            sage: K.real_embeddings()
            [
            Ring morphism:
              From: Number Field in a with defining polynomial x^3 + 2
              To:   Real Field with 53 bits of precision
              Defn: a |--> -1.25992104989487
            ]
            sage: K.real_embeddings(16)
            [
            Ring morphism:
              From: Number Field in a with defining polynomial x^3 + 2
              To:   Real Field with 16 bits of precision
              Defn: a |--> -1.260
            ]
            sage: K.real_embeddings(100)
            [
            Ring morphism:
              From: Number Field in a with defining polynomial x^3 + 2
              To:   Real Field with 100 bits of precision
              Defn: a |--> -1.2599210498948731647672106073
            ]

        As this is a numerical function, the number of embeddings
        may be incorrect if the precision is too low::

            sage: K = NumberField(x^2+2*10^1000*x + 10^2000+1, 'a')
            sage: len(K.real_embeddings())
            2
            sage: len(K.real_embeddings(100))
            2
            sage: len(K.real_embeddings(10000))
            0
            sage: len(K.embeddings(AA))
            0

        """
        K = sage.rings.real_mpfr.RealField(prec)
        return self.embeddings(K)

    def specified_complex_embedding(self):
        r"""
        Returns the embedding of this field into the complex numbers which has
        been specified.

        Fields created with the ``QuadraticField`` or
        ``CyclotomicField`` constructors come with an implicit
        embedding. To get one of these fields without the embedding, use
        the generic ``NumberField`` constructor.

        EXAMPLES::

            sage: QuadraticField(-1, 'I').specified_complex_embedding()
            Generic morphism:
              From: Number Field in I with defining polynomial x^2 + 1
              To:   Complex Lazy Field
              Defn: I -> 1*I

        ::

            sage: QuadraticField(3, 'a').specified_complex_embedding()
            Generic morphism:
              From: Number Field in a with defining polynomial x^2 - 3
              To:   Real Lazy Field
              Defn: a -> 1.732050807568878?

        ::

            sage: CyclotomicField(13).specified_complex_embedding()
            Generic morphism:
              From: Cyclotomic Field of order 13 and degree 12
              To:   Complex Lazy Field
              Defn: zeta13 -> 0.885456025653210? + 0.464723172043769?*I

        Most fields don't implicitly have embeddings unless explicitly
        specified::

            sage: NumberField(x^2-2, 'a').specified_complex_embedding() is None
            True
            sage: NumberField(x^3-x+5, 'a').specified_complex_embedding() is None
            True
            sage: NumberField(x^3-x+5, 'a', embedding=2).specified_complex_embedding()
            Generic morphism:
              From: Number Field in a with defining polynomial x^3 - x + 5
              To:   Real Lazy Field
              Defn: a -> -1.904160859134921?
            sage: NumberField(x^3-x+5, 'a', embedding=CDF.0).specified_complex_embedding()
            Generic morphism:
              From: Number Field in a with defining polynomial x^3 - x + 5
              To:   Complex Lazy Field
              Defn: a -> 0.952080429567461? + 1.311248044077123?*I

        This function only returns complex embeddings::

            sage: K.<a> = NumberField(x^2-2, embedding=Qp(7)(2).sqrt())
            sage: K.specified_complex_embedding() is None
            True
            sage: K.gen_embedding()
            3 + 7 + 2*7^2 + 6*7^3 + 7^4 + 2*7^5 + 7^6 + 2*7^7 + 4*7^8 + 6*7^9 + 6*7^10 + 2*7^11 + 7^12 + 7^13 + 2*7^15 + 7^16 + 7^17 + 4*7^18 + 6*7^19 + O(7^20)
            sage: K.coerce_embedding()
            Generic morphism:
              From: Number Field in a with defining polynomial x^2 - 2
              To:   7-adic Field with capped relative precision 20
              Defn: a -> 3 + 7 + 2*7^2 + 6*7^3 + 7^4 + 2*7^5 + 7^6 + 2*7^7 + 4*7^8 + 6*7^9 + 6*7^10 + 2*7^11 + 7^12 + 7^13 + 2*7^15 + 7^16 + 7^17 + 4*7^18 + 6*7^19 + O(7^20)
        """
        embedding = self.coerce_embedding()
        if embedding is not None:
            from sage.rings.real_mpfr import mpfr_prec_min
            from sage.rings.complex_field import ComplexField
            if ComplexField(mpfr_prec_min()).has_coerce_map_from(embedding.codomain()):
                 return embedding

    def gen_embedding(self):
        """
        If an embedding has been specified, return the image of the
        generator under that embedding. Otherwise return None.

        EXAMPLES::

            sage: QuadraticField(-7, 'a').gen_embedding()
            2.645751311064591?*I
            sage: NumberField(x^2+7, 'a').gen_embedding() # None
        """
        embedding = self.coerce_embedding()
        if embedding is None:
            return None
        else:
            return embedding(self.gen())

    def algebraic_closure(self):
        """
        Return the algebraic closure of self (which is QQbar).

        EXAMPLES::

            sage: K.<i> = QuadraticField(-1)
            sage: K.algebraic_closure()
            Algebraic Field
            sage: K.<a> = NumberField(x^3-2)
            sage: K.algebraic_closure()
            Algebraic Field
            sage: K = CyclotomicField(23)
            sage: K.algebraic_closure()
            Algebraic Field
        """
        return sage.rings.all.QQbar

    def latex_variable_name(self, name=None):
        """
        Return the latex representation of the variable name for this
        number field.

        EXAMPLES::

            sage: NumberField(x^2 + 3, 'a').latex_variable_name()
            'a'
            sage: NumberField(x^3 + 3, 'theta3').latex_variable_name()
            '\\theta_{3}'
            sage: CyclotomicField(5).latex_variable_name()
            '\\zeta_{5}'
        """
        if name is None:
            return self.__latex_variable_name
        else:
            self.__latex_variable_name = name

    def _repr_(self):
        """
        Return string representation of this number field.

        EXAMPLES::

            sage: k.<a> = NumberField(x^13 - (2/3)*x + 3)
            sage: k._repr_()
            'Number Field in a with defining polynomial x^13 - 2/3*x + 3'
        """
        return "Number Field in %s with defining polynomial %s"%(
                   self.variable_name(), self.polynomial())

    def _latex_(self):
        r"""
        Return latex representation of this number field. This is viewed as
        a polynomial quotient ring over a field.

        EXAMPLES::

            sage: k.<a> = NumberField(x^13 - (2/3)*x + 3)
            sage: k._latex_()
            '\\Bold{Q}[a]/(a^{13} - \\frac{2}{3} a + 3)'
            sage: latex(k)
            \Bold{Q}[a]/(a^{13} - \frac{2}{3} a + 3)

        Numbered variables are often correctly typeset::

            sage: k.<theta25> = NumberField(x^25+x+1)
            sage: print k._latex_()
            \Bold{Q}[\theta_{25}]/(\theta_{25}^{25} + \theta_{25} + 1)
        """
        return "%s[%s]/(%s)"%(latex(QQ), self.latex_variable_name(),
                              self.polynomial()._latex_(self.latex_variable_name()))

    def __cmp__(self, other):
        """
        Compare a number field with something else.

        INPUT:


        -  ``other`` - arbitrary Python object.


        If other is not a number field, then the types of self and other
        are compared. If both are number fields, then the variable names
        are compared. If those are the same, then the underlying defining
        polynomials are compared. If the polynomials are the same, the
        number fields are considered "equal", but need not be identical.
        Coercion between equal number fields is allowed.

        EXAMPLES::

            sage: k.<a> = NumberField(x^3 + 2); m.<b> = NumberField(x^3 + 2)
            sage: cmp(k,m)
            -1
            sage: cmp(m,k)
            1
            sage: k == QQ
            False
            sage: k.<a> = NumberField(x^3 + 2); m.<a> = NumberField(x^3 + 2)
            sage: k is m
            True
            sage: m = loads(dumps(k))
            sage: k is m
            True
            sage: k == m
            True

        TESTS::

            sage: x = QQ['x'].gen()
            sage: y = ZZ['y'].gen()
            sage: K = NumberField(x^3 + x + 3, 'a'); K
            Number Field in a with defining polynomial x^3 + x + 3
            sage: K.defining_polynomial().parent()
            Univariate Polynomial Ring in x over Rational Field

        ::

            sage: L = NumberField(y^3 + y + 3, 'a'); L
            Number Field in a with defining polynomial y^3 + y + 3
            sage: L.defining_polynomial().parent()
            Univariate Polynomial Ring in y over Rational Field
            sage: L == K
            True

        ::

            sage: NumberField(ZZ['x'].0^4 + 23, 'a') == NumberField(ZZ['y'].0^4 + 23, 'a')
            True
            sage: NumberField(ZZ['x'].0^4 + 23, 'a') == NumberField(QQ['y'].0^4 + 23, 'a')
            True
            sage: NumberField(QQ['x'].0^4 + 23, 'a') == NumberField(QQ['y'].0^4 + 23, 'a')
            True

        ::

            sage: x = var('x'); y = ZZ['y'].gen()
            sage: NumberField(x^3 + x + 5, 'a') == NumberField(y^3 + y + 5, 'a')
            True
            sage: NumberField(x^3 + x + 5, 'a') == NumberField(y^4 + y + 5, 'a')
            False
            sage: NumberField(x^3 + x + 5, 'a') == NumberField(x^3 + x + 5, 'b')
            False
            sage: QuadraticField(2, 'a', embedding=2) == QuadraticField(2, 'a', embedding=-2)
            False

        A relative number field and its absolute field should not be equal (see
        :trac:`11670`)::

            sage: K.<a> = QuadraticField(2)
            sage: R.<x> = K[]
            sage: L.<b> = K.extension(x^2+1)
            sage: M.<b> = L.absolute_field()
            sage: M == L
            False

        It seems convenient to have this return ``True`` but this causes all
        kinds of trouble. If they were equal the following could return
        ``True`` if ``M`` and ``L`` happened to have the same hash (polynomial
        rings are cached). This actually leads to an infinite recursion when
        factoring polynomials, since factorization over relative number fields
        is reduced to factorization over absolute fields::

            sage: M['x'] == L['x']
            False

        """
        if self is other:
            return 0
        if not isinstance(other, NumberField_generic):
            return cmp(type(self), type(other))
        c = cmp(self.base_field(), other.base_field())
        if c: return c
        c = cmp(self.variable_name(), other.variable_name())
        if c: return c
        # compare coefficients so that the polynomial variable does not count
        c = cmp(list(self.__polynomial), list(other.__polynomial))
        if c: return c
        # Now we compare the embeddings (if any).
        f, g = self.coerce_embedding(), other.coerce_embedding()
        if f is None and g is None:
            return 0
        elif f is None:
            return -1
        elif g is None:
            return 1
        else:
            return cmp(self.coerce_embedding()(self.gen()),
                       other.coerce_embedding()(other.gen()))

    def __hash__(self):
        r"""
        Compute the hash value of this number field.

        TESTS:

        Since there is a custom implementation of :meth:`__cmp`, we need a
        custom ``__hash__``. The number fields ``K`` and ``L`` in the following
        example used to have different hashes prior to :trac:`11670`::

            sage: R.<x> = QQ[]
            sage: R.<y> = QQ[]
            sage: K.<a> = NumberField(x^2+1)
            sage: L.<a> = NumberField(y^2+1)
            sage: K == L
            True
            sage: hash(K) == hash(L)
            True

        """
        return hash((self.variable_name(), self.base_field(), tuple(self.__polynomial)))

    def _ideal_class_(self, n=0):
        """
        Return the Python class used in defining the zero ideal of the ring
        of integers of this number field.

        This function is required by the general ring/ideal machinery. The
        value defined here is the default value for all number fields.

        EXAMPLES::

            sage: NumberField(x^2 + 2, 'c')._ideal_class_()
            <class 'sage.rings.number_field.number_field_ideal.NumberFieldIdeal'>
        """
        return sage.rings.number_field.number_field_ideal.NumberFieldIdeal

    def _fractional_ideal_class_(self):
        """
        Return the Python class used in defining fractional ideals of the
        ring of integers of this number field.

        This function is required by the general ring/ideal machinery. The
        value defined here is the default value for all number fields
        *except* relative number fields; this function is overridden by
        one of the same name on class NumberField_relative.

        EXAMPLES::

            sage: NumberField(x^2 + 2, 'c')._fractional_ideal_class_()
            <class 'sage.rings.number_field.number_field_ideal.NumberFieldFractionalIdeal'>
        """
        return sage.rings.number_field.number_field_ideal.NumberFieldFractionalIdeal

    def ideal(self, *gens, **kwds):
        """
        K.ideal() returns a fractional ideal of the field, except for the
        zero ideal which is not a fractional ideal.

        EXAMPLES::

            sage: K.<i>=NumberField(x^2+1)
            sage: K.ideal(2)
            Fractional ideal (2)
            sage: K.ideal(2+i)
            Fractional ideal (i + 2)
            sage: K.ideal(0)
            Ideal (0) of Number Field in i with defining polynomial x^2 + 1
        """
        try:
            return self.fractional_ideal(*gens, **kwds)
        except ValueError:
            return sage.rings.ring.Ring.ideal(self, gens, **kwds)

    def fractional_ideal(self, *gens, **kwds):
        r"""
        Return the ideal in `\mathcal{O}_K` generated by gens.
        This overrides the ``sage.rings.ring.Field`` method to
        use the ``sage.rings.ring.Ring`` one instead, since
        we're not really concerned with ideals in a field but in its ring
        of integers.

        INPUT:


        -  ``gens`` - a list of generators, or a number field
           ideal.


        EXAMPLES::

            sage: K.<a> = NumberField(x^3-2)
            sage: K.fractional_ideal([1/a])
            Fractional ideal (1/2*a^2)

        One can also input a number field ideal itself,
        or, more usefully, for a tower of number fields an ideal
        in one of the fields lower down the tower.

        ::

            sage: K.fractional_ideal(K.ideal(a))
            Fractional ideal (a)
            sage: L.<b> = K.extension(x^2 - 3, x^2 + 1)
            sage: M.<c> = L.extension(x^2 + 1)
            sage: L.ideal(K.ideal(2, a))
            Fractional ideal (a)
            sage: M.ideal(K.ideal(2, a)) == M.ideal(a*(b - c)/2)
            True

        The zero ideal is not a fractional ideal!

        ::

            sage: K.fractional_ideal(0)
            Traceback (most recent call last):
            ...
            ValueError: gens must have a nonzero element (zero ideal is not a fractional ideal)
        """
        if len(gens) == 1 and isinstance(gens[0], (list, tuple)):
            gens = gens[0]
        if len(gens) == 1 and isinstance(gens[0], NumberFieldFractionalIdeal):
            I = gens[0]
            if I.number_field() is self:
                return I
            else:
                gens = I.gens()
        return self._fractional_ideal_class_()(self, gens, **kwds)

    def ideals_of_bdd_norm(self, bound):
        """
        All integral ideals of bounded norm.

        INPUT:


        -  ``bound`` - a positive integer


        OUTPUT: A dict of all integral ideals I such that Norm(I) <= bound,
        keyed by norm.

        EXAMPLE::

            sage: K.<a> = NumberField(x^2 + 23)
            sage: d = K.ideals_of_bdd_norm(10)
            sage: for n in d:
            ....:     print n
            ....:     for I in d[n]:
            ....:         print I
            1
            Fractional ideal (1)
            2
            Fractional ideal (2, 1/2*a - 1/2)
            Fractional ideal (2, 1/2*a + 1/2)
            3
            Fractional ideal (3, 1/2*a - 1/2)
            Fractional ideal (3, 1/2*a + 1/2)
            4
            Fractional ideal (4, 1/2*a + 3/2)
            Fractional ideal (2)
            Fractional ideal (4, 1/2*a + 5/2)
            5
            6
            Fractional ideal (1/2*a - 1/2)
            Fractional ideal (6, 1/2*a + 5/2)
            Fractional ideal (6, 1/2*a + 7/2)
            Fractional ideal (1/2*a + 1/2)
            7
            8
            Fractional ideal (1/2*a + 3/2)
            Fractional ideal (4, a - 1)
            Fractional ideal (4, a + 1)
            Fractional ideal (1/2*a - 3/2)
            9
            Fractional ideal (9, 1/2*a + 11/2)
            Fractional ideal (3)
            Fractional ideal (9, 1/2*a + 7/2)
            10
        """
        hnf_ideals = self.pari_nf().ideallist(bound)
        d = {}
        for i in xrange(bound):
            d[i+1] = [self.ideal(hnf) for hnf in hnf_ideals[i]]
        return d

    def primes_above(self, x, degree=None):
        r"""
        Return prime ideals of self lying over x.

        INPUT:


        -  ``x``: usually an element or ideal of self. It
           should be such that self.ideal(x) is sensible. This excludes x=0.

        -  ``degree`` (default: None): None or an integer.
           If None, find all primes above x of any degree. If an integer, find
           all primes above x such that the resulting residue field has
           exactly this degree.


        OUTPUT: A list of prime ideals of self lying over x. If degree
        is specified and no such ideal exists, returns the empty list.
        The output is sorted by residue degree first, then by
        underlying prime (or equivalently, by norm).

        EXAMPLES::

            sage: x = ZZ['x'].gen()
            sage: F.<t> = NumberField(x^3 - 2)

        ::

            sage: P2s = F.primes_above(2)
            sage: P2s # random
            [Fractional ideal (-t)]
            sage: all(2 in P2 for P2 in P2s)
            True
            sage: all(P2.is_prime() for P2 in P2s)
            True
            sage: [ P2.norm() for P2 in P2s ]
            [2]

        ::

            sage: P3s = F.primes_above(3)
            sage: P3s # random
            [Fractional ideal (t + 1)]
            sage: all(3 in P3 for P3 in P3s)
            True
            sage: all(P3.is_prime() for P3 in P3s)
            True
            sage: [ P3.norm() for P3 in P3s ]
            [3]

        The ideal (3) is totally ramified in F, so there is no degree 2
        prime above 3::

            sage: F.primes_above(3, degree=2)
            []
            sage: [ id.residue_class_degree() for id, _ in F.ideal(3).factor() ]
            [1]

        Asking for a specific degree works::

            sage: P5_1s = F.primes_above(5, degree=1)
            sage: P5_1s # random
            [Fractional ideal (-t^2 - 1)]
            sage: P5_1 = P5_1s[0]; P5_1.residue_class_degree()
            1

        ::

            sage: P5_2s = F.primes_above(5, degree=2)
            sage: P5_2s # random
            [Fractional ideal (t^2 - 2*t - 1)]
            sage: P5_2 = P5_2s[0]; P5_2.residue_class_degree()
            2

        Works in relative extensions too::

            sage: PQ.<X> = QQ[]
            sage: F.<a, b> = NumberField([X^2 - 2, X^2 - 3])
            sage: PF.<Y> = F[]
            sage: K.<c> = F.extension(Y^2 - (1 + a)*(a + b)*a*b)
            sage: I = F.ideal(a + 2*b)
            sage: P, Q = K.primes_above(I)
            sage: K.ideal(I) == P^4*Q
            True
            sage: K.primes_above(I, degree=1) == [P]
            True
            sage: K.primes_above(I, degree=4) == [Q]
            True

        It doesn't make sense to factor the ideal (0), so this raises an error::

            sage: F.prime_above(0)
            Traceback (most recent call last):
            ...
            AttributeError: 'NumberFieldIdeal' object has no attribute 'prime_factors'
        """
        if degree is not None:
            degree = ZZ(degree)
        facs = sorted([ (id.residue_class_degree(), id.absolute_norm(), id) for id in self.prime_factors(x) ])
        if degree is None:
            return [ id for d, n, id in facs ]
        else:
            return [ id for d, n, id in facs if d == degree ]

    def prime_above(self, x, degree=None):
        r"""
        Return a prime ideal of self lying over x.

        INPUT:


        -  ``x``: usually an element or ideal of self. It
           should be such that self.ideal(x) is sensible. This excludes x=0.

        -  ``degree`` (default: None): None or an integer.
           If one, find a prime above x of any degree. If an integer, find a
           prime above x such that the resulting residue field has exactly
           this degree.


        OUTPUT: A prime ideal of self lying over x. If degree is specified
        and no such ideal exists, raises a ValueError.

        EXAMPLES::

            sage: x = ZZ['x'].gen()
            sage: F.<t> = NumberField(x^3 - 2)

        ::

            sage: P2 = F.prime_above(2)
            sage: P2 # random
            Fractional ideal (-t)
            sage: 2 in P2
            True
            sage: P2.is_prime()
            True
            sage: P2.norm()
            2

        ::

            sage: P3 = F.prime_above(3)
            sage: P3 # random
            Fractional ideal (t + 1)
            sage: 3 in P3
            True
            sage: P3.is_prime()
            True
            sage: P3.norm()
            3

        The ideal (3) is totally ramified in F, so there is no degree 2
        prime above 3::

            sage: F.prime_above(3, degree=2)
            Traceback (most recent call last):
            ...
            ValueError: No prime of degree 2 above Fractional ideal (3)
            sage: [ id.residue_class_degree() for id, _ in F.ideal(3).factor() ]
            [1]

        Asking for a specific degree works::

            sage: P5_1 = F.prime_above(5, degree=1)
            sage: P5_1 # random
            Fractional ideal (-t^2 - 1)
            sage: P5_1.residue_class_degree()
            1

        ::

            sage: P5_2 = F.prime_above(5, degree=2)
            sage: P5_2 # random
            Fractional ideal (t^2 - 2*t - 1)
            sage: P5_2.residue_class_degree()
            2

        Relative number fields are ok::

            sage: G = F.extension(x^2 - 11, 'b')
            sage: G.prime_above(7)
            Fractional ideal (b + 2)

        It doesn't make sense to factor the ideal (0)::

            sage: F.prime_above(0)
            Traceback (most recent call last):
            ...
            AttributeError: 'NumberFieldIdeal' object has no attribute 'prime_factors'

        """
        ids = self.primes_above(x, degree)
        if not ids:
            raise ValueError("No prime of degree %s above %s" % (degree, self.ideal(x)))
        return ids[0]

    def primes_of_bounded_norm(self, B):
        r"""
        Returns a sorted list of all prime ideals with norm at most `B`.

        INPUT:

        - ``B`` -- a positive integer; upper bound on the norms of the
          primes generated.

        OUTPUT:

        A list of all prime ideals of this number field of norm at
        most `B`, sorted by norm.  Primes of the same norm are sorted
        using the comparison function for ideals, which is based on
        the Hermite Normal Form.

        .. note::

            See also :meth:`primes_of_bounded_norm_iter` for an
            iterator version of this, but note that the iterator sorts
            the primes in order of underlying rational prime, not by
            norm.

        EXAMPLES::

            sage: K.<i> = QuadraticField(-1)
            sage: K.primes_of_bounded_norm(10)
            [Fractional ideal (i + 1), Fractional ideal (-i - 2), Fractional ideal (2*i + 1), Fractional ideal (3)]
            sage: K.primes_of_bounded_norm(1)
            []
            sage: K.<a> = NumberField(x^3-2)
            sage: P = K.primes_of_bounded_norm(30)
            sage: P
            [Fractional ideal (a),
             Fractional ideal (a + 1),
             Fractional ideal (-a^2 - 1),
             Fractional ideal (a^2 + a - 1),
             Fractional ideal (2*a + 1),
             Fractional ideal (-2*a^2 - a - 1),
             Fractional ideal (a^2 - 2*a - 1),
             Fractional ideal (a + 3)]
            sage: [p.norm() for p in P]
            [2, 3, 5, 11, 17, 23, 25, 29]
        """
        if B<2:
            return []

        if self is QQ:
            return arith.primes(B+1)
        else:
            P = [pp for p in arith.primes(B+1) for pp in self.primes_above(p)]
            P = [p for p in P if p.norm() <= B]
            P.sort(key=lambda P: (P.norm(),P))
            return P

    def primes_of_bounded_norm_iter(self, B):
        r"""
        Iterator yielding all prime ideals with norm at most `B`.

        INPUT:

        - ``B`` -- a positive integer; upper bound on the norms of the
          primes generated.

        OUTPUT:

        An iterator over all prime ideals of this number field of norm
        at most `B`.

        .. note::

            The output is not sorted by norm, but by size of the
            underlying rational prime.

        EXAMPLES::

            sage: K.<i> = QuadraticField(-1)
            sage: it = K.primes_of_bounded_norm_iter(10)
            sage: list(it)
            [Fractional ideal (i + 1),
             Fractional ideal (3),
             Fractional ideal (-i - 2),
             Fractional ideal (2*i + 1)]
            sage: list(K.primes_of_bounded_norm_iter(1))
            []
        """
        try:
            B = ZZ(B.ceil())
        except (TypeError, AttributeError):
            raise TypeError("%s is not valid bound on prime ideals" % B)

        if B<2:
            raise StopIteration

        if self is QQ:
            for p in arith.primes(B+1):
                yield p
        else:
            for p in arith.primes(B+1):
                for pp in self.primes_above(p):
                    if pp.norm() <= B:
                        yield pp


    def primes_of_degree_one_iter(self, num_integer_primes=10000, max_iterations=100):
        r"""
        Return an iterator yielding prime ideals of absolute degree one and
        small norm.

        .. warning::

            It is possible that there are no primes of `K` of
            absolute degree one of small prime norm, and it possible
            that this algorithm will not find any primes of small norm.

            See module :mod:`sage.rings.number_field.small_primes_of_degree_one`
            for details.

        INPUT:


        -  ``num_integer_primes (default: 10000)`` - an
           integer. We try to find primes of absolute norm no greater than the
           num_integer_primes-th prime number. For example, if
           num_integer_primes is 2, the largest norm found will be 3, since
           the second prime is 3.

        -  ``max_iterations (default: 100)`` - an integer. We
           test max_iterations integers to find small primes before raising
           StopIteration.


        EXAMPLES::

            sage: K.<z> = CyclotomicField(10)
            sage: it = K.primes_of_degree_one_iter()
            sage: Ps = [ next(it) for i in range(3) ]
            sage: Ps # random
            [Fractional ideal (z^3 + z + 1), Fractional ideal (3*z^3 - z^2 + z - 1), Fractional ideal (2*z^3 - 3*z^2 + z - 2)]
            sage: [ P.norm() for P in Ps ] # random
            [11, 31, 41]
            sage: [ P.residue_class_degree() for P in Ps ]
            [1, 1, 1]
        """
        from sage.rings.number_field.small_primes_of_degree_one import Small_primes_of_degree_one_iter
        return Small_primes_of_degree_one_iter(self, num_integer_primes, max_iterations)

    def primes_of_degree_one_list(self, n, num_integer_primes=10000, max_iterations=100):
        r"""
        Return a list of n prime ideals of absolute degree one and small
        norm.

        .. warning::

            It is possible that there are no primes of `K` of
            absolute degree one of small prime norm, and it possible
            that this algorithm will not find any primes of small norm.

            See module :mod:`sage.rings.number_field.small_primes_of_degree_one`
            for details.

        INPUT:


        -  ``num_integer_primes (default: 10000)`` - an
           integer. We try to find primes of absolute norm no greater than the
           num_integer_primes-th prime number. For example, if
           num_integer_primes is 2, the largest norm found will be 3, since
           the second prime is 3.

        -  ``max_iterations (default: 100)`` - an integer. We
           test max_iterations integers to find small primes before raising
           StopIteration.


        EXAMPLES::

            sage: K.<z> = CyclotomicField(10)
            sage: Ps = K.primes_of_degree_one_list(3)
            sage: Ps  # random output
            [Fractional ideal (-z^3 - z^2 + 1), Fractional ideal (2*z^3 - 2*z^2 + 2*z - 3), Fractional ideal (2*z^3 - 3*z^2 + z - 2)]
            sage: [ P.norm() for P in Ps ]
            [11, 31, 41]
            sage: [ P.residue_class_degree() for P in Ps ]
            [1, 1, 1]
        """
        it = self.primes_of_degree_one_iter()
        return [ next(it) for i in range(n) ]

    def _is_valid_homomorphism_(self, codomain, im_gens):
        """
        Return whether or not there is a homomorphism defined by the given
        images of generators.

        To do this we just check that the elements of the image of the
        given generator (im_gens always has length 1) satisfies the
        relation of the defining poly of this field.

        EXAMPLES::

            sage: k.<a> = NumberField(x^2 - 3)
            sage: k._is_valid_homomorphism_(QQ, [0])
            False
            sage: k._is_valid_homomorphism_(k, [])
            False
            sage: k._is_valid_homomorphism_(k, [a])
            True
            sage: k._is_valid_homomorphism_(k, [-a])
            True
            sage: k._is_valid_homomorphism_(k, [a+1])
            False
        """
        try:
            if len(im_gens) != 1:
                return False
            # We need that elements of the base ring of the polynomial
            # ring map canonically into codomain.
            codomain._coerce_(QQ.one())
            f = self.defining_polynomial()
            return codomain(f(im_gens[0])) == 0
        except (TypeError, ValueError):
            return False

    @cached_method
    def _pari_absolute_structure(self):
        r"""
        Return data relating the Sage and PARI absolute polynomials.

        OUTPUT:

        Let `L` be this number field, and let `f` be the defining
        polynomial of `K` over `\QQ`.  This method returns a triple
        ``(g, alpha, beta)``, where

        - ``g`` is the defining relative polynomial of the PARI ``nf``
          structure (see :meth:`pari_nf`);

        - ``alpha`` is the image of `x \bmod f` under some isomorphism
          `\phi\colon K[x]/(f) \to K[x]/(g)`

        - ``beta`` is the image of `x \bmod g` under the inverse
          isomorphism `\phi^{-1}\colon K[x]/(g) \to K[x]/(f)`

        EXAMPLES::

        If `f` is monic and integral, the result satisfies ``g = f``
        and ``alpha = beta = x``::

            sage: K.<a> = NumberField(x^2 - 2)
            sage: K._pari_absolute_structure()
            (y^2 - 2, Mod(y, y^2 - 2), Mod(y, y^2 - 2))

        An example where `f` neither monic nor integral::

            sage: K.<a> = NumberField(2*x^2 + 1/3)
            sage: K._pari_absolute_structure()
            (y^2 + 6, Mod(1/6*y, y^2 + 6), Mod(6*y, y^2 + 1/6))
        """
        f = self.absolute_polynomial()._pari_with_name('y')
        if f.pollead() == f.content().denominator() == 1:
            g = f
            alpha = beta = g.variable().Mod(g)
        else:
            g, alpha = f.polredbest(flag=1)
            beta = alpha.modreverse()
        return g, alpha, beta

    def pari_polynomial(self, name='x'):
        """
        Return the PARI polynomial corresponding to this number field.

        INPUT:

        - ``name`` -- variable name (default: ``'x'``)

        OUTPUT:

        A monic polynomial with integral coefficients (PARI ``t_POL``)
        defining the PARI number field corresponding to ``self``.

        .. WARNING::

            This is *not* the same as simply converting the defining
            polynomial to PARI.

        EXAMPLES::

            sage: y = polygen(QQ)
            sage: k.<a> = NumberField(y^2 - 3/2*y + 5/3)
            sage: k.pari_polynomial()
            x^2 - x + 40
            sage: k.polynomial()._pari_()
            x^2 - 3/2*x + 5/3
            sage: k.pari_polynomial('a')
            a^2 - a + 40

        Some examples with relative number fields::

            sage: k.<a, c> = NumberField([x^2 + 3, x^2 + 1])
            sage: k.pari_polynomial()
            x^4 + 8*x^2 + 4
            sage: k.pari_polynomial('a')
            a^4 + 8*a^2 + 4
            sage: k.absolute_polynomial()
            x^4 + 8*x^2 + 4
            sage: k.relative_polynomial()
            x^2 + 3

            sage: k.<a, c> = NumberField([x^2 + 1/3, x^2 + 1/4])
            sage: k.pari_polynomial()
            x^4 - x^2 + 1
            sage: k.absolute_polynomial()
            x^4 - x^2 + 1

        This fails with arguments which are not a valid PARI variable name::

            sage: k = QuadraticField(-1)
            sage: k.pari_polynomial('I')
            Traceback (most recent call last):
            ...
            PariError: I already exists with incompatible valence
            sage: k.pari_polynomial('i')
            i^2 + 1
            sage: k.pari_polynomial('theta')
            Traceback (most recent call last):
            ...
            PariError: theta already exists with incompatible valence
        """
        return self._pari_absolute_structure()[0].change_variable_name(name)

    def pari_nf(self, important=True):
        """
        Return the PARI number field corresponding to this field.

        INPUT:

        - ``important`` -- boolean (default: ``True``).  If ``False``,
          raise a ``RuntimeError`` if we need to do a difficult
          discriminant factorization.  This is useful when an integral
          basis is not strictly required, such as for factoring
          polynomials over this number field.

        OUTPUT:

        The PARI number field obtained by calling the PARI function
        ``nfinit()`` with ``self.pari_polynomial('y')`` as argument.

        .. NOTE::

            This method has the same effect as ``pari(self)``.

        EXAMPLES::

            sage: k.<a> = NumberField(x^4 - 3*x + 7); k
            Number Field in a with defining polynomial x^4 - 3*x + 7
            sage: k.pari_nf()[:4]
            [y^4 - 3*y + 7, [0, 2], 85621, 1]
            sage: pari(k)[:4]
            [y^4 - 3*y + 7, [0, 2], 85621, 1]

        ::

            sage: k.<a> = NumberField(x^4 - 3/2*x + 5/3); k
            Number Field in a with defining polynomial x^4 - 3/2*x + 5/3
            sage: k.pari_nf()
            [y^4 - 324*y + 2160, [0, 2], 48918708, 216, ..., [1, y, 1/36*y^3 + 1/6*y^2 - 7, 1/6*y^2], [1, 0, 0, 252; 0, 1, 0, 0; 0, 0, 0, 36; 0, 0, 6, -36], [1, 0, 0, 0, 0, 0, -18, 42, 0, -18, -46, -60, 0, 42, -60, -60; 0, 1, 0, 0, 1, 0, 2, 0, 0, 2, -11, -1, 0, 0, -1, 9; 0, 0, 1, 0, 0, 0, 6, 6, 1, 6, -5, 0, 0, 6, 0, 0; 0, 0, 0, 1, 0, 6, -6, -6, 0, -6, -1, 2, 1, -6, 2, 0]]
            sage: pari(k)
            [y^4 - 324*y + 2160, [0, 2], 48918708, 216, ...]
            sage: gp(k)
            [y^4 - 324*y + 2160, [0, 2], 48918708, 216, ...]

        With ``important=False``, we simply bail out if we cannot
        easily factor the discriminant::

            sage: p = next_prime(10^40); q = next_prime(10^41)
            sage: K.<a> = NumberField(x^2 - p*q)
            sage: K.pari_nf(important=False)
            Traceback (most recent call last):
            ...
            RuntimeError: Unable to factor discriminant with trial division

        Next, we illustrate the ``maximize_at_primes`` and ``assume_disc_small``
        parameters of the ``NumberField`` constructor. The following would take
        a very long time without the ``maximize_at_primes`` option::

            sage: K.<a> = NumberField(x^2 - p*q, maximize_at_primes=[p])
            sage: K.pari_nf()
            [y^2 - 100000000000000000000...]

        Since the discriminant is square-free, this also works::

            sage: K.<a> = NumberField(x^2 - p*q, assume_disc_small=True)
            sage: K.pari_nf()
            [y^2 - 100000000000000000000...]
        """
        try:
            return self._pari_nf
        except AttributeError:
            f = self.pari_polynomial("y")
            if f.poldegree() > 1:
                f = pari([f, self._pari_integral_basis(important=important)])
            self._pari_nf = f.nfinit()
            return self._pari_nf

    def pari_zk(self):
        """
        Integral basis of the PARI number field corresponding to this field.

        This is the same as pari_nf().getattr('zk'), but much faster.

        EXAMPLES::

            sage: k.<a> = NumberField(x^3 - 17)
            sage: k.pari_zk()
            [1, 1/3*y^2 - 1/3*y + 1/3, y]
            sage: k.pari_nf().getattr('zk')
            [1, 1/3*y^2 - 1/3*y + 1/3, y]
        """
        return self.pari_nf().nf_get_zk()

    def _pari_(self):
        """
        Return the PARI number field corresponding to this field.

        EXAMPLES::

            sage: k = NumberField(x^2 + x + 1, 'a')
            sage: k._pari_()
            [y^2 + y + 1, [0, 1], -3, 1, ... [1, y], [1, 0; 0, 1], [1, 0, 0, -1; 0, 1, 1, -1]]
            sage: pari(k)
            [y^2 + y + 1, [0, 1], -3, 1, ...[1, y], [1, 0; 0, 1], [1, 0, 0, -1; 0, 1, 1, -1]]
        """
        return self.pari_nf()

    def _pari_init_(self):
        """
        Return the PARI number field corresponding to this field.

        EXAMPLES::

            sage: k = NumberField(x^2 + x + 1, 'a')
            sage: k._pari_init_()
            '[y^2 + y + 1, [0, 1], -3, 1, ... [1, y], [1, 0; 0, 1], [1, 0, 0, -1; 0, 1, 1, -1]]'
            sage: gp(k)
            [y^2 + y + 1, [0, 1], -3, 1, ...[1, y], [1, 0; 0, 1], [1, 0, 0, -1; 0, 1, 1, -1]]
        """
        return str(self.pari_nf())

    def pari_bnf(self, proof=None, units=True):
        """
        PARI big number field corresponding to this field.

        INPUT:

        - ``proof`` -- If False, assume GRH.  If True, run PARI's
          ``bnfcertify()`` to make sure that the results are correct.

        - ``units`` -- (default: True) If True, insist on having
          fundamental units.  If False, the units may or may not be
          computed.

        OUTPUT:

        The PARI ``bnf`` structure of this number field.

        .. warning::

            Even with ``proof=True``, I wouldn't trust this to mean
            that everything computed involving this number field is
            actually correct.

        EXAMPLES::

            sage: k.<a> = NumberField(x^2 + 1); k
            Number Field in a with defining polynomial x^2 + 1
            sage: len(k.pari_bnf())
            10
            sage: k.pari_bnf()[:4]
            [[;], matrix(0,3), [;], ...]
            sage: len(k.pari_nf())
            9
            sage: k.<a> = NumberField(x^7 + 7); k
            Number Field in a with defining polynomial x^7 + 7
            sage: dummy = k.pari_bnf(proof=True)
        """
        proof = get_flag(proof, "number_field")
        # First compute bnf
        try:
            bnf = self._pari_bnf
        except AttributeError:
            f = self.pari_polynomial("y")
            if units:
                self._pari_bnf = f.bnfinit(1)
            else:
                self._pari_bnf = f.bnfinit()
            bnf = self._pari_bnf
        # Certify if needed
        if proof and not getattr(self, "_pari_bnf_certified", False):
            if bnf.bnfcertify() != 1:
                raise ValueError("The result is not correct according to bnfcertify")
            self._pari_bnf_certified = True
        return bnf

    def pari_rnfnorm_data(self, L, proof=True):
        """
        Return the PARI rnfisnorminit() data corresponding to the
        extension L/self.

        EXAMPLES::

            sage: x = polygen(QQ)
            sage: K = NumberField(x^2 - 2, 'alpha')
            sage: L = K.extension(x^2 + 5, 'gamma')
            sage: ls = K.pari_rnfnorm_data(L) ; len(ls)
            8

            sage: K.<a> = NumberField(x^2 + x + 1)
            sage: P.<X> = K[]
            sage: L.<b> = NumberField(X^3 + a)
            sage: ls = K.pari_rnfnorm_data(L); len(ls)
            8
        """
        if L.base_field() != self:
            raise ValueError("L must be an extension of self")

        Kbnf = self.pari_bnf(proof=proof)
        return Kbnf.rnfisnorminit(L.pari_relative_polynomial())

    def _gap_init_(self):
        """
        Create a gap object representing self and return its name

        EXAMPLE::

            sage: z = QQ['z'].0
            sage: K.<zeta> = NumberField(z^2 - 2)
            sage: K._gap_init_() # the following variable name $sage1 represents the F.base_ring() in gap and is somehow random
            'CallFuncList(function() local z,E; z:=Indeterminate($sage1,"z"); E:=AlgebraicExtension($sage1,z^2 - 2,"zeta"); return E; end,[])'
            sage: k = gap(K)
            sage: k
            <algebraic extension over the Rationals of degree 2>
            sage: k.GeneratorsOfDivisionRing()
            [ zeta ]

        The following tests that it is possible to use a defining
        polynomial in the variable ``E``, even though by default
        ``E`` is used as a local variable in the above GAP
        ``CallFuncList``::

            sage: P.<E> = QQ[]
            sage: L.<tau> = NumberField(E^3 - 2)
            sage: l = gap(L); l
            <algebraic extension over the Rationals of degree 3>
            sage: l.GeneratorsOfField()
            [ tau ]
            sage: gap(tau)^3
            !2

        """
        if not self.is_absolute():
            raise NotImplementedError("Currently, only simple algebraic extensions are implemented in gap")
        G = sage.interfaces.gap.gap
        q = self.polynomial()
        if q.variable_name()!='E':
            return 'CallFuncList(function() local %s,E; %s:=Indeterminate(%s,"%s"); E:=AlgebraicExtension(%s,%s,"%s"); return E; end,[])'%(q.variable_name(),q.variable_name(),G(self.base_ring()).name(),q.variable_name(),G(self.base_ring()).name(),repr(self.polynomial()),str(self.gen()))
        else:
            return 'CallFuncList(function() local %s,F; %s:=Indeterminate(%s,"%s"); F:=AlgebraicExtension(%s,%s,"%s"); return F; end,[])'%(q.variable_name(),q.variable_name(),G(self.base_ring()).name(),q.variable_name(),G(self.base_ring()).name(),repr(self.polynomial()),str(self.gen()))

    def characteristic(self):
        """
        Return the characteristic of this number field, which is of course
        0.

        EXAMPLES::

            sage: k.<a> = NumberField(x^99 + 2); k
            Number Field in a with defining polynomial x^99 + 2
            sage: k.characteristic()
            0
        """
        return ZZ.zero()

    def class_group(self, proof=None, names='c'):
        r"""
        Return the class group of the ring of integers of this number
        field.

        INPUT:


        -  ``proof`` - if True then compute the class group
           provably correctly. Default is True. Call number_field_proof to
           change this default globally.

        -  ``names`` - names of the generators of this class
           group.


        OUTPUT: The class group of this number field.

        EXAMPLES::

            sage: K.<a> = NumberField(x^2 + 23)
            sage: G = K.class_group(); G
            Class group of order 3 with structure C3 of Number Field in a with defining polynomial x^2 + 23
            sage: G.0
            Fractional ideal class (2, 1/2*a - 1/2)
            sage: G.gens()
            (Fractional ideal class (2, 1/2*a - 1/2),)

        ::

            sage: G.number_field()
            Number Field in a with defining polynomial x^2 + 23
            sage: G is K.class_group()
            True
            sage: G is K.class_group(proof=False)
            False
            sage: G.gens()
            (Fractional ideal class (2, 1/2*a - 1/2),)

        There can be multiple generators::

            sage: k.<a> = NumberField(x^2 + 20072)
            sage: G = k.class_group(); G
            Class group of order 76 with structure C38 x C2 of Number Field in a with defining polynomial x^2 + 20072
            sage: G.0 # random
            Fractional ideal class (41, a + 10)
            sage: G.0^38
            Trivial principal fractional ideal class
            sage: G.1 # random
            Fractional ideal class (2, -1/2*a)
            sage: G.1^2
            Trivial principal fractional ideal class

        Class groups of Hecke polynomials tend to be very small::

            sage: f = ModularForms(97, 2).T(2).charpoly()
            sage: f.factor()
            (x - 3) * (x^3 + 4*x^2 + 3*x - 1) * (x^4 - 3*x^3 - x^2 + 6*x - 1)
            sage: [NumberField(g,'a').class_group().order() for g,_ in f.factor()]
            [1, 1, 1]
        """
        proof = proof_flag(proof)
        try:
            return self.__class_group[proof, names]
        except KeyError:
            pass
        except AttributeError:
            self.__class_group = {}
        k = self.pari_bnf(proof)
        cycle_structure = tuple( ZZ(c) for c in k.bnf_get_cyc() )

        # Gens is a list of ideals (the generators)
        gens = tuple( self.ideal(hnf) for hnf in k.bnf_get_gen() )

        G = ClassGroup(cycle_structure, names, self, gens, proof=proof)
        self.__class_group[proof, names] = G
        return G

    def class_number(self, proof=None):
        """
        Return the class number of this number field, as an integer.

        INPUT:


        -  ``proof`` - bool (default: True unless you called
           number_field_proof)


        EXAMPLES::

            sage: NumberField(x^2 + 23, 'a').class_number()
            3
            sage: NumberField(x^2 + 163, 'a').class_number()
            1
            sage: NumberField(x^3 + x^2 + 997*x + 1, 'a').class_number(proof=False)
            1539
        """
        proof = proof_flag(proof)
        return self.class_group(proof).order()

    def S_class_group(self, S, proof=None, names='c'):
        """
        Returns the S-class group of this number field over its base field.

        INPUT:

        - ``S`` - a set of primes of the base field

        - ``proof`` - if False, assume the GRH in computing the class group.
          Default is True. Call ``number_field_proof`` to change this
          default globally.

        - ``names`` - names of the generators of this class group.

        OUTPUT:

        The S-class group of this number field.

        EXAMPLE:

        A well known example::

            sage: K.<a> = QuadraticField(-5)
            sage: K.S_class_group([])
            S-class group of order 2 with structure C2 of Number Field in a with defining polynomial x^2 + 5

        When we include the prime `(2, a+1)`, the S-class group becomes
        trivial::

            sage: K.S_class_group([K.ideal(2,a+1)])
            S-class group of order 1 of Number Field in a with defining polynomial x^2 + 5

        TESTS::

            sage: K.<a> = QuadraticField(-14)
            sage: I = K.ideal(2,a)
            sage: S = (I,)
            sage: CS = K.S_class_group(S);CS
            S-class group of order 2 with structure C2 of Number Field in a with defining polynomial x^2 + 14
            sage: T = tuple([])
            sage: CT = K.S_class_group(T);CT
            S-class group of order 4 with structure C4 of Number Field in a with defining polynomial x^2 + 14
            sage: K.class_group()
            Class group of order 4 with structure C4 of Number Field in a with defining polynomial x^2 + 14
        """
        proof = proof_flag(proof)
        if all(P.is_principal() for P in S):
            C = self.class_group(proof=proof)
            Slist = zip([g.ideal() for g in C.gens()], C.invariants())
        else:
            Slist = self._S_class_group_and_units(tuple(S), proof=proof)[1]
        return SClassGroup(tuple(s[1] for s in Slist), names, self,
                           tuple(s[0] for s in Slist), tuple(S))

    def S_units(self, S, proof=True):
        """
        Returns a list of generators of the S-units.

        INPUT:

        - ``S`` -- a set of primes of the base field

        - ``proof`` -- if ``False``, assume the GRH in computing the class group

        OUTPUT:

        A list of generators of the unit group.

        .. note::

            For more functionality see the S_unit_group() function.

        EXAMPLE::

            sage: K.<a> = QuadraticField(-3)
            sage: K.unit_group()
            Unit group with structure C6 of Number Field in a with defining polynomial x^2 + 3
            sage: K.S_units([])
            [-1/2*a + 1/2]
            sage: K.S_units([])[0].multiplicative_order()
            6

        An example in a relative extension (see :trac:`8722`)::

            sage: L.<a,b> = NumberField([x^2 + 1, x^2 - 5])
            sage: p = L.ideal((-1/2*b - 1/2)*a + 1/2*b - 1/2)
            sage: W = L.S_units([p]); [x.norm() for x in W]
            [9, 1, 1]

        Our generators should have the correct parent (:trac:`9367`)::

            sage: _.<x> = QQ[]
            sage: L.<alpha> = NumberField(x^3 + x + 1)
            sage: p = L.S_units([ L.ideal(7) ])
            sage: p[0].parent()
            Number Field in alpha with defining polynomial x^3 + x + 1

        TEST:

        This checks that the multiple entries issue at :trac:`9341` is fixed::

            sage: _.<t> = QQ[]
            sage: K.<T> = NumberField(t-1)
            sage: I = K.ideal(2)
            sage: K.S_units([I])
            [2, -1]
            sage: J = K.ideal(-2)
            sage: K.S_units([I, J, I])
            [2, -1]

        """
        return self._S_class_group_and_units(tuple(S), proof=proof)[0]

    @cached_method
    def _S_class_group_and_units(self, S, proof=True):
        """
        Compute S class group and units.

        INPUT:

        - ``S`` - a tuple of prime ideals of self

        - ``proof`` - if False, assume the GRH in computing the class group

        OUTPUT:

        - ``units, clgp_gens``, where:

        - ``units`` - A list of generators of the unit group.

        - ``clgp_gens`` - A list of generators of the `S`-class group.
          Each generator is represented as a pair ``(gen, order)``,
          where ``gen`` is a fractional ideal of self and ``order`` is
          its order in the `S`-class group.

        EXAMPLE::

            sage: K.<a> = NumberField(x^2+5)
            sage: K._S_class_group_and_units(())
            ([-1], [(Fractional ideal (2, a + 1), 2)])

            sage: K.<a> = NumberField(polygen(QQ))
            sage: K._S_class_group_and_units( (K.ideal(5),) )
            ([5, -1], [])

        TESTS::

            sage: K.<a> = NumberField(x^3 - 381 * x + 127)
            sage: K._S_class_group_and_units(tuple(K.primes_above(13)))
            ([-7/13*a^2 - 140/13*a + 36/13,
              14/13*a^2 + 267/13*a - 85/13,
              7/13*a^2 + 127/13*a - 49/13,
              -1,
              1/13*a^2 - 19/13*a + 6/13,
              1/13*a^2 - 19/13*a - 7/13],
             [(Fractional ideal (11, a - 2), 2),
              (Fractional ideal (19, 1/13*a^2 - 45/13*a - 332/13), 2)])

        Number fields defined by non-monic and non-integral
        polynomials are supported (:trac:`252`)::

            sage: K.<a> = NumberField(2*x^2 - 1/3)
            sage: K._S_class_group_and_units(tuple(K.primes_above(2) + K.primes_above(3)))
            ([-6*a + 2, 6*a + 3, -1, 12*a + 5], [])
        """
        K_pari = self.pari_bnf(proof=proof)
        from sage.misc.all import uniq
        S_pari = [p.pari_prime() for p in uniq(S)]
        result = K_pari.bnfsunit(S_pari)
        units = [self(x, check=False) for x in result[0]] + self.unit_group().gens_values()
        orders = result[4][1].sage()
        gens = [self.ideal(_) for _ in result[4][2]]
        return units, [(gens[k], orders[k]) for k in range(len(orders)) if orders[k] > 1]

    @cached_method
    def _S_class_group_quotient_matrix(self, S):
        r"""
        Return the matrix of the quotient map from the class group to the
        S-class group. The result is cached.

        EXAMPLES::

            sage: K.<a> = QuadraticField(-21)
            sage: K._S_class_group_quotient_matrix((K.ideal([2, a+1]),))
            [1]
            [0]
            sage: K._S_class_group_quotient_matrix((K.ideal([5, a+2]),))
            [0]
            [1]
            sage: K._S_class_group_quotient_matrix(())
            [1 0]
            [0 1]
            sage: K.<a> = QuadraticField(-105)
            sage: K._S_class_group_quotient_matrix((K.ideal(11, a + 4),))
            [0 0]
            [1 0]
            [0 1]
        """
        from sage.matrix.constructor import matrix
        S_clgp_gens = self._S_class_group_and_units(S)[1]
        a = len(S_clgp_gens)
        c = self.class_group().ngens()
        M = [u[0].ideal_class_log() for u in S_clgp_gens]
        M += [x.ideal_class_log() for x in S]
        M = matrix(ZZ, M)
        A, Q = M.hermite_form(transformation=True)
        assert A[:c] == 1 and A[c:] == 0
        return Q[:c, :a]

    def selmer_group(self, S, m, proof=True, orders=False):
        r"""
        Compute the group `K(S,m)`.

        INPUT:

        - ``S`` -- a set of primes of ``self``

        - ``m`` -- a positive integer

        - ``proof`` -- if False, assume the GRH in computing the class group

        - ``orders`` (default False) -- if True, output two lists, the
          generators and their orders

        OUTPUT:

        A list of generators of `K(S,m)`, and (optionally) their
        orders as elements of `K^\times/(K^\times)^m`.  This is the
        subgroup of `K^\times/(K^\times)^m` consisting of elements `a`
        such that the valuation of `a` is divisible by `m` at all
        primes not in `S`.  It fits in an exact sequence between the
        units modulo `m`-th powers and the `m`-torsion in the
        `S`-class group:

        .. math::

            1                                    \longrightarrow
            O_{K,S}^\times / (O_{K,S}^\times)^m  \longrightarrow
            K(S,m)                               \longrightarrow
            \operatorname{Cl}_{K,S}[m]           \longrightarrow
            0.

        The group `K(S,m)` contains the subgroup of those `a` such
        that `K(\sqrt[m]{a})/K` is unramified at all primes of `K`
        outside of `S`, but may contain it properly when not all
        primes dividing `m` are in `S`.

        EXAMPLES::

            sage: K.<a> = QuadraticField(-5)
            sage: K.selmer_group((), 2)
            [-1, 2]

        The previous example shows that the group generated by the
        output may be strictly larger than the 'true' Selmer group of
        elements giving extensions unramified outside `S`, since that
        has order just 2, generated by `-1`::

            sage: K.class_number()
            2
            sage: K.hilbert_class_field('b')
            Number Field in b with defining polynomial x^2 + 1 over its base field

        When `m` is prime all the orders are equal to `m`, but in general they are only divisors of `m`::

            sage: K.<a> = QuadraticField(-5)
            sage: P2 = K.ideal(2, -a+1)
            sage: P3 = K.ideal(3, a+1)
            sage: K.selmer_group((), 2, orders=True)
            ([-1, 2], [2, 2])
            sage: K.selmer_group((), 4, orders=True)
            ([-1, 4], [2, 2])
            sage: K.selmer_group([P2], 2)
            [2, -1]
            sage: K.selmer_group((P2,P3), 4)
            [2, a + 1, -1]
            sage: K.selmer_group((P2,P3), 4, orders=True)
            ([2, a + 1, -1], [4, 4, 2])
            sage: K.selmer_group([P2], 3)
            [2]
            sage: K.selmer_group([P2, P3], 3)
            [2, a + 1]
            sage: K.selmer_group([P2, P3, K.ideal(a)], 3)  # random signs
            [2, a + 1, a]

        Example over `\QQ` (as a number field)::

            sage: K.<a> = NumberField(polygen(QQ))
            sage: K.selmer_group([],5)
            []
            sage: K.selmer_group([K.prime_above(p) for p in [2,3,5]],2)
            [2, 3, 5, -1]
            sage: K.selmer_group([K.prime_above(p) for p in [2,3,5]],6, orders=True)
            ([2, 3, 5, -1], [6, 6, 6, 2])

        TESTS::

            sage: K.<a> = QuadraticField(-5)
            sage: P2 = K.ideal(2, -a+1)
            sage: P3 = K.ideal(3, a+1)
            sage: P5 = K.ideal(a)
            sage: S = K.selmer_group([P2, P3, P5], 3)
            sage: S == [2, a + 1, a] or S == [2, a + 1, -a]
            True

        Verify that :trac:`14489` is fixed::

            sage: K.<a> = NumberField(x^3 - 381 * x + 127)
            sage: K.selmer_group(K.primes_above(13), 2)
            [-7/13*a^2 - 140/13*a + 36/13, 14/13*a^2 + 267/13*a - 85/13, 7/13*a^2 + 127/13*a - 49/13, -1, 1/13*a^2 - 19/13*a + 6/13, 1/13*a^2 - 19/13*a - 7/13, 2/13*a^2 + 53/13*a - 92/13, 10/13*a^2 + 44/13*a - 4555/13]

        Verify that :trac:`16708` is fixed::

            sage: K.<a> = QuadraticField(-5)
            sage: p = K.primes_above(2)[0]
            sage: S = K.selmer_group((), 4)
            sage: all(4.divides(x.valuation(p)) for x in S)
            True
        """
        units, clgp_gens = self._S_class_group_and_units(tuple(S), proof=proof)
        gens = []
        ords = []
        for unit in units:
            order = unit.multiplicative_order()
            if order == Infinity:
                gens.append(unit)
                ords.append(m)
            else:
                m1 = order.gcd(m)
                if m1!= 1:
                    gens.append(unit)
                    ords.append(m1)
        card_S = len(S)
        if card_S != 0:
            from sage.matrix.constructor import Matrix
            H = self.class_group()
            gen_ords = [g.order() for g in H.gens()]
            pari_ords = pari(gen_ords).Col()
            Sords = [H(s).order() for s in S]
            MS = Matrix(ZZ, [H(s).exponents() for s in S]).transpose()
            pari_MS = pari(MS)
        for gen, order in clgp_gens:
            d = order.gcd(m)
            if d != 1:
                # The ideal I = gen^(order/d) has order d in Cl_S[m].
                # After multiplying by primes in S, the ideal
                # I^m = gen^(order*m/d) becomes principal.  We take
                # a generator of this ideal to get the corresponding
                # generator of the m-Selmer group.
                J = gen ** (order * m // d)
                if card_S != 0 and not J.is_principal():
                    B = H(J).exponents()
                    pari_B = (-pari(B)).Col()
                    exps = pari_MS.matsolvemod(pari_ords, pari_B).Vec().sage()
                    Spart = prod([S[i] ** (exps[i] % Sords[i]) for i in range(card_S)])
                    J *= Spart
                gens.append(self(J.gens_reduced()[0]))
                ords.append(d)
        if orders:
            return gens, ords
        else:
            return gens

    def selmer_group_iterator(self, S, m, proof=True):
        r"""
        Return an iterator through elements of the finite group `K(S,m)`.

        INPUT:

        - ``S`` -- a set of primes of ``self``

        - ``m`` -- a positive integer

        - ``proof`` -- if False, assume the GRH in computing the class group

        OUTPUT:

        An iterator yielding the distinct elements of `K(S,m)`.  See
        the docstring for :meth:`NumberField_generic.selmer_group` for
        more information.

        EXAMPLES::

            sage: K.<a> = QuadraticField(-5)
            sage: list(K.selmer_group_iterator((), 2))
            [1, 2, -1, -2]
            sage: list(K.selmer_group_iterator((), 4))
            [1, 4, -1, -4]
            sage: list(K.selmer_group_iterator([K.ideal(2, -a+1)], 2))
            [1, -1, 2, -2]
            sage: list(K.selmer_group_iterator([K.ideal(2, -a+1), K.ideal(3, a+1)], 2))
            [1, -1, a + 1, -a - 1, 2, -2, 2*a + 2, -2*a - 2]

        Examples over `\QQ` (as a number field)::

            sage: K.<a> = NumberField(polygen(QQ))
            sage: list(K.selmer_group_iterator([], 5))
            [1]
            sage: list(K.selmer_group_iterator([], 4))
            [1, -1]
            sage: list(K.selmer_group_iterator([K.prime_above(p) for p in [11,13]],2))
            [1, -1, 13, -13, 11, -11, 143, -143]
        """
        KSgens, ords = self.selmer_group(S=S, m=m, proof=proof, orders=True)
        one = self.one()
        from sage.misc.all import cartesian_product_iterator
        for ev in cartesian_product_iterator([range(o) for o in ords]):
            yield prod([p**e for p,e in zip(KSgens, ev)], one)

    def composite_fields(self, other, names=None, both_maps=False, preserve_embedding=True):
        """
        Return the possible composite number fields formed from
        ``self`` and ``other``.

        INPUT:

        - ``other`` -- number field

        - ``names`` -- generator name for composite fields

        - ``both_maps`` -- boolean (default: ``False``)

        - ``preserve_embedding`` -- boolean (default: True)

        OUTPUT:

        A list of the composite fields, possibly with maps.

        If ``both_maps`` is ``True``, the list consists of quadruples
        ``(F, self_into_F, other_into_F, k)`` such that
        ``self_into_F`` is an embedding of ``self`` in ``F``,
        ``other_into_F`` is an embedding of in ``F``, and ``k`` is one
        of the following:

        - an integer such that ``F.gen()`` equals
          ``other_into_F(other.gen()) + k*self_into_F(self.gen())``;

        - ``Infinity``, in which case ``F.gen()`` equals
          ``self_into_F(self.gen())``;

        - ``None`` (when ``other`` is a relative number field).

        If both ``self`` and ``other`` have embeddings into an ambient
        field, then each ``F`` will have an embedding with respect to
        which both ``self_into_F`` and ``other_into_F`` will be
        compatible with the ambient embeddings.

        If ``preserve_embedding`` is ``True`` and if ``self`` and
        ``other`` both have embeddings into the same ambient field, or
        into fields which are contained in a common field, only the
        compositum respecting both embeddings is returned.  In all
        other cases, all possible composite number fields are
        returned.

        EXAMPLES::

            sage: K.<a> = NumberField(x^4 - 2)
            sage: K.composite_fields(K)
            [Number Field in a with defining polynomial x^4 - 2,
             Number Field in a0 with defining polynomial x^8 + 28*x^4 + 2500]

        A particular compositum is selected, together with compatible maps
        into the compositum, if the fields are endowed with a real or
        complex embedding::

            sage: K1 = NumberField(x^4 - 2, 'a', embedding=RR(2^(1/4)))
            sage: K2 = NumberField(x^4 - 2, 'a', embedding=RR(-2^(1/4)))
            sage: K1.composite_fields(K2)
            [Number Field in a with defining polynomial x^4 - 2]
            sage: [F, f, g, k], = K1.composite_fields(K2, both_maps=True); F
            Number Field in a with defining polynomial x^4 - 2
            sage: f(K1.0), g(K2.0)
            (a, -a)

        With ``preserve_embedding`` set to ``False``, the embeddings
        are ignored::

            sage: K1.composite_fields(K2, preserve_embedding=False)
            [Number Field in a with defining polynomial x^4 - 2,
             Number Field in a0 with defining polynomial x^8 + 28*x^4 + 2500]

        Changing the embedding selects a different compositum::

            sage: K3 = NumberField(x^4 - 2, 'a', embedding=CC(2^(1/4)*I))
            sage: [F, f, g, k], = K1.composite_fields(K3, both_maps=True); F
            Number Field in a0 with defining polynomial x^8 + 28*x^4 + 2500
            sage: f(K1.0), g(K3.0)
            (1/240*a0^5 - 41/120*a0, 1/120*a0^5 + 19/60*a0)

        If no embeddings are specified, the maps into the compositum
        are chosen arbitrarily::

            sage: Q1.<a> = NumberField(x^4 + 10*x^2 + 1)
            sage: Q2.<b> = NumberField(x^4 + 16*x^2 + 4)
            sage: Q1.composite_fields(Q2, 'c')
            [Number Field in c with defining polynomial x^8 + 64*x^6 + 904*x^4 + 3840*x^2 + 3600]
            sage: F, Q1_into_F, Q2_into_F, k = Q1.composite_fields(Q2, 'c', both_maps=True)[0]
            sage: Q1_into_F
            Ring morphism:
              From: Number Field in a with defining polynomial x^4 + 10*x^2 + 1
              To:   Number Field in c with defining polynomial x^8 + 64*x^6 + 904*x^4 + 3840*x^2 + 3600
              Defn: a |--> 19/14400*c^7 + 137/1800*c^5 + 2599/3600*c^3 + 8/15*c

        This is just one of four embeddings of ``Q1`` into ``F``::

            sage: Hom(Q1, F).order()
            4

        TESTS:

        Let's check that embeddings are being respected::

            sage: x = polygen(ZZ)
            sage: K0.<b> = CyclotomicField(7, 'a').subfields(3)[0][0].change_names()
            sage: K1.<a1> = K0.extension(x^2 - 2*b^2, 'a1').absolute_field()
            sage: K2.<a2> = K0.extension(x^2 - 3*b^2, 'a2').absolute_field()

        We need embeddings, so we redefine::

            sage: L1.<a1> = NumberField(K1.polynomial(), 'a1', embedding=CC.0)
            sage: L2.<a2> = NumberField(K2.polynomial(), 'a2', embedding=CC.0)
            sage: [CDF(a1), CDF(a2)]
            [-0.6293842454258951, -0.7708351267200304]

        and we get the same embeddings via the compositum::

            sage: F, L1_into_F, L2_into_F, k = L1.composite_fields(L2, both_maps=True)[0]
            sage: [CDF(L1_into_F(L1.gen())), CDF(L2_into_F(L2.gen()))]
            [-0.6293842454258959, -0.7708351267200312]

        Let's check that if only one field has an embedding, the resulting
        fields do not have embeddings::

            sage: L1.composite_fields(K2)[0].coerce_embedding() is None
            True
            sage: L2.composite_fields(K1)[0].coerce_embedding() is None
            True

        We check that other can be a relative number field::

            sage: L.<a, b> = NumberField([x^3 - 5, x^2 + 3])
            sage: CyclotomicField(3, 'w').composite_fields(L, both_maps=True)
            [(Number Field in a with defining polynomial x^3 - 5 over its base field, Ring morphism:
              From: Cyclotomic Field of order 3 and degree 2
              To:   Number Field in a with defining polynomial x^3 - 5 over its base field
              Defn: w |--> -1/2*b - 1/2, Relative number field endomorphism of Number Field in a with defining polynomial x^3 - 5 over its base field
              Defn: a |--> a
                    b |--> b, None)]

        Number fields defined by non-monic and non-integral
        polynomials are supported (:trac:`252`)::

            sage: K.<a> = NumberField(x^2 + 1/2)
            sage: L.<b> = NumberField(3*x^2 - 1)
            sage: K.composite_fields(L)
            [Number Field in ab with defining polynomial 36*x^4 + 12*x^2 + 25]
            sage: C = K.composite_fields(L, both_maps=True); C
            [(Number Field in ab with defining polynomial 36*x^4 + 12*x^2 + 25,
              Ring morphism:
                From: Number Field in a with defining polynomial x^2 + 1/2
                To:   Number Field in ab with defining polynomial 36*x^4 + 12*x^2 + 25
                Defn: a |--> -3/5*ab^3 - 7/10*ab,
              Ring morphism:
                From: Number Field in b with defining polynomial 3*x^2 - 1
                To:   Number Field in ab with defining polynomial 36*x^4 + 12*x^2 + 25
                Defn: b |--> -3/5*ab^3 + 3/10*ab,
              -1)]
            sage: M, f, g, k = C[0]
            sage: M.gen() == g(b) + k*f(a)
            True

        This also fixes the bugs reported at :trac:`14164` and
        :trac:`18243`::

            sage: R.<x> = QQ[]
            sage: f = 6*x^5 + x^4 + x^2 + 5*x + 7
            sage: r = f.roots(QQbar, multiplicities=False)
            sage: F1 = NumberField(f.monic(), 'a', embedding=r[0])
            sage: F2 = NumberField(f.monic(), 'a', embedding=r[1])
            sage: (F, map1, map2, k) = F1.composite_fields(F2, both_maps=True)[0]
            sage: F.degree()
            20
            sage: F.gen() == map2(F2.gen()) + k*map1(F1.gen())
            True

            sage: f = x^8 - 3*x^7 + 61/3*x^6 - 9*x^5 + 298*x^4 + 458*x^3 + 1875*x^2 + 4293*x + 3099
            sage: F1 = NumberField(f, 'z', embedding=-1.18126721294295 + 3.02858651117832j)
            sage: F2 = NumberField(f, 'z', embedding=-1.18126721294295 - 3.02858651117832j)
            sage: (F, map1, map2, k) = F1.composite_fields(F2, both_maps=True)[0]
            sage: F.degree()
            32
            sage: F.gen() == map2(F2.gen()) + k*map1(F1.gen())
            True
        """
        if not isinstance(other, NumberField_generic):
            raise TypeError("other must be a number field.")

        sv = self.variable_name(); ov = other.variable_name()
        if names is None:
            names = sv + (ov if ov != sv else "")
        name = normalize_names(1, names)[0]

        # should we try to preserve embeddings?
        subfields_have_embeddings = preserve_embedding
        if self.coerce_embedding() is None:
            subfields_have_embeddings = False
        if other.coerce_embedding() is None:
            subfields_have_embeddings = False
        if subfields_have_embeddings:
            try:
                from sage.categories.pushout import pushout
                ambient_field = pushout(self.coerce_embedding().codomain(), other.coerce_embedding().codomain())
            except CoercionException:
                ambient_field = None
            if ambient_field is None:
                subfields_have_embeddings = False

        f = self.absolute_polynomial()
        g = other.absolute_polynomial()
        R = f.parent()
        f = f._pari_(); f /= f.content()
        g = g._pari_(); g /= g.content()

        m = self.degree()
        n = other.absolute_degree()

        if not both_maps and not subfields_have_embeddings:
            # short cut!
            # eliminate duplicates from the fields given by polcompositum
            # and return the resulting number fields.  There is no need to
            # check that the polynomials are irreducible.
            C = []
            for r in f.polcompositum(g):
                if not any(r.nfisisom(s) for s in C):
                    C.append(r)
            C = [R(_) for _ in C]

            q = sum(1 for r in C if r.degree() != max(m, n))
            if q == 1 and name != sv and name != ov:
                names = [name]
            else:
                names = [name + str(i) for i in range(q)]

            i = 0
            rets = []
            for r in C:
                d = r.degree()
                if d == m:
                    rets.append(self)
                elif d == n:
                    rets.append(other)
                else:
                    rets.append(NumberField(r, names[i], check=False))
                    i += 1
            return rets

        # If flag = 1, polcompositum outputs a vector of 4-component vectors
        # [R, a, b, k], where R ranges through the list of all possible compositums
        # as above, and a (resp. b) expresses the root of P (resp. Q) as
        # an element of Q(X)/(R). Finally, k is a small integer such that
        # b + ka = X modulo R.
        # In this case duplicates must only be eliminated if embeddings are going
        # to be preserved.
        C = []
        for v in f.polcompositum(g, 1):
            if subfields_have_embeddings or not any(v[0].nfisisom(u[0]) for u in C):
                C.append(v)

        a = self.gen()
        b = other.gen()

        # If both subfields are provided with embeddings, then we must select
        # the compositum which corresponds to these embeddings.  We do this by
        # evaluating the given polynomials at the corresponding embedded values.
        # For the case we want, the result will be zero, but rounding errors are
        # difficult to predict, so we just take the field which yields the
        # minimum value.
        if subfields_have_embeddings:
            poly_vals = []
            for r, _, _, k in C:
                r = R(r)
                k = ZZ(k)
                embedding = other.coerce_embedding()(b) + k*self.coerce_embedding()(a)
                poly_vals.append(r(embedding).abs())
            i = poly_vals.index(min(poly_vals))
            C = [C[i]]

        q = sum(1 for r, _, _, _ in C if r.poldegree() != max(m, n))
        if q == 1 and name != sv and name != ov:
            names = [name, '']
        else:
            names = [name + str(i) for i in range(q + 1)]

        if both_maps and not other.is_absolute():
            other_abs = other.absolute_field('z')
            from_other_abs, to_other_abs = other_abs.structure()

        embedding = None
        i = 0
        rets = []
        for r, a_in_F, b_in_F, k in C:
            r = R(r)
            d = r.degree()
            if d == m and not both_maps:
                rets.append(self)
            elif d == n and not both_maps:
                rets.append(other)
            else:
                k = ZZ(k)
                if subfields_have_embeddings:
                    embedding = other.coerce_embedding()(b) + k*self.coerce_embedding()(a)
                F = NumberField(r, names[i], check=False, embedding=embedding)
                i += 1
                if both_maps:
                    a_in_F = F(R(a_in_F.lift()))
                    b_in_F = F(R(b_in_F.lift()))
                    if other.is_absolute():
                        if d == m:
                            self_to_F = self.hom([self.gen()])
                            other_to_F = other.hom([(~self.hom([a_in_F]))(b_in_F)])
                            F = self
                            k = Infinity
                            i -= 1
                        elif d == n:
                            other_to_F = other.hom([other.gen()])
                            self_to_F = self.hom([(~other.hom([b_in_F]))(a_in_F)])
                            F = other
                            k = ZZ.zero()
                            i -= 1
                        else:
                            self_to_F = self.hom([a_in_F])
                            other_to_F = other.hom([b_in_F])
                    else:
                        other_abs_to_F = other_abs.hom([b_in_F])
                        other_to_F = RelativeNumberFieldHomomorphism_from_abs(other.Hom(F), other_abs_to_F*to_other_abs)
                        if d == m:
                            self_to_F = self.hom([self.gen()])
                            other_to_F = RelativeNumberFieldHomomorphism_from_abs(other.Hom(self), (~self.hom([a_in_F]))*other_abs_to_F*to_other_abs)
                            F = self
                            k = None
                            i -= 1
                        elif d == n:
                            other_to_F = RelativeNumberFieldHomomorphism_from_abs(other.Hom(other), from_other_abs)
                            self_to_F = self.hom([from_other_abs((~other_abs_to_F)(a_in_F))])
                            F = other
                            k = None
                            i -= 1
                        else:
                            self_to_F = self.hom([a_in_F])
                            other_to_F = RelativeNumberFieldHomomorphism_from_abs(other.Hom(F), other_abs_to_F*to_other_abs)
                    rets.append( (F, self_to_F, other_to_F, k) )
                else:
                    rets.append(F)
        return rets

    def absolute_degree(self):
        """
        Return the degree of self over `\QQ`.

        EXAMPLES::

            sage: NumberField(x^3 + x^2 + 997*x + 1, 'a').absolute_degree()
            3
            sage: NumberField(x + 1, 'a').absolute_degree()
            1
            sage: NumberField(x^997 + 17*x + 3, 'a', check=False).absolute_degree()
            997
        """
        return self.polynomial().degree()

    def degree(self):
        """
        Return the degree of this number field.

        EXAMPLES::

            sage: NumberField(x^3 + x^2 + 997*x + 1, 'a').degree()
            3
            sage: NumberField(x + 1, 'a').degree()
            1
            sage: NumberField(x^997 + 17*x + 3, 'a', check=False).degree()
            997
        """
        return self.polynomial().degree()

    def different(self):
        r"""
        Compute the different fractional ideal of this number field.

        The codifferent is the fractional ideal of all `x` in `K`
        such that the the trace of `xy` is an integer for
        all `y \in O_K`.

        The different is the integral ideal which is the inverse of
        the codifferent.

        EXAMPLES::

            sage: k.<a> = NumberField(x^2 + 23)
            sage: d = k.different()
            sage: d
            Fractional ideal (-a)
            sage: d.norm()
            23
            sage: k.disc()
            -23

        The different is cached::

            sage: d is k.different()
            True

        Another example::

            sage: k.<b> = NumberField(x^2 - 123)
            sage: d = k.different(); d
            Fractional ideal (2*b)
            sage: d.norm()
            492
            sage: k.disc()
            492
        """
        try:
            return self.__different
        except AttributeError:
            self.__different = self.ideal(self.pari_nf().nf_get_diff())
            return self.__different

    def discriminant(self, v=None):
        """
        Returns the discriminant of the ring of integers of the number
        field, or if v is specified, the determinant of the trace pairing
        on the elements of the list v.

        INPUT:

        - ``v`` -- (optional) list of elements of this number field

        OUTPUT:

        Integer if `v` is omitted, and Rational otherwise.

        EXAMPLES::

            sage: K.<t> = NumberField(x^3 + x^2 - 2*x + 8)
            sage: K.disc()
            -503
            sage: K.disc([1, t, t^2])
            -2012
            sage: K.disc([1/7, (1/5)*t, (1/3)*t^2])
            -2012/11025
            sage: (5*7*3)^2
            11025
            sage: NumberField(x^2 - 1/2, 'a').discriminant()
            8
        """
        if v is None:
            try:
                return self.__disc
            except AttributeError:
                self.__disc = ZZ(self.pari_polynomial().nfdisc())
                return self.__disc
        else:
            return QQ(self.trace_pairing(v).det())

    def disc(self, v=None):
        """
        Shortcut for self.discriminant.

        EXAMPLES::

            sage: k.<b> = NumberField(x^2 - 123)
            sage: k.disc()
            492
        """
        return self.discriminant(v=v)

    def trace_dual_basis(self, b):
        r"""
        Compute the dual basis of a basis of ``self`` with respect to the trace pairing.

        EXAMPLES::

            sage: K.<a> = NumberField(x^3 + x + 1)
            sage: b = [1, 2*a, 3*a^2]
            sage: T = K.trace_dual_basis(b); T
            [4/31*a^2 - 6/31*a + 13/31, -9/62*a^2 - 1/31*a - 3/31, 2/31*a^2 - 3/31*a + 4/93]
            sage: [(b[i]*T[j]).trace() for i in xrange(3) for j in xrange(3)]
            [1, 0, 0, 0, 1, 0, 0, 0, 1]
        """
        if not len(b) == self.degree():
            raise ValueError('Not a basis of the number field.')
        M = self.trace_pairing(b)
        if not M.is_invertible():
            raise ValueError('Not a basis of the number field.')
        return [sum([v[i]*b[i] for i in xrange(len(b))]) for v in M.inverse()]

    def elements_of_norm(self, n, proof=None):
        """
        Return a list of elements of norm ``n``.

        INPUT:

        - ``n`` -- integer in this number field

        - ``proof`` -- boolean (default: ``True``, unless you called
          ``number_field_proof`` and set it otherwise)

        OUTPUT:

        A complete system of integral elements of norm `n`, modulo
        units of positive norm.

        EXAMPLES::

            sage: K.<a> = NumberField(x^2+1)
            sage: K.elements_of_norm(3)
            []
            sage: K.elements_of_norm(50)
            [-7*a + 1, -5*a - 5, 7*a + 1]

        TESTS:

        Number fields defined by non-monic and non-integral
        polynomials are supported (:trac:`252`)::

            sage: K.<a> = NumberField(7/9*x^3 + 7/3*x^2 - 56*x + 123)
            sage: K.elements_of_norm(7)
            [7/225*a^2 - 7/75*a - 42/25]
        """
        proof = proof_flag(proof)
        B = self.pari_bnf(proof).bnfisintnorm(n)
        return [self(x, check=False) for x in B]

    def extension(self, poly, name=None, names=None, check=True, embedding=None, latex_name=None, structure=None):
        """
        Return the relative extension of this field by a given polynomial.

        EXAMPLES::

            sage: K.<a> = NumberField(x^3 - 2)
            sage: R.<t> = K[]
            sage: L.<b> = K.extension(t^2 + a); L
            Number Field in b with defining polynomial t^2 + a over its base field

        We create another extension::

            sage: k.<a> = NumberField(x^2 + 1); k
            Number Field in a with defining polynomial x^2 + 1
            sage: y = var('y')
            sage: m.<b> = k.extension(y^2 + 2); m
            Number Field in b with defining polynomial y^2 + 2 over its base field

        Note that b is a root of `y^2 + 2`::

            sage: b.minpoly()
            x^2 + 2
            sage: b.minpoly('z')
            z^2 + 2

        A relative extension of a relative extension::

            sage: k.<a> = NumberField([x^2 + 1, x^3 + x + 1])
            sage: R.<z> = k[]
            sage: L.<b> = NumberField(z^3 + 3 + a); L
            Number Field in b with defining polynomial z^3 + a0 + 3 over its base field
        """
        if not isinstance(poly, polynomial_element.Polynomial):
            try:
                poly = poly.polynomial(self)
            except (AttributeError, TypeError):
                raise TypeError("polynomial (=%s) must be a polynomial."%repr(poly))
        if not names is None:
            name = names
        if isinstance(name, tuple):
            name = name[0]
        if name is None:
            raise TypeError("the variable name must be specified.")
        from sage.rings.number_field.number_field_rel import NumberField_relative
        return NumberField_relative(self, poly, str(name), check=check, embedding=embedding, latex_name=latex_name, structure=structure)

    def factor(self, n):
        r"""
        Ideal factorization of the principal ideal generated by `n`.

        EXAMPLES:

        Here we show how to factor Gaussian integers (up to units).
        First we form a number field defined by `x^2 + 1`::

            sage: K.<I> = NumberField(x^2 + 1); K
            Number Field in I with defining polynomial x^2 + 1

        Here are the factors::

            sage: fi, fj = K.factor(17); fi,fj
            ((Fractional ideal (I + 4), 1), (Fractional ideal (I - 4), 1))

        Now we extract the reduced form of the generators::

            sage: zi = fi[0].gens_reduced()[0]; zi
            I + 4
            sage: zj = fj[0].gens_reduced()[0]; zj
            I - 4

        We recover the integer that was factored in `\ZZ[i]` (up to a unit)::

            sage: zi*zj
            -17

        One can also factor elements or ideals of the number field::

            sage: K.<a> = NumberField(x^2 + 1)
            sage: K.factor(1/3)
            (Fractional ideal (3))^-1
            sage: K.factor(1+a)
            Fractional ideal (a + 1)
            sage: K.factor(1+a/5)
            (Fractional ideal (a + 1)) * (Fractional ideal (-a - 2))^-1 * (Fractional ideal (2*a + 1))^-1 * (Fractional ideal (-3*a - 2))

        An example over a relative number field::

            sage: pari('setrand(2)')
            sage: L.<b> = K.extension(x^2 - 7)
            sage: f = L.factor(a + 1); f
            (Fractional ideal (1/2*a*b - a + 1/2)) * (Fractional ideal (-1/2*a*b - a + 1/2))
            sage: f.value() == a+1
            True

        It doesn't make sense to factor the ideal (0), so this raises an error::

            sage: L.factor(0)
            Traceback (most recent call last):
            ...
            AttributeError: 'NumberFieldIdeal' object has no attribute 'factor'

        AUTHORS:

        - Alex Clemesha (2006-05-20), Francis Clarke (2009-04-21): examples
        """
        return self.ideal(n).factor()

    def prime_factors(self, x):
        """
        Return a list of the prime ideals of self which divide
        the ideal generated by `x`.

        OUTPUT: list of prime ideals (a new list is returned each time this
        function is called)

        EXAMPLES::

            sage: K.<w> = NumberField(x^2 + 23)
            sage: K.prime_factors(w + 1)
            [Fractional ideal (2, 1/2*w - 1/2), Fractional ideal (2, 1/2*w + 1/2), Fractional ideal (3, 1/2*w + 1/2)]
        """
        return self.ideal(x).prime_factors()

    def gen(self, n=0):
        """
        Return the generator for this number field.

        INPUT:


        -  ``n`` - must be 0 (the default), or an exception is
           raised.


        EXAMPLES::

            sage: k.<theta> = NumberField(x^14 + 2); k
            Number Field in theta with defining polynomial x^14 + 2
            sage: k.gen()
            theta
            sage: k.gen(1)
            Traceback (most recent call last):
            ...
            IndexError: Only one generator.
        """
        if n != 0:
            raise IndexError("Only one generator.")
        try:
            return self.__gen
        except AttributeError:
            if self.__polynomial is not None:
                X = self.__polynomial.parent().gen()
            else:
                X = PolynomialRing(QQ).gen()
            self.__gen = self._element_class(self, X)
            return self.__gen

    def is_field(self, proof=True):
        """
        Return True since a number field is a field.

        EXAMPLES::

            sage: NumberField(x^5 + x + 3, 'c').is_field()
            True
        """
        return True

    def is_galois(self):
        r"""
        Return True if this number field is a Galois extension of
        `\QQ`.

        EXAMPLES::

            sage: NumberField(x^2 + 1, 'i').is_galois()
            True
            sage: NumberField(x^3 + 2, 'a').is_galois()
            False
        """
        return self.galois_group(type="pari").order() == self.degree()

    @cached_method
    def galois_group(self, type=None, algorithm='pari', names=None):
        r"""
        Return the Galois group of the Galois closure of this number field.

        INPUT:

        -  ``type`` - ``none``, ``gap``, or ``pari``. If None (the default),
           return an explicit group of automorphisms of self as a
           ``GaloisGroup_v2`` object.  Otherwise, return a ``GaloisGroup_v1``
           wrapper object based on a PARI or Gap transitive group object, which
           is quicker to compute, but rather less useful (in particular, it
           can't be made to act on self).  If type = 'gap', the database_gap
           package should be installed.

        -  ``algorithm`` - 'pari', 'kash', 'magma'. (default: 'pari', except
           when the degree is >= 12 when 'kash' is tried.)

        -  ``name`` - a string giving a name for the generator of the Galois
           closure of self, when self is not Galois. This is ignored if type is
           not None.

        Note that computing Galois groups as abstract groups is often much
        faster than computing them as explicit automorphism groups (but of
        course you get less information out!) For more (important!)
        documentation, so the documentation for Galois groups of polynomials
        over `\QQ`, e.g., by typing ``K.polynomial().galois_group?``,
        where `K` is a number field.

        To obtain actual field homomorphisms from the number field to its
        splitting field, use type=None.

        EXAMPLES:

        With type ``None``::

            sage: k.<b> = NumberField(x^2 - 14) # a Galois extension
            sage: G = k.galois_group(); G
            Galois group of Number Field in b with defining polynomial x^2 - 14
            sage: G.gen(0)
            (1,2)
            sage: G.gen(0)(b)
            -b
            sage: G.artin_symbol(k.primes_above(3)[0])
            (1,2)

            sage: k.<b> = NumberField(x^3 - x + 1) # not Galois
            sage: G = k.galois_group(names='c'); G
            Galois group of Galois closure in c of Number Field in b with defining polynomial x^3 - x + 1
            sage: G.gen(0)
            (1,2,3)(4,5,6)

        With type ``'pari'``::

            sage: NumberField(x^3-2, 'a').galois_group(type="pari")
            Galois group PARI group [6, -1, 2, "S3"] of degree 3 of the Number Field in a with defining polynomial x^3 - 2

        ::

            sage: NumberField(x-1, 'a').galois_group(type="gap")    # optional - database_gap
            Galois group Transitive group number 1 of degree 1 of the Number Field in a with defining polynomial x - 1
            sage: NumberField(x^2+2, 'a').galois_group(type="gap")  # optional - database_gap
            Galois group Transitive group number 1 of degree 2 of the Number Field in a with defining polynomial x^2 + 2
            sage: NumberField(x^3-2, 'a').galois_group(type="gap")  # optional - database_gap
            Galois group Transitive group number 2 of degree 3 of the Number Field in a with defining polynomial x^3 - 2

        ::

            sage: x = polygen(QQ)
            sage: NumberField(x^3 + 2*x + 1, 'a').galois_group(type='gap')    # optional - database_gap
            Galois group Transitive group number 2 of degree 3 of the Number Field in a with defining polynomial x^3 + 2*x + 1
            sage: NumberField(x^3 + 2*x + 1, 'a').galois_group(algorithm='magma')   # optional - magma database_gap
            Galois group Transitive group number 2 of degree 3 of the Number Field in a with defining polynomial x^3 + 2*x + 1

        EXPLICIT GALOIS GROUP: We compute the Galois group as an explicit
        group of automorphisms of the Galois closure of a field.

        ::

            sage: K.<a> = NumberField(x^3 - 2)
            sage: L.<b1> = K.galois_closure(); L
            Number Field in b1 with defining polynomial x^6 + 108
            sage: G = End(L); G
            Automorphism group of Number Field in b1 with defining polynomial x^6 + 108
            sage: G.list()
            [
            Ring endomorphism of Number Field in b1 with defining polynomial x^6 + 108
              Defn: b1 |--> b1,
            ...
            Ring endomorphism of Number Field in b1 with defining polynomial x^6 + 108
              Defn: b1 |--> -1/12*b1^4 - 1/2*b1
            ]
            sage: G[2](b1)
            1/12*b1^4 + 1/2*b1
        """
        from galois_group import GaloisGroup_v1, GaloisGroup_v2

        if type is None:
            return GaloisGroup_v2(self, names)

        elif type=="pari":
            return GaloisGroup_v1(self.absolute_polynomial().galois_group(pari_group=True, algorithm=algorithm), self)
        elif type=="gap":
            return GaloisGroup_v1(self.absolute_polynomial().galois_group(pari_group=False, algorithm=algorithm), self)
        else:
            raise ValueError("Galois group type must be None, 'pari', or 'gap'.")

    def _normalize_prime_list(self, v):
        """
        Internal function to convert into a tuple of primes either None or
        a single prime or a list.

        EXAMPLES::

            sage: K.<i> = NumberField(x^2 + 1)
            sage: K._normalize_prime_list(None)
            ()
            sage: K._normalize_prime_list(3)
            (3,)
            sage: K._normalize_prime_list([3,5])
            (3, 5)
        """
        if v is None:
            v = []
        elif not isinstance(v, (list, tuple)):
            v = [v]
        return tuple(map(ZZ, v))

    def power_basis(self):
        r"""
        Return a power basis for this number field over its base field.

        If this number field is represented as `k[t]/f(t)`, then
        the basis returned is `1, t, t^2, \ldots, t^{d-1}` where
        `d` is the degree of this number field over its base
        field.

        EXAMPLES::

            sage: K.<a> = NumberField(x^5 + 10*x + 1)
            sage: K.power_basis()
            [1, a, a^2, a^3, a^4]

        ::

            sage: L.<b> = K.extension(x^2 - 2)
            sage: L.power_basis()
            [1, b]
            sage: L.absolute_field('c').power_basis()
            [1, c, c^2, c^3, c^4, c^5, c^6, c^7, c^8, c^9]

        ::

            sage: M = CyclotomicField(15)
            sage: M.power_basis()
            [1, zeta15, zeta15^2, zeta15^3, zeta15^4, zeta15^5, zeta15^6, zeta15^7]
        """
        g = self.gen()
        return [ g**i for i in range(self.relative_degree()) ]

    def integral_basis(self, v=None):
        """
        Returns a list containing a ZZ-basis for the full ring of integers
        of this number field.

        INPUT:


        -  ``v`` - None, a prime, or a list of primes. See the
           documentation for self.maximal_order.


        EXAMPLES::

            sage: K.<a> = NumberField(x^5 + 10*x + 1)
            sage: K.integral_basis()
            [1, a, a^2, a^3, a^4]

        Next we compute the ring of integers of a cubic field in which 2 is
        an "essential discriminant divisor", so the ring of integers is not
        generated by a single element.

        ::

            sage: K.<a> = NumberField(x^3 + x^2 - 2*x + 8)
            sage: K.integral_basis()
            [1, 1/2*a^2 + 1/2*a, a^2]

        ALGORITHM: Uses the pari library (via _pari_integral_basis).
        """
        return self.maximal_order(v=v).basis()

    def _pari_integral_basis(self, v=None, important=True):
        """
        Internal function returning an integral basis of this number field in
        PARI format.

        INPUT:

        -  ``v`` -- None, a prime, or a list of primes. See the
           documentation for self.maximal_order.

        - ``important`` -- boolean (default: ``True``).  If ``False``,
          raise a ``RuntimeError`` if we need to do a difficult
          discriminant factorization.  This is useful when an integral
          basis is not strictly required.

        EXAMPLES::

            sage: K.<a> = NumberField(x^5 + 10*x + 1)
            sage: K._pari_integral_basis()
            [1, y, y^2, y^3, y^4]

        Next we compute the ring of integers of a cubic field in which 2 is
        an "essential discriminant divisor", so the ring of integers is not
        generated by a single element.

        ::

            sage: K.<a> = NumberField(x^3 + x^2 - 2*x + 8)
            sage: K._pari_integral_basis()
            [1, y, 1/2*y^2 - 1/2*y]
            sage: K.integral_basis()
            [1, 1/2*a^2 + 1/2*a, a^2]
        """
        if (v is None or len(v) == 0) and self._maximize_at_primes:
            v = self._maximize_at_primes

        v = self._normalize_prime_list(v)
        try:
            return self._integral_basis_dict[v]
        except (AttributeError, KeyError):
            f = self.pari_polynomial("y")
            if len(v) > 0:
                B = f.nfbasis(fa=v)
            elif self._assume_disc_small:
                B = f.nfbasis(1)
            elif not important:
                # Trial divide the discriminant
                m = self.pari_polynomial().poldisc().abs().factor(limit=0)
                # Since we only need a *squarefree* factorization for
                # primes with exponent 1, we need trial division up to D^(1/3)
                # instead of D^(1/2).
                trialdivlimit2 = pari(pari._primelimit()**2)
                trialdivlimit3 = pari(pari._primelimit()**3)
                if all([ p < trialdivlimit2 or (e == 1 and p < trialdivlimit3) or p.isprime() for p,e in zip(m[0],m[1]) ]):
                    B = f.nfbasis(fa = m)
                else:
                    raise RuntimeError("Unable to factor discriminant with trial division")
            else:
                B = f.nfbasis()

            self._integral_basis_dict[v] = B
            return B

    def reduced_basis(self, prec=None):
        r"""
        This function returns an LLL-reduced basis for the
        Minkowski-embedding of the maximal order of a number field.

        INPUT:

        -  ``self`` - number field, the base field

        -  ``prec (default: None)`` - the precision with which to
           compute the Minkowski embedding.


        OUTPUT:

        An LLL-reduced basis for the Minkowski-embedding of the
        maximal order of a number field, given by a sequence of (integral)
        elements from the field.

        .. note::

            In the non-totally-real case, the LLL routine we call is
            currently PARI's qflll(), which works with floating point
            approximations, and so the result is only as good as the
            precision promised by PARI. The matrix returned will always
            be integral; however, it may only be only "almost" LLL-reduced
            when the precision is not sufficiently high.

        EXAMPLES::

            sage: F.<t> = NumberField(x^6-7*x^4-x^3+11*x^2+x-1)
            sage: F.maximal_order().basis()
            [1/2*t^5 + 1/2*t^4 + 1/2*t^2 + 1/2, t, t^2, t^3, t^4, t^5]
            sage: F.reduced_basis()
            [-1, -1/2*t^5 + 1/2*t^4 + 3*t^3 - 3/2*t^2 - 4*t - 1/2, t, 1/2*t^5 + 1/2*t^4 - 4*t^3 - 5/2*t^2 + 7*t + 1/2, 1/2*t^5 - 1/2*t^4 - 2*t^3 + 3/2*t^2 - 1/2, 1/2*t^5 - 1/2*t^4 - 3*t^3 + 5/2*t^2 + 4*t - 5/2]
            sage: CyclotomicField(12).reduced_basis()
            [1, zeta12^2, zeta12, zeta12^3]
        """
        if self.is_totally_real():
            try:
                return self.__reduced_basis
            except AttributeError:
                pass
        else:
            try:
                if self.__reduced_basis_precision >= prec:
                    return self.__reduced_basis
            except AttributeError:
                pass

        from sage.matrix.constructor import matrix

        d = self.absolute_degree()
        Z_basis = self.integral_basis()

        ## If self is totally real, then we can use (x*y).trace() as
        ## the inner product on the Minkowski embedding, which is
        ## faster than computing all the conjugates, etc ...
        if self.is_totally_real():
            T = pari(matrix(ZZ, d, d, [[(x*y).trace() for x in Z_basis]
                                       for y in Z_basis])).qflllgram()
            self.__reduced_basis = [ sum([ ZZ(T[i][j]) * Z_basis[j]
                                           for j in range(d)])
                                     for i in range(d)]
        else:
            M = self.Minkowski_embedding(self.integral_basis(), prec=prec)
            T = pari(M).qflll().python()
            self.__reduced_basis = [ self(v.list()) for v in T.columns() ]
            if prec is None:
                ## this is the default choice for Minkowski_embedding
                self.__reduced_basis_prec = 53
            else:
                self.__reduced_basis_prec = prec

        return self.__reduced_basis


    def reduced_gram_matrix(self, prec=None):
        r"""
        This function returns the Gram matrix of an LLL-reduced basis for
        the Minkowski embedding of the maximal order of a number field.

        INPUT:


        -  ``self`` - number field, the base field

        -  ``prec (default: None)`` - the precision with which
           to calculate the Minkowski embedding. (See NOTE below.)


        OUTPUT: The Gram matrix `[\langle x_i,x_j \rangle]` of an LLL reduced
        basis for the maximal order of self, where the integral basis for
        self is given by `\{x_0, \dots, x_{n-1}\}`. Here `\langle , \rangle` is
        the usual inner product on `\RR^n`, and self is embedded in `\RR^n` by
        the Minkowski embedding. See the docstring for
        :meth:`NumberField_absolute.Minkowski_embedding` for more information.

        .. note::

            In the non-totally-real case, the LLL routine we call is
            currently PARI's qflll(), which works with floating point
            approximations, and so the result is only as good as the
            precision promised by PARI. In particular, in this case,
            the returned matrix will *not* be integral, and may not
            have enough precision to recover the correct gram matrix
            (which is known to be integral for theoretical
            reasons). Thus the need for the prec flag above.

        If the following run-time error occurs: "PariError: not a definite
        matrix in lllgram (42)" try increasing the prec parameter,

        EXAMPLES::

            sage: F.<t> = NumberField(x^6-7*x^4-x^3+11*x^2+x-1)
            sage: F.reduced_gram_matrix()
            [ 6  3  0  2  0  1]
            [ 3  9  0  1  0 -2]
            [ 0  0 14  6 -2  3]
            [ 2  1  6 16 -3  3]
            [ 0  0 -2 -3 16  6]
            [ 1 -2  3  3  6 19]
            sage: Matrix(6, [(x*y).trace() for x in F.integral_basis() for y in F.integral_basis()])
            [2550  133  259  664 1368 3421]
            [ 133   14    3   54   30  233]
            [ 259    3   54   30  233  217]
            [ 664   54   30  233  217 1078]
            [1368   30  233  217 1078 1371]
            [3421  233  217 1078 1371 5224]

        ::

            sage: var('x')
            x
            sage: F.<alpha> = NumberField(x^4+x^2+712312*x+131001238)
            sage: F.reduced_gram_matrix(prec=128)
            [   4.0000000000000000000000000000000000000   0.00000000000000000000000000000000000000 -2.1369360000000000000000000000000000000e6 -3.3122478000000000000000000000000000000e7]
            [  0.00000000000000000000000000000000000000    46721.539331563218381658483353092335550 -2.2467769057394530109094755223395819322e7 -3.4807276041138450473611629088647496430e8]
            [-2.1369360000000000000000000000000000000e6 -2.2467769057394530109094755223395819322e7 7.0704285924714907491782135494859351061e12 1.1256639928034037006027526953641297995e14]
            [-3.3122478000000000000000000000000000000e7 -3.4807276041138450473611629088647496430e8 1.1256639928034037006027526953641297995e14 1.7923838231014970520503146603069479547e15]
        """
        if self.is_totally_real():
            try:
                return self.__reduced_gram_matrix
            except AttributeError:
                pass
        else:
            try:
                if self.__reduced_gram_matrix_prec >= prec:
                    return self.__reduced_gram_matrix
            except AttributeError:
                pass

        from sage.matrix.constructor import matrix
        from sage.misc.flatten import flatten
        d = self.absolute_degree()

        if self.is_totally_real():
            B = self.reduced_basis()
            self.__reduced_gram_matrix = matrix(ZZ, d, d,
                                                [[(x*y).trace() for x in B]
                                                 for y in B])
        else:
            M = self.Minkowski_embedding(prec=prec)
            T = matrix(d, flatten([ a.vector().list()
                                    for a in self.reduced_basis(prec=prec) ]))
            A = M*(T.transpose())
            self.__reduced_gram_matrix = A.transpose()*A
            if prec is None:
                ## this is the default choice for Minkowski_embedding
                self.__reduced_gram_matrix_prec = 53
            else:
                self.__reduced_gram_matrix_prec = prec

        return self.__reduced_gram_matrix


    #******************************************************
    # Supplementary algorithm to enumerate lattice points
    #******************************************************

    def _positive_integral_elements_with_trace(self, C):
        r"""
        Find all totally positive integral elements in self whose
        trace is between C[0] and C[1], inclusive.

        .. note::

            This is currently only implemented in the case that self is
            totally real, since it requires exact computation of
            :meth:`.reduced_gram_matrix`.

        EXAMPLES::

            sage: K.<alpha> = NumberField(ZZ['x'].0^2-2)
            sage: K._positive_integral_elements_with_trace([0,5])
            [alpha + 2, -alpha + 2, 2, 1]
            sage: L.<beta> = NumberField(ZZ['x'].0^2+1)
            sage: L._positive_integral_elements_with_trace([5,11])
            Traceback (most recent call last):
            ...
            NotImplementedError: exact computation of LLL reduction only implemented in the totally real case
            sage: L._positive_integral_elements_with_trace([-5,1])
            Traceback (most recent call last):
            ...
            ValueError: bounds must be positive
        """
        if C[0] < 0:
            raise ValueError("bounds must be positive")

        if not self.is_totally_real():
            raise NotImplementedError("exact computation of LLL reduction only implemented in the totally real case")

        # Z_F = self.maximal_order()
        B = self.reduced_basis()
        T = self.reduced_gram_matrix()
        P = pari(T).qfminim((C[1]**2)*(1./2), 10**6)[2]

        S = []
        for p in P:
            theta = sum([ p.list()[i]*B[i] for i in range(self.degree())])
            if theta.trace() < 0:
                theta *= -1
            if theta.trace() >= C[0] and theta.trace() <= C[1]:
                if self(theta).is_totally_positive():
                    S.append(self(theta))
        return S


    def zeta_function(self, prec=53,
                      max_imaginary_part=0,
                      max_asymp_coeffs=40):
        r"""
        Return the Zeta function of this number field.

        This actually returns an interface to Tim Dokchitser's program for
        computing with the Dedekind zeta function zeta_F(s) of the number
        field F.

        INPUT:


        -  ``prec`` - integer (bits precision)

        -  ``max_imaginary_part`` - real number

        -  ``max_asymp_coeffs`` - integer


        OUTPUT: The zeta function of this number field.

        EXAMPLES::

            sage: K.<a> = NumberField(ZZ['x'].0^2+ZZ['x'].0-1)
            sage: Z = K.zeta_function()
            sage: Z
            Zeta function associated to Number Field in a with defining polynomial x^2 + x - 1
            sage: Z(-1)
            0.0333333333333333
            sage: L.<a, b, c> = NumberField([x^2 - 5, x^2 + 3, x^2 + 1])
            sage: Z = L.zeta_function()
            sage: Z(5)
            1.00199015670185
        """
        from sage.lfunctions.all import Dokchitser
        key = (prec, max_imaginary_part, max_asymp_coeffs)
        r1 = self.signature()[0]
        r2 = self.signature()[1]
        zero = [0]
        one = [1]
        Z = Dokchitser(conductor = abs(self.absolute_discriminant()),
                       gammaV = (r1+r2)*zero + r2*one,
                       weight = 1,
                       eps = 1,
                       poles = [1],
                       prec = prec)
        s = 'nf = nfinit(%s);'%self.absolute_polynomial()
        s += 'dzk = dirzetak(nf,cflength());'
        Z.init_coeffs('dzk[k]', pari_precode=s,
                      max_imaginary_part=max_imaginary_part,
                      max_asymp_coeffs=max_asymp_coeffs)
        Z.check_functional_equation()
        Z.rename('Zeta function associated to %s'%self)
        return Z

    def narrow_class_group(self, proof=None):
        r"""
        Return the narrow class group of this field.

        INPUT:


        -  ``proof`` - default: None (use the global proof
           setting, which defaults to True).


        EXAMPLES::

            sage: NumberField(x^3+x+9, 'a').narrow_class_group()
            Multiplicative Abelian group isomorphic to C2
        """
        proof = proof_flag(proof)
        try:
            return self.__narrow_class_group
        except AttributeError:
            k = self.pari_bnf(proof)
            s = str(k.bnfnarrow())
            s = s.replace(";",",")
            s = eval(s)
            self.__narrow_class_group = sage.groups.abelian_gps.abelian_group.AbelianGroup(s[1])
        return self.__narrow_class_group

    def ngens(self):
        """
        Return the number of generators of this number field (always 1).

        OUTPUT: the python integer 1.

        EXAMPLES::

            sage: NumberField(x^2 + 17,'a').ngens()
            1
            sage: NumberField(x + 3,'a').ngens()
            1
            sage: k.<a> = NumberField(x + 3)
            sage: k.ngens()
            1
            sage: k.0
            -3
        """
        return 1

    def order(self):
        """
        Return the order of this number field (always +infinity).

        OUTPUT: always positive infinity

        EXAMPLES::

            sage: NumberField(x^2 + 19,'a').order()
            +Infinity
        """
        return infinity.infinity

    def absolute_polynomial_ntl(self):
        r"""
        Alias for :meth:`~polynomial_ntl`. Mostly for internal use.

        EXAMPLES::

            sage: NumberField(x^2 + (2/3)*x - 9/17,'a').absolute_polynomial_ntl()
            ([-27 34 51], 51)
        """
        return self.polynomial_ntl()

    def polynomial_ntl(self):
        """
        Return defining polynomial of this number field as a pair, an ntl
        polynomial and a denominator.

        This is used mainly to implement some internal arithmetic.

        EXAMPLES::

            sage: NumberField(x^2 + (2/3)*x - 9/17,'a').polynomial_ntl()
            ([-27 34 51], 51)
        """
        try:
            return (self.__polynomial_ntl, self.__denominator_ntl)
        except AttributeError:
            self.__denominator_ntl = ntl.ZZ()
            den = self.polynomial().denominator()
            self.__denominator_ntl.set_from_sage_int(ZZ(den))
            self.__polynomial_ntl = ntl.ZZX((self.polynomial()*den).list())
        return (self.__polynomial_ntl, self.__denominator_ntl)

    def polynomial(self):
        """
        Return the defining polynomial of this number field.

        This is exactly the same as
        ``self.defining_polynomal()``.

        EXAMPLES::

            sage: NumberField(x^2 + (2/3)*x - 9/17,'a').polynomial()
            x^2 + 2/3*x - 9/17
        """
        return self.__polynomial

    def defining_polynomial(self):   # do not overload this -- overload polynomial instead
        """
        Return the defining polynomial of this number field.

        This is exactly the same as ``self.polynomal()``.

        EXAMPLES::

            sage: k5.<z> = CyclotomicField(5)
            sage: k5.defining_polynomial()
            x^4 + x^3 + x^2 + x + 1
            sage: y = polygen(QQ,'y')
            sage: k.<a> = NumberField(y^9 - 3*y + 5); k
            Number Field in a with defining polynomial y^9 - 3*y + 5
            sage: k.defining_polynomial()
            y^9 - 3*y + 5
        """
        return self.polynomial()

    def polynomial_ring(self):
        """
        Return the polynomial ring that we view this number field as being
        a quotient of (by a principal ideal).

        EXAMPLES: An example with an absolute field::

            sage: k.<a> = NumberField(x^2 + 3)
            sage: y = polygen(QQ, 'y')
            sage: k.<a> = NumberField(y^2 + 3)
            sage: k.polynomial_ring()
            Univariate Polynomial Ring in y over Rational Field

        An example with a relative field::

            sage: y = polygen(QQ, 'y')
            sage: M.<a> = NumberField([y^3 + 97, y^2 + 1]); M
            Number Field in a0 with defining polynomial y^3 + 97 over its base field
            sage: M.polynomial_ring()
            Univariate Polynomial Ring in y over Number Field in a1 with defining polynomial y^2 + 1
        """
        return self.relative_polynomial().parent()

    def polynomial_quotient_ring(self):
        """
        Return the polynomial quotient ring isomorphic to this number
        field.

        EXAMPLES::

            sage: K = NumberField(x^3 + 2*x - 5, 'alpha')
            sage: K.polynomial_quotient_ring()
            Univariate Quotient Polynomial Ring in alpha over Rational Field with modulus x^3 + 2*x - 5
        """
        return self.polynomial_ring().quotient(self.relative_polynomial(), self.variable_name())

    def regulator(self, proof=None):
        """
        Return the regulator of this number field.

        Note that PARI computes the regulator to higher precision than the
        Sage default.

        INPUT:


        -  ``proof`` - default: True, unless you set it
           otherwise.


        EXAMPLES::

            sage: NumberField(x^2-2, 'a').regulator()
            0.881373587019543
            sage: NumberField(x^4+x^3+x^2+x+1, 'a').regulator()
            0.962423650119207
        """
        proof = proof_flag(proof)
        try:
            return self.__regulator
        except AttributeError:
            from sage.rings.all import RealField
            k = self.pari_bnf(proof)
            self.__regulator = RealField(53)(k.bnf_get_reg())
            return self.__regulator

    def residue_field(self, prime, names=None, check=True):
        """
        Return the residue field of this number field at a given prime, ie
        `O_K / p O_K`.

        INPUT:


        -  ``prime`` - a prime ideal of the maximal order in
           this number field, or an element of the field which generates a
           principal prime ideal.

        -  ``names`` - the name of the variable in the residue
           field

        -  ``check`` - whether or not to check the primality of
           prime.


        OUTPUT: The residue field at this prime.

        EXAMPLES::

            sage: R.<x> = QQ[]
            sage: K.<a> = NumberField(x^4+3*x^2-17)
            sage: P = K.ideal(61).factor()[0][0]
            sage: K.residue_field(P)
            Residue field in abar of Fractional ideal (61, a^2 + 30)

        ::

            sage: K.<i> = NumberField(x^2 + 1)
            sage: K.residue_field(1+i)
            Residue field of Fractional ideal (i + 1)

        TESTS::

            sage: L.<b> = NumberField(x^2 + 5)
            sage: L.residue_field(P)
            Traceback (most recent call last):
            ...
            ValueError: Fractional ideal (61, a^2 + 30) is not an ideal of Number Field in b with defining polynomial x^2 + 5
            sage: L.residue_field(2)
            Traceback (most recent call last):
            ...
            ValueError: Fractional ideal (2) is not a prime ideal

        ::

            sage: L.residue_field(L.prime_above(5)^2)
            Traceback (most recent call last):
            ...
            ValueError: Fractional ideal (5) is not a prime ideal
        """
        if is_NumberFieldIdeal(prime) and prime.number_field() is not self:
            raise ValueError("%s is not an ideal of %s"%(prime,self))
        # This allows principal ideals to be specified using a generator:
        try:
            prime = self.ideal(prime)
        except TypeError:
            pass

        if not is_NumberFieldIdeal(prime) or prime.number_field() is not self:
            raise ValueError("%s is not an ideal of %s"%(prime,self))
        if check and not prime.is_prime():
            raise ValueError("%s is not a prime ideal"%prime)
        from sage.rings.finite_rings.residue_field import ResidueField
        return ResidueField(prime, names=names, check=False)

    def signature(self):
        """
        Return (r1, r2), where r1 and r2 are the number of real embeddings
        and pairs of complex embeddings of this field, respectively.

        EXAMPLES::

            sage: NumberField(x^2+1, 'a').signature()
            (0, 1)
            sage: NumberField(x^3-2, 'a').signature()
            (1, 1)
        """
        r1, r2 = self.pari_nf().nf_get_sign()
        return (ZZ(r1), ZZ(r2))

    def trace_pairing(self, v):
        """
        Return the matrix of the trace pairing on the elements of the list
        `v`.

        EXAMPLES::

            sage: K.<zeta3> = NumberField(x^2 + 3)
            sage: K.trace_pairing([1,zeta3])
            [ 2  0]
            [ 0 -6]
        """
        import sage.matrix.matrix_space
        A = sage.matrix.matrix_space.MatrixSpace(self.base_ring(), len(v))(0)
        for i in range(len(v)):
            for j in range(i,len(v)):
                t = (self(v[i]*v[j])).trace()
                A[i,j] = t
                A[j,i] = t
        return A

    def uniformizer(self, P, others="positive"):
        """
        Returns an element of self with valuation 1 at the prime ideal P.

        INPUT:


        -  ``self`` - a number field

        -  ``P`` - a prime ideal of self

        -  ``others`` - either "positive" (default), in which
           case the element will have non-negative valuation at all other
           primes of self, or "negative", in which case the element will have
           non-positive valuation at all other primes of self.


        .. note::

            When P is principal (e.g. always when self has class number
            one) the result may or may not be a generator of P!

        EXAMPLES::

            sage: K.<a> = NumberField(x^2 + 5); K
            Number Field in a with defining polynomial x^2 + 5
            sage: P,Q = K.ideal(3).prime_factors()
            sage: P
            Fractional ideal (3, a + 1)
            sage: pi = K.uniformizer(P); pi
            a + 1
            sage: K.ideal(pi).factor()
            (Fractional ideal (2, a + 1)) * (Fractional ideal (3, a + 1))
            sage: pi = K.uniformizer(P,'negative'); pi
            1/2*a + 1/2
            sage: K.ideal(pi).factor()
            (Fractional ideal (2, a + 1))^-1 * (Fractional ideal (3, a + 1))

        ::

            sage: K = CyclotomicField(9)
            sage: Plist=K.ideal(17).prime_factors()
            sage: pilist = [K.uniformizer(P) for P in Plist]
            sage: [pi.is_integral() for pi in pilist]
            [True, True, True]
            sage: [pi.valuation(P) for pi,P in zip(pilist,Plist)]
            [1, 1, 1]
            sage: [ pilist[i] in Plist[i] for i in range(len(Plist)) ]
            [True, True, True]

        ::

            sage: K.<t> = NumberField(x^4 - x^3 - 3*x^2 - x + 1)
            sage: [K.uniformizer(P) for P,e in factor(K.ideal(2))]
            [2]
            sage: [K.uniformizer(P) for P,e in factor(K.ideal(3))]
            [t - 1]
            sage: [K.uniformizer(P) for P,e in factor(K.ideal(5))]
            [t^2 - t + 1, t + 2, t - 2]
            sage: [K.uniformizer(P) for P,e in factor(K.ideal(7))]
            [t^2 + 3*t + 1]
            sage: [K.uniformizer(P) for P,e in factor(K.ideal(67))]
            [t + 23, t + 26, t - 32, t - 18]

        ALGORITHM:

            Use PARI. More precisely, use the second component of
            ``idealprimedec`` in the "positive" case. Use `idealappr`
            with exponent of -1 and invert the result in the "negative"
            case.
        """
        if not is_NumberFieldIdeal(P):
            P = self.ideal(P)
        P = P.pari_prime()
        if others == "positive":
            return self(P[1])
        elif others == "negative":
            nf = self.pari_nf()
            F = pari.matrix(1, 2, [P, -1])
            return ~self(nf.idealappr(F, 1))
        else:
            raise ValueError("others must be 'positive' or 'negative'")

    def units(self, proof=None):
        """
        Return generators for the unit group modulo torsion.

        INPUT:

        - ``proof`` (bool, default True) flag passed to ``pari``.

        .. note::

            For more functionality see the unit_group() function.

        ALGORITHM: Uses PARI's bnfunit command.

        EXAMPLES::

            sage: x = polygen(QQ)
            sage: A = x^4 - 10*x^3 + 20*5*x^2 - 15*5^2*x + 11*5^3
            sage: K = NumberField(A, 'a')
            sage: K.units()
            (7/275*a^3 - 1/11*a^2 + 9/11*a + 2,)

        For big number fields, provably computing the unit group can
        take a very long time.  In this case, one can ask for the
        conjectural unit group (correct if the Generalized Riemann
        Hypothesis is true)::

            sage: K = NumberField(x^17 + 3, 'a')
            sage: K.units(proof=True)  # takes forever, not tested
            ...
            sage: K.units(proof=False)  # result not independently verified
            (a^9 + a - 1,
             a^15 - a^12 + a^10 - a^9 - 2*a^8 + 3*a^7 + a^6 - 3*a^5 + a^4 + 4*a^3 - 3*a^2 - 2*a + 2,
             a^16 - a^15 + a^14 - a^12 + a^11 - a^10 - a^8 + a^7 - 2*a^6 + a^4 - 3*a^3 + 2*a^2 - 2*a + 1,
             2*a^16 - a^14 - a^13 + 3*a^12 - 2*a^10 + a^9 + 3*a^8 - 3*a^6 + 3*a^5 + 3*a^4 - 2*a^3 - 2*a^2 + 3*a + 4,
             2*a^16 - 3*a^15 + 3*a^14 - 3*a^13 + 3*a^12 - a^11 + a^9 - 3*a^8 + 4*a^7 - 5*a^6 + 6*a^5 - 4*a^4 + 3*a^3 - 2*a^2 - 2*a + 4,
             a^16 - a^15 - 3*a^14 - 4*a^13 - 4*a^12 - 3*a^11 - a^10 + 2*a^9 + 4*a^8 + 5*a^7 + 4*a^6 + 2*a^5 - 2*a^4 - 6*a^3 - 9*a^2 - 9*a - 7,
             a^15 + a^14 + 2*a^11 + a^10 - a^9 + a^8 + 2*a^7 - a^5 + 2*a^3 - a^2 - 3*a + 1,
             5*a^16 - 6*a^14 + a^13 + 7*a^12 - 2*a^11 - 7*a^10 + 4*a^9 + 7*a^8 - 6*a^7 - 7*a^6 + 8*a^5 + 6*a^4 - 11*a^3 - 5*a^2 + 13*a + 4)

        TESTS:

        Number fields defined by non-monic and non-integral
        polynomials are supported (:trac:`252`)::

            sage: K.<a> = NumberField(1/2*x^2 - 1/6)
            sage: K.units()
            (3*a - 2,)
        """
        proof = proof_flag(proof)

        # if we have cached provable results, return them immediately
        try:
            return self.__units
        except AttributeError:
            pass

        # if proof==False and we have cached results, return them immediately
        if not proof:
            try:
                return self.__units_no_proof
            except AttributeError:
                pass

        # get PARI to compute the units
        B = self.pari_bnf(proof).bnfunit()
        B = tuple(self(b, check=False) for b in B)
        if proof:
            # cache the provable results and return them
            self.__units = B
            return self.__units
        else:
            # cache the conjectural results and return them
            self.__units_no_proof = B
            return self.__units_no_proof

    def unit_group(self, proof=None):
        """
        Return the unit group (including torsion) of this number field.

        ALGORITHM: Uses PARI's bnfunit command.

        INPUT:

        - ``proof`` (bool, default True) flag passed to ``pari``.

        .. note::

            The group is cached.

        EXAMPLES::

            sage: x = QQ['x'].0
            sage: A = x^4 - 10*x^3 + 20*5*x^2 - 15*5^2*x + 11*5^3
            sage: K = NumberField(A, 'a')
            sage: U = K.unit_group(); U
            Unit group with structure C10 x Z of Number Field in a with defining polynomial x^4 - 10*x^3 + 100*x^2 - 375*x + 1375
            sage: U.gens()
            (u0, u1)
            sage: U.gens_values()
            [-7/275*a^3 + 1/11*a^2 - 9/11*a - 1, 7/275*a^3 - 1/11*a^2 + 9/11*a + 2]
            sage: U.invariants()
            (10, 0)
            sage: [u.multiplicative_order() for u in U.gens()]
            [10, +Infinity]

        For big number fields, provably computing the unit group can
        take a very long time.  In this case, one can ask for the
        conjectural unit group (correct if the Generalized Riemann
        Hypothesis is true)::

            sage: K = NumberField(x^17 + 3, 'a')
            sage: K.unit_group(proof=True)  # takes forever, not tested
            ...
            sage: U = K.unit_group(proof=False)
            sage: U
            Unit group with structure C2 x Z x Z x Z x Z x Z x Z x Z x Z of Number Field in a with defining polynomial x^17 + 3
            sage: U.gens()
            (u0, u1, u2, u3, u4, u5, u6, u7, u8)
            sage: U.gens_values()  # result not independently verified
            [-1, a^9 + a - 1, a^15 - a^12 + a^10 - a^9 - 2*a^8 + 3*a^7 + a^6 - 3*a^5 + a^4 + 4*a^3 - 3*a^2 - 2*a + 2, a^16 - a^15 + a^14 - a^12 + a^11 - a^10 - a^8 + a^7 - 2*a^6 + a^4 - 3*a^3 + 2*a^2 - 2*a + 1, 2*a^16 - a^14 - a^13 + 3*a^12 - 2*a^10 + a^9 + 3*a^8 - 3*a^6 + 3*a^5 + 3*a^4 - 2*a^3 - 2*a^2 + 3*a + 4, 2*a^16 - 3*a^15 + 3*a^14 - 3*a^13 + 3*a^12 - a^11 + a^9 - 3*a^8 + 4*a^7 - 5*a^6 + 6*a^5 - 4*a^4 + 3*a^3 - 2*a^2 - 2*a + 4, a^16 - a^15 - 3*a^14 - 4*a^13 - 4*a^12 - 3*a^11 - a^10 + 2*a^9 + 4*a^8 + 5*a^7 + 4*a^6 + 2*a^5 - 2*a^4 - 6*a^3 - 9*a^2 - 9*a - 7, a^15 + a^14 + 2*a^11 + a^10 - a^9 + a^8 + 2*a^7 - a^5 + 2*a^3 - a^2 - 3*a + 1, 5*a^16 - 6*a^14 + a^13 + 7*a^12 - 2*a^11 - 7*a^10 + 4*a^9 + 7*a^8 - 6*a^7 - 7*a^6 + 8*a^5 + 6*a^4 - 11*a^3 - 5*a^2 + 13*a + 4]
        """
        proof = proof_flag(proof)

        try:
            return self._unit_group
        except AttributeError:
            pass

        if proof == False:
            try:
                return self._unit_group_no_proof
            except AttributeError:
                pass

        U = UnitGroup(self,proof)
        if proof:
            self._unit_group = U
        else:
            self._unit_group_no_proof = U
        return U

    def S_unit_group(self, proof=None, S=None):
        """
        Return the S-unit group (including torsion) of this number field.

        ALGORITHM: Uses PARI's bnfsunit command.

        INPUT:

        - ``proof`` (bool, default True) flag passed to ``pari``.
        - ``S`` - list or tuple of prime ideals, or an ideal, or a single
          ideal or element from which an ideal can be constructed, in
          which case the support is used.  If None, the global unit
          group is constructed; otherwise, the S-unit group is
          constructed.

        .. note::

            The group is cached.

        EXAMPLES::

            sage: x = polygen(QQ)
            sage: K.<a> = NumberField(x^4 - 10*x^3 + 20*5*x^2 - 15*5^2*x + 11*5^3)
            sage: U = K.S_unit_group(S=a); U
            S-unit group with structure C10 x Z x Z x Z of Number Field in a with defining polynomial x^4 - 10*x^3 + 100*x^2 - 375*x + 1375 with S = (Fractional ideal (5, 1/275*a^3 + 4/55*a^2 - 5/11*a + 5), Fractional ideal (11, 1/275*a^3 + 4/55*a^2 - 5/11*a + 9))
            sage: U.gens()
            (u0, u1, u2, u3)
            sage: U.gens_values()
            [-7/275*a^3 + 1/11*a^2 - 9/11*a - 1, 7/275*a^3 - 1/11*a^2 + 9/11*a + 2, 1/275*a^3 + 4/55*a^2 - 5/11*a + 5, -14/275*a^3 + 21/55*a^2 - 29/11*a + 6]
            sage: U.invariants()
            (10, 0, 0, 0)
            sage: [u.multiplicative_order() for u in U.gens()]
            [10, +Infinity, +Infinity, +Infinity]
            sage: U.primes()
            (Fractional ideal (5, 1/275*a^3 + 4/55*a^2 - 5/11*a + 5), Fractional ideal (11, 1/275*a^3 + 4/55*a^2 - 5/11*a + 9))

        With the default value of `S`, the S-unit group is the same as
        the global unit group::

            sage: x = polygen(QQ)
            sage: K.<a> = NumberField(x^3 + 3)
            sage: U = K.unit_group(proof=False)
            sage: U == K.S_unit_group(proof=False)
            True

        The value of `S` may be specified as a list of prime ideals,
        or an ideal, or an element of the field::

            sage: K.<a> = NumberField(x^3 + 3)
            sage: U = K.S_unit_group(proof=False, S=K.ideal(6).prime_factors()); U
            S-unit group with structure C2 x Z x Z x Z x Z of Number Field in a with defining polynomial x^3 + 3 with S = (Fractional ideal (-a^2 + a - 1), Fractional ideal (a + 1), Fractional ideal (a))
            sage: K.<a> = NumberField(x^3 + 3)
            sage: U = K.S_unit_group(proof=False, S=K.ideal(6)); U
            S-unit group with structure C2 x Z x Z x Z x Z of Number Field in a with defining polynomial x^3 + 3 with S = (Fractional ideal (-a^2 + a - 1), Fractional ideal (a + 1), Fractional ideal (a))
            sage: K.<a> = NumberField(x^3 + 3)
            sage: U = K.S_unit_group(proof=False, S=6); U
            S-unit group with structure C2 x Z x Z x Z x Z of Number Field in a with defining polynomial x^3 + 3 with S = (Fractional ideal (-a^2 + a - 1), Fractional ideal (a + 1), Fractional ideal (a))

            sage: U
            S-unit group with structure C2 x Z x Z x Z x Z of Number Field in a with defining polynomial x^3 + 3 with S = (Fractional ideal (-a^2 + a - 1), Fractional ideal (a + 1), Fractional ideal (a))
            sage: U.primes()
            (Fractional ideal (-a^2 + a - 1),
            Fractional ideal (a + 1),
            Fractional ideal (a))
            sage: U.gens()
            (u0, u1, u2, u3, u4)
            sage: U.gens_values()
            [-1, a^2 - 2, -a^2 + a - 1, a + 1, a]

        The exp and log methods can be used to create `S`-units from
        sequences of exponents, and recover the exponents::

            sage: U.gens_orders()
            (2, 0, 0, 0, 0)
            sage: u = U.exp((3,1,4,1,5)); u
            -6*a^2 + 18*a - 54
            sage: u.norm().factor()
            -1 * 2^9 * 3^5
            sage: U.log(u)
            (1, 1, 4, 1, 5)

        """
        proof = proof_flag(proof)

        # process the parameter S:
        if not S:
            S = ()
        else:
            if isinstance(S, list):
                S = tuple(S)
            if not isinstance(S, tuple):
                try:
                    S = tuple(self.ideal(S).prime_factors())
                except (NameError, TypeError, ValueError):
                    raise ValueError("Cannot make a set of primes from %s"%(S,))
            else:
                try:
                    S = tuple(self.ideal(P) for P in S)
                except (NameError, TypeError, ValueError):
                    raise ValueError("Cannot make a set of primes from %s"%(S,))
                if not all([P.is_prime() for P in S]):
                    raise ValueError("Not all elements of %s are prime ideals"%(S,))

        try:
            return self._S_unit_group_cache[S]
        except AttributeError:
            self._S_unit_group_cache = {}
        except KeyError:
            pass

        if proof == False:
            try:
                return self._S_unit_group_no_proof_cache[S]
            except AttributeError:
                self._S_unit_group_no_proof_cache = {}
            except KeyError:
                pass

        U = UnitGroup(self,proof,S=S)
        if proof:
            self._S_unit_group_cache[S] = U
        else:
            self._S_unit_group_no_proof_cache[S] = U
        return U

    def zeta(self, n=2, all=False):
        """
        Return one, or a list of all, primitive n-th root of unity in this field.

        INPUT:

        -  ``n`` - positive integer

        - ``all`` - bool.  If False (default), return a primitive
          `n`-th root of unity in this field, or raise a ValueError
          exception if there are none.  If True, return a list of
          all primitive `n`-th roots of unity in this field
          (possibly empty).

        .. note::

            To obtain the maximal order of a root of unity in this field,
            use self.number_of_roots_of_unity().

        .. note::

            We do not create the full unit group since that can be
            expensive, but we do use it if it is already known.

        EXAMPLES::

            sage: K.<z> = NumberField(x^2 + 3)
            sage: K.zeta(1)
            1
            sage: K.zeta(2)
            -1
            sage: K.zeta(2, all=True)
            [-1]
            sage: K.zeta(3)
            1/2*z - 1/2
            sage: K.zeta(3, all=True)
            [1/2*z - 1/2, -1/2*z - 1/2]
            sage: K.zeta(4)
            Traceback (most recent call last):
            ...
            ValueError: There are no 4th roots of unity in self.

        ::

            sage: r.<x> = QQ[]
            sage: K.<b> = NumberField(x^2+1)
            sage: K.zeta(4)
            b
            sage: K.zeta(4,all=True)
            [b, -b]
            sage: K.zeta(3)
            Traceback (most recent call last):
            ...
            ValueError: There are no 3rd roots of unity in self.
            sage: K.zeta(3,all=True)
            []

        Number fields defined by non-monic and non-integral
        polynomials are supported (:trac:`252`)::

            sage: K.<a> = NumberField(1/2*x^2 + 1/6)
            sage: K.zeta(3)
            -3/2*a - 1/2
        """
        try:
            return self._unit_group.zeta(n,all)
        except AttributeError:
            pass
        try:
            return self._unit_group_no_proof.zeta(n,all)
        except AttributeError:
            pass

        K = self
        n = ZZ(n)
        if n <= 0:
            raise ValueError("n (=%s) must be positive"%n)
        if n == 1:
            if all:
                return [K(1)]
            else:
                return K(1)
        elif n == 2:
            if all:
                return [K(-1)]
            else:
                return K(-1)

        # First check if the degree of K is compatible with an
        # inclusion QQ(\zeta_n) -> K.
        if sage.arith.all.euler_phi(n).divides(K.absolute_degree()):
            # Factor the n-th cyclotomic polynomial over K.
            f = K.pari_polynomial('y')
            factors = pari.polcyclo(n).factornf(f).component(1)
            roots = [K(-g.polcoeff(0)) for g in factors if g.poldegree() == 1]
            if all:
                return roots
            if roots:
                return roots[0]
        raise ValueError("There are no %s roots of unity in self." % n.ordinal_str())

    def zeta_order(self):
        r"""
        Return the number of roots of unity in this field.

        .. note::

            We do not create the full unit group since that can be
            expensive, but we do use it if it is already known.

        EXAMPLES::

            sage: F.<alpha> = NumberField(x**22+3)
            sage: F.zeta_order()
            6
            sage: F.<alpha> = NumberField(x**2-7)
            sage: F.zeta_order()
            2

        TESTS:

        Number fields defined by non-monic and non-integral
        polynomials are supported (:trac:`252`)::

            sage: K.<a> = NumberField(1/2*x^2 + 1/6)
            sage: K.zeta_order()
            6
        """
        try:
            return self._unit_group.zeta_order()
        except AttributeError:
            pass
        try:
            return self._unit_group_no_proof.zeta_order()
        except AttributeError:
            pass

        return ZZ(self.pari_nf().nfrootsof1()[0])

    number_of_roots_of_unity = zeta_order

    def primitive_root_of_unity(self):
        """
        Return a generator of the roots of unity in this field.

        OUTPUT: a primitive root of unity. No guarantee is made about
        which primitive root of unity this returns, not even for
        cyclotomic fields.

        .. note::

            We do not create the full unit group since that can be
            expensive, but we do use it if it is already known.

        ALGORITHM:

        We use the PARI function ``nfrootsof1`` in all cases. This is
        required (even for cyclotomic fields) in order to be consistent
        with the full unit group, which is also computed by PARI.

        EXAMPLES::

            sage: K.<i> = NumberField(x^2+1)
            sage: z = K.primitive_root_of_unity(); z
            i
            sage: z.multiplicative_order()
            4

            sage: K.<a> = NumberField(x^2+x+1)
            sage: z = K.primitive_root_of_unity(); z
            a + 1
            sage: z.multiplicative_order()
            6

            sage: x = polygen(QQ)
            sage: F.<a,b> = NumberField([x^2 - 2, x^2 - 3])
            sage: y = polygen(F)
            sage: K.<c> = F.extension(y^2 - (1 + a)*(a + b)*a*b)
            sage: K.primitive_root_of_unity()
            -1

        We do not special-case cyclotomic fields, so we do not always
        get the most obvious primitive root of unity::

            sage: K.<a> = CyclotomicField(3)
            sage: z = K.primitive_root_of_unity(); z
            a + 1
            sage: z.multiplicative_order()
            6

            sage: K = CyclotomicField(3)
            sage: z = K.primitive_root_of_unity(); z
            zeta3 + 1
            sage: z.multiplicative_order()
            6

        TESTS:

        Check for :trac:`15027`. We use a new variable name::

            sage: K.<f> = QuadraticField(-3)
            sage: K.primitive_root_of_unity()
            -1/2*f + 1/2
            sage: UK = K.unit_group()
            sage: K.primitive_root_of_unity()
            -1/2*f + 1/2

        Number fields defined by non-monic and non-integral
        polynomials are supported (:trac:`252`)::

            sage: K.<a> = NumberField(3*x^2 + 1)
            sage: K.primitive_root_of_unity()
            -3/2*a + 1/2
        """
        try:
            return self._unit_group.torsion_generator().value()
        except AttributeError:
            pass
        try:
            return self._unit_group_no_proof.torsion_generator().value()
        except AttributeError:
            pass

        pK = self.pari_nf()
        n, z = pK.nfrootsof1()
        return self(z, check=False)

    def roots_of_unity(self):
        """
        Return all the roots of unity in this field, primitive or not.

        EXAMPLES::

            sage: K.<b> = NumberField(x^2+1)
            sage: zs = K.roots_of_unity(); zs
            [b, -1, -b, 1]
            sage: [ z**K.number_of_roots_of_unity() for z in zs ]
            [1, 1, 1, 1]
        """
        z = self.primitive_root_of_unity()
        n = self.zeta_order()
        return [ z**k for k in range(1, n+1) ]

    def zeta_coefficients(self, n):
        """
        Compute the first n coefficients of the Dedekind zeta function of
        this field as a Dirichlet series.

        EXAMPLE::

            sage: x = QQ['x'].0
            sage: NumberField(x^2+1, 'a').zeta_coefficients(10)
            [1, 1, 0, 1, 2, 0, 0, 1, 1, 2]
        """
        return self.pari_nf().dirzetak(n)

    def solve_CRT(self, reslist, Ilist, check=True):
        r"""
        Solve a Chinese remainder problem over this number field.

        INPUT:

        - ``reslist`` -- a list of residues, i.e. integral number field elements

        - ``Ilist`` -- a list of integral ideals, assumed pairsise coprime

        - ``check`` (boolean, default True) -- if True, result is checked

        OUTPUT:

        An integral element x such that x-reslist[i] is in Ilist[i] for all i.

        .. note::

           The current implementation requires the ideals to be pairwise
           coprime.  A more general version would be possible.

        EXAMPLES::

            sage: K.<a> = NumberField(x^2-10)
            sage: Ilist = [K.primes_above(p)[0] for p in prime_range(10)]
            sage: b = K.solve_CRT([1,2,3,4],Ilist,True)
            sage: all([b-i-1 in Ilist[i] for i in range(4)])
            True
            sage: Ilist = [K.ideal(a), K.ideal(2)]
            sage: K.solve_CRT([0,1],Ilist,True)
            Traceback (most recent call last):
            ...
            ArithmeticError: ideals in solve_CRT() must be pairwise coprime
            sage: Ilist[0]+Ilist[1]
            Fractional ideal (2, a)
        """
        n = len(reslist)
        try:
            reslist = [self(x) for x in reslist]
        except ValueError:
            raise ValueError("solve_CRT requires a list of arguments in the field")
        if n==0:
            return self.zero()
        if n==1:
            return reslist[0]
        if n==2:
            try:
                r = Ilist[0].element_1_mod(Ilist[1])
            except TypeError:
                raise ArithmeticError("ideals in solve_CRT() must be pairwise coprime")
            x = ((1-r)*reslist[0]+r*reslist[1]).mod(prod(Ilist))
        else:  # n>2;, use induction / recursion
            x = self.solve_CRT([reslist[0],self.solve_CRT(reslist[1:],Ilist[1:])],
                               [Ilist[0],prod(Ilist[1:])], check=check)
        if check and not all([x-xi in Ii for xi,Ii in zip(reslist, Ilist)]):
            raise RuntimeError("Error in number field solve_CRT()")
        return self(x)

class NumberField_absolute(NumberField_generic):
    def __init__(self, polynomial, name, latex_name=None, check=True, embedding=None,
                 assume_disc_small=False, maximize_at_primes=None, structure=None):
        """
        Function to initialize an absolute number field.

        EXAMPLE::

            sage: K = NumberField(x^17 + 3, 'a'); K
            Number Field in a with defining polynomial x^17 + 3
            sage: type(K)
            <class 'sage.rings.number_field.number_field.NumberField_absolute_with_category'>
            sage: TestSuite(K).run()
        """
        NumberField_generic.__init__(self, polynomial, name, latex_name, check, embedding,
                                     assume_disc_small=assume_disc_small, maximize_at_primes=maximize_at_primes, structure=structure)
        self._element_class = number_field_element.NumberFieldElement_absolute
        self._zero_element = self(0)
        self._one_element =  self(1)

        self._init_embedding_approx()

    def _coerce_from_other_number_field(self, x):
        """
        Coerce a number field element x into this number field.

        Unless `x` is in ``QQ``, this requires ``x.parent()`` and
        ``self`` to have compatible embeddings: either they both embed
        in a common field, or there is an embedding of ``x.parent()``
        into ``self`` or the other way around.  If no compatible
        embeddings are found and `x` is not in ``QQ``, then raise
        ``TypeError``.  This guarantees that these conversions respect
        the field operations and conversions between several fields
        commute.

        REMARK:

        The name of this method was chosen for historical reasons.
        In fact, what it does is not a coercion but a conversion.

        INPUT:

        ``x`` -- an element of some number field

        OUTPUT:

        An element of ``self`` corresponding to ``x``.

        EXAMPLES::

            sage: K.<a> = NumberField(x^3 + 2)
            sage: L.<b> = NumberField(x^2 + 1)
            sage: K._coerce_from_other_number_field(L(2/3))
            2/3
            sage: L._coerce_from_other_number_field(K(0))
            0
            sage: K._coerce_from_other_number_field(b)
            Traceback (most recent call last):
            ...
            TypeError: No compatible natural embeddings found for Number Field in a with defining polynomial x^3 + 2 and Number Field in b with defining polynomial x^2 + 1

        Two number fields both containing `i`::

            sage: K.<a> = NumberField(x^4 + 6*x^2 + 1, embedding = CC(-2.4*I))
            sage: L.<b> = NumberField(x^4 + 8*x^2 + 4, embedding = CC(2.7*I))
            sage: Ki = 1/2*a^3 + 5/2*a; Ki.minpoly()
            x^2 + 1
            sage: L(Ki)
            -1/4*b^3 - 3/2*b
            sage: K(L(Ki)) == Ki
            True
            sage: Q.<i> = QuadraticField(-1)
            sage: Q(Ki)
            i
            sage: Q(L(Ki))
            i
            sage: L( (Ki+2)^1000 )
            737533628...075020804*b^3 + 442520177...450124824*b + 793311113...453515313

        This fails if we don't specify the embeddings::

            sage: K.<a> = NumberField(x^4 + 6*x^2 + 1)
            sage: L.<b> = NumberField(x^4 + 8*x^2 + 4)
            sage: L(1/2*a^3 + 5/2*a)
            Traceback (most recent call last):
            ...
            TypeError: No compatible natural embeddings found for Number Field in b with defining polynomial x^4 + 8*x^2 + 4 and Number Field in a with defining polynomial x^4 + 6*x^2 + 1

        Embeddings can also be `p`-adic::

            sage: F = Qp(73)
            sage: K.<a> = NumberField(x^4 + 6*x^2 + 1, embedding = F(1290990671961076190983179596556712119))
            sage: L.<b> = NumberField(x^4 + 8*x^2 + 4, embedding = F(1773398470280167815153042237103591466))
            sage: L(2*a^3 + 10*a + 3)
            b^3 + 6*b + 3

        If we take the same non-Galois number field with two different
        embeddings, conversion fails::

            sage: K.<a> = NumberField(x^3 - 4*x + 1, embedding = 0.254)
            sage: L.<b> = NumberField(x^3 - 4*x + 1, embedding = 1.86)
            sage: L(a)
            Traceback (most recent call last):
            ...
            ValueError: Cannot convert a to Number Field in b with defining polynomial x^3 - 4*x + 1 (using the specified embeddings)

        Subfields automatically come with an embedding::

            sage: K.<a> = NumberField(x^2 - 5)
            sage: L.<b>, phi = K.subfield(-a)
            sage: phi(b)
            -a
            sage: K(b)
            -a
            sage: L(a)
            -b

        Below we create two subfields of `K` which both contain `i`.
        Since `L2` and `L3` both embed in `K`, conversion works::

            sage: K.<z> = NumberField(x^8 - x^4 + 1)
            sage: i = (x^2+1).roots(ring=K)[0][0]
            sage: r2 = (x^2-2).roots(ring=K)[0][0]
            sage: r3 = (x^2-3).roots(ring=K)[0][0]
            sage: L2.<a2>, phi2 = K.subfield(r2+i)
            sage: L3.<a3>, phi3 = K.subfield(r3+i)
            sage: i_in_L2 = L2(i); i_in_L2
            1/6*a2^3 + 1/6*a2
            sage: i_in_L3 = L3(i); i_in_L3
            1/8*a3^3
            sage: L2(i_in_L3) == i_in_L2
            True
            sage: L3(i_in_L2) == i_in_L3
            True

        TESTS:

        The following was fixed in :trac:`8800`::

            sage: P.<x> = QQ[]
            sage: K.<a> = NumberField(x^3-5,embedding=0)
            sage: L.<b> = K.extension(x^2+a)
            sage: F,R = L.construction()
            sage: F(R) == L   #indirect doctest
            True

        AUTHORS:

        - Jeroen Demeyer (2011-09-30): :trac:`11869`

        """
        # Special case for x in QQ.  This is common, so should be fast.
        xpol = x.polynomial()
        if xpol.degree() <= 0:
            return self._element_class(self, xpol[0])
        # Convert from L to K
        K = self
        L = x.parent()
        # Find embeddings for K and L.  If no embedding is given, simply
        # take the identity map as "embedding".  This handles the case
        # where one field is created as subfield of the other.
        Kgen = K.gen_embedding()
        if Kgen is None:
            Kgen = K.gen()
        KF = Kgen.parent()
        Lgen = L.gen_embedding()
        if Lgen is None:
            Lgen = L.gen()
        LF = Lgen.parent()

        # Do not use CDF or RDF because of constraints on the
        # exponent of floating-point numbers
        from sage.rings.all import RealField, ComplexField
        CC = ComplexField(53)
        RR = RealField(53)

        # Find a common field F into which KF and LF both embed.
        if CC.has_coerce_map_from(KF) and CC.has_coerce_map_from(LF):
            # We postpone converting Kgen and Lgen to F until we know the
            # floating-point precision required.
            F = CC
        elif KF is LF:
            F = KF
        elif KF.has_coerce_map_from(LF):
            F = KF
            Lgen = F(Lgen)
        elif LF.has_coerce_map_from(KF):
            F = LF
            Kgen = F(Kgen)
        else:
            raise TypeError("No compatible natural embeddings found for %s and %s"%(KF,LF))

        # List of candidates for K(x)
        f = x.minpoly()
        ys = f.roots(ring=K, multiplicities=False)
        if not ys:
            raise ValueError("Cannot convert %s to %s (regardless of embeddings)"%(x,K))

        # Define a function are_roots_equal to determine whether two
        # roots of f are equal.  A simple a == b does not suffice for
        # inexact fields because of floating-point errors.
        if F.is_exact():
            are_roots_equal = lambda a,b: a == b
        else:
            ### Compute a lower bound on the distance between the roots of f.
            ### This essentially gives the precision to work with.

            # A function
            # log2abs: F --> RR
            #          x |-> log2(abs(x))
            # This should work for all fields F with an absolute value.
            # The p-adic absolute value goes into QQ, so we need the RR().
            log2abs = lambda x: RR(F(x).abs()).log2()

            # Compute half Fujiwara's bound on the roots of f
            n = f.degree()
            log_half_root_bound = log2abs(f[0]/2)/n
            for i in range(1,n):
                bd = log2abs(f[i])/(n-i)
                if bd > log_half_root_bound:
                    log_half_root_bound = bd
            # Twice the bound on the roots of f, in other words an upper
            # bound for the distance between two roots.
            log_double_root_bound = log_half_root_bound + 2.0  # 2.0 = log2(4)
            # Now we compute the minimum distance between two roots of f
            # using the fact that the discriminant of f is the product of
            # all root distances.
            # We use pari to compute the discriminant to work around #11872.
            log_root_diff = log2abs(pari(f).poldisc())*0.5 - (n*(n-1)*0.5 - 1.0)*log_double_root_bound
            # Let eps be 1/128 times the minimal root distance.
            # This implies: If two roots of f are at distance <= eps, then
            # they are equal.  The factor 128 is arbitrary, it is an extra
            # safety margin.
            eps = (log_root_diff - 7.0).exp2()
            are_roots_equal = lambda a,b: (a-b).abs() <= eps
            if F is CC:
                # Adjust the precision of F, sufficient to represent all
                # the temporaries in the computation with a precision
                # of eps, plus some extra bits.
                H = [log_double_root_bound - 1.0]
                for e in [x] + ys:
                    H += [log2abs(c) for c in e.polynomial().coefficients()]
                prec = (max(H) + RR(n+1).log2() - log_root_diff).ceil() + 12 + n
                F = ComplexField(prec=prec)
                Kgen = F(Kgen)
                Lgen = F(Lgen)

        # Embed x and the y's in F
        emb_x = x.polynomial()(Lgen)
        for y in ys:
            emb_y = y.polynomial()(Kgen)
            if are_roots_equal(emb_x, emb_y):
                return y
        raise ValueError("Cannot convert %s to %s (using the specified embeddings)"%(x,K))

    def _coerce_non_number_field_element_in(self, x):
        """
        Coerce a non-number field element x into this number field.

        INPUT:
            x -- a non number field element x, e.g., a list, integer,
            rational, or polynomial.

        EXAMPLES::

            sage: K.<a> = NumberField(x^3 + 2/3)
            sage: K._coerce_non_number_field_element_in(-7/8)
            -7/8
            sage: K._coerce_non_number_field_element_in([1,2,3])
            3*a^2 + 2*a + 1

        The list is just turned into a polynomial in the generator::

            sage: K._coerce_non_number_field_element_in([0,0,0,1,1])
            -2/3*a - 2/3

        Any polynomial whose coefficients can be coerced to rationals will
        coerce, e.g., this one in characteristic 7::

            sage: f = GF(7)['y']([1,2,3]); f
            3*y^2 + 2*y + 1
            sage: K._coerce_non_number_field_element_in(f)
            3*a^2 + 2*a + 1

        But not this one over a field of order 27::

            sage: F27.<g> = GF(27)
            sage: f = F27['z']([g^2, 2*g, 1]); f
            z^2 + 2*g*z + g^2
            sage: K._coerce_non_number_field_element_in(f)
            Traceback (most recent call last):
            ...
            TypeError: <type 'sage.rings.polynomial.polynomial_zz_pex.Polynomial_ZZ_pEX'>

        One can also coerce an element of the polynomial quotient ring
        that's isomorphic to the number field::

            sage: K.<a> = NumberField(x^3 + 17)
            sage: b = K.polynomial_quotient_ring().random_element()
            sage: K(b)
            -1/2*a^2 - 4
        """
        if isinstance(x, (int, long, Rational, Integer, pari_gen, list)):
            return self._element_class(self, x)

        if isinstance(x, sage.rings.polynomial.polynomial_quotient_ring_element.PolynomialQuotientRingElement)\
               and (x in self.polynomial_quotient_ring()):
            y = self.polynomial_ring().gen()
            return x.lift().subs({y:self.gen()})

        try:
            if isinstance(x, polynomial_element.Polynomial):
                return self._element_class(self, x)

            return self._element_class(self, x._rational_())
        except (TypeError, AttributeError) as msg:
            pass
        raise TypeError(type(x))

    def _coerce_from_str(self, x):
        r"""
        Coerce a string representation of an element of this
        number field into this number field.

        INPUT:
            x -- string

        EXAMPLES:
            sage: k.<theta25> = NumberField(x^3+(2/3)*x+1)
            sage: k._coerce_from_str('theta25^3 + (1/3)*theta25')
            -1/3*theta25 - 1

        This function is called by the coerce method when it gets a string
        as input:
            sage: k('theta25^3 + (1/3)*theta25')
            -1/3*theta25 - 1
        """
        w = sage.misc.all.sage_eval(x,locals=self.gens_dict())
        if not (is_Element(w) and w.parent() is self):
            return self(w)
        else:
            return w

    def _coerce_map_from_(self, R):
        """
        Canonical coercion of a ring R into self.

        Currently any ring coercing into the base ring canonically coerces
        into this field, as well as orders in any number field coercing into
        this field, and of course the field itself as well.

        Two embedded number fields may mutually coerce into each other, if
        the pushout of the two ambient fields exists and if it is possible
        to construct an :class:`~sage.rings.number_field.number_field_morphisms.EmbeddedNumberFieldMorphism`.

        EXAMPLES::

            sage: S.<y> = NumberField(x^3 + x + 1)
            sage: S.coerce(int(4)) # indirect doctest
            4
            sage: S.coerce(long(7))
            7
            sage: S.coerce(-Integer(2))
            -2
            sage: z = S.coerce(-7/8); z, type(z)
            (-7/8, <type 'sage.rings.number_field.number_field_element.NumberFieldElement_absolute'>)
            sage: S.coerce(y) is y
            True

        Fields with embeddings into an ambient field coerce naturally by the given embedding::

            sage: CyclotomicField(15).coerce(CyclotomicField(5).0 - 17/3)
            zeta15^3 - 17/3
            sage: K.<a> = CyclotomicField(16)
            sage: K(CyclotomicField(4).0)
            a^4
            sage: QuadraticField(-3, 'a').coerce_map_from(CyclotomicField(3))
            Generic morphism:
              From: Cyclotomic Field of order 3 and degree 2
              To:   Number Field in a with defining polynomial x^2 + 3
              Defn: zeta3 -> 1/2*a - 1/2

        Two embedded number fields with mutual coercions (testing against a
        bug that was fixed in :trac:`8800`)::

            sage: K.<r4> = NumberField(x^4-2)
            sage: L1.<r2_1> = NumberField(x^2-2, embedding = r4**2)
            sage: L2.<r2_2> = NumberField(x^2-2, embedding = -r4**2)
            sage: r2_1+r2_2    # indirect doctest
            0
            sage: (r2_1+r2_2).parent() is L1
            True
            sage: (r2_2+r2_1).parent() is L2
            True

        Coercion of an order (testing against a bug that was fixed in
        :trac:`8800`)::

            sage: K.has_coerce_map_from(L1)
            True
            sage: L1.has_coerce_map_from(K)
            False
            sage: K.has_coerce_map_from(L1.maximal_order())
            True
            sage: L1.has_coerce_map_from(K.maximal_order())
            False

        There are situations for which one might imagine conversion
        could make sense (at least after fixing choices), but of course
        there will be no coercion from the Symbolic Ring to a Number Field::

            sage: K.<a> = QuadraticField(2)
            sage: K.coerce(sqrt(2))
            Traceback (most recent call last):
            ...
            TypeError: no canonical coercion from Symbolic Ring to Number Field in a with defining polynomial x^2 - 2

        TESTS::

            sage: K.<a> = NumberField(polygen(QQ)^3-2)
            sage: type(K.coerce_map_from(QQ))
            <type 'sage.structure.coerce_maps.DefaultConvertMap_unique'>

        Make sure we still get our optimized morphisms for special fields::

            sage: K.<a> = NumberField(polygen(QQ)^2-2)
            sage: type(K.coerce_map_from(QQ))
            <type 'sage.rings.number_field.number_field_element_quadratic.Q_to_quadratic_field_element'>

        """
        if R in [int, long, ZZ, QQ, self.base()]:
            return self._generic_convert_map(R)
        from sage.rings.number_field.order import is_NumberFieldOrder
        if is_NumberFieldOrder(R) and self.has_coerce_map_from(R.number_field()):
            return self._generic_convert_map(R)
        # R is not QQ by the above tests
        if is_NumberField(R) and R.coerce_embedding() is not None:
            if self.coerce_embedding() is not None:
                try:
                    return number_field_morphisms.EmbeddedNumberFieldMorphism(R, self)
                except ValueError: # no common embedding found
                    return None
            else:
                # R is embedded, self isn't. So, we could only have
                # the forgetful coercion. But this yields to non-commuting
                # coercions, as was pointed out at ticket #8800
                return None

    def base_field(self):
        """
        Returns the base field of self, which is always QQ

        EXAMPLES::

            sage: K = CyclotomicField(5)
            sage: K.base_field()
            Rational Field
        """
        return QQ

    def is_absolute(self):
        """
        Returns True since self is an absolute field.

        EXAMPLES::

            sage: K = CyclotomicField(5)
            sage: K.is_absolute()
            True
        """
        return True

    def absolute_polynomial(self):
        r"""
        Return absolute polynomial that defines this absolute field. This
        is the same as ``self.polynomial()``.

        EXAMPLES::

            sage: K.<a> = NumberField(x^2 + 1)
            sage: K.absolute_polynomial ()
            x^2 + 1
        """
        return self.polynomial()

    def absolute_generator(self):
        r"""
        An alias for
        :meth:`sage.rings.number_field.number_field.NumberField_generic.gen`.
        This is provided for consistency with relative fields, where the
        element returned by
        :meth:`sage.rings.number_field.number_field_rel.NumberField_relative.gen`
        only generates the field over its base field (not necessarily over
        `\QQ`).

        EXAMPLE::

            sage: K.<a> = NumberField(x^2 - 17)
            sage: K.absolute_generator()
            a
        """
        return self.gen()

    def optimized_representation(self, names=None, both_maps=True):
        """
        Return a field isomorphic to self with a better defining polynomial
        if possible, along with field isomorphisms from the new field to
        self and from self to the new field.

        EXAMPLES: We construct a compositum of 3 quadratic fields, then
        find an optimized representation and transform elements back and
        forth.

        ::

            sage: K = NumberField([x^2 + p for p in [5, 3, 2]],'a').absolute_field('b'); K
            Number Field in b with defining polynomial x^8 + 40*x^6 + 352*x^4 + 960*x^2 + 576
            sage: L, from_L, to_L = K.optimized_representation()
            sage: L    # your answer may different, since algorithm is random
            Number Field in a14 with defining polynomial x^8 + 4*x^6 + 7*x^4 + 36*x^2 + 81
            sage: to_L(K.0)   # random
            4/189*a14^7 - 1/63*a14^6 + 1/27*a14^5 + 2/9*a14^4 - 5/27*a14^3 + 8/9*a14^2 + 3/7*a14 + 3/7
            sage: from_L(L.0)   # random
            1/1152*a1^7 + 1/192*a1^6 + 23/576*a1^5 + 17/96*a1^4 + 37/72*a1^3 + 5/6*a1^2 + 55/24*a1 + 3/4

        The transformation maps are mutually inverse isomorphisms.

        ::

            sage: from_L(to_L(K.0))
            b
            sage: to_L(from_L(L.0))     # random
            a14

        Number fields defined by non-monic and non-integral
        polynomials are supported (:trac:`252`)::

            sage: K.<a> = NumberField(7/9*x^3 + 7/3*x^2 - 56*x + 123)
            sage: K.optimized_representation()
            (Number Field in a1 with defining polynomial x^3 - 7*x - 7,
             Ring morphism:
               From: Number Field in a1 with defining polynomial x^3 - 7*x - 7
               To:   Number Field in a with defining polynomial 7/9*x^3 + 7/3*x^2 - 56*x + 123
               Defn: a1 |--> 7/225*a^2 - 7/75*a - 42/25,
             Ring morphism:
               From: Number Field in a with defining polynomial 7/9*x^3 + 7/3*x^2 - 56*x + 123
               To:   Number Field in a1 with defining polynomial x^3 - 7*x - 7
               Defn: a |--> -15/7*a1^2 + 9)
        """
        return self.optimized_subfields(degree=self.degree(), name=names, both_maps=both_maps)[0]

    def optimized_subfields(self, degree=0, name=None, both_maps=True):
        """
        Return optimized representations of many (but *not* necessarily
        all!) subfields of self of the given degree, or of all possible degrees if
        degree is 0.

        EXAMPLES::

            sage: K = NumberField([x^2 + p for p in [5, 3, 2]],'a').absolute_field('b'); K
            Number Field in b with defining polynomial x^8 + 40*x^6 + 352*x^4 + 960*x^2 + 576
            sage: L = K.optimized_subfields(name='b')
            sage: L[0][0]
            Number Field in b0 with defining polynomial x - 1
            sage: L[1][0]
            Number Field in b1 with defining polynomial x^2 - 3*x + 3
            sage: [z[0] for z in L]          # random -- since algorithm is random
            [Number Field in b0 with defining polynomial x - 1,
             Number Field in b1 with defining polynomial x^2 - x + 1,
             Number Field in b2 with defining polynomial x^4 - 5*x^2 + 25,
             Number Field in b3 with defining polynomial x^4 - 2*x^2 + 4,
             Number Field in b4 with defining polynomial x^8 + 4*x^6 + 7*x^4 + 36*x^2 + 81]

        We examine one of the optimized subfields in more detail::

            sage: M, from_M, to_M = L[2]
            sage: M                             # random
            Number Field in b2 with defining polynomial x^4 - 5*x^2 + 25
            sage: from_M     # may be slightly random
            Ring morphism:
              From: Number Field in b2 with defining polynomial x^4 - 5*x^2 + 25
              To:   Number Field in a1 with defining polynomial x^8 + 40*x^6 + 352*x^4 + 960*x^2 + 576
              Defn: b2 |--> -5/1152*a1^7 + 1/96*a1^6 - 97/576*a1^5 + 17/48*a1^4 - 95/72*a1^3 + 17/12*a1^2 - 53/24*a1 - 1

        The to_M map is None, since there is no map from K to M::

            sage: to_M

        We apply the from_M map to the generator of M, which gives a
        rather large element of `K`::

            sage: from_M(M.0)          # random
            -5/1152*a1^7 + 1/96*a1^6 - 97/576*a1^5 + 17/48*a1^4 - 95/72*a1^3 + 17/12*a1^2 - 53/24*a1 - 1

        Nevertheless, that large-ish element lies in a degree 4 subfield::

            sage: from_M(M.0).minpoly()   # random
            x^4 - 5*x^2 + 25

        TESTS:

        Number fields defined by non-monic and non-integral
        polynomials are supported (:trac:`252`)::

            sage: K.<a> = NumberField(2*x^4 + 6*x^2 + 1/2)
            sage: K.optimized_subfields()
            [
            (Number Field in a0 with defining polynomial x - 1, Ring morphism:
              From: Number Field in a0 with defining polynomial x - 1
              To:   Number Field in a with defining polynomial 2*x^4 + 6*x^2 + 1/2
              Defn: 1 |--> 1, None),
            (Number Field in a1 with defining polynomial x^2 - 2*x + 2, Ring morphism:
              From: Number Field in a1 with defining polynomial x^2 - 2*x + 2
              To:   Number Field in a with defining polynomial 2*x^4 + 6*x^2 + 1/2
              Defn: a1 |--> a^3 + 7/2*a + 1, None),
            (Number Field in a2 with defining polynomial x^2 - 2*x + 2, Ring morphism:
              From: Number Field in a2 with defining polynomial x^2 - 2*x + 2
              To:   Number Field in a with defining polynomial 2*x^4 + 6*x^2 + 1/2
              Defn: a2 |--> -a^3 - 7/2*a + 1, None),
            (Number Field in a3 with defining polynomial x^2 - 2, Ring morphism:
              From: Number Field in a3 with defining polynomial x^2 - 2
              To:   Number Field in a with defining polynomial 2*x^4 + 6*x^2 + 1/2
              Defn: a3 |--> a^2 + 3/2, None),
            (Number Field in a4 with defining polynomial x^2 + 1, Ring morphism:
              From: Number Field in a4 with defining polynomial x^2 + 1
              To:   Number Field in a with defining polynomial 2*x^4 + 6*x^2 + 1/2
              Defn: a4 |--> a^3 + 7/2*a, None),
            (Number Field in a5 with defining polynomial x^2 + 2, Ring morphism:
              From: Number Field in a5 with defining polynomial x^2 + 2
              To:   Number Field in a with defining polynomial 2*x^4 + 6*x^2 + 1/2
              Defn: a5 |--> 2*a^3 + 5*a, None),
            (Number Field in a6 with defining polynomial x^4 + 1, Ring morphism:
              From: Number Field in a6 with defining polynomial x^4 + 1
              To:   Number Field in a with defining polynomial 2*x^4 + 6*x^2 + 1/2
              Defn: a6 |--> a^3 + 1/2*a^2 + 5/2*a + 3/4, Ring morphism:
              From: Number Field in a with defining polynomial 2*x^4 + 6*x^2 + 1/2
              To:   Number Field in a6 with defining polynomial x^4 + 1
              Defn: a |--> -1/2*a6^3 + a6^2 - 1/2*a6)
            ]
        """
        return self._subfields_helper(degree=degree,name=name,
                                      both_maps=both_maps,optimize=True)

    def change_names(self, names):
        r"""
        Return number field isomorphic to self but with the given generator
        name.

        INPUT:


        -  ``names`` - should be exactly one variable name.


        Also, ``K.structure()`` returns from_K and to_K,
        where from_K is an isomorphism from K to self and to_K is an
        isomorphism from self to K.

        EXAMPLES::

            sage: K.<z> = NumberField(x^2 + 3); K
            Number Field in z with defining polynomial x^2 + 3
            sage: L.<ww> = K.change_names()
            sage: L
            Number Field in ww with defining polynomial x^2 + 3
            sage: L.structure()[0]
            Isomorphism given by variable name change map:
              From: Number Field in ww with defining polynomial x^2 + 3
              To:   Number Field in z with defining polynomial x^2 + 3
            sage: L.structure()[0](ww + 5/3)
            z + 5/3
        """
        return self.absolute_field(names)

    def subfields(self, degree=0, name=None):
        """
        Return all subfields of self of the given degree,
        or of all possible degrees if degree is 0.  The subfields are returned as
        absolute fields together with an embedding into self.  For the case of the
        field itself, the reverse isomorphism is also provided.

        EXAMPLES::

            sage: K.<a> = NumberField( [x^3 - 2, x^2 + x + 1] )
            sage: K = K.absolute_field('b')
            sage: S = K.subfields()
            sage: len(S)
            6
            sage: [k[0].polynomial() for k in S]
            [x - 3,
             x^2 - 3*x + 9,
             x^3 - 3*x^2 + 3*x + 1,
             x^3 - 3*x^2 + 3*x + 1,
             x^3 - 3*x^2 + 3*x - 17,
             x^6 - 3*x^5 + 6*x^4 - 11*x^3 + 12*x^2 + 3*x + 1]
            sage: R.<t> = QQ[]
            sage: L = NumberField(t^3 - 3*t + 1, 'c')
            sage: [k[1] for k in L.subfields()]
            [Ring morphism:
              From: Number Field in c0 with defining polynomial t
              To:   Number Field in c with defining polynomial t^3 - 3*t + 1
              Defn: 0 |--> 0,
             Ring morphism:
              From: Number Field in c1 with defining polynomial t^3 - 3*t + 1
              To:   Number Field in c with defining polynomial t^3 - 3*t + 1
              Defn: c1 |--> c]
            sage: len(L.subfields(2))
            0
            sage: len(L.subfields(1))
            1

        TESTS:

        Number fields defined by non-monic and non-integral
        polynomials are supported (:trac:`252`)::

            sage: K.<a> = NumberField(2*x^4 + 6*x^2 + 1/2)
            sage: K.subfields()
            [
            (Number Field in a0 with defining polynomial x, Ring morphism:
              From: Number Field in a0 with defining polynomial x
              To:   Number Field in a with defining polynomial 2*x^4 + 6*x^2 + 1/2
              Defn: 0 |--> 0, None),
            (Number Field in a1 with defining polynomial x^2 - 2, Ring morphism:
              From: Number Field in a1 with defining polynomial x^2 - 2
              To:   Number Field in a with defining polynomial 2*x^4 + 6*x^2 + 1/2
              Defn: a1 |--> a^2 + 3/2, None),
            (Number Field in a2 with defining polynomial x^2 + 4, Ring morphism:
              From: Number Field in a2 with defining polynomial x^2 + 4
              To:   Number Field in a with defining polynomial 2*x^4 + 6*x^2 + 1/2
              Defn: a2 |--> 2*a^3 + 7*a, None),
            (Number Field in a3 with defining polynomial x^2 + 2, Ring morphism:
              From: Number Field in a3 with defining polynomial x^2 + 2
              To:   Number Field in a with defining polynomial 2*x^4 + 6*x^2 + 1/2
              Defn: a3 |--> 2*a^3 + 5*a, None),
            (Number Field in a4 with defining polynomial x^4 + 1, Ring morphism:
              From: Number Field in a4 with defining polynomial x^4 + 1
              To:   Number Field in a with defining polynomial 2*x^4 + 6*x^2 + 1/2
              Defn: a4 |--> a^3 + 1/2*a^2 + 5/2*a + 3/4, Ring morphism:
              From: Number Field in a with defining polynomial 2*x^4 + 6*x^2 + 1/2
              To:   Number Field in a4 with defining polynomial x^4 + 1
              Defn: a |--> -1/2*a4^3 + a4^2 - 1/2*a4)
            ]
        """
        return self._subfields_helper(degree=degree, name=name,
                                      both_maps=True, optimize=False)

    def _subfields_helper(self, degree=0, name=None, both_maps=True, optimize=False):
        """
        Internal function: common code for optimized_subfields() and subfields().

        TESTS:

        Let's make sure embeddings are being respected::

            sage: K.<a> = NumberField(x^4 - 23, embedding=50)
            sage: K, CDF(a)
            (Number Field in a with defining polynomial x^4 - 23, 2.1899387030948425)
            sage: Ss = K.subfields(); len(Ss) # indirect doctest
            3
            sage: diffs = [ S.coerce_embedding()(S.gen()) - CDF(S_into_K(S.gen())) for S, S_into_K, _ in Ss ]
            sage: all(abs(diff) < 1e-5 for diff in diffs)
            True

            sage: L1, _, _ = K.subfields(2)[0]; L1, CDF(L1.gen()) # indirect doctest
            (Number Field in a0 with defining polynomial x^2 - 23, -4.795831523312721)

            If we take a different embedding of the large field, we get a
            different embedding of the degree 2 subfield::

            sage: K.<a> = NumberField(x^4 - 23, embedding=-50)
            sage: L2, _, _ = K.subfields(2)[0]; L2, CDF(L2.gen()) # indirect doctest
            (Number Field in a0 with defining polynomial x^2 - 23, -4.795831523312721)

        Test for :trac:`7695`::

            sage: F = CyclotomicField(7)
            sage: K = F.subfields(3)[0][0]
            sage: K
            Number Field in zeta7_0 with defining polynomial x^3 + x^2 - 2*x - 1

        """
        if name is None:
            name = self.variable_names()
        name = normalize_names(1, name)[0]
        try:
            return self.__subfields[name, degree, both_maps, optimize]
        except AttributeError:
            self.__subfields = {}
        except KeyError:
            pass
        f = self.pari_polynomial()
        if optimize:
            v = f.polred(2)
            elts = v[0]
            polys = v[1]
        else:
            v = f.nfsubfields(degree)
            elts = [x[1] for x in v]
            polys = [x[0] for x in v]

        R = self.polynomial_ring()

        embedding = None
        ans = []
        for i in range(len(elts)):
            f = R(polys[i])
            if not (degree == 0 or f.degree() == degree):
                continue
            a = self(elts[i], check=False)
            if self.coerce_embedding() is not None:
                embedding = self.coerce_embedding()(a)
            # trac 7695 add a _ to prevent zeta70 etc.
            if name[-1].isdigit():
                new_name= name+ '_' + str(i)
            else:
                new_name = name + str(i)
            K = NumberField(f, names=new_name, embedding=embedding)

            from_K = K.hom([a])    # check=False here ??   would be safe unless there are bugs.

            if both_maps and K.degree() == self.degree():
                g = K['x'](self.polynomial())
                v = g.roots()
                a = from_K(K.gen())
                for i in range(len(v)):
                    r = g.roots()[i][0]
                    to_K = self.hom([r])    # check=False here ??
                    if to_K(a) == K.gen():
                        break
            else:
                to_K = None
            ans.append((K, from_K, to_K))
        ans = Sequence(ans, immutable=True, cr=ans!=[])
        self.__subfields[name, degree, both_maps, optimize] = ans
        return ans

    def maximal_order(self, v=None):
        """
        Return the maximal order, i.e., the ring of integers, associated to
        this number field.

        INPUT:

        -  ``v`` - (default: ``None``) ``None``, a prime, or a list of primes.

           - if ``v`` is ``None``, return the maximal order.

           - if ``v`` is a prime, return an order that is `p`-maximal.

           - if ``v`` is a list, return an order that is maximal at each prime
             in the list ``v``.


        EXAMPLES:

        In this example, the maximal order cannot be generated by a single
        element::

            sage: k.<a> = NumberField(x^3 + x^2 - 2*x+8)
            sage: o = k.maximal_order()
            sage: o
            Maximal Order in Number Field in a with defining polynomial x^3 + x^2 - 2*x + 8

        We compute `p`-maximal orders for several `p`. Note
        that computing a `p`-maximal order is much faster in
        general than computing the maximal order::

            sage: p = next_prime(10^22); q = next_prime(10^23)
            sage: K.<a> = NumberField(x^3 - p*q)
            sage: K.maximal_order([3]).basis()
            [1/3*a^2 + 1/3*a + 1/3, a, a^2]
            sage: K.maximal_order([2]).basis()
            [1, a, a^2]
            sage: K.maximal_order([p]).basis()
            [1, a, a^2]
            sage: K.maximal_order([q]).basis()
            [1, a, a^2]
            sage: K.maximal_order([p,3]).basis()
            [1/3*a^2 + 1/3*a + 1/3, a, a^2]

        An example with bigger discriminant::

            sage: p = next_prime(10^97); q = next_prime(10^99)
            sage: K.<a> = NumberField(x^3 - p*q)
            sage: K.maximal_order(prime_range(10000)).basis()
            [1, a, a^2]
        """
        return self._maximal_order(self._normalize_prime_list(v))

    @cached_method
    def _maximal_order(self, v):
        r"""
        Helper method which adds caching to  :meth:`maximal_order`.

        EXAMPLES::

            sage: k.<a> = NumberField(x^3 + x^2 - 2*x+8)
            sage: k.maximal_order() is k.maximal_order() # indirect doctest
            True

        TESTS:

        Number fields defined by non-monic and non-integral
        polynomials are supported (:trac:`252`)::

            sage: K.<a> = NumberField(3*x^2 + 1)
            sage: K.maximal_order().basis()
            [3/2*a + 1/2, 3*a]
        """
        B = [self(b, check=False) for b in self._pari_integral_basis(v=v)]

        import sage.rings.number_field.order as order
        return order.absolute_order_from_module_generators(B,
                 check_integral=False, check_rank=False,
                 check_is_ring=False, is_maximal=not v)

    def order(self, *args, **kwds):
        r"""
        Return the order with given ring generators in the maximal order of
        this number field.

        INPUT:

        -  ``gens`` - list of elements in this number field; if no generators
           are given, just returns the cardinality of this number field
           (`\infty`) for consistency.

        -  ``check_is_integral`` - bool (default: ``True``), whether to check
           that each generator is integral.

        -  ``check_rank`` - bool (default: ``True``), whether to check that the
           ring generated by ``gens`` is of full rank.

        -  ``allow_subfield`` - bool (default: ``False``), if ``True`` and the
           generators do not generate an order, i.e., they generate a subring
           of smaller rank, instead of raising an error, return an order in a
           smaller number field.

        EXAMPLES::

            sage: k.<i> = NumberField(x^2 + 1)
            sage: k.order(2*i)
            Order in Number Field in i with defining polynomial x^2 + 1
            sage: k.order(10*i)
            Order in Number Field in i with defining polynomial x^2 + 1
            sage: k.order(3)
            Traceback (most recent call last):
            ...
            ValueError: the rank of the span of gens is wrong
            sage: k.order(i/2)
            Traceback (most recent call last):
            ...
            ValueError: each generator must be integral

        Alternatively, an order can be constructed by adjoining elements to
        `\ZZ`::

            sage: K.<a> = NumberField(x^3 - 2)
            sage: ZZ[a]
            Order in Number Field in a0 with defining polynomial x^3 - 2

        TESTS:

        We verify that :trac:`2480` is fixed::

            sage: K.<a> = NumberField(x^4 + 4*x^2 + 2)
            sage: B = K.integral_basis()
            sage: K.order(*B)
            Order in Number Field in a with defining polynomial x^4 + 4*x^2 + 2
            sage: K.order(B)
            Order in Number Field in a with defining polynomial x^4 + 4*x^2 + 2
            sage: K.order(gens=B)
            Order in Number Field in a with defining polynomial x^4 + 4*x^2 + 2
        """
        # set gens appropriately from the arguments
        gens = kwds.pop('gens', args)

        if len(gens) == 0:
            return NumberField_generic.order(self)
        if len(gens) == 1 and isinstance(gens[0], (list, tuple)):
            gens = gens[0]
        gens = map(self, gens)
        return self._order(tuple(gens), **kwds)

    @cached_method
    def _order(self, gens, **kwds):
        r"""
        Helper method for :meth:`order` which adds caching. See :meth:`order`
        for a description of the parameters and keyword parameters.

        TESTS:

        Test that caching works::

            sage: K.<a> = NumberField(x^3 - 2)
            sage: K.order(a) is K.order(a)
            True

        Keywords have no influence on the caching::

            sage: K.order(a) is K.order(a,check_is_integral=True) is K.order(a,check_is_integral=False)
            True

        Even if the order lives in a different field, caching works (currently,
        however, ``allow_subfield`` is incorrect :trac:`16046`)::

            sage: K.<a> = NumberField(x**4+3)
            sage: o = K.order([a**2], allow_subfield=True)
            sage: o is K.order([a**2], allow_subfield=True)
            True

        Different generators for the same order::

            sage: K.order(a) is K.order(a,a^2) is K.order(a^2,a)
            True

        """
        import sage.rings.number_field.order as order
        ret = order.absolute_order_from_ring_generators(gens, **kwds)
        # we make sure that the result is a unique parent even if it the order
        # lives in a different field
        if ret.ambient() is not self:
            return ret.ambient().order(gens, **kwds)

        gens = ret.basis()
        if self._order.is_in_cache(gens):
            # different ways of specifying the same set of generators lead to
            # the same order - this is to make sure that orders are unique
            # parents
            return self._order(gens)

        self._order.set_cache(ret, gens)
        return ret

    def vector_space(self):
        """
        Return a vector space V and isomorphisms self --> V and V --> self.

        OUTPUT:


        -  ``V`` - a vector space over the rational numbers

        -  ``from_V`` - an isomorphism from V to self

        -  ``to_V`` - an isomorphism from self to V


        EXAMPLES::

            sage: k.<a> = NumberField(x^3 + 2)
            sage: V, from_V, to_V  = k.vector_space()
            sage: from_V(V([1,2,3]))
            3*a^2 + 2*a + 1
            sage: to_V(1 + 2*a + 3*a^2)
            (1, 2, 3)
            sage: V
            Vector space of dimension 3 over Rational Field
            sage: to_V
            Isomorphism map:
              From: Number Field in a with defining polynomial x^3 + 2
              To:   Vector space of dimension 3 over Rational Field
            sage: from_V(to_V(2/3*a - 5/8))
            2/3*a - 5/8
            sage: to_V(from_V(V([0,-1/7,0])))
            (0, -1/7, 0)
        """
        try:
            return self.__vector_space
        except AttributeError:
            V = QQ**self.degree()
            from_V = maps.MapVectorSpaceToNumberField(V, self)
            to_V   = maps.MapNumberFieldToVectorSpace(self, V)
            self.__vector_space = (V, from_V, to_V)
            return self.__vector_space

    def absolute_vector_space(self):
        r"""
        Return vector space over `\QQ` corresponding to this
        number field, along with maps from that space to this number field
        and in the other direction.

        For an absolute extension this is identical to
        ``self.vector_space()``.

        EXAMPLES::

            sage: K.<a> = NumberField(x^3 - 5)
            sage: K.absolute_vector_space()
            (Vector space of dimension 3 over Rational Field,
             Isomorphism map:
              From: Vector space of dimension 3 over Rational Field
              To:   Number Field in a with defining polynomial x^3 - 5,
             Isomorphism map:
              From: Number Field in a with defining polynomial x^3 - 5
              To:   Vector space of dimension 3 over Rational Field)
        """
        return self.vector_space()


    def _galois_closure_and_embedding(self, names=None):
        r"""
        Return number field `K` that is the Galois closure of self and an
        embedding of self into `K`.

        INPUT:

        - ``names`` - variable name for Galois closure

        .. warning::

            This is an internal function; see :meth:`galois_closure`.

        EXAMPLES:

        For medium-sized Galois groups of fields with small discriminants,
        this computation is feasible::

            sage: K.<a> = NumberField(x^6 + 4*x^2 + 2)
            sage: K.galois_group(type='pari').order()
            48
            sage: L, phi = K._galois_closure_and_embedding('c')
            sage: phi.domain() is K, phi.codomain() is L
            (True, True)
            sage: L
            Number Field in c with defining polynomial x^48 + 8*x^46 - 20*x^44 - 520*x^42 + 12106*x^40 - 68344*x^38 + 463156*x^36 - 1823272*x^34 + 8984591*x^32 - 25016080*x^30 + 84949344*x^28 - 163504384*x^26 + 417511068*x^24 - 394687376*x^22 + 836352224*x^20 + 72845696*x^18 + 1884703919*x^16 + 732720520*x^14 + 3960878676*x^12 + 2507357768*x^10 + 5438373834*x^8 + 3888508744*x^6 + 4581432268*x^4 + 1765511400*x^2 + 1723993441
            sage: K.defining_polynomial()( phi(K.gen()) )
            0
        """
        if names is None:
            raise TypeError("You must specify the name of the generator.")

        try:
            # compose with variable renaming
            L = self.__galois_closure.change_names(names)
            L_to_orig, orig_to_L = L.structure()
            # "flatten" the composition by hand
            self_into_L = self.hom([ (orig_to_L * self.__galois_closure_embedding)(self.gen()) ])
            return (L, self_into_L)
        except AttributeError:
            pass

        # Compute degree of Galois closure if possible
        try:
            deg = self.galois_group(type='pari').order()
        except NotImplementedError:
            deg = None

        L, self_into_L = self.defining_polynomial().change_ring(self).splitting_field(names, map=True, degree_multiple=deg)
        self.__galois_closure = L
        self.__galois_closure_embedding = self_into_L
        return (self.__galois_closure, self.__galois_closure_embedding)

    def galois_closure(self, names=None, map=False):
        """
        Return number field `K` that is the Galois closure of self,
        i.e., is generated by all roots of the defining polynomial of
        self, and possibly an embedding of self into `K`.

        INPUT:

        - ``names`` - variable name for Galois closure

        - ``map`` - (default: False) also return an embedding of self into `K`

        EXAMPLES::

            sage: K.<a> = NumberField(x^4 - 2)
            sage: M = K.galois_closure('b'); M
            Number Field in b with defining polynomial x^8 + 28*x^4 + 2500
            sage: L.<a2> = K.galois_closure(); L
            Number Field in a2 with defining polynomial x^8 + 28*x^4 + 2500
            sage: K.galois_group(names=("a3")).order()
            8

        ::

            sage: phi = K.embeddings(L)[0]
            sage: phi(K.0)
            1/120*a2^5 + 19/60*a2
            sage: phi(K.0).minpoly()
            x^4 - 2

            sage: L, phi = K.galois_closure('b', map=True)
            sage: L
            Number Field in b with defining polynomial x^8 + 28*x^4 + 2500
            sage: phi
            Ring morphism:
              From: Number Field in a with defining polynomial x^4 - 2
              To:   Number Field in b with defining polynomial x^8 + 28*x^4 + 2500
              Defn: a |--> 1/240*b^5 - 41/120*b

        A cyclotomic field is already Galois::

            sage: K.<a> = NumberField(cyclotomic_polynomial(23))
            sage: L.<z> = K.galois_closure()
            sage: L
            Number Field in z with defining polynomial x^22 + x^21 + x^20 + x^19 + x^18 + x^17 + x^16 + x^15 + x^14 + x^13 + x^12 + x^11 + x^10 + x^9 + x^8 + x^7 + x^6 + x^5 + x^4 + x^3 + x^2 + x + 1

        TESTS:

        Let's make sure we're renaming correctly::

            sage: K.<a> = NumberField(x^4 - 2)
            sage: L, phi = K.galois_closure('cc', map=True)
            sage: L
            Number Field in cc with defining polynomial x^8 + 28*x^4 + 2500
            sage: phi
            Ring morphism:
              From: Number Field in a with defining polynomial x^4 - 2
              To:   Number Field in cc with defining polynomial x^8 + 28*x^4 + 2500
              Defn: a |--> 1/240*cc^5 - 41/120*cc
        """
        L, self_into_L = self._galois_closure_and_embedding(names)
        if map:
            return (L, self_into_L)
        else:
            return L

    def automorphisms(self):
        r"""
        Compute all Galois automorphisms of self.

        This uses PARI's ``nfgaloisconj`` and is much faster than root finding
        for many fields.

        EXAMPLES::

            sage: K.<a> = NumberField(x^2 + 10000)
            sage: K.automorphisms()
            [
            Ring endomorphism of Number Field in a with defining polynomial x^2 + 10000
              Defn: a |--> a,
            Ring endomorphism of Number Field in a with defining polynomial x^2 + 10000
              Defn: a |--> -a
            ]

        Here's a larger example, that would take some time if we found
        roots instead of using PARI's specialized machinery::

            sage: K = NumberField(x^6 - x^4 - 2*x^2 + 1, 'a')
            sage: len(K.automorphisms())
            2

        `L` is the Galois closure of `K`::

            sage: L = NumberField(x^24 - 84*x^22 + 2814*x^20 - 15880*x^18 - 409563*x^16 - 8543892*x^14 + 25518202*x^12 + 32831026956*x^10 - 672691027218*x^8 - 4985379093428*x^6 + 320854419319140*x^4 + 817662865724712*x^2 + 513191437605441, 'a')
            sage: len(L.automorphisms())
            24

        Number fields defined by non-monic and non-integral
        polynomials are supported (:trac:`252`)::

            sage: R.<x> = QQ[]
            sage: f = 7/9*x^3 + 7/3*x^2 - 56*x + 123
            sage: K.<a> = NumberField(f)
            sage: A = K.automorphisms(); A
            [
            Ring endomorphism of Number Field in a with defining polynomial 7/9*x^3 + 7/3*x^2 - 56*x + 123
              Defn: a |--> a,
            Ring endomorphism of Number Field in a with defining polynomial 7/9*x^3 + 7/3*x^2 - 56*x + 123
              Defn: a |--> -7/15*a^2 - 18/5*a + 96/5,
            Ring endomorphism of Number Field in a with defining polynomial 7/9*x^3 + 7/3*x^2 - 56*x + 123
              Defn: a |--> 7/15*a^2 + 13/5*a - 111/5
            ]
            sage: prod(x - sigma(a) for sigma in A) == f.monic()
            True
        """
        try:
            # this should be concordant with embeddings
            return self.__embeddings[self]
        except AttributeError:
            self.__embeddings = {}
        except KeyError:
            pass
        f = self.pari_polynomial('y')
        # Compute the conjugates of Mod(x, f).
        conj = self.pari_nf().nfgaloisconj()
        # Convert these to conjugates of self.gen().
        P = self._pari_absolute_structure()[1].lift()
        conj = sorted([self(P(g.Mod(f))) for g in conj])
        v = [self.hom([e]) for e in conj]    # check=False here?
        put_natural_embedding_first(v)
        self.__embeddings[self] = Sequence(v, cr=(v != []), immutable=True,
                                           check=False, universe=self.Hom(self))
        return self.__embeddings[self]

    def embeddings(self, K):
        """
        Compute all field embeddings of self into the field K (which need
        not even be a number field, e.g., it could be the complex numbers).
        This will return an identical result when given K as input again.

        If possible, the most natural embedding of self into K is put first
        in the list.

        INPUT:

        -  ``K`` - a number field

        EXAMPLES::

            sage: K.<a> = NumberField(x^3 - 2)
            sage: L.<a1> = K.galois_closure(); L
            Number Field in a1 with defining polynomial x^6 + 108
            sage: K.embeddings(L)[0]
            Ring morphism:
              From: Number Field in a with defining polynomial x^3 - 2
              To:   Number Field in a1 with defining polynomial x^6 + 108
              Defn: a |--> 1/18*a1^4
            sage: K.embeddings(L) is K.embeddings(L)
            True

        We embed a quadratic field into a cyclotomic field::

            sage: L.<a> = QuadraticField(-7)
            sage: K = CyclotomicField(7)
            sage: L.embeddings(K)
            [
            Ring morphism:
              From: Number Field in a with defining polynomial x^2 + 7
              To:   Cyclotomic Field of order 7 and degree 6
              Defn: a |--> 2*zeta7^4 + 2*zeta7^2 + 2*zeta7 + 1,
            Ring morphism:
              From: Number Field in a with defining polynomial x^2 + 7
              To:   Cyclotomic Field of order 7 and degree 6
              Defn: a |--> -2*zeta7^4 - 2*zeta7^2 - 2*zeta7 - 1
            ]

        We embed a cubic field in the complex numbers::

            sage: K.<a> = NumberField(x^3 - 2)
            sage: K.embeddings(CC)
            [
            Ring morphism:
              From: Number Field in a with defining polynomial x^3 - 2
              To:   Complex Field with 53 bits of precision
              Defn: a |--> -0.62996052494743... - 1.09112363597172*I,
            Ring morphism:
              From: Number Field in a with defining polynomial x^3 - 2
              To:   Complex Field with 53 bits of precision
              Defn: a |--> -0.62996052494743... + 1.09112363597172*I,
            Ring morphism:
              From: Number Field in a with defining polynomial x^3 - 2
              To:   Complex Field with 53 bits of precision
              Defn: a |--> 1.25992104989487
            ]

        Test that :trac:`15053` is fixed::

            sage: K = NumberField(x^3 - 2, 'a')
            sage: K.embeddings(GF(3))
            []
        """
        try:
            # this should be concordant with automorphisms
            return self.__embeddings[K]
        except AttributeError:
            self.__embeddings = {}
        except KeyError:
            pass
        if K is self:
            return self.automorphisms()
        if K.characteristic() != 0:
            return Sequence([], immutable=True, check=False, universe=self.Hom(K))

        f = self.defining_polynomial()
        r = sorted(f.roots(K, multiplicities=False))
        v = [self.hom([e], check=False) for e in r]
        # If there is an embedding that preserves variable names
        # then it is most natural, so we put it first.
        put_natural_embedding_first(v)

        self.__embeddings[K] = Sequence(v, cr=v!=[], immutable=True,
                                        check=False, universe=self.Hom(K))
        return self.__embeddings[K]

    def Minkowski_embedding(self, B=None, prec=None):
        r"""
        Return an nxn matrix over RDF whose columns are the images of the
        basis `\{1, \alpha, \dots, \alpha^{n-1}\}` of self over
        `\QQ` (as vector spaces), where here
        `\alpha` is the generator of self over
        `\QQ`, i.e. self.gen(0). If B is not None, return
        the images of the vectors in B as the columns instead. If prec is
        not None, use RealField(prec) instead of RDF.

        This embedding is the so-called "Minkowski embedding" of a number
        field in `\RR^n`: given the `n` embeddings
        `\sigma_1, \dots, \sigma_n` of self in
        `\CC`, write `\sigma_1, \dots, \sigma_r`
        for the real embeddings, and
        `\sigma_{r+1}, \dots, \sigma_{r+s}` for choices of one of
        each pair of complex conjugate embeddings (in our case, we simply
        choose the one where the image of `\alpha` has positive
        real part). Here `(r,s)` is the signature of self. Then the
        Minkowski embedding is given by

        .. math::

            x \mapsto ( \sigma_1(x), \dots,
                     \sigma_r(x), \sqrt{2}\Re(\sigma_{r+1}(x)),
                     \sqrt{2}\Im(\sigma_{r+1}(x)), \dots,
                     \sqrt{2}\Re(\sigma_{r+s}(x)),
                     \sqrt{2}\Im(\sigma_{r+s}(x)))

        Equivalently, this is an embedding of self in `\RR^n` so
        that the usual norm on `\RR^n` coincides with
        `|x| = \sum_i |\sigma_i(x)|^2` on self.

        TODO: This could be much improved by implementing homomorphisms
        over VectorSpaces.

        EXAMPLES::

            sage: F.<alpha> = NumberField(x^3+2)
            sage: F.Minkowski_embedding()
            [ 1.00000000000000 -1.25992104989487  1.58740105196820]
            [ 1.41421356237... 0.8908987181... -1.12246204830...]
            [0.000000000000000  1.54308184421...  1.94416129723...]
            sage: F.Minkowski_embedding([1, alpha+2, alpha^2-alpha])
            [ 1.00000000000000 0.740078950105127  2.84732210186307]
            [ 1.41421356237...  3.7193258428... -2.01336076644...]
            [0.000000000000000  1.54308184421... 0.40107945302...]
            sage: F.Minkowski_embedding() * (alpha + 2).vector().column()
            [0.740078950105127]
            [ 3.7193258428...]
            [ 1.54308184421...]
        """
        n = self.degree()
        if prec is None:
            R = sage.rings.real_double.RDF
        else:
            R = sage.rings.real_mpfr.RealField(prec)
        r,s = self.signature()
        places = self.places(prec=prec)

        if B is None:
            B = [ (self.gen(0))**i for i in range(n) ]

        A = ZZ['x']
        f = A.gen(0)**2-2
        sqrt2 = f.roots(R)[1][0]

        d = {}

        for col in range(n):

            for row in range(r):
                d[(row,col)] = places[row](B[col])

            for i in range(s):
                z = places[r+i](B[col])
                d[(r+2*i,col)] = z.real()*sqrt2
                d[(r+2*i+1,col)] = z.imag()*sqrt2


        M = sage.matrix.all.matrix(d)

        return M


    def places(self, all_complex=False, prec=None):
        """
        Return the collection of all infinite places of self.

        By default, this returns the set of real places as
        homomorphisms into RIF first, followed by a choice of one of
        each pair of complex conjugate homomorphisms into CIF.

        On the other hand, if prec is not None, we simply return places
        into RealField(prec) and ComplexField(prec) (or RDF, CDF if
        prec=53). One can also use ``prec=infinity``, which returns embeddings
        into the field `\overline{\QQ}` of algebraic numbers (or its subfield
        `\mathbb{A}` of algebraic reals); this permits exact computatation, but
        can be extremely slow.

        There is an optional flag all_complex, which defaults to False. If
        all_complex is True, then the real embeddings are returned as
        embeddings into CIF instead of RIF.

        EXAMPLES::

            sage: F.<alpha> = NumberField(x^3-100*x+1) ; F.places()
            [Ring morphism:
            From: Number Field in alpha with defining polynomial x^3 - 100*x + 1
            To:   Real Field with 106 bits of precision
            Defn: alpha |--> -10.00499625499181184573367219280,
            Ring morphism:
            From: Number Field in alpha with defining polynomial x^3 - 100*x + 1
            To:   Real Field with 106 bits of precision
            Defn: alpha |--> 0.01000001000003000012000055000273,
            Ring morphism:
            From: Number Field in alpha with defining polynomial x^3 - 100*x + 1
            To:   Real Field with 106 bits of precision
            Defn: alpha |--> 9.994996244991781845613530439509]

        ::

            sage: F.<alpha> = NumberField(x^3+7) ; F.places()
            [Ring morphism:
            From: Number Field in alpha with defining polynomial x^3 + 7
            To:   Real Field with 106 bits of precision
            Defn: alpha |--> -1.912931182772389101199116839549,
            Ring morphism:
            From: Number Field in alpha with defining polynomial x^3 + 7
            To:   Complex Field with 53 bits of precision
            Defn: alpha |--> 0.956465591386195 + 1.65664699997230*I]

        ::

            sage: F.<alpha> = NumberField(x^3+7) ; F.places(all_complex=True)
            [Ring morphism:
            From: Number Field in alpha with defining polynomial x^3 + 7
            To:   Complex Field with 53 bits of precision
            Defn: alpha |--> -1.91293118277239,
            Ring morphism:
            From: Number Field in alpha with defining polynomial x^3 + 7
            To:   Complex Field with 53 bits of precision
            Defn: alpha |--> 0.956465591386195 + 1.65664699997230*I]
            sage: F.places(prec=10)
            [Ring morphism:
            From: Number Field in alpha with defining polynomial x^3 + 7
            To:   Real Field with 10 bits of precision
            Defn: alpha |--> -1.9,
            Ring morphism:
            From: Number Field in alpha with defining polynomial x^3 + 7
            To:   Complex Field with 10 bits of precision
            Defn: alpha |--> 0.96 + 1.7*I]
        """
        if prec is None:
            R = RIF
            C = CIF

        elif prec == 53:
            R = sage.rings.real_double.RDF
            C = sage.rings.complex_double.CDF

        elif prec == Infinity:
            R = sage.rings.all.AA
            C = sage.rings.all.QQbar

        else:
            R = sage.rings.real_mpfr.RealField(prec)
            C = sage.rings.complex_field.ComplexField(prec)

        ## first, find the intervals with roots, and see how much
        ## precision we need to approximate the roots
        ##
        all_intervals = [ x[0] for x in self.defining_polynomial().roots(C) ]

        ## first, set up the real places
        if all_complex:
            real_intervals = [ x for x in all_intervals if x.imag().is_zero() ]
        else:
            real_intervals = [ x[0] for x in self.defining_polynomial().roots(R) ]

        if prec is None:
            real_places = [ self.hom([i.center()], check=False) for i in real_intervals ]

            complex_places = [ self.hom([i.center()], check=False) for i in
                               all_intervals if i.imag() > 0 ]
        else:
            real_places = [ self.hom([i], check=False) for i in real_intervals ]

            complex_places = [ self.hom([i], check=False) for i in
                               all_intervals if i.imag() > 0 ]

        return real_places + complex_places

    def real_places(self, prec=None):
        """
        Return all real places of self as homomorphisms into RIF.

        EXAMPLES::

            sage: F.<alpha> = NumberField(x^4-7) ; F.real_places()
            [Ring morphism:
            From: Number Field in alpha with defining polynomial x^4 - 7
            To:   Real Field with 106 bits of precision
            Defn: alpha |--> -1.626576561697785743211232345494,
            Ring morphism:
            From: Number Field in alpha with defining polynomial x^4 - 7
            To:   Real Field with 106 bits of precision
            Defn: alpha |--> 1.626576561697785743211232345494]
        """
        return self.places(prec=prec)[0:self.signature()[0]]

    def relativize(self, alpha, names, structure=None):
        r"""
        Given an element in self or an embedding of a subfield into self,
        return a relative number field `K` isomorphic to self that is relative
        over the absolute field `\QQ(\alpha)` or the domain of `alpha`, along
        with isomorphisms from `K` to self and from self to `K`.

        INPUT:

        - ``alpha`` - an element of self  or an embedding of a subfield into
          self
        - ``names`` - 2-tuple of names of generator for output field K and the
          subfield QQ(alpha) names[0] generators K and names[1] QQ(alpha).
        - ``structure`` -- an instance of
          :class:`structure.NumberFieldStructure` or ``None`` (default:
          ``None``), if ``None``, then the resulting field's :meth:`structure`
          will return isomorphisms from and to this field. Otherwise, the field
          will be equipped with ``structure``.

        OUTPUT:

        K -- relative number field

        Also, ``K.structure()`` returns from_K and to_K, where
        from_K is an isomorphism from K to self and to_K is an isomorphism
        from self to K.

        EXAMPLES::

            sage: K.<a> = NumberField(x^10 - 2)
            sage: L.<c,d> = K.relativize(a^4 + a^2 + 2); L
            Number Field in c with defining polynomial x^2 - 1/5*d^4 + 8/5*d^3 - 23/5*d^2 + 7*d - 18/5 over its base field
            sage: c.absolute_minpoly()
            x^10 - 2
            sage: d.absolute_minpoly()
            x^5 - 10*x^4 + 40*x^3 - 90*x^2 + 110*x - 58
            sage: (a^4 + a^2 + 2).minpoly()
            x^5 - 10*x^4 + 40*x^3 - 90*x^2 + 110*x - 58
            sage: from_L, to_L = L.structure()
            sage: to_L(a)
            c
            sage: to_L(a^4 + a^2 + 2)
            d
            sage: from_L(to_L(a^4 + a^2 + 2))
            a^4 + a^2 + 2

        The following demonstrates distinct embeddings of a subfield into a
        larger field::

            sage: K.<a> = NumberField(x^4 + 2*x^2 + 2)
            sage: K0 = K.subfields(2)[0][0]; K0
            Number Field in a0 with defining polynomial x^2 - 2*x + 2
            sage: rho, tau = K0.embeddings(K)
            sage: L0 = K.relativize(rho(K0.gen()), 'b'); L0
            Number Field in b0 with defining polynomial x^2 - b1 + 2 over its base field
            sage: L1 = K.relativize(rho, 'b'); L1
            Number Field in b with defining polynomial x^2 - a0 + 2 over its base field
            sage: L2 = K.relativize(tau, 'b'); L2
            Number Field in b with defining polynomial x^2 + a0 over its base field
            sage: L0.base_field() is K0
            False
            sage: L1.base_field() is K0
            True
            sage: L2.base_field() is K0
            True

        Here we see that with the different embeddings, the relative norms are
        different::

            sage: a0 = K0.gen()
            sage: L1_into_K, K_into_L1 = L1.structure()
            sage: L2_into_K, K_into_L2 = L2.structure()
            sage: len(K.factor(41))
            4
            sage: w1 = -a^2 + a + 1; P = K.ideal([w1])
            sage: Pp = L1.ideal(K_into_L1(w1)).ideal_below(); Pp == K0.ideal([4*a0 + 1])
            True
            sage: Pp == w1.norm(rho)
            True

            sage: w2 = a^2 + a - 1; Q = K.ideal([w2])
            sage: Qq = L2.ideal(K_into_L2(w2)).ideal_below(); Qq == K0.ideal([-4*a0 + 9])
            True
            sage: Qq == w2.norm(tau)
            True

            sage: Pp == Qq
            False

        TESTS:

        We can relativize over the whole field::

            sage: K.<a> = NumberField(x^4 + 2*x^2 + 2)
            sage: K.relativize(K.gen(), 'a')
            Number Field in a0 with defining polynomial x - a1 over its base field
            sage: K.relativize(2*K.gen(), 'a')
            Number Field in a0 with defining polynomial x - 1/2*a1 over its base field

        We can relativize over the prime field::

            sage: L = K.relativize(K(1), 'a'); L
            Number Field in a0 with defining polynomial x^4 + 2*x^2 + 2 over its base field
            sage: L.base_field()
            Number Field in a1 with defining polynomial x - 1
            sage: L.base_field().base_field()
            Rational Field

            sage: L = K.relativize(K(2), 'a'); L
            Number Field in a0 with defining polynomial x^4 + 2*x^2 + 2 over its base field
            sage: L.base_field()
            Number Field in a1 with defining polynomial x - 2
            sage: L.base_field().base_field()
            Rational Field

            sage: L = K.relativize(K(0), 'a'); L
            Number Field in a0 with defining polynomial x^4 + 2*x^2 + 2 over its base field
            sage: L.base_field()
            Number Field in a1 with defining polynomial x
            sage: L.base_field().base_field()
            Rational Field

        We can relativize over morphisms returned by self.subfields()::

            sage: L = NumberField(x^4 + 1, 'a')
            sage: [L.relativize(h, 'c') for (f,h,i) in L.subfields()]
            [Number Field in c with defining polynomial x^4 + 1 over its base field,
             Number Field in c with defining polynomial x^2 - a1*x + 1 over its base field,
             Number Field in c with defining polynomial x^2 - 1/2*a2 over its base field,
             Number Field in c with defining polynomial x^2 - a3*x - 1 over its base field,
             Number Field in c with defining polynomial x - a4 over its base field]

        We can relativize over a relative field::

            sage: K.<z> = CyclotomicField(16)
            sage: L, L_into_K, _ = K.subfields(4)[0]; L
            Number Field in z0 with defining polynomial x^4 + 16
            sage: F, F_into_L, _ = L.subfields(2)[0]; F
            Number Field in z0_0 with defining polynomial x^2 + 64

            sage: L_over_F = L.relativize(F_into_L, 'c'); L_over_F
            Number Field in c with defining polynomial x^2 - 1/2*z0_0 over its base field
            sage: L_over_F_into_L, _ = L_over_F.structure()

            sage: K_over_rel = K.relativize(L_into_K * L_over_F_into_L, 'a'); K_over_rel
            Number Field in a with defining polynomial x^2 - 1/2*c over its base field
            sage: K_over_rel.base_field() is L_over_F
            True
            sage: K_over_rel.structure()
            (Relative number field morphism:
              From: Number Field in a with defining polynomial x^2 - 1/2*c over its base field
              To:   Cyclotomic Field of order 16 and degree 8
              Defn: a |--> z
                    c |--> 2*z^2
                    z0_0 |--> 8*z^4, Ring morphism:
              From: Cyclotomic Field of order 16 and degree 8
              To:   Number Field in a with defining polynomial x^2 - 1/2*c over its base field
              Defn: z |--> a)

        We can relativize over a really large field::

            sage: K.<a> = CyclotomicField(3^3*2^3)
            sage: R = K.relativize(a^(3^2), 't'); R
            Number Field in t0 with defining polynomial x^9 - t1 over its base field
            sage: R.structure()
            (Relative number field morphism:
              From: Number Field in t0 with defining polynomial x^9 - t1 over its base field
              To:   Cyclotomic Field of order 216 and degree 72
              Defn: t0 |--> a
                    t1 |--> a^9,
             Ring morphism:
              From: Cyclotomic Field of order 216 and degree 72
              To:   Number Field in t0 with defining polynomial x^9 - t1 over its base field
              Defn: a |--> t0)

        Only one name is required when a morphism is given (fixing :trac:`12005`)::

            sage: R.<x> = PolynomialRing(QQ)
            sage: K.<i> = NumberField(x^2 + 1)
            sage: L.<b> = NumberField(x^4 - x^2 + 1)
            sage: phi = K.hom(b^3, L)
            sage: M.<r> = L.relativize(phi)
            sage: M
            Number Field in r with defining polynomial x^2 - i*x - 1 over its base field
            sage: M.base_field()
            Number Field in i with defining polynomial x^2 + 1
        """
        # step 1: construct the abstract field generated by alpha.w
        # step 2: make a relative extension of it.
        # step 3: construct isomorphisms
        from sage.all import vector, matrix

        from sage.categories.map import is_Map
        if is_Map(alpha):
            # alpha better be a morphism with codomain self
            if alpha.codomain() != self:
                raise ValueError("Co-domain of morphism must be self")
            L = alpha.domain()
            alpha = alpha(L.gen()) # relativize over phi's domain
            if L is QQ:
                from sage.rings.all import polygen
                f = polygen(QQ)
            else:
                f = L.defining_polynomial() # = alpha.minpoly()
            names = normalize_names(1, names)
        else:
            # alpha must be an element coercible to self
            alpha = self(alpha)
            f = alpha.minpoly()
            names = normalize_names(2, names)
            L = NumberField(f, names[1])

        # now we do some linear algebra to find the minpoly of self.gen() over L
        L_into_self = L.hom([alpha])

        extdeg = self.absolute_degree() // L.absolute_degree() # [ L : self ]
        a = self.gen()

        # we will find a linear relation between small powers of a over L
        basis = [ a**i * b for i in range(extdeg) for b in map(L_into_self, L.power_basis()) ]
        basis.append(a**extdeg) # this one makes the basis no longer a basis
        mat = matrix([ b.vector() for b in basis ])
        soln_space = mat.left_kernel(mat.row_space()(0))
        # the solution space is one dimensional and the last entry is non-zero
        # because a satisfies no smaller linear relation
        assert soln_space.dimension() == 1
        (reln, ) = soln_space.basis()
        assert reln[-1] != 0
        reln = reln * ~reln[-1]

        # now we need to get those coeffs in L
        coeff_mat = matrix(extdeg, f.degree(), list(reln)[:-1]) # easy way to divide into the correct lengths
        coeffs_in_L = [ r*vector(L.power_basis()) for r in coeff_mat.rows() ]
        # f is the minimal polynomial of a over L
        f = L['x'](coeffs_in_L + [1])
        # sanity check...

        mp_in_self = self['x']([L_into_self(_) for _ in f.coefficients(sparse=False)])
        assert mp_in_self(a) == 0

        if structure is None:
            from sage.rings.number_field.structure import RelativeFromAbsolute
            structure = RelativeFromAbsolute(self, alpha)
        if L is QQ:
            return L.extension(f, names[0])
        else:
            return L.extension(f, names[0], structure=structure)

    # Synonyms so that terminology appropriate to relative number fields
    # can be applied to an absolute number field:

    def absolute_degree(self):
        """
        A synonym for degree.

        EXAMPLES::

            sage: K.<i> = NumberField(x^2 + 1)
            sage: K.absolute_degree()
            2
        """
        return self.degree()

    def relative_degree(self):
        """
        A synonym for degree.

        EXAMPLES::

            sage: K.<i> = NumberField(x^2 + 1)
            sage: K.relative_degree()
            2
        """
        return self.degree()

    def absolute_polynomial(self):
        """
        A synonym for polynomial.

        EXAMPLES::

            sage: K.<i> = NumberField(x^2 + 1)
            sage: K.absolute_polynomial()
            x^2 + 1
        """
        return self.polynomial()

    def relative_polynomial(self):
        """
        A synonym for polynomial.

        EXAMPLES::

            sage: K.<i> = NumberField(x^2 + 1)
            sage: K.relative_polynomial()
            x^2 + 1
        """
        return self.polynomial()

    def absolute_vector_space(self):
        """
        A synonym for vector_space.

        EXAMPLES::

            sage: K.<i> = NumberField(x^2 + 1)
            sage: K.absolute_vector_space()
            (Vector space of dimension 2 over Rational Field,
             Isomorphism map:
              From: Vector space of dimension 2 over Rational Field
              To:   Number Field in i with defining polynomial x^2 + 1,
             Isomorphism map:
              From: Number Field in i with defining polynomial x^2 + 1
              To:   Vector space of dimension 2 over Rational Field)
        """
        return self.vector_space()

    def relative_vector_space(self):
        """
        A synonym for vector_space.

        EXAMPLES::

            sage: K.<i> = NumberField(x^2 + 1)
            sage: K.relative_vector_space()
            (Vector space of dimension 2 over Rational Field,
             Isomorphism map:
              From: Vector space of dimension 2 over Rational Field
              To:   Number Field in i with defining polynomial x^2 + 1,
             Isomorphism map:
              From: Number Field in i with defining polynomial x^2 + 1
              To:   Vector space of dimension 2 over Rational Field)
        """
        return self.vector_space()

    def absolute_discriminant(self):
        """
        A synonym for discriminant.

        EXAMPLES::

            sage: K.<i> = NumberField(x^2 + 1)
            sage: K.absolute_discriminant()
            -4
        """
        return self.discriminant()

    def relative_discriminant(self):
        """
        A synonym for discriminant.

        EXAMPLES::

            sage: K.<i> = NumberField(x^2 + 1)
            sage: K.relative_discriminant()
            -4
        """
        return self.discriminant()

    def absolute_different(self):
        """
        A synonym for different.

        EXAMPLES::

            sage: K.<i> = NumberField(x^2 + 1)
            sage: K.absolute_different()
            Fractional ideal (2)
        """
        return self.different()

    def relative_different(self):
        """
        A synonym for different.

        EXAMPLES::

            sage: K.<i> = NumberField(x^2 + 1)
            sage: K.relative_different()
            Fractional ideal (2)
        """
        return self.different()

    def hilbert_symbol(self, a, b, P = None):
        r"""
        Returns the Hilbert symbol `(a,b)_P` for a prime P of self
        and non-zero elements a and b of self.
        If P is omitted, return the global Hilbert symbol `(a,b)` instead.

        INPUT:

        - ``a``, ``b`` -- elements of self

        - ``P`` -- (default: None) If `P` is ``None``, compute the global
          symbol.  Otherwise, `P` should be either a prime ideal of self
          (which may also be given as a generator or set of generators)
          or a real or complex embedding.

        OUTPUT:

        If a or b is zero, returns 0.

        If a and b are non-zero and P is specified, returns
        the Hilbert symbol `(a,b)_P`, which is 1 if the equation
        `a x^2 + b y^2 = 1` has a solution in the completion of
        self at P, and is -1 otherwise.

        If a and b are non-zero and P is unspecified, returns 1
        if the equation has a solution in self and -1 otherwise.

        EXAMPLES:

        Some global examples::

            sage: K.<a> = NumberField(x^2 - 23)
            sage: K.hilbert_symbol(0, a+5)
            0
            sage: K.hilbert_symbol(a, 0)
            0
            sage: K.hilbert_symbol(-a, a+1)
            1
            sage: K.hilbert_symbol(-a, a+2)
            -1
            sage: K.hilbert_symbol(a, a+5)
            -1

        That the latter two are unsolvable should be visible in local
        obstructions.  For the first, this is a prime ideal above 19.
        For the second, the ramified prime above 23::

            sage: K.hilbert_symbol(-a, a+2, a+2)
            -1
            sage: K.hilbert_symbol(a, a+5, K.ideal(23).factor()[0][0])
            -1

        More local examples::

            sage: K.hilbert_symbol(a, 0, K.ideal(5))
            0
            sage: K.hilbert_symbol(a, a+5, K.ideal(5))
            1
            sage: K.hilbert_symbol(a+1, 13, (a+6)*K.maximal_order())
            -1
            sage: [emb1, emb2] = K.embeddings(AA)
            sage: K.hilbert_symbol(a, -1, emb1)
            -1
            sage: K.hilbert_symbol(a, -1, emb2)
            1

        Ideals P can be given by generators::

            sage: K.<a> = NumberField(x^5 - 23)
            sage: pi = 2*a^4 + 3*a^3 + 4*a^2 + 15*a + 11
            sage: K.hilbert_symbol(a, a+5, pi)
            1
            sage: rho = 2*a^4 + 3*a^3 + 4*a^2 + 15*a + 11
            sage: K.hilbert_symbol(a, a+5, rho)
            1

        This also works for non-principal ideals::

            sage: K.<a> = QuadraticField(-5)
            sage: P = K.ideal(3).factor()[0][0]
            sage: P.gens_reduced()  # random, could be the other factor
            (3, a + 1)
            sage: K.hilbert_symbol(a, a+3, P)
            1
            sage: K.hilbert_symbol(a, a+3, [3, a+1])
            1

        Primes above 2::

            sage: K.<a> = NumberField(x^5 - 23)
            sage: O = K.maximal_order()
            sage: p = [p[0] for p in (2*O).factor() if p[0].norm() == 16][0]
            sage: K.hilbert_symbol(a, a+5, p)
            1
            sage: K.hilbert_symbol(a, 2, p)
            1
            sage: K.hilbert_symbol(-1, a-2, p)
            -1

        Various real fields are allowed::

            sage: K.<a> = NumberField(x^3+x+1)
            sage: K.hilbert_symbol(a/3, 1/2, K.embeddings(RDF)[0])
            1
            sage: K.hilbert_symbol(a/5, -1, K.embeddings(RR)[0])
            -1
            sage: [K.hilbert_symbol(a, -1, e) for e in K.embeddings(AA)]
            [-1]

        Real embeddings are not allowed to be disguised as complex embeddings::

            sage: K.<a> = QuadraticField(5)
            sage: K.hilbert_symbol(-1, -1, K.embeddings(CC)[0])
            Traceback (most recent call last):
            ...
            ValueError: Possibly real place (=Ring morphism:
              From: Number Field in a with defining polynomial x^2 - 5
              To:   Complex Field with 53 bits of precision
              Defn: a |--> -2.23606797749979) given as complex embedding in hilbert_symbol. Is it real or complex?
            sage: K.hilbert_symbol(-1, -1, K.embeddings(QQbar)[0])
            Traceback (most recent call last):
            ...
            ValueError: Possibly real place (=Ring morphism:
              From: Number Field in a with defining polynomial x^2 - 5
              To:   Algebraic Field
              Defn: a |--> -2.236067977499790?) given as complex embedding in hilbert_symbol. Is it real or complex?
            sage: K.<b> = QuadraticField(-5)
            sage: K.hilbert_symbol(-1, -1, K.embeddings(CDF)[0])
            1
            sage: K.hilbert_symbol(-1, -1, K.embeddings(QQbar)[0])
            1

        a and b do not have to be integral or coprime::

            sage: K.<i> = QuadraticField(-1)
            sage: O = K.maximal_order()
            sage: K.hilbert_symbol(1/2, 1/6, 3*O)
            1
            sage: p = 1+i
            sage: K.hilbert_symbol(p, p, p)
            1
            sage: K.hilbert_symbol(p, 3*p, p)
            -1
            sage: K.hilbert_symbol(3, p, p)
            -1
            sage: K.hilbert_symbol(1/3, 1/5, 1+i)
            1
            sage: L = QuadraticField(5, 'a')
            sage: L.hilbert_symbol(-3, -1/2, 2)
            1

        Various other examples::

            sage: K.<a> = NumberField(x^3+x+1)
            sage: K.hilbert_symbol(-6912, 24, -a^2-a-2)
            1
            sage: K.<a> = NumberField(x^5-23)
            sage: P = K.ideal(-1105*a^4 + 1541*a^3 - 795*a^2 - 2993*a + 11853)
            sage: Q = K.ideal(-7*a^4 + 13*a^3 - 13*a^2 - 2*a + 50)
            sage: b = -a+5
            sage: K.hilbert_symbol(a,b,P)
            1
            sage: K.hilbert_symbol(a,b,Q)
            1
            sage: K.<a> = NumberField(x^5-23)
            sage: P = K.ideal(-1105*a^4 + 1541*a^3 - 795*a^2 - 2993*a + 11853)
            sage: K.hilbert_symbol(a, a+5, P)
            1
            sage: K.hilbert_symbol(a, 2, P)
            1
            sage: K.hilbert_symbol(a+5, 2, P)
            -1
            sage: K.<a> = NumberField(x^3 - 4*x + 2)
            sage: K.hilbert_symbol(2, -2, K.primes_above(2)[0])
            1

        Check that the bug reported at :trac:`16043` has been fixed::

            sage: K.<a> = NumberField(x^2 + 5)
            sage: p = K.primes_above(2)[0]; p
            Fractional ideal (2, a + 1)
            sage: K.hilbert_symbol(2*a, -1, p)
            1
            sage: K.hilbert_symbol(2*a, 2, p)
            -1
            sage: K.hilbert_symbol(2*a, -2, p)
            -1

        AUTHOR:

        - Aly Deines (2010-08-19): part of the doctests

        - Marco Streng (2010-12-06)
        """
        if a.is_zero() or b.is_zero():
            return 0
        a = self(a)
        b = self(b)
        if P is None:
            return pari(self).nfhilbert(a, b)

        from sage.rings.morphism import is_RingHomomorphism
        if is_RingHomomorphism(P):
            if not P.domain() == self:
                raise ValueError("Domain of P (=%s) should be self (=%s) in self.hilbert_symbol" % (P, self))
            codom = P.codomain()
            from sage.rings.complex_field import is_ComplexField
            from sage.rings.complex_interval_field import is_ComplexIntervalField
            from sage.rings.real_mpfr import is_RealField
            from sage.rings.all import (AA, CDF, QQbar, RDF)
            if is_ComplexField(codom) or is_ComplexIntervalField(codom) or \
                                         codom is CDF or codom is QQbar:
                if P(self.gen()).imag() == 0:
                    raise ValueError("Possibly real place (=%s) given as complex embedding in hilbert_symbol. Is it real or complex?" % P)
                return 1
            if is_RealField(codom) or codom is RDF or codom is AA:
                if P(a) > 0 or P(b) > 0:
                    return 1
                return -1
        if not is_NumberFieldIdeal(P):
            P = self.ideal(P)
        if not P.number_field() == self:
            raise ValueError("P (=%s) should be an ideal of self (=%s) in hilbert_symbol, not of %s" % (P, self, P.number_field()))
        if not P.is_prime():
            raise ValueError("Non-prime ideal P (=%s) in hilbert_symbol" % P)
        return pari(self).nfhilbert(a, b, P.pari_prime())

    def hilbert_conductor(self,a,b):
        """
        This is the product of all (finite) primes where the Hilbert symbol is -1.
        What is the same, this is the (reduced) discriminant of the quaternion
        algebra `(a,b)` over a number field.

        INPUT:

        - ``a``, ``b`` -- elements of the number field ``self``

        OUTPUT:

        - squarefree ideal of the ring of integers of ``self``

        EXAMPLES::

            sage: F.<a> = NumberField(x^2-x-1)
            sage: F.hilbert_conductor(2*a,F(-1))
            Fractional ideal (2)
            sage: K.<b> = NumberField(x^3-4*x+2)
            sage: K.hilbert_conductor(K(2),K(-2))
            Fractional ideal (1)
            sage: K.hilbert_conductor(K(2*b),K(-2))
            Fractional ideal (b^2 + b - 2)

        AUTHOR:

        - Aly Deines

        """
        a, b = self(a), self(b)
        d = self.ideal(1)
        for p in union(union( self.ideal(2).prime_factors(), self.ideal(a).prime_factors()), self.ideal(b).prime_factors()):
            if self.hilbert_symbol(a,b,p) == -1:
                d *= p
        return d

    def elements_of_bounded_height(self,bound,precision=53,LLL=False):
        r"""
        Return an iterator over the elements of ``self`` with relative
        multiplicative height at most ``bound``.

        The algorithm requires floating point arithmetic, so the user is
        allowed to specify the precision for such calculations.

        It might be helpful to work with an LLL-reduced system of fundamental
        units, so the user has the option to perform an LLL reduction for the
        fundamental units by setting ``LLL`` to True.

        Certain computations may be faster assuming GRH, which may be done
        globally by using the number_field(True/False) switch.

        For details: See [Doyle-Krumm]_.

        INPUT:

        - ``bound`` - a real number
        - ``precision`` - (default: 53) a positive integer
        - ``LLL`` - (default: False) a boolean value

        OUTPUT:

        - an iterator of number field elements

        .. WARNING::

           In the current implementation, the output of the algorithm cannot be
           guaranteed to be correct due to the necessity of floating point
           computations. In some cases, the default 53-bit precision is
           considerably lower than would be required for the algorithm to
           generate correct output.

        .. TODO::

           Should implement a version of the algorithm that guarantees correct
           output. See Algorithm 4 in [Doyle-Krumm]_ for details of an
           implementation that takes precision issues into account.

        EXAMPLES:

        There are no elements in a number field with multiplicative height less
        than 1::

            sage: K.<g> = NumberField(x^5 - x + 19)
            sage: list(K.elements_of_bounded_height(0.9))
            []

        The only elements in a number field of height 1 are 0 and the roots of
        unity::

            sage: K.<a> = NumberField(x^2 + x + 1)
            sage: list(K.elements_of_bounded_height(1))
            [0, a + 1, a, -1, -a - 1, -a, 1]

        ::

            sage: K.<a> = CyclotomicField(20)
            sage: len(list(K.elements_of_bounded_height(1)))
            21

        The elements in the output iterator all have relative multiplicative
        height at most the input bound::

            sage: K.<a> = NumberField(x^6 + 2)
            sage: L = K.elements_of_bounded_height(5)
            sage: for t in L:
            ....:     exp(6*t.global_height())
            ....:
            1.00000000000000
            1.00000000000000
            1.00000000000000
            2.00000000000000
            2.00000000000000
            2.00000000000000
            2.00000000000000
            4.00000000000000
            4.00000000000000
            4.00000000000000
            4.00000000000000

        ::

            sage: K.<a> = NumberField(x^2 - 71)
            sage: L = K.elements_of_bounded_height(20)
            sage: all(exp(2*t.global_height()) <= 20 for t in L) # long time (5 s)
            True

        ::

            sage: K.<a> = NumberField(x^2 + 17)
            sage: L = K.elements_of_bounded_height(120)
            sage: len(list(L))
            9047

        ::

            sage: K.<a> = NumberField(x^4 - 5)
            sage: L = K.elements_of_bounded_height(50)
            sage: len(list(L)) # long time (2 s)
            2163

        ::

            sage: K.<a> = CyclotomicField(13)
            sage: L = K.elements_of_bounded_height(2)
            sage: len(list(L)) # long time (3 s)
            27

        ::

            sage: K.<a> = NumberField(x^6 + 2)
            sage: L = K.elements_of_bounded_height(60, precision=100)
            sage: len(list(L)) # long time (5 s)
            1899

        ::

            sage: K.<a> = NumberField(x^4 - x^3 - 3*x^2 + x + 1)
            sage: L = K.elements_of_bounded_height(10, LLL=true)
            sage: len(list(L))
            99

        AUTHORS:

        - John Doyle (2013)

        - David Krumm (2013)
        """
        from sage.rings.number_field.bdd_height import bdd_height, bdd_height_iq
        r1, r2 = self.signature()
        r = r1 + r2 - 1
        if self.degree() == 2 and r == 0:
            return bdd_height_iq(self, bound)
        else:
            return bdd_height(self, bound, precision, LLL)

class NumberField_cyclotomic(NumberField_absolute):
    """
    Create a cyclotomic extension of the rational field.

    The command CyclotomicField(n) creates the n-th cyclotomic field,
    obtained by adjoining an n-th root of unity to the rational field.

    EXAMPLES::

        sage: CyclotomicField(3)
        Cyclotomic Field of order 3 and degree 2
        sage: CyclotomicField(18)
        Cyclotomic Field of order 18 and degree 6
        sage: z = CyclotomicField(6).gen(); z
        zeta6
        sage: z^3
        -1
        sage: (1+z)^3
        6*zeta6 - 3

    ::

        sage: K = CyclotomicField(197)
        sage: loads(K.dumps()) == K
        True
        sage: loads((z^2).dumps()) == z^2
        True

    ::

        sage: cf12 = CyclotomicField( 12 )
        sage: z12 = cf12.0
        sage: cf6 = CyclotomicField( 6 )
        sage: z6 = cf6.0
        sage: FF = Frac( cf12['x'] )
        sage: x = FF.0
        sage: z6*x^3/(z6 + x)
        zeta12^2*x^3/(x + zeta12^2)

    ::

        sage: cf6 = CyclotomicField(6) ; z6 = cf6.gen(0)
        sage: cf3 = CyclotomicField(3) ; z3 = cf3.gen(0)
        sage: cf3(z6)
        zeta3 + 1
        sage: cf6(z3)
        zeta6 - 1
        sage: type(cf6(z3))
        <type 'sage.rings.number_field.number_field_element_quadratic.NumberFieldElement_quadratic'>
        sage: cf1 = CyclotomicField(1) ; z1 = cf1.0
        sage: cf3(z1)
        1
        sage: type(cf3(z1))
        <type 'sage.rings.number_field.number_field_element_quadratic.NumberFieldElement_quadratic'>
    """
    def __init__(self, n, names, embedding=None, assume_disc_small=False, maximize_at_primes=None):
        """
        A cyclotomic field, i.e., a field obtained by adjoining an n-th
        root of unity to the rational numbers.

        EXAMPLES::

            sage: k = CyclotomicField(3)
            sage: type(k)
            <class 'sage.rings.number_field.number_field.NumberField_cyclotomic_with_category'>

        TESTS::

            sage: TestSuite(k).run()
            sage: type(CyclotomicField(4).zero())
            <type 'sage.rings.number_field.number_field_element_quadratic.NumberFieldElement_quadratic'>
            sage: type(CyclotomicField(6).one())
            <type 'sage.rings.number_field.number_field_element_quadratic.NumberFieldElement_quadratic'>
            sage: type(CyclotomicField(6).an_element())
            <type 'sage.rings.number_field.number_field_element_quadratic.NumberFieldElement_quadratic'>
            sage: type(CyclotomicField(15).zero())
            <type 'sage.rings.number_field.number_field_element.NumberFieldElement_absolute'>
        """
        f = QQ['x'].cyclotomic_polynomial(n)
        if names[0].startswith('zeta'):
            latex_name = "\\zeta_{%s}"%n
        else:
            latex_name = None
        self.__n = n = Integer(n)
        NumberField_absolute.__init__(self, f,
                                      name= names,
                                      latex_name=latex_name,
                                      check=False,
                                      embedding = embedding,
                                      assume_disc_small=assume_disc_small,
                                      maximize_at_primes=maximize_at_primes)
        if n%2:
            self.__zeta_order = 2*n
        else:
            self.__zeta_order = n
        ## quadratic number fields require this:
        if f.degree() == 2:
            # define a boolean flag as for NumberField_quadratic to know, which
            # square root we choose (True means no embedding or positive
            # imaginary value).
            # Note that the test is done with NumberFieldElement and not with
            # NumberFieldElement_quadratic which requires somehow this flag.
            # As a consequence, a result of _an_element_() with the wrong class
            # is cached during the call to has_coerce_map_from. We reset the
            # cache afterwards.
            self._standard_embedding = not CDF.has_coerce_map_from(self) or CDF(self.gen()).imag() > 0
            self._cache_an_element = None

            self._element_class = number_field_element_quadratic.NumberFieldElement_quadratic
            if n == 4:
                self._D = ZZ(-1)
                self._NumberField_generic__gen = self._element_class(self, (QQ(0), QQ(1)))
            else:
                ## n is 3 or 6
                self._D = ZZ(-3)
                one_half = ZZ(1)/ZZ(2)
                if n == 3:
                    self._NumberField_generic__gen = self._element_class(self, (one_half-1, one_half))
                else:
                    self._NumberField_generic__gen = self._element_class(self, (one_half, one_half))

            # NumberField_absolute.__init__(...) set _zero_element and
            # _one_element to NumberFieldElement_absolute values, which is
            # wrong (and dangerous; such elements can actually be used to
            # crash Sage: see #5316).  Overwrite them with correct values.
            self._zero_element = self._element_class(self, (QQ(0),QQ(0)))
            self._one_element =  self._element_class(self, (QQ(1),QQ(0)))

        zeta = self.gen()
        zeta._set_multiplicative_order(n)
        self._init_embedding_approx()

    def construction(self):
        F,R = NumberField_generic.construction(self)
        F.cyclotomic = self.__n
        return F,R

    def _magma_init_(self, magma):
        """
        Function returning a string to create this cyclotomic field in
        Magma.

        .. note::

            The Magma generator name is also initialized to be the same
            as for the Sage field.

        EXAMPLES::

            sage: K=CyclotomicField(7,'z')
            sage: K._magma_init_(magma)                                # optional - magma
            'SageCreateWithNames(CyclotomicField(7),["z"])'
            sage: K=CyclotomicField(7,'zeta')
            sage: K._magma_init_(magma)                                # optional - magma
            'SageCreateWithNames(CyclotomicField(7),["zeta"])'
        """
        s = 'CyclotomicField(%s)'%self.__n
        return magma._with_names(s, self.variable_names())

    def _gap_init_(self):
        """
        Return a string that provides a representation of ``self`` in GAP.

        TESTS:

            sage: K = CyclotomicField(8)
            sage: gap(K)   # indirect doctest
            CF(8)
            sage: gap(K.0)
            E(8)
            sage: K(gap(K.0^5)); K(gap(K.0^5))==K.0^5
            -zeta8
            True

        The following was the motivating example to introduce
        a genuine representation of cyclotomic fields in the
        GAP interface -- see ticket #5618.
        ::

            sage: H = AlternatingGroup(4)
            sage: g = H.list()[1]
            sage: K = H.subgroup([g])
            sage: z = CyclotomicField(3).an_element(); z
            zeta3
            sage: c = K.character([1,z,z**2]); c
            Character of Subgroup of (Alternating group of order 4!/2 as a permutation group) generated by [(1,2,3)]
            sage: c(g^2); z^2
            -zeta3 - 1
            -zeta3 - 1

        """
        return 'CyclotomicField(%s)'%self.__n

    def _libgap_(self):
        """
        Return a LibGAP representation of ``self``.

        TESTS::

            sage: K = CyclotomicField(8)
            sage: K._libgap_()
            CF(8)
            sage: libgap(K)   # indirect doctest
            CF(8)
        """
        from sage.libs.gap.libgap import libgap
        return libgap.CyclotomicField(self.__n)

    def _repr_(self):
        r"""
        Return string representation of this cyclotomic field.

        The "order" of the cyclotomic field `\QQ(\zeta_n)`
        in the string output refers to the order of the `\zeta_n`,
        i.e., it is the integer `n`. The degree is the degree of
        the field as an extension of `\QQ`.

        EXAMPLES::

            sage: CyclotomicField(4)._repr_()
            'Cyclotomic Field of order 4 and degree 2'
            sage: CyclotomicField(400)._repr_()
            'Cyclotomic Field of order 400 and degree 160'
        """
        return "Cyclotomic Field of order %s and degree %s"%(
                self.__n, self.degree())

    def _n(self):
        """
        Return the n used to create this cyclotomic field.

        EXAMPLES::

            sage: CyclotomicField(3).zeta_order()
            6
            sage: CyclotomicField(3)._n()
            3
        """
        return self.__n

    def _latex_(self):
        """
        Return the latex representation of this cyclotomic field.

        EXAMPLES::

            sage: Z = CyclotomicField(4)
            sage: Z.gen()
            zeta4
            sage: latex(Z) # indirect doctest
            \Bold{Q}(\zeta_{4})

        Latex printing respects the generator name::

            sage: k.<a> = CyclotomicField(4)
            sage: latex(k)
            \Bold{Q}[a]/(a^{2} + 1)
            sage: k
            Cyclotomic Field of order 4 and degree 2
            sage: k.gen()
            a

        TESTS:

        We check that the bug reported on :trac:`8938` is fixed::

            sage: C5.<z> = CyclotomicField(5)
            sage: P.<s, t> = C5[]
            sage: f = (z^2 + z)*s
            sage: f
            (z^2 + z)*s
            sage: latex(f)
            \left(z^{2} + z\right) s
        """
        v = self.latex_variable_name()
        if v.startswith('\\zeta_'):
            return "%s(%s)"%(latex(QQ), v)
        else:
            return NumberField_generic._latex_(self)

    def _coerce_map_from_(self, K):
        r"""
        Return a coercion map from `K` to ``self``, or None.

        The cyclotomic field `\QQ(\zeta_n)` coerces into the
        cyclotomic field `\QQ(\zeta_m)` if and only if `n' \mid m`,
        where `n'` is the odd part of `n` if `4 \nmid n` and `n' = n`
        otherwise.

        The morphism is consistent with the chosen embedding into `\CC`.

        If `K` is not a cyclotomic field, the normal coercion rules
        for number fields are used.

        EXAMPLES::

            sage: K.<a> = CyclotomicField(12)
            sage: L.<b> = CyclotomicField(132)
            sage: L.coerce_map_from(K) # indirect doctest
            Generic morphism:
              From: Cyclotomic Field of order 12 and degree 4
              To:   Cyclotomic Field of order 132 and degree 40
              Defn: a -> b^11
            sage: a + b
            b^11 + b
            sage: L.coerce_map_from(CyclotomicField(4, 'z'))
            Generic morphism:
              From: Cyclotomic Field of order 4 and degree 2
              To:   Cyclotomic Field of order 132 and degree 40
              Defn: z -> b^33
            sage: L.coerce_map_from(CyclotomicField(5, 'z')) is None
            True

            sage: K.<a> = CyclotomicField(3)
            sage: L.<b> = CyclotomicField(6)
            sage: L.coerce_map_from(K)
            Generic morphism:
              From: Cyclotomic Field of order 3 and degree 2
              To:   Cyclotomic Field of order 6 and degree 2
              Defn: a -> b - 1
            sage: K.coerce_map_from(L)
            Generic morphism:
              From: Cyclotomic Field of order 6 and degree 2
              To:   Cyclotomic Field of order 3 and degree 2
              Defn: b -> a + 1

            sage: CyclotomicField(33).coerce_map_from(CyclotomicField(66))
            Generic morphism:
              From: Cyclotomic Field of order 66 and degree 20
              To:   Cyclotomic Field of order 33 and degree 20
              Defn: zeta66 -> -zeta33^17
            sage: CyclotomicField(15).coerce_map_from(CyclotomicField(6))
            Generic morphism:
              From: Cyclotomic Field of order 6 and degree 2
              To:   Cyclotomic Field of order 15 and degree 8
              Defn: zeta6 -> zeta15^5 + 1

        Check that #12632 is fixed::

            sage: K1 = CyclotomicField(1); K2 = CyclotomicField(2)
            sage: K1.coerce_map_from(K2)
            Generic morphism:
              From: Cyclotomic Field of order 2 and degree 1
              To:   Cyclotomic Field of order 1 and degree 1
              Defn: zeta2 -> -1

        Check that custom embeddings are respected (:trac:`13765`)::

            sage: z105 = CDF(exp(2*pi*I/105))
            sage: Ka.<a> = CyclotomicField(105, embedding=z105^11)
            sage: Kb.<b> = CyclotomicField(35, embedding=z105^6)
            sage: Ka.coerce_map_from(Kb)
            Generic morphism:
              From: Cyclotomic Field of order 35 and degree 24
              To:   Cyclotomic Field of order 105 and degree 48
              Defn: b -> -a^44 - a^42 + a^39 + a^37 + a^35 - a^29 - a^27 - a^25 + a^24 - a^23 + a^22 - a^21 + a^20 + a^18 + a^16 - a^12 - a^10 - a^8 - a^6 + a^5 + a^3 + a
            sage: CC(b)
            0.936234870639737 + 0.351374824081343*I
            sage: CC(-a^44 - a^42 + a^39 + a^37 + a^35 - a^29 - a^27 - a^25 + a^24 - a^23 + a^22 - a^21 + a^20 + a^18 + a^16 - a^12 - a^10 - a^8 - a^6 + a^5 + a^3 + a)
            0.936234870639731 + 0.351374824081341*I

            sage: z15 = CDF(exp(2*pi*I/15))
            sage: CyclotomicField(15).coerce_map_from(CyclotomicField(6, embedding=-z15^5))
            Generic morphism:
              From: Cyclotomic Field of order 6 and degree 2
              To:   Cyclotomic Field of order 15 and degree 8
              Defn: zeta6 -> -zeta15^5

            sage: CyclotomicField(15, embedding=z15^4).coerce_map_from(CyclotomicField(6, embedding=-z15^5))
            Generic morphism:
              From: Cyclotomic Field of order 6 and degree 2
              To:   Cyclotomic Field of order 15 and degree 8
              Defn: zeta6 -> -zeta15^5
        """
        if isinstance(K, NumberField_cyclotomic):
            if (self.coerce_embedding() is None or K.coerce_embedding() is None):
                return None
            ambient_field = self.coerce_embedding().codomain()
            if not ambient_field.has_coerce_map_from(K.coerce_embedding().codomain()):
                return None
            Kn = K.__n
            n = self.__n
            if Kn.divides(n):
                return number_field_morphisms.CyclotomicFieldEmbedding(K, self)
            if Kn == 2 and n == 1:
                # see #12632
                return number_field_morphisms.NumberFieldEmbedding(K, self, -self.gen())
            if Kn % 4 == 2 and (Kn//2).divides(n):
                e = self._log_gen(ambient_field(-K.gen()))
                return number_field_morphisms.NumberFieldEmbedding(K, self, -self.gen() ** e)
            else:
                return None

        elif self.degree() == 2:
            if K is ZZ:
                return number_field_element_quadratic.Z_to_quadratic_field_element(self)
            if K is QQ:
                return number_field_element_quadratic.Q_to_quadratic_field_element(self)

        return NumberField_absolute._coerce_map_from_(self, K)

    def _log_gen(self, x):
        """
        Returns an integer `e` such that `self.gen()^e == x`, or `None`
        if no such integer exists. This is primarily used to construct
        embedding-respecting coercions.

        If `x` is complex, the result is either an integer `e` such
        that the absolute value of `self.gen()^e-x` is small or
        `None` if no such `e` is found.

        EXAMPLES::

            sage: K.<a> = CyclotomicField(5)
            sage: K._log_gen(CDF(a))
            1
            sage: K._log_gen(CDF(a^4))
            4

            sage: zeta105 = CC(exp(2*pi*i/105))
            sage: K.<a> = CyclotomicField(105, embedding=zeta105^13)
            sage: zeta105^13, CC(a)
            (0.712376096951345 + 0.701797902883992*I, 0.712376096951345 + 0.701797902883991*I)
            sage: K._log_gen(zeta105^26)
            2
            sage: K._log_gen(zeta105)
            97
            sage: zeta105, CC(a^97)
            (0.998210129767735 + 0.0598041539450342*I, 0.998210129767736 + 0.0598041539450313*I)
            sage: K._log_gen(zeta105^3)
            81
            sage: zeta105^3, CC(a)^81
            (0.983929588598630 + 0.178556894798637*I, 0.983929588598631 + 0.178556894798635*I)

            sage: K.<a> = CyclotomicField(5, embedding=None)
            sage: K._log_gen(CDF(.5, -.8)) is None
            True

            sage: zeta5 = cyclotomic_polynomial(5).change_ring(Qp(11)).roots()[0][0]
            sage: zeta5 ^ 5
            1 + O(11^20)
            sage: K.<a> = CyclotomicField(5, embedding=zeta5^2)
            sage: K._log_gen(zeta5)
            3
        """
        if not x.parent().has_coerce_map_from(self):
            return None
        if CDF.has_coerce_map_from(x.parent()):
            x = CDF(x)
        gen = x.parent().coerce(self.gen())
        n = self._n()
        two_pi = 2*RDF.pi()
        if x.parent() is CDF:
            # Let zeta = e^(2*pi*i/n)
            a = (n * x.arg() / two_pi).round()         # x = zeta^a
            b = (n * gen.arg() / two_pi).round()      # gen = zeta^b
            e = mod(a/b, n).lift()          # e is the expected result
            if abs(gen**e-x) < 1/n:        # a sanity check
                return e
        else:
            gen_pow_e = 1
            for e in range(n):
                if gen_pow_e == x:
                    return e
                gen_pow_e *= gen

    def _element_constructor_(self, x, check=True):
        """
        Create an element of this cyclotomic field from `x`.

        EXAMPLES:

        The following example illustrates coercion from the
        cyclotomic field Q(zeta_42) to the cyclotomic field Q(zeta_6), in
        a case where such coercion is defined::

            sage: k42 = CyclotomicField(42)
            sage: k6 = CyclotomicField(6)
            sage: a = k42.gen(0)
            sage: b = a^7
            sage: b
            zeta42^7
            sage: k6(b) # indirect doctest
            zeta6
            sage: b^2
            zeta42^7 - 1
            sage: k6(b^2)
            zeta6 - 1

        Conversion of elements of the :class:`~sage.rings.universal_cyclotomic_field.UniversalCyclotomicField`::

            sage: CF = CyclotomicField(5)
            sage: UCF.<E> = UniversalCyclotomicField()
            sage: CF(E(5))
            zeta5

            sage: CF = CyclotomicField(10)
            sage: CF(E(5))
            zeta10^2

       Coercion of GAP cyclotomic elements is also supported::

            sage: CyclotomicField(18)(gap('E(3)')) # indirect doctest
            zeta18^3 - 1

        Converting from rings of integers::

            sage: K.<z> = CyclotomicField(7)
            sage: O = K.maximal_order()
            sage: K(O.1)
            z
            sage: K(O.1^2 + O.1 - 2)
            z^2 + z - 2
        """
        if isinstance(x, number_field_element.NumberFieldElement):
            if isinstance(x.parent(), NumberField_cyclotomic):
                return self._coerce_from_other_cyclotomic_field(x)
            else:
                return NumberField_absolute._element_constructor_(self, x)
        elif isinstance(x, pari_gen):
            return NumberField_absolute._element_constructor_(self, x, check=check)
        elif (sage.interfaces.gap.is_GapElement(x) or
              isinstance(x, sage.libs.gap.element.GapElement)):
            return self._coerce_from_gap(x)
        elif isinstance(x,str):
            return self._coerce_from_str(x)

        # late import because of speed
        from sage.rings.universal_cyclotomic_field import UniversalCyclotomicFieldElement
        if isinstance(x,UniversalCyclotomicFieldElement):
            return x.to_cyclotomic_field(self)
        else:
            return self._coerce_non_number_field_element_in(x)

    # TODO:
    # The following is very nice and much more flexible / powerful.
    # However, it is simply not *consistent*, since it totally
    # breaks the doctests in eisenstein_submodule.py.
    # FIX THIS.

##     def _will_be_better_coerce_from_other_cyclotomic_field(self, x, only_canonical=False):
##         """
##         Coerce an element x of a cyclotomic field into self, if at all possible.

##         INPUT:
##             x -- number field element

##             only_canonical -- bool (default: False); Attempt to work,
##                    even in some cases when x is not in a subfield of
##                    the cyclotomics (as long as x is a root of unity).

##         EXAMPLES:
##             sage: k5 = CyclotomicField(5)
##             sage: k3 = CyclotomicField(3)
##             sage: k15 = CyclotomicField(15)
##             sage: k15._coerce_from_other_cyclotomic_field(k3.gen())
##             zeta15^5
##             sage: k15._coerce_from_other_cyclotomic_field(k3.gen()^2 + 17/3)
##             -zeta15^5 + 14/3
##             sage: k3._coerce_from_other_cyclotomic_field(k15.gen()^5)
##             zeta3
##             sage: k3._coerce_from_other_cyclotomic_field(-2/3 * k15.gen()^5 + 2/3)
##             -2/3*zeta3 + 2/3
##         """

##         K = x.parent()

##         if K is self:
##             return x
##         elif K == self:
##             return self._element_class(self, x.polynomial())
##         n = K.zeta_order()
##         m = self.zeta_order()
##         print n, m, x


##         self_gen = self.gen()

##         if m % n == 0:   # easy case
##             # pass this off to a method in the element class
##             # it can be done very quickly and easily by the cython<->NTL
##             # interface there
##             return x._lift_cyclotomic_element(self)

##         # Whatever happens below, it has to be consistent with
##         #  zeta_r |---> (zeta_s)^m

##         if m % 2 and not n%2:
##             m *= 2
##             self_gen = -self_gen

##         if only_canonical and m % n:
##             raise TypeError, "no canonical coercion"

##         if not is_CyclotomicField(K):
##             raise TypeError, "x must be in a cyclotomic field"

##         v = x.list()

##         # Find the smallest power r >= 1 of the generator g of K that is in self,
##         # i.e., find the smallest r such that g^r has order dividing m.

##         d = sage.arith.all.gcd(m,n)
##         r = n // d

##         # Since we use the power basis for cyclomotic fields, if every
##         # v[i] with i not divisible by r is 0, then we're good.

##         # If h generates self and has order m, then the element g^r
##         # maps to the power of self of order gcd(m,n)., i.e., h^(m/gcd(m,n))
##         #
##         z = self_gen**(m // d)
##         w = self(1)

##         a = self(0)
##         for i in range(len(v)):
##             if i%r:
##                 if v[i]:
##                     raise TypeError, "element does not belong to cyclotomic field"
##             else:
##                 a += w*v[i]
##                 w *= z
##         return a

    def _coerce_from_other_cyclotomic_field(self, x, only_canonical=False):
        """
        Coerce an element x of a cyclotomic field into self, if at all
        possible.

        INPUT:


        -  ``x`` - number field element

        -  ``only_canonical`` - bool (default: False); Attempt
           to work, even in some cases when x is not in a subfield of the
           cyclotomics (as long as x is a root of unity).


        EXAMPLES::

            sage: K = CyclotomicField(24) ; L = CyclotomicField(48)
            sage: L._coerce_from_other_cyclotomic_field(K.0+1)
            zeta48^2 + 1
            sage: K(L.0**2)
            zeta24
        """
        K = x.parent()
        if K is self:
            return x
        elif K == self:
            return self._element_class(self, x.polynomial())
        n = K._n()
        m = self._n()
        if m % n == 0:   # easy case
            # pass this off to a method in the element class
            # it can be done very quickly and easily by the
            # Cython<->NTL interface there
            return x._lift_cyclotomic_element(self)
        else:
            if only_canonical:
                raise TypeError
            n = x.multiplicative_order()
            m = self.zeta_order()
            if m % n == 0:
                # Harder case.  E.g., x = (zeta_42)^7 and
                # self.__zeta = zeta_6, so it is possible to
                # coerce x in, but not zeta_42 in.
                # Algorithm:
                #    1. Compute self.__zeta as an element
                #       of K = parent of x.  Call this y.
                #    2. Write x as a power r of y.
                #       TODO: we do step two STUPIDLY.
                #    3. Return self.__zeta to the power r.
                y = K(self.zeta(m))
                z = y
                for r in xrange(y.multiplicative_order()):
                    if z == x:
                        return self.zeta(m)**(r+1)
                    z *= y
            raise TypeError("Cannot coerce %s into %s"%(x,self))
        return self._element_class(self, g)


    def _coerce_from_gap(self, x):
        """
        Attempt to coerce a GAP number field element into this cyclotomic
        field.

        EXAMPLES::

            sage: k5.<z> = CyclotomicField(5)
            sage: gap('E(5)^7 + 3')
            -3*E(5)-2*E(5)^2-3*E(5)^3-3*E(5)^4
            sage: w = gap('E(5)^7 + 3')
            sage: z^7 + 3
            z^2 + 3
            sage: k5(w) # indirect doctest
            z^2 + 3

        It may be that GAP uses a name for the generator of the cyclotomic field.
        We can deal with this case, if this name coincides with the name in Sage::

            sage: F=CyclotomicField(8)
            sage: z=F.gen()
            sage: a=gap(z+1/z); a
            E(8)-E(8)^3
            sage: F(a)
            -zeta8^3 + zeta8

        Matrices over cyclotomic fields are correctly dealt with it as well::

            sage: b=gap(Matrix(F,[[z^2,1],[0,a+1]])); b
            [ [ E(4), 1 ], [ 0, 1+E(8)-E(8)^3 ] ]
            sage: b[1,2]
            1
            sage: F(b[1,2])
            1
            sage: matrix(b, F)
            [             zeta8^2                    1]
            [                   0 -zeta8^3 + zeta8 + 1]

        It also word with libGAP instead of GAP::

            sage: b = libgap.eval('[[E(4), 1], [0, 1+E(8)-E(8)^3]]')
            sage: matrix(b, F)
            [             zeta8^2                    1]
            [                   0 -zeta8^3 + zeta8 + 1]
        """
        s = str(x)
        i = s.find('E(')
        if i == -1:
            try:
                # it may be that a number field element's string representation
                # in GAP has an exclamation mark in it.
                return self(QQ(s.replace('!','')))
            except TypeError:
                # There is no 'E(...)' in the string representation. But it may
                # be that 'E(...)' was overwritten in GAP. We can only hope that
                # by coincidence the name in GAP is the same as the name in self
                return self._coerce_from_str(s.replace('!',''))
        j = i + s[i:].find(')')
        n = int(s[i+2:j])
        if n == self.zeta_order():
            K = self
        else:
            K = CyclotomicField(n)
        zeta = K.gen()
        zeta_name = K.variable_name()
        while zeta_name in s: # could be that gap uses the generator name for a different purpose
            zeta_name = zeta_name+'_'
        s = s.replace('E(%s)'%n,zeta_name)
        s = sage.misc.all.sage_eval(s, locals={zeta_name:zeta})
        if K is self:
            return s
        else:
            return self(s)

    def _Hom_(self, codomain, cat=None):
        """
        Return homset of homomorphisms from the cyclotomic field self to
        the number field codomain.

        The cat option is currently ignored.

        EXAMPLES:

        This function is implicitly called by the Hom method or
        function.

        ::

            sage: K.<a> = NumberField(x^2 + 3); K
            Number Field in a with defining polynomial x^2 + 3
            sage: CyclotomicField(3).Hom(K) # indirect doctest
            Set of field embeddings from Cyclotomic Field of order 3 and degree 2 to Number Field in a with defining polynomial x^2 + 3
            sage: End(CyclotomicField(21))
            Automorphism group of Cyclotomic Field of order 21 and degree 12
        """
        if is_NumberFieldHomsetCodomain(codomain):
            import morphism
            return morphism.CyclotomicFieldHomset(self, codomain)
        else:
            raise TypeError

    def is_galois(self):
        """
        Return True since all cyclotomic fields are automatically Galois.

        EXAMPLES::

            sage: CyclotomicField(29).is_galois()
            True
        """
        return True

    def is_isomorphic(self, other):
        """
        Return True if the cyclotomic field self is isomorphic as a number
        field to other.

        EXAMPLES::

            sage: CyclotomicField(11).is_isomorphic(CyclotomicField(22))
            True
            sage: CyclotomicField(11).is_isomorphic(CyclotomicField(23))
            False
            sage: CyclotomicField(3).is_isomorphic(NumberField(x^2 + x +1, 'a'))
            True
            sage: CyclotomicField(18).is_isomorphic(CyclotomicField(9))
            True
            sage: CyclotomicField(10).is_isomorphic(NumberField(x^4 - x^3 + x^2 - x + 1, 'b'))
            True

        Check :trac:`14300`::

            sage: K = CyclotomicField(4)
            sage: N = K.extension(x^2-5, 'z')
            sage: K.is_isomorphic(N)
            False
            sage: K.is_isomorphic(CyclotomicField(8))
            False
        """
        if is_CyclotomicField(other):
            return self.zeta_order() == other.zeta_order()
        return NumberField_generic.is_isomorphic(self, other)

    def complex_embedding(self, prec=53):
        r"""
        Return the embedding of this cyclotomic field into the approximate
        complex field with precision prec obtained by sending the generator
        `\zeta` of self to exp(2\*pi\*i/n), where `n` is
        the multiplicative order of `\zeta`.

        EXAMPLES::

            sage: C = CyclotomicField(4)
            sage: C.complex_embedding()
            Ring morphism:
              From: Cyclotomic Field of order 4 and degree 2
              To:   Complex Field with 53 bits of precision
              Defn: zeta4 |--> 6.12323399573677e-17 + 1.00000000000000*I

        Note in the example above that the way zeta is computed (using sin
        and cosine in MPFR) means that only the prec bits of the number
        after the decimal point are valid.

        ::

            sage: K = CyclotomicField(3)
            sage: phi = K.complex_embedding(10)
            sage: phi(K.0)
            -0.50 + 0.87*I
            sage: phi(K.0^3)
            1.0
            sage: phi(K.0^3 - 1)
            0.00
            sage: phi(K.0^3 + 7)
            8.0
        """
        CC = sage.rings.complex_field.ComplexField(prec)
        return self.hom([CC.zeta(self._n())], check=False)

    def complex_embeddings(self, prec=53):
        r"""
        Return all embeddings of this cyclotomic field into the approximate
        complex field with precision prec.

        If you want 53-bit double precision, which is faster but less
        reliable, then do ``self.embeddings(CDF)``.

        EXAMPLES::

            sage: CyclotomicField(5).complex_embeddings()
            [
            Ring morphism:
              From: Cyclotomic Field of order 5 and degree 4
              To:   Complex Field with 53 bits of precision
              Defn: zeta5 |--> 0.309016994374947 + 0.951056516295154*I,
            Ring morphism:
              From: Cyclotomic Field of order 5 and degree 4
              To:   Complex Field with 53 bits of precision
              Defn: zeta5 |--> -0.809016994374947 + 0.587785252292473*I,
            Ring morphism:
              From: Cyclotomic Field of order 5 and degree 4
              To:   Complex Field with 53 bits of precision
              Defn: zeta5 |--> -0.809016994374947 - 0.587785252292473*I,
            Ring morphism:
              From: Cyclotomic Field of order 5 and degree 4
              To:   Complex Field with 53 bits of precision
              Defn: zeta5 |--> 0.309016994374947 - 0.951056516295154*I
            ]
        """
        CC = sage.rings.complex_field.ComplexField(prec)
        try:
            return self.__embeddings[CC]
        except AttributeError:
            self.__embeddings = {}
        except KeyError:
            pass
        n = self._n()
        z = CC.zeta(n)
<<<<<<< HEAD
        X = [m for m in range(n) if arith.gcd(m,n) == 1]
        v = [self.hom([z**n], check=False) for n in X]
=======
        X = [m for m in range(n) if sage.rings.arith.gcd(m, n) == 1]
        v = [self.hom([z**k], check=False) for k in X]
>>>>>>> 18bce26c
        self.__embeddings[CC] = Sequence(v, cr=True, immutable=True,
                                         check=False, universe=self.Hom(CC))
        return self.__embeddings[CC]

    def real_embeddings(self, prec=53):
        r"""
        Return all embeddings of this cyclotomic field into the approximate
        real field with precision prec.

        Mostly, of course, there are no such embeddings.

        EXAMPLES::

            sage: CyclotomicField(4).real_embeddings()
            []
            sage: CyclotomicField(2).real_embeddings()
            [
            Ring morphism:
              From: Cyclotomic Field of order 2 and degree 1
              To:   Real Field with 53 bits of precision
              Defn: -1 |--> -1.00000000000000
            ]
        """
        K = sage.rings.real_mpfr.RealField(prec)
        n = self._n()
        if n > 2:
            return Sequence([], cr=False, immutable=True,
                                         check=False, universe=self.Hom(K))
        else:
            return self.embeddings(K)

    def signature(self):
        """
        Return (r1, r2), where r1 and r2 are the number of real embeddings
        and pairs of complex embeddings of this cyclotomic field,
        respectively.

        Trivial since, apart from QQ, cyclotomic fields are totally
        complex.

        EXAMPLES::

            sage: CyclotomicField(5).signature()
            (0, 2)
            sage: CyclotomicField(2).signature()
            (1, 0)
        """
        m = ZZ(self.degree())
        if m == 1:
            return (ZZ(1), ZZ(0))
        else:
            return (ZZ(0), ZZ(m/2))

    def different(self):
        """
        Returns the different ideal of the cyclotomic field self.

        EXAMPLES::

            sage: C20 = CyclotomicField(20)
            sage: C20.different()
            Fractional ideal (10, 2*zeta20^6 - 4*zeta20^4 - 4*zeta20^2 + 2)
            sage: C18 = CyclotomicField(18)
            sage: D = C18.different().norm()
            sage: D == C18.discriminant().abs()
            True
        """
        try:
            return self.__different

        except AttributeError:

            z = self.gen()
            n = self._n()
            D = self.ideal(1)
            factors = n.factor()
            for f in factors:
                p = f[0]
                r = f[1]
                e = (r*p - r - 1)*p**(r-1)
                D *= self.ideal(z**(n/p**r) - 1)**e
            self.__different = D
            return self.__different

    def discriminant(self, v=None):
        """
        Returns the discriminant of the ring of integers of the cyclotomic
        field self, or if v is specified, the determinant of the trace
        pairing on the elements of the list v.

        Uses the formula for the discriminant of a prime power cyclotomic
        field and Hilbert Theorem 88 on the discriminant of composita.

        INPUT:


        -  ``v (optional)`` - list of element of this number
           field


        OUTPUT: Integer if v is omitted, and Rational otherwise.

        EXAMPLES::

            sage: CyclotomicField(20).discriminant()
            4000000
            sage: CyclotomicField(18).discriminant()
            -19683
        """
        if v is None:
            try:
                return self.__disc
            except AttributeError:
                n = self._n()
                deg = self.degree()
                d = ZZ(1) # so that CyclotomicField(1).disc() has the right type
                factors = n.factor()
                for f in factors:
                    p = f[0]
                    r = f[1]
                    e = (r*p - r - 1)*deg/(p-1)
                    d *= p**e
                sign = 1
                if len(factors) == 1 and (n == 4 or factors[0][0].mod(4) == 3):
                    sign = -1
                elif len(factors) == 2 and factors[0] == (2, 1) and factors[1][0].mod(4) == 3:
                    sign = -1
                self.__disc = sign*d
                return self.__disc
        else:
            return NumberField_generic.discriminant(self, v)


    def next_split_prime(self, p=2):
        """
        Return the next prime integer `p` that splits completely in
        this cyclotomic field (and does not ramify).

        EXAMPLES::

            sage: K.<z> = CyclotomicField(3)
            sage: K.next_split_prime(7)
            13
        """
        n = self._n()
        while True:
            p = arith.next_prime(p)
            if p % n == 1:
                return p

    def _pari_integral_basis(self, v=None, important=True):
        """
        Internal function returning an integral basis of this number field in
        PARI format.

        This field is cyclotomic, so this is a trivial computation,
        since the power basis on the generator is an integral basis.
        Thus the ``v`` and ``important`` parameters are ignored.

        EXAMPLES::

            sage: CyclotomicField(5)._pari_integral_basis()
            [1, y, y^2, y^3]
            sage: len(CyclotomicField(137)._pari_integral_basis())
            136
        """
        try:
            return self._integral_basis_dict[tuple()]
        except KeyError:
            z = pari(self.gen())
            a = pari(1)
            B = []
            for n in xrange(self.degree()):
                B.append(a.lift())
                a *= z
            self._integral_basis_dict[tuple()] = pari(B)
            return B

    def zeta_order(self):
        """
        Return the order of the maximal root of unity contained in this
        cyclotomic field.

        EXAMPLES::

            sage: CyclotomicField(1).zeta_order()
            2
            sage: CyclotomicField(4).zeta_order()
            4
            sage: CyclotomicField(5).zeta_order()
            10
            sage: CyclotomicField(5)._n()
            5
            sage: CyclotomicField(389).zeta_order()
            778
        """
        return self.__zeta_order

    def _multiplicative_order_table(self):
        """
        Return a dictionary that maps powers of zeta to their order. This
        makes computing the orders of the elements of finite order in this
        field faster.

        EXAMPLES::

            sage: v = CyclotomicField(6)._multiplicative_order_table()
            sage: w = v.items(); w.sort(); w
            [(-1, 2), (1, 1), (-x, 3), (-x + 1, 6), (x - 1, 3), (x, 6)]
        """
        try:
            return self.__multiplicative_order_table
        except AttributeError:
            t = {}
            x = self(1)
            n = self.zeta_order()
            m = 0
            zeta = self.zeta(n)
            # todo: this desperately needs to be optimized!!!
            for i in range(n):
                t[x.polynomial()] = n//arith.GCD(m,n)   # multiplicative_order of (zeta_n)**m
                x *= zeta
                m += 1
            self.__multiplicative_order_table = t
            return t

    def zeta(self, n=None, all=False):
        """
        Return an element of multiplicative order `n` in this this
        cyclotomic field. If there is no such element, raise a
        ``ValueError``.

        INPUT:

        - ``n`` -- integer (default: None, returns element of
          maximal order)

<<<<<<< HEAD
        - ``all`` -- bool (default: False) - whether to return
          a list of all primitive `n`-th roots of unity.
=======
        -  ``n`` - integer (default: None, returns element of
           maximal order)

        -  ``all`` - bool (default: False) - whether to return
           a list of all n-th roots.
>>>>>>> 18bce26c

        OUTPUT: root of unity or list

        EXAMPLES::

            sage: k = CyclotomicField(4)
            sage: k.zeta()
            zeta4
            sage: k.zeta(2)
            -1
            sage: k.zeta().multiplicative_order()
            4

        ::

            sage: k = CyclotomicField(21)
            sage: k.zeta().multiplicative_order()
            42
            sage: k.zeta(21).multiplicative_order()
            21
            sage: k.zeta(7).multiplicative_order()
            7
            sage: k.zeta(6).multiplicative_order()
            6
            sage: k.zeta(84)
            Traceback (most recent call last):
            ..
            ValueError: 84 does not divide order of generator (42)

        ::

            sage: K.<a> = CyclotomicField(7)
            sage: K.zeta(all=True)
            [-a^4, -a^5, a^5 + a^4 + a^3 + a^2 + a + 1, -a, -a^2, -a^3]
            sage: K.zeta(14, all=True)
            [-a^4, -a^5, a^5 + a^4 + a^3 + a^2 + a + 1, -a, -a^2, -a^3]
            sage: K.zeta(2, all=True)
            [-1]
            sage: K.<a> = CyclotomicField(10)
            sage: K.zeta(20, all=True)
            Traceback (most recent call last):
            ...
            ValueError: 20 does not divide order of generator (10)

        ::

            sage: K.<a> = CyclotomicField(5)
            sage: K.zeta(4)
            Traceback (most recent call last):
            ...
            ValueError: 4 does not divide order of generator (10)
            sage: v = K.zeta(5, all=True); v
            [a, a^2, a^3, -a^3 - a^2 - a - 1]
            sage: [b^5 for b in v]
            [1, 1, 1, 1]
        """
        if n is None:
            n = self.zeta_order()
        else:
            n = Integer(n)

        z = self.gen()
        m = self._n()
        if n % 2 == 0 and m % 2 == 1:
            # In the n-th cyclotomic field, n odd, there are
            # actually 2*n-th roots of unity, so we include them.
            z = -z**((m+1)//2) # -z
            m = 2*m
        if m % n != 0:
            raise ValueError("%s does not divide order of generator (%s)" %
                    (n, self.zeta_order()))
        a = z**(m//n)
        if not all:
            return a

        v = [a]
        b = a*a
        for i in range(2,n):
            if n.gcd(i).is_one():
                v.append(b)
            b = b * a
        return v

    def number_of_roots_of_unity(self):
        """
        Return number of roots of unity in this cyclotomic field.

        EXAMPLES::

            sage: K.<a> = CyclotomicField(21)
            sage: K.number_of_roots_of_unity()
            42
        """
        n = self._n()
        if n%2:
            n *= 2
        return n

    def roots_of_unity(self):
        """
        Return all the roots of unity in this cyclotomic field, primitive
        or not.

        EXAMPLES::

            sage: K.<a> = CyclotomicField(3)
            sage: zs = K.roots_of_unity(); zs
            [1, a, -a - 1, -1, -a, a + 1]
            sage: [ z**K.number_of_roots_of_unity() for z in zs ]
            [1, 1, 1, 1, 1, 1]
        """
        z = self.gen()
        n = self._n()
        v = [z**k for k in range(n)]
        if n%2:
            v += [-x for x in v]
        return v

    def norm_symbol_prime(self, a, P):
        r"""
        Return the cyclotomic norm symbol at a given prime `P`

        INPUT:

        - a -- an element
        - P -- a prime ideal

        EXAMPLES::

            sage: K.<zeta> = CyclotomicField(7)
            sage: P = K.fractional_ideal([23]).factor()[0][0]; P
            Fractional ideal (-2*zeta^5 - 2*zeta^3 - 2*zeta^2 + 3*zeta)
            sage: K.norm_symbol_prime(zeta^3, P)
            zeta^3
        """
        n = self.zeta_order()
        zeta = self.zeta(n)
        exponent = ZZ((P.norm() - QQ.one()) / n)
        FF = self.residue_field(P)
        b = FF(a) ** exponent
        zeta_mod = FF(zeta)
        # Find power m of zeta_mod that is equal to b,
        # then return zeta^m
        m = 0
        w = FF.one()
        while w != b and m < n:
            w *= zeta_mod
            m += 1
        if m == n:
            raise AssertionError("bug in norm_symbol_prime")
        return zeta ** m

    def norm_symbol(self, a, b):
        r"""
        Return the cyclotomic norm symbol

        INPUT:

        - a, b -- elements

        EXAMPLES::

            sage: K.<zeta> = CyclotomicField(7)
            sage: K.norm_symbol(zeta^3, 13*zeta)
            zeta^3
            sage: K.norm_symbol(zeta^7, K(11))
            1
            sage: K.norm_symbol((1+zeta)^2, 23*zeta)
            zeta^2
        """
        F = self.fractional_ideal([b]).factor()
        return prod([self.norm_symbol_prime(a, P) ** e for P, e in F],
                    self.one())


class NumberField_quadratic(NumberField_absolute):
    r"""
    Create a quadratic extension of the rational field.

    The command ``QuadraticField(a)`` creates the field `\QQ(\sqrt{a})`.

    EXAMPLES::

        sage: QuadraticField(3, 'a')
        Number Field in a with defining polynomial x^2 - 3
        sage: QuadraticField(-4, 'b')
        Number Field in b with defining polynomial x^2 + 4
    """
    def __init__(self, polynomial, name=None, latex_name=None, check=True, embedding=None,
                 assume_disc_small=False, maximize_at_primes=None, structure=None):
        """
        Create a quadratic number field.

        EXAMPLES::

            sage: k.<a> = QuadraticField(5, check=False); k
            Number Field in a with defining polynomial x^2 - 5

        Don't do this::

            sage: k.<a> = QuadraticField(4, check=False); k
            Number Field in a with defining polynomial x^2 - 4

        TESTS::

            sage: k.<a> = QuadraticField(7)
            sage: type(k.zero())
            <type 'sage.rings.number_field.number_field_element_quadratic.NumberFieldElement_quadratic'>
            sage: type(k.one())
            <type 'sage.rings.number_field.number_field_element_quadratic.NumberFieldElement_quadratic'>

            sage: TestSuite(k).run()
        """
        NumberField_absolute.__init__(self, polynomial, name=name, check=check,
                                      embedding=embedding, latex_name=latex_name,
                                      assume_disc_small=assume_disc_small, maximize_at_primes=maximize_at_primes, structure=structure)
        self._standard_embedding = True
        self._element_class = number_field_element_quadratic.NumberFieldElement_quadratic
        c, b, a = [QQ(t) for t in self.defining_polynomial().list()]
        # set the generator
        Dpoly = b*b - 4*a*c
        D = (Dpoly.numer() * Dpoly.denom()).squarefree_part(bound=10000)
        self._D = D
        parts = -b/(2*a), (Dpoly/D).sqrt()/(2*a)
        self._NumberField_generic__gen = self._element_class(self, parts)

        # we must set the flag _standard_embedding *before* any element creation
        # Note that in the following code, no element is built.
        emb = self.coerce_embedding()
        if emb is not None:
            rootD = number_field_element_quadratic.NumberFieldElement_quadratic(self, (QQ(0),QQ(1)))
            if D > 0:
                from sage.rings.real_double import RDF
                self._standard_embedding = RDF.has_coerce_map_from(self) and RDF(rootD) > 0
            else:
                from sage.rings.complex_double import CDF
                self._standard_embedding = CDF.has_coerce_map_from(self) and CDF(rootD).imag() > 0

        # we reset _NumberField_generic__gen has the flag standard_embedding
        # might be modified
        self._NumberField_generic__gen = self._element_class(self, parts)

        # NumberField_absolute.__init__(...) set _zero_element and
        # _one_element to NumberFieldElement_absolute values, which is
        # wrong (and dangerous; such elements can actually be used to
        # crash Sage: see #5316).  Overwrite them with correct values.
        self._zero_element = self._element_class(self, (QQ(0), QQ(0)))
        self._one_element  = self._element_class(self, (QQ(1), QQ(0)))

    def _coerce_map_from_(self, K):
        """
        EXAMPLES::

            sage: K.<a> = QuadraticField(-3)
            sage: f = K.coerce_map_from(QQ); f # indirect doctest
            Natural morphism:
              From: Rational Field
              To:   Number Field in a with defining polynomial x^2 + 3
            sage: f(3/5)
            3/5
            sage: parent(f(3/5)) is K
            True

            sage: g = K.coerce_map_from(ZZ); g # indirect doctest
            Natural morphism:
              From: Integer Ring
              To:   Number Field in a with defining polynomial x^2 + 3
            sage: g(1)
            1
            sage: parent(g(1)) is K
            True
        """
        if K is ZZ:
            return number_field_element_quadratic.Z_to_quadratic_field_element(self)
        if K is QQ:
            return number_field_element_quadratic.Q_to_quadratic_field_element(self)
        return NumberField_absolute._coerce_map_from_(self, K)

    def _latex_(self):
        """
        Return the latex representation of this quadratic field.

        EXAMPLES::

            sage: Z = QuadraticField(7)
            sage: latex(Z) # indirect doctest
            \Bold{Q}(\sqrt{7})

            sage: Z = QuadraticField(7, latex_name='x')
            sage: latex(Z) # indirect doctest
            \Bold{Q}[x]/(x^{2} - 7)
        """
        v = self.latex_variable_name()
        if v.startswith('\\sqrt'):
            return "%s(%s)"%(latex(QQ), v)
        else:
            return NumberField_generic._latex_(self)

    def discriminant(self, v=None):
        """
        Returns the discriminant of the ring of integers of the number
        field, or if v is specified, the determinant of the trace pairing
        on the elements of the list v.

        INPUT:


        -  ``v (optional)`` - list of element of this number
           field


        OUTPUT: Integer if v is omitted, and Rational otherwise.

        EXAMPLES::

            sage: K.<i> = NumberField(x^2+1)
            sage: K.discriminant()
            -4
            sage: K.<a> = NumberField(x^2+5)
            sage: K.discriminant()
            -20
            sage: K.<a> = NumberField(x^2-5)
            sage: K.discriminant()
            5
        """
        if v is None:
            try:
                return self.__disc
            except AttributeError:
                d = self._D.squarefree_part()
                if d % 4 != 1:
                    d *= 4
                self.__disc = d
                return self.__disc
        else:
            return NumberField_generic.discriminant(self, v)

    def is_galois(self):
        """
        Return True since all quadratic fields are automatically Galois.

        EXAMPLES::

            sage: QuadraticField(1234,'d').is_galois()
            True
        """
        return True

    def class_number(self, proof=None):
        r"""
        Return the size of the class group of self.

        If proof = False (*not* the default!) and the discriminant of the
        field is negative, then the following warning from the PARI manual
        applies:

        .. warning::

            For `D<0`, this function may give incorrect results when
            the class group has a low exponent (has many cyclic
            factors), because implementing Shank's method in full
            generality slows it down immensely.

        EXAMPLES::

            sage: QuadraticField(-23,'a').class_number()
            3

        These are all the primes so that the class number of
        `\QQ(\sqrt{-p})` is `1`::

            sage: [d for d in prime_range(2,300) if not is_square(d) and QuadraticField(-d,'a').class_number() == 1]
            [2, 3, 7, 11, 19, 43, 67, 163]

        It is an open problem to *prove* that there are infinity many
        positive square-free `d` such that
        `\QQ(\sqrt{d})` has class number `1`:

        ::

            sage: len([d for d in range(2,200) if not is_square(d) and QuadraticField(d,'a').class_number() == 1])
            121

        TESTS::

            sage: type(QuadraticField(-23,'a').class_number())
            <type 'sage.rings.integer.Integer'>
            sage: type(NumberField(x^3 + 23, 'a').class_number())
            <type 'sage.rings.integer.Integer'>
            sage: type(NumberField(x^3 + 23, 'a').extension(x^2 + 5, 'b').class_number())
            <type 'sage.rings.integer.Integer'>
            sage: type(CyclotomicField(10).class_number())
            <type 'sage.rings.integer.Integer'>
        """
        proof = proof_flag(proof)
        try:
            return self.__class_number
        except AttributeError:
            self.__class_number = self.discriminant().class_number(proof)
            return self.__class_number

    def hilbert_class_field_defining_polynomial(self, name='x'):
        r"""
        Returns a polynomial over `\QQ` whose roots generate the
        Hilbert class field of this quadratic field as an extension of
        this quadratic field.

        .. note::

            Computed using PARI via Schertz's method. This
            implementation is quite fast.

        EXAMPLES::

            sage: K.<b> = QuadraticField(-23)
            sage: K.hilbert_class_field_defining_polynomial()
            x^3 - x^2 + 1

        Note that this polynomial is not the actual Hilbert class
        polynomial: see ``hilbert_class_polynomial``::

            sage: K.hilbert_class_polynomial()
            x^3 + 3491750*x^2 - 5151296875*x + 12771880859375

        ::

            sage: K.<a> = QuadraticField(-431)
            sage: K.class_number()
            21
            sage: K.hilbert_class_field_defining_polynomial(name='z')
            z^21 + 6*z^20 + 9*z^19 - 4*z^18 + 33*z^17 + 140*z^16 + 220*z^15 + 243*z^14 + 297*z^13 + 461*z^12 + 658*z^11 + 743*z^10 + 722*z^9 + 681*z^8 + 619*z^7 + 522*z^6 + 405*z^5 + 261*z^4 + 119*z^3 + 35*z^2 + 7*z + 1
        """
        f = pari(self.discriminant()).quadhilbert()
        return QQ[name](f)

    def hilbert_class_field(self, names):
        r"""
        Returns the Hilbert class field of this quadratic field as a
        relative extension of this field.

        .. note::

            For the polynomial that defines this field as a relative
            extension, see the ``hilbert_class_field_defining_polynomial``
            command, which is vastly faster than this command, since it doesn't
            construct a relative extension.

        EXAMPLES::

            sage: K.<a> = NumberField(x^2 + 23)
            sage: L = K.hilbert_class_field('b'); L
            Number Field in b with defining polynomial x^3 - x^2 + 1 over its base field
            sage: L.absolute_field('c')
            Number Field in c with defining polynomial x^6 - 2*x^5 + 70*x^4 - 90*x^3 + 1631*x^2 - 1196*x + 12743
            sage: K.hilbert_class_field_defining_polynomial()
            x^3 - x^2 + 1
        """
        f = self.hilbert_class_field_defining_polynomial()
        return self.extension(f, names)

    def hilbert_class_polynomial(self, name='x'):
        r"""
        Compute the Hilbert class polynomial of this quadratic field.

        Right now, this is only implemented for imaginary quadratic
        fields.

        EXAMPLES::

            sage: K.<a> = QuadraticField(-3)
            sage: K.hilbert_class_polynomial()
            x

            sage: K.<a> = QuadraticField(-31)
            sage: K.hilbert_class_polynomial(name='z')
            z^3 + 39491307*z^2 - 58682638134*z + 1566028350940383
        """
        D = self.discriminant()

        if D > 0:
            raise NotImplementedError("Hilbert class polynomial is not implemented for real quadratic fields.")

        from sage.schemes.elliptic_curves.all import hilbert_class_polynomial as HCP
        return QQ[name](HCP(D))

def is_fundamental_discriminant(D):
    r"""
    Return True if the integer `D` is a fundamental
    discriminant, i.e., if `D \cong 0,1\pmod{4}`, and
    `D\neq 0, 1` and either (1) `D` is square free or
    (2) we have `D\cong 0\pmod{4}` with
    `D/4 \cong 2,3\pmod{4}` and `D/4` square free. These
    are exactly the discriminants of quadratic fields.

    EXAMPLES::

        sage: [D for D in range(-15,15) if is_fundamental_discriminant(D)]
        [-15, -11, -8, -7, -4, -3, 5, 8, 12, 13]
        sage: [D for D in range(-15,15) if not is_square(D) and QuadraticField(D,'a').disc() == D]
        [-15, -11, -8, -7, -4, -3, 5, 8, 12, 13]
    """
    d = D % 4
    if not (d in [0,1]):
        return False
    return D != 1 and  D != 0 and \
           (arith.is_squarefree(D) or \
            (d == 0 and (D//4)%4 in [2,3] and arith.is_squarefree(D//4)))


###################
# For pickling
###################


def NumberField_absolute_v1(poly, name, latex_name, canonical_embedding=None):
    """
    This is used in pickling generic number fields.

    EXAMPLES::

        sage: from sage.rings.number_field.number_field import NumberField_absolute_v1
        sage: R.<x> = QQ[]
        sage: NumberField_absolute_v1(x^2 + 1, 'i', 'i')
        Number Field in i with defining polynomial x^2 + 1
    """
    return NumberField(polynomial=poly, name=name, latex_name=latex_name, check=False, embedding=canonical_embedding)

NumberField_generic_v1 = NumberField_absolute_v1  # for historical reasons only (so old objects unpickle)

def NumberField_cyclotomic_v1(zeta_order, name, canonical_embedding=None):
    """
    This is used in pickling cyclotomic fields.

    EXAMPLES::

        sage: from sage.rings.number_field.number_field import NumberField_cyclotomic_v1
        sage: NumberField_cyclotomic_v1(5,'a')
        Cyclotomic Field of order 5 and degree 4
        sage: NumberField_cyclotomic_v1(5,'a').variable_name()
        'a'
    """
    return CyclotomicField(n=zeta_order, names=name, embedding=canonical_embedding)

def NumberField_quadratic_v1(poly, name, canonical_embedding=None):
    """
    This is used in pickling quadratic fields.

    EXAMPLES::

        sage: from sage.rings.number_field.number_field import NumberField_quadratic_v1
        sage: R.<x> = QQ[]
        sage: NumberField_quadratic_v1(x^2 - 2, 'd')
        Number Field in d with defining polynomial x^2 - 2
    """
    return NumberField(polynomial=poly, name=name, check=False, embedding=canonical_embedding)

def put_natural_embedding_first(v):
    """
    Helper function for embeddings() functions for number fields.

    INPUT: a list of embeddings of a number field

    OUTPUT: None. The
    list is altered in-place, so that, if possible, the first embedding
    has been switched with one of the others, so that if there is an
    embedding which preserves the generator names then it appears
    first.

    EXAMPLES::

        sage: K.<a> = CyclotomicField(7)
        sage: embs = K.embeddings(K)
        sage: [e(a) for e in embs] # random - there is no natural sort order
        [a, a^2, a^3, a^4, a^5, -a^5 - a^4 - a^3 - a^2 - a - 1]
        sage: id = [ e for e in embs if e(a) == a ][0]; id
        Ring endomorphism of Cyclotomic Field of order 7 and degree 6
          Defn: a |--> a
        sage: permuted_embs = list(embs); permuted_embs.remove(id); permuted_embs.append(id)
        sage: [e(a) for e in permuted_embs] # random - but natural map is not first
        [a^2, a^3, a^4, a^5, -a^5 - a^4 - a^3 - a^2 - a - 1, a]
        sage: permuted_embs[0] != a
        True
        sage: from sage.rings.number_field.number_field import put_natural_embedding_first
        sage: put_natural_embedding_first(permuted_embs)
        sage: [e(a) for e in permuted_embs] # random - but natural map is first
        [a, a^3, a^4, a^5, -a^5 - a^4 - a^3 - a^2 - a - 1, a^2]
        sage: permuted_embs[0] == id
        True
    """
    for i in range(len(v)):
        phi = v[i]
        a = str(list(phi.domain().gens()))
        b = str(list(phi.im_gens()))
        if a == b:
            v[i] = v[0]
            v[0] = phi
            return



def refine_embedding(e, prec=None):
    r"""
    Given an embedding from a number field to either `\RR` or
    `\CC`, returns an equivalent embedding with higher precision.

    INPUT:


    -  ``e`` - an embedding of a number field into either
       RR or CC (with some precision)

    - ``prec`` - (default None) the desired precision; if None,
       current precision is doubled; if Infinity, the equivalent
       embedding into either ``QQbar`` or ``AA`` is returned.

    EXAMPLES::

        sage: from sage.rings.number_field.number_field import refine_embedding
        sage: K = CyclotomicField(3)
        sage: e10 = K.complex_embedding(10)
        sage: e10.codomain().precision()
        10
        sage: e25 = refine_embedding(e10, prec=25)
        sage: e25.codomain().precision()
        25

    An example where we extend a real embedding into ``AA``::

        sage: K.<a> = NumberField(x^3-2)
        sage: K.signature()
        (1, 1)
        sage: e = K.embeddings(RR)[0]; e
        Ring morphism:
        From: Number Field in a with defining polynomial x^3 - 2
        To:   Real Field with 53 bits of precision
        Defn: a |--> 1.25992104989487
        sage: e = refine_embedding(e,Infinity); e
        Ring morphism:
        From: Number Field in a with defining polynomial x^3 - 2
        To:   Algebraic Real Field
        Defn: a |--> 1.259921049894873?

    Now we can obtain arbitrary precision values with no trouble::

        sage: RealField(150)(e(a))
        1.2599210498948731647672106072782283505702515
        sage: _^3
        2.0000000000000000000000000000000000000000000
        sage: RealField(200)(e(a^2-3*a+7))
        4.8076379022835799804500738174376232086807389337953290695624

    Complex embeddings can be extended into ``QQbar``::

        sage: e = K.embeddings(CC)[0]; e
        Ring morphism:
        From: Number Field in a with defining polynomial x^3 - 2
        To:   Complex Field with 53 bits of precision
        Defn: a |--> -0.62996052494743... - 1.09112363597172*I
        sage: e = refine_embedding(e,Infinity); e
        Ring morphism:
        From: Number Field in a with defining polynomial x^3 - 2
        To:   Algebraic Field
        Defn: a |--> -0.6299605249474365? - 1.091123635971722?*I
        sage: ComplexField(200)(e(a))
        -0.62996052494743658238360530363911417528512573235075399004099 - 1.0911236359717214035600726141898088813258733387403009407036*I
        sage: e(a)^3
        2

    Embeddings into lazy fields work::

        sage: L = CyclotomicField(7)
        sage: x = L.specified_complex_embedding(); x
        Generic morphism:
          From: Cyclotomic Field of order 7 and degree 6
          To:   Complex Lazy Field
          Defn: zeta7 -> 0.623489801858734? + 0.781831482468030?*I
        sage: refine_embedding(x, 300)
        Ring morphism:
          From: Cyclotomic Field of order 7 and degree 6
          To:   Complex Field with 300 bits of precision
          Defn: zeta7 |--> 0.623489801858733530525004884004239810632274730896402105365549439096853652456487284575942507 + 0.781831482468029808708444526674057750232334518708687528980634958045091731633936441700868007*I
        sage: refine_embedding(x, infinity)
        Ring morphism:
          From: Cyclotomic Field of order 7 and degree 6
          To:   Algebraic Field
          Defn: zeta7 |--> 0.6234898018587335? + 0.7818314824680299?*I

    When the old embedding is into the real lazy field,
    then only real embeddings should be considered.
    See :trac:`17495`::

        sage: R.<x> = QQ[]
        sage: K.<a> = NumberField(x^3 + x - 1, embedding=0.68)
        sage: from sage.rings.number_field.number_field import refine_embedding
        sage: refine_embedding(K.specified_complex_embedding(), 100)
        Ring morphism:
          From: Number Field in a with defining polynomial x^3 + x - 1
          To:   Real Field with 100 bits of precision
          Defn: a |--> 0.68232780382801932736948373971
        sage: refine_embedding(K.specified_complex_embedding(), Infinity)
        Ring morphism:
          From: Number Field in a with defining polynomial x^3 + x - 1
          To:   Algebraic Real Field
          Defn: a |--> 0.6823278038280193?
    """
    K = e.domain()
    RC = e.codomain()
    if RC in (sage.rings.qqbar.AA, sage.rings.qqbar.QQbar):
        return e
    if RC in (RLF, CLF):
        prec_old = e.gen_image().approx().prec()
        old_root = e(K.gen()).approx()
    else:
        prec_old = RC.precision()
        old_root = e(K.gen())

    if prec is None:
        prec = 2*prec_old
    elif prec_old >= prec:
        return e

    # We first compute all the embeddings at the new precision:
    if sage.rings.real_mpfr.is_RealField(RC) or RC in (RDF, RLF):
        if prec == Infinity:
            elist = K.embeddings(sage.rings.qqbar.AA)
        else:
            elist = K.real_embeddings(prec)
    else:
        if prec == Infinity:
            elist = K.embeddings(sage.rings.qqbar.QQbar)
        else:
            elist = K.complex_embeddings(prec)

    # Now we determine which is an extension of the old one; this
    # relies on the fact that coercing a high-precision root into a
    # field with lower precision will equal the lower-precision root!
    diffs = [(RC(ee(K.gen()))-old_root).abs() for ee in elist]
    return elist[min(izip(diffs,count()))[1]]<|MERGE_RESOLUTION|>--- conflicted
+++ resolved
@@ -23,13 +23,9 @@
 
 - Julian Rueth (2014-04-03): absolute number fields are unique parents
 
-<<<<<<< HEAD
 - Vincent Delecroix (2015-02): comparisons/floor/ceil using embeddings
 
-.. note::
-=======
 .. NOTE::
->>>>>>> 18bce26c
 
     Unlike in PARI/GP, class group computations *in Sage* do *not* by default
     assume the Generalized Riemann Hypothesis. To do class groups computations
@@ -9708,13 +9704,8 @@
             pass
         n = self._n()
         z = CC.zeta(n)
-<<<<<<< HEAD
         X = [m for m in range(n) if arith.gcd(m,n) == 1]
         v = [self.hom([z**n], check=False) for n in X]
-=======
-        X = [m for m in range(n) if sage.rings.arith.gcd(m, n) == 1]
-        v = [self.hom([z**k], check=False) for k in X]
->>>>>>> 18bce26c
         self.__embeddings[CC] = Sequence(v, cr=True, immutable=True,
                                          check=False, universe=self.Hom(CC))
         return self.__embeddings[CC]
@@ -9952,16 +9943,8 @@
         - ``n`` -- integer (default: None, returns element of
           maximal order)
 
-<<<<<<< HEAD
         - ``all`` -- bool (default: False) - whether to return
           a list of all primitive `n`-th roots of unity.
-=======
-        -  ``n`` - integer (default: None, returns element of
-           maximal order)
-
-        -  ``all`` - bool (default: False) - whether to return
-           a list of all n-th roots.
->>>>>>> 18bce26c
 
         OUTPUT: root of unity or list
 
