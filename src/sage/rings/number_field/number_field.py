--- conflicted
+++ resolved
@@ -5657,15 +5657,9 @@
         if not S:
             S = ()
         else:
-<<<<<<< HEAD
-            if type(S)==list:
-                S = tuple(S)
-            if not type(S)==tuple:
-=======
             if isinstance(S, list):
                 S = tuple(S)
             if not isinstance(S, tuple):
->>>>>>> 12622621
                 try:
                     S = tuple(self.ideal(S).prime_factors())
                 except (NameError, TypeError, ValueError):
