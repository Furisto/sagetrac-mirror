# -*- coding: utf-8 -*-*
r"""
Integer factorization functions

AUTHORS:

- Andre Apitzsch (2011-01-13): initial version

"""

#*****************************************************************************
#       Copyright (C) 2010 André Apitzsch <andre.apitzsch@st.ovgu.de>
#
#  Distributed under the terms of the GNU General Public License (GPL)
#  as published by the Free Software Foundation; either version 2 of
#  the License, or (at your option) any later version.
#                  http://www.gnu.org/licenses/
#*****************************************************************************

include "sage/libs/pari/decl.pxi"
include "sage/ext/gmp.pxi"
include "sage/ext/stdsage.pxi"

from sage.rings.integer cimport Integer
from sage.rings.fast_arith import prime_range
from sage.structure.factorization_integer import IntegerFactorization
from math import floor
from sage.misc.superseded import deprecated_function_alias
from sage.misc.misc_c import prod

cdef extern from "limits.h":
    long LONG_MAX

cpdef aurifeuillian(n, m, F=None, bint check=True):
    r"""
    Return the Aurifeuillian factors `F_n^\pm(m^2n)`.

    This is based off Theorem 3 of [Brent93]_.

    INPUT:

    - ``n`` -- integer
    - ``m`` -- integer
    - ``F`` -- integer (default: ``None``)
    - ``check`` -- boolean (default: ``True``)

    OUTPUT:

    A list of factors.

    EXAMPLES::

        sage: from sage.rings.factorint import aurifeuillian
        sage: aurifeuillian(2,2)
        [5, 13]
        sage: aurifeuillian(2,2^5)
        [1985, 2113]
        sage: aurifeuillian(5,3)
        [1471, 2851]
        sage: aurifeuillian(15,1)
        [19231, 142111]
        sage: aurifeuillian(12,3)
        Traceback (most recent call last):
        ...
        ValueError: n has to be square-free
        sage: aurifeuillian(1,2)
        Traceback (most recent call last):
        ...
        ValueError: n has to be greater than 1
        sage: aurifeuillian(2,0)
        Traceback (most recent call last):
        ...
        ValueError: m has to be positive

    .. NOTE::

        There is no need to set `F`. It's only for increasing speed
        of :meth:`factor_aurifeuillian()`.

    REFERENCES:

    .. [Brent93] Richard P. Brent.
       *On computing factors of cyclotomic polynomials*.
       Mathematics of Computation. **61** (1993). No. 203. pp 131-149.
       :arXiv:`1004.5466v1`. http://www.jstor.org/stable/2152941
    """
    from sage.rings.arith import euler_phi
    from sage.rings.real_mpfi import RealIntervalField
    if check:
        if not n.is_squarefree():
            raise ValueError("n has to be square-free")
        if n < 2:
            raise ValueError("n has to be greater than 1")
        if m < 1:
            raise ValueError("m has to be positive")
    x = m**2*n
    cdef Py_ssize_t y = euler_phi(2*n)//2
    if F is None:
        from sage.rings.polynomial.cyclotomic import cyclotomic_value
        if n%2:
            if n%4 == 3:
                s = -1
            else:
                s = 1
            F = cyclotomic_value(n, s*x)
        else:
            F = cyclotomic_value(n//2, -x**2)
            if n == 2:
                F = -F
    cdef Py_ssize_t j
    tmp = 0
    for j in range(y):
        tmp += n.kronecker(2*j + 1) / ((2*j + 1) * x**j)
    prec = Integer(150)
    R = RealIntervalField(prec)
    Fm = R(F).sqrt() * R(-1/m*tmp).exp()
    while Fm.upper().round() != Fm.lower().round():
        prec *= 2
        R = RealIntervalField(prec)
        Fm = R(F).sqrt() * R(-1/m*tmp).exp()
    Fm = Fm.upper().round()
    assert (not check or Fm.divides(F))
    return [Fm, F // Fm]

cpdef factor_aurifeuillian(n, check=True):
    r"""
    Return Aurifeuillian factors of `n` if `n = x^{(2k-1)x} \pw 1`
    (where the sign is '-' if x = 1 mod 4, and '+' otherwise) else `n`

    INPUT:

    - ``n`` -- integer

    OUTPUT:

    List of factors of `n` found by Aurifeuillian factorization.

    EXAMPLES::

        sage: from sage.rings.factorint import factor_aurifeuillian as fa
        sage: fa(2^6+1)
        [5, 13]
        sage: fa(2^58+1)
        [536838145, 536903681]
        sage: fa(3^3+1)
        [4, 1, 7]
        sage: fa(5^5-1)
        [4, 11, 71]
        sage: prod(_) == 5^5-1
        True
        sage: fa(2^4+1)
        [17]
        sage: fa((6^2*3)^3+1)
        [109, 91, 127]

    TESTS::

        sage: for n in [2,3,5,6,30,31,33]:
        ....:     for m in [8,96,109201283]:
        ....:         s = -1 if n % 4 == 1 else 1
        ....:         y = (m^2*n)^n + s
        ....:         F = fa(y)
        ....:         assert(len(F) > 0 and prod(F) == y)

    REFERENCES:

    - http://mathworld.wolfram.com/AurifeuilleanFactorization.html
    - [Brent93]_ Theorem 3
    """
    if n in [-2, -1, 0, 1, 2]:
        return [n]
    cdef int exp = 1
    for s in [-1, 1]:
        x, exp = (n - s).perfect_power()
        if exp > 1:
            # factorization is possible if x = m^2 * n and exp = n, n squarefree
            # We have the freedom to replace exp by exp/a and x by x^a.  If a is even,
            # n = 1 and we've gotten nowhere.  So set n as the squarefree part of x,
            # and m^2 the remainder.  We can replace exp by exp/(2a+1) as long as we
            # replace (m^2 * n) by (m^2 * n)^(2a + 1) = (m^(2a + 1) * n^a)^2 * n.
            # In particular, n needs to be a divisor of both x and exp (as well as being squarefree).
            a_guess = x.gcd(exp)
            m = x // a_guess
            # n_guess is small, so we can factor it.
            a = 1
            for p, e in a_guess.factor():
                v = m.valuation(p)
                if v + e % 2:
                    # one factor of p remains in a.
                    a *= p
                    if e > 1:
                        m *= p**(e-1)
                else:
                    # all factors of p go to m
                    m *= p**e
            if a == 1 or (a % 4 == 1 and s == 1) or (a % 4 != 1 and s == -1): continue
            m, r = m.sqrtrem()
            if r: continue
            exp_adjust = exp // a
            if exp_adjust % 2 == 0: continue
            m = m**exp_adjust * a**(exp_adjust//2)
            F = aurifeuillian(a, m, check=False)
            rem = prod(F)
            if check and not rem.divides(n):
                raise RuntimeError("rem=%s, F=%s, n=%s, m=%s"%(rem, F, n, m))
            rem = n // rem
            if rem != 1:
                return [rem] + F
            return F
    return [n]

def factor_cunningham(m, proof=None):
    r"""
    Return factorization of self obtained using trial division
    for all primes in the so called Cunningham table. This is
    efficient if self has some factors of type `b^n+1` or `b^n-1`,
    with `b` in `\{2,3,5,6,7,10,11,12\}`.

<<<<<<< HEAD
    You need to install an optional package to use this method,
    this can be done with the following command line:
    ``sage -i cunningham_tables``.

=======
>>>>>>> 535749ae
    INPUT:

    - ``proof`` -- bool (default: ``None``); whether or not to
      prove primality of each factor, this is only for factors
      not in the Cunningham table

    EXAMPLES::

        sage: from sage.rings.factorint import factor_cunningham
        sage: factor_cunningham(2^257-1) # optional - cunningham
        535006138814359 * 1155685395246619182673033 * 374550598501810936581776630096313181393
        sage: factor_cunningham((3^101+1)*(2^60).next_prime(),proof=False) # optional - cunningham
        2^2 * 379963 * 1152921504606847009 * 1017291527198723292208309354658785077827527

    """
    from sage.databases.cunningham_tables import CunninghamDatabase
    cunningham_prime_factors = CunninghamDatabase().list_primes()
    if m.nbits() < 100 or len(cunningham_prime_factors) == 0:
        return m.factor(proof=proof)
    n = Integer(m)
    L = []
    for p in cunningham_prime_factors:
        if p > n:
            break
        if p.divides(n):
            v,n = n.val_unit(p)
            L.append( (p,v) )
    if n.is_one():
        return IntegerFactorization(L)
    else:
        return IntegerFactorization(L)*n.factor(proof=proof)

cpdef factor_trial_division(m, long limit=LONG_MAX):
    r"""
    Return partial factorization of self obtained using trial division
    for all primes up to limit, where limit must fit in a C signed long.

    INPUT:

    - ``limit`` -- integer (default: ``LONG_MAX``) that fits in a C signed long

    EXAMPLES::

        sage: from sage.rings.factorint import factor_trial_division
        sage: n = 920384092842390423848290348203948092384082349082
        sage: factor_trial_division(n, 1000)
        2 * 11 * 41835640583745019265831379463815822381094652231
        sage: factor_trial_division(n, 2000)
        2 * 11 * 1531 * 27325696005058797691594630609938486205809701

    TESTS:

    Test that :trac:`13692` is solved::

        sage: from sage.rings.factorint import factor_trial_division
        sage: list(factor_trial_division(8))
        [(2, 3)]

    """
    cdef Integer n = PY_NEW(Integer), unit = PY_NEW(Integer), p = Integer(2)
    cdef long e

    n = Integer(m)
    if mpz_sgn(n.value) > 0:
        mpz_set_si(unit.value, 1)
    else:
        mpz_neg(n.value,n.value)
        mpz_set_si(unit.value, -1)

    F = []
    while mpz_cmpabs_ui(n.value, 1):
        p = n.trial_division(bound=limit,start=mpz_get_ui(p.value))
        e = mpz_remove(n.value, n.value, p.value)
        F.append((p,e))

    return IntegerFactorization(F, unit=unit, unsafe=True,
                                   sort=False, simplify=False)

cpdef factor_using_pari(n, int_=False, debug_level=0, proof=None):
    r"""
    Factors this (positive) integer using PARI.

    This method returns a list of pairs, not a ``Factorization``
    object. The first element of each pair is the factor, of type
    ``Integer`` if ``int_`` is ``False`` or ``int`` otherwise,
    the second element is the positive exponent, of type ``int``.

    INPUT:

    - ``int_`` -- (default: ``False``), whether the factors are
      of type ``int`` instead of ``Integer``

    - ``debug_level`` -- (default: 0), debug level of the call
      to PARI

    - ``proof`` -- (default: ``None``), whether the factors are
      required to be proven prime;  if ``None``, the global default
      is used

    OUTPUT:

    A list of pairs.

    EXAMPLES::

        sage: factor(-2**72 + 3, algorithm='pari')  # indirect doctest
        -1 * 83 * 131 * 294971519 * 1472414939
    """
    from sage.libs.pari.all import pari

    if proof is None:
        from sage.structure.proof.proof import get_flag
        proof = get_flag(proof, "arithmetic")

    prev = pari.get_debug_level()

    if prev != debug_level:
        pari.set_debug_level(debug_level)

    F = pari(n).factor(proof=proof)
    B, e = F
    if int_:
        v = [(int(B[i]), int(e[i])) for i in xrange(len(B))]
    else:
        v = [(Integer(B[i]), int(e[i])) for i in xrange(len(B))]

    if prev != debug_level:
        pari.set_debug_level(prev)

    return v<|MERGE_RESOLUTION|>--- conflicted
+++ resolved
@@ -216,13 +216,10 @@
     efficient if self has some factors of type `b^n+1` or `b^n-1`,
     with `b` in `\{2,3,5,6,7,10,11,12\}`.
 
-<<<<<<< HEAD
     You need to install an optional package to use this method,
     this can be done with the following command line:
     ``sage -i cunningham_tables``.
 
-=======
->>>>>>> 535749ae
     INPUT:
 
     - ``proof`` -- bool (default: ``None``); whether or not to
