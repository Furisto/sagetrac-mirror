--- conflicted
+++ resolved
@@ -81,38 +81,22 @@
             if self._implementation == 'NTL':
                 return True
             elif R._prec_type() == 'capped-abs':
-<<<<<<< HEAD
-                if R.f() > 1:
-=======
                 if R.absolute_e() == 1:
->>>>>>> 195d16e1
                     from sage.rings.padics.qadic_flint_CA import pAdicCoercion_CA_frac_field as coerce_map
                 else:
                     from sage.rings.padics.relative_ramified_CA import pAdicCoercion_CA_frac_field as coerce_map
             elif R._prec_type() == 'capped-rel':
-<<<<<<< HEAD
-                if R.f() > 1:
-=======
                 if R.absolute_e() == 1:
->>>>>>> 195d16e1
                     from sage.rings.padics.qadic_flint_CR import pAdicCoercion_CR_frac_field as coerce_map
                 else:
                     from sage.rings.padics.relative_ramified_CR import pAdicCoercion_CR_frac_field as coerce_map
             elif R._prec_type() == 'floating-point':
-<<<<<<< HEAD
-                if R.f() > 1:
-=======
                 if R.absolute_e() == 1:
->>>>>>> 195d16e1
                     from sage.rings.padics.qadic_flint_FP import pAdicCoercion_FP_frac_field as coerce_map
                 else:
                     from sage.rings.padics.relative_ramified_FP import pAdicCoercion_FP_frac_field as coerce_map
             elif R._prec_type() == 'fixed-mod':
-<<<<<<< HEAD
-                if R.f() > 1:
-=======
                 if R.absolute_e() == 1:
->>>>>>> 195d16e1
                     from sage.rings.padics.qadic_flint_FM import pAdicCoercion_FM_frac_field as coerce_map
                 else:
                     from sage.rings.padics.relative_ramified_FM import pAdicCoercion_FM_frac_field as coerce_map
