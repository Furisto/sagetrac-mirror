"""
Local Generic

Superclass for `p`-adic and power series rings.

AUTHORS:

- David Roe
"""
from __future__ import absolute_import

#*****************************************************************************
#       Copyright (C) 2007-2013 David Roe <roed.math@gmail.com>
#                               William Stein <wstein@gmail.com>
#
#  Distributed under the terms of the GNU General Public License (GPL)
#  as published by the Free Software Foundation; either version 2 of
#  the License, or (at your option) any later version.
#
#                  http://www.gnu.org/licenses/
#*****************************************************************************

from copy import copy
from sage.rings.ring import CommutativeRing
from sage.categories.complete_discrete_valuation import CompleteDiscreteValuationRings, CompleteDiscreteValuationFields
from sage.structure.category_object import check_default_category
from sage.structure.parent import Parent
from sage.rings.integer import Integer
from sage.rings.integer_ring import ZZ

class LocalGeneric(CommutativeRing):
    def __init__(self, base, prec, names, element_class, category=None):
        """
        Initializes self.

        EXAMPLES::

            sage: R = Zp(5) #indirect doctest
            sage: R.precision_cap()
            20

        In :trac:`14084`, the category framework has been implemented for p-adic rings::

            sage: TestSuite(R).run()
            sage: K = Qp(7)
            sage: TestSuite(K).run()

        TESTS::

            sage: R = Zp(5, 5, 'fixed-mod')
            sage: R._repr_option('element_is_atomic')
            False
        """
        self._prec = prec
        self.Element = element_class
        default_category = getattr(self, '_default_category', None)
        if self.is_field():
            category = CompleteDiscreteValuationFields()
        else:
            category = CompleteDiscreteValuationRings()
        category = category.Metric().Complete()
        if default_category is not None:
            category = check_default_category(default_category, category)
        Parent.__init__(self, base, names=(names,), normalize=False, category=category, element_constructor=element_class)

    def is_capped_relative(self):
        """
        Returns whether this `p`-adic ring bounds precision in a capped
        relative fashion.

        The relative precision of an element is the power of `p`
        modulo which the unit part of that element is defined.  In a
        capped relative ring, the relative precision of elements are
        bounded by a constant depending on the ring.

        EXAMPLES::

            sage: R = ZpCA(5, 15)
            sage: R.is_capped_relative()
            False
            sage: R(5^7)
            5^7 + O(5^15)
            sage: S = Zp(5, 15)
            sage: S.is_capped_relative()
            True
            sage: S(5^7)
            5^7 + O(5^22)
        """
        return False

    def is_capped_absolute(self):
        """
        Returns whether this `p`-adic ring bounds precision in a
        capped absolute fashion.

        The absolute precision of an element is the power of `p`
        modulo which that element is defined.  In a capped absolute
        ring, the absolute precision of elements are bounded by a
        constant depending on the ring.

        EXAMPLES::

            sage: R = ZpCA(5, 15)
            sage: R.is_capped_absolute()
            True
            sage: R(5^7)
            5^7 + O(5^15)
            sage: S = Zp(5, 15)
            sage: S.is_capped_absolute()
            False
            sage: S(5^7)
            5^7 + O(5^22)
        """
        return False

    def is_fixed_mod(self):
        """
        Returns whether this `p`-adic ring bounds precision in a fixed
        modulus fashion.

        The absolute precision of an element is the power of `p`
        modulo which that element is defined.  In a fixed modulus
        ring, the absolute precision of every element is defined to be
        the precision cap of the parent.  This means that some
        operations, such as division by `p`, don't return a well defined
        answer.

        EXAMPLES::

            sage: R = ZpFM(5,15)
            sage: R.is_fixed_mod()
            True
            sage: R(5^7,absprec=9)
            5^7 + O(5^15)
            sage: S = ZpCA(5, 15)
            sage: S.is_fixed_mod()
            False
            sage: S(5^7,absprec=9)
            5^7 + O(5^9)
        """
        return False

    def is_floating_point(self):
        """
        Returns whether this `p`-adic ring bounds precision in a floating
        point fashion.

        The relative precision of an element is the power of `p`
        modulo which the unit part of that element is defined.  In a
        floating point ring, elements do not store precision, but arithmetic
        operations truncate to a relative precision depending on the ring.

        EXAMPLES::

            sage: R = ZpCR(5, 15)
            sage: R.is_floating_point()
            False
            sage: R(5^7)
            5^7 + O(5^22)
            sage: S = ZpFP(5, 15)
            sage: S.is_floating_point()
            True
            sage: S(5^7)
            5^7
        """
        return False

    def is_lazy(self):
        """
        Returns whether this `p`-adic ring bounds precision in a lazy
        fashion.

        In a lazy ring, elements have mechanisms for computing
        themselves to greater precision.

        EXAMPLES::

            sage: R = Zp(5)
            sage: R.is_lazy()
            False
        """
        return False

    def _latex_(self):
        r"""
        Latex.

        EXAMPLES::

            sage: latex(Zq(27,names='a')) #indirect doctest
            \mathbf{Z}_{3^{3}}
        """
        return self._repr_(do_latex = True)

    def change(self, **kwds):
        r"""
        Return a new ring with changed attributes.

        INPUT:

        The following arguments are applied to every ring in the tower:

        - ``type`` -- string, the precision type
        - ``p`` -- the prime of the ground ring.  Defining polynomials
                   will be converted to the new base rings.
        - ``print_mode`` -- string
        - ``print_pos`` -- bool
        - ``print_sep`` -- string
        - ``print_alphabet`` -- dict
        - ``show_prec`` -- bool
        - ``check`` -- bool

        The following arguments are only applied to the top ring in the tower:

        - ``var_name`` -- string
        - ``res_name`` -- string
        - ``unram_name`` -- string
        - ``ram_name`` -- string
        - ``names`` -- string
        - ``modulus`` -- polynomial

        The following arguments have special behavior:

        - ``prec`` -- integer.  If the precision is increased on an extension ring,
                       the precision on the base is increased as necessary (respecting ramification).
                       If the precision is decreased, the precision of the base is unchanged.

        - ``field`` -- bool.  If ``True``, switch to a tower of fields via the fraction field.
                        If False, switch to a tower of rings of integers.

        - ``q`` -- prime power.  Replace the initial unramified extension of `\Q_p` or `\Z_p`
                    with an unramified extension of residue cardinality `q`.
                    If the initial extension is ramified, add in an unramified extension.

        - ``base`` -- ring or field. Use a specific base ring instead of recursively
                       calling :meth:`change` down the tower.

        See the :mod:`constructors <sage.rings.padics.factory>` for more details on the
        meaning of these arguments.

        EXAMPLES:

        We can use this method to change the precision::

            sage: Zp(5).change(prec=40)
            5-adic Ring with capped relative precision 40

        or the precision type::

            sage: Zp(5).change(type="capped-abs")
            5-adic Ring with capped absolute precision 20

        or even the prime::

            sage: ZpCA(3).change(p=17)
            17-adic Ring with capped absolute precision 20

        You can switch between the ring of integers and its fraction field::

            sage: ZpCA(3).change(field=True)
            3-adic Field with capped relative precision 20

        You can also change print modes::

            sage: R = Zp(5).change(prec=5, print_mode='digits')
            sage: repr(~R(17))
            '...13403'

        Changing print mode to 'digits' works for Eisenstein extensions::

            sage: S.<x> = ZZ[]
            sage: W.<w> = Zp(3).extension(x^4 + 9*x^2 + 3*x - 3)
            sage: W.print_mode()
            'series'
            sage: W.change(print_mode='digits').print_mode()
            'digits'

        You can change extensions::

            sage: K.<a> = QqFP(125, prec=4)
            sage: K.change(q=64)
            Unramified Extension in a defined by x^6 + x^4 + x^3 + x + 1 with floating precision 4 over 2-adic Field
            sage: R.<x> = QQ[]
            sage: K.change(modulus = x^2 - x + 2, print_pos=False)
            Unramified Extension in a defined by x^2 - x + 2 with floating precision 4 over 5-adic Field

        and variable names::

            sage: K.change(names='b')
            Unramified Extension in b defined by x^3 + 3*x + 3 with floating precision 4 over 5-adic Field

        and precision::

            sage: Kup = K.change(prec=8); Kup
            Unramified Extension in a defined by x^3 + 3*x + 3 with floating precision 8 over 5-adic Field
            sage: Kup.base_ring()
            5-adic Field with floating precision 8

        If you decrease the precision, the precision of the base stays the same::

            sage: Kdown = K.change(prec=2); Kdown
            Unramified Extension in a defined by x^3 + 3*x + 3 with floating precision 2 over 5-adic Field
            sage: Kdown.precision_cap()
            2
            sage: Kdown.base_ring()
            5-adic Field with floating precision 4

        Changing the prime works for extensions::

            sage: x = polygen(ZZ)
            sage: R.<a> = Zp(5).extension(x^2 + 2)
            sage: S = R.change(p=7)
<<<<<<< HEAD
            sage: S.defining_polynomial()
=======
            sage: S.defining_polynomial(exact=True)
>>>>>>> 3b52f2ce
            x^2 + 2
            sage: A.<y> = Zp(5)[]
            sage: R.<a> = Zp(5).extension(y^2 + 2)
            sage: S = R.change(p=7)
<<<<<<< HEAD
            sage: S.defining_polynomial()
=======
            sage: S.defining_polynomial(exact=True)
>>>>>>> 3b52f2ce
            y^2 + 2

        ::

            sage: R.<a> = Zq(5^3)
            sage: S = R.change(prec=50)
<<<<<<< HEAD
            sage: S.defining_polynomial()
=======
            sage: S.defining_polynomial(exact=True)
>>>>>>> 3b52f2ce
            x^3 + 3*x + 3
        """
        # We support both print_* and * for *=mode, pos, sep, alphabet
        for atr in ('print_mode', 'print_pos', 'print_sep', 'print_alphabet'):
            if atr in kwds:
                kwds[atr[6:]] = kwds.pop(atr)
        def get_unramified_modulus(q, res_name):
            from sage.rings.finite_rings.finite_field_constructor import FiniteField as GF
            return GF(q, res_name).modulus().change_ring(ZZ)
        n = None
        q = None
        from .padic_base_generic import pAdicBaseGeneric
        if 'q' in kwds and isinstance(self.base_ring(), pAdicBaseGeneric):
            q = kwds.pop('q')
            if not isinstance(q, Integer):
                raise TypeError("q must be an integer")
            p, n = q.is_prime_power(get_data=True)
            if n == 0:
                raise ValueError("q must be a prime power")
            if 'p' in kwds and kwds['p'] != p:
                raise ValueError("q does not match p")
            kwds['p'] = p
        functor, ring = self.construction()
        functor = copy(functor)
        if 'mode' in kwds and 'show_prec' not in kwds:
            new_type = kwds.get('type', self._prec_type())
            cur_type = self._prec_type()
            cur_mode = self._printer._print_mode()
            cur_show_prec = self._printer._show_prec()
            from .factory import _default_show_prec
            if cur_show_prec == _default_show_prec(cur_type, cur_mode):
                kwds['show_prec'] = _default_show_prec(new_type, kwds['mode'])
            else:
                raise RuntimeError
        p = kwds.get('p', functor.p if hasattr(functor, 'p') else self.prime())
        curpstr = str(self.prime())
        functor_dict = getattr(functor, "extras", getattr(functor, "kwds", None))
        # If we are switching to 'digits', or changing p, need to ensure a large enough alphabet.
        if 'alphabet' not in kwds and (kwds.get('mode') == 'digits' or
           (functor_dict['print_mode'].get('mode') == 'digits' and p > getattr(functor, "p", p))):
            from .padic_printing import _printer_defaults
            kwds['alphabet'] = _printer_defaults.alphabet()[:p]

        # There are two kinds of functors possible:
        # CompletionFunctor and AlgebraicExtensionFunctor
        # We distinguish them by the presence of ``prec``,
        if hasattr(functor, "prec"):
            functor.extras = copy(functor.extras)
            functor.extras['print_mode'] = copy(functor.extras['print_mode'])
            if 'type' in kwds and kwds['type'] not in functor._dvr_types:
                raise ValueError("completion type must be one of %s"%(", ".join(functor._dvr_types[1:])))
            if 'field' in kwds:
                field = kwds.pop('field')
                if field:
                    ring = ring.fraction_field()
                    if 'type' not in kwds:
                        if self._prec_type() == 'capped-abs':
                            kwds['type'] = 'capped-rel'
                        elif self._prec_type() == 'fixed-mod':
                            raise TypeError('You must specify the type explicitly')
                elif ring.is_field():
                    ring = ring.ring_of_integers()
            for atr in ('p', 'prec', 'type'):
                if atr in kwds:
                    setattr(functor, atr, kwds.pop(atr))
            if q is not None:
                if 'names' in kwds:
                    names = kwds.pop('names')
                elif 'unram_name' in kwds:
                    names = kwds.pop('unram_name')
                else:
                    raise TypeError("You must specify the name of the generator")
                res_name = kwds.pop('res_name', names + '0')
                modulus = kwds.pop('modulus', get_unramified_modulus(q, res_name))
                implementation = kwds.pop('implementation', 'FLINT')
            # We have to change the way p prints in the default case
            if 'names' in kwds:
                functor.extras['names'] = kwds.pop('names')
            elif functor.extras['names'][0] == curpstr:
                functor.extras['names'] = (str(p),)
            for atr in ('ram_name', 'var_name'):
                if atr in kwds:
                    functor.extras['print_mode'][atr] = kwds.pop(atr)
                elif functor.extras['print_mode'].get(atr) == curpstr:
                    functor.extras['print_mode'][atr] = str(p)
            if 'check' in kwds:
                functor.extras['check'] = kwds.pop('check')
            for atr in ('mode', 'pos', 'unram_name', 'max_ram_terms', 'max_unram_terms', 'max_terse_terms', 'sep', 'alphabet', 'show_prec'):
                if atr in kwds:
                    functor.extras['print_mode'][atr] = kwds.pop(atr)
            if kwds:
                raise ValueError("Extra arguments received: %s"%(", ".join(kwds.keys())))
            if q is not None:
                # Create an unramified extension
                base = functor(ring)
                from .factory import ExtensionFactory
                modulus = modulus.change_ring(base)
                return ExtensionFactory(base=base, premodulus=modulus, names=names, res_name=res_name, unram=True, implementation=implementation)
        else:
            functor.kwds = copy(functor.kwds)
            functor.kwds['print_mode'] = copy(functor.kwds['print_mode'])
            if 'prec' in kwds:
                prec = kwds.pop('prec')
                baseprec = (prec - 1) // self.e() + 1
                if baseprec > self.base_ring().precision_cap():
                    kwds['prec'] = baseprec
                functor.kwds['prec'] = prec
            from sage.rings.padics.padic_base_generic import pAdicBaseGeneric
            if 'names' in kwds:
                functor.names = [kwds.pop('names')]
            modulus = None
            if 'modulus' in kwds:
                modulus = kwds.pop('modulus')
                if n is not None and modulus.degree() != n:
                    raise ValueError("modulus must have degree matching q")
            elif q is not None and self.f() != 1:
                # If q is specified, replace the modulus with one from q.
                modulus = get_unramified_modulus(q, functor.kwds.get('res_name', functor.names[0] + '0'))
            for atr in ('var_name', 'res_name', 'unram_name', 'ram_name'):
                if atr in kwds:
                    functor.kwds[atr] = kwds.pop(atr)
            if 'check' in kwds:
                functor.kwds['check'] = kwds['check']
            for atr in ('mode', 'pos', 'max_ram_terms', 'max_unram_terms', 'max_terse_terms', 'sep', 'alphabet', 'show_prec'):
                if atr in kwds:
                    functor.kwds['print_mode'][atr] = kwds[atr]
            if 'base' in kwds:
                ring = kwds['base']
            else:
                if q is not None and self.f() == 1:
                    kwds['q'] = q
                ring = ring.change(**kwds)
            if modulus is None:
                if len(functor.polys) != 1:
                    raise RuntimeError("Unexpected number of defining polynomials")
                modulus = functor.polys[0]
            if isinstance(modulus.base_ring(), pAdicBaseGeneric):
                modulus.change_ring(ring)
            functor.polys = [modulus]
        return functor(ring)

    def precision_cap(self):
        r"""
        Returns the precision cap for ``self``.

        INPUT:

        - ``self`` -- a local ring

        OUTPUT:

        - integer -- ``self``'s precision cap

        EXAMPLES::

            sage: R = Zp(3, 10,'fixed-mod'); R.precision_cap()
            10
            sage: R = Zp(3, 10,'capped-rel'); R.precision_cap()
            10
            sage: R = Zp(3, 10,'capped-abs'); R.precision_cap()
            10

        NOTES::

            This will have different meanings depending on the type of
            local ring.  For fixed modulus rings, all elements are
            considered modulo ``self.prime()^self.precision_cap()``.
            For rings with an absolute cap (i.e. the class
            ``pAdicRingCappedAbsolute``), each element has a precision
            that is tracked and is bounded above by
            ``self.precision_cap()``.  Rings with relative caps
            (e.g. the class ``pAdicRingCappedRelative``) are the same
            except that the precision is the precision of the unit
            part of each element.  For lazy rings, this gives the
            initial precision to which elements are computed.
        """
        return self._prec

    def is_exact(self):
        r"""
        Returns whether this p-adic ring is exact, i.e. False.

        INPUT:
            self -- a p-adic ring

        OUTPUT:
            boolean -- whether self is exact, i.e. False.

        EXAMPLES::

            #sage: R = Zp(5, 3, 'lazy'); R.is_exact()
            #False
            sage: R = Zp(5, 3, 'fixed-mod'); R.is_exact()
            False
        """
        return False

    def residue_characteristic(self):
        r"""
        Returns the characteristic of ``self``'s residue field.

        INPUT:

        - ``self`` -- a p-adic ring.

        OUTPUT:

        - integer -- the characteristic of the residue field.

        EXAMPLES::

            sage: R = Zp(3, 5, 'capped-rel'); R.residue_characteristic()
            3
        """
        return self.residue_class_field().characteristic()

    def defining_polynomial(self, var = 'x'):
        r"""
        Returns the defining polynomial of this local ring, i.e. just ``x``.

        INPUT:

        - ``self`` -- a local ring
        - ``var`` -- string (default: ``'x'``) the name of the variable

        OUTPUT:

        - polynomial -- the defining polynomial of this ring as an extension over its ground ring

        EXAMPLES::

            sage: R = Zp(3, 3, 'fixed-mod'); R.defining_polynomial('foo')
            (1 + O(3^3))*foo + (O(3^3))
        """
        from sage.rings.polynomial.polynomial_ring_constructor import PolynomialRing
        return PolynomialRing(self, var).gen()

    def ground_ring(self):
        r"""
        Returns ``self``.

        Will be overridden by extensions.

        INPUT:

        - ``self`` -- a local ring

        OUTPUT:

        - the ground ring of ``self``, i.e., itself

        EXAMPLES::

            sage: R = Zp(3, 5, 'fixed-mod')
            sage: S = Zp(3, 4, 'fixed-mod')
            sage: R.ground_ring() is R
            True
            sage: S.ground_ring() is R
            False
        """
        return self

    def ground_ring_of_tower(self):
        r"""
        Returns ``self``.

        Will be overridden by extensions.

        INPUT:

        - ``self`` -- a `p`-adic ring

        OUTPUT:

        - the ground ring of the tower for ``self``, i.e., itself

        EXAMPLES::

            sage: R = Zp(5)
            sage: R.ground_ring_of_tower()
            5-adic Ring with capped relative precision 20
        """
        return self

    def degree(self):
        r"""
        Returns the degree of ``self`` over the ground ring, i.e. 1.

        INPUT:

        - ``self`` -- a local ring

        OUTPUT:

        - integer -- the degree of this ring, i.e., 1

        EXAMPLES::

            sage: R = Zp(3, 10, 'capped-rel'); R.degree()
            1
        """
        return Integer(1)

    def ramification_index(self, K = None):
        r"""
        Returns the ramification index over the ground ring: 1 unless overridden.

        INPUT:

        - ``self`` -- a local ring

        OUTPUT:

        - integer -- the ramification index of this ring: 1 unless overridden.

        EXAMPLES::

            sage: R = Zp(3, 5, 'capped-rel'); R.ramification_index()
            1
        """
        if K is None or K is self:
            return Integer(1)
        else:
            raise ValueError("K should be a subring of self")

    def e(self, K = None):
        r"""
        Returns the ramification index over the ground ring: 1 unless overridden.

        INPUT:

        - ``self`` -- a local ring
        - ``K`` -- a subring of ``self`` (default ``None``)

        OUTPUT:

        - integer -- the ramification index of this ring: 1 unless overridden.

        EXAMPLES::

            sage: R = Zp(3, 5, 'capped-rel'); R.e()
            1
        """
        return self.ramification_index(K)

    def inertia_degree(self, K=None):
        r"""
        Returns the inertia degree over ``K`` (defaults to the ground ring): 1 unless overridden.

        INPUT:

        - ``self`` -- a local ring
        - ``K`` -- a subring of ``self`` (default None)

        OUTPUT:

        - integer -- the inertia degree of this ring: 1 unless overridden.

        EXAMPLES::

            sage: R = Zp(3, 5, 'capped-rel'); R.inertia_degree()
            1
        """
        return Integer(1)

    def residue_class_degree(self, K=None):
        r"""
        Returns the inertia degree over the ground ring: 1 unless overridden.

        INPUT:

        - ``self`` -- a local ring
        - ``K`` -- a subring (default ``None``)

        OUTPUT:

        - integer -- the inertia degree of this ring: 1 unless overridden.

        EXAMPLES::

            sage: R = Zp(3, 5, 'capped-rel'); R.residue_class_degree()
            1
        """
        return self.inertia_degree(K)

    def f(self, K=None):
        r"""
        Returns the inertia degree over the ground ring: 1 unless overridden.

        INPUT:

        - ``self`` -- a local ring
        - ``K`` -- a subring (default ``None``)

        OUTPUT:

        - integer -- the inertia degree of this ring: 1 unless overridden.

        EXAMPLES::

            sage: R = Zp(3, 5, 'capped-rel'); R.f()
            1
        """
        return self.inertia_degree(K)

    def inertia_subring(self):
        r"""
        Returns the inertia subring, i.e. ``self``.

        INPUT:

        - ``self`` -- a local ring

        OUTPUT:

        - the inertia subring of self, i.e., itself

        EXAMPLES::

            sage: R = Zp(5)
            sage: R.inertia_subring()
            5-adic Ring with capped relative precision 20
        """
        return self

    def maximal_unramified_subextension(self):
        r"""
        Returns the maximal unramified subextension.

        INPUT:

        - ``self`` -- a local ring

        OUTPUT:

        - the maximal unramified subextension of ``self``

        EXAMPLES::

            sage: R = Zp(5)
            sage: R.maximal_unramified_subextension()
            5-adic Ring with capped relative precision 20
        """
        return self.inertia_subring()

#    def get_extension(self):
#        r"""
#        Returns the trivial extension of self.
#        """
#        raise NotImplementedError

    def uniformiser(self):
        """
        Returns a uniformiser for ``self``, ie a generator for the unique maximal ideal.

        EXAMPLES::

            sage: R = Zp(5)
            sage: R.uniformiser()
            5 + O(5^21)
            sage: A = Zp(7,10)
            sage: S.<x> = A[]
            sage: B.<t> = A.ext(x^2+7)
            sage: B.uniformiser()
            t + O(t^21)
        """
        return self.uniformizer()

    def uniformiser_pow(self, n):
        """
        Returns the `n`th power of the uniformiser of ``self`` (as an element of ``self``).

        EXAMPLES::

            sage: R = Zp(5)
            sage: R.uniformiser_pow(5)
            5^5 + O(5^25)
        """
        return self.uniformizer_pow(n)

    def is_finite(self):
        r"""
        Returns whether this ring is finite, i.e. ``False``.

        INPUT:

        - ``self`` -- a `p`-adic ring

        OUTPUT:

        - boolean -- whether self is finite, i.e., ``False``

        EXAMPLES::

            sage: R = Zp(3, 10,'fixed-mod'); R.is_finite()
            False
        """
        return False

    def ext(self, *args, **kwds):
        """
        Constructs an extension of self.  See ``extension`` for more details.

        EXAMPLES::

            sage: A = Zp(7,10)
            sage: S.<x> = A[]
            sage: B.<t> = A.ext(x^2+7)
            sage: B.uniformiser()
            t + O(t^21)
        """
        return self.extension(*args, **kwds)

    def _test_residue(self, **options):
        r"""
        Perform some tests on the residue field of this ring.

        EXAMPLES::

            sage: R = Zp(2)
            sage: R._test_residue()

        """
        tester = self._tester(**options)
        tester.assertEqual(self.residue_field().characteristic(), self.residue_characteristic())

        for x in tester.some_elements():
            errors = []
            if x.precision_absolute() <= 0:
                from .precision_error import PrecisionError
                errors.append(PrecisionError)
            if x.valuation() < 0:
                errors.append(ValueError)
            if errors:
                with tester.assertRaises(tuple(errors)):
                    x.residue()
                continue
            y = x.residue()
            # residue() is in `Z/pZ` which is not identical to the residue field `F_p`
            tester.assertEqual(y.parent().cardinality(), self.residue_field().cardinality())
            z = self(y)
            tester.assertGreater((x-z).valuation(), 0)

        for x in self.residue_field().some_elements():
            y = self(x)
            if x.is_zero():
                tester.assertGreater(y.valuation(), 0)
            else:
                tester.assertEqual(y.valuation(), 0)
            z = y.residue()
            tester.assertEqual(x, z)<|MERGE_RESOLUTION|>--- conflicted
+++ resolved
@@ -310,31 +310,19 @@
             sage: x = polygen(ZZ)
             sage: R.<a> = Zp(5).extension(x^2 + 2)
             sage: S = R.change(p=7)
-<<<<<<< HEAD
-            sage: S.defining_polynomial()
-=======
             sage: S.defining_polynomial(exact=True)
->>>>>>> 3b52f2ce
             x^2 + 2
             sage: A.<y> = Zp(5)[]
             sage: R.<a> = Zp(5).extension(y^2 + 2)
             sage: S = R.change(p=7)
-<<<<<<< HEAD
-            sage: S.defining_polynomial()
-=======
             sage: S.defining_polynomial(exact=True)
->>>>>>> 3b52f2ce
             y^2 + 2
 
         ::
 
             sage: R.<a> = Zq(5^3)
             sage: S = R.change(prec=50)
-<<<<<<< HEAD
-            sage: S.defining_polynomial()
-=======
             sage: S.defining_polynomial(exact=True)
->>>>>>> 3b52f2ce
             x^3 + 3*x + 3
         """
         # We support both print_* and * for *=mode, pos, sep, alphabet
