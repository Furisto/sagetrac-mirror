"""
Local Generic

Superclass for `p`-adic and power series rings.

AUTHORS:

- David Roe
"""

#*****************************************************************************
#       Copyright (C) 2007-2013 David Roe <roed.math@gmail.com>
#                               William Stein <wstein@gmail.com>
#
#  Distributed under the terms of the GNU General Public License (GPL)
#  as published by the Free Software Foundation; either version 2 of
#  the License, or (at your option) any later version.
#
#                  http://www.gnu.org/licenses/
#*****************************************************************************

from sage.rings.ring import CommutativeRing
from sage.categories.complete_discrete_valuation import CompleteDiscreteValuationRings, CompleteDiscreteValuationFields
from sage.structure.category_object import check_default_category
from sage.structure.parent import Parent
from sage.rings.integer import Integer

class LocalGeneric(CommutativeRing):
    def __init__(self, base, prec, names, element_class, category=None):
        """
        Initializes self.

        EXAMPLES::

            sage: R = Zp(5) #indirect doctest
            sage: R.precision_cap()
            20

        In :trac:`14084`, the category framework has been implemented for p-adic rings::

            sage: TestSuite(R).run()
            sage: K = Qp(7)
            sage: TestSuite(K).run()

        TESTS::

            sage: R = Zp(5, 5, 'fixed-mod')
            sage: R._repr_option('element_is_atomic')
            False
        """
        self._prec = prec
        self.Element = element_class
<<<<<<< HEAD
        Parent.__init__(self, base, names=(names,), normalize=False, category=getattr(self,'_default_category',None), element_constructor=element_class)
=======
        default_category = getattr(self, '_default_category', None)
        if self.is_field():
            category = CompleteDiscreteValuationFields()
        else:
            category = CompleteDiscreteValuationRings()
        if default_category is not None:
            category = check_default_category(default_category, category)
        Parent.__init__(self, base, names=(names,), normalize=False, category=category, element_constructor=element_class)
>>>>>>> eb7b486c

    def is_capped_relative(self):
        """
        Returns whether this `p`-adic ring bounds precision in a capped
        relative fashion.

        The relative precision of an element is the power of `p`
        modulo which the unit part of that element is defined.  In a
        capped relative ring, the relative precision of elements are
        bounded by a constant depending on the ring.

        EXAMPLES::

            sage: R = ZpCA(5, 15)
            sage: R.is_capped_relative()
            False
            sage: R(5^7)
            5^7 + O(5^15)
            sage: S = Zp(5, 15)
            sage: S.is_capped_relative()
            True
            sage: S(5^7)
            5^7 + O(5^22)
        """
        return False

    def is_capped_absolute(self):
        """
        Returns whether this `p`-adic ring bounds precision in a
        capped absolute fashion.

        The absolute precision of an element is the power of `p`
        modulo which that element is defined.  In a capped absolute
        ring, the absolute precision of elements are bounded by a
        constant depending on the ring.

        EXAMPLES::

            sage: R = ZpCA(5, 15)
            sage: R.is_capped_absolute()
            True
            sage: R(5^7)
            5^7 + O(5^15)
            sage: S = Zp(5, 15)
            sage: S.is_capped_absolute()
            False
            sage: S(5^7)
            5^7 + O(5^22)
        """
        return False

    def is_fixed_mod(self):
        """
        Returns whether this `p`-adic ring bounds precision in a fixed
        modulus fashion.

        The absolute precision of an element is the power of `p`
        modulo which that element is defined.  In a fixed modulus
        ring, the absolute precision of every element is defined to be
        the precision cap of the parent.  This means that some
        operations, such as division by `p`, don't return a well defined
        answer.

        EXAMPLES::

            sage: R = ZpFM(5,15)
            sage: R.is_fixed_mod()
            True
            sage: R(5^7,absprec=9)
            5^7 + O(5^15)
            sage: S = ZpCA(5, 15)
            sage: S.is_fixed_mod()
            False
            sage: S(5^7,absprec=9)
            5^7 + O(5^9)
        """
        return False

    def is_lazy(self):
        """
        Returns whether this `p`-adic ring bounds precision in a lazy
        fashion.

        In a lazy ring, elements have mechanisms for computing
        themselves to greater precision.

        EXAMPLES::

            sage: R = Zp(5)
            sage: R.is_lazy()
            False
        """
        return False

    def _latex_(self):
        r"""
        Latex.

        EXAMPLES::

            sage: latex(Zq(27,names='a')) #indirect doctest
            \mathbf{Z}_{3^{3}}
        """
        return self._repr_(do_latex = True)

    def precision_cap(self):
        r"""
        Returns the precision cap for ``self``.

        INPUT:

        - ``self`` -- a local ring

        OUTPUT:

        - integer -- ``self``'s precision cap

        EXAMPLES::

            sage: R = Zp(3, 10,'fixed-mod'); R.precision_cap()
            10
            sage: R = Zp(3, 10,'capped-rel'); R.precision_cap()
            10
            sage: R = Zp(3, 10,'capped-abs'); R.precision_cap()
            10

        NOTES::

            This will have different meanings depending on the type of
            local ring.  For fixed modulus rings, all elements are
            considered modulo ``self.prime()^self.precision_cap()``.
            For rings with an absolute cap (i.e. the class
            ``pAdicRingCappedAbsolute``), each element has a precision
            that is tracked and is bounded above by
            ``self.precision_cap()``.  Rings with relative caps
            (e.g. the class ``pAdicRingCappedRelative``) are the same
            except that the precision is the precision of the unit
            part of each element.  For lazy rings, this gives the
            initial precision to which elements are computed.
        """
        return self._prec

    def is_exact(self):
        r"""
        Returns whether this p-adic ring is exact, i.e. False.

        INPUT:
            self -- a p-adic ring

        OUTPUT:
            boolean -- whether self is exact, i.e. False.

        EXAMPLES:
            #sage: R = Zp(5, 3, 'lazy'); R.is_exact()
            #False
            sage: R = Zp(5, 3, 'fixed-mod'); R.is_exact()
            False
        """
        return False

    def residue_characteristic(self):
        r"""
        Returns the characteristic of ``self``'s residue field.

        INPUT:

        - ``self`` -- a p-adic ring.

        OUTPUT:

        - integer -- the characteristic of the residue field.

        EXAMPLES::

            sage: R = Zp(3, 5, 'capped-rel'); R.residue_characteristic()
            3
        """
        return self.residue_class_field().characteristic()

    def defining_polynomial(self, var = 'x'):
        r"""
        Returns the defining polynomial of this local ring, i.e. just ``x``.

        INPUT:

        - ``self`` -- a local ring
        - ``var`` -- string (default: ``'x'``) the name of the variable

        OUTPUT:

        - polynomial -- the defining polynomial of this ring as an extension over its ground ring

        EXAMPLES::

            sage: R = Zp(3, 3, 'fixed-mod'); R.defining_polynomial('foo')
            (1 + O(3^3))*foo + (O(3^3))
        """
        from sage.rings.polynomial.polynomial_ring_constructor import PolynomialRing
        return PolynomialRing(self, var).gen()

    def ground_ring(self):
        r"""
        Returns ``self``.

        Will be overridden by extensions.

        INPUT:

        - ``self`` -- a local ring

        OUTPUT:

        - the ground ring of ``self``, i.e., itself

        EXAMPLES::

            sage: R = Zp(3, 5, 'fixed-mod')
            sage: S = Zp(3, 4, 'fixed-mod')
            sage: R.ground_ring() is R
            True
            sage: S.ground_ring() is R
            False
        """
        return self

    def ground_ring_of_tower(self):
        r"""
        Returns ``self``.

        Will be overridden by extensions.

        INPUT:

        - ``self`` -- a `p`-adic ring

        OUTPUT:

        - the ground ring of the tower for ``self``, i.e., itself

        EXAMPLES::

            sage: R = Zp(5)
            sage: R.ground_ring_of_tower()
            5-adic Ring with capped relative precision 20
        """
        return self

    def degree(self):
        r"""
        Returns the degree of ``self`` over the ground ring, i.e. 1.

        INPUT:

        - ``self`` -- a local ring

        OUTPUT:

        - integer -- the degree of this ring, i.e., 1

        EXAMPLES::

            sage: R = Zp(3, 10, 'capped-rel'); R.degree()
            1
        """
        return Integer(1)

    def ramification_index(self, K = None):
        r"""
        Returns the ramification index over the ground ring: 1 unless overridden.

        INPUT:

        - ``self`` -- a local ring

        OUTPUT:

        - integer -- the ramification index of this ring: 1 unless overridden.

        EXAMPLES::

            sage: R = Zp(3, 5, 'capped-rel'); R.ramification_index()
            1
        """
        if K is None or K is self:
            return Integer(1)
        else:
            raise ValueError, "K should be a subring of self"

    def e(self, K = None):
        r"""
        Returns the ramification index over the ground ring: 1 unless overridden.

        INPUT:

        - ``self`` -- a local ring
        - ``K`` -- a subring of ``self`` (default ``None``)

        OUTPUT:

        - integer -- the ramification index of this ring: 1 unless overridden.

        EXAMPLES::

            sage: R = Zp(3, 5, 'capped-rel'); R.e()
            1
        """
        return self.ramification_index(K)

    def inertia_degree(self, K=None):
        r"""
        Returns the inertia degree over ``K`` (defaults to the ground ring): 1 unless overridden.

        INPUT:

        - ``self`` -- a local ring
        - ``K`` -- a subring of ``self`` (default None)

        OUTPUT:

        - integer -- the inertia degree of this ring: 1 unless overridden.

        EXAMPLES::

            sage: R = Zp(3, 5, 'capped-rel'); R.inertia_degree()
            1
        """
        return Integer(1)

    def residue_class_degree(self, K=None):
        r"""
        Returns the inertia degree over the ground ring: 1 unless overridden.

        INPUT:

        - ``self`` -- a local ring
        - ``K`` -- a subring (default ``None``)

        OUTPUT:

        - integer -- the inertia degree of this ring: 1 unless overridden.

        EXAMPLES::

            sage: R = Zp(3, 5, 'capped-rel'); R.residue_class_degree()
            1
        """
        return self.inertia_degree(K)

    def f(self, K=None):
        r"""
        Returns the inertia degree over the ground ring: 1 unless overridden.

        INPUT:

        - ``self`` -- a local ring
        - ``K`` -- a subring (default ``None``)

        OUTPUT:

        - integer -- the inertia degree of this ring: 1 unless overridden.

        EXAMPLES::

            sage: R = Zp(3, 5, 'capped-rel'); R.f()
            1
        """
        return self.inertia_degree(K)

    def inertia_subring(self):
        r"""
        Returns the inertia subring, i.e. ``self``.

        INPUT:

        - ``self`` -- a local ring

        OUTPUT:

        - the inertia subring of self, i.e., itself

        EXAMPLES::

            sage: R = Zp(5)
            sage: R.inertia_subring()
            5-adic Ring with capped relative precision 20
        """
        return self

    def maximal_unramified_subextension(self):
        r"""
        Returns the maximal unramified subextension.

        INPUT:

        - ``self`` -- a local ring

        OUTPUT:

        - the maximal unramified subextension of ``self``

        EXAMPLES::

            sage: R = Zp(5)
            sage: R.maximal_unramified_subextension()
            5-adic Ring with capped relative precision 20
        """
        return self.inertia_subring()

#    def get_extension(self):
#        r"""
#        Returns the trivial extension of self.
#        """
#        raise NotImplementedError

    def uniformiser(self):
        """
        Returns a uniformiser for ``self``, ie a generator for the unique maximal ideal.

        EXAMPLES::

            sage: R = Zp(5)
            sage: R.uniformiser()
            5 + O(5^21)
            sage: A = Zp(7,10)
            sage: S.<x> = A[]
            sage: B.<t> = A.ext(x^2+7)
            sage: B.uniformiser()
            t + O(t^21)
        """
        return self.uniformizer()

    def uniformiser_pow(self, n):
        """
        Returns the `n`th power of the uniformiser of ``self`` (as an element of ``self``).

        EXAMPLES::

            sage: R = Zp(5)
            sage: R.uniformiser_pow(5)
            5^5 + O(5^25)
        """
        return self.uniformizer_pow(n)

    def is_finite(self):
        r"""
        Returns whether this ring is finite, i.e. ``False``.

        INPUT:

        - ``self`` -- a `p`-adic ring

        OUTPUT:

        - boolean -- whether self is finite, i.e., ``False``

        EXAMPLES::

            sage: R = Zp(3, 10,'fixed-mod'); R.is_finite()
            False
        """
        return False

    def ext(self, *args, **kwds):
        """
        Constructs an extension of self.  See ``extension`` for more details.

        EXAMPLES::

            sage: A = Zp(7,10)
            sage: S.<x> = A[]
            sage: B.<t> = A.ext(x^2+7)
            sage: B.uniformiser()
            t + O(t^21)
        """
        return self.extension(*args, **kwds)
<|MERGE_RESOLUTION|>--- conflicted
+++ resolved
@@ -50,9 +50,6 @@
         """
         self._prec = prec
         self.Element = element_class
-<<<<<<< HEAD
-        Parent.__init__(self, base, names=(names,), normalize=False, category=getattr(self,'_default_category',None), element_constructor=element_class)
-=======
         default_category = getattr(self, '_default_category', None)
         if self.is_field():
             category = CompleteDiscreteValuationFields()
@@ -61,7 +58,6 @@
         if default_category is not None:
             category = check_default_category(default_category, category)
         Parent.__init__(self, base, names=(names,), normalize=False, category=category, element_constructor=element_class)
->>>>>>> eb7b486c
 
     def is_capped_relative(self):
         """
