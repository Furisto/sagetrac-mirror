"""
`p`-Adic Capped Relative Elements

Elements of `p`-Adic Rings with Capped Relative Precision

AUTHORS:

- David Roe: initial version, rewriting to use templates (2012-3-1)
- Genya Zaytman: documentation
- David Harvey: doctests
"""

#*****************************************************************************
#       Copyright (C) 2007-2013 David Roe <roed.math@gmail.com>
#                               William Stein <wstein@gmail.com>
#
#  Distributed under the terms of the GNU General Public License (GPL)
#  as published by the Free Software Foundation; either version 2 of
#  the License, or (at your option) any later version.
#
#                  http://www.gnu.org/licenses/
#*****************************************************************************

include "sage/libs/linkages/padics/mpz.pxi"
include "CR_template.pxi"

from sage.libs.pari.pari_instance cimport PariInstance
cdef PariInstance P = sage.libs.pari.pari_instance.pari
from sage.rings.finite_rings.integer_mod import Mod

cdef class pAdicCappedRelativeElement(CRElement):
    """
    Constructs new element with given parent and value.

    INPUT:

    - ``x`` -- value to coerce into a capped relative ring or field

    - ``absprec`` -- maximum number of digits of absolute precision

    - ``relprec`` -- maximum number of digits of relative precision

    EXAMPLES::

        sage: R = Zp(5, 10, 'capped-rel')

    Construct from integers::

        sage: R(3)
        3 + O(5^10)
        sage: R(75)
        3*5^2 + O(5^12)
        sage: R(0)
        0
        sage: R(-1)
        4 + 4*5 + 4*5^2 + 4*5^3 + 4*5^4 + 4*5^5 + 4*5^6 + 4*5^7 + 4*5^8 + 4*5^9 + O(5^10)
        sage: R(-5)
        4*5 + 4*5^2 + 4*5^3 + 4*5^4 + 4*5^5 + 4*5^6 + 4*5^7 + 4*5^8 + 4*5^9 + 4*5^10 + O(5^11)
        sage: R(-7*25)
        3*5^2 + 3*5^3 + 4*5^4 + 4*5^5 + 4*5^6 + 4*5^7 + 4*5^8 + 4*5^9 + 4*5^10 + 4*5^11 + O(5^12)

    Construct from rationals::

        sage: R(1/2)
        3 + 2*5 + 2*5^2 + 2*5^3 + 2*5^4 + 2*5^5 + 2*5^6 + 2*5^7 + 2*5^8 + 2*5^9 + O(5^10)
        sage: R(-7875/874)
        3*5^3 + 2*5^4 + 2*5^5 + 5^6 + 3*5^7 + 2*5^8 + 3*5^10 + 3*5^11 + 3*5^12 + O(5^13)
        sage: R(15/425)
        Traceback (most recent call last):
        ...
        ValueError: p divides the denominator

    Construct from IntegerMod::

        sage: R(Integers(125)(3))
        3 + O(5^3)
        sage: R(Integers(5)(3))
        3 + O(5)
        sage: R(Integers(5^30)(3))
        3 + O(5^10)
        sage: R(Integers(5^30)(1+5^23))
        1 + O(5^10)
        sage: R(Integers(49)(3))
        Traceback (most recent call last):
        ...
        TypeError: cannot coerce from the given integer mod ring (not a power of the same prime)

    ::

        sage: R(Integers(48)(3))
        Traceback (most recent call last):
        ...
        TypeError: cannot coerce from the given integer mod ring (not a power of the same prime)

    Some other conversions::

        sage: R(R(5))
        5 + O(5^11)

    Construct from Pari objects::

        sage: R = Zp(5)
        sage: x = pari(123123) ; R(x)
        3 + 4*5 + 4*5^2 + 4*5^3 + 5^4 + 4*5^5 + 2*5^6 + 5^7 + O(5^20)
        sage: R(pari(R(5252)))
        2 + 2*5^3 + 3*5^4 + 5^5 + O(5^20)
        sage: R = Zp(5,prec=5)
        sage: R(pari(-1))
        4 + 4*5 + 4*5^2 + 4*5^3 + 4*5^4 + O(5^5)
        sage: pari(R(-1))
        4 + 4*5 + 4*5^2 + 4*5^3 + 4*5^4 + O(5^5)
        sage: pari(R(0))
        0
        sage: R(pari(R(0,5)))
        O(5^5)

    # todo: doctests for converting from other types of p-adic rings

    """
    def lift(self):
        """
        Return an integer or rational congruent to ``self`` modulo ``self``'s
        precision.  If a rational is returned, its denominator will equal
        ``p^ordp(self)``.

        EXAMPLES::

            sage: R = Zp(7,4,'capped-rel'); a = R(8); a.lift()
            8
            sage: R = Qp(7,4); a = R(8); a.lift()
            8
            sage: R = Qp(7,4); a = R(8/7); a.lift()
            8/7
        """
        return self.lift_c()

    cdef lift_c(self):
        """
        Implementation of lift.

        TESTS::

            sage: O(5^5).lift() #indirect doctest
            0
            sage: R = Qp(5); R(0).lift()
            0
            sage: R(5/9).lift()
            264909532335070
            sage: R(9/5).lift()
            9/5
        """
        cdef Integer ans
        cdef Rational ansr
        if self.ordp >= 0:
            ans = PY_NEW(Integer)
            if self.relprec == 0:
                mpz_set_ui(ans.value, 0)
            else:
                mpz_set(ans.value, self.unit)
                mpz_mul(ans.value, ans.value, self.prime_pow.pow_mpz_t_tmp(self.ordp)[0])
            return ans
        else:
            ansr = PY_NEW(Rational)
            if self.relprec == 0:
                mpq_set_si(ansr.value, 0, 1)
                return self
            else:
                mpz_set(mpq_numref(ansr.value), self.unit)
                mpz_set(mpq_denref(ansr.value), self.prime_pow.pow_mpz_t_tmp(-self.ordp)[0])
            return ansr

    def _pari_(self):
        """
        Converts this element to an equivalent pari element.

        EXAMPLES::

            sage: R = Zp(17, 10); a = ~R(14); pari(a) #indirect doctest
            11 + 3*17 + 17^2 + 6*17^3 + 13*17^4 + 15*17^5 + 10*17^6 + 3*17^7 + 17^8 + 6*17^9 + O(17^10)
            sage: pari(R(0))
            0
            sage: pari(R(0,5))
            O(17^5)
        """
        return self._to_gen()

    cdef pari_gen _to_gen(self):
        """
        Converts this element to an equivalent pari element.

        EXAMPLES::

<<<<<<< HEAD
           sage: R = Zp(5, 10); a = R(17); pari(a) #indirect doctest
           2 + 3*5 + O(5^10)
           sage: pari(R(0))
           0
           sage: pari(R(0,5))
           O(5^5)
=======
            sage: R = Zp(5, 10); a = R(17); pari(a) #indirect doctest
            2 + 3*5 + O(5^10)
            sage: pari(R(0))
            0
            sage: pari(R(0,5))
            O(5^5)
            sage: pari(R(0,5)).debug()
            [&=...] PADIC(lg=5):... (precp=0,valp=5):... ... ... ...
                p : [&=...] INT(lg=3):... (+,lgefint=3):... ... 
              p^l : [&=...] INT(lg=3):... (+,lgefint=3):... ... 
                I : [&=...] INT(lg=2):... (0,lgefint=2):... 
>>>>>>> eb7b486c
        """
        if exactzero(self.ordp):
            return P.new_gen_from_int(0)
        else:
            return P.new_gen_from_padic(self.ordp, self.relprec,
                                        self.prime_pow.prime.value,
                                        self.prime_pow.pow_mpz_t_tmp(self.relprec)[0],
                                        self.unit)
    def _integer_(self, Z=None):
        """
        Returns an integer congruent to this element modulo
        ``p^self.absolute_precision()``.

         EXAMPLES::

            sage: R = Zp(5); a = R(-1); a._integer_()
            95367431640624
         """
        if self.ordp < 0:
            raise ValueError, "Cannot form an integer out of a p-adic field element with negative valuation"
        return self.lift_c()

    def residue(self, absprec=1):
        """
        Reduces this element modulo `p^{\mbox{absprec}}`.

        INPUT:

        - ``absprec`` - an integer (default: ``1``)

        OUTPUT:

        Element of `\ZZ/(p^{\mbox{absprec}} \ZZ)` -- the reduction modulo
        `p^{\mbox{absprec}}`

        EXAMPLES::

            sage: R = Zp(7,4,'capped-rel'); a = R(8); a.residue(1)
            1
            sage: R = Qp(7,4,'capped-rel'); a = R(8); a.residue(1)
            1
            sage: a.residue(6)
            Traceback (most recent call last):
            ...
            PrecisionError: Not enough precision known in order to compute residue.
            sage: b = a/7
            sage: b.residue(1)
            Traceback (most recent call last):
            ...
            ValueError: Element must have non-negative valuation in order to compute residue.
        """
        cdef Integer selfvalue, modulus
        cdef long aprec
        if not PY_TYPE_CHECK(absprec, Integer):
            absprec = Integer(absprec)
        if absprec > self.precision_absolute():
            raise PrecisionError, "Not enough precision known in order to compute residue."
        elif absprec < 0:
            raise ValueError, "cannot reduce modulo a negative power of p"
        aprec = mpz_get_ui((<Integer>absprec).value)
        if self.ordp < 0:
            raise ValueError, "Element must have non-negative valuation in order to compute residue."
        modulus = PY_NEW(Integer)
        mpz_set(modulus.value, self.prime_pow.pow_mpz_t_tmp(aprec)[0])
        selfvalue = PY_NEW(Integer)
        if self.relprec == 0:
            mpz_set_ui(selfvalue.value, 0)
        else:
            # Need to do this better.
            mpz_mul(selfvalue.value, self.prime_pow.pow_mpz_t_tmp(self.ordp)[0], self.unit)
        return Mod(selfvalue, modulus)

def unpickle_pcre_v1(R, unit, ordp, relprec):
    """
    Unpickles a capped relative element.

    EXAMPLES::

        sage: from sage.rings.padics.padic_capped_relative_element import unpickle_pcre_v1
        sage: R = Zp(5)
        sage: a = unpickle_pcre_v1(R, 17, 2, 5); a
        2*5^2 + 3*5^3 + O(5^7)
    """
    return unpickle_cre_v2(pAdicCappedRelativeElement, R, unit, ordp, relprec)

def base_p_list(Integer n, bint pos, PowComputer_class prime_pow):
    """
    Returns a base-`p` list of digits of ``n``.

    INPUT:

    - ``n`` -- a positive Integer.

    - ``pos`` -- a boolean.  If True, then returns the standard base `p` expansion.
                 Otherwise, the digits lie in the range `-p/2` to `p/2`.

    - ``prime_pow`` -- A PowComputer giving the prime.

    EXAMPLES::

        sage: from sage.rings.padics.padic_capped_relative_element import base_p_list
        sage: base_p_list(192837, True, Zp(5).prime_pow)
        [2, 2, 3, 2, 3, 1, 2, 2]
        sage: 2 + 2*5 + 3*5^2 + 2*5^3 + 3*5^4 + 5^5 + 2*5^6 + 2*5^7
        192837
        sage: base_p_list(192837, False, Zp(5).prime_pow)
        [2, 2, -2, -2, -1, 2, 2, 2]
        sage: 2 + 2*5 - 2*5^2 - 2*5^3 - 5^4 + 2*5^5 + 2*5^6 + 2*5^7
        192837
    """
    if mpz_sgn(n.value) < 0:
        raise ValueError("n must be nonnegative")
    return clist(n.value, prime_pow.prec_cap, pos, prime_pow)<|MERGE_RESOLUTION|>--- conflicted
+++ resolved
@@ -190,14 +190,6 @@
 
         EXAMPLES::
 
-<<<<<<< HEAD
-           sage: R = Zp(5, 10); a = R(17); pari(a) #indirect doctest
-           2 + 3*5 + O(5^10)
-           sage: pari(R(0))
-           0
-           sage: pari(R(0,5))
-           O(5^5)
-=======
             sage: R = Zp(5, 10); a = R(17); pari(a) #indirect doctest
             2 + 3*5 + O(5^10)
             sage: pari(R(0))
@@ -209,7 +201,6 @@
                 p : [&=...] INT(lg=3):... (+,lgefint=3):... ... 
               p^l : [&=...] INT(lg=3):... (+,lgefint=3):... ... 
                 I : [&=...] INT(lg=2):... (0,lgefint=2):... 
->>>>>>> eb7b486c
         """
         if exactzero(self.ordp):
             return P.new_gen_from_int(0)
