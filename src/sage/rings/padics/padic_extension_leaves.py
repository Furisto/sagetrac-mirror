"""
p-Adic Extension Leaves

The final classes for extensions of Zp and Qp (ie classes that are not
just designed to be inherited from).

AUTHORS:

- David Roe
"""
from __future__ import absolute_import

#*****************************************************************************
#       Copyright (C) 2008 David Roe <roed.math@gmail.com>
#                          William Stein <wstein@gmail.com>
#
#  Distributed under the terms of the GNU General Public License (GPL)
#  as published by the Free Software Foundation; either version 2 of
#  the License, or (at your option) any later version.
#
#                  http://www.gnu.org/licenses/
#*****************************************************************************

from sage.rings.integer_ring import ZZ
from sage.rings.rational_field import QQ
from sage.rings.finite_rings.integer_mod_ring import Zmod
from .pow_computer_ext import PowComputer_ext_maker
from .pow_computer_flint import PowComputer_flint_maker
from sage.libs.ntl.ntl_ZZ_pX import ntl_ZZ_pX

from .unramified_extension_generic import UnramifiedExtensionGeneric
from .eisenstein_extension_generic import EisensteinExtensionGeneric
#from padic_general_extension_generic import pAdicGeneralExtensionGeneric

from .generic_nodes import pAdicCappedRelativeRingGeneric, \
                          pAdicCappedRelativeFieldGeneric, \
                          pAdicCappedAbsoluteRingGeneric, \
                          pAdicFixedModRingGeneric, \
                          pAdicFloatingPointRingGeneric, \
                          pAdicFloatingPointFieldGeneric

#from unramified_extension_absolute_element import UnramifiedExtensionAbsoluteElement
#from unramified_extension_capped_relative_element import UnramifiedExtensionCappedRelativeElement
#from unramified_extension_lazy_element import UnramifiedExtensionLazyElement
#from eisenstein_extension_absolute_element import EisensteinExtensionAbsoluteElement
#from eisenstein_extension_capped_relative_element import EisensteinExtensionCappedRelativeElement
#from eisenstein_extension_lazy_element import EisensteinExtensionLazyElement
#from padic_general_extension_absolute_element import pAdicGeneralExtensionAbsoluteElement
#from padic_general_extension_capped_relative_element import pAdicGeneralExtensionCappedRelativeElement
#from padic_general_extension_lazy_element import pAdicGeneralExtensionLazyElement

from .padic_ZZ_pX_FM_element import pAdicZZpXFMElement
from .padic_ZZ_pX_CR_element import pAdicZZpXCRElement
from .padic_ZZ_pX_CA_element import pAdicZZpXCAElement
from .qadic_flint_CR import qAdicCappedRelativeElement
from .qadic_flint_CA import qAdicCappedAbsoluteElement
from .qadic_flint_FM import qAdicFixedModElement
from .qadic_flint_FP import qAdicFloatingPointElement

def _make_integral_poly(exact_modulus, p, prec):
    """
    Convert a defining polynomial into one with integral coefficients.

    INPUT:

    - ``exact_modulus`` -- a univariate polynomial

    - ``p`` -- a prime

    - ``prec`` -- the precision

    EXAMPLES::

        sage: from sage.rings.padics.padic_extension_leaves import _make_integral_poly
        sage: R.<x> = QQ[]
        sage: f = _make_integral_poly(x^2 - 2, 5, 3); f
        x^2 - 2
        sage: f.parent()
        Univariate Polynomial Ring in x over Integer Ring
        sage: f = _make_integral_poly(x^2 - 2/7, 5, 3); f
        x^2 + 89
        sage: f.parent()
        Univariate Polynomial Ring in x over Integer Ring
    """
    try:
        return exact_modulus.change_ring(ZZ)
    except TypeError:
        return exact_modulus.change_ring(Zmod(p**prec)).change_ring(ZZ)

class UnramifiedExtensionRingCappedRelative(UnramifiedExtensionGeneric, pAdicCappedRelativeRingGeneric):
    """
    TESTS::

        sage: R.<a> = ZqCR(27,10000)
        sage: TestSuite(R).run(skip='_test_log',max_runs=4)
    """
    def __init__(self, exact_modulus, poly, prec, print_mode, shift_seed, names, implementation='FLINT'):
        """
        A capped relative representation of Zq.

        INPUT:

        - ``exact_modulus`` -- the original polynomial defining the extension.
          This could be a polynomial with integer coefficients, for example,
          while ``poly`` has coefficients in a `p`-adic ring.

        - ``poly`` -- t polynomial with coefficients in :meth:`base_ring`
          defining this extension

        - ``prec`` -- the precision cap of this ring

        - ``print_mode`` -- a dictionary of print options

        - ``shift_seed`` -- unused

        - ``names`` -- a 4-tuple, ``(variable_name, residue_name,
          unramified_subextension_variable_name, uniformizer_name)``

        EXAMPLES::

            sage: R.<a> = ZqCR(27,10000); R #indirect doctest
            Unramified Extension in a defined by x^3 + 2*x + 1 with capped relative precision 10000 over 3-adic Ring

            sage: R.<a> = ZqCR(next_prime(10^30)^3, 3); R.prime()
            1000000000000000000000000000057
        """
        self._shift_seed = None
        self._exact_modulus = exact_modulus
        self._implementation = implementation
        if implementation == 'NTL':
            ntl_poly = ntl_ZZ_pX([a.lift() for a in poly.list()], poly.base_ring().prime()**prec)
            if prec <= 30:
                self.prime_pow = PowComputer_ext_maker(poly.base_ring().prime(), prec, prec, prec, False, ntl_poly, "small", "u")
            else:
                self.prime_pow = PowComputer_ext_maker(poly.base_ring().prime(), 30, prec, prec, False, ntl_poly, "big", "u")
            element_class = pAdicZZpXCRElement
        else:
            Zpoly = _make_integral_poly(exact_modulus, poly.base_ring().prime(), prec)
            cache_limit = min(prec, 30)
            self.prime_pow = PowComputer_flint_maker(poly.base_ring().prime(), cache_limit, prec, prec, False, Zpoly, prec_type='capped-rel')
            element_class = qAdicCappedRelativeElement
        UnramifiedExtensionGeneric.__init__(self, poly, prec, print_mode, names, element_class)
        if implementation != 'NTL':
            from .qadic_flint_CR import pAdicCoercion_ZZ_CR, pAdicConvert_QQ_CR
            self.register_coercion(pAdicCoercion_ZZ_CR(self))
            self.register_conversion(pAdicConvert_QQ_CR(self))

class UnramifiedExtensionFieldCappedRelative(UnramifiedExtensionGeneric, pAdicCappedRelativeFieldGeneric):
    """
    TESTS::

        sage: R.<a> = QqCR(27,10000)
        sage: TestSuite(R).run(skip='_test_log',max_runs=4)
    """
    def __init__(self, exact_modulus, poly, prec, print_mode, shift_seed, names, implementation='FLINT'):
        r"""
        A representation of Qq.

        INPUT:

        - ``exact_modulus`` -- the original polynomial defining the extension.
          This could be a polynomial with rational coefficients, for example,
          while ``poly`` has coefficients in a `p`-adic field.

        - ``poly`` -- the polynomial with coefficients in :meth:`base_ring`
          defining this extension

        - ``prec`` -- the precision cap of this ring

        - ``print_mode`` -- a dictionary of print options

        - ``shift_seed`` -- unused

        - ``names`` -- a 4-tuple, ``(variable_name, residue_name,
          unramified_subextension_variable_name, uniformizer_name)``

        EXAMPLES::

            sage: R.<a> = Qq(27,10000); R #indirect doctest
            Unramified Extension in a defined by x^3 + 2*x + 1 with capped relative precision 10000 over 3-adic Field

            sage: R.<a> = Qq(next_prime(10^30)^3, 3); R.prime()
            1000000000000000000000000000057
        """
        # Currently doesn't support polynomials with non-integral coefficients
        self._shift_seed = None
        self._exact_modulus = exact_modulus
        self._implementation = implementation
        if implementation == 'NTL':
            ntl_poly = ntl_ZZ_pX([a.lift() for a in poly.list()], poly.base_ring().prime()**prec)
            if prec <= 30:
                self.prime_pow = PowComputer_ext_maker(poly.base_ring().prime(), prec, prec, prec, True, ntl_poly, "small", "u")
            else:
                self.prime_pow = PowComputer_ext_maker(poly.base_ring().prime(), 30, prec, prec, True, ntl_poly, "big", "u")
            element_class = pAdicZZpXCRElement
        else:
            Zpoly = _make_integral_poly(exact_modulus, poly.base_ring().prime(), prec)
            cache_limit = min(prec, 30)
            self.prime_pow = PowComputer_flint_maker(poly.base_ring().prime(), cache_limit, prec, prec, True, Zpoly, prec_type='capped-rel')
            element_class = qAdicCappedRelativeElement
        UnramifiedExtensionGeneric.__init__(self, poly, prec, print_mode, names, element_class)
        if implementation != 'NTL':
            from .qadic_flint_CR import pAdicCoercion_ZZ_CR, pAdicCoercion_QQ_CR
            self.register_coercion(pAdicCoercion_ZZ_CR(self))
            self.register_coercion(pAdicCoercion_QQ_CR(self))

class UnramifiedExtensionRingCappedAbsolute(UnramifiedExtensionGeneric, pAdicCappedAbsoluteRingGeneric):
    """
    TESTS::

        sage: R.<a> = ZqCA(27,10000)
        sage: TestSuite(R).run(skip='_test_log',max_runs=4)
    """
    def __init__(self, exact_modulus, poly, prec, print_mode, shift_seed, names, implementation='FLINT'):
        """
        A capped absolute representation of Zq.

        INPUT:

        - ``exact_modulus`` -- the original polynomial defining the extension.
          This could be a polynomial with integer coefficients, for example,
          while poly has coefficients in a `p`-adic ring.

        - ``poly`` -- the polynomial with coefficients in :meth:`base_ring`
          defining this extension

        - ``prec`` -- the precision cap of this ring

        - ``print_mode`` -- A dictionary of print options

        - ``shift_seed`` -- unused

        - ``names`` -- a 4-tuple, ``(variable_name, residue_name,
          unramified_subextension_variable_name, uniformizer_name)``

        EXAMPLES::

            sage: R.<a> = ZqCA(27,10000); R #indirect doctest
            Unramified Extension in a defined by x^3 + 2*x + 1 with capped absolute precision 10000 over 3-adic Ring

            sage: R.<a> = ZqCA(next_prime(10^30)^3, 3); R.prime()
            1000000000000000000000000000057
        """
        # Currently doesn't support polynomials with non-integral coefficients
        self._shift_seed = None
        self._exact_modulus = exact_modulus
        self._implementation = implementation
        if implementation == 'NTL':
            ntl_poly = ntl_ZZ_pX([a.lift() for a in poly.list()], poly.base_ring().prime()**prec)
            if prec <= 30:
                self.prime_pow = PowComputer_ext_maker(poly.base_ring().prime(), prec, prec, prec, True, ntl_poly, "small", "u")
            else:
                self.prime_pow = PowComputer_ext_maker(poly.base_ring().prime(), 30, prec, prec, True, ntl_poly, "big", "u")
            element_class = pAdicZZpXCAElement
        else:
            Zpoly = _make_integral_poly(exact_modulus, poly.base_ring().prime(), prec)
            cache_limit = min(prec, 30)
            self.prime_pow = PowComputer_flint_maker(poly.base_ring().prime(), cache_limit, prec, prec, False, Zpoly, prec_type='capped-abs')
            element_class = qAdicCappedAbsoluteElement
        UnramifiedExtensionGeneric.__init__(self, poly, prec, print_mode, names, element_class)
        if implementation != 'NTL':
            from .qadic_flint_CA import pAdicCoercion_ZZ_CA, pAdicConvert_QQ_CA
            self.register_coercion(pAdicCoercion_ZZ_CA(self))
            self.register_conversion(pAdicConvert_QQ_CA(self))

class UnramifiedExtensionRingFixedMod(UnramifiedExtensionGeneric, pAdicFixedModRingGeneric):
    """
    TESTS::

        sage: R.<a> = ZqFM(27,10000)
        sage: TestSuite(R).run(skip='_test_log',max_runs=4)
    """
    def __init__(self, exact_modulus, poly, prec, print_mode, shift_seed, names, implementation='FLINT'):
        """
        A fixed modulus representation of Zq.

        INPUT:

        - ``exact_modulus`` -- the original polynomial defining the extension.
          This could be a polynomial with integer coefficients, for example,
          while ``poly`` has coefficients in a `p`-adic field.

        - ``poly`` -- the polynomial with coefficients in :meth:`base_ring`
          defining this extension

        - ``prec`` -- the precision cap of this ring

        - ``print_mode`` -- a dictionary of print options

        - ``shift_seed`` -- unused

        - ``names`` -- a 4-tuple, ``(variable_name, residue_name, unramified_subextension_variable_name, uniformizer_name)``

        EXAMPLES::

            sage: R.<a> = ZqFM(27,10000); R #indirect doctest
            Unramified Extension in a defined by x^3 + 2*x + 1 of fixed modulus 3^10000 over 3-adic Ring

            sage: R.<a> = ZqFM(next_prime(10^30)^3, 3); R.prime()
            1000000000000000000000000000057
        """
        self._shift_seed = None
        self._exact_modulus = exact_modulus
        self._implementation = implementation
        if implementation == 'NTL':
            ntl_poly = ntl_ZZ_pX([a.lift() for a in poly.list()], poly.base_ring().prime()**prec)
            self.prime_pow = PowComputer_ext_maker(poly.base_ring().prime(), max(min(prec - 1, 30), 1), prec, prec, False, ntl_poly, "FM", "u")
            element_class = pAdicZZpXFMElement
        else:
            Zpoly = _make_integral_poly(exact_modulus, poly.base_ring().prime(), prec)
            cache_limit = 0 # prevents caching
            self.prime_pow = PowComputer_flint_maker(poly.base_ring().prime(), cache_limit, prec, prec, False, Zpoly, prec_type='fixed-mod')
            element_class = qAdicFixedModElement
        UnramifiedExtensionGeneric.__init__(self, poly, prec, print_mode, names, element_class)
        if implementation != 'NTL':
            from .qadic_flint_FM import pAdicCoercion_ZZ_FM, pAdicConvert_QQ_FM
            self.register_coercion(pAdicCoercion_ZZ_FM(self))
            self.register_conversion(pAdicConvert_QQ_FM(self))

    #def coerce_map_explicit(self, S):
    #    from sage.rings.padics.morphism import Morphism_ZZ_UnrFM, Morphism_ZpFM_UnrFM
    #    if S is ZZ:
    #        return Morphism_ZZ_UnrFM(self)
    #    elif isinstance(S, pAdicRingFixedMod) and S.prime() == self.prime():
    #        return Morphism_ZpFM_UnrFM(S, self)
    #    return None

class UnramifiedExtensionRingFloatingPoint(UnramifiedExtensionGeneric, pAdicFloatingPointRingGeneric):
    """
    TESTS::

        sage: R.<a> = ZqFP(27,10000); R == loads(dumps(R))
        True
    """
    def __init__(self, exact_modulus, poly, prec, print_mode, shift_seed, names, implementation='FLINT'):
        """
        A floating point representation of Zq.

        INPUT:

        - ``exact_modulus`` -- the original polynomial defining the extension.
          This could be a polynomial with integer coefficients, for example,
          while ``poly`` has coefficients in Zp.

        - ``poly`` -- the polynomial with coefficients in :meth:`base_ring`
          defining this extension

        - ``prec`` -- the precision cap of this ring

        - ``print_mode`` -- a dictionary of print options

        - ``shift_seed`` -- unused

        - ``names`` -- a 4-tuple, ``(variable_name, residue_name, unramified_subextension_variable_name, uniformizer_name)``

        EXAMPLES::

            sage: R.<a> = ZqFP(27,10000); R #indirect doctest
            Unramified Extension in a defined by x^3 + 2*x + 1 with floating precision 10000 over 3-adic Ring
            sage: R.<a> = ZqFP(next_prime(10^30)^3, 3); R.prime()
            1000000000000000000000000000057

        TESTS:

        Check that :trac:`23228` has been resolved::

            sage: a % R.prime()
            a

        """
        self._shift_seed = None
        self._exact_modulus = exact_modulus
        self._implementation = implementation
        if implementation == 'NTL':
            raise NotImplementedError
        Zpoly = _make_integral_poly(exact_modulus, poly.base_ring().prime(), prec)
        cache_limit = min(prec, 30)
        self.prime_pow = PowComputer_flint_maker(poly.base_ring().prime(), cache_limit, prec, prec, False, Zpoly, prec_type='floating-point')
        UnramifiedExtensionGeneric.__init__(self, poly, prec, print_mode, names, qAdicFloatingPointElement)
        from .qadic_flint_FP import pAdicCoercion_ZZ_FP, pAdicConvert_QQ_FP
        self.register_coercion(pAdicCoercion_ZZ_FP(self))
        self.register_conversion(pAdicConvert_QQ_FP(self))

class UnramifiedExtensionFieldFloatingPoint(UnramifiedExtensionGeneric, pAdicFloatingPointFieldGeneric):
    """
    TESTS::

        sage: R.<a> = QqFP(27,10000); R == loads(dumps(R))
        True
    """
    def __init__(self, exact_modulus, poly, prec, print_mode, shift_seed, names, implementation='FLINT'):
        """
        A representation of Qq.

        INPUT:

        - ``exact_modulus`` -- the original polynomial defining the extension.
          This could be a polynomial with rational coefficients, for example,
          while ``poly`` has coefficients in a `p`-adic field.

        - ``poly`` -- the polynomial with coefficients in :meth:`base_ring`
          defining this extension

        - ``prec`` -- the precision cap of this ring

        - ``print_mode`` -- a dictionary of print options

        - ``shift_seed`` -- unused

        - ``names`` -- a 4-tuple, ``(variable_name, residue_name, unramified_subextension_variable_name, uniformizer_name)``

        EXAMPLES::

            sage: R.<a> = QqFP(27,10000); R #indirect doctest
            Unramified Extension in a defined by x^3 + 2*x + 1 with floating precision 10000 over 3-adic Field
            sage: R.<a> = Qq(next_prime(10^30)^3, 3); R.prime()
            1000000000000000000000000000057
        """
        # Currently doesn't support polynomials with non-integral coefficients
        self._shift_seed = None
        self._exact_modulus = exact_modulus
        self._implementation = implementation
        if implementation == 'NTL':
            raise NotImplementedError
        Zpoly = _make_integral_poly(exact_modulus, poly.base_ring().prime(), prec)
        cache_limit = min(prec, 30)
        self.prime_pow = PowComputer_flint_maker(poly.base_ring().prime(), cache_limit, prec, prec, True, Zpoly, prec_type='floating-point')
        UnramifiedExtensionGeneric.__init__(self, poly, prec, print_mode, names, qAdicFloatingPointElement)
        from .qadic_flint_FP import pAdicCoercion_ZZ_FP, pAdicCoercion_QQ_FP
        self.register_coercion(pAdicCoercion_ZZ_FP(self))
        self.register_coercion(pAdicCoercion_QQ_FP(self))

class EisensteinExtensionRingCappedRelative(EisensteinExtensionGeneric, pAdicCappedRelativeRingGeneric):
    """
    TESTS::

        sage: R = Zp(3, 10000, print_pos=False); S.<x> = ZZ[]; f = x^3 + 9*x - 3
        sage: W.<w> = R.ext(f)
<<<<<<< HEAD
        sage: TestSuite(R).run(skip='_test_log',max_runs=4)
=======
        sage: TestSuite(W).run()
>>>>>>> d8f186e7
    """
    def __init__(self, exact_modulus, poly, prec, print_mode, shift_seed, names, implementation='NTL'):
        """
        A capped relative representation of an eisenstein extension of Zp.

        INPUT:

        - ``exact_modulus`` -- the original polynomial defining the extension.
          This could be a polynomial with integer coefficients, for example,
          while ``poly`` has coefficients in a `p`-adic ring.

        - ``poly`` -- the polynomial with coefficients in :meth:`base_ring`
          defining this extension

        - ``prec`` -- the precision cap of this ring

        - ``print_mode`` -- a dictionary of print options

        - ``shift_seed`` -- unused

        - ``names`` -- a 4-tuple, ``(variable_name, residue_name, unramified_subextension_variable_name, uniformizer_name)``

        EXAMPLES::

            sage: R = Zp(3, 10000, print_pos=False); S.<x> = ZZ[]; f = x^3 + 9*x - 3
            sage: W.<w> = R.ext(f); W #indirect doctest
            Eisenstein Extension in w defined by x^3 + 9*x - 3 with capped relative precision 30000 over 3-adic Ring
            sage: W.precision_cap()
            30000

            sage: R.<p> = Zp(next_prime(10^30), 3, print_pos=False); S.<x> = ZZ[]; f = x^3 + p^2*x - p
            sage: W.<w> = R.ext(f); W.prime()
            1000000000000000000000000000057
            sage: W.precision_cap()
            9
        """
        unram_prec = (prec + poly.degree() - 1) // poly.degree()
        ntl_poly = ntl_ZZ_pX([a.lift() for a in poly.list()], poly.base_ring().prime()**unram_prec)
        shift_poly = ntl_ZZ_pX([a.lift() for a in shift_seed.list()], shift_seed.base_ring().prime()**unram_prec)
        if unram_prec <= 30:
            self.prime_pow = PowComputer_ext_maker(poly.base_ring().prime(), unram_prec, unram_prec, prec, False, ntl_poly, "small", "e", shift_poly)
        else:
            self.prime_pow = PowComputer_ext_maker(poly.base_ring().prime(), 30, unram_prec, prec, False, ntl_poly, "big", "e", shift_poly)
        self._shift_seed = shift_seed
        self._exact_modulus = exact_modulus
        self._implementation = implementation
        EisensteinExtensionGeneric.__init__(self, poly, prec, print_mode, names, pAdicZZpXCRElement)

class EisensteinExtensionFieldCappedRelative(EisensteinExtensionGeneric, pAdicCappedRelativeFieldGeneric):
    """
    TESTS::

        sage: R = Qp(3, 10000, print_pos=False); S.<x> = ZZ[]; f = x^3 + 9*x - 3
        sage: W.<w> = R.ext(f)
<<<<<<< HEAD
        sage: TestSuite(R).run(skip='_test_log',max_runs=4)
=======
        sage: TestSuite(W).run()
>>>>>>> d8f186e7
    """
    def __init__(self, exact_modulus, poly, prec, print_mode, shift_seed, names, implementation='NTL'):
        """
        A capped relative representation of an eisenstein extension of Qp.

        INPUT:

        - ``exact_modulus`` -- the original polynomial defining the extension.
          This could be a polynomial with rational coefficients, for example,
          while ``poly`` has coefficients in a `p`-adic field.

        - ``poly`` -- the polynomial with coefficients in :meth:`base_ring`
          defining this extension

        - ``prec`` -- the precision cap of this ring

        - ``print_mode`` -- a dictionary of print options

        - ``shift_seed`` -- unused

        - ``names`` -- a 4-tuple, ``(variable_name, residue_name, unramified_subextension_variable_name, uniformizer_name)``

        EXAMPLES::

            sage: R = Qp(3, 10000, print_pos=False); S.<x> = ZZ[]; f = x^3 + 9*x - 3
            sage: W.<w> = R.ext(f); W #indirect doctest
            Eisenstein Extension in w defined by x^3 + 9*x - 3 with capped relative precision 30000 over 3-adic Field
            sage: W.precision_cap()
            30000

            sage: R.<p> = Qp(next_prime(10^30), 3, print_pos=False); S.<x> = ZZ[]; f = x^3 + p^2*x - p
            sage: W.<w> = R.ext(f); W.prime()
            1000000000000000000000000000057
            sage: W.precision_cap()
            9
        """
        # Currently doesn't support polynomials with non-integral coefficients
        unram_prec = (prec + poly.degree() - 1) // poly.degree()
        ntl_poly = ntl_ZZ_pX([a.lift() for a in poly.list()], poly.base_ring().prime()**unram_prec)
        shift_poly = ntl_ZZ_pX([a.lift() for a in shift_seed.list()], shift_seed.base_ring().prime()**unram_prec)
        if unram_prec <= 30:
            self.prime_pow = PowComputer_ext_maker(poly.base_ring().prime(), unram_prec, unram_prec, prec, True, ntl_poly, "small", "e", shift_poly)
        else:
            self.prime_pow = PowComputer_ext_maker(poly.base_ring().prime(), 30, unram_prec, prec, True, ntl_poly, "big", "e", shift_poly)
        self._shift_seed = shift_seed
        self._exact_modulus = exact_modulus
        self._implementation = implementation
        EisensteinExtensionGeneric.__init__(self, poly, prec, print_mode, names, pAdicZZpXCRElement)

class EisensteinExtensionRingCappedAbsolute(EisensteinExtensionGeneric, pAdicCappedAbsoluteRingGeneric):
    """
    TESTS::

        sage: R = ZpCA(3, 10000, print_pos=False); S.<x> = ZZ[]; f = x^3 + 9*x - 3
        sage: W.<w> = R.ext(f)
<<<<<<< HEAD
        sage: TestSuite(R).run(skip='_test_log',max_runs=4)
=======
        sage: TestSuite(W).run()
>>>>>>> d8f186e7
    """
    def __init__(self, exact_modulus, poly, prec, print_mode, shift_seed, names, implementation):
        """
        A capped absolute representation of an eisenstein extension of Zp.

        INPUT:

        - ``exact_modulus`` -- the original polynomial defining the extension.
          This could be a polynomial with integer coefficients, for example,
          while ``poly`` has coefficients in a `p`-adic ring.

        - ``poly`` -- the polynomial with coefficients in :meth:`base_ring`
          defining this extension

        - ``prec`` -- the precision cap of this ring

        - ``print_mode`` -- a dictionary of print options

        - ``shift_seed`` -- unused

        - ``names`` -- a 4-tuple, ``(variable_name, residue_name, unramified_subextension_variable_name, uniformizer_name)``

        EXAMPLES::

            sage: R = ZpCA(3, 10000, print_pos=False); S.<x> = ZZ[]; f = x^3 + 9*x - 3
            sage: W.<w> = R.ext(f); W
            Eisenstein Extension in w defined by x^3 + 9*x - 3 with capped absolute precision 30000 over 3-adic Ring
            sage: W.precision_cap()
            30000

            sage: R.<p> = ZpCA(next_prime(10^30), 3, print_pos=False); S.<x> = ZZ[]; f = x^3 + p^2*x - p
            sage: W.<w> = R.ext(f); W.prime()
            1000000000000000000000000000057
            sage: W.precision_cap()
            9
        """
        unram_prec = (prec + poly.degree() - 1) // poly.degree()
        ntl_poly = ntl_ZZ_pX([a.lift() for a in poly.list()], poly.base_ring().prime()**unram_prec)
        shift_poly = ntl_ZZ_pX([a.lift() for a in shift_seed.list()], shift_seed.base_ring().prime()**unram_prec)
        if unram_prec <= 30:
            self.prime_pow = PowComputer_ext_maker(poly.base_ring().prime(), unram_prec, unram_prec, prec, False, ntl_poly, "small", "e", shift_poly)
        else:
            self.prime_pow = PowComputer_ext_maker(poly.base_ring().prime(), 30, unram_prec, prec, False, ntl_poly, "big", "e", shift_poly)
        self._shift_seed = shift_seed
        self._exact_modulus = exact_modulus
        self._implementation = implementation
        EisensteinExtensionGeneric.__init__(self, poly, prec, print_mode, names, pAdicZZpXCAElement)

class EisensteinExtensionRingFixedMod(EisensteinExtensionGeneric, pAdicFixedModRingGeneric):
    """
    TESTS::

        sage: R = ZpFM(3, 10000, print_pos=False); S.<x> = ZZ[]; f = x^3 + 9*x - 3
        sage: W.<w> = R.ext(f)
<<<<<<< HEAD
        sage: TestSuite(R).run(skip='_test_log',max_runs=4)
=======
        sage: TestSuite(W).run()
>>>>>>> d8f186e7
    """
    def __init__(self, exact_modulus, poly, prec, print_mode, shift_seed, names, implementation='NTL'):
        """
        A fixed modulus representation of an eisenstein extension of Zp.

        INPUT:

        - ``exact_modulus`` -- the original polynomial defining the extension.
          This could be a polynomial with integer coefficients, for example,
          while ``poly`` has coefficients in a `p`-adic ring.

        - ``poly`` -- the polynomial with coefficients in :meth:`base_ring`
          defining this extension

        - ``prec`` -- the precision cap of this ring

        - ``print_mode`` -- a dictionary of print options

        - ``shift_seed`` -- unused

        - ``names`` -- a 4-tuple, ``(variable_name, residue_name, unramified_subextension_variable_name, uniformizer_name)``

        EXAMPLES::

            sage: R = ZpFM(3, 10000, print_pos=False); S.<x> = ZZ[]; f = x^3 + 9*x - 3
            sage: W.<w> = R.ext(f); W #indirect doctest
            Eisenstein Extension in w defined by x^3 + 9*x - 3 of fixed modulus w^30000 over 3-adic Ring
            sage: W.precision_cap()
            30000

            sage: R.<p> = ZpFM(next_prime(10^30), 3, print_pos=False); S.<x> = ZZ[]; f = x^3 + p^2*x - p
            sage: W.<w> = R.ext(f); W.prime()
            1000000000000000000000000000057
            sage: W.precision_cap()
            9
        """
        unram_prec = (prec + poly.degree() - 1) // poly.degree()
        ntl_poly = ntl_ZZ_pX([a.lift() for a in poly.list()], poly.base_ring().prime()**unram_prec)
        shift_poly = ntl_ZZ_pX([a.lift() for a in shift_seed.list()], shift_seed.base_ring().prime()**unram_prec)
        #print poly.base_ring().prime(), prec, poly.degree(), ntl_poly
        # deal with prec not a multiple of e better.
        self.prime_pow = PowComputer_ext_maker(poly.base_ring().prime(), max(min(unram_prec - 1, 30), 1), unram_prec, prec, False, ntl_poly, "FM", "e", shift_poly)
        self._shift_seed = shift_seed
        self._exact_modulus = exact_modulus
        self._implementation = implementation
        EisensteinExtensionGeneric.__init__(self, poly, prec, print_mode, names, pAdicZZpXFMElement)

    #def coerce_map_explicit(self, S):
    #    from sage.rings.padics.morphism import Morphism_ZZ_EisFM, Morphism_ZpFM_EisFM
    #    if S is ZZ:
    #        return Morphism_ZZ_EisFM(self)
    #    elif isinstance(S, pAdicRingFixedMod) and S.prime() == self.prime():
    #        return Morphism_ZpFM_EisFM(S, self)
    #    return None<|MERGE_RESOLUTION|>--- conflicted
+++ resolved
@@ -436,11 +436,7 @@
 
         sage: R = Zp(3, 10000, print_pos=False); S.<x> = ZZ[]; f = x^3 + 9*x - 3
         sage: W.<w> = R.ext(f)
-<<<<<<< HEAD
-        sage: TestSuite(R).run(skip='_test_log',max_runs=4)
-=======
-        sage: TestSuite(W).run()
->>>>>>> d8f186e7
+        sage: TestSuite(W).run(skip='_test_log',max_runs=4)
     """
     def __init__(self, exact_modulus, poly, prec, print_mode, shift_seed, names, implementation='NTL'):
         """
@@ -495,11 +491,7 @@
 
         sage: R = Qp(3, 10000, print_pos=False); S.<x> = ZZ[]; f = x^3 + 9*x - 3
         sage: W.<w> = R.ext(f)
-<<<<<<< HEAD
-        sage: TestSuite(R).run(skip='_test_log',max_runs=4)
-=======
-        sage: TestSuite(W).run()
->>>>>>> d8f186e7
+        sage: TestSuite(W).run(skip='_test_log',max_runs=4)
     """
     def __init__(self, exact_modulus, poly, prec, print_mode, shift_seed, names, implementation='NTL'):
         """
@@ -555,11 +547,7 @@
 
         sage: R = ZpCA(3, 10000, print_pos=False); S.<x> = ZZ[]; f = x^3 + 9*x - 3
         sage: W.<w> = R.ext(f)
-<<<<<<< HEAD
-        sage: TestSuite(R).run(skip='_test_log',max_runs=4)
-=======
-        sage: TestSuite(W).run()
->>>>>>> d8f186e7
+        sage: TestSuite(W).run(skip='_test_log',max_runs=4)
     """
     def __init__(self, exact_modulus, poly, prec, print_mode, shift_seed, names, implementation):
         """
@@ -614,11 +602,7 @@
 
         sage: R = ZpFM(3, 10000, print_pos=False); S.<x> = ZZ[]; f = x^3 + 9*x - 3
         sage: W.<w> = R.ext(f)
-<<<<<<< HEAD
-        sage: TestSuite(R).run(skip='_test_log',max_runs=4)
-=======
-        sage: TestSuite(W).run()
->>>>>>> d8f186e7
+        sage: TestSuite(W).run(skip='_test_log',max_runs=4)
     """
     def __init__(self, exact_modulus, poly, prec, print_mode, shift_seed, names, implementation='NTL'):
         """
