"""
p-Adic Extension Leaves

The final classes for extensions of Zp and Qp (ie classes that are not
just designed to be inherited from).

AUTHORS:

- David Roe
"""
from __future__ import absolute_import

#*****************************************************************************
#       Copyright (C) 2008 David Roe <roed.math@gmail.com>
#                          William Stein <wstein@gmail.com>
#
#  Distributed under the terms of the GNU General Public License (GPL)
#  as published by the Free Software Foundation; either version 2 of
#  the License, or (at your option) any later version.
#
#                  http://www.gnu.org/licenses/
#*****************************************************************************

from sage.rings.integer_ring import ZZ
from sage.rings.rational_field import QQ
from sage.rings.finite_rings.integer_mod_ring import Zmod
from .pow_computer_ext import PowComputer_ext_maker
from .pow_computer_flint import PowComputer_flint_maker
from sage.libs.ntl.ntl_ZZ_pX import ntl_ZZ_pX

from .unramified_extension_generic import UnramifiedExtensionGeneric
from .eisenstein_extension_generic import EisensteinExtensionGeneric
#from padic_general_extension_generic import pAdicGeneralExtensionGeneric

from .generic_nodes import pAdicCappedRelativeRingGeneric, \
                          pAdicCappedRelativeFieldGeneric, \
                          pAdicCappedAbsoluteRingGeneric, \
                          pAdicFixedModRingGeneric, \
                          pAdicFloatingPointRingGeneric, \
                          pAdicFloatingPointFieldGeneric

#from unramified_extension_absolute_element import UnramifiedExtensionAbsoluteElement
#from unramified_extension_capped_relative_element import UnramifiedExtensionCappedRelativeElement
#from unramified_extension_lazy_element import UnramifiedExtensionLazyElement
#from eisenstein_extension_absolute_element import EisensteinExtensionAbsoluteElement
#from eisenstein_extension_capped_relative_element import EisensteinExtensionCappedRelativeElement
#from eisenstein_extension_lazy_element import EisensteinExtensionLazyElement
#from padic_general_extension_absolute_element import pAdicGeneralExtensionAbsoluteElement
#from padic_general_extension_capped_relative_element import pAdicGeneralExtensionCappedRelativeElement
#from padic_general_extension_lazy_element import pAdicGeneralExtensionLazyElement

from .padic_ZZ_pX_FM_element import pAdicZZpXFMElement
from .padic_ZZ_pX_CR_element import pAdicZZpXCRElement
from .padic_ZZ_pX_CA_element import pAdicZZpXCAElement
from .qadic_flint_CR import qAdicCappedRelativeElement
from .qadic_flint_CA import qAdicCappedAbsoluteElement
from .qadic_flint_FM import qAdicFixedModElement
from .qadic_flint_FP import qAdicFloatingPointElement

def _make_integral_poly(exact_modulus, p, prec):
    """
    Convert a defining polynomial into one with integral coefficients.

    INPUT:

    - ``exact_modulus`` -- a univariate polynomial

    - ``p`` -- a prime

    - ``prec`` -- the precision

    EXAMPLES::

        sage: from sage.rings.padics.padic_extension_leaves import _make_integral_poly
        sage: R.<x> = QQ[]
        sage: f = _make_integral_poly(x^2 - 2, 5, 3); f
        x^2 - 2
        sage: f.parent()
        Univariate Polynomial Ring in x over Integer Ring
        sage: f = _make_integral_poly(x^2 - 2/7, 5, 3); f
        x^2 + 89
        sage: f.parent()
        Univariate Polynomial Ring in x over Integer Ring
    """
    try:
        return exact_modulus.change_ring(ZZ)
    except TypeError:
        return exact_modulus.change_ring(Zmod(p**prec)).change_ring(ZZ)

class UnramifiedExtensionRingCappedRelative(UnramifiedExtensionGeneric, pAdicCappedRelativeRingGeneric):
    """
    TESTS::

        sage: R.<a> = ZqCR(27,10000)
        sage: TestSuite(R).run(skip='_test_log',max_runs=4)
    """
    def __init__(self, exact_modulus, poly, prec, print_mode, shift_seed, names, implementation='FLINT'):
        """
        A capped relative representation of Zq.

        INPUT:

        - ``exact_modulus`` -- the original polynomial defining the extension.
          This could be a polynomial with integer coefficients, for example,
          while ``poly`` has coefficients in a `p`-adic ring.

        - ``poly`` -- t polynomial with coefficients in :meth:`base_ring`
          defining this extension

        - ``prec`` -- the precision cap of this ring

        - ``print_mode`` -- a dictionary of print options

        - ``shift_seed`` -- unused

        - ``names`` -- a 4-tuple, ``(variable_name, residue_name,
          unramified_subextension_variable_name, uniformizer_name)``

        EXAMPLES::

            sage: R.<a> = ZqCR(27,10000); R #indirect doctest
            Unramified Extension in a defined by x^3 + 2*x + 1 with capped relative precision 10000 over 3-adic Ring

            sage: R.<a> = ZqCR(next_prime(10^30)^3, 3); R.prime()
            1000000000000000000000000000057
        """
        self._shift_seed = None
        self._exact_modulus = exact_modulus
        self._implementation = implementation
        if implementation == 'NTL':
            ntl_poly = ntl_ZZ_pX([a.lift() for a in poly.list()], poly.base_ring().prime()**prec)
            if prec <= 30:
                self.prime_pow = PowComputer_ext_maker(poly.base_ring().prime(), prec, prec, prec, False, ntl_poly, "small", "u")
            else:
                self.prime_pow = PowComputer_ext_maker(poly.base_ring().prime(), 30, prec, prec, False, ntl_poly, "big", "u")
            element_class = pAdicZZpXCRElement
        else:
            Zpoly = _make_integral_poly(exact_modulus, poly.base_ring().prime(), prec)
            cache_limit = min(prec, 30)
            self.prime_pow = PowComputer_flint_maker(poly.base_ring().prime(), cache_limit, prec, prec, False, Zpoly, prec_type='capped-rel')
            element_class = qAdicCappedRelativeElement
        UnramifiedExtensionGeneric.__init__(self, poly, prec, print_mode, names, element_class)
        if implementation != 'NTL':
            from .qadic_flint_CR import pAdicCoercion_ZZ_CR, pAdicConvert_QQ_CR
            self.register_coercion(pAdicCoercion_ZZ_CR(self))
            self.register_conversion(pAdicConvert_QQ_CR(self))

class UnramifiedExtensionFieldCappedRelative(UnramifiedExtensionGeneric, pAdicCappedRelativeFieldGeneric):
    """
    TESTS::

        sage: R.<a> = QqCR(27,10000)
        sage: TestSuite(R).run(skip='_test_log',max_runs=4)
    """
    def __init__(self, exact_modulus, poly, prec, print_mode, shift_seed, names, implementation='FLINT'):
        r"""
        A representation of Qq.

        INPUT:

        - ``exact_modulus`` -- the original polynomial defining the extension.
          This could be a polynomial with rational coefficients, for example,
          while ``poly`` has coefficients in a `p`-adic field.
<<<<<<< HEAD

        - ``poly`` -- the polynomial with coefficients in :meth:`base_ring`
          defining this extension

        - ``prec`` -- the precision cap of this ring

        - ``print_mode`` -- a dictionary of print options

        - ``shift_seed`` -- unused

=======

        - ``poly`` -- the polynomial with coefficients in :meth:`base_ring`
          defining this extension

        - ``prec`` -- the precision cap of this ring

        - ``print_mode`` -- a dictionary of print options

        - ``shift_seed`` -- unused

>>>>>>> a2e82e15
        - ``names`` -- a 4-tuple, ``(variable_name, residue_name,
          unramified_subextension_variable_name, uniformizer_name)``

        EXAMPLES::

            sage: R.<a> = Qq(27,10000); R #indirect doctest
            Unramified Extension in a defined by x^3 + 2*x + 1 with capped relative precision 10000 over 3-adic Field

            sage: R.<a> = Qq(next_prime(10^30)^3, 3); R.prime()
            1000000000000000000000000000057
        """
        # Currently doesn't support polynomials with non-integral coefficients
        self._shift_seed = None
        self._exact_modulus = exact_modulus
        self._implementation = implementation
        if implementation == 'NTL':
            ntl_poly = ntl_ZZ_pX([a.lift() for a in poly.list()], poly.base_ring().prime()**prec)
            if prec <= 30:
                self.prime_pow = PowComputer_ext_maker(poly.base_ring().prime(), prec, prec, prec, True, ntl_poly, "small", "u")
            else:
                self.prime_pow = PowComputer_ext_maker(poly.base_ring().prime(), 30, prec, prec, True, ntl_poly, "big", "u")
            element_class = pAdicZZpXCRElement
        else:
            Zpoly = _make_integral_poly(exact_modulus, poly.base_ring().prime(), prec)
            cache_limit = min(prec, 30)
            self.prime_pow = PowComputer_flint_maker(poly.base_ring().prime(), cache_limit, prec, prec, True, Zpoly, prec_type='capped-rel')
            element_class = qAdicCappedRelativeElement
        UnramifiedExtensionGeneric.__init__(self, poly, prec, print_mode, names, element_class)
        if implementation != 'NTL':
            from .qadic_flint_CR import pAdicCoercion_ZZ_CR, pAdicCoercion_QQ_CR
            self.register_coercion(pAdicCoercion_ZZ_CR(self))
            self.register_coercion(pAdicCoercion_QQ_CR(self))

class UnramifiedExtensionRingCappedAbsolute(UnramifiedExtensionGeneric, pAdicCappedAbsoluteRingGeneric):
    """
    TESTS::

        sage: R.<a> = ZqCA(27,10000)
        sage: TestSuite(R).run(skip='_test_log',max_runs=4)
    """
    def __init__(self, exact_modulus, poly, prec, print_mode, shift_seed, names, implementation='FLINT'):
        """
        A capped absolute representation of Zq.

        INPUT:

        - ``exact_modulus`` -- the original polynomial defining the extension.
          This could be a polynomial with integer coefficients, for example,
          while poly has coefficients in a `p`-adic ring.
<<<<<<< HEAD

        - ``poly`` -- the polynomial with coefficients in :meth:`base_ring`
          defining this extension

        - ``prec`` -- the precision cap of this ring

        - ``print_mode`` -- A dictionary of print options

        - ``shift_seed`` -- unused

=======

        - ``poly`` -- the polynomial with coefficients in :meth:`base_ring`
          defining this extension

        - ``prec`` -- the precision cap of this ring

        - ``print_mode`` -- A dictionary of print options

        - ``shift_seed`` -- unused

>>>>>>> a2e82e15
        - ``names`` -- a 4-tuple, ``(variable_name, residue_name,
          unramified_subextension_variable_name, uniformizer_name)``

        EXAMPLES::

            sage: R.<a> = ZqCA(27,10000); R #indirect doctest
            Unramified Extension in a defined by x^3 + 2*x + 1 with capped absolute precision 10000 over 3-adic Ring

            sage: R.<a> = ZqCA(next_prime(10^30)^3, 3); R.prime()
            1000000000000000000000000000057
        """
        # Currently doesn't support polynomials with non-integral coefficients
        self._shift_seed = None
        self._exact_modulus = exact_modulus
        self._implementation = implementation
        if implementation == 'NTL':
            ntl_poly = ntl_ZZ_pX([a.lift() for a in poly.list()], poly.base_ring().prime()**prec)
            if prec <= 30:
                self.prime_pow = PowComputer_ext_maker(poly.base_ring().prime(), prec, prec, prec, True, ntl_poly, "small", "u")
            else:
                self.prime_pow = PowComputer_ext_maker(poly.base_ring().prime(), 30, prec, prec, True, ntl_poly, "big", "u")
            element_class = pAdicZZpXCAElement
        else:
            Zpoly = _make_integral_poly(exact_modulus, poly.base_ring().prime(), prec)
            cache_limit = min(prec, 30)
            self.prime_pow = PowComputer_flint_maker(poly.base_ring().prime(), cache_limit, prec, prec, False, Zpoly, prec_type='capped-abs')
            element_class = qAdicCappedAbsoluteElement
        UnramifiedExtensionGeneric.__init__(self, poly, prec, print_mode, names, element_class)
        if implementation != 'NTL':
            from .qadic_flint_CA import pAdicCoercion_ZZ_CA, pAdicConvert_QQ_CA
            self.register_coercion(pAdicCoercion_ZZ_CA(self))
            self.register_conversion(pAdicConvert_QQ_CA(self))

class UnramifiedExtensionRingFixedMod(UnramifiedExtensionGeneric, pAdicFixedModRingGeneric):
    """
    TESTS::

        sage: R.<a> = ZqFM(27,10000)
        sage: TestSuite(R).run(skip='_test_log',max_runs=4)
    """
    def __init__(self, exact_modulus, poly, prec, print_mode, shift_seed, names, implementation='FLINT'):
        """
        A fixed modulus representation of Zq.

        INPUT:

        - ``exact_modulus`` -- the original polynomial defining the extension.
          This could be a polynomial with integer coefficients, for example,
          while ``poly`` has coefficients in a `p`-adic field.

        - ``poly`` -- the polynomial with coefficients in :meth:`base_ring`
          defining this extension

        - ``prec`` -- the precision cap of this ring

        - ``print_mode`` -- a dictionary of print options

        - ``shift_seed`` -- unused

        - ``names`` -- a 4-tuple, ``(variable_name, residue_name, unramified_subextension_variable_name, uniformizer_name)``

        EXAMPLES::

            sage: R.<a> = ZqFM(27,10000); R #indirect doctest
            Unramified Extension in a defined by x^3 + 2*x + 1 of fixed modulus 3^10000 over 3-adic Ring

            sage: R.<a> = ZqFM(next_prime(10^30)^3, 3); R.prime()
            1000000000000000000000000000057
        """
        self._shift_seed = None
        self._exact_modulus = exact_modulus
        self._implementation = implementation
        if implementation == 'NTL':
            ntl_poly = ntl_ZZ_pX([a.lift() for a in poly.list()], poly.base_ring().prime()**prec)
            self.prime_pow = PowComputer_ext_maker(poly.base_ring().prime(), max(min(prec - 1, 30), 1), prec, prec, False, ntl_poly, "FM", "u")
            element_class = pAdicZZpXFMElement
        else:
            Zpoly = _make_integral_poly(exact_modulus, poly.base_ring().prime(), prec)
            cache_limit = 0 # prevents caching
            self.prime_pow = PowComputer_flint_maker(poly.base_ring().prime(), cache_limit, prec, prec, False, Zpoly, prec_type='fixed-mod')
            element_class = qAdicFixedModElement
        UnramifiedExtensionGeneric.__init__(self, poly, prec, print_mode, names, element_class)
        if implementation != 'NTL':
            from .qadic_flint_FM import pAdicCoercion_ZZ_FM, pAdicConvert_QQ_FM
            self.register_coercion(pAdicCoercion_ZZ_FM(self))
            self.register_conversion(pAdicConvert_QQ_FM(self))

    #def coerce_map_explicit(self, S):
    #    from sage.rings.padics.morphism import Morphism_ZZ_UnrFM, Morphism_ZpFM_UnrFM
    #    if S is ZZ:
    #        return Morphism_ZZ_UnrFM(self)
    #    elif isinstance(S, pAdicRingFixedMod) and S.prime() == self.prime():
    #        return Morphism_ZpFM_UnrFM(S, self)
    #    return None

class UnramifiedExtensionRingFloatingPoint(UnramifiedExtensionGeneric, pAdicFloatingPointRingGeneric):
    """
    TESTS::

        sage: R.<a> = ZqFP(27,10000); R == loads(dumps(R))
        True
    """
    def __init__(self, exact_modulus, poly, prec, print_mode, shift_seed, names, implementation='FLINT'):
        """
        A floating point representation of Zq.

        INPUT:

        - ``exact_modulus`` -- the original polynomial defining the extension.
          This could be a polynomial with integer coefficients, for example,
          while ``poly`` has coefficients in Zp.

        - ``poly`` -- the polynomial with coefficients in :meth:`base_ring`
          defining this extension

        - ``prec`` -- the precision cap of this ring

        - ``print_mode`` -- a dictionary of print options

        - ``shift_seed`` -- unused

        - ``names`` -- a 4-tuple, ``(variable_name, residue_name, unramified_subextension_variable_name, uniformizer_name)``

        EXAMPLES::

            sage: R.<a> = ZqFP(27,10000); R #indirect doctest
            Unramified Extension in a defined by x^3 + 2*x + 1 with floating precision 10000 over 3-adic Ring
            sage: R.<a> = ZqFP(next_prime(10^30)^3, 3); R.prime()
            1000000000000000000000000000057

        TESTS:

        Check that :trac:`23228` has been resolved::

            sage: a % R.prime()
            a

        """
        self._shift_seed = None
        self._exact_modulus = exact_modulus
        self._implementation = implementation
        if implementation == 'NTL':
            raise NotImplementedError
        Zpoly = _make_integral_poly(exact_modulus, poly.base_ring().prime(), prec)
        cache_limit = min(prec, 30)
        self.prime_pow = PowComputer_flint_maker(poly.base_ring().prime(), cache_limit, prec, prec, False, Zpoly, prec_type='floating-point')
        UnramifiedExtensionGeneric.__init__(self, poly, prec, print_mode, names, qAdicFloatingPointElement)
        from .qadic_flint_FP import pAdicCoercion_ZZ_FP, pAdicConvert_QQ_FP
        self.register_coercion(pAdicCoercion_ZZ_FP(self))
        self.register_conversion(pAdicConvert_QQ_FP(self))

class UnramifiedExtensionFieldFloatingPoint(UnramifiedExtensionGeneric, pAdicFloatingPointFieldGeneric):
    """
    TESTS::

        sage: R.<a> = QqFP(27,10000); R == loads(dumps(R))
        True
    """
    def __init__(self, exact_modulus, poly, prec, print_mode, shift_seed, names, implementation='FLINT'):
        """
        A representation of Qq.

        INPUT:

        - ``exact_modulus`` -- the original polynomial defining the extension.
          This could be a polynomial with rational coefficients, for example,
          while ``poly`` has coefficients in a `p`-adic field.
<<<<<<< HEAD

        - ``poly`` -- the polynomial with coefficients in :meth:`base_ring`
          defining this extension

        - ``prec`` -- the precision cap of this ring

        - ``print_mode`` -- a dictionary of print options

        - ``shift_seed`` -- unused

=======

        - ``poly`` -- the polynomial with coefficients in :meth:`base_ring`
          defining this extension

        - ``prec`` -- the precision cap of this ring

        - ``print_mode`` -- a dictionary of print options

        - ``shift_seed`` -- unused

>>>>>>> a2e82e15
        - ``names`` -- a 4-tuple, ``(variable_name, residue_name, unramified_subextension_variable_name, uniformizer_name)``

        EXAMPLES::

            sage: R.<a> = QqFP(27,10000); R #indirect doctest
            Unramified Extension in a defined by x^3 + 2*x + 1 with floating precision 10000 over 3-adic Field
            sage: R.<a> = Qq(next_prime(10^30)^3, 3); R.prime()
            1000000000000000000000000000057
        """
        # Currently doesn't support polynomials with non-integral coefficients
        self._shift_seed = None
        self._exact_modulus = exact_modulus
        self._implementation = implementation
        if implementation == 'NTL':
            raise NotImplementedError
        Zpoly = _make_integral_poly(exact_modulus, poly.base_ring().prime(), prec)
        cache_limit = min(prec, 30)
        self.prime_pow = PowComputer_flint_maker(poly.base_ring().prime(), cache_limit, prec, prec, True, Zpoly, prec_type='floating-point')
        UnramifiedExtensionGeneric.__init__(self, poly, prec, print_mode, names, qAdicFloatingPointElement)
        from .qadic_flint_FP import pAdicCoercion_ZZ_FP, pAdicCoercion_QQ_FP
        self.register_coercion(pAdicCoercion_ZZ_FP(self))
        self.register_coercion(pAdicCoercion_QQ_FP(self))

class EisensteinExtensionRingCappedRelative(EisensteinExtensionGeneric, pAdicCappedRelativeRingGeneric):
    """
    TESTS::

        sage: R = Zp(3, 10000, print_pos=False); S.<x> = ZZ[]; f = x^3 + 9*x - 3
        sage: W.<w> = R.ext(f)
        sage: TestSuite(R).run(skip='_test_log',max_runs=4)
    """
    def __init__(self, exact_modulus, poly, prec, print_mode, shift_seed, names, implementation='NTL'):
        """
        A capped relative representation of an eisenstein extension of Zp.

        INPUT:

        - ``exact_modulus`` -- the original polynomial defining the extension.
          This could be a polynomial with integer coefficients, for example,
          while ``poly`` has coefficients in a `p`-adic ring.
<<<<<<< HEAD

        - ``poly`` -- the polynomial with coefficients in :meth:`base_ring`
          defining this extension

        - ``prec`` -- the precision cap of this ring

        - ``print_mode`` -- a dictionary of print options

        - ``shift_seed`` -- unused

=======

        - ``poly`` -- the polynomial with coefficients in :meth:`base_ring`
          defining this extension

        - ``prec`` -- the precision cap of this ring

        - ``print_mode`` -- a dictionary of print options

        - ``shift_seed`` -- unused

>>>>>>> a2e82e15
        - ``names`` -- a 4-tuple, ``(variable_name, residue_name, unramified_subextension_variable_name, uniformizer_name)``

        EXAMPLES::

            sage: R = Zp(3, 10000, print_pos=False); S.<x> = ZZ[]; f = x^3 + 9*x - 3
            sage: W.<w> = R.ext(f); W #indirect doctest
            Eisenstein Extension in w defined by x^3 + 9*x - 3 with capped relative precision 30000 over 3-adic Ring
            sage: W.precision_cap()
            30000

            sage: R.<p> = Zp(next_prime(10^30), 3, print_pos=False); S.<x> = ZZ[]; f = x^3 + p^2*x - p
            sage: W.<w> = R.ext(f); W.prime()
            1000000000000000000000000000057
            sage: W.precision_cap()
            9
        """
        unram_prec = (prec + poly.degree() - 1) // poly.degree()
        ntl_poly = ntl_ZZ_pX([a.lift() for a in poly.list()], poly.base_ring().prime()**unram_prec)
        shift_poly = ntl_ZZ_pX([a.lift() for a in shift_seed.list()], shift_seed.base_ring().prime()**unram_prec)
        if unram_prec <= 30:
            self.prime_pow = PowComputer_ext_maker(poly.base_ring().prime(), unram_prec, unram_prec, prec, False, ntl_poly, "small", "e", shift_poly)
        else:
            self.prime_pow = PowComputer_ext_maker(poly.base_ring().prime(), 30, unram_prec, prec, False, ntl_poly, "big", "e", shift_poly)
        self._shift_seed = shift_seed
        self._exact_modulus = exact_modulus
        self._implementation = implementation
        EisensteinExtensionGeneric.__init__(self, poly, prec, print_mode, names, pAdicZZpXCRElement)

class EisensteinExtensionFieldCappedRelative(EisensteinExtensionGeneric, pAdicCappedRelativeFieldGeneric):
    """
    TESTS::

        sage: R = Qp(3, 10000, print_pos=False); S.<x> = ZZ[]; f = x^3 + 9*x - 3
        sage: W.<w> = R.ext(f)
        sage: TestSuite(R).run(skip='_test_log',max_runs=4)
    """
    def __init__(self, exact_modulus, poly, prec, print_mode, shift_seed, names, implementation='NTL'):
        """
        A capped relative representation of an eisenstein extension of Qp.

        INPUT:

        - ``exact_modulus`` -- the original polynomial defining the extension.
          This could be a polynomial with rational coefficients, for example,
          while ``poly`` has coefficients in a `p`-adic field.
<<<<<<< HEAD

        - ``poly`` -- the polynomial with coefficients in :meth:`base_ring`
          defining this extension

        - ``prec`` -- the precision cap of this ring

        - ``print_mode`` -- a dictionary of print options

        - ``shift_seed`` -- unused

=======

        - ``poly`` -- the polynomial with coefficients in :meth:`base_ring`
          defining this extension

        - ``prec`` -- the precision cap of this ring

        - ``print_mode`` -- a dictionary of print options

        - ``shift_seed`` -- unused

>>>>>>> a2e82e15
        - ``names`` -- a 4-tuple, ``(variable_name, residue_name, unramified_subextension_variable_name, uniformizer_name)``

        EXAMPLES::

            sage: R = Qp(3, 10000, print_pos=False); S.<x> = ZZ[]; f = x^3 + 9*x - 3
            sage: W.<w> = R.ext(f); W #indirect doctest
            Eisenstein Extension in w defined by x^3 + 9*x - 3 with capped relative precision 30000 over 3-adic Field
            sage: W.precision_cap()
            30000

            sage: R.<p> = Qp(next_prime(10^30), 3, print_pos=False); S.<x> = ZZ[]; f = x^3 + p^2*x - p
            sage: W.<w> = R.ext(f); W.prime()
            1000000000000000000000000000057
            sage: W.precision_cap()
            9
        """
        # Currently doesn't support polynomials with non-integral coefficients
        unram_prec = (prec + poly.degree() - 1) // poly.degree()
        ntl_poly = ntl_ZZ_pX([a.lift() for a in poly.list()], poly.base_ring().prime()**unram_prec)
        shift_poly = ntl_ZZ_pX([a.lift() for a in shift_seed.list()], shift_seed.base_ring().prime()**unram_prec)
        if unram_prec <= 30:
            self.prime_pow = PowComputer_ext_maker(poly.base_ring().prime(), unram_prec, unram_prec, prec, True, ntl_poly, "small", "e", shift_poly)
        else:
            self.prime_pow = PowComputer_ext_maker(poly.base_ring().prime(), 30, unram_prec, prec, True, ntl_poly, "big", "e", shift_poly)
        self._shift_seed = shift_seed
        self._exact_modulus = exact_modulus
        self._implementation = implementation
        EisensteinExtensionGeneric.__init__(self, poly, prec, print_mode, names, pAdicZZpXCRElement)

class EisensteinExtensionRingCappedAbsolute(EisensteinExtensionGeneric, pAdicCappedAbsoluteRingGeneric):
    """
    TESTS::

        sage: R = ZpCA(3, 10000, print_pos=False); S.<x> = ZZ[]; f = x^3 + 9*x - 3
        sage: W.<w> = R.ext(f)
        sage: TestSuite(R).run(skip='_test_log',max_runs=4)
    """
    def __init__(self, exact_modulus, poly, prec, print_mode, shift_seed, names, implementation):
        """
        A capped absolute representation of an eisenstein extension of Zp.

        INPUT:

        - ``exact_modulus`` -- the original polynomial defining the extension.
          This could be a polynomial with integer coefficients, for example,
          while ``poly`` has coefficients in a `p`-adic ring.
<<<<<<< HEAD

        - ``poly`` -- the polynomial with coefficients in :meth:`base_ring`
          defining this extension

        - ``prec`` -- the precision cap of this ring

        - ``print_mode`` -- a dictionary of print options

        - ``shift_seed`` -- unused

=======

        - ``poly`` -- the polynomial with coefficients in :meth:`base_ring`
          defining this extension

        - ``prec`` -- the precision cap of this ring

        - ``print_mode`` -- a dictionary of print options

        - ``shift_seed`` -- unused

>>>>>>> a2e82e15
        - ``names`` -- a 4-tuple, ``(variable_name, residue_name, unramified_subextension_variable_name, uniformizer_name)``

        EXAMPLES::

            sage: R = ZpCA(3, 10000, print_pos=False); S.<x> = ZZ[]; f = x^3 + 9*x - 3
            sage: W.<w> = R.ext(f); W
            Eisenstein Extension in w defined by x^3 + 9*x - 3 with capped absolute precision 30000 over 3-adic Ring
            sage: W.precision_cap()
            30000

            sage: R.<p> = ZpCA(next_prime(10^30), 3, print_pos=False); S.<x> = ZZ[]; f = x^3 + p^2*x - p
            sage: W.<w> = R.ext(f); W.prime()
            1000000000000000000000000000057
            sage: W.precision_cap()
            9
        """
        unram_prec = (prec + poly.degree() - 1) // poly.degree()
        ntl_poly = ntl_ZZ_pX([a.lift() for a in poly.list()], poly.base_ring().prime()**unram_prec)
        shift_poly = ntl_ZZ_pX([a.lift() for a in shift_seed.list()], shift_seed.base_ring().prime()**unram_prec)
        if unram_prec <= 30:
            self.prime_pow = PowComputer_ext_maker(poly.base_ring().prime(), unram_prec, unram_prec, prec, False, ntl_poly, "small", "e", shift_poly)
        else:
            self.prime_pow = PowComputer_ext_maker(poly.base_ring().prime(), 30, unram_prec, prec, False, ntl_poly, "big", "e", shift_poly)
        self._shift_seed = shift_seed
        self._exact_modulus = exact_modulus
        self._implementation = implementation
        EisensteinExtensionGeneric.__init__(self, poly, prec, print_mode, names, pAdicZZpXCAElement)

class EisensteinExtensionRingFixedMod(EisensteinExtensionGeneric, pAdicFixedModRingGeneric):
    """
    TESTS::

        sage: R = ZpFM(3, 10000, print_pos=False); S.<x> = ZZ[]; f = x^3 + 9*x - 3
        sage: W.<w> = R.ext(f)
        sage: TestSuite(R).run(skip='_test_log',max_runs=4)
    """
    def __init__(self, exact_modulus, poly, prec, print_mode, shift_seed, names, implementation='NTL'):
        """
        A fixed modulus representation of an eisenstein extension of Zp.

        INPUT:

        - ``exact_modulus`` -- the original polynomial defining the extension.
          This could be a polynomial with integer coefficients, for example,
          while ``poly`` has coefficients in a `p`-adic ring.
<<<<<<< HEAD

        - ``poly`` -- the polynomial with coefficients in :meth:`base_ring`
          defining this extension

        - ``prec`` -- the precision cap of this ring

        - ``print_mode`` -- a dictionary of print options

        - ``shift_seed`` -- unused

=======

        - ``poly`` -- the polynomial with coefficients in :meth:`base_ring`
          defining this extension

        - ``prec`` -- the precision cap of this ring

        - ``print_mode`` -- a dictionary of print options

        - ``shift_seed`` -- unused

>>>>>>> a2e82e15
        - ``names`` -- a 4-tuple, ``(variable_name, residue_name, unramified_subextension_variable_name, uniformizer_name)``

        EXAMPLES::

            sage: R = ZpFM(3, 10000, print_pos=False); S.<x> = ZZ[]; f = x^3 + 9*x - 3
            sage: W.<w> = R.ext(f); W #indirect doctest
            Eisenstein Extension in w defined by x^3 + 9*x - 3 of fixed modulus w^30000 over 3-adic Ring
            sage: W.precision_cap()
            30000

            sage: R.<p> = ZpFM(next_prime(10^30), 3, print_pos=False); S.<x> = ZZ[]; f = x^3 + p^2*x - p
            sage: W.<w> = R.ext(f); W.prime()
            1000000000000000000000000000057
            sage: W.precision_cap()
            9
        """
        unram_prec = (prec + poly.degree() - 1) // poly.degree()
        ntl_poly = ntl_ZZ_pX([a.lift() for a in poly.list()], poly.base_ring().prime()**unram_prec)
        shift_poly = ntl_ZZ_pX([a.lift() for a in shift_seed.list()], shift_seed.base_ring().prime()**unram_prec)
        #print poly.base_ring().prime(), prec, poly.degree(), ntl_poly
        # deal with prec not a multiple of e better.
        self.prime_pow = PowComputer_ext_maker(poly.base_ring().prime(), max(min(unram_prec - 1, 30), 1), unram_prec, prec, False, ntl_poly, "FM", "e", shift_poly)
        self._shift_seed = shift_seed
        self._exact_modulus = exact_modulus
        self._implementation = implementation
        EisensteinExtensionGeneric.__init__(self, poly, prec, print_mode, names, pAdicZZpXFMElement)

    def fraction_field(self):
        """
        Eisenstein extensions with fixed modulus do not support fraction fields.

        EXAMPLES::

            sage: S.<x> = ZZ[]
            sage: R.<a> = ZpFM(5).extension(x^2 - 5)
            sage: R.fraction_field()
            Traceback (most recent call last):
            ...
            TypeError: This implementation of the p-adic ring does not support fields of fractions.
        """
        raise TypeError("This implementation of the p-adic ring does not support fields of fractions.")

    #def coerce_map_explicit(self, S):
    #    from sage.rings.padics.morphism import Morphism_ZZ_EisFM, Morphism_ZpFM_EisFM
    #    if S is ZZ:
    #        return Morphism_ZZ_EisFM(self)
    #    elif isinstance(S, pAdicRingFixedMod) and S.prime() == self.prime():
    #        return Morphism_ZpFM_EisFM(S, self)
    #    return None<|MERGE_RESOLUTION|>--- conflicted
+++ resolved
@@ -161,29 +161,16 @@
         - ``exact_modulus`` -- the original polynomial defining the extension.
           This could be a polynomial with rational coefficients, for example,
           while ``poly`` has coefficients in a `p`-adic field.
-<<<<<<< HEAD
-
-        - ``poly`` -- the polynomial with coefficients in :meth:`base_ring`
-          defining this extension
-
-        - ``prec`` -- the precision cap of this ring
-
-        - ``print_mode`` -- a dictionary of print options
-
-        - ``shift_seed`` -- unused
-
-=======
-
-        - ``poly`` -- the polynomial with coefficients in :meth:`base_ring`
-          defining this extension
-
-        - ``prec`` -- the precision cap of this ring
-
-        - ``print_mode`` -- a dictionary of print options
-
-        - ``shift_seed`` -- unused
-
->>>>>>> a2e82e15
+
+        - ``poly`` -- the polynomial with coefficients in :meth:`base_ring`
+          defining this extension
+
+        - ``prec`` -- the precision cap of this ring
+
+        - ``print_mode`` -- a dictionary of print options
+
+        - ``shift_seed`` -- unused
+
         - ``names`` -- a 4-tuple, ``(variable_name, residue_name,
           unramified_subextension_variable_name, uniformizer_name)``
 
@@ -233,7 +220,6 @@
         - ``exact_modulus`` -- the original polynomial defining the extension.
           This could be a polynomial with integer coefficients, for example,
           while poly has coefficients in a `p`-adic ring.
-<<<<<<< HEAD
 
         - ``poly`` -- the polynomial with coefficients in :meth:`base_ring`
           defining this extension
@@ -244,18 +230,6 @@
 
         - ``shift_seed`` -- unused
 
-=======
-
-        - ``poly`` -- the polynomial with coefficients in :meth:`base_ring`
-          defining this extension
-
-        - ``prec`` -- the precision cap of this ring
-
-        - ``print_mode`` -- A dictionary of print options
-
-        - ``shift_seed`` -- unused
-
->>>>>>> a2e82e15
         - ``names`` -- a 4-tuple, ``(variable_name, residue_name,
           unramified_subextension_variable_name, uniformizer_name)``
 
@@ -423,29 +397,16 @@
         - ``exact_modulus`` -- the original polynomial defining the extension.
           This could be a polynomial with rational coefficients, for example,
           while ``poly`` has coefficients in a `p`-adic field.
-<<<<<<< HEAD
-
-        - ``poly`` -- the polynomial with coefficients in :meth:`base_ring`
-          defining this extension
-
-        - ``prec`` -- the precision cap of this ring
-
-        - ``print_mode`` -- a dictionary of print options
-
-        - ``shift_seed`` -- unused
-
-=======
-
-        - ``poly`` -- the polynomial with coefficients in :meth:`base_ring`
-          defining this extension
-
-        - ``prec`` -- the precision cap of this ring
-
-        - ``print_mode`` -- a dictionary of print options
-
-        - ``shift_seed`` -- unused
-
->>>>>>> a2e82e15
+
+        - ``poly`` -- the polynomial with coefficients in :meth:`base_ring`
+          defining this extension
+
+        - ``prec`` -- the precision cap of this ring
+
+        - ``print_mode`` -- a dictionary of print options
+
+        - ``shift_seed`` -- unused
+
         - ``names`` -- a 4-tuple, ``(variable_name, residue_name, unramified_subextension_variable_name, uniformizer_name)``
 
         EXAMPLES::
@@ -486,29 +447,16 @@
         - ``exact_modulus`` -- the original polynomial defining the extension.
           This could be a polynomial with integer coefficients, for example,
           while ``poly`` has coefficients in a `p`-adic ring.
-<<<<<<< HEAD
-
-        - ``poly`` -- the polynomial with coefficients in :meth:`base_ring`
-          defining this extension
-
-        - ``prec`` -- the precision cap of this ring
-
-        - ``print_mode`` -- a dictionary of print options
-
-        - ``shift_seed`` -- unused
-
-=======
-
-        - ``poly`` -- the polynomial with coefficients in :meth:`base_ring`
-          defining this extension
-
-        - ``prec`` -- the precision cap of this ring
-
-        - ``print_mode`` -- a dictionary of print options
-
-        - ``shift_seed`` -- unused
-
->>>>>>> a2e82e15
+
+        - ``poly`` -- the polynomial with coefficients in :meth:`base_ring`
+          defining this extension
+
+        - ``prec`` -- the precision cap of this ring
+
+        - ``print_mode`` -- a dictionary of print options
+
+        - ``shift_seed`` -- unused
+
         - ``names`` -- a 4-tuple, ``(variable_name, residue_name, unramified_subextension_variable_name, uniformizer_name)``
 
         EXAMPLES::
@@ -554,29 +502,16 @@
         - ``exact_modulus`` -- the original polynomial defining the extension.
           This could be a polynomial with rational coefficients, for example,
           while ``poly`` has coefficients in a `p`-adic field.
-<<<<<<< HEAD
-
-        - ``poly`` -- the polynomial with coefficients in :meth:`base_ring`
-          defining this extension
-
-        - ``prec`` -- the precision cap of this ring
-
-        - ``print_mode`` -- a dictionary of print options
-
-        - ``shift_seed`` -- unused
-
-=======
-
-        - ``poly`` -- the polynomial with coefficients in :meth:`base_ring`
-          defining this extension
-
-        - ``prec`` -- the precision cap of this ring
-
-        - ``print_mode`` -- a dictionary of print options
-
-        - ``shift_seed`` -- unused
-
->>>>>>> a2e82e15
+
+        - ``poly`` -- the polynomial with coefficients in :meth:`base_ring`
+          defining this extension
+
+        - ``prec`` -- the precision cap of this ring
+
+        - ``print_mode`` -- a dictionary of print options
+
+        - ``shift_seed`` -- unused
+
         - ``names`` -- a 4-tuple, ``(variable_name, residue_name, unramified_subextension_variable_name, uniformizer_name)``
 
         EXAMPLES::
@@ -623,29 +558,16 @@
         - ``exact_modulus`` -- the original polynomial defining the extension.
           This could be a polynomial with integer coefficients, for example,
           while ``poly`` has coefficients in a `p`-adic ring.
-<<<<<<< HEAD
-
-        - ``poly`` -- the polynomial with coefficients in :meth:`base_ring`
-          defining this extension
-
-        - ``prec`` -- the precision cap of this ring
-
-        - ``print_mode`` -- a dictionary of print options
-
-        - ``shift_seed`` -- unused
-
-=======
-
-        - ``poly`` -- the polynomial with coefficients in :meth:`base_ring`
-          defining this extension
-
-        - ``prec`` -- the precision cap of this ring
-
-        - ``print_mode`` -- a dictionary of print options
-
-        - ``shift_seed`` -- unused
-
->>>>>>> a2e82e15
+
+        - ``poly`` -- the polynomial with coefficients in :meth:`base_ring`
+          defining this extension
+
+        - ``prec`` -- the precision cap of this ring
+
+        - ``print_mode`` -- a dictionary of print options
+
+        - ``shift_seed`` -- unused
+
         - ``names`` -- a 4-tuple, ``(variable_name, residue_name, unramified_subextension_variable_name, uniformizer_name)``
 
         EXAMPLES::
@@ -691,29 +613,16 @@
         - ``exact_modulus`` -- the original polynomial defining the extension.
           This could be a polynomial with integer coefficients, for example,
           while ``poly`` has coefficients in a `p`-adic ring.
-<<<<<<< HEAD
-
-        - ``poly`` -- the polynomial with coefficients in :meth:`base_ring`
-          defining this extension
-
-        - ``prec`` -- the precision cap of this ring
-
-        - ``print_mode`` -- a dictionary of print options
-
-        - ``shift_seed`` -- unused
-
-=======
-
-        - ``poly`` -- the polynomial with coefficients in :meth:`base_ring`
-          defining this extension
-
-        - ``prec`` -- the precision cap of this ring
-
-        - ``print_mode`` -- a dictionary of print options
-
-        - ``shift_seed`` -- unused
-
->>>>>>> a2e82e15
+
+        - ``poly`` -- the polynomial with coefficients in :meth:`base_ring`
+          defining this extension
+
+        - ``prec`` -- the precision cap of this ring
+
+        - ``print_mode`` -- a dictionary of print options
+
+        - ``shift_seed`` -- unused
+
         - ``names`` -- a 4-tuple, ``(variable_name, residue_name, unramified_subextension_variable_name, uniformizer_name)``
 
         EXAMPLES::
