--- conflicted
+++ resolved
@@ -72,11 +72,7 @@
 #ext_table['u', pAdicRingLazy] = UnramifiedExtensionRingLazy
 
 
-<<<<<<< HEAD
-def get_key_base(p, prec, type, print_mode, halt, names, ram_name, print_pos, print_sep, print_alphabet, print_max_terms, check, valid_non_lazy_types, label=None):
-=======
-def get_key_base(p, prec, type, print_mode, names, ram_name, print_pos, print_sep, print_alphabet, print_max_terms, check, valid_non_lazy_types):
->>>>>>> e77531ed
+def get_key_base(p, prec, type, print_mode, names, ram_name, print_pos, print_sep, print_alphabet, print_max_terms, check, valid_non_lazy_types, label=None):
     """
     This implements create_key for Zp and Qp: moving it here prevents code duplication.
 
@@ -85,10 +81,9 @@
     EXAMPLES::
 
         sage: from sage.rings.padics.factory import get_key_base
-<<<<<<< HEAD
-        sage: get_key_base(11, 5, 'capped-rel', None, 0, None, None, None, ':', None, None, True, ['capped-rel'])
+        sage: get_key_base(11, 5, 'capped-rel', None, None, None, None, ':', None, None, True, ['capped-rel'])
         (11, 5, 'capped-rel', 'series', '11', True, '|', (), -1, None)
-        sage: get_key_base(12, 5, 'capped-rel', 'digits', 0, None, None, None, None, None, None, False, ['capped-rel'])
+        sage: get_key_base(12, 5, 'capped-rel', 'digits', None, None, None, None, None, None, False, ['capped-rel'])
         (12,
          5,
          'capped-rel',
@@ -99,12 +94,6 @@
          ('0', '1', '2', '3', '4', '5', '6', '7', '8', '9', 'A', 'B'),
          -1,
          None)
-=======
-        sage: get_key_base(11, 5, 'capped-rel', None, None, None, None, ':', None, None, True, ['capped-rel'])
-        (11, 5, 'capped-rel', 'series', '11', True, '|', (), -1)
-        sage: get_key_base(12, 5, 'capped-rel', 'digits', None, None, None, None, None, None, False, ['capped-rel'])
-        (12, 5, 'capped-rel', 'digits', '12', True, '|', ('0', '1', '2', '3', '4', '5', '6', '7', '8', '9', 'A', 'B'), -1)
->>>>>>> e77531ed
     """
     if check:
         if not isinstance(p, Integer):
@@ -177,15 +166,8 @@
         else:
             name = str(names)
     if type in valid_non_lazy_types:
-<<<<<<< HEAD
         key = (p, prec, type, print_mode, name, print_pos, print_sep, tuple(print_alphabet), print_max_terms, label)
-    elif type == 'lazy':
-        key = (p, prec, halt, print_mode, name, print_pos, print_sep, tuple(print_alphabet), print_max_terms, label)
-=======
-        key = (p, prec, type, print_mode, name, print_pos, print_sep, tuple(print_alphabet), print_max_terms)
->>>>>>> e77531ed
     else:
-        print(type)
         raise ValueError("type must be %s"%(", ".join(valid_non_lazy_types)))
     return key
 
@@ -505,13 +487,8 @@
         9 + 6*15 + 4*15^2 + O(15^20)
     """
     def create_key(self, p, prec = DEFAULT_PREC, type = 'capped-rel', print_mode = None,
-<<<<<<< HEAD
-                   halt = DEFAULT_HALT, names = None, ram_name = None, print_pos = None,
-                   print_sep = None, print_alphabet = None, print_max_terms = None, check = True, label = None):
-=======
                    names = None, ram_name = None, print_pos = None,
-                   print_sep = None, print_alphabet = None, print_max_terms = None, check = True):
->>>>>>> e77531ed
+                   print_sep = None, print_alphabet = None, print_max_terms = None, check = True, label=None):
         """
         Creates a key from input parameters for ``Qp``.
 
@@ -522,9 +499,6 @@
             sage: Qp.create_key(5,40)
             (5, 40, 'capped-rel', 'series', '5', True, '|', (), -1, None)
         """
-<<<<<<< HEAD
-        return get_key_base(p, prec, type, print_mode, halt, names, ram_name, print_pos, print_sep, print_alphabet, print_max_terms, check, ['capped-rel', 'floating-point', 'lattice'], label)
-=======
         if isinstance(names, (int, Integer)):
             # old pickle; names is what used to be halt.
             names = ram_name
@@ -533,8 +507,7 @@
             print_alphabet = print_max_terms
             print_max_terms = check
             check = True
-        return get_key_base(p, prec, type, print_mode, names, ram_name, print_pos, print_sep, print_alphabet, print_max_terms, check, ['capped-rel', 'floating-point'])
->>>>>>> e77531ed
+        return get_key_base(p, prec, type, print_mode, names, ram_name, print_pos, print_sep, print_alphabet, print_max_terms, check, ['capped-rel', 'floating-point', 'lattice'], label)
 
     def create_object(self, version, key):
         """
@@ -1138,8 +1111,7 @@
               print_pos=print_pos, print_sep=print_sep, print_alphabet=print_alphabet, print_max_terms=print_max_terms,
               type = 'floating-point')
 
-<<<<<<< HEAD
-def QpLP(p, prec = DEFAULT_PREC, print_mode = None, halt = DEFAULT_HALT, names = None, print_pos = None,
+def QpLP(p, prec = DEFAULT_PREC, print_mode = None, names = None, print_pos = None,
          print_sep = None, print_alphabet = None, print_max_terms = None, check=True, label=None):
     """
     A shortcut function to create `p`-adic fields with lattice precision.
@@ -1153,7 +1125,7 @@
         2-adic Field with lattice precision
 
     """
-    return Qp(p=p, prec=prec, print_mode=print_mode, halt=halt, check=check, names=names,
+    return Qp(p=p, prec=prec, print_mode=print_mode, check=check, names=names,
               print_pos=print_pos, print_sep=print_sep, print_alphabet=print_alphabet, print_max_terms=print_max_terms,
               type = 'lattice', label=label)
 
@@ -1172,12 +1144,8 @@
 #              type = 'lazy')
 
 
-def QqCR(q, prec = DEFAULT_PREC, modulus = None, names=None,
-          print_mode=None, halt = DEFAULT_HALT, ram_name = None, print_pos = None,
-=======
 def QqCR(q, prec = None, modulus = None, names=None,
           print_mode=None, ram_name = None, print_pos = None,
->>>>>>> e77531ed
        print_sep = None, print_alphabet = None, print_max_ram_terms = None,
        print_max_unram_terms = None, print_max_terse_terms = None, check = True, implementation = 'FLINT'):
     """
@@ -1604,10 +1572,6 @@
              -1,
              None)
         """
-<<<<<<< HEAD
-        return get_key_base(p, prec, type, print_mode, halt, names, ram_name, print_pos, print_sep, print_alphabet,
-                            print_max_terms, check, ['capped-rel', 'fixed-mod', 'capped-abs', 'floating-point', 'lattice'], label=label)
-=======
         if isinstance(names, (int, Integer)):
             # old pickle; names is what used to be halt.
             names = ram_name
@@ -1617,8 +1581,7 @@
             print_max_terms = check
             check = True
         return get_key_base(p, prec, type, print_mode, names, ram_name, print_pos, print_sep, print_alphabet,
-                            print_max_terms, check, ['capped-rel', 'fixed-mod', 'capped-abs', 'floating-point'])
->>>>>>> e77531ed
+                            print_max_terms, check, ['capped-rel', 'fixed-mod', 'capped-abs', 'floating-point'], 'lattice'], label=label)
 
     def create_object(self, version, key):
         """
@@ -1644,13 +1607,8 @@
             (len(version) > 2 and version[0] == 4 and version[1] == 5 and version[2] < 3)):
             # keys changed in order to reduce irrelevant duplications: e.g. two Zps with print_mode 'series'
             # that are identical except for different 'print_alphabet' now return the same object.
-<<<<<<< HEAD
-            key = get_key_base(p, prec, type, print_mode, 0, name, None, print_pos, print_sep, print_alphabet,
+            key = get_key_base(p, prec, type, print_mode, name, None, print_pos, print_sep, print_alphabet,
                                print_max_terms, False, ['capped-rel', 'fixed-mod', 'capped-abs', 'lattice'])
-=======
-            key = get_key_base(p, prec, type, print_mode, name, None, print_pos, print_sep, print_alphabet,
-                               print_max_terms, False, ['capped-rel', 'fixed-mod', 'capped-abs'])
->>>>>>> e77531ed
             try:
                 obj = self._cache[version, key]()
                 if obj is not None:
@@ -2275,7 +2233,6 @@
               print_pos=print_pos, print_sep=print_sep, print_alphabet=print_alphabet, print_max_terms=print_max_terms,
               type = 'floating-point')
 
-<<<<<<< HEAD
 def ZpLP(p, prec = DEFAULT_PREC, print_mode = None, halt = DEFAULT_HALT, names = None, print_pos = None,
          print_sep = None, print_alphabet = None, print_max_terms = None, check=True, label=None):
     """
@@ -2595,12 +2552,8 @@
 #              print_pos=print_pos, print_sep=print_sep, print_alphabet=print_alphabet, print_max_terms=print_max_terms,
 #              type = 'lazy')
 
-def ZqCR(q, prec = DEFAULT_PREC, modulus = None, names=None,
-          print_mode=None, halt = DEFAULT_HALT, ram_name = None, print_pos = None,
-=======
 def ZqCR(q, prec = None, modulus = None, names=None,
           print_mode=None, ram_name = None, print_pos = None,
->>>>>>> e77531ed
        print_sep = None, print_alphabet = None, print_max_ram_terms = None,
        print_max_unram_terms = None, print_max_terse_terms = None, check = True, implementation = 'FLINT'):
     """
