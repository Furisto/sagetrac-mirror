--- conflicted
+++ resolved
@@ -109,7 +109,6 @@
         sage: get_key_base(11, 5, 'capped-rel', None, None, None, None, ':', None, None, False, True, ['capped-rel'])
         (11, 5, 'capped-rel', 'series', '11', True, '|', (), -1, False, None)
         sage: get_key_base(12, 5, 'capped-rel', 'digits', None, None, None, None, None, None, True, False, ['capped-rel'])
-<<<<<<< HEAD
         (12,
          5,
          'capped-rel',
@@ -119,11 +118,8 @@
          '|',
          ('0', '1', '2', '3', '4', '5', '6', '7', '8', '9', 'A', 'B'),
          -1,
-         False,
+         True,
          None)
-=======
-        (12, 5, 'capped-rel', 'digits', '12', True, '|', ('0', '1', '2', '3', '4', '5', '6', '7', '8', '9', 'A', 'B'), -1, True, None)
->>>>>>> 0bf65f1b
     """
     if prec is None:
         prec = DEFAULT_PREC
@@ -552,11 +548,7 @@
     """
     def create_key(self, p, prec = None, type = 'capped-rel', print_mode = None,
                    names = None, ram_name = None, print_pos = None,
-<<<<<<< HEAD
                    print_sep = None, print_alphabet = None, print_max_terms = None, show_prec = None, check = True, label = None):
-=======
-                   print_sep = None, print_alphabet = None, print_max_terms = None, show_prec=None, check = True, label=None):
->>>>>>> 0bf65f1b
         """
         Creates a key from input parameters for ``Qp``.
 
@@ -585,7 +577,7 @@
 
         TESTS::
 
-            sage: Qp.create_object((3,4,2),(5, 41, 'capped-rel', 'series', '5', True, '|', (), -1, None))
+            sage: Qp.create_object((3,4,2),(5, 41, 'capped-rel', 'series', '5', True, '|', (), -1))
             5-adic Field with capped relative precision 41
         """
         if version[0] < 3 or (version[0] == 3 and version[1] < 2) or (version[0] == 3 and version[1] == 2 and version[2] < 3):
@@ -1206,6 +1198,16 @@
         sage: QpFP(5, 40)
         5-adic Field with floating precision 40
     """
+    return Qp(p, prec, 'floating-point', *args, **kwds)
+
+#def QpL(p, prec = DEFAULT_PREC, print_mode = None, halt = DEFAULT_HALT, names = None, print_pos = None,
+#        print_sep = None, print_alphabet = None, print_max_terms = None, check=True):
+#    """
+#    A shortcut function to create lazy p-adic fields.
+
+#    Currently deactivated.  See documentation for Qp for a description of the input parameters.
+
+#    EXAMPLES::
 
 def QpLP(p, prec = None, *args, **kwds):
     """
@@ -1671,7 +1673,6 @@
             sage: Zp.create_key(5,40)
             (5, 40, 'capped-rel', 'series', '5', True, '|', (), -1, True, None)
             sage: Zp.create_key(5,40,print_mode='digits')
-<<<<<<< HEAD
             (5,
              40,
              'capped-rel',
@@ -1683,9 +1684,6 @@
              -1,
              False,
              None)
-=======
-            (5, 40, 'capped-rel', 'digits', '5', True, '|', ('0', '1', '2', '3', '4'), -1, False, None)
->>>>>>> 0bf65f1b
         """
         if isinstance(names, (int, Integer)):
             # old pickle; names is what used to be halt.
@@ -1696,11 +1694,7 @@
             print_max_terms = check
             check = True
         return get_key_base(p, prec, type, print_mode, names, ram_name, print_pos, print_sep, print_alphabet,
-<<<<<<< HEAD
-                            print_max_terms, show_prec, check, ['capped-rel', 'fixed-mod', 'capped-abs', 'floating-point', 'lattice'], label)
-=======
                             print_max_terms, show_prec, check, ['capped-rel', 'fixed-mod', 'capped-abs', 'floating-point', 'lattice'], label=label)
->>>>>>> 0bf65f1b
 
     def create_object(self, version, key):
         """
@@ -1710,7 +1704,7 @@
 
         TESTS::
 
-            sage: Zp.create_object((3,4,2),(5, 41, 'capped-rel', 'series', '5', True, '|', (), -1, None))
+            sage: Zp.create_object((3,4,2),(5, 41, 'capped-rel', 'series', '5', True, '|', (), -1))
             5-adic Ring with capped relative precision 41
         """
         if (version[0] < 3 or (len(version) > 1 and version[0] == 3 and version[1] < 2) or
@@ -2368,6 +2362,60 @@
     """
     return Zp(p, prec, 'floating-point', *args, **kwds)
 
+def ZqCR(q, prec = None, *args, **kwds):
+    """
+    A shortcut function to create capped relative unramified `p`-adic rings.
+
+    Same functionality as ``Zq``.  See documentation for ``Zq`` for a
+    description of the input parameters.
+
+    EXAMPLES::
+
+        sage: R.<a> = ZqCR(25, 40); R
+        Unramified Extension in a defined by x^2 + 4*x + 2 with capped relative precision 40 over 5-adic Ring
+    """
+    return Zq(q, prec, 'capped-rel', *args, **kwds)
+
+def ZqCA(q, prec = None, *args, **kwds):
+    """
+    A shortcut function to create capped absolute unramified `p`-adic rings.
+
+    See documentation for ``Zq`` for a description of the input parameters.
+
+    EXAMPLES::
+
+        sage: R.<a> = ZqCA(25, 40); R
+        Unramified Extension in a defined by x^2 + 4*x + 2 with capped absolute precision 40 over 5-adic Ring
+    """
+    return Zq(q, prec, 'capped-abs', *args, **kwds)
+
+def ZqFM(q, prec = None, *args, **kwds):
+    """
+    A shortcut function to create fixed modulus unramified `p`-adic rings.
+
+    See documentation for ``Zq`` for a description of the input parameters.
+
+    EXAMPLES::
+
+        sage: R.<a> = ZqFM(25, 40); R
+        Unramified Extension in a defined by x^2 + 4*x + 2 of fixed modulus 5^40 over 5-adic Ring
+    """
+    return Zq(q, prec, 'fixed-mod', *args, **kwds)
+
+def ZqFP(q, prec = None, *args, **kwds):
+    """
+    A shortcut function to create floating point unramified `p`-adic rings.
+
+    Same functionality as ``Zq``.  See documentation for ``Zq`` for a
+    description of the input parameters.
+
+    EXAMPLES::
+
+        sage: R.<a> = ZqFP(25, 40); R
+        Unramified Extension in a defined by x^2 + 4*x + 2 with floating precision 40 over 5-adic Ring
+    """
+    return Zq(q, prec, 'floating-point', *args, **kwds)
+
 def ZpLP(p, prec = None, *args, **kwds):
     """
     A shortcut function to create `p`-adic rings with lattice precision.
@@ -2438,58 +2486,58 @@
 
         sage: R = Zp(2, 30, print_mode='terse')
         sage: a,b,c,d = R(1,15), R(1,15), R(1,15), R(3,15)
-        sage: a,b,c,d = b,c,d,(b*d+c*c)/a; print d
+        sage: a,b,c,d = b,c,d,(b*d+c*c)/a; print(d)
         4 + O(2^15)
-        sage: a,b,c,d = b,c,d,(b*d+c*c)/a; print d
+        sage: a,b,c,d = b,c,d,(b*d+c*c)/a; print(d)
         13 + O(2^15)
-        sage: a,b,c,d = b,c,d,(b*d+c*c)/a; print d
+        sage: a,b,c,d = b,c,d,(b*d+c*c)/a; print(d)
         55 + O(2^15)
-        sage: a,b,c,d = b,c,d,(b*d+c*c)/a; print d
+        sage: a,b,c,d = b,c,d,(b*d+c*c)/a; print(d)
         21975 + O(2^15)
-        sage: a,b,c,d = b,c,d,(b*d+c*c)/a; print d
+        sage: a,b,c,d = b,c,d,(b*d+c*c)/a; print(d)
         6639 + O(2^13)
-        sage: a,b,c,d = b,c,d,(b*d+c*c)/a; print d
+        sage: a,b,c,d = b,c,d,(b*d+c*c)/a; print(d)
         7186 + O(2^13)
-        sage: a,b,c,d = b,c,d,(b*d+c*c)/a; print d
+        sage: a,b,c,d = b,c,d,(b*d+c*c)/a; print(d)
         569 + O(2^13)
-        sage: a,b,c,d = b,c,d,(b*d+c*c)/a; print d
+        sage: a,b,c,d = b,c,d,(b*d+c*c)/a; print(d)
         253 + O(2^13)
-        sage: a,b,c,d = b,c,d,(b*d+c*c)/a; print d
+        sage: a,b,c,d = b,c,d,(b*d+c*c)/a; print(d)
         4149 + O(2^13)
-        sage: a,b,c,d = b,c,d,(b*d+c*c)/a; print d
+        sage: a,b,c,d = b,c,d,(b*d+c*c)/a; print(d)
         2899 + O(2^12)
-        sage: a,b,c,d = b,c,d,(b*d+c*c)/a; print d
+        sage: a,b,c,d = b,c,d,(b*d+c*c)/a; print(d)
         3072 + O(2^12)
-        sage: a,b,c,d = b,c,d,(b*d+c*c)/a; print d
+        sage: a,b,c,d = b,c,d,(b*d+c*c)/a; print(d)
         349 + O(2^12)
-        sage: a,b,c,d = b,c,d,(b*d+c*c)/a; print d
+        sage: a,b,c,d = b,c,d,(b*d+c*c)/a; print(d)
         619 + O(2^12)
-        sage: a,b,c,d = b,c,d,(b*d+c*c)/a; print d
+        sage: a,b,c,d = b,c,d,(b*d+c*c)/a; print(d)
         243 + O(2^12)
-        sage: a,b,c,d = b,c,d,(b*d+c*c)/a; print d
+        sage: a,b,c,d = b,c,d,(b*d+c*c)/a; print(d)
         3 + O(2^2)
-        sage: a,b,c,d = b,c,d,(b*d+c*c)/a; print d
+        sage: a,b,c,d = b,c,d,(b*d+c*c)/a; print(d)
         2 + O(2^2)
 
     If instead, we use the lattice precision, everything goes well::
 
         sage: R = ZpLP(2, 30, print_mode='terse')
         sage: a,b,c,d = R(1,15), R(1,15), R(1,15), R(3,15)
-        sage: a,b,c,d = b,c,d,(b*d+c*c)/a; print d
+        sage: a,b,c,d = b,c,d,(b*d+c*c)/a; print(d)
         4 + O(2^15)
-        sage: a,b,c,d = b,c,d,(b*d+c*c)/a; print d
+        sage: a,b,c,d = b,c,d,(b*d+c*c)/a; print(d)
         13 + O(2^15)
-        sage: a,b,c,d = b,c,d,(b*d+c*c)/a; print d
+        sage: a,b,c,d = b,c,d,(b*d+c*c)/a; print(d)
         55 + O(2^15)
-        sage: a,b,c,d = b,c,d,(b*d+c*c)/a; print d
+        sage: a,b,c,d = b,c,d,(b*d+c*c)/a; print(d)
         21975 + O(2^15)
-        sage: a,b,c,d = b,c,d,(b*d+c*c)/a; print d
+        sage: a,b,c,d = b,c,d,(b*d+c*c)/a; print(d)
         23023 + O(2^15)
-        sage: a,b,c,d = b,c,d,(b*d+c*c)/a; print d
+        sage: a,b,c,d = b,c,d,(b*d+c*c)/a; print(d)
         31762 + O(2^15)
-        sage: a,b,c,d = b,c,d,(b*d+c*c)/a; print d
+        sage: a,b,c,d = b,c,d,(b*d+c*c)/a; print(d)
         16953 + O(2^15)
-        sage: a,b,c,d = b,c,d,(b*d+c*c)/a; print d
+        sage: a,b,c,d = b,c,d,(b*d+c*c)/a; print(d)
         16637 + O(2^15)
 
         sage: for _ in range(100):
@@ -2619,7 +2667,7 @@
         sage: prec.history_enable()
         sage: M = random_matrix(R, 5)
         sage: d = M.determinant()
-        sage: print prec.history()  # somewhat random
+        sage: print(prec.history())  # somewhat random
            ---
         0.004212s  oooooooooooooooooooooooooooooooooooo
         0.000003s  oooooooooooooooooooooooooooooooooo~~
@@ -2670,361 +2718,12 @@
     """
     return Zp(p, prec, 'lattice', *args, **kwds)
 
-def ZqCR(q, prec = None, *args, **kwds):
-    """
-    A shortcut function to create capped relative unramified `p`-adic rings.
-
-    Same functionality as ``Zq``.  See documentation for ``Zq`` for a
-    description of the input parameters.
-
-    EXAMPLES::
-
-        sage: R.<a> = ZqCR(25, 40); R
-        Unramified Extension in a defined by x^2 + 4*x + 2 with capped relative precision 40 over 5-adic Ring
-    """
-    return Zq(q, prec, 'capped-rel', *args, **kwds)
-
-def ZqCA(q, prec = None, *args, **kwds):
-    """
-    A shortcut function to create capped absolute unramified `p`-adic rings.
-
-    See documentation for ``Zq`` for a description of the input parameters.
-
-    EXAMPLES::
-
-        sage: R.<a> = ZqCA(25, 40); R
-        Unramified Extension in a defined by x^2 + 4*x + 2 with capped absolute precision 40 over 5-adic Ring
-    """
-    return Zq(q, prec, 'capped-abs', *args, **kwds)
-
-def ZqFM(q, prec = None, *args, **kwds):
-    """
-    A shortcut function to create fixed modulus unramified `p`-adic rings.
-
-    See documentation for ``Zq`` for a description of the input parameters.
-
-    EXAMPLES::
-
-        sage: R.<a> = ZqFM(25, 40); R
-        Unramified Extension in a defined by x^2 + 4*x + 2 of fixed modulus 5^40 over 5-adic Ring
-    """
-    return Zq(q, prec, 'fixed-mod', *args, **kwds)
-
-def ZqFP(q, prec = None, *args, **kwds):
-    """
-    A shortcut function to create floating point unramified `p`-adic rings.
-
-    Same functionality as ``Zq``.  See documentation for ``Zq`` for a
-    description of the input parameters.
-
-    EXAMPLES::
-
-        sage: R.<a> = ZqFP(25, 40); R
-        Unramified Extension in a defined by x^2 + 4*x + 2 with floating precision 40 over 5-adic Ring
-    """
-    return Zq(q, prec, 'floating-point', *args, **kwds)
-
-def ZpLP(p, prec = None, *args, **kwds):
-    """
-    A shortcut function to create `p`-adic rings with lattice precision.
-
-    Below is a small demo of the features by this model of precision::
-    
-        sage: R = ZpLP(3, print_mode='terse')
-        sage: x = R(1,10)
-    
-    Of course, when we multiply by 3, we gain one digit of absolute 
-    precision::
-    
-        sage: 3*x
-        3 + O(3^11)
-    
-    The lattice precision machinery sees this even if we decompose
-    the computation into several steps::
-    
-        sage: y = x+x
-        sage: y
-        2 + O(3^10)
-        sage: x + y
-        3 + O(3^11)
-    
-    The same works for the multiplication::
-    
-        sage: z = x^2
-        sage: z
-        1 + O(3^10)
-        sage: x*z
-        1 + O(3^11)
-    
-    This comes more funny when we are working with elements given
-    at different precisions::
-    
-        sage: R = ZpLP(2, print_mode='terse')
-        sage: x = R(1,10)
-        sage: y = R(1,5)
-        sage: z = x+y; z
-        2 + O(2^5)
-        sage: t = x-y; t
-        0 + O(2^5)
-        sage: z+t  # observe that z+t = 2*x
-        2 + O(2^11)
-        sage: z-t  # observe that z-t = 2*y
-        2 + O(2^6)
-    
-        sage: x = R(28888,15)
-        sage: y = R(204,10)
-        sage: z = x/y; z
-        242 + O(2^9)
-        sage: z*y  # which is x
-        28888 + O(2^15)
-    
-    The SOMOS sequence is the sequence defined by the recurrence::
-    
-    ..MATH::
-    
-        u_n = \frac {u_{n-1} u_{n-3} + u_{n-2}^2} {u_{n-4}}
-    
-    It is known for its numerical instability.
-    On the one hand, one can show that if the initial values are
-    invertible in `\mathbb{Z}_p` and known at precision `O(p^N)`
-    then all the next terms of the SOMOS sequence will be known 
-    at the same precision as well.
-    On the other hand, because of the division, when we unroll
-    the recurrence, we loose a lot of precision. Observe::
-    
-        sage: R = Zp(2, 30, print_mode='terse')
-        sage: a,b,c,d = R(1,15), R(1,15), R(1,15), R(3,15)
-        sage: a,b,c,d = b,c,d,(b*d+c*c)/a; print d
-        4 + O(2^15)
-        sage: a,b,c,d = b,c,d,(b*d+c*c)/a; print d
-        13 + O(2^15)
-        sage: a,b,c,d = b,c,d,(b*d+c*c)/a; print d
-        55 + O(2^15)
-        sage: a,b,c,d = b,c,d,(b*d+c*c)/a; print d
-        21975 + O(2^15)
-        sage: a,b,c,d = b,c,d,(b*d+c*c)/a; print d
-        6639 + O(2^13)
-        sage: a,b,c,d = b,c,d,(b*d+c*c)/a; print d
-        7186 + O(2^13)
-        sage: a,b,c,d = b,c,d,(b*d+c*c)/a; print d
-        569 + O(2^13)
-        sage: a,b,c,d = b,c,d,(b*d+c*c)/a; print d
-        253 + O(2^13)
-        sage: a,b,c,d = b,c,d,(b*d+c*c)/a; print d
-        4149 + O(2^13)
-        sage: a,b,c,d = b,c,d,(b*d+c*c)/a; print d
-        2899 + O(2^12)
-        sage: a,b,c,d = b,c,d,(b*d+c*c)/a; print d
-        3072 + O(2^12)
-        sage: a,b,c,d = b,c,d,(b*d+c*c)/a; print d
-        349 + O(2^12)
-        sage: a,b,c,d = b,c,d,(b*d+c*c)/a; print d
-        619 + O(2^12)
-        sage: a,b,c,d = b,c,d,(b*d+c*c)/a; print d
-        243 + O(2^12)
-        sage: a,b,c,d = b,c,d,(b*d+c*c)/a; print d
-        3 + O(2^2)
-        sage: a,b,c,d = b,c,d,(b*d+c*c)/a; print d
-        2 + O(2^2)
-    
-    If instead, we use the lattice precision, everything goes well::
-    
-        sage: R = ZpLP(2, 30, print_mode='terse')
-        sage: a,b,c,d = R(1,15), R(1,15), R(1,15), R(3,15)
-        sage: a,b,c,d = b,c,d,(b*d+c*c)/a; print d
-        4 + O(2^15)
-        sage: a,b,c,d = b,c,d,(b*d+c*c)/a; print d
-        13 + O(2^15)
-        sage: a,b,c,d = b,c,d,(b*d+c*c)/a; print d
-        55 + O(2^15)
-        sage: a,b,c,d = b,c,d,(b*d+c*c)/a; print d
-        21975 + O(2^15)
-        sage: a,b,c,d = b,c,d,(b*d+c*c)/a; print d
-        23023 + O(2^15)
-        sage: a,b,c,d = b,c,d,(b*d+c*c)/a; print d
-        31762 + O(2^15)
-        sage: a,b,c,d = b,c,d,(b*d+c*c)/a; print d
-        16953 + O(2^15)
-        sage: a,b,c,d = b,c,d,(b*d+c*c)/a; print d
-        16637 + O(2^15)
-    
-        sage: for _ in range(100):
-        ....:     a,b,c,d = b,c,d,(b*d+c*c)/a
-        sage: a
-        15519 + O(2^15)
-        sage: b
-        32042 + O(2^15)
-        sage: c
-        17769 + O(2^15)
-        sage: d
-        20949 + O(2^15)
-
-    BEHIND THE SCENE:
-
-    The precision is global. 
-    It is encoded by a lattice in a huge vector space whose dimension
-    is the number of elements having this parent.
-
-    Concretely, this precision datum is an instance of the class
-    :class:`sage.rings.padic.lattice_precision.PrecisionLattice`.
-    It is attached to the parent and is created at the same time
-    as the parent.
-    (It is actually a bit more subtle because two different parents
-    may share the same instance; this happens for instance for a
-    `p`-adic ring and its field of fractions.)
-
-    This precision datum is accessible through the method
-    :meth:`precision`::
-
-        sage: R = ZpLP(5, print_mode='terse')
-        sage: prec = R.precision()
-        sage: prec
-        Precision Lattice on 0 object
-
-    This instance knows about all elements of the parent, it is
-    automatically updated when a new element (of this parent) is 
-    created::
-
-        sage: x = R(3513,10)
-        sage: prec
-        Precision Lattice on 1 object
-        sage: y = R(176,5)
-        sage: prec
-        Precision Lattice on 2 objects
-        sage: z = R.random_element()
-        sage: prec
-        Precision Lattice on 3 objects
-
-    The method :meth:`tracked_elements` provides the list of all
-    tracked elements::
-
-        sage: prec.tracked_elements()
-        [3513 + O(5^10), 176 + O(5^5), ...]
-
-    Similarly, when a variable is collected by the garbage collector,
-    the precision lattice is updated. Note however that the update 
-    might be delayed. We can force it with the method :meth:`del_elements`::
-
-        sage: z = 0
-        sage: prec
-        Precision Lattice on 3 objects
-        sage: prec.del_elements()
-        sage: prec
-        Precision Lattice on 2 objects
-
-    The method :meth:`precision_lattice` returns (a matrix defining)
-    the lattice that models the precision. Here we have::
-
-        sage: prec.precision_lattice()
-        [9765625       0]
-        [      0    3125]
-
-    Observe that `5^10 = 9765625` and `5^5 = 3125`.
-    The above matrix then reflects the precision on `x` and `y`.
-
-    Now, observe how the precision lattice changes while
-    performing computations::
-
-        sage: x, y = 3*x+2*y, 2*(x-y)
-        sage: prec.del_elements()
-        sage: prec.precision_lattice()
-        [    3125 48825000]
-        [       0 48828125]
-
-    The matrix we get is no longer diagonal, meaning that
-    some digits of precision are diffused among the two
-    new elements `x` and `y`. They nevertheless show up 
-    when we compute for instance `x+y`::
-
-        sage: x
-        1516 + O(5^5)
-        sage: y
-        424 + O(5^5)
-        sage: x+y
-        17565 + O(5^11)
-
-    It is these diffused digits of precision (which are
-    tracked but do not appear on the printing) that allow
-    to be always sharp on precision.
-
-    PERFORMANCES:
-
-    Each elementary operation requires significant manipulations
-    on the lattice precision and then is costly. Precisely:
-
-    - The creation of a new element has a cost `O(n)` where `n`
-      is the number of tracked elements.
-
-    - The destruction of one element has a cost `O(m^2)` where
-      `m` is the distance between the destroyed element and 
-      the last one. Fortunately, it seems that `m` tends to
-      be small in general (the dynamics of the list of tracked
-      elements is rather close to that of a stack).
-
-    It is nevertheless still possible to manipulate several
-    hundred variables (e.g. square matrices of size 5 or
-    polynomials of degree 20 are accessible).
-
-    The class :class:`PrecisionLattice` provides several
-    features for introspection (especially concerning timings).
-    If enabled, it maintains an history of all actions and stores
-    the wall time of each of them::
-
-        sage: R = ZpLP(3)
-        sage: prec = R.precision()
-        sage: prec.history_enable()
-        sage: M = random_matrix(R, 5)
-        sage: d = M.determinant()
-        sage: print prec.history()  # somewhat random
-           ---     
-        0.004212s  oooooooooooooooooooooooooooooooooooo
-        0.000003s  oooooooooooooooooooooooooooooooooo~~
-        0.000010s  oooooooooooooooooooooooooooooooooo
-        0.001560s  ooooooooooooooooooooooooooooooooooooooooo
-        0.000004s  ooooooooooooooooooooooooooooo~oooo~oooo~o
-        0.002168s  oooooooooooooooooooooooooooooooooooooo
-        0.001787s  ooooooooooooooooooooooooooooooooooooooooo
-        0.000004s  oooooooooooooooooooooooooooooooooooooo~~o
-        0.000198s  ooooooooooooooooooooooooooooooooooooooo
-        0.001152s  ooooooooooooooooooooooooooooooooooooooooo
-        0.000005s  ooooooooooooooooooooooooooooooooo~oooo~~o
-        0.000853s  oooooooooooooooooooooooooooooooooooooo
-        0.000610s  ooooooooooooooooooooooooooooooooooooooo
-        ...
-        0.003879s  ooooooooooooooooooooooooooooooooooooooooooooooooooooooooo
-        0.000006s  oooooooooooooooooooooooooooooooooooooooooooooooooooo~~~~~
-        0.000036s  oooooooooooooooooooooooooooooooooooooooooooooooooooo
-        0.006737s  oooooooooooooooooooooooooooooooooooooooooooooooooooooooooooooo
-        0.000005s  oooooooooooooooooooooooooooooooooooooooooooooooooooo~~~~~ooooo
-        0.002637s  ooooooooooooooooooooooooooooooooooooooooooooooooooooooooo
-        0.007118s  ooooooooooooooooooooooooooooooooooooooooooooooooooooooooooooooooo
-        0.000008s  oooooooooooooooooooooooooooooooooooooooooooooooooooo~~~~o~~~~oooo
-        0.003504s  ooooooooooooooooooooooooooooooooooooooooooooooooooooooooo
-        0.005371s  ooooooooooooooooooooooooooooooooooooooooooooooooooooooooooooooo
-        0.000006s  ooooooooooooooooooooooooooooooooooooooooooooooooooooo~~~o~~~ooo
-        0.001858s  ooooooooooooooooooooooooooooooooooooooooooooooooooooooooo
-        0.003584s  ooooooooooooooooooooooooooooooooooooooooooooooooooooooooooooo
-        0.000004s  oooooooooooooooooooooooooooooooooooooooooooooooooooooo~~o~~oo
-        0.000801s  ooooooooooooooooooooooooooooooooooooooooooooooooooooooooo
-        0.001916s  ooooooooooooooooooooooooooooooooooooooooooooooooooooooooooo
-        0.000022s  ooooooooooooooooooooooooooooo~~~~~~~~~~~~~~~~~~~~~~oooo~o~o
-        0.014705s  ooooooooooooooooooooooooooooooooooo
-        0.001292s  ooooooooooooooooooooooooooooooooooooo
-        0.000002s  ooooooooooooooooooooooooooooooooooo~o
-
-    The symbol `o` symbolized a tracked element.
-    The symbol `~` means that the element is marked for deletion.
-
-    The global timings are also accessible as follows::
-
-        sage: prec.timings()   # somewhat random
-        {'add': 0.25049376487731934,
-         'del': 0.11911273002624512,
-         'mark': 0.0004909038543701172,
-         'partial reduce': 0.0917658805847168}
-
-    """
-    return Zp(p, prec, 'lattice', *args, **kwds)
+#def ZpL(p, prec = DEFAULT_PREC, print_mode = None, halt = DEFAULT_HALT, names = None, print_pos = None,
+#         print_sep = None, print_alphabet = None, print_max_terms = None, check=True):
+#    """
+#    A shortcut function to create lazy `p`-adic rings.
+
+#    Currently deactivated.  See documentation for Zp for a description of the input parameters.
 
 
 #######################################################################################################
