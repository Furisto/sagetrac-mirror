"""
Capped relative template for complete discrete valuation rings and their fraction fields.

In order to use this template you need to write a linkage file and gluing file.
For an example see mpz_linkage.pxi (linkage file) and padic_capped_relative_element.pyx (gluing file).

The linkage file implements a common API that is then used in the class CRElement defined here.
See the documentation of mpz_linkage.pxi for the functions needed.

The gluing file does the following:

- ctypedef's celement to be the appropriate type (e.g. mpz_t)
- includes the linkage file
- includes this template
- defines a concrete class inheriting from ``CRElement``, and implements
  any desired extra methods

AUTHORS:

- David Roe (2012-3-1) -- initial version
"""

#*****************************************************************************
#       Copyright (C) 2007-2012 David Roe <roed.math@gmail.com>
#                               William Stein <wstein@gmail.com>
#
#  Distributed under the terms of the GNU General Public License (GPL)
#  as published by the Free Software Foundation; either version 2 of
#  the License, or (at your option) any later version.
#
#                  http://www.gnu.org/licenses/
#*****************************************************************************

# This file implements common functionality among template elements
include "padic_template_element.pxi"

from sage.structure.element cimport Element
from sage.rings.padics.common_conversion cimport comb_prec, _process_args_and_kwds
from sage.rings.integer_ring import ZZ
from sage.rings.rational_field import QQ
from sage.categories.sets_cat import Sets
from sage.categories.sets_with_partial_maps import SetsWithPartialMaps
from sage.categories.homset import Hom

cdef inline bint exactzero(long ordp):
    """
    Whether a given valuation represents an exact zero.
    """
    return ordp >= maxordp

cdef inline int check_ordp_mpz(mpz_t ordp) except -1:
    """
    Checks for overflow after addition or subtraction of valuations.

    There is another variant, :meth:`check_ordp`, for long input.

    If overflow is detected, raises an ``OverflowError``.
    """
    if mpz_fits_slong_p(ordp) == 0 or mpz_cmp_si(ordp, maxordp) > 0 or mpz_cmp_si(ordp, minusmaxordp) < 0:
        raise OverflowError("valuation overflow")

cdef inline int assert_nonzero(CRElement x) except -1:
    """
    Checks that ``x`` is distinguishable from zero.

    Used in division and floor division.
    """
    if exactzero(x.ordp):
        raise ZeroDivisionError("cannot divide by zero")
    if x.relprec == 0:
        raise PrecisionError("cannot divide by something indistinguishable from zero.")

cdef class CRElement(pAdicTemplateElement):
    cdef int _set(self, x, long val, long xprec, absprec, relprec) except -1:
        """
        Sets the value of this element from given defining data.

        This function is intended for use in conversion, and should
        not be called on an element created with :meth:`_new_c`.

        INPUT:

        - ``x`` -- data defining a `p`-adic element: int, long,
          Integer, Rational, other `p`-adic element...

        - ``val`` -- the valuation of the resulting element

        - ``xprec -- an inherent precision of ``x``

        - ``absprec`` -- an absolute precision cap for this element

        - ``relprec`` -- a relative precision cap for this element

        TESTS::

            sage: R = Zp(5)
            sage: R(15) #indirect doctest
            3*5 + O(5^21)
            sage: R(15, absprec=5)
            3*5 + O(5^5)
            sage: R(15, relprec=5)
            3*5 + O(5^6)
            sage: R(75, absprec = 10, relprec = 9) #indirect doctest
            3*5^2 + O(5^10)
            sage: R(25/9, relprec = 5) #indirect doctest
            4*5^2 + 2*5^3 + 5^5 + 2*5^6 + O(5^7)
            sage: R(25/9, relprec = 4, absprec = 5) #indirect doctest
            4*5^2 + 2*5^3 + O(5^5)

            sage: R = Zp(5,5)
            sage: R(25/9) #indirect doctest
            4*5^2 + 2*5^3 + 5^5 + 2*5^6 + O(5^7)
            sage: R(25/9, absprec = 5)
            4*5^2 + 2*5^3 + O(5^5)
            sage: R(25/9, relprec = 4)
            4*5^2 + 2*5^3 + 5^5 + O(5^6)

            sage: R = Zp(5); S = Zp(5, 6)
            sage: S(R(17)) # indirect doctest
            2 + 3*5 + O(5^6)
            sage: S(R(17),4) # indirect doctest
            2 + 3*5 + O(5^4)
            sage: T = Qp(5); a = T(1/5) - T(1/5)
            sage: R(a)
            O(5^19)
            sage: S(a)
            O(5^19)
            sage: S(a, 17)
            O(5^17)

            sage: R = Zp(5); S = ZpCA(5)
            sage: R(S(17, 5)) #indirect doctest
            2 + 3*5 + O(5^5)
        """
        cconstruct(self.unit, self.prime_pow)
        cdef long rprec = comb_prec(relprec, self.prime_pow.prec_cap)
        cdef long aprec = comb_prec(absprec, xprec)
        if aprec <= val: # this may also hit an exact zero, if aprec == val == maxordp
            self._set_inexact_zero(aprec)
        elif exactzero(val):
            self._set_exact_zero()
        else:
            self.relprec = min(rprec, aprec - val)
            self.ordp = val
            if isinstance(x,CRElement) and x.parent() is self.parent():
                cshift(self.unit, (<CRElement>x).unit, 0, self.relprec, self.prime_pow, True)
            else:
                cconv(self.unit, x, self.relprec, val, self.prime_pow)

    cdef int _set_exact_zero(self) except -1:
        """
        Sets ``self`` as an exact zero.

        TESTS::

            sage: R = Zp(5); R(0) #indirect doctest
            0
        """
        csetzero(self.unit, self.prime_pow)
        self.ordp = maxordp
        self.relprec = 0

    cdef int _set_inexact_zero(self, long absprec) except -1:
        """
        Sets ``self`` as an inexact zero with precision ``absprec``.

        TESTS::

            sage: R = Zp(5); R(0, 5) #indirect doctest
            O(5^5)
        """
        csetzero(self.unit, self.prime_pow)
        self.ordp = absprec
        self.relprec = 0

    cdef CRElement _new_c(self):
        """
        Creates a new element with the same basic info.

        TESTS::

            sage: R = Zp(5)
            sage: R(6,5) * R(7,8) #indirect doctest
            2 + 3*5 + 5^2 + O(5^5)
        """
        cdef type t = type(self)
        cdef CRElement ans = t.__new__(t)
        ans._parent = self._parent
        ans.prime_pow = self.prime_pow
        cconstruct(ans.unit, ans.prime_pow)
        return ans

    cdef int check_preccap(self) except -1:
        """
        Checks that this element doesn't have precision higher than
        allowed by the precision cap.

        TESTS::

            sage: Zp(5)(1).lift_to_precision(30)
            Traceback (most recent call last):
            ...
            PrecisionError: Precision higher than allowed by the precision cap.
        """
        if self.relprec > self.prime_pow.prec_cap:
            raise PrecisionError("Precision higher than allowed by the precision cap.")

    def __copy__(self):
        """
        Return a copy of this element.

        EXAMPLES::

            sage: a = Zp(5,6)(17); b = copy(a)
            sage: a == b
            True
            sage: a is b
            False
        """
        cdef CRElement ans = self._new_c()
        ans.relprec = self.relprec
        ans.ordp = self.ordp
        ccopy(ans.unit, self.unit, ans.prime_pow)
        return ans

    cdef int _normalize(self) except -1:
        """
        Normalizes this element, so that ``self.ordp`` is correct.

        TESTS::

            sage: R = Zp(5)
            sage: R(6) + R(4) #indirect doctest
            2*5 + O(5^20)
        """
        cdef long diff
        cdef bint is_zero
        if not exactzero(self.ordp):
            is_zero = creduce(self.unit, self.unit, self.relprec, self.prime_pow)
            if is_zero:
                self._set_inexact_zero(self.ordp + self.relprec)
            else:
                diff = cremove(self.unit, self.unit, self.relprec, self.prime_pow)
                # diff is less than self.relprec since the reduction didn't yield zero
                self.ordp += diff
                check_ordp(self.ordp)
                self.relprec -= diff

    def __dealloc__(self):
        """
        Deallocate the underlying data structure.

        TESTS::

            sage: R = Zp(5)
            sage: a = R(17)
            sage: del(a)
        """
        cdestruct(self.unit, self.prime_pow)

    def __reduce__(self):
        """
        Return a tuple of a function and data that can be used to unpickle this
        element.

        TESTS::

            sage: a = ZpCR(5)(-3)
            sage: type(a)
            <type 'sage.rings.padics.padic_capped_relative_element.pAdicCappedRelativeElement'>
            sage: loads(dumps(a)) == a  # indirect doctest
            True
        """
        return unpickle_cre_v3, (self.__class__, self.parent(), cpickle(self.unit, self.prime_pow), self.ordp, self.relprec)

    cpdef ModuleElement _neg_(self):
        """
        Return the additive inverse of this element.

        EXAMPLES::

            sage: R = Zp(5, 20, 'capped-rel', 'val-unit')
            sage: R(5) + (-R(5)) # indirect doctest
            O(5^21)
            sage: -R(1)
            95367431640624 + O(5^20)
            sage: -R(5)
            5 * 95367431640624 + O(5^21)
            sage: -R(0)
            0
        """
        cdef CRElement ans = self._new_c()
        ans.relprec = self.relprec
        ans.ordp = self.ordp
        if ans.relprec != 0:
            cneg(ans.unit, self.unit, ans.relprec, ans.prime_pow)
            creduce(ans.unit, ans.unit, ans.relprec, ans.prime_pow)
        return ans

    cpdef ModuleElement _add_(self, ModuleElement _right):
        """
        Return the sum of this element and ``_right``.

        EXAMPLES::

            sage: R = Zp(19, 5, 'capped-rel','series')
            sage: a = R(-1); a
            18 + 18*19 + 18*19^2 + 18*19^3 + 18*19^4 + O(19^5)
            sage: b=R(-5/2); b
            7 + 9*19 + 9*19^2 + 9*19^3 + 9*19^4 + O(19^5)
            sage: a+b #indirect doctest
            6 + 9*19 + 9*19^2 + 9*19^3 + 9*19^4 + O(19^5)
        """
        cdef CRElement ans
        cdef CRElement right = _right
        cdef long tmpL
        if self.ordp == right.ordp:
            ans = self._new_c()
            # The relative precision of the sum is the minimum of the relative precisions in this case,
            # possibly decreasing if we got cancellation
            ans.ordp = self.ordp
            ans.relprec = min(self.relprec, right.relprec)
            if ans.relprec != 0:
                cadd(ans.unit, self.unit, right.unit, ans.relprec, ans.prime_pow)
                ans._normalize()
        else:
            if self.ordp > right.ordp:
                # Addition is commutative, swap so self.ordp < right.ordp
                ans = right; right = self; self = ans
            tmpL = right.ordp - self.ordp
            if tmpL > self.relprec:
                return self
            ans = self._new_c()
            ans.ordp = self.ordp
            ans.relprec = min(self.relprec, tmpL + right.relprec)
            if ans.relprec != 0:
                cshift(ans.unit, right.unit, tmpL, ans.relprec, ans.prime_pow, False)
                cadd(ans.unit, ans.unit, self.unit, ans.relprec, ans.prime_pow)
                creduce(ans.unit, ans.unit, ans.relprec, ans.prime_pow)
        return ans

    cpdef ModuleElement _sub_(self, ModuleElement _right):
        """
        Return the difference of this element and ``_right``.

        EXAMPLES::

            sage: R = Zp(13, 4)
            sage: R(10) - R(10) #indirect doctest
            O(13^4)
            sage: R(10) - R(11)
            12 + 12*13 + 12*13^2 + 12*13^3 + O(13^4)
        """
        cdef CRElement ans
        cdef CRElement right = _right
        cdef long tmpL
        if self.ordp == right.ordp:
            ans = self._new_c()
            # The relative precision of the difference is the minimum of the relative precisions in this case,
            # possibly decreasing if we got cancellation
            ans.ordp = self.ordp
            ans.relprec = min(self.relprec, right.relprec)
            if ans.relprec != 0:
                csub(ans.unit, self.unit, right.unit, ans.relprec, ans.prime_pow)
                ans._normalize()
        elif self.ordp < right.ordp:
            tmpL = right.ordp - self.ordp
            if tmpL > self.relprec:
                return self
            ans = self._new_c()
            ans.ordp = self.ordp
            ans.relprec = min(self.relprec, tmpL + right.relprec)
            if ans.relprec != 0:
                cshift(ans.unit, right.unit, tmpL, ans.relprec, ans.prime_pow, False)
                csub(ans.unit, self.unit, ans.unit, ans.relprec, ans.prime_pow)
                creduce(ans.unit, ans.unit, ans.relprec, ans.prime_pow)
        else:
            tmpL = self.ordp - right.ordp
            if tmpL > right.relprec:
                return right._neg_()
            ans = self._new_c()
            ans.ordp = right.ordp
            ans.relprec = min(right.relprec, tmpL + self.relprec)
            if ans.relprec != 0:
                cshift(ans.unit, self.unit, tmpL, ans.relprec, ans.prime_pow, False)
                csub(ans.unit, ans.unit, right.unit, ans.relprec, ans.prime_pow)
                creduce(ans.unit, ans.unit, ans.relprec, ans.prime_pow)
        return ans

    def __invert__(self):
        r"""
        Returns the multiplicative inverse of this element.

        .. NOTE::

            The result of inversion always lives in the fraction
            field, even if the element to be inverted is a unit.

        EXAMPLES::

            sage: R = Qp(7,4,'capped-rel','series'); a = R(3); a
            3 + O(7^4)
            sage: ~a   # indirect doctest
            5 + 4*7 + 4*7^2 + 4*7^3 + O(7^4)
        """
        assert_nonzero(self)
        cdef CRElement ans = self._new_c()
        if ans.prime_pow.in_field == 0:
            ans._parent = self._parent.fraction_field()
            ans.prime_pow = ans._parent.prime_pow
        ans.ordp = -self.ordp
        ans.relprec = self.relprec
        cinvert(ans.unit, self.unit, ans.relprec, ans.prime_pow)
        return ans

    cpdef RingElement _mul_(self, RingElement _right):
        r"""
        Return the product of this element and ``_right``.

        EXAMPLES::

            sage: R = Zp(5)
            sage: a = R(2385,11); a
            2*5 + 4*5^3 + 3*5^4 + O(5^11)
            sage: b = R(2387625, 16); b
            5^3 + 4*5^5 + 2*5^6 + 5^8 + 5^9 + O(5^16)
            sage: a * b # indirect doctest
            2*5^4 + 2*5^6 + 4*5^7 + 2*5^8 + 3*5^10 + 5^11 + 3*5^12 + 4*5^13 + O(5^14)
        """
        cdef CRElement ans
        cdef CRElement right = _right
        if exactzero(self.ordp):
            return self
        if exactzero(right.ordp):
            return right
        ans = self._new_c()
        ans.relprec = min(self.relprec, right.relprec)
        if ans.relprec == 0:
            ans._set_inexact_zero(self.ordp + right.ordp)
        else:
            ans.ordp = self.ordp + right.ordp
            cmul(ans.unit, self.unit, right.unit, ans.relprec, ans.prime_pow)
            creduce(ans.unit, ans.unit, ans.relprec, ans.prime_pow)
        check_ordp(ans.ordp)
        return ans

    cpdef RingElement _div_(self, RingElement _right):
        """
        Return the quotient of this element and ``right``.

        .. NOTE::

            The result of division always lives in the fraction field,
            even if the element to be inverted is a unit.

        EXAMPLES::

            sage: R = Zp(5,6)
            sage: R(17) / R(21) #indirect doctest
            2 + 4*5^2 + 3*5^3 + 4*5^4 + O(5^6)
            sage: a = R(50) / R(5); a
            2*5 + O(5^7)
            sage: R(5) / R(50)
            3*5^-1 + 2 + 2*5 + 2*5^2 + 2*5^3 + 2*5^4 + O(5^5)
            sage: ~a
            3*5^-1 + 2 + 2*5 + 2*5^2 + 2*5^3 + 2*5^4 + O(5^5)
            sage: 1 / a
            3*5^-1 + 2 + 2*5 + 2*5^2 + 2*5^3 + 2*5^4 + O(5^5)
        """
        cdef CRElement ans
        cdef CRElement right = _right
        assert_nonzero(right)
        ans = self._new_c()
        if ans.prime_pow.in_field == 0:
            ans._parent = self._parent.fraction_field()
            ans.prime_pow = ans._parent.prime_pow
        if exactzero(self.ordp):
            ans._set_exact_zero()
            return ans
        ans.relprec = min(self.relprec, right.relprec)
        if ans.relprec == 0:
            ans._set_inexact_zero(self.ordp - right.ordp)
        else:
            ans.ordp = self.ordp - right.ordp
            cdivunit(ans.unit, self.unit, right.unit, ans.relprec, ans.prime_pow)
            creduce(ans.unit, ans.unit, ans.relprec, ans.prime_pow)
        check_ordp(ans.ordp)
        return ans

    def __pow__(CRElement self, _right, dummy):
        r"""
        Exponentiation.

        When ``right`` is divisible by `p` then one can get more
        precision than expected.

        Lemma 2.1 [SP]_:

        Let `\alpha` be in `\mathcal{O}_K`.  Let

        ..math ::

            p = -\pi_K^{e_K} \epsilon

        be the factorization of `p` where `\epsilon` is a unit.  Then
        the `p`-th power of `1 + \alpha \pi_K^{\lambda}` satisfies

        ..math ::

            (1 + \alpha \pi^{\lambda})^p \equiv \left{ \begin{array}{lll}
            1 + \alpha^p \pi_K^{p \lambda} &
             \mod \mathfrak{p}_K^{p \lambda + 1} &
             \mbox{if $1 \le \lambda < \frac{e_K}{p-1}$} \\
            1 + (\alpha^p - \epsilon \alpha) \pi_K^{p \lambda} &
             \mod \mathfrak{p}_K^{p \lambda + 1} &
             \mbox{if $\lambda = \frac{e_K}{p-1}$} \\
            1 - \epsilon \alpha \pi_K^{\lambda + e} &
             \mod \mathfrak{p}_K^{\lambda + e + 1} &
             \mbox{if $\lambda > \frac{e_K}{p-1}$}
            \end{array} \right.


        So if ``right`` is divisible by `p^k` we can multiply the
        relative precision by `p` until we exceed `e/(p-1)`, then add
        `e` until we have done a total of `k` things: the precision of
        the result can therefore be greater than the precision of
        ``self``.

        For `\alpha` in `\ZZ_p` we can simplify the result a bit.  In
        this case, the `p`-th power of `1 + \alpha p^{\lambda}`
        satisfies

        .. MATH::

            (1 + \alpha p^{\lambda})^p \equiv 1 + \alpha p^{\lambda + 1} mod p^{\lambda + 2}

        unless `\lambda = 1` and `p = 2`, in which case

        .. MATH::

            (1 + 2 \alpha)^2 \equiv 1 + 4(\alpha^2 + \alpha) mod 8

        So for `p \ne 2`, if right is divisible by `p^k` then we add
        `k` to the relative precision of the answer.

        For `p = 2`, if we start with something of relative precision
        1 (ie `2^m + O(2^{m+1})`), `\alpha^2 + \alpha \equiv 0 \mod
        2`, so the precision of the result is `k + 2`:

        .. MATH::

            (2^m + O(2^{m+1}))^{2^k} = 2^{m 2^k} + O(2^{m 2^k + k + 2})

        For `p`-adic exponents, we define `\alpha^\beta` as
        `\exp(\beta \log(\alpha))`.  The precision of the result is
        determined using the power series expansions for the
        exponential and logarithm maps, together with the notes above.

        .. NOTE::

            For `p`-adic exponents we always need that `a` is a unit.
            For unramified extensions `a^b` will converge as long as
            `b` is integral (though it may converge for non-integral
            `b` as well depending on the value of `a`).  However, in
            highly ramified extensions some bases may be sufficiently
            close to `1` that `exp(b log(a))` does not converge even
            though `b` is integral.

        .. WARNING::

            If `\alpha` is a unit, but not congruent to `1` modulo
            `\pi_K`, the result will not be the limit over integers
            `b` converging to `\beta` since this limit does not exist.
            Rather, the logarithm kills torsion in `\ZZ_p^\times`, and
            `\alpha^\beta` will equal `(\alpha')^\beta`, where
            `\alpha'` is the quotient of `\alpha` by the Teichmuller
            representative congruent to `\alpha` modulo `\pi_K`.  Thus
            the result will always be congruent to `1` modulo `\pi_K`.

        .. REFERENCES::

        .. [SP] Constructing Class Fields over Local Fields.
                Sebastian Pauli.

        INPUT:

        - ``_right`` -- currently integers and `p`-adic exponents are
          supported.

        - ``dummy`` -- not used (Python's ``__pow__`` signature
          includes it)

        EXAMPLES::

            sage: R = Zp(19, 5, 'capped-rel','series')
            sage: a = R(-1); a
            18 + 18*19 + 18*19^2 + 18*19^3 + 18*19^4 + O(19^5)
            sage: a^2    # indirect doctest
            1 + O(19^5)
            sage: a^3
            18 + 18*19 + 18*19^2 + 18*19^3 + 18*19^4 + O(19^5)
            sage: R(5)^30
            11 + 14*19 + 19^2 + 7*19^3 + O(19^5)
            sage: K = Qp(19, 5, 'capped-rel','series')
            sage: a = K(-1); a
            18 + 18*19 + 18*19^2 + 18*19^3 + 18*19^4 + O(19^5)
            sage: a^2
            1 + O(19^5)
            sage: a^3
            18 + 18*19 + 18*19^2 + 18*19^3 + 18*19^4 + O(19^5)
            sage: K(5)^30
            11 + 14*19 + 19^2 + 7*19^3 + O(19^5)
            sage: K(5, 3)^19 #indirect doctest
            5 + 3*19 + 11*19^3 + O(19^4)

        `p`-adic exponents are also supported::

            sage: a = K(8/5,4); a
            13 + 7*19 + 11*19^2 + 7*19^3 + O(19^4)
            sage: a^(K(19/7))
            1 + 14*19^2 + 11*19^3 + 13*19^4 + O(19^5)
            sage: (a // K.teichmuller(13))^(K(19/7))
            1 + 14*19^2 + 11*19^3 + 13*19^4 + O(19^5)
            sage: (a.log() * 19/7).exp()
            1 + 14*19^2 + 11*19^3 + 13*19^4 + O(19^5)
        """
        cdef long base_level, exp_prec
        cdef mpz_t tmp
        cdef Integer right
        cdef CRElement base, pright, ans
        cdef bint exact_exp
        if (isinstance(_right, Integer) or isinstance(_right, (int, long)) or isinstance(_right, Rational)):
            if _right < 0:
                base = ~self
                return base.__pow__(-_right, dummy)
            exact_exp = True
        elif self.parent() is _right.parent():
            ## For extension elements, we need to switch to the
            ## fraction field sometimes in highly ramified extensions.
            exact_exp = False
            pright = _right
        else:
            self, _right = canonical_coercion(self, _right)
            return self.__pow__(_right, dummy)
        if exact_exp and _right == 0:
            # return 1 to maximum precision
            ans = self._new_c()
            ans.ordp = 0
            ans.relprec = self.prime_pow.ram_prec_cap
            csetone(ans.unit, ans.prime_pow)
            return ans
        if exactzero(self.ordp):
            if exact_exp:
                # We may assume from above that right > 0
                return self
            else:
                # log(0) is not defined
                raise ValueError("0^x is not defined for p-adic x: log(0) does not converge")
        ans = self._new_c()
        if self.relprec == 0:
            # If a positive integer exponent, return an inexact zero of valuation right * self.ordp.  Otherwise raise an error.
            if isinstance(_right, (int, long)):
                _right = Integer(_right)
            if isinstance(_right, Integer):
                right = <Integer>_right
                mpz_init(tmp)
                mpz_mul_si(tmp, (<Integer>_right).value, self.ordp)
                check_ordp_mpz(tmp)
                ans._set_inexact_zero(mpz_get_si(tmp))
                mpz_clear(tmp)
            else:
                raise PrecisionError
        elif exact_exp:
            # exact_pow_helper is defined in padic_template_element.pxi
            right = exact_pow_helper(&ans.relprec, self.relprec, _right, self.prime_pow)
            if ans.relprec > self.prime_pow.ram_prec_cap:
                ans.relprec = self.prime_pow.ram_prec_cap
            mpz_init(tmp)
            mpz_mul_si(tmp, right.value, self.ordp)
            check_ordp_mpz(tmp)
            ans.ordp = mpz_get_si(tmp)
            mpz_clear(tmp)
            cpow(ans.unit, self.unit, right.value, ans.relprec, ans.prime_pow)
        else:
            # padic_pow_helper is defined in padic_template_element.pxi
            ans.relprec = padic_pow_helper(ans.unit, self.unit, self.ordp, self.relprec,
                                           pright.unit, pright.ordp, pright.relprec, self.prime_pow)
            ans.ordp = 0
        return ans

    cdef pAdicTemplateElement _lshift_c(self, long shift):
        """
        Multiplies by `\pi^{\mbox{shift}}`.

        Negative shifts may truncate the result if the parent is not a
        field.

        TESTS::

            sage: a = Zp(5)(17); a
            2 + 3*5 + O(5^20)
            sage: a << 2 #indirect doctest
            2*5^2 + 3*5^3 + O(5^22)
            sage: a << -2
            O(5^18)
            sage: a << 0 == a
            True
            sage: Zp(5)(0) << -4000
            0
        """
        if exactzero(self.ordp):
            return self
        if self.prime_pow.in_field == 0 and shift < 0 and -shift > self.ordp:
            return self._rshift_c(-shift)
        cdef CRElement ans = self._new_c()
        ans.relprec = self.relprec
        ans.ordp = self.ordp + shift
        check_ordp(ans.ordp)
        ccopy(ans.unit, self.unit, ans.prime_pow)
        return ans

    cdef pAdicTemplateElement _rshift_c(self, long shift):
        """
        Divides by ``\pi^{\mbox{shift}}``.

        Positive shifts may truncate the result if the parent is not a
        field.

        TESTS::

            sage: R = Zp(5); K = Qp(5)
            sage: R(17) >> 1
            3 + O(5^19)
            sage: K(17) >> 1
            2*5^-1 + 3 + O(5^19)
            sage: R(17) >> 40
            O(5^0)
            sage: K(17) >> -5
            2*5^5 + 3*5^6 + O(5^25)
        """
        if exactzero(self.ordp):
            return self
        cdef CRElement ans = self._new_c()
        cdef long diff
        if self.prime_pow.in_field == 1 or shift <= self.ordp:
            ans.relprec = self.relprec
            ans.ordp = self.ordp - shift
            check_ordp(ans.ordp)
            ccopy(ans.unit, self.unit, ans.prime_pow)
        else:
            diff = shift - self.ordp
            if diff >= self.relprec:
                ans._set_inexact_zero(0)
            else:
                ans.relprec = self.relprec - diff
                cshift(ans.unit, self.unit, -diff, ans.relprec, ans.prime_pow, False)
                ans.ordp = 0
                ans._normalize()
        return ans

    cpdef RingElement _floordiv_(self, RingElement _right):
        """
        Floor division.

        TESTS::

            sage: r = Zp(19)
            sage: a = r(1+19+17*19^3+5*19^4); b = r(19^3); a/b
            19^-3 + 19^-2 + 17 + 5*19 + O(19^17)
            sage: a//b     # indirect doctest
            17 + 5*19 + O(19^17)

            sage: R = Zp(19, 5, 'capped-rel','series')
            sage: a = R(-1); a
            18 + 18*19 + 18*19^2 + 18*19^3 + 18*19^4 + O(19^5)
            sage: b=R(-2*19^3); b
            17*19^3 + 18*19^4 + 18*19^5 + 18*19^6 + 18*19^7 + O(19^8)
            sage: a//b # indirect doctest
            9 + 9*19 + O(19^2)

            sage: R = Zp(5,5)
            sage: R(28937) // R(75) # indirect doctest
            4 + 3*5 + 3*5^2 + O(5^3)

            sage: R(0,12) // R(175,3)
            O(5^10)
        """
        if exactzero(self.ordp):
            return self
        cdef CRElement right = _right
        assert_nonzero(right)
        cdef CRElement ans = self._new_c()
        cdef long diff = self.ordp - right.ordp
        if self.relprec == 0:
            ans.ordp = diff
            ans.relprec = 0
            csetzero(ans.unit, ans.prime_pow)
        elif diff >= 0 or self.prime_pow.in_field:
            ans.ordp = diff
            ans.relprec = min(self.relprec, right.relprec)
            cdivunit(ans.unit, self.unit, right.unit, ans.relprec, ans.prime_pow)
            creduce(ans.unit, ans.unit, ans.relprec, ans.prime_pow)
        else:
            ans.ordp = 0
            ans.relprec = min(self.relprec, right.relprec) + diff
            if ans.relprec < 0:
                ans.relprec = 0
                csetzero(ans.unit, ans.prime_pow)
            else:
                cdivunit(ans.unit, self.unit, right.unit, ans.relprec - diff, ans.prime_pow)
                cshift(ans.unit, ans.unit, diff, ans.relprec, ans.prime_pow, False)
                ans._normalize()
        return ans

    def add_bigoh(self, absprec):
        """
        Returns a new element with absolute precision decreased to
        ``absprec``.

        INPUT:

        - ``absprec`` -- an integer or infinity

        OUTPUT:

        an equal element with precision set to the minimum of ``self's``
        precision and ``absprec``

        EXAMPLE::

            sage: R = Zp(7,4,'capped-rel','series'); a = R(8); a.add_bigoh(1)
            1 + O(7)
            sage: b = R(0); b.add_bigoh(3)
            O(7^3)
            sage: R = Qp(7,4); a = R(8); a.add_bigoh(1)
            1 + O(7)
            sage: b = R(0); b.add_bigoh(3)
            O(7^3)

            The precision never increases::

            sage: R(4).add_bigoh(2).add_bigoh(4)
            4 + O(7^2)

            Another example that illustrates that the precision does
            not increase::

            sage: k = Qp(3,5)
            sage: a = k(1234123412/3^70); a
            2*3^-70 + 3^-69 + 3^-68 + 3^-67 + O(3^-65)
            sage: a.add_bigoh(2)
            2*3^-70 + 3^-69 + 3^-68 + 3^-67 + O(3^-65)

            sage: k = Qp(5,10)
            sage: a = k(1/5^3 + 5^2); a
            5^-3 + 5^2 + O(5^7)
            sage: a.add_bigoh(2)
            5^-3 + O(5^2)
            sage: a.add_bigoh(-1)
            5^-3 + O(5^-1)
        """
        cdef CRElement ans
        cdef long aprec, newprec
        if absprec is infinity:
            return self
        elif isinstance(absprec, int):
            aprec = absprec
        else:
            if not isinstance(absprec, Integer):
                absprec = Integer(absprec)
            aprec = mpz_get_si((<Integer>absprec).value)
        if aprec < self.ordp:
            ans = self._new_c()
            ans._set_inexact_zero(aprec)
        elif aprec >= self.ordp + self.relprec:
            ans = self
        else:
            ans = self._new_c()
            ans.ordp = self.ordp
            ans.relprec = aprec - self.ordp
            creduce(ans.unit, self.unit, ans.relprec, ans.prime_pow)
        return ans

    cpdef bint _is_exact_zero(self) except -1:
        """
        Returns true if this element is exactly zero.

        EXAMPLES::

            sage: R = Zp(5)
            sage: R(0)._is_exact_zero()
            True
            sage: R(0,5)._is_exact_zero()
            False
            sage: R(17)._is_exact_zero()
            False
        """
        return exactzero(self.ordp)

    cpdef bint _is_inexact_zero(self) except -1:
        """
        Returns True if this element is indistinguishable from zero
        but has finite precision.

        EXAMPLES::

            sage: R = Zp(5)
            sage: R(0)._is_inexact_zero()
            False
            sage: R(0,5)._is_inexact_zero()
            True
            sage: R(17)._is_inexact_zero()
            False
        """
        return self.relprec == 0 and not exactzero(self.ordp)

    def is_zero(self, absprec = None):
        r"""
        Determines whether this element is zero modulo
        `\pi^{\mbox{absprec}}`.

        If ``absprec is None``, returns ``True`` if this element is
        indistinguishable from zero.

        INPUT:

        - ``absprec`` -- an integer, infinity, or ``None``

        EXAMPLES::

            sage: R = Zp(5); a = R(0); b = R(0,5); c = R(75)
            sage: a.is_zero(), a.is_zero(6)
            (True, True)
            sage: b.is_zero(), b.is_zero(5)
            (True, True)
            sage: c.is_zero(), c.is_zero(2), c.is_zero(3)
            (False, True, False)
            sage: b.is_zero(6)
            Traceback (most recent call last):
            ...
            PrecisionError: Not enough precision to determine if element is zero
        """
        if absprec is None:
            return self.relprec == 0
        if exactzero(self.ordp):
            return True
        if absprec is infinity:
            return False
        if isinstance(absprec, int):
            if self.relprec == 0 and absprec > self.ordp:
                raise PrecisionError("Not enough precision to determine if element is zero")
            return self.ordp >= absprec
        if not isinstance(absprec, Integer):
            absprec = Integer(absprec)
        if self.relprec == 0:
            if mpz_cmp_si((<Integer>absprec).value, self.ordp) > 0:
                raise PrecisionError("Not enough precision to determine if element is zero")
            else:
                return True
        return mpz_cmp_si((<Integer>absprec).value, self.ordp) <= 0

    def __nonzero__(self):
        """
        Returns True if self is distinguishable from zero.

        For most applications, explicitly specifying the power of p
        modulo which the element is supposed to be nonzero is
        preferable.

        EXAMPLES::

            sage: R = Zp(5); a = R(0); b = R(0,5); c = R(75)
            sage: bool(a), bool(b), bool(c)
            (False, False, True)
        """
        return self.relprec != 0

    def is_equal_to(self, _right, absprec=None):
        r"""
        Returns whether self is equal to right modulo
        `\pi^{\mbox{absprec}}`.

        If ``absprec is None``, returns True if self and right are
        equal to the minimum of their precisions.

        INPUT:

        - ``right`` -- a `p`-adic element
        - ``absprec`` -- an integer, infinity, or ``None``

        EXAMPLES::

            sage: R = Zp(5, 10); a = R(0); b = R(0, 3); c = R(75, 5)
            sage: aa = a + 625; bb = b + 625; cc = c + 625
            sage: a.is_equal_to(aa), a.is_equal_to(aa, 4), a.is_equal_to(aa, 5)
            (False, True, False)
            sage: a.is_equal_to(aa, 15)
            Traceback (most recent call last):
            ...
            PrecisionError: Elements not known to enough precision

            sage: a.is_equal_to(a, 50000)
            True

            sage: a.is_equal_to(b), a.is_equal_to(b, 2)
            (True, True)
            sage: a.is_equal_to(b, 5)
            Traceback (most recent call last):
            ...
            PrecisionError: Elements not known to enough precision

            sage: b.is_equal_to(b, 5)
            Traceback (most recent call last):
            ...
            PrecisionError: Elements not known to enough precision

            sage: b.is_equal_to(bb, 3)
            True
            sage: b.is_equal_to(bb, 4)
            Traceback (most recent call last):
            ...
            PrecisionError: Elements not known to enough precision

            sage: c.is_equal_to(b, 2), c.is_equal_to(b, 3)
            (True, False)
            sage: c.is_equal_to(b, 4)
            Traceback (most recent call last):
            ...
            PrecisionError: Elements not known to enough precision

            sage: c.is_equal_to(cc, 2), c.is_equal_to(cc, 4), c.is_equal_to(cc, 5)
            (True, True, False)

        TESTS::

            sage: aa.is_equal_to(a), aa.is_equal_to(a, 4), aa.is_equal_to(a, 5)
            (False, True, False)
            sage: aa.is_equal_to(a, 15)
            Traceback (most recent call last):
            ...
            PrecisionError: Elements not known to enough precision

            sage: b.is_equal_to(a), b.is_equal_to(a, 2)
            (True, True)
            sage: b.is_equal_to(a, 5)
            Traceback (most recent call last):
            ...
            PrecisionError: Elements not known to enough precision

            sage: bb.is_equal_to(b, 3)
            True
            sage: bb.is_equal_to(b, 4)
            Traceback (most recent call last):
            ...
            PrecisionError: Elements not known to enough precision

            sage: b.is_equal_to(c, 2), b.is_equal_to(c, 3)
            (True, False)
            sage: b.is_equal_to(c, 4)
            Traceback (most recent call last):
            ...
            PrecisionError: Elements not known to enough precision

            sage: cc.is_equal_to(c, 2), cc.is_equal_to(c, 4), cc.is_equal_to(c, 5)
            (True, True, False)
        """
        cdef CRElement right
        cdef long aprec, rprec
        if self.parent() is _right.parent():
            right = _right
        else:
            right = self.parent().coerce(_right)
        if exactzero(self.ordp) and exactzero(right.ordp):
            return True
        elif absprec is infinity:
            raise PrecisionError("Elements not known to enough precision")
        if absprec is None:
            aprec = min(self.ordp + self.relprec, right.ordp + right.relprec)
        else:
            if not isinstance(absprec, Integer):
                absprec = Integer(absprec)
            if mpz_fits_slong_p((<Integer>absprec).value) == 0:
                if mpz_sgn((<Integer>absprec).value) < 0 or \
                   exactzero(self.ordp) and exactzero(right.ordp):
                    return True
                else:
                    raise PrecisionError("Elements not known to enough precision")
            aprec = mpz_get_si((<Integer>absprec).value)
            if aprec > self.ordp + self.relprec or aprec > right.ordp + right.relprec:
                raise PrecisionError("Elements not known to enough precision")
        if self.ordp >= aprec and right.ordp >= aprec:
            return True
        elif self.ordp != right.ordp:
            return False
        rprec = aprec - self.ordp
        return ccmp(self.unit, right.unit, rprec, rprec < self.relprec, rprec < right.relprec, self.prime_pow) == 0

    cdef int _cmp_units(self, pAdicGenericElement _right) except -2:
        """
        Comparison of units, used in equality testing.

        EXAMPLES::

            sage: R = Zp(5)
            sage: a = R(17); b = R(0,3); c = R(85,7); d = R(2, 1)
            sage: any([a == b, a == c, b == c, b == d, c == d])
            False
            sage: all([a == a, b == b, c == c, d == d, a == d])
            True

            sage: sorted([a, b, c, d])
            [2 + 3*5 + O(5^20), 2 + O(5), 2*5 + 3*5^2 + O(5^7), O(5^3)]
        """
        cdef CRElement right = _right
        cdef long rprec = min(self.relprec, right.relprec)
        if rprec == 0:
            return 0
        return ccmp(self.unit, right.unit, rprec, rprec < self.relprec, rprec < right.relprec, self.prime_pow)

    cdef pAdicTemplateElement lift_to_precision_c(self, long absprec):
        """
        Lifts this element to another with precision at least ``absprec``.

        TESTS::

            sage: R = Zp(5); a = R(0); b = R(0,5); c = R(17,3)
            sage: a.lift_to_precision(5)
            0
            sage: b.lift_to_precision(4)
            O(5^5)
            sage: b.lift_to_precision(8)
            O(5^8)
            sage: b.lift_to_precision(40)
            O(5^40)
            sage: c.lift_to_precision(1)
            2 + 3*5 + O(5^3)
            sage: c.lift_to_precision(8)
            2 + 3*5 + O(5^8)
            sage: c.lift_to_precision(40)
            Traceback (most recent call last):
            ...
            PrecisionError: Precision higher than allowed by the precision cap.
        """
        cpdef CRElement ans
        if absprec == maxordp:
            if self.relprec == 0:
                ans = self._new_c()
                ans._set_exact_zero()
                return ans
            else:
                absprec = self.ordp + self.prime_pow.prec_cap
        cdef long relprec = absprec - self.ordp
        if relprec <= self.relprec:
            return self
        ans = self._new_c()
        if self.relprec == 0:
            ans._set_inexact_zero(absprec)
        else:
            ans.ordp = self.ordp
            ans.relprec = relprec
            ccopy(ans.unit, self.unit, ans.prime_pow)
        return ans

    def _cache_key(self):
        r"""
        Return a hashable key which identifies this element for caching.

        TESTS::

            sage: K.<a> = Qq(9)
            sage: (9*a)._cache_key()
            (..., ((0, 1),), 2, 20)

        .. SEEALSO::

            :meth:`sage.misc.cachefunc._cache_key`
        """
        tuple_recursive = lambda l: tuple(tuple_recursive(x) for x in l) if isinstance(l, list) else l
        return (self.parent(), tuple_recursive(self.list()), self.valuation(), self.precision_relative())

    def list(self, lift_mode = 'simple', start_val = None):
        """
        Returns a list of coefficients in a power series expansion of
        self in terms of `\pi`.  If self is a field element, they start at
        `\pi^{\mbox{valuation}}`, if a ring element at `\pi^0`.

        For each lift mode, this function returns a list of `a_i` so
        that this element can be expressed as

        .. MATH::

            \pi^v \cdot \sum_{i=0}^\infty a_i \pi^i

        where `v` is the valuation of this element when the parent is
        a field, and `v = 0` otherwise.

        Different lift modes affect the choice of `a_i`.  When
        ``lift_mode`` is ``'simple'``, the resulting `a_i` will be
        non-negative: if the residue field is `\mathbb{F}_p` then they
        will be integers with `0 \le a_i < p`; otherwise they will be
        a list of integers in the same range giving the coefficients
        of a polynomial in the indeterminant representing the maximal
        unramified subextension.

        Choosing ``lift_mode`` as ``'smallest'`` is similar to
        ``'simple'``, but uses a balanced representation `-p/2 < a_i
        \le p/2`.

        Finally, setting ``lift_mode = 'teichmuller'`` will yield
        Teichmuller representatives for the `a_i`: `a_i^q = a_i`.  In
        this case the `a_i` will also be `p`-adic elements.

        INPUT:

        - ``lift_mode`` -- ``'simple'``, ``'smallest'`` or
          ``'teichmuller'`` (default: ``'simple'``)

        - ``start_val`` -- start at this valuation rather than the
          default (`0` or the valuation of this element).  If
          ``start_val`` is larger than the valuation of this element
          a ``ValueError`` is raised.

        OUTPUT:

        - the list of coefficients of this element.  For base elements
          these will be integers if ``lift_mode`` is ``'simple'`` or
          ``'smallest'``, and elements of ``self.parent()`` if
          ``lift_mode`` is ``'teichmuller'``.

        .. NOTE::

            Use slice operators to get a particular range.

        EXAMPLES::

            sage: R = Zp(7,6); a = R(12837162817); a
            3 + 4*7 + 4*7^2 + 4*7^4 + O(7^6)
            sage: L = a.list(); L
            [3, 4, 4, 0, 4]
            sage: sum([L[i] * 7^i for i in range(len(L))]) == a
            True
            sage: L = a.list('smallest'); L
            [3, -3, -2, 1, -3, 1]
            sage: sum([L[i] * 7^i for i in range(len(L))]) == a
            True
            sage: L = a.list('teichmuller'); L
            [3 + 4*7 + 6*7^2 + 3*7^3 + 2*7^5 + O(7^6),
            0,
            5 + 2*7 + 3*7^3 + O(7^4),
            1 + O(7^3),
            3 + 4*7 + O(7^2),
            5 + O(7)]
            sage: sum([L[i] * 7^i for i in range(len(L))])
            3 + 4*7 + 4*7^2 + 4*7^4 + O(7^6)

            sage: R(0, 7).list()
            []

            sage: R = Qp(7,4); a = R(6*7+7**2); a.list()
            [6, 1]
            sage: a.list('smallest')
            [-1, 2]
            sage: a.list('teichmuller')
            [6 + 6*7 + 6*7^2 + 6*7^3 + O(7^4),
            2 + 4*7 + 6*7^2 + O(7^3),
            3 + 4*7 + O(7^2),
            3 + O(7)]

        TESTS:

        Check to see that :trac:`10292` is resolved::

            sage: E = EllipticCurve('37a')
            sage: R = E.padic_regulator(7)
            sage: len(R.list())
            19
        """
        if start_val is not None and start_val > self.ordp:
            raise ValueError("starting valuation must be smaller than the element's valuation.  See slice()")
        if self.relprec == 0:
            return []
        if lift_mode == 'teichmuller':
            ulist = self.teichmuller_list()
        elif lift_mode == 'simple':
            ulist = clist(self.unit, self.relprec, True, self.prime_pow)
        elif lift_mode == 'smallest':
            ulist = clist(self.unit, self.relprec, False, self.prime_pow)
        else:
            raise ValueError("unknown lift_mode")
        if (self.prime_pow.in_field == 0 and self.ordp > 0) or start_val is not None:
            if lift_mode == 'teichmuller':
                zero = self.parent()(0)
            else:
                # needs to be defined in the linkage file.
                zero = _list_zero
            if start_val is None:
                v = self.ordp
            else:
                v = self.ordp - start_val
            ulist = [zero] * v + ulist
        return ulist

    def teichmuller_list(self):
        r"""
        Returns a list [`a_0`, `a_1`,..., `a_n`] such that

        - `a_i^q = a_i`, where `q` is the cardinality of the residue field,

        - ``self.unit_part() =`` `\sum_{i = 0}^n a_i p^i`, and

        - if `a_i \ne 0`, the absolute precision of `a_i` is
          self.precision_relative() - i

        EXAMPLES::

            sage: R = Qp(5,5); R(70).list('teichmuller') #indirect doctest
            [4 + 4*5 + 4*5^2 + 4*5^3 + 4*5^4 + O(5^5),
            3 + 3*5 + 2*5^2 + 3*5^3 + O(5^4),
            2 + 5 + 2*5^2 + O(5^3),
            1 + O(5^2),
            4 + O(5)]
        """
        ans = PyList_New(0)
        if self.relprec == 0:
            return ans
        cdef long curpower = self.relprec
        cdef CRElement list_elt
        cdef CRElement tmp = self._new_c()
        ccopy(tmp.unit, self.unit, self.prime_pow)
        while not ciszero(tmp.unit, tmp.prime_pow) and curpower > 0:
            list_elt = self._new_c()
            cteichmuller(list_elt.unit, tmp.unit, curpower, self.prime_pow)
            if ciszero(list_elt.unit, self.prime_pow):
                list_elt._set_exact_zero()
                cshift_notrunc(tmp.unit, tmp.unit, -1, curpower-1, self.prime_pow)
            else:
                list_elt.ordp = 0
                list_elt.relprec = curpower
                csub(tmp.unit, tmp.unit, list_elt.unit, curpower, self.prime_pow)
                cshift_notrunc(tmp.unit, tmp.unit, -1, curpower-1, self.prime_pow)
                creduce(tmp.unit, tmp.unit, curpower-1, self.prime_pow)
            curpower -= 1
            PyList_Append(ans, list_elt)
        return ans

    def _teichmuller_set_unsafe(self):
        """
        Sets this element to the Teichmuller representative with the
        same residue.

        .. WARNING::

            This function modifies the element, which is not safe.
            Elements are supposed to be immutable.

        EXAMPLES::

            sage: R = Zp(17,5); a = R(11)
            sage: a
            11 + O(17^5)
            sage: a._teichmuller_set_unsafe(); a
            11 + 14*17 + 2*17^2 + 12*17^3 + 15*17^4 + O(17^5)
            sage: a.list('teichmuller')
            [11 + 14*17 + 2*17^2 + 12*17^3 + 15*17^4 + O(17^5)]

        Note that if you set an element which is congruent to 0 you
        get an exact 0.

            sage: b = R(17*5); b
            5*17 + O(17^6)
            sage: b._teichmuller_set_unsafe(); b
            0
        """
        if self.ordp > 0:
            self._set_exact_zero()
        elif self.ordp < 0:
            raise ValueError("cannot set negative valuation element to Teichmuller representative.")
        elif self.relprec == 0:
            raise ValueError("not enough precision")
        else:
            cteichmuller(self.unit, self.unit, self.relprec, self.prime_pow)

    def precision_absolute(self):
        """
        Returns the absolute precision of this element.

        This is the power of the maximal ideal modulo which this
        element is defined.

        EXAMPLES::

            sage: R = Zp(7,3,'capped-rel'); a = R(7); a.precision_absolute()
            4
            sage: R = Qp(7,3); a = R(7); a.precision_absolute()
            4
            sage: R(7^-3).precision_absolute()
            0

            sage: R(0).precision_absolute()
            +Infinity
            sage: R(0,7).precision_absolute()
            7
        """
        if exactzero(self.ordp):
            return infinity
        cdef Integer ans = PY_NEW(Integer)
        mpz_set_si(ans.value, self.ordp + self.relprec)
        return ans

    def precision_relative(self):
        """
        Returns the relative precision of this element.

        This is the power of the maximal ideal modulo which the unit
        part of self is defined.

        EXAMPLES::

            sage: R = Zp(7,3,'capped-rel'); a = R(7); a.precision_relative()
            3
            sage: R = Qp(7,3); a = R(7); a.precision_relative()
            3
            sage: a = R(7^-2, -1); a.precision_relative()
            1
            sage: a
            7^-2 + O(7^-1)

            sage: R(0).precision_relative()
            0
            sage: R(0,7).precision_relative()
            0
       """
        cdef Integer ans = PY_NEW(Integer)
        mpz_set_si(ans.value, self.relprec)
        return ans

    cpdef pAdicTemplateElement unit_part(self):
        r"""
        Returns `u`, where this element is `\pi^v u`.

        EXAMPLES::

            sage: R = Zp(17,4,'capped-rel')
            sage: a = R(18*17)
            sage: a.unit_part()
            1 + 17 + O(17^4)
            sage: type(a)
            <type 'sage.rings.padics.padic_capped_relative_element.pAdicCappedRelativeElement'>
            sage: R = Qp(17,4,'capped-rel')
            sage: a = R(18*17)
            sage: a.unit_part()
            1 + 17 + O(17^4)
            sage: type(a)
            <type 'sage.rings.padics.padic_capped_relative_element.pAdicCappedRelativeElement'>
            sage: a = R(2*17^2); a
            2*17^2 + O(17^6)
            sage: a.unit_part()
            2 + O(17^4)
            sage: b=1/a; b
            9*17^-2 + 8*17^-1 + 8 + 8*17 + O(17^2)
            sage: b.unit_part()
            9 + 8*17 + 8*17^2 + 8*17^3 + O(17^4)
            sage: Zp(5)(75).unit_part()
            3 + O(5^20)

            sage: R(0).unit_part()
            Traceback (most recent call last):
            ...
            ValueError: unit part of 0 not defined
            sage: R(0,7).unit_part()
            O(17^0)
        """
        if exactzero(self.ordp):
            raise ValueError("unit part of 0 not defined")
        cdef CRElement ans = (<CRElement>self)._new_c()
        ans.ordp = 0
        ans.relprec = (<CRElement>self).relprec
        ccopy(ans.unit, (<CRElement>self).unit, ans.prime_pow)
        return ans

    cdef long valuation_c(self):
        """
        Returns the valuation of this element.

        If self is an exact zero, returns ``maxordp``, which is defined as
        ``(1L << (sizeof(long) * 8 - 2))-1``.

        EXAMPLES::

            sage: R = Qp(5); a = R(1)
            sage: a.valuation() #indirect doctest
            0
            sage: b = (a << 4); b.valuation()
            4
            sage: b = (a << 1073741822); b.valuation()
            1073741822
        """
        return self.ordp

    cpdef val_unit(self, p=None):
        """
        Returns a pair ``(self.valuation(), self.unit_part())``.

        INPUT:

        - ``p`` -- a prime (default: ``None``). If specified, will make sure that p==self.parent().prime()

        .. NOTE::

            The optional argument ``p`` is used for consistency with the
            valuation methods on integer and rational.

        EXAMPLES::

            sage: R = Zp(5); a = R(75, 20); a
            3*5^2 + O(5^20)
            sage: a.val_unit()
            (2, 3 + O(5^18))
            sage: R(0).val_unit()
            Traceback (most recent call last):
            ...
            ValueError: unit part of 0 not defined
            sage: R(0, 10).val_unit()
            (10, O(5^0))
        """
        # Since we keep this element normalized there's not much to do here.
        if p is not None and p != self.parent().prime():
            raise ValueError('Ring (%s) residue field of the wrong characteristic.'%self.parent())
        if exactzero((<CRElement>self).ordp):
            raise ValueError("unit part of 0 not defined")
        cdef Integer val = PY_NEW(Integer)
        mpz_set_si(val.value, (<CRElement>self).ordp)
        cdef CRElement unit = (<CRElement>self)._new_c()
        unit.ordp = 0
        unit.relprec = (<CRElement>self).relprec
        ccopy(unit.unit, (<CRElement>self).unit, unit.prime_pow)
        return val, unit

    def __hash__(self):
        """
        Hashing of `p`-adic elements is not meaningful with the usual
        implementation of the operator ``==``. However, ``with
        sage.structure.strict_equality(True)``, ``==`` check whether `p`-adic
        elements are indistinguishable and there can be a meaningful hash
        function.
        Hashing.

        EXAMPLES::

            sage: R = ZpCR(11, 5)
            sage: hash(R(3))
            Traceback (most recent call last):
            ...
            TypeError: p-adic numbers are unhashable
            sage: with strict_equality(True):
            ....:      hash(R(3))
            3

        """
        from sage.structure.all import strict_equality
        if strict_equality():
            if exactzero(self.ordp):
                return 0
            return chash(self.unit, self.ordp, self.relprec, self.prime_pow) ^ self.ordp
        else:
            with strict_equality(True):
                if (id(self),self) in sage.rings.padics.padic_generic.legacy_hash_elements:
                    return hash(self)

            raise TypeError("p-adic numbers are unhashable")

cdef class pAdicCoercion_ZZ_CR(RingHomomorphism_coercion):
    """
    The canonical inclusion from the integer ring to a capped relative ring.

    EXAMPLES::

        sage: f = Zp(5).coerce_map_from(ZZ); f
        Ring Coercion morphism:
          From: Integer Ring
          To:   5-adic Ring with capped relative precision 20
    """
    def __init__(self, R):
        """
        Initialization.

        EXAMPLES::

            sage: f = Zp(5).coerce_map_from(ZZ); type(f)
            <type 'sage.rings.padics.padic_capped_relative_element.pAdicCoercion_ZZ_CR'>
        """
        RingHomomorphism_coercion.__init__(self, ZZ.Hom(R), check=False)
        self._zero = <CRElement?>R._element_constructor(R, 0)
        self._section = pAdicConvert_CR_ZZ(R)

    cdef dict _extra_slots(self, dict _slots):
        """
        Helper for copying and pickling.

        EXAMPLES::

            sage: f = Zp(5).coerce_map_from(ZZ)
            sage: g = copy(f)   # indirect doctest
            sage: g
            Ring Coercion morphism:
              From: Integer Ring
              To:   5-adic Ring with capped relative precision 20
            sage: g == f
            True
            sage: g is f
            False
            sage: g(5)
            5 + O(5^21)
            sage: g(5) == f(5)
            True

        """
        _slots['_zero'] = self._zero
        _slots['_section'] = self._section
        return RingHomomorphism_coercion._extra_slots(self, _slots)

    cdef _update_slots(self, dict _slots):
        """
        Helper for copying and pickling.

        EXAMPLES::

            sage: f = Zp(5).coerce_map_from(ZZ)
            sage: g = copy(f)   # indirect doctest
            sage: g
            Ring Coercion morphism:
              From: Integer Ring
              To:   5-adic Ring with capped relative precision 20
            sage: g == f
            True
            sage: g is f
            False
            sage: g(5)
            5 + O(5^21)
            sage: g(5) == f(5)
            True

        """
        self._zero = _slots['_zero']
        self._section = _slots['_section']
        RingHomomorphism_coercion._update_slots(self, _slots)

    cpdef Element _call_(self, x):
        """
        Evaluation.

        EXAMPLES::

            sage: f = Zp(5).coerce_map_from(ZZ)
            sage: f(0).parent()
            5-adic Ring with capped relative precision 20
            sage: f(5)
            5 + O(5^21)
        """
        if mpz_sgn((<Integer>x).value) == 0:
            return self._zero
        cdef CRElement ans = self._zero._new_c()
        ans.relprec = ans.prime_pow.prec_cap
        ans.ordp = cconv_mpz_t(ans.unit, (<Integer>x).value, ans.relprec, False, ans.prime_pow)
        return ans

    cpdef Element _call_with_args(self, x, args=(), kwds={}):
        """
        This function is used when some precision cap is passed in
        (relative or absolute or both), or an empty element is
        desired.

        See the documentation for
        :meth:`pAdicCappedRelativeElement.__init__` for more details.

        EXAMPLES::

            sage: R = Zp(5,4)
            sage: type(R(10,2))
            <type 'sage.rings.padics.padic_capped_relative_element.pAdicCappedRelativeElement'>
            sage: R(10,2)
            2*5 + O(5^2)
            sage: R(10,3,1)
            2*5 + O(5^2)
            sage: R(10,absprec=2)
            2*5 + O(5^2)
            sage: R(10,relprec=2)
            2*5 + O(5^3)
            sage: R(10,absprec=1)
            O(5)
            sage: R(10,empty=True)
            O(5^0)
        """
        cdef long val, aprec, rprec
        cdef CRElement ans
        _process_args_and_kwds(&aprec, &rprec, args, kwds, False, self._zero.prime_pow)
        if mpz_sgn((<Integer>x).value) == 0:
            if exactzero(aprec):
                return self._zero
            ans = self._zero._new_c()
            ans._set_inexact_zero(aprec)
        else:
            val = get_ordp(x, self._zero.prime_pow)
            ans = self._zero._new_c()
            if aprec <= val:
                ans._set_inexact_zero(aprec)
            else:
                ans.relprec = min(rprec, aprec - val)
                ans.ordp = cconv_mpz_t(ans.unit, (<Integer>x).value, ans.relprec, False, self._zero.prime_pow)
        return ans

    def section(self):
        """
        Returns a map back to the ring of integers that approximates an element
        by an integer.

        EXAMPLES::

            sage: f = Zp(5).coerce_map_from(ZZ).section()
            sage: f(Zp(5)(-1)) - 5^20
            -1
        """
        return self._section

cdef class pAdicConvert_CR_ZZ(RingMap):
    """
    The map from a capped relative ring back to the ring of integers that
    returns the the smallest non-negative integer approximation to its input
    which is accurate up to the precision.

    Raises a ``ValueError``, if the input is not in the closure of the image of
    the integers.

    EXAMPLES::

        sage: f = Zp(5).coerce_map_from(ZZ).section(); f
        Set-theoretic ring morphism:
          From: 5-adic Ring with capped relative precision 20
          To:   Integer Ring
    """
    def __init__(self, R):
        """
        Initialization.

        EXAMPLES::

            sage: f = Qp(5).coerce_map_from(ZZ).section(); type(f)
            <type 'sage.rings.padics.padic_capped_relative_element.pAdicConvert_CR_ZZ'>
            sage: f.category()
            Category of homsets of sets with partial maps
            sage: Zp(5).coerce_map_from(ZZ).section().category()
            Category of homsets of sets
        """
        if R.is_field() or R.degree() > 1 or R.characteristic() != 0 or R.residue_characteristic() == 0:
            RingMap.__init__(self, Hom(R, ZZ, SetsWithPartialMaps()))
        else:
            RingMap.__init__(self, Hom(R, ZZ, Sets()))

    cpdef Element _call_(self, _x):
        """
        Evaluation.

        EXAMPLES::

            sage: f = Qp(5).coerce_map_from(ZZ).section()
            sage: f(Qp(5)(-1)) - 5^20
            -1
            sage: f(Qp(5)(0))
            0
            sage: f(Qp(5)(1/5))
            Traceback (most recent call last):
            ...
            ValueError: negative valuation
        """
        cdef Integer ans = PY_NEW(Integer)
        cdef CRElement x = _x
        if x.relprec != 0:
            cconv_mpz_t_out(ans.value, x.unit, x.ordp, x.relprec, x.prime_pow)
        return ans

cdef class pAdicCoercion_QQ_CR(RingHomomorphism_coercion):
    """
    The canonical inclusion from the rationals to a capped relative field.

    EXAMPLES::

        sage: f = Qp(5).coerce_map_from(QQ); f
        Ring Coercion morphism:
          From: Rational Field
          To:   5-adic Field with capped relative precision 20
    """
    def __init__(self, R):
        """
        Initialization.

        EXAMPLES::

            sage: f = Qp(5).coerce_map_from(QQ); type(f)
            <type 'sage.rings.padics.padic_capped_relative_element.pAdicCoercion_QQ_CR'>
        """
        RingHomomorphism_coercion.__init__(self, QQ.Hom(R), check=False)
        self._zero = R._element_constructor(R, 0)
        self._section = pAdicConvert_CR_QQ(R)

    cdef dict _extra_slots(self, dict _slots):
        """
        Helper for copying and pickling.

        EXAMPLES::

            sage: f = Qp(5).coerce_map_from(QQ)
            sage: g = copy(f)   # indirect doctest
            sage: g
            Ring Coercion morphism:
              From: Rational Field
              To:   5-adic Field with capped relative precision 20
            sage: g == f
            True
            sage: g is f
            False
            sage: g(6)
            1 + 5 + O(5^20)
            sage: g(6) == f(6)
            True

        """
        _slots['_zero'] = self._zero
        _slots['_section'] = self._section
        return RingHomomorphism_coercion._extra_slots(self, _slots)

    cdef _update_slots(self, dict _slots):
        """
        Helper for copying and pickling.

        EXAMPLES::

            sage: f = Qp(5).coerce_map_from(QQ)
            sage: g = copy(f)   # indirect doctest
            sage: g
            Ring Coercion morphism:
              From: Rational Field
              To:   5-adic Field with capped relative precision 20
            sage: g == f
            True
            sage: g is f
            False
            sage: g(6)
            1 + 5 + O(5^20)
            sage: g(6) == f(6)
            True

        """
        self._zero = _slots['_zero']
        self._section = _slots['_section']
        RingHomomorphism_coercion._update_slots(self, _slots)

    cpdef Element _call_(self, x):
        """
        Evaluation.

        EXAMPLES::

            sage: f = Qp(5).coerce_map_from(QQ)
            sage: f(0).parent()
            5-adic Field with capped relative precision 20
            sage: f(1/5)
            5^-1 + O(5^19)
            sage: f(1/4)
            4 + 3*5 + 3*5^2 + 3*5^3 + 3*5^4 + 3*5^5 + 3*5^6 + 3*5^7 + 3*5^8 + 3*5^9 + 3*5^10 + 3*5^11 + 3*5^12 + 3*5^13 + 3*5^14 + 3*5^15 + 3*5^16 + 3*5^17 + 3*5^18 + 3*5^19 + O(5^20)
        """
        if mpq_sgn((<Rational>x).value) == 0:
            return self._zero
        cdef CRElement ans = self._zero._new_c()
        ans.relprec = ans.prime_pow.prec_cap
        ans.ordp = cconv_mpq_t(ans.unit, (<Rational>x).value, ans.relprec, False, self._zero.prime_pow)
        return ans

    cpdef Element _call_with_args(self, x, args=(), kwds={}):
        """
        This function is used when some precision cap is passed in
        (relative or absolute or both), or an empty element is
        desired.

        See the documentation for
        :meth:`pAdicCappedRelativeElement.__init__` for more details.

        EXAMPLES::

            sage: R = Qp(5,4)
            sage: type(R(10/3,2))
            <type 'sage.rings.padics.padic_capped_relative_element.pAdicCappedRelativeElement'>
            sage: R(10/3,2)
            4*5 + O(5^2)
            sage: R(10/3,3,1)
            4*5 + O(5^2)
            sage: R(10/3,absprec=2)
            4*5 + O(5^2)
            sage: R(10/3,relprec=2)
            4*5 + 5^2 + O(5^3)
            sage: R(10/3,absprec=1)
            O(5)
            sage: R(10/3,empty=True)
            O(5^0)
            sage: R(3/100,absprec=-1)
            2*5^-2 + O(5^-1)
        """
        cdef long val, aprec, rprec
        cdef CRElement ans
        _process_args_and_kwds(&aprec, &rprec, args, kwds, False, self._zero.prime_pow)
        if mpq_sgn((<Rational>x).value) == 0:
            if exactzero(aprec):
                return self._zero
            ans = self._zero._new_c()
            ans._set_inexact_zero(aprec)
        else:
            val = get_ordp(x, self._zero.prime_pow)
            ans = self._zero._new_c()
            if aprec <= val:
                ans._set_inexact_zero(aprec)
            else:
                ans.relprec = min(rprec, aprec - val)
                ans.ordp = cconv_mpq_t(ans.unit, (<Rational>x).value, ans.relprec, False, self._zero.prime_pow)
        return ans

    def section(self):
        """
        Returns a map back to the rationals that approximates an element by
        a rational number.

        EXAMPLES::

            sage: f = Qp(5).coerce_map_from(QQ).section()
            sage: f(Qp(5)(1/4))
            1/4
            sage: f(Qp(5)(1/5))
            1/5
        """
        return self._section

cdef class pAdicConvert_CR_QQ(RingMap):
    """
    The map from the capped relative ring back to the rationals that returns a
    rational approximation of its input.

    EXAMPLES::

        sage: f = Qp(5).coerce_map_from(QQ).section(); f
        Set-theoretic ring morphism:
          From: 5-adic Field with capped relative precision 20
          To:   Rational Field
    """
    def __init__(self, R):
        """
        Initialization.

        EXAMPLES::

            sage: f = Qp(5).coerce_map_from(QQ).section(); type(f)
            <type 'sage.rings.padics.padic_capped_relative_element.pAdicConvert_CR_QQ'>
            sage: f.category()
            Category of homsets of sets
        """
        if R.degree() > 1 or R.characteristic() != 0 or R.residue_characteristic() == 0:
            RingMap.__init__(self, Hom(R, QQ, SetsWithPartialMaps()))
        else:
            RingMap.__init__(self, Hom(R, QQ, Sets()))

    cpdef Element _call_(self, _x):
        """
        Evaluation.

        EXAMPLES::

            sage: f = Qp(5).coerce_map_from(QQ).section()
            sage: f(Qp(5)(-1))
            -1
            sage: f(Qp(5)(0))
            0
            sage: f(Qp(5)(1/5))
            1/5
        """
        cdef Rational ans = Rational.__new__(Rational)
        cdef CRElement x =  _x
        if x.relprec == 0:
            mpq_set_ui(ans.value, 0, 1)
        else:
            cconv_mpq_t_out(ans.value, x.unit, x.ordp, x.relprec, x.prime_pow)
        return ans

cdef class pAdicConvert_QQ_CR(Morphism):
    """
    The inclusion map from the rationals to a capped relative ring that is
    defined on all elements with non-negative `p`-adic valuation.

    EXAMPLES::

        sage: f = Zp(5).convert_map_from(QQ); f
        Generic morphism:
          From: Rational Field
          To:   5-adic Ring with capped relative precision 20
    """
    def __init__(self, R):
        """
        Initialization.

        EXAMPLES::

            sage: f = Zp(5).convert_map_from(QQ); type(f)
            <type 'sage.rings.padics.padic_capped_relative_element.pAdicConvert_QQ_CR'>
        """
        Morphism.__init__(self, Hom(QQ, R, SetsWithPartialMaps()))
        self._zero = R._element_constructor(R, 0)
        self._section = pAdicConvert_CR_QQ(R)

    cdef dict _extra_slots(self, dict _slots):
        """
        Helper for copying and pickling.

        EXAMPLES::

            sage: f = Zp(5).convert_map_from(QQ)
            sage: g = copy(f)   # indirect doctest
            sage: g == f
            True
            sage: g(1/6)
            1 + 4*5 + 4*5^3 + 4*5^5 + 4*5^7 + 4*5^9 + 4*5^11 + 4*5^13 + 4*5^15 + 4*5^17 + 4*5^19 + O(5^20)
            sage: g(1/6) == f(1/6)
            True
        """
        _slots['_zero'] = self._zero
        _slots['_section'] = self._section
        return Morphism._extra_slots(self, _slots)

    cdef _update_slots(self, dict _slots):
        """
        Helper for copying and pickling.

        EXAMPLES::

            sage: f = Zp(5).convert_map_from(QQ)
            sage: g = copy(f)   # indirect doctest
            sage: g == f
            True
            sage: g(1/6)
            1 + 4*5 + 4*5^3 + 4*5^5 + 4*5^7 + 4*5^9 + 4*5^11 + 4*5^13 + 4*5^15 + 4*5^17 + 4*5^19 + O(5^20)
            sage: g(1/6) == f(1/6)
            True
        """
        self._zero = _slots['_zero']
        self._section = _slots['_section']
        Morphism._update_slots(self, _slots)

    cpdef Element _call_(self, x):
        """
        Evaluation.

        EXAMPLES::

            sage: f = Zp(5,4).convert_map_from(QQ)
            sage: f(1/7)
            3 + 3*5 + 2*5^3 + O(5^4)
            sage: f(0)
            0
        """
        if mpq_sgn((<Rational>x).value) == 0:
            return self._zero
        cdef CRElement ans = self._zero._new_c()
        ans.relprec = ans.prime_pow.prec_cap
        ans.ordp = cconv_mpq_t(ans.unit, (<Rational>x).value, ans.relprec, False, self._zero.prime_pow)
        if ans.ordp < 0:
            raise ValueError("p divides the denominator")
        return ans

    cpdef Element _call_with_args(self, x, args=(), kwds={}):
        """
        This function is used when some precision cap is passed in
        (relative or absolute or both), or an empty element is
        desired.

        See the documentation for
        :meth:`pAdicCappedRelativeElement.__init__` for more details.

        EXAMPLES::

            sage: R = Zp(5,4)
            sage: type(R(10/3,2))
            <type 'sage.rings.padics.padic_capped_relative_element.pAdicCappedRelativeElement'>
            sage: R(10/3,2)
            4*5 + O(5^2)
            sage: R(10/3,3,1)
            4*5 + O(5^2)
            sage: R(10/3,absprec=2)
            4*5 + O(5^2)
            sage: R(10/3,relprec=2)
            4*5 + 5^2 + O(5^3)
            sage: R(10/3,absprec=1)
            O(5)
            sage: R(10/3,empty=True)
            O(5^0)
            sage: R(3/100,relprec=3)
            Traceback (most recent call last):
            ...
            ValueError: p divides the denominator
        """
        cdef long val, aprec, rprec
        cdef CRElement ans
        _process_args_and_kwds(&aprec, &rprec, args, kwds, False, self._zero.prime_pow)
        if mpq_sgn((<Rational>x).value) == 0:
            if exactzero(aprec):
                return self._zero
            ans = self._zero._new_c()
            ans._set_inexact_zero(aprec)
        else:
            val = get_ordp(x, self._zero.prime_pow)
            ans = self._zero._new_c()
            if aprec <= val:
                ans._set_inexact_zero(aprec)
            else:
                ans.relprec = min(rprec, aprec - val)
                ans.ordp = cconv_mpq_t(ans.unit, (<Rational>x).value, ans.relprec, False, self._zero.prime_pow)
        if ans.ordp < 0:
            raise ValueError("p divides the denominator")
        return ans

    def section(self):
        """
        Returns the map back to the rationals that returns the smallest
        non-negative integer approximation to its input which is accurate up to
        the precision.

        EXAMPLES::

            sage: f = Zp(5,4).convert_map_from(QQ).section()
            sage: f(Zp(5,4)(-1))
            -1
        """
        return self._section

<<<<<<< HEAD
def unpickle_cre_v2(cls, parent, value, absprec):
    r"""
    Unpickle capped relative elements.

    EXAMPLES:

    Elements prior to version 2 are made hashable. Otherwise, structures
    relying on them would not unpickle correctly::

        sage: from sage.rings.padics.padic_capped_relative_element import unpickle_cre_v2, pAdicCappedRelativeElement
        sage: R = ZpCA(5,8)
        sage: a = unpickle_cre_v2(pAdicCappedRelativeElement, R, 42, int(0), int(6)); a
        2 + 3*5 + 5^2 + O(5^6)
        sage: a.parent() is R
        True
        sage: hash(a)
        42

    Once they are used in a computation, they are not hashable anymore::

        sage: hash(a+a)
        Traceback (most recent call last):
        ...
        TypeError: p-adic numbers are unhashable

    """
    ret = unpickle_cre_v3(cls, parent, value, absprec)
    from sage.structure.strict_equality import strict_equality
    with strict_equality(True):
        # keep track of all legacy (hashable) p-adics in a global set
        sage.rings.padics.padic_generic.legacy_hash_elements.add((id(ret),ret))
    return ret
=======
cdef class pAdicCoercion_CR_frac_field(RingHomomorphism_coercion):
    """
    The canonical inclusion of Zq into its fraction field.

    EXAMPLES::

        sage: R.<a> = ZqCR(27, implementation='FLINT')
        sage: K = R.fraction_field()
        sage: K.coerce_map_from(R)
        Ring Coercion morphism:
          From: Unramified Extension of 3-adic Ring with capped relative precision 20 in a defined by (1 + O(3^20))*x^3 + (O(3^20))*x^2 + (2 + O(3^20))*x + (1 + O(3^20))
          To:   Unramified Extension of 3-adic Field with capped relative precision 20 in a defined by (1 + O(3^20))*x^3 + (O(3^20))*x^2 + (2 + O(3^20))*x + (1 + O(3^20))
    """
    def __init__(self, R, K):
        """
        Initialization.

        EXAMPLES::

            sage: R.<a> = ZqCR(27, implementation='FLINT')
            sage: K = R.fraction_field()
            sage: f = K.coerce_map_from(R); type(f)
            <type 'sage.rings.padics.qadic_flint_CR.pAdicCoercion_CR_frac_field'>
        """
        RingHomomorphism_coercion.__init__(self, R.Hom(K), check=False)
        self._zero = K(0)
        self._section = pAdicConvert_CR_frac_field(K, R)

    cpdef Element _call_(self, _x):
        """
        Evaluation.

        EXAMPLES::

            sage: R.<a> = ZqCR(27, implementation='FLINT')
            sage: K = R.fraction_field()
            sage: f = K.coerce_map_from(R)
            sage: f(a)
            a + O(3^20)
            sage: f(R(0))
            0
        """
        cdef CRElement x = _x
        cdef CRElement ans = self._zero._new_c()
        ans.ordp = x.ordp
        ans.relprec = x.relprec
        cshift(ans.unit, x.unit, 0, ans.relprec, x.prime_pow, False)
        return ans

    cpdef Element _call_with_args(self, _x, args=(), kwds={}):
        """
        This function is used when some precision cap is passed in
        (relative or absolute or both).

        See the documentation for
        :meth:`pAdicCappedAbsoluteElement.__init__` for more details.

        EXAMPLES::

            sage: R.<a> = ZqCR(27, implementation='FLINT')
            sage: K = R.fraction_field()
            sage: f = K.coerce_map_from(R)
            sage: f(a, 3)
            a + O(3^3)
            sage: b = 9*a
            sage: f(b, 3)
            a*3^2 + O(3^3)
            sage: f(b, 4, 1)
            a*3^2 + O(3^3)
            sage: f(b, 4, 3)
            a*3^2 + O(3^4)
            sage: f(b, absprec=4)
            a*3^2 + O(3^4)
            sage: f(b, relprec=3)
            a*3^2 + O(3^5)
            sage: f(b, absprec=1)
            O(3)
            sage: f(R(0))
            0
        """
        cdef long aprec, rprec
        cdef CRElement x = _x
        cdef CRElement ans = self._zero._new_c()
        cdef bint reduce = False
        _process_args_and_kwds(&aprec, &rprec, args, kwds, False, ans.prime_pow)
        if aprec <= x.ordp:
            csetzero(ans.unit, x.prime_pow)
            ans.relprec = 0
            ans.ordp = aprec
        else:
            if rprec < x.relprec:
                reduce = True
            else:
                rprec = x.relprec
            if aprec < rprec + x.ordp:
                rprec = aprec - x.ordp
                reduce = True
            ans.ordp = x.ordp
            ans.relprec = rprec
            cshift(ans.unit, x.unit, 0, rprec, x.prime_pow, reduce)
        return ans

    def section(self):
        """
        Returns a map back to the ring that converts elements of
        non-negative valuation.

        EXAMPLES::

            sage: R.<a> = ZqCR(27, implementation='FLINT')
            sage: K = R.fraction_field()
            sage: f = K.coerce_map_from(R)
            sage: f(K.gen())
            a + O(3^20)
        """
        return self._section

    cdef dict _extra_slots(self, dict _slots):
        """
        Helper for copying and pickling.

        TESTS::

            sage: R.<a> = ZqCR(27, implementation='FLINT')
            sage: K = R.fraction_field()
            sage: f = K.coerce_map_from(R)
            sage: g = copy(f)   # indirect doctest
            sage: g
            Ring Coercion morphism:
              From: Unramified Extension of 3-adic Ring with capped relative precision 20 in a defined by (1 + O(3^20))*x^3 + (O(3^20))*x^2 + (2 + O(3^20))*x + (1 + O(3^20))
              To:   Unramified Extension of 3-adic Field with capped relative precision 20 in a defined by (1 + O(3^20))*x^3 + (O(3^20))*x^2 + (2 + O(3^20))*x + (1 + O(3^20))
            sage: g == f
            True
            sage: g is f
            False
            sage: g(a)
            a + O(3^20)
            sage: g(a) == f(a)
            True

        """
        _slots['_zero'] = self._zero
        _slots['_section'] = self._section
        return RingHomomorphism_coercion._extra_slots(self, _slots)

    cdef _update_slots(self, dict _slots):
        """
        Helper for copying and pickling.

        TESTS::

            sage: R.<a> = ZqCR(9, implementation='FLINT')
            sage: K = R.fraction_field()
            sage: f = K.coerce_map_from(R)
            sage: g = copy(f)   # indirect doctest
            sage: g
            Ring Coercion morphism:
              From: Unramified Extension of 3-adic Ring with capped relative precision 20 in a defined by (1 + O(3^20))*x^2 + (2 + O(3^20))*x + (2 + O(3^20))
              To:   Unramified Extension of 3-adic Field with capped relative precision 20 in a defined by (1 + O(3^20))*x^2 + (2 + O(3^20))*x + (2 + O(3^20))
            sage: g == f
            True
            sage: g is f
            False
            sage: g(a)
            a + O(3^20)
            sage: g(a) == f(a)
            True

        """
        self._zero = _slots['_zero']
        self._section = _slots['_section']
        RingHomomorphism_coercion._update_slots(self, _slots)

cdef class pAdicConvert_CR_frac_field(Morphism):
    """
    The section of the inclusion from `\ZZ_q`` to its fraction field.

    EXAMPLES::

        sage: R.<a> = ZqCR(27, implementation='FLINT')
        sage: K = R.fraction_field()
        sage: f = R.convert_map_from(K); f
        Generic morphism:
          From: Unramified Extension of 3-adic Field with capped relative precision 20 in a defined by (1 + O(3^20))*x^3 + (O(3^20))*x^2 + (2 + O(3^20))*x + (1 + O(3^20))
          To:   Unramified Extension of 3-adic Ring with capped relative precision 20 in a defined by (1 + O(3^20))*x^3 + (O(3^20))*x^2 + (2 + O(3^20))*x + (1 + O(3^20))
    """
    def __init__(self, K, R):
        """
        Initialization.

        EXAMPLES::

            sage: R.<a> = ZqCR(27, implementation='FLINT')
            sage: K = R.fraction_field()
            sage: f = R.convert_map_from(K); type(f)
            <type 'sage.rings.padics.qadic_flint_CR.pAdicConvert_CR_frac_field'>
        """
        Morphism.__init__(self, Hom(K, R, SetsWithPartialMaps()))
        self._zero = R(0)

    cpdef Element _call_(self, _x):
        """
        Evaluation.

        EXAMPLES::

            sage: R.<a> = ZqCR(27, implementation='FLINT')
            sage: K = R.fraction_field()
            sage: f = R.convert_map_from(K)
            sage: f(K.gen())
            a + O(3^20)
        """
        cdef CRElement x = _x
        if x.ordp < 0: raise ValueError("negative valuation")
        cdef CRElement ans = self._zero._new_c()
        ans.relprec = x.relprec
        ans.ordp = x.ordp
        cshift(ans.unit, x.unit, 0, ans.relprec, ans.prime_pow, False)
        return ans

    cpdef Element _call_with_args(self, _x, args=(), kwds={}):
        """
        This function is used when some precision cap is passed in
        (relative or absolute or both).

        See the documentation for
        :meth:`pAdicCappedAbsoluteElement.__init__` for more details.

        EXAMPLES::

            sage: R.<a> = ZqCR(27, implementation='FLINT')
            sage: K = R.fraction_field()
            sage: f = R.convert_map_from(K); a = K(a)
            sage: f(a, 3)
            a + O(3^3)
            sage: b = 9*a
            sage: f(b, 3)
            a*3^2 + O(3^3)
            sage: f(b, 4, 1)
            a*3^2 + O(3^3)
            sage: f(b, 4, 3)
            a*3^2 + O(3^4)
            sage: f(b, absprec=4)
            a*3^2 + O(3^4)
            sage: f(b, relprec=3)
            a*3^2 + O(3^5)
            sage: f(b, absprec=1)
            O(3)
            sage: f(K(0))
            0
        """
        cdef long aprec, rprec
        cdef CRElement x = _x
        if x.ordp < 0: raise ValueError("negative valuation")
        cdef CRElement ans = self._zero._new_c()
        cdef bint reduce = False
        _process_args_and_kwds(&aprec, &rprec, args, kwds, False, ans.prime_pow)
        if aprec <= x.ordp:
            csetzero(ans.unit, x.prime_pow)
            ans.relprec = 0
            ans.ordp = aprec
        else:
            if rprec < x.relprec:
                reduce = True
            else:
                rprec = x.relprec
            if aprec < rprec + x.ordp:
                rprec = aprec - x.ordp
                reduce = True
            ans.ordp = x.ordp
            ans.relprec = rprec
            cshift(ans.unit, x.unit, 0, rprec, x.prime_pow, reduce)
        return ans

    cdef dict _extra_slots(self, dict _slots):
        """
        Helper for copying and pickling.

        TESTS::

            sage: R.<a> = ZqCR(27, implementation='FLINT')
            sage: K = R.fraction_field()
            sage: f = R.convert_map_from(K)
            sage: a = K(a)
            sage: g = copy(f)   # indirect doctest
            sage: g
            Generic morphism:
              From: Unramified Extension of 3-adic Field with capped relative precision 20 in a defined by (1 + O(3^20))*x^3 + (O(3^20))*x^2 + (2 + O(3^20))*x + (1 + O(3^20))
              To:   Unramified Extension of 3-adic Ring with capped relative precision 20 in a defined by (1 + O(3^20))*x^3 + (O(3^20))*x^2 + (2 + O(3^20))*x + (1 + O(3^20))
            sage: g == f
            True
            sage: g is f
            False
            sage: g(a)
            a + O(3^20)
            sage: g(a) == f(a)
            True

        """
        _slots['_zero'] = self._zero
        return Morphism._extra_slots(self, _slots)

    cdef _update_slots(self, dict _slots):
        """
        Helper for copying and pickling.

        TESTS::

            sage: R.<a> = ZqCR(9, implementation='FLINT')
            sage: K = R.fraction_field()
            sage: f = R.convert_map_from(K)
            sage: a = K(a)
            sage: g = copy(f)   # indirect doctest
            sage: g
            Generic morphism:
              From: Unramified Extension of 3-adic Field with capped relative precision 20 in a defined by (1 + O(3^20))*x^2 + (2 + O(3^20))*x + (2 + O(3^20))
              To:   Unramified Extension of 3-adic Ring with capped relative precision 20 in a defined by (1 + O(3^20))*x^2 + (2 + O(3^20))*x + (2 + O(3^20))
            sage: g == f
            True
            sage: g is f
            False
            sage: g(a)
            a + O(3^20)
            sage: g(a) == f(a)
            True

        """
        self._zero = _slots['_zero']
        Morphism._update_slots(self, _slots)
>>>>>>> 930e35e4

def unpickle_cre_v2(cls, parent, unit, ordp, relprec):
    ret = unpickle_cre_v3(cls, parent, unit, ordp, relprec)
    from sage.structure.strict_equality import strict_equality
    with strict_equality(True):
        sage.rings.padics.padic_generic.legacy_hash_elements.add((id(ret),ret))
    return ret

def unpickle_cre_v3(cls, parent, unit, ordp, relprec):
    """
    Unpickles a capped relative element.

    EXAMPLES::

        sage: from sage.rings.padics.padic_capped_relative_element import unpickle_cre_v3
        sage: R = Zp(5); a = R(85,6)
        sage: b = unpickle_cre_v3(a.__class__, R, 17, 1, 5)
        sage: a == b
        True
        sage: a.precision_relative() == b.precision_relative()
        True
    """
    cdef CRElement ans = cls.__new__(cls)
    ans._parent = parent
    ans.prime_pow = <PowComputer_?>parent.prime_pow
    cconstruct(ans.unit, ans.prime_pow)
    cunpickle(ans.unit, unit, ans.prime_pow)
    ans.ordp = ordp
    ans.relprec = relprec
    return ans<|MERGE_RESOLUTION|>--- conflicted
+++ resolved
@@ -2136,40 +2136,6 @@
         """
         return self._section
 
-<<<<<<< HEAD
-def unpickle_cre_v2(cls, parent, value, absprec):
-    r"""
-    Unpickle capped relative elements.
-
-    EXAMPLES:
-
-    Elements prior to version 2 are made hashable. Otherwise, structures
-    relying on them would not unpickle correctly::
-
-        sage: from sage.rings.padics.padic_capped_relative_element import unpickle_cre_v2, pAdicCappedRelativeElement
-        sage: R = ZpCA(5,8)
-        sage: a = unpickle_cre_v2(pAdicCappedRelativeElement, R, 42, int(0), int(6)); a
-        2 + 3*5 + 5^2 + O(5^6)
-        sage: a.parent() is R
-        True
-        sage: hash(a)
-        42
-
-    Once they are used in a computation, they are not hashable anymore::
-
-        sage: hash(a+a)
-        Traceback (most recent call last):
-        ...
-        TypeError: p-adic numbers are unhashable
-
-    """
-    ret = unpickle_cre_v3(cls, parent, value, absprec)
-    from sage.structure.strict_equality import strict_equality
-    with strict_equality(True):
-        # keep track of all legacy (hashable) p-adics in a global set
-        sage.rings.padics.padic_generic.legacy_hash_elements.add((id(ret),ret))
-    return ret
-=======
 cdef class pAdicCoercion_CR_frac_field(RingHomomorphism_coercion):
     """
     The canonical inclusion of Zq into its fraction field.
@@ -2499,12 +2465,37 @@
         """
         self._zero = _slots['_zero']
         Morphism._update_slots(self, _slots)
->>>>>>> 930e35e4
-
-def unpickle_cre_v2(cls, parent, unit, ordp, relprec):
-    ret = unpickle_cre_v3(cls, parent, unit, ordp, relprec)
+
+def unpickle_cre_v2(cls, parent, value, absprec):
+    r"""
+    Unpickle capped relative elements.
+
+    EXAMPLES:
+
+    Elements prior to version 2 are made hashable. Otherwise, structures
+    relying on them would not unpickle correctly::
+
+        sage: from sage.rings.padics.padic_capped_relative_element import unpickle_cre_v2, pAdicCappedRelativeElement
+        sage: R = ZpCA(5,8)
+        sage: a = unpickle_cre_v2(pAdicCappedRelativeElement, R, 42, int(0), int(6)); a
+        2 + 3*5 + 5^2 + O(5^6)
+        sage: a.parent() is R
+        True
+        sage: hash(a)
+        42
+
+    Once they are used in a computation, they are not hashable anymore::
+
+        sage: hash(a+a)
+        Traceback (most recent call last):
+        ...
+        TypeError: p-adic numbers are unhashable
+
+    """
+    ret = unpickle_cre_v3(cls, parent, value, absprec)
     from sage.structure.strict_equality import strict_equality
     with strict_equality(True):
+        # keep track of all legacy (hashable) p-adics in a global set
         sage.rings.padics.padic_generic.legacy_hash_elements.add((id(ret),ret))
     return ret
 
