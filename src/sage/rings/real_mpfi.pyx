--- conflicted
+++ resolved
@@ -5070,52 +5070,6 @@
 
         EXAMPLES::
 
-<<<<<<< HEAD
-    def find_subintervals(self, f, test, **kwds):
-        r"""
-        Find subintervals of this interval passing the given ``test``
-        on the function ``f``.
-
-        INPUT:
-
-        - ``f`` -- the function as something callable.
-
-        - ``test`` -- the condition which is tested for. This function
-          gets ``f`` (or a modified ``f`` when ``use_fast_callable``
-          is used) as its first argument and the cell which is to be
-          tested as its second argument.
-
-        See :func:`bisect` for further options.
-
-        OUTPUT:
-
-        A list of intervals.
-
-        .. NOTE::
-
-            This method performs a search by a bisection algorithm,
-            see :func:`bisect`.
-
-        EXAMPLES::
-
-            sage: def contains_zero(fct, cell):
-            ....:     return fct(cell).contains_zero()
-            sage: RIF(-10,10).find_subintervals(lambda x: x^2-2, contains_zero)
-            [-1.41421356237310?, 1.41421356237310?]
-
-        ::
-
-            sage: RIF(-2, 2).find_subintervals(lambda x: sin(x) - x/2, contains_zero)
-            [-1.895494267033981?, 0.?e-14, 1.895494267033981?]
-
-        .. SEEALSO::
-
-            :func:`bisect`
-            :meth:`sage.rings.complex_interval.ComplexIntervalFieldElement.find_subintervals`,
-        """
-        return bisect(f, self, test, **kwds)
-
-=======
             sage: zeta(RIF(3))
             1.202056903159595?
             sage: _.parent()
@@ -5126,7 +5080,51 @@
         from sage.rings.real_arb import RealBallField
         return RealBallField(self.precision())(self).zeta(a).\
             _real_mpfi_(self._parent)
->>>>>>> edcb48aa
+
+    def find_subintervals(self, f, test, **kwds):
+        r"""
+        Find subintervals of this interval passing the given ``test``
+        on the function ``f``.
+
+        INPUT:
+
+        - ``f`` -- the function as something callable.
+
+        - ``test`` -- the condition which is tested for. This function
+          gets ``f`` (or a modified ``f`` when ``use_fast_callable``
+          is used) as its first argument and the cell which is to be
+          tested as its second argument.
+
+        See :func:`bisect` for further options.
+
+        OUTPUT:
+
+        A list of intervals.
+
+        .. NOTE::
+
+            This method performs a search by a bisection algorithm,
+            see :func:`bisect`.
+
+        EXAMPLES::
+
+            sage: def contains_zero(fct, cell):
+            ....:     return fct(cell).contains_zero()
+            sage: RIF(-10,10).find_subintervals(lambda x: x^2-2, contains_zero)
+            [-1.41421356237310?, 1.41421356237310?]
+
+        ::
+
+            sage: RIF(-2, 2).find_subintervals(lambda x: sin(x) - x/2, contains_zero)
+            [-1.895494267033981?, 0.?e-14, 1.895494267033981?]
+
+        .. SEEALSO::
+
+            :func:`bisect`
+            :meth:`sage.rings.complex_interval.ComplexIntervalFieldElement.find_subintervals`,
+        """
+        return bisect(f, self, test, **kwds)
+
 
 def _simplest_rational_test_helper(low, high, low_open=False, high_open=False):
     """
