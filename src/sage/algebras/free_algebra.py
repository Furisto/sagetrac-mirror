"""
Free algebras

AUTHORS:

- David Kohel (2005-09)

- William Stein (2006-11-01): add all doctests; implemented many
  things.

- Simon King (2011-04): Put free algebras into the category framework.
  Reimplement free algebra constructor, using a
  :class:`~sage.structure.factory.UniqueFactory` for handling
  different implementations of free algebras. Allow degree weights
  for free algebras in letterplace implementation.

EXAMPLES::

    sage: F = FreeAlgebra(ZZ,3,'x,y,z')
    sage: F.base_ring()
    Integer Ring
    sage: G = FreeAlgebra(F, 2, 'm,n'); G
    Free Algebra on 2 generators (m, n) over Free Algebra on 3 generators (x, y, z) over Integer Ring
    sage: G.base_ring()
    Free Algebra on 3 generators (x, y, z) over Integer Ring

The above free algebra is based on a generic implementation. By
:trac:`7797`, there is a different implementation
:class:`~sage.algebras.letterplace.free_algebra_letterplace.FreeAlgebra_letterplace`
based on Singular's letterplace rings. It is currently restricted to
weighted homogeneous elements and is therefore not the default. But the
arithmetic is much faster than in the generic implementation.
Moreover, we can compute Groebner bases with degree bound for its
two-sided ideals, and thus provide ideal containment tests::

    sage: F.<x,y,z> = FreeAlgebra(QQ, implementation='letterplace')
    sage: F
    Free Associative Unital Algebra on 3 generators (x, y, z) over Rational Field
    sage: I = F*[x*y+y*z,x^2+x*y-y*x-y^2]*F
    sage: I.groebner_basis(degbound=4)
    Twosided Ideal (y*z*y*y - y*z*y*z + y*z*z*y - y*z*z*z, y*z*y*x + y*z*y*z + y*z*z*x + y*z*z*z, y*y*z*y - y*y*z*z + y*z*z*y - y*z*z*z, y*y*z*x + y*y*z*z + y*z*z*x + y*z*z*z, y*y*y - y*y*z + y*z*y - y*z*z, y*y*x + y*y*z + y*z*x + y*z*z, x*y + y*z, x*x - y*x - y*y - y*z) of Free Associative Unital Algebra on 3 generators (x, y, z) over Rational Field
    sage: y*z*y*y*z*z + 2*y*z*y*z*z*x + y*z*y*z*z*z - y*z*z*y*z*x + y*z*z*z*z*x in I
    True

Positive integral degree weights for the letterplace implementation
was introduced in trac ticket #...::

    sage: F.<x,y,z> = FreeAlgebra(QQ, implementation='letterplace', degrees=[2,1,3])
    sage: x.degree()
    2
    sage: y.degree()
    1
    sage: z.degree()
    3
    sage: I = F*[x*y-y*x, x^2+2*y*z, (x*y)^2-z^2]*F
    sage: Q.<a,b,c> = F.quo(I)
    sage: TestSuite(Q).run()
    sage: a^2*b^2
    c*c

TESTS::

    sage: F = FreeAlgebra(GF(5),3,'x')
    sage: TestSuite(F).run()
    sage: F is loads(dumps(F))
    True
    sage: F = FreeAlgebra(GF(5),3,'x', implementation='letterplace')
    sage: TestSuite(F).run()
    sage: F is loads(dumps(F))
    True

::

    sage: F.<x,y,z> = FreeAlgebra(GF(5),3)
    sage: TestSuite(F).run()
    sage: F is loads(dumps(F))
    True
    sage: F.<x,y,z> = FreeAlgebra(GF(5),3, implementation='letterplace')
    sage: TestSuite(F).run()
    sage: F is loads(dumps(F))
    True

::

    sage: F = FreeAlgebra(GF(5),3, ['xx', 'zba', 'Y'])
    sage: TestSuite(F).run()
    sage: F is loads(dumps(F))
    True
    sage: F = FreeAlgebra(GF(5),3, ['xx', 'zba', 'Y'], implementation='letterplace')
    sage: TestSuite(F).run()
    sage: F is loads(dumps(F))
    True

::

    sage: F = FreeAlgebra(GF(5),3, 'abc')
    sage: TestSuite(F).run()
    sage: F is loads(dumps(F))
    True
    sage: F = FreeAlgebra(GF(5),3, 'abc', implementation='letterplace')
    sage: TestSuite(F).run()
    sage: F is loads(dumps(F))
    True

::

    sage: F = FreeAlgebra(FreeAlgebra(ZZ,2,'ab'), 2, 'x')
    sage: TestSuite(F).run()
    sage: F is loads(dumps(F))
    True

Note that the letterplace implementation can only be used if the corresponding
(multivariate) polynomial ring has an implementation in Singular::

    sage: FreeAlgebra(FreeAlgebra(ZZ,2,'ab'), 2, 'x', implementation='letterplace')
    Traceback (most recent call last):
    ...
    NotImplementedError: The letterplace implementation is not available for the free algebra you requested

"""

#*****************************************************************************
#  Copyright (C) 2005 David Kohel <kohel@maths.usyd.edu>
#  Copyright (C) 2005,2006 William Stein <wstein@gmail.com>
#  Copyright (C) 2011 Simon King <simon.king@uni-jena.de>
#
#  Distributed under the terms of the GNU General Public License (GPL)
#                  http://www.gnu.org/licenses/
#*****************************************************************************

from sage.categories.rings import Rings

from sage.monoids.free_monoid import FreeMonoid
from sage.monoids.free_monoid_element import FreeMonoidElement

from sage.algebras.free_algebra_element import FreeAlgebraElement
from sage.algebras.pbw_algebra import PBWBasisOfFreeAlgebra

import sage.structure.parent_gens

from sage.structure.factory import UniqueFactory
from sage.misc.cachefunc import cached_method
from sage.all import PolynomialRing
from sage.rings.ring import Algebra
from sage.rings.polynomial.multi_polynomial_libsingular import MPolynomialRing_libsingular
from sage.categories.algebras_with_basis import AlgebrasWithBasis
from sage.combinat.free_module import CombinatorialFreeModule, CombinatorialFreeModuleElement
from sage.combinat.words.word import Word

class FreeAlgebraFactory(UniqueFactory):
    """
    A constructor of free algebras.

    See :mod:`~sage.algebras.free_algebra` for examples and corner cases.

    EXAMPLES::

        sage: FreeAlgebra(GF(5),3,'x')
        Free Algebra on 3 generators (x0, x1, x2) over Finite Field of size 5
        sage: F.<x,y,z> = FreeAlgebra(GF(5),3)
        sage: (x+y+z)^2
        x^2 + x*y + x*z + y*x + y^2 + y*z + z*x + z*y + z^2
        sage: FreeAlgebra(GF(5),3, 'xx, zba, Y')
        Free Algebra on 3 generators (xx, zba, Y) over Finite Field of size 5
        sage: FreeAlgebra(GF(5),3, 'abc')
        Free Algebra on 3 generators (a, b, c) over Finite Field of size 5
        sage: FreeAlgebra(GF(5),1, 'z')
        Free Algebra on 1 generators (z,) over Finite Field of size 5
        sage: FreeAlgebra(GF(5),1, ['alpha'])
        Free Algebra on 1 generators (alpha,) over Finite Field of size 5
        sage: FreeAlgebra(FreeAlgebra(ZZ,1,'a'), 2, 'x')
        Free Algebra on 2 generators (x0, x1) over Free Algebra on 1 generators (a,) over Integer Ring

    Free algebras are globally unique::

        sage: F = FreeAlgebra(ZZ,3,'x,y,z')
        sage: G = FreeAlgebra(ZZ,3,'x,y,z')
        sage: F is G
        True
        sage: F.<x,y,z> = FreeAlgebra(GF(5),3)  # indirect doctest
        sage: F is loads(dumps(F))
        True
        sage: F is FreeAlgebra(GF(5),['x','y','z'])
        True
        sage: copy(F) is F is loads(dumps(F))
        True
        sage: TestSuite(F).run()

    By :trac:`7797`, we provide a different implementation of free
    algebras, based on Singular's "letterplace rings". Our letterplace
    wrapper allows for chosing positive integral degree weights for the
    generators of the free algebra. However, only (weighted) homogenous
    elements are supported. Of course, isomorphic algebras in different
    implementations are not identical::

        sage: G = FreeAlgebra(GF(5),['x','y','z'], implementation='letterplace')
        sage: F == G
        False
        sage: G is FreeAlgebra(GF(5),['x','y','z'], implementation='letterplace')
        True
        sage: copy(G) is G is loads(dumps(G))
        True
        sage: TestSuite(G).run()

    ::

        sage: H = FreeAlgebra(GF(5),['x','y','z'], implementation='letterplace', degrees=[1,2,3])
        sage: F != H != G
        True
        sage: H is FreeAlgebra(GF(5),['x','y','z'], implementation='letterplace', degrees=[1,2,3])
        True
        sage: copy(H) is H is loads(dumps(H))
        True
        sage: TestSuite(H).run()

    Free algebras commute with their base ring.
    ::

        sage: K.<a,b> = FreeAlgebra(QQ,2)
        sage: K.is_commutative()
        False
        sage: L.<c> = FreeAlgebra(K,1)
        sage: L.is_commutative()
        False
        sage: s = a*b^2 * c^3; s
        a*b^2*c^3
        sage: parent(s)
        Free Algebra on 1 generators (c,) over Free Algebra on 2 generators (a, b) over Rational Field
        sage: c^3 * a * b^2
        a*b^2*c^3
    """
    def create_key(self,base_ring, arg1=None, arg2=None,
                                      sparse=False, order='degrevlex',
                                      names=None, name=None,
                                      implementation=None, degrees=None):
        """
        Create the key under which a free algebra is stored.

        TESTS::

            sage: FreeAlgebra.create_key(GF(5),['x','y','z'])
            (Finite Field of size 5, ('x', 'y', 'z'))
            sage: FreeAlgebra.create_key(GF(5),['x','y','z'],3)
            (Finite Field of size 5, ('x', 'y', 'z'))
            sage: FreeAlgebra.create_key(GF(5),3,'xyz')
            (Finite Field of size 5, ('x', 'y', 'z'))
            sage: FreeAlgebra.create_key(GF(5),['x','y','z'], implementation='letterplace')
            (Multivariate Polynomial Ring in x, y, z over Finite Field of size 5,)
            sage: FreeAlgebra.create_key(GF(5),['x','y','z'],3, implementation='letterplace')
            (Multivariate Polynomial Ring in x, y, z over Finite Field of size 5,)
            sage: FreeAlgebra.create_key(GF(5),3,'xyz', implementation='letterplace')
            (Multivariate Polynomial Ring in x, y, z over Finite Field of size 5,)
            sage: FreeAlgebra.create_key(GF(5),3,'xyz', implementation='letterplace', degrees=[1,2,3])
            ((1, 2, 3), Multivariate Polynomial Ring in x, y, z, x_ over Finite Field of size 5)

        """
        if arg1 is None and arg2 is None and names is None:
            # this is used for pickling
            if degrees is None:
                return (base_ring,)
            return tuple(degrees),base_ring
        PolRing = None
        # test if we can use libSingular/letterplace
        if implementation is not None and implementation != 'generic':
            try:
                PolRing = PolynomialRing(base_ring, arg1, arg2,
                                   sparse=sparse, order=order,
                                   names=names, name=name,
                                   implementation=implementation if implementation != 'letterplace' else None)
                if not isinstance(PolRing, MPolynomialRing_libsingular):
                    if PolRing.ngens() == 1:
                        PolRing = PolynomialRing(base_ring, 1, PolRing.variable_names())
                        if not isinstance(PolRing, MPolynomialRing_libsingular):
                            raise TypeError
                    else:
                        raise TypeError
            except (TypeError, NotImplementedError) as msg:
                raise NotImplementedError("The letterplace implementation is not available for the free algebra you requested")
        if PolRing is not None:
            if degrees is None:
                return (PolRing,)
            from sage.all import TermOrder
            T = PolRing.term_order() + TermOrder('lex',1)
            varnames = list(PolRing.variable_names())
            newname = 'x'
            while newname in varnames:
                newname += '_'
            varnames.append(newname)
            return tuple(degrees),PolynomialRing(PolRing.base(), varnames,
                    sparse=sparse, order=T,
                    implementation=implementation if implementation != 'letterplace' else None)
        # normalise the generator names
        from sage.all import Integer
        if isinstance(arg1, (int, long, Integer)):
            arg1, arg2 = arg2, arg1
        if not names is None:
            arg1 = names
        elif not name is None:
            arg1 = name
        if arg2 is None:
            arg2 = len(arg1)
        names = sage.structure.parent_gens.normalize_names(arg2, arg1)
        return base_ring, names

    def create_object(self, version, key):
        """
        Construct the free algebra that belongs to a unique key.

        NOTE:

        Of course, that method should not be called directly,
        since it does not use the cache of free algebras.

        TESTS::

            sage: FreeAlgebra.create_object('4.7.1', (QQ['x','y'],))
            Free Associative Unital Algebra on 2 generators (x, y) over Rational Field
            sage: FreeAlgebra.create_object('4.7.1', (QQ['x','y'],)) is FreeAlgebra(QQ,['x','y'])
            False

        """
        if len(key) == 1:
            from sage.algebras.letterplace.free_algebra_letterplace import FreeAlgebra_letterplace
            return FreeAlgebra_letterplace(key[0])
        if isinstance(key[0], tuple):
            from sage.algebras.letterplace.free_algebra_letterplace import FreeAlgebra_letterplace
            return FreeAlgebra_letterplace(key[1], degrees=key[0])
        return FreeAlgebra_generic(key[0], len(key[1]), key[1])

FreeAlgebra = FreeAlgebraFactory('FreeAlgebra')


def is_FreeAlgebra(x):
    """
    Return True if x is a free algebra; otherwise, return False.

    EXAMPLES::

        sage: from sage.algebras.free_algebra import is_FreeAlgebra
        sage: is_FreeAlgebra(5)
        False
        sage: is_FreeAlgebra(ZZ)
        False
        sage: is_FreeAlgebra(FreeAlgebra(ZZ,100,'x'))
        True
        sage: is_FreeAlgebra(FreeAlgebra(ZZ,10,'x',implementation='letterplace'))
        True
        sage: is_FreeAlgebra(FreeAlgebra(ZZ,10,'x',implementation='letterplace', degrees=range(1,11)))
        True

    """
    from sage.algebras.letterplace.free_algebra_letterplace import FreeAlgebra_letterplace
    return isinstance(x, (FreeAlgebra_generic,FreeAlgebra_letterplace))


<<<<<<< HEAD
class FreeAlgebra_generic(CombinatorialFreeModule):
=======
class FreeAlgebra_generic(CombinatorialFreeModule, Algebra):
>>>>>>> e30bf4eb
    """
    The free algebra on `n` generators over a base ring.

    INPUT:

    - ``R`` -- a ring
    - ``n`` -- an integer
    - ``names`` -- the generator names

    EXAMPLES::

        sage: F.<x,y,z> = FreeAlgebra(QQ, 3); F
        Free Algebra on 3 generators (x, y, z) over Rational Field
        sage: mul(F.gens())
        x*y*z
        sage: mul([ F.gen(i%3) for i in range(12) ])
        x*y*z*x*y*z*x*y*z*x*y*z
        sage: mul([ F.gen(i%3) for i in range(12) ]) + mul([ F.gen(i%2) for i in range(12) ])
        x*y*x*y*x*y*x*y*x*y*x*y + x*y*z*x*y*z*x*y*z*x*y*z
        sage: (2 + x*z + x^2)^2 + (x - y)^2
        4 + 5*x^2 - x*y + 4*x*z - y*x + y^2 + x^4 + x^3*z + x*z*x^2 + x*z*x*z

    TESTS:

    Free algebras commute with their base ring.
    ::

        sage: K.<a,b> = FreeAlgebra(QQ)
        sage: K.is_commutative()
        False
        sage: L.<c,d> = FreeAlgebra(K)
        sage: L.is_commutative()
        False
        sage: s = a*b^2 * c^3; s
        a*b^2*c^3
        sage: parent(s)
        Free Algebra on 2 generators (c, d) over Free Algebra on 2 generators (a, b) over Rational Field
        sage: c^3 * a * b^2
        a*b^2*c^3

    """
    Element = FreeAlgebraElement
    def __init__(self, R, n, names):
        """
        The free algebra on `n` generators over a base ring.

        EXAMPLES::

            sage: F.<x,y,z> = FreeAlgebra(QQ, 3); F # indirect doctet
            Free Algebra on 3 generators (x, y, z) over Rational Field

        TEST:

        Note that the following is *not* the recommended way to create
        a free algebra::

            sage: from sage.algebras.free_algebra import FreeAlgebra_generic
            sage: FreeAlgebra_generic(ZZ, 3, 'abc')
            Free Algebra on 3 generators (a, b, c) over Integer Ring
        """
        if R not in Rings():
            raise TypeError("Argument R must be a ring.")
        self.__ngens = n
        indices = FreeMonoid(n, names=names)
        cat = AlgebrasWithBasis(R)
        CombinatorialFreeModule.__init__(self, R, indices, prefix='F',
                                         category=cat)
        self._assign_names(indices.variable_names())

    def one_basis(self):
        """
        Return the index of the basis element `1`.

        EXAMPLES::

            sage: F = FreeAlgebra(QQ, 2, 'x,y')
            sage: F.one_basis()
            1
            sage: F.one_basis().parent()
            Free monoid on 2 generators (x, y)
        """
<<<<<<< HEAD
        return self._basis_keys.one()
=======
        return self._indices.one()
>>>>>>> e30bf4eb

    def is_field(self, proof=True):
        """
        Return True if this Free Algebra is a field, which is only if the
        base ring is a field and there are no generators

        EXAMPLES::

            sage: A = FreeAlgebra(QQ,0,'')
            sage: A.is_field()
            True
            sage: A = FreeAlgebra(QQ,1,'x')
            sage: A.is_field()
            False
        """
        if self.__ngens == 0:
            return self.base_ring().is_field(proof)
        return False

    def is_commutative(self):
        """
        Return True if this free algebra is commutative.

        EXAMPLES::

            sage: R.<x> = FreeAlgebra(QQ,1)
            sage: R.is_commutative()
            True
            sage: R.<x,y> = FreeAlgebra(QQ,2)
            sage: R.is_commutative()
            False
        """
        return self.__ngens <= 1 and self.base_ring().is_commutative()

    def __cmp__(self, other):
        """
        Two free algebras are considered the same if they have the same
        base ring, number of generators and variable names, and the same
        implementation.

        EXAMPLES::

            sage: F = FreeAlgebra(QQ,3,'x')
            sage: F == FreeAlgebra(QQ,3,'x')
            True
            sage: F is FreeAlgebra(QQ,3,'x')
            True
            sage: F == FreeAlgebra(ZZ,3,'x')
            False
            sage: F == FreeAlgebra(QQ,4,'x')
            False
            sage: F == FreeAlgebra(QQ,3,'y')
            False

        Note that since :trac:`7797` there is a different
        implementation of free algebras. Two corresponding free
        algebras in different implementations are not equal, but there
        is a coercion::


        """
        if not isinstance(other, FreeAlgebra_generic):
            return -1
        c = cmp(self.base_ring(), other.base_ring())
        if c: return c
        c = cmp(self.__ngens, other.ngens())
        if c: return c
        c = cmp(self.variable_names(), other.variable_names())
        if c: return c
        return 0

    def _repr_(self):
        """
        Text representation of this free algebra.

        EXAMPLES::

            sage: F = FreeAlgebra(QQ,3,'x')
            sage: F  # indirect doctest
            Free Algebra on 3 generators (x0, x1, x2) over Rational Field
            sage: F.rename('QQ<<x0,x1,x2>>')
            sage: F #indirect doctest
            QQ<<x0,x1,x2>>
            sage: FreeAlgebra(ZZ,1,['a'])
            Free Algebra on 1 generators (a,) over Integer Ring
        """
        return "Free Algebra on {} generators {} over {}".format(
            self.__ngens, self.gens(), self.base_ring())

    def _element_constructor_(self, x):
        """
        Convert ``x`` into ``self``.

        EXAMPLES::

            sage: R.<x,y> = FreeAlgebra(QQ,2)
            sage: R(3) # indirect doctest
            3

        TESTS::

            sage: F.<x,y,z> = FreeAlgebra(GF(5),3)
            sage: L.<x,y,z> = FreeAlgebra(ZZ,3,implementation='letterplace')
            sage: F(x)     # indirect doctest
            x
            sage: F.1*L.2
            y*z
            sage: (F.1*L.2).parent() is F
            True

       ::

            sage: K.<z> = GF(25)
            sage: F.<a,b,c> = FreeAlgebra(K,3)
            sage: L.<a,b,c> = FreeAlgebra(K,3, implementation='letterplace')
            sage: F.1+(z+1)*L.2
            b + (z+1)*c

        Check that :trac:`15169` is fixed::

            sage: A.<x> = FreeAlgebra(CC)
            sage: A(2)
            2.00000000000000

        We check that the string coercions work correctly over
        inexact fields::

            sage: F.<x,y> = FreeAlgebra(CC)
            sage: F('2')
            2.00000000000000
            sage: F('x')
            1.00000000000000*x

        Check that it also converts factorizations::

            sage: f = Factorization([(x,2),(y,3)]); f
            1.00000000000000*x^2 * 1.00000000000000*y^3
            sage: F(f)
            1.00000000000000*x^2*y^3
        """
        if isinstance(x, FreeAlgebraElement):
            P = x.parent()
            if P is self:
                return x
            if P is not self.base_ring():
                return self.element_class(self, x)
        elif hasattr(x,'letterplace_polynomial'):
            P = x.parent()
            if self.has_coerce_map_from(P): # letterplace versus generic
                ngens = P.ngens()
                M = self._indices
                def exp_to_monomial(T):
                    out = []
                    for i in xrange(len(T)):
                        if T[i]:
                            out.append((i%ngens,T[i]))
                    return M(out)
                return self.element_class(self, dict([(exp_to_monomial(T),c) for T,c in x.letterplace_polynomial().dict().iteritems()]))
        # ok, not a free algebra element (or should not be viewed as one).
        if isinstance(x, basestring):
            from sage.all import sage_eval
<<<<<<< HEAD
            return sage_eval(x, locals=self.gens_dict())
        R = self.base_ring()
        # coercion from free monoid
        if isinstance(x, FreeMonoidElement) and x.parent() is self._basis_keys:
=======
            G = self.gens()
            d = {str(v): G[i] for i,v in enumerate(self.variable_names())}
            return self(sage_eval(x, locals=d))
        R = self.base_ring()
        # coercion from free monoid
        if isinstance(x, FreeMonoidElement) and x.parent() is self._indices:
>>>>>>> e30bf4eb
            return self.element_class(self, {x: R.one()})
        # coercion from the PBW basis
        if isinstance(x, PBWBasisOfFreeAlgebra.Element) \
                and self.has_coerce_map_from(x.parent()._alg):
            return self(x.parent().expansion(x))

        # Check if it's a factorization
        from sage.structure.factorization import Factorization
        if isinstance(x, Factorization):
            return self.prod(f**i for f,i in x)

        # coercion via base ring
        x = R(x)
        if x == 0:
            return self.element_class(self, {})
        return self.element_class(self, {self.one_basis(): x})

    def _coerce_map_from_(self, R):
        """
        Return ``True`` if there is a coercion from ``R`` into ``self`` and
        ``False`` otherwise.  The things that coerce into ``self`` are:

        - This free algebra.

        - Anything with a coercion into ``self.monoid()``.

        - Free algebras in the same variables over a base with a coercion
          map into ``self.base_ring()``.

        - The underlying monoid.

        - The PBW basis of ``self``.

        - Anything with a coercion into ``self.base_ring()``.

        TESTS::

            sage: F = FreeAlgebra(ZZ, 3, 'x,y,z')
            sage: G = FreeAlgebra(QQ, 3, 'x,y,z')
            sage: H = FreeAlgebra(ZZ, 1, 'y')
            sage: F._coerce_map_from_(G)
            False
            sage: G._coerce_map_from_(F)
            True
            sage: F._coerce_map_from_(H)
            False
            sage: F._coerce_map_from_(QQ)
            False
            sage: G._coerce_map_from_(QQ)
            True
            sage: F._coerce_map_from_(G.monoid())
            True
            sage: F._coerce_map_from_(F.pbw_basis())
            True
            sage: F.has_coerce_map_from(PolynomialRing(ZZ, 3, 'x,y,z'))
            False

            sage: K.<z> = GF(25)
            sage: F.<a,b,c> = FreeAlgebra(K,3)
            sage: F._coerce_map_from_(ZZ)
            True
            sage: F._coerce_map_from_(QQ)
            False
            sage: F._coerce_map_from_(F.monoid())
            True
            sage: F._coerce_map_from_(F.pbw_basis())
            True
            sage: G = FreeAlgebra(ZZ, 3, 'a,b,c')
            sage: F._coerce_map_from_(G)
            True
            sage: G._coerce_map_from_(F)
            False
            sage: L.<a,b,c> = FreeAlgebra(K,3, implementation='letterplace')
            sage: F.1 + (z+1) * L.2
            b + (z+1)*c
        """
        if self._indices.has_coerce_map_from(R):
            return True

        # free algebras in the same variable over any base that coerces in:
        if is_FreeAlgebra(R):
            if R.variable_names() == self.variable_names():
                return self.base_ring().has_coerce_map_from(R.base_ring())
        if isinstance(R, PBWBasisOfFreeAlgebra):
            return self.has_coerce_map_from(R._alg)

        return self.base_ring().has_coerce_map_from(R)

    def gen(self, i):
        """
        The ``i``-th generator of the algebra.

        EXAMPLES::

            sage: F = FreeAlgebra(ZZ,3,'x,y,z')
            sage: F.gen(0)
            x
        """
        if i < 0 or not i < self.__ngens:
            raise IndexError("Argument i (= {}) must be between 0 and {}.".format(i, self.__ngens-1))
        R = self.base_ring()
<<<<<<< HEAD
        F = self._basis_keys
=======
        F = self._indices
>>>>>>> e30bf4eb
        return self.element_class(self, {F.gen(i): R.one()})

    @cached_method
    def algebra_generators(self):
        """
        Return the algebra generators of ``self``.

        EXAMPLES::

            sage: F = FreeAlgebra(ZZ,3,'x,y,z')
            sage: F.algebra_generators()
            Finite family {'y': y, 'x': x, 'z': z}
        """
        ret = {}
        for i in range(self.__ngens):
            x = self.gen(i)
            ret[str(x)] = x
        from sage.sets.family import Family
        return Family(ret)
<<<<<<< HEAD
=======

    @cached_method
    def gens(self):
        """
        Return the generators of ``self``.

        EXAMPLES::

            sage: F = FreeAlgebra(ZZ,3,'x,y,z')
            sage: F.gens()
            (x, y, z)
        """
        return tuple(self.gen(i) for i in range(self.__ngens))

    def product_on_basis(self, x, y):
        """
        Return the product of the basis elements indexed by ``x`` and ``y``.

        EXAMPLES::

            sage: F = FreeAlgebra(ZZ,3,'x,y,z')
            sage: I = F.basis().keys()
            sage: x,y,z = I.gens()
            sage: F.product_on_basis(x*y, z*y)
            x*y*z*y
        """
        return self.monomial(x * y)
>>>>>>> e30bf4eb

    @cached_method
    def gens(self):
        """
        Return the generators of ``self``.

        EXAMPLES::

            sage: F = FreeAlgebra(ZZ,3,'x,y,z')
            sage: F.gens()
            (x, y, z)
        """
        return tuple(self.gen(i) for i in range(self.__ngens))

    def product_on_basis(self, x, y):
        """
        Return the product of the basis elements indexed by ``x`` and ``y``.

        EXAMPLES::

            sage: F = FreeAlgebra(ZZ,3,'x,y,z')
            sage: I = F.basis().keys()
            sage: x,y,z = I.gens()
            sage: F.product_on_basis(x*y, z*y)
            x*y*z*y
        """
        return self.monomial(x * y)

    def quotient(self, I, mats=None, names=None, category=None):
        """
        Return a quotient algebra.

        The quotient algebra can be defined in two ways:

        - Via an ideal `I`.

        - Via the action of a free algebra `A` on a (finitely generated) free
          module. The input for the quotient algebra is a list of monomials
          (in the underlying monoid for `A`) which form a free basis for the
          module of `A`, and a list of matrices, which give the action of the
          free generators of `A` on this monomial basis.

        EXAMPLES:

        Here is the quaternion algebra defined in terms of three generators::

            sage: n = 3
            sage: A = FreeAlgebra(QQ,n,'i')
            sage: F = A.monoid()
            sage: i, j, k = F.gens()
            sage: mons = [ F(1), i, j, k ]
            sage: M = MatrixSpace(QQ,4)
            sage: mats = [M([0,1,0,0, -1,0,0,0, 0,0,0,-1, 0,0,1,0]),  M([0,0,1,0, 0,0,0,1, -1,0,0,0, 0,-1,0,0]),  M([0,0,0,1, 0,0,-1,0, 0,1,0,0, -1,0,0,0]) ]
            sage: H.<i,j,k> = A.quotient(mons, mats); H
            Free algebra quotient on 3 generators ('i', 'j', 'k') and dimension 4 over Rational Field
        """
        if mats is not None:
            import free_algebra_quotient
            return free_algebra_quotient.FreeAlgebraQuotient(self, I, mats, names)
        from sage.algebras.finitely_presented_algebra import FinitelyPresentedAlgebra, TwoSidedAlgebraIdeal
        if not isinstance(I, TwoSidedAlgebraIdeal):
            raise TypeError("must be a two sided algebra ideal")
        return FinitelyPresentedAlgebra(self, I, names)

    quo = quotient

    def ngens(self):
        """
        The number of generators of the algebra.

        EXAMPLES::

            sage: F = FreeAlgebra(ZZ,3,'x,y,z')
            sage: F.ngens()
            3
        """
        return self.__ngens

    def monoid(self):
        """
        The free monoid of generators of the algebra.

        EXAMPLES::

            sage: F = FreeAlgebra(ZZ,3,'x,y,z')
            sage: F.monoid()
            Free monoid on 3 generators (x, y, z)
        """
        return self._indices

    def g_algebra(self, relations, names=None, order='degrevlex', check=True):
        """
        The `G`-Algebra derived from this algebra by relations.
        By default is assumed, that two variables commute.

        .. TODO::

            - Coercion doesn't work yet, there is some cheating about assumptions
            - The optional argument ``check`` controls checking the degeneracy
              conditions. Furthermore, the default values interfere with
              non-degeneracy conditions.

        EXAMPLES::

            sage: A.<x,y,z> = FreeAlgebra(QQ,3)
            sage: G = A.g_algebra({y*x: -x*y})
            sage: (x,y,z) = G.gens()
            sage: x*y
            x*y
            sage: y*x
            -x*y
            sage: z*x
            x*z
            sage: (x,y,z) = A.gens()
            sage: G = A.g_algebra({y*x: -x*y+1})
            sage: (x,y,z) = G.gens()
            sage: y*x
            -x*y + 1
            sage: (x,y,z) = A.gens()
            sage: G = A.g_algebra({y*x: -x*y+z})
            sage: (x,y,z) = G.gens()
            sage: y*x
            -x*y + z
        """
        from sage.matrix.constructor import Matrix

        base_ring = self.base_ring()
        n = self.__ngens
        cmat = Matrix(base_ring, n)
        dmat = Matrix(self, n)
        for i in xrange(n):
            for j in xrange(i+1,n):
                cmat[i,j] = 1
        for (to_commute,commuted) in relations.iteritems():
            #This is dirty, coercion is broken
            assert isinstance(to_commute, FreeAlgebraElement), to_commute.__class__
            assert isinstance(commuted, FreeAlgebraElement), commuted
            ((v1,e1),(v2,e2)) = list(list(to_commute)[0][0])
            assert e1 == 1
            assert e2 == 1
            assert v1 > v2
            c_coef = None
            d_poly = None
            for (m,c) in commuted:
                if list(m) == [(v2,1),(v1,1)]:
                    c_coef = c
                    #buggy coercion workaround
                    d_poly = commuted - self(c) * self(m)
                    break
            assert not c_coef is None,list(m)
            v2_ind = self.gens().index(v2)
            v1_ind = self.gens().index(v1)
            cmat[v2_ind,v1_ind] = c_coef
            if d_poly:
                dmat[v2_ind,v1_ind] = d_poly
        from sage.rings.polynomial.plural import g_Algebra
        return g_Algebra(base_ring, cmat, dmat, names = names or self.variable_names(),
                         order=order, check=check)

    def poincare_birkhoff_witt_basis(self):
        """
        Return the Poincare-Birkhoff-Witt (PBW) basis of ``self``.

        EXAMPLES::

            sage: F.<x,y> = FreeAlgebra(QQ, 2)
            sage: F.poincare_birkhoff_witt_basis()
            The Poincare-Birkhoff-Witt basis of Free Algebra on 2 generators (x, y) over Rational Field
        """
        return PBWBasisOfFreeAlgebra(self)

    pbw_basis = poincare_birkhoff_witt_basis

    def pbw_element(self, elt):
        """
        Return the element ``elt`` in the Poincare-Birkhoff-Witt basis.

        EXAMPLES::

            sage: F.<x,y> = FreeAlgebra(QQ, 2)
            sage: F.pbw_element(x*y - y*x + 2)
            2*PBW[1] + PBW[x*y]
            sage: F.pbw_element(F.one())
            PBW[1]
            sage: F.pbw_element(x*y*x + x^3*y)
            PBW[x*y]*PBW[x] + PBW[y]*PBW[x]^2 + PBW[x^3*y] + PBW[x^2*y]*PBW[x]
             + PBW[x*y]*PBW[x]^2 + PBW[y]*PBW[x]^3
        """
        PBW = self.pbw_basis()
        if elt == self.zero():
            return PBW.zero()

        l = {}
        while elt: # != 0
            lst = list(elt)
<<<<<<< HEAD
            min_elt, coeff = lst[0]
            min_word = min_elt.to_word()
            for item in lst[1:-1]:
                word = item[0].to_word()
                if min_word.lex_less(word):
                    min_elt, coeff = item
                    min_word = word
=======
            support = [i[0].to_word() for i in lst]
            min_elt = support[0]
            for word in support[1:len(support)-1]:
                if min_elt.lex_less(word):
                    min_elt = word
            coeff = lst[support.index(min_elt)][1]
            min_elt = min_elt.to_monoid_element()
>>>>>>> e30bf4eb
            l[min_elt] = l.get(min_elt, 0) + coeff
            elt = elt - coeff * self.lie_polynomial(min_elt)
        return PBW.sum_of_terms([(k, v) for k,v in l.items() if v != 0], distinct=True)

    @cached_method
    def lie_polynomial(self, w):
        """
        Return the Lie polynomial associated to the Lyndon word ``w``. If
        ``w`` is not Lyndon, then return the product of Lie polynomials of the
        Lyndon factorization of ``w``.

        INPUT:

        - ``w`` -- a word or an element of the free monoid

        EXAMPLES::

            sage: F = FreeAlgebra(QQ, 3, 'x,y,z')
            sage: M.<x,y,z> = FreeMonoid(3)
            sage: F.lie_polynomial(x*y)
            x*y - y*x
            sage: F.lie_polynomial(y*x)
            y*x
            sage: F.lie_polynomial(x^2*y*x)
            x^2*y*x - x*y*x^2
            sage: F.lie_polynomial(y*z*x*z*x*z)
            y*z*x*z*x*z - y*z*x*z^2*x - y*z^2*x^2*z + y*z^2*x*z*x
             - z*y*x*z*x*z + z*y*x*z^2*x + z*y*z*x^2*z - z*y*z*x*z*x

        TESTS:

        We test some corner cases and alternative inputs::

            sage: F.lie_polynomial(Word('xy'))
            x*y - y*x
            sage: F.lie_polynomial('xy')
            x*y - y*x
            sage: F.lie_polynomial(M.one())
            1
            sage: F.lie_polynomial(Word([]))
            1
            sage: F.lie_polynomial('')
            1
        """
        if not w:
            return self.one()
        M = self._indices

        if len(w) == 1:
            return self(M(w))

        ret = self.one()
        # We have to be careful about order here.
        # Since the Lyndon factors appear from left to right
        #   we must multiply from left to right as well.
        for factor in Word(w).lyndon_factorization():
            if len(factor) == 1:
                ret = ret * self(M(factor))
                continue
            x,y = factor.standard_factorization()
            x = M(x)
            y = M(y)
            ret = ret * (self(x * y) - self(y * x))
        return ret

from sage.misc.cache import Cache
cache = Cache(FreeAlgebra_generic)
<|MERGE_RESOLUTION|>--- conflicted
+++ resolved
@@ -133,6 +133,7 @@
 from sage.monoids.free_monoid import FreeMonoid
 from sage.monoids.free_monoid_element import FreeMonoidElement
 
+from sage.algebras.algebra import Algebra
 from sage.algebras.free_algebra_element import FreeAlgebraElement
 from sage.algebras.pbw_algebra import PBWBasisOfFreeAlgebra
 
@@ -353,11 +354,7 @@
     return isinstance(x, (FreeAlgebra_generic,FreeAlgebra_letterplace))
 
 
-<<<<<<< HEAD
-class FreeAlgebra_generic(CombinatorialFreeModule):
-=======
 class FreeAlgebra_generic(CombinatorialFreeModule, Algebra):
->>>>>>> e30bf4eb
     """
     The free algebra on `n` generators over a base ring.
 
@@ -439,11 +436,7 @@
             sage: F.one_basis().parent()
             Free monoid on 2 generators (x, y)
         """
-<<<<<<< HEAD
-        return self._basis_keys.one()
-=======
         return self._indices.one()
->>>>>>> e30bf4eb
 
     def is_field(self, proof=True):
         """
@@ -605,19 +598,12 @@
         # ok, not a free algebra element (or should not be viewed as one).
         if isinstance(x, basestring):
             from sage.all import sage_eval
-<<<<<<< HEAD
-            return sage_eval(x, locals=self.gens_dict())
-        R = self.base_ring()
-        # coercion from free monoid
-        if isinstance(x, FreeMonoidElement) and x.parent() is self._basis_keys:
-=======
             G = self.gens()
             d = {str(v): G[i] for i,v in enumerate(self.variable_names())}
             return self(sage_eval(x, locals=d))
         R = self.base_ring()
         # coercion from free monoid
         if isinstance(x, FreeMonoidElement) and x.parent() is self._indices:
->>>>>>> e30bf4eb
             return self.element_class(self, {x: R.one()})
         # coercion from the PBW basis
         if isinstance(x, PBWBasisOfFreeAlgebra.Element) \
@@ -719,11 +705,7 @@
         if i < 0 or not i < self.__ngens:
             raise IndexError("Argument i (= {}) must be between 0 and {}.".format(i, self.__ngens-1))
         R = self.base_ring()
-<<<<<<< HEAD
-        F = self._basis_keys
-=======
         F = self._indices
->>>>>>> e30bf4eb
         return self.element_class(self, {F.gen(i): R.one()})
 
     @cached_method
@@ -743,8 +725,6 @@
             ret[str(x)] = x
         from sage.sets.family import Family
         return Family(ret)
-<<<<<<< HEAD
-=======
 
     @cached_method
     def gens(self):
@@ -772,34 +752,15 @@
             x*y*z*y
         """
         return self.monomial(x * y)
->>>>>>> e30bf4eb
-
-    @cached_method
-    def gens(self):
-        """
-        Return the generators of ``self``.
-
-        EXAMPLES::
-
-            sage: F = FreeAlgebra(ZZ,3,'x,y,z')
-            sage: F.gens()
-            (x, y, z)
-        """
-        return tuple(self.gen(i) for i in range(self.__ngens))
-
-    def product_on_basis(self, x, y):
-        """
-        Return the product of the basis elements indexed by ``x`` and ``y``.
-
-        EXAMPLES::
-
-            sage: F = FreeAlgebra(ZZ,3,'x,y,z')
-            sage: I = F.basis().keys()
-            sage: x,y,z = I.gens()
-            sage: F.product_on_basis(x*y, z*y)
-            x*y*z*y
-        """
-        return self.monomial(x * y)
+
+    def ideal(self, *args, **kwds):
+        """
+        Return a side ``side`` ideal of ``self`` given by ``gens``.
+        """
+        if kwds.get('side', 'twosided') == 'twosided':
+            from sage.algebras.finitely_presented_algebra import TwoSidedAlgebraIdeal
+            return TwoSidedAlgebraIdeal(self, args)
+        return super(FreeAlgebra_generic, self).ideal(self, *args, **kwds)
 
     def quotient(self, I, mats=None, names=None, category=None):
         """
@@ -968,7 +929,6 @@
         l = {}
         while elt: # != 0
             lst = list(elt)
-<<<<<<< HEAD
             min_elt, coeff = lst[0]
             min_word = min_elt.to_word()
             for item in lst[1:-1]:
@@ -976,15 +936,6 @@
                 if min_word.lex_less(word):
                     min_elt, coeff = item
                     min_word = word
-=======
-            support = [i[0].to_word() for i in lst]
-            min_elt = support[0]
-            for word in support[1:len(support)-1]:
-                if min_elt.lex_less(word):
-                    min_elt = word
-            coeff = lst[support.index(min_elt)][1]
-            min_elt = min_elt.to_monoid_element()
->>>>>>> e30bf4eb
             l[min_elt] = l.get(min_elt, 0) + coeff
             elt = elt - coeff * self.lie_polynomial(min_elt)
         return PBW.sum_of_terms([(k, v) for k,v in l.items() if v != 0], distinct=True)
