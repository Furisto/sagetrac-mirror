--- conflicted
+++ resolved
@@ -754,8 +754,6 @@
         return self.monomial(x * y)
 
     def ideal(self, *args, **kwds):
-<<<<<<< HEAD
-=======
         """
         Return a side ``side`` ideal of ``self`` given by ``gens``.
         """
@@ -765,30 +763,13 @@
         return super(FreeAlgebra_generic, self).ideal(self, *args, **kwds)
 
     def quotient(self, I, mats=None, names=None, category=None):
->>>>>>> 850ab5c5
-        """
-        Return a side ``side`` ideal of ``self`` given by ``gens``.
-        """
-        if kwds.get('side', 'twosided') == 'twosided':
-            from sage.algebras.finitely_presented_algebra import TwoSidedAlgebraIdeal
-            return TwoSidedAlgebraIdeal(self, args)
-        return super(FreeAlgebra_generic, self).ideal(self, *args, **kwds)
-
-    def quotient(self, I, mats=None, names=None, category=None):
-        """
-        Returns a quotient algebra.
+        """
+        Return a quotient algebra.
 
         The quotient algebra can be defined in two ways:
 
         - Via an ideal `I`.
 
-<<<<<<< HEAD
-=======
-        The quotient algebra can be defined in two ways:
-
-        - Via an ideal `I`.
-
->>>>>>> 850ab5c5
         - Via the action of a free algebra `A` on a (finitely generated) free
           module. The input for the quotient algebra is a list of monomials
           (in the underlying monoid for `A`) which form a free basis for the
