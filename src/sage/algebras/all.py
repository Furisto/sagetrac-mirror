"""
Algebras
"""

#*****************************************************************************
#       Copyright (C) 2005 William Stein <wstein@gmail.com>
#
#  Distributed under the terms of the GNU General Public License (GPL)
#
#    This code is distributed in the hope that it will be useful,
#    but WITHOUT ANY WARRANTY; without even the implied warranty of
#    MERCHANTABILITY or FITNESS FOR A PARTICULAR PURPOSE.  See the GNU
#    General Public License for more details.
#
#  The full text of the GPL is available at:
#
#                  http://www.gnu.org/licenses/
#*****************************************************************************
from sage.misc.lazy_import import lazy_import

from quatalg.all import *
from lie_algebras.all import *
from quantum_groups.all import *

# Algebra base classes
from algebra import Algebra, is_Algebra

# Ring element base classes
from algebra_element import AlgebraElement, is_AlgebraElement


from free_algebra import FreeAlgebra, is_FreeAlgebra
from free_algebra_quotient import FreeAlgebraQuotient

from steenrod.all import *

from group_algebra_new import GroupAlgebra

<<<<<<< HEAD
from quantum_groups.all import *
=======
from lie_algebras.all import *
>>>>>>> 4b3fb281

from iwahori_hecke_algebra import IwahoriHeckeAlgebra, IwahoriHeckeAlgebraT
from affine_nil_temperley_lieb import AffineNilTemperleyLiebTypeA
lazy_import('sage.algebras.nil_coxeter_algebra', 'NilCoxeterAlgebra')

lazy_import('sage.algebras.hall_algebra', 'HallAlgebra')

lazy_import('sage.algebras.shuffle_algebra', 'ShuffleAlgebra')<|MERGE_RESOLUTION|>--- conflicted
+++ resolved
@@ -19,8 +19,6 @@
 from sage.misc.lazy_import import lazy_import
 
 from quatalg.all import *
-from lie_algebras.all import *
-from quantum_groups.all import *
 
 # Algebra base classes
 from algebra import Algebra, is_Algebra
@@ -36,11 +34,8 @@
 
 from group_algebra_new import GroupAlgebra
 
-<<<<<<< HEAD
+from lie_algebras.all import *
 from quantum_groups.all import *
-=======
-from lie_algebras.all import *
->>>>>>> 4b3fb281
 
 from iwahori_hecke_algebra import IwahoriHeckeAlgebra, IwahoriHeckeAlgebraT
 from affine_nil_temperley_lieb import AffineNilTemperleyLiebTypeA
