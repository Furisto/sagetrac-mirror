--- conflicted
+++ resolved
@@ -2029,17 +2029,6 @@
 
         Then some generic geodesics::
 
-<<<<<<< HEAD
-            sage: PD.get_geodesic(-0.5, 0.3+0.4*I).plot()  # optional - sage.plot
-            Graphics object consisting of 2 graphics primitives
-            sage: g = PD.get_geodesic(-1, exp(3*I*pi/7))
-            sage: G = g.plot(linestyle="dashed",color="red"); G  # optional - sage.plot
-            Graphics object consisting of 2 graphics primitives
-            sage: h = PD.get_geodesic(exp(2*I*pi/11), exp(1*I*pi/11))
-            sage: H = h.plot(thickness=6, color="orange"); H  # optional - sage.plot
-            Graphics object consisting of 2 graphics primitives
-            sage: show(G+H)
-=======
             sage: PD.get_geodesic(-0.5, 0.3+0.4*I).plot()              # optional - sage.plot
             Graphics object consisting of 2 graphics primitives
             sage: g = PD.get_geodesic(-1, exp(3*I*pi/7))
@@ -2049,7 +2038,6 @@
             sage: H = h.plot(thickness=6, color="orange"); H           # optional - sage.plot
             Graphics object consisting of 2 graphics primitives        # optional - sage.plot
             sage: show(G+H)                                            # optional - sage.plot
->>>>>>> 30eee2e2
 
         .. PLOT::
 
