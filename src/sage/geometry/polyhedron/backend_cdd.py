# -*- coding: utf-8 -*-
r"""
The cdd backend for polyhedral computations
"""
# ****************************************************************************
#       Copyright (C) 2011-2014 Volker Braun <vbraun.name@gmail.com>
#                     2018      Timo Kaufmann <timokau@zoho.com>
#                     2018      Julian Rüth <julian.rueth@fsfe.org>
#
# This program is free software: you can redistribute it and/or modify
# it under the terms of the GNU General Public License as published by
# the Free Software Foundation, either version 2 of the License, or
# (at your option) any later version.
#                  https://www.gnu.org/licenses/
# ****************************************************************************


from subprocess import Popen, PIPE
from sage.rings.integer_ring import ZZ
from sage.matrix.constructor import matrix

from .base import Polyhedron_base
from .base_QQ import Polyhedron_QQ
<<<<<<< HEAD
=======

from sage.misc.lazy_import import lazy_import
lazy_import('sage.geometry.polyhedron.backend_cdd_rdf', 'Polyhedron_RDF_cdd', deprecation=32592)
>>>>>>> 27a265c1


class Polyhedron_cdd(Polyhedron_base):
    r"""
    Base class for the cdd backend.
    """
    def _init_from_Vrepresentation(self, vertices, rays, lines, verbose=False):
        """
        Construct polyhedron from V-representation data.

        INPUT:

        - ``vertices`` -- list of point. Each point can be specified
           as any iterable container of
           :meth:`~sage.geometry.polyhedron.base.base_ring` elements.

        - ``rays`` -- list of rays. Each ray can be specified as any
          iterable container of
          :meth:`~sage.geometry.polyhedron.base.base_ring` elements.

        - ``lines`` -- list of lines. Each line can be specified as
          any iterable container of
          :meth:`~sage.geometry.polyhedron.base.base_ring` elements.

        - ``verbose`` -- boolean (default: ``False``). Whether to print
          verbose output for debugging purposes.

        EXAMPLES::

            sage: Polyhedron(vertices=[(0,0)], rays=[(1,1)],
            ....:            lines=[(1,-1)], backend='cdd', base_ring=QQ)  # indirect doctest
            A 2-dimensional polyhedron in QQ^2 defined as the
            convex hull of 1 vertex, 1 ray, 1 line
        """
        from .cdd_file_format import cdd_Vrepresentation
        s = cdd_Vrepresentation(self._cdd_type, vertices, rays, lines)
        s = self._run_cdd(s, '--redcheck', verbose=verbose)
        s = self._run_cdd(s, '--repall', verbose=verbose)
        self._init_from_cdd_output(s)
        if not self.base_ring().is_exact():
            # cdd's parser cannot handle the full output of --repall, so we
            # need to extract the first block before we feed it back into cdd
            s = s.splitlines()
            s = s[:s.index('end')+1]
            s = '\n'.join(s)
            t = self._run_cdd(s, '--rep', verbose=verbose)

            def parse(intro, data):
                count = int(data[0][0])
                if count != len(self._cdd_V_to_sage_V):
                    # Upstream claims that nothing can be done about these
                    # cases/that they are features not bugs. Imho, cddlib is
                    # not really suitable for automatic parsing of its output,
                    # the implementation backed by doubles has not really been
                    # optimized for numerical stability, and makes some
                    # somewhat random numerical choices. (But I am not an
                    # expert in that field by any means.) See also
                    # https://github.com/cddlib/cddlib/pull/7.
                    from warnings import warn
                    warn("This polyhedron data is numerically complicated; cdd could not convert between the inexact V and H representation without loss of data. The resulting object might show inconsistencies.")
            Polyhedron_cdd._parse_block(t.splitlines(), 'V-representation', parse)

    def _init_from_Hrepresentation(self, ieqs, eqns, verbose=False):
        """
        Construct polyhedron from H-representation data.

        INPUT:

        - ``ieqs`` -- list of inequalities. Each line can be specified
          as any iterable container of
          :meth:`~sage.geometry.polyhedron.base.base_ring` elements.

        - ``eqns`` -- list of equalities. Each line can be specified
          as any iterable container of
          :meth:`~sage.geometry.polyhedron.base.base_ring` elements.

        - ``verbose`` -- boolean (default: ``False``). Whether to print
          verbose output for debugging purposes.

        EXAMPLES::

            sage: Polyhedron(ieqs=[(0,1,1)], eqns=[(0,1,-1)],
            ....:            backend='cdd', base_ring=QQ)  # indirect doctest
            A 1-dimensional polyhedron in QQ^2 defined as the
            convex hull of 1 vertex and 1 ray

        TESTS:

        The polyhedron with zero inequalities can be initialized from Hrepresentation;
        see :trac:`29899`::

            sage: Polyhedron(ieqs=[], ambient_dim=5, backend='cdd')
            A 5-dimensional polyhedron in QQ^5 defined as the convex hull of 1 vertex and 5 lines
        """
        from .cdd_file_format import cdd_Hrepresentation
        # We have to add a trivial inequality, in case the polyhedron is the universe.
        ieqs = tuple(ieqs) + ((1,) + tuple(0 for _ in range(self.ambient_dim())),)
        s = cdd_Hrepresentation(self._cdd_type, ieqs, eqns)
        s = self._run_cdd(s, '--redcheck', verbose=verbose)
        s = self._run_cdd(s, '--repall', verbose=verbose)
        self._init_from_cdd_output(s)
        if not self.base_ring().is_exact():
            if len(self._Vrepresentation) == 0:
                # cdd (reasonably) refuses to handle empty polyhedra, so we
                # skip this check
                return
            # cdd's parser cannot handle the full output of --repall, so we
            # need to extract the first block before we feed it back into cdd
            s = s.splitlines()
            s = s[:s.index('end')+1]
            s = '\n'.join(s)
            t = self._run_cdd(s, '--rep', verbose=verbose)

            def parse(intro, data):
                count = int(data[0][0])
                infinite_count = len([d for d in data[1:] if d[0] == '1' and all(c == '0' for c in d[1:])])
                if count - infinite_count != len(self._Hrepresentation):
                    # Upstream claims that nothing can be done about these
                    # cases/that they are features not bugs. Imho, cddlib is
                    # not really suitable for automatic parsing of its output,
                    # the implementation backed by doubles has not really been
                    # optimized for numerical stability, and makes some
                    # somewhat random numerical choices. (But I am not an
                    # expert in that field by any means.)
                    from warnings import warn
                    warn("This polyhedron data is numerically complicated; cdd could not convert between the inexact V and H representation without loss of data. The resulting object might show inconsistencies.")
            Polyhedron_cdd._parse_block(t.splitlines(), 'H-representation', parse)

    def _run_cdd(self, cdd_input_string, cmdline_arg, verbose=False):
        if verbose:
            print('---- CDD input -----')
            print(cdd_input_string)

        cdd_proc = Popen([self._cdd_executable, cmdline_arg],
                         stdin=PIPE, stdout=PIPE, stderr=PIPE,
                         encoding='latin-1')
        ans, err = cdd_proc.communicate(input=cdd_input_string)

        if verbose:
            print('---- CDD output -----')
            print(ans)
            print(err)
        if 'Error:' in ans + err:
            # cdd reports errors on stdout and misc information on stderr
            raise ValueError(ans.strip())
        return ans

    @classmethod
    def _parse_block(cls, cddout, header, parser):
        r"""
        Parse a block of cdd data identified by ``header`` by invoking
        ``parser`` on it.

        EXAMPLES::

            sage: cddout = r'''
            ....: unrelated
            ....: HEADER
            ....: intro 0 1 2
            ....: begin
            ....: data 0 1 2
            ....: data 3 4 5
            ....: end
            ....: unrelated
            ....: '''.splitlines()
            sage: from sage.geometry.polyhedron.backend_cdd import Polyhedron_cdd
            sage: def parser(intro, data):
            ....:     print("INTRO:", intro)
            ....:     print("DATA:", data)
            sage: Polyhedron_cdd._parse_block(cddout, 'HEADER', parser)
            INTRO: [['intro', '0', '1', '2']]
            DATA: [['data', '0', '1', '2'], ['data', '3', '4', '5']]

        """
        try:
            block = cddout[cddout.index(header)+1:]
        except ValueError:
            # section is missing in the cdd output
            return

        intro = block[:block.index('begin')]
        intro = [i.strip().split() for i in intro]
        data = block[block.index('begin')+1:block.index('end')]
        data = [d.strip().split() for d in data]
        parser(intro, data)

    def _init_from_cdd_output(self, cddout):
        """
        Initialize ourselves with the output from cdd.

        TESTS::

            sage: p = Polyhedron(vertices = [[0,0],[1,0],[0,1],[1,1]], backend='cdd', base_ring=QQ) # indirect doctest
            sage: p.vertices()
            (A vertex at (0, 0), A vertex at (1, 0), A vertex at (0, 1), A vertex at (1, 1))

        Check that :trac:`29176` is fixed::

            sage: e = [[11582947.657000002, 5374.38, 4177.06, 1.0], [11562795.9322, 5373.62, 4168.38, 1.0]]
            sage: p = Polyhedron(ieqs=e); p
            A 3-dimensional polyhedron in RDF^3 defined as the convex hull of 1 vertex, 2 rays, 1 line
            sage: p.incidence_matrix()
            [1 1]
            [1 0]
            [0 1]
            [1 1]

            sage: P = [[-2687.19, -2088.53], [-2686.81, -2084.19]]
            sage: V = VoronoiDiagram(P)
            sage: R = V.regions()
            sage: V.points()[0], R[V.points()[0]]
            (P(-2687.19000000000, -2088.53000000000),
             A 2-dimensional polyhedron in RDF^2 defined as the convex hull of 1 vertex, 1 ray, 1 line)
            sage: V.points()[1], R[V.points()[1]]
            (P(-2686.81000000000, -2084.19000000000),
             A 2-dimensional polyhedron in RDF^2 defined as the convex hull of 1 vertex, 1 ray, 1 line)

        Check that :trac:`31253` is fixed::

        sage: P = polytopes.permutahedron(2, backend='cdd')
        sage: P.Hrepresentation()
        (An inequality (0, 1) x - 1 >= 0,
         An inequality (1, 0) x - 1 >= 0,
         An equation (1, 1) x - 3 == 0)
        sage: Q = Polyhedron(P.vertices(), backend='cdd')
        sage: Q.Hrepresentation()
        (An inequality (-1, 0) x + 2 >= 0,
         An inequality (1, 0) x - 1 >= 0,
         An equation (1, 1) x - 3 == 0)
        sage: [x.ambient_Hrepresentation() for x in P.facets()]
        [(An inequality (1, 0) x - 1 >= 0, An equation (1, 1) x - 3 == 0),
         (An inequality (0, 1) x - 1 >= 0, An equation (1, 1) x - 3 == 0)]
        """
        cddout = cddout.splitlines()

        def parse_indices(count, cdd_indices, cdd_indices_to_sage_indices=None):
            cdd_indices = [int(x) for x in cdd_indices]
            if cdd_indices_to_sage_indices is None:
                cdd_indices_to_sage_indices = {i: i-1 for i in cdd_indices}
            if count < 0:
                assert cdd_indices_to_sage_indices is not None, "Did not expect negative counts here"
                count = -count
                cdd_indices = list(set(cdd_indices_to_sage_indices.keys()) - set(cdd_indices))
                assert count in [len(cdd_indices), len(cdd_indices) - 1]
            assert count == len(cdd_indices)
            return [cdd_indices_to_sage_indices[i] for i in cdd_indices if cdd_indices_to_sage_indices[i] is not None]

        def parse_linearities(intro):
            for entries in intro:
                if entries and entries.pop(0) == 'linearity':
                    return parse_indices(int(entries.pop(0)), entries)
            return []

        def parse_H_representation(intro, data):
            if '_Hrepresentation' in self.__dict__:
                raise NotImplementedError("cannot replace internal representation as this breaks caching")
            self._Hrepresentation = []
            # we drop some entries in cdd's output and this changes the numbering; this dict keeps track of that
            self._cdd_H_to_sage_H = {}
            equations = parse_linearities(intro)
            data[0].pop(2)  # ignore data type, we know the base ring already
            count, dimension = map(int, data.pop(0))
            assert self.ambient_dim() == dimension - 1, "Unexpected ambient dimension"
            assert len(data) == count, "Unexpected number of lines"
            R = self.base_ring()
            from itertools import chain
            # We add equations to the end of the Hrepresentation.
            for i in chain(
                    (j for j in range(len(data)) if not j in equations),
                    equations):
                line = data[i]
                coefficients = [R(x) for x in line]
                if coefficients[0] != 0 and all(e == 0 for e in coefficients[1:]):
                    # cddlib sometimes includes an implicit plane at infinity: 1 0 0 ... 0
                    # We do not care about this entry.
                    self._cdd_H_to_sage_H[i+1] = None
                    continue

                self._cdd_H_to_sage_H[i+1] = len(self._Hrepresentation)
                if i in equations:
                    self.parent()._make_Equation(self, coefficients)
                else:
                    self.parent()._make_Inequality(self, coefficients)

            self._Hrepresentation = tuple(self._Hrepresentation)

        def parse_V_representation(intro, data):
            if '_Vrepresentation' in self.__dict__:
                raise NotImplementedError("cannot replace internal representation as this breaks caching")
            self._Vrepresentation = []
            # we drop some entries in cdd's output and this changes the numbering; this dict keeps track of that
            self._cdd_V_to_sage_V = {}
            lines = parse_linearities(intro)
            data[0].pop(2)  # ignore data type, we know the base ring already
            count, dimension = map(int, data.pop(0))
            assert self.ambient_dim() == dimension - 1, "Unexpected ambient dimension"
            assert len(data) == count, "Unexpected number of lines"
            has_vertex = False
            for i, line in enumerate(data):
                kind = line.pop(0)
                coefficients = map(self.base_ring(), line)
                self._cdd_V_to_sage_V[i+1] = len(self._Vrepresentation)
                if i in lines:
                    self.parent()._make_Line(self, coefficients)
                elif kind == '0':
                    self.parent()._make_Ray(self, coefficients)
                else:
                    self.parent()._make_Vertex(self, coefficients)
                    has_vertex = True
            if len(self._Vrepresentation) and not has_vertex:
                # when the Polyhedron consists only of lines/rays from the
                # origin, cddlib does not output the single vertex at the
                # origin so we have to add it here as the Polyhedron class
                # expects it to be there.
                self.parent()._make_Vertex(self, [self.base_ring().zero()] * self.ambient_dim())
            self._Vrepresentation = tuple(self._Vrepresentation)

        def parse_adjacency(intro, data, M, N, cdd_indices_to_sage_indices, cdd_indices_to_sage_indices2=None):
            # This function is also used to parse the incidence matrix.
            if cdd_indices_to_sage_indices2 is None:
                cdd_indices_to_sage_indices2 = cdd_indices_to_sage_indices
            ret = matrix(ZZ, M, N, 0)
            data.pop(0)
            data.reverse()
            for adjacencies in data:
                assert adjacencies[2] == ':', "Not a line of adjacency data"
                cdd_vertex = int(adjacencies[0])
                count = int(adjacencies[1])

                # cdd sometimes prints implicit adjacencies for the plane at
                # infinity at the end of the output (even though it's not part
                # of the V/H representation) so we ignore indices that we do
                # not know about.
                if cdd_vertex not in cdd_indices_to_sage_indices:
                    cdd_indices_to_sage_indices[cdd_vertex] = None
                v = cdd_indices_to_sage_indices[cdd_vertex]
                if v is None:
                    continue
                for w in parse_indices(count, adjacencies[3:], cdd_indices_to_sage_indices2):
                    if w is None:
                        continue
                    ret[v, w] = 1
            return ret

        def parse_vertex_adjacency(intro, data):
            if '_V_adjacency_matrix' in self.__dict__:
                raise NotImplementedError("cannot replace internal representation as this breaks caching")
            N = len(self._Vrepresentation)
            self._V_adjacency_matrix = parse_adjacency(intro, data, N, N, self._cdd_V_to_sage_V)
            for i, v in enumerate(self._Vrepresentation):
                # cdd reports that lines are never adjacent to anything.
                # we disagree, they are adjacent to everything.
                if v.is_line():
                    for j in range(len(self._Vrepresentation)):
                        self._V_adjacency_matrix[i ,j] = 1
                        self._V_adjacency_matrix[j, i] = 1
                self._V_adjacency_matrix[i,i] = 0
            self._V_adjacency_matrix.set_immutable()
            self.vertex_adjacency_matrix.set_cache(self._V_adjacency_matrix)

        def parse_facet_adjacency(intro, data):
            if '_H_adjacency_matrix' in self.__dict__:
                raise NotImplementedError("cannot replace internal representation as this breaks caching")
            N = len(self._Hrepresentation)
            self._H_adjacency_matrix = parse_adjacency(intro, data, N, N, self._cdd_H_to_sage_H)
            self._H_adjacency_matrix.set_immutable()
            self.facet_adjacency_matrix.set_cache(self._H_adjacency_matrix)

        def parse_incidence_matrix(intro, data):
            if 'incidence_matrix' in self.__dict__:
                raise NotImplementedError("cannot replace internal representation as this breaks caching")
            N = len(self._Hrepresentation)
            M = len(self._Vrepresentation)
            inc_mat = parse_adjacency(intro, data, M, N, self._cdd_V_to_sage_V, self._cdd_H_to_sage_H)
            inc_mat.set_immutable()
            self.incidence_matrix.set_cache(inc_mat)

        Polyhedron_cdd._parse_block(cddout, 'H-representation', parse_H_representation)
        Polyhedron_cdd._parse_block(cddout, 'V-representation', parse_V_representation)
        Polyhedron_cdd._parse_block(cddout, 'Facet adjacency', parse_facet_adjacency)
        Polyhedron_cdd._parse_block(cddout, 'Vertex adjacency', parse_vertex_adjacency)
        Polyhedron_cdd._parse_block(cddout, 'Vertex incidence', parse_incidence_matrix)


class Polyhedron_QQ_cdd(Polyhedron_cdd, Polyhedron_QQ):
    """
    Polyhedra over QQ with cdd

    INPUT:

    - ``parent`` -- the parent, an instance of
      :class:`~sage.geometry.polyhedron.parent.Polyhedra`.

    - ``Vrep`` -- a list ``[vertices, rays, lines]`` or ``None``.

    - ``Hrep`` -- a list ``[ieqs, eqns]`` or ``None``.

    EXAMPLES::

        sage: from sage.geometry.polyhedron.parent import Polyhedra
        sage: parent = Polyhedra(QQ, 2, backend='cdd')
        sage: from sage.geometry.polyhedron.backend_cdd import Polyhedron_QQ_cdd
        sage: Polyhedron_QQ_cdd(parent, [ [(1,0),(0,1),(0,0)], [], []], None, verbose=False)
        A 2-dimensional polyhedron in QQ^2 defined as the convex hull of 3 vertices

    TESTS:

    Check that :trac:`19803` is fixed::

        sage: from sage.geometry.polyhedron.parent import Polyhedra
        sage: P_cdd = Polyhedra(QQ, 3, 'cdd')
        sage: P_cdd([[],[],[]], None)
        The empty polyhedron in QQ^3
        sage: Polyhedron(vertices=[], backend='cdd', base_ring=QQ)
        The empty polyhedron in QQ^0
    """

    _cdd_type = 'rational'

    _cdd_executable = 'cddexec_gmp'

    def __init__(self, parent, Vrep, Hrep, **kwds):
        """
        The Python constructor.

        See :class:`Polyhedron_base` for a description of the input
        data.

        TESTS::

            sage: p = Polyhedron(backend='cdd', base_ring=QQ)
            sage: type(p)
            <class 'sage.geometry.polyhedron.parent.Polyhedra_QQ_cdd_with_category.element_class'>
            sage: TestSuite(p).run()
        """
<<<<<<< HEAD
        Polyhedron_cdd.__init__(self, parent, Vrep, Hrep, **kwds)


from sage.misc.lazy_import import lazy_import
lazy_import('sage.geometry.polyhedron.backend_cdd_rdf', 'Polyhedron_RDF_cdd')
=======
        Polyhedron_cdd.__init__(self, parent, Vrep, Hrep, **kwds)
>>>>>>> 27a265c1
<|MERGE_RESOLUTION|>--- conflicted
+++ resolved
@@ -21,12 +21,9 @@
 
 from .base import Polyhedron_base
 from .base_QQ import Polyhedron_QQ
-<<<<<<< HEAD
-=======
 
 from sage.misc.lazy_import import lazy_import
 lazy_import('sage.geometry.polyhedron.backend_cdd_rdf', 'Polyhedron_RDF_cdd', deprecation=32592)
->>>>>>> 27a265c1
 
 
 class Polyhedron_cdd(Polyhedron_base):
@@ -462,12 +459,4 @@
             <class 'sage.geometry.polyhedron.parent.Polyhedra_QQ_cdd_with_category.element_class'>
             sage: TestSuite(p).run()
         """
-<<<<<<< HEAD
-        Polyhedron_cdd.__init__(self, parent, Vrep, Hrep, **kwds)
-
-
-from sage.misc.lazy_import import lazy_import
-lazy_import('sage.geometry.polyhedron.backend_cdd_rdf', 'Polyhedron_RDF_cdd')
-=======
-        Polyhedron_cdd.__init__(self, parent, Vrep, Hrep, **kwds)
->>>>>>> 27a265c1
+        Polyhedron_cdd.__init__(self, parent, Vrep, Hrep, **kwds)