r"""
Base class for polyhedra
"""

# ****************************************************************************
#       Copyright (C) 2008-2012 Marshall Hampton <hamptonio@gmail.com>
#       Copyright (C) 2011-2015 Volker Braun <vbraun.name@gmail.com>
#       Copyright (C) 2012-2018 Frederic Chapoton
#       Copyright (C) 2013      Andrey Novoseltsev
#       Copyright (C) 2014-2017 Moritz Firsching
#       Copyright (C) 2014-2019 Thierry Monteil
#       Copyright (C) 2015      Nathann Cohen
#       Copyright (C) 2015-2017 Jeroen Demeyer
#       Copyright (C) 2015-2017 Vincent Delecroix
#       Copyright (C) 2015-2018 Dima Pasechnik
#       Copyright (C) 2015-2020 Jean-Philippe Labbe <labbe at math.huji.ac.il>
#       Copyright (C) 2015-2021 Matthias Koeppe
#       Copyright (C) 2016-2019 Daniel Krenn
#       Copyright (C) 2017      Marcelo Forets
#       Copyright (C) 2017-2018 Mark Bell
#       Copyright (C) 2019      Julian Ritter
#       Copyright (C) 2019-2020 Laith Rastanawi
#       Copyright (C) 2019-2020 Sophia Elia
#       Copyright (C) 2019-2021 Jonathan Kliem <jonathan.kliem@fu-berlin.de>
#
# This program is free software: you can redistribute it and/or modify
# it under the terms of the GNU General Public License as published by
# the Free Software Foundation, either version 2 of the License, or
# (at your option) any later version.
#                  https://www.gnu.org/licenses/
# ****************************************************************************

from sage.structure.element import coerce_binop, is_Vector, is_Matrix
from sage.cpython.string import bytes_to_str

from sage.misc.cachefunc import cached_method

import sage.rings.abc
from sage.rings.integer_ring import ZZ
from sage.rings.rational_field import QQ
from sage.modules.free_module_element import vector
from sage.modules.vector_space_morphism import linear_transformation
from sage.matrix.constructor import matrix
from sage.geometry.convex_set import AffineHullProjectionData

from .constructor import Polyhedron
from .base4 import Polyhedron_base4

#########################################################################
# Notes if you want to implement your own backend:
#
#  * derive from Polyhedron_base
#
#  * you must implement _init_from_Vrepresentation and
#    _init_from_Hrepresentation
#
#  * You might want to override _init_empty_polyhedron
#
#  * You may implement _init_from_Vrepresentation_and_Hrepresentation
#
#  * You can of course also override any other method for which you
#    have a faster implementation.
#########################################################################


#########################################################################
def is_Polyhedron(X):
    """
    Test whether ``X`` is a Polyhedron.

    INPUT:

    - ``X`` -- anything.

    OUTPUT:

    Boolean.

    EXAMPLES::

        sage: p = polytopes.hypercube(2)
        sage: from sage.geometry.polyhedron.base import is_Polyhedron
        sage: is_Polyhedron(p)
        True
        sage: is_Polyhedron(123456)
        False
    """
    return isinstance(X, Polyhedron_base)


#########################################################################
class Polyhedron_base(Polyhedron_base4):
    """
    Base class for Polyhedron objects

    INPUT:

    - ``parent`` -- the parent, an instance of
      :class:`~sage.geometry.polyhedron.parent.Polyhedra`.

    - ``Vrep`` -- a list ``[vertices, rays, lines]`` or ``None``. The
      V-representation of the polyhedron. If ``None``, the polyhedron
      is determined by the H-representation.

    - ``Hrep`` -- a list ``[ieqs, eqns]`` or ``None``. The
      H-representation of the polyhedron. If ``None``, the polyhedron
      is determined by the V-representation.

    - ``Vrep_minimal`` (optional) -- see below

    - ``Hrep_minimal`` (optional) -- see below

    - ``pref_rep`` -- string (default: ``None``);
       one of``Vrep`` or ``Hrep`` to pick this in case the backend
       cannot initialize from complete double description

    - ``mutable`` -- ignored

    If both ``Vrep`` and ``Hrep`` are provided, then
    ``Vrep_minimal`` and ``Hrep_minimal`` must be set to ``True``.

    TESTS::

        sage: p = Polyhedron()
        sage: TestSuite(p).run()

    ::

        sage: p = Polyhedron(vertices=[(1,0), (0,1)], rays=[(1,1)], base_ring=ZZ)
        sage: TestSuite(p).run()

    ::

        sage: p=polytopes.flow_polytope(digraphs.DeBruijn(3,2))                                     # optional - sage.graphs
        sage: TestSuite(p).run()                                                                    # optional - sage.graphs

    ::

        sage: TestSuite(Polyhedron([[]])).run()
        sage: TestSuite(Polyhedron([[0]])).run()
        sage: TestSuite(Polyhedron([[1]])).run()

    ::

        sage: P = polytopes.permutahedron(3) * Polyhedron(rays=[[0,0,1],[0,1,1],[1,2,3]])           # optional - sage.combinat
        sage: TestSuite(P).run()                                                                    # optional - sage.combinat

    ::

        sage: P = polytopes.permutahedron(3)*Polyhedron(rays=[[0,0,1],[0,1,1]], lines=[[1,0,0]])    # optional - sage.combinat
        sage: TestSuite(P).run()                                                                    # optional - sage.combinat

    ::

        sage: M = random_matrix(ZZ, 5, 5, distribution='uniform')
        sage: while True:
        ....:     M = random_matrix(ZZ, 5, 5, distribution='uniform')
        ....:     if M.rank() != 5:
        ....:         break
        ....:
        sage: P = Polyhedron(M)
        sage: TestSuite(P).run()
    """

    def _test_basic_properties(self, tester=None, **options):
        """
        Run some basic tests to see, that some general assertion on polyhedra hold.

        TESTS::

            sage: polytopes.cross_polytope(3)._test_basic_properties()
        """
        if tester is None:
            tester = self._tester(**options)

        tester.assertEqual(self.n_vertices() + self.n_rays() + self.n_lines(), self.n_Vrepresentation())
        tester.assertEqual(self.n_inequalities() + self.n_equations(), self.n_Hrepresentation())
        if self.n_vertices():
            # Depending on the backend, this does not hold for the empty polyhedron.
            tester.assertEqual(self.dim() + self.n_equations(), self.ambient_dim())

        tester.assertTrue(all(len(v[::]) == self.ambient_dim() for v in self.Vrep_generator()))
        tester.assertTrue(all(len(h[::]) == self.ambient_dim() + 1 for h in self.Hrep_generator()))

        if self.n_vertices() + self.n_rays() < 40:
            tester.assertEqual(self, Polyhedron(vertices=self.vertices(), rays=self.rays(), lines=self.lines(), ambient_dim=self.ambient_dim()))
        if self.n_inequalities() < 40:
            tester.assertEqual(self, Polyhedron(ieqs=self.inequalities(), eqns=self.equations(), ambient_dim=self.ambient_dim()))

    def plot(self,
             point=None, line=None, polygon=None,  # None means unspecified by the user
             wireframe='blue', fill='green',
             position=None,
             orthonormal=True,  # whether to use orthonormal projections
             **kwds):
        """
        Return a graphical representation.

        INPUT:

        - ``point``, ``line``, ``polygon`` -- Parameters to pass to
          point (0d), line (1d), and polygon (2d) plot commands.
          Allowed values are:

          * A Python dictionary to be passed as keywords to the plot
            commands.

          * A string or triple of numbers: The color. This is
            equivalent to passing the dictionary ``{'color':...}``.

          * ``False``: Switches off the drawing of the corresponding
            graphics object

        - ``wireframe``, ``fill`` -- Similar to ``point``, ``line``,
          and ``polygon``, but ``fill`` is used for the graphics
          objects in the dimension of the polytope (or of dimension 2
          for higher dimensional polytopes) and ``wireframe`` is used
          for all lower-dimensional graphics objects
          (default: 'green' for ``fill`` and 'blue' for ``wireframe``)

        - ``position`` -- positive number; the position to take the projection
          point in Schlegel diagrams.

        - ``orthonormal`` -- Boolean (default: True); whether to use
          orthonormal projections.

        - ``**kwds`` -- optional keyword parameters that are passed to
          all graphics objects.

        OUTPUT:

        A (multipart) graphics object.

        EXAMPLES::

            sage: square = polytopes.hypercube(2)
            sage: point = Polyhedron([[1,1]])
            sage: line = Polyhedron([[1,1],[2,1]])
            sage: cube = polytopes.hypercube(3)
            sage: hypercube = polytopes.hypercube(4)

        By default, the wireframe is rendered in blue and the fill in green::

            sage: square.plot()  # optional - sage.plot
            Graphics object consisting of 6 graphics primitives
            sage: point.plot()  # optional - sage.plot
            Graphics object consisting of 1 graphics primitive
            sage: line.plot()  # optional - sage.plot
            Graphics object consisting of 2 graphics primitives
            sage: cube.plot()  # optional - sage.plot
            Graphics3d Object
            sage: hypercube.plot()  # optional - sage.plot
            Graphics3d Object

        Draw the lines in red and nothing else::

            sage: square.plot(point=False, line='red', polygon=False)  # optional - sage.plot
            Graphics object consisting of 4 graphics primitives
            sage: point.plot(point=False, line='red', polygon=False)  # optional - sage.plot
            Graphics object consisting of 0 graphics primitives
            sage: line.plot(point=False, line='red', polygon=False)  # optional - sage.plot
            Graphics object consisting of 1 graphics primitive
            sage: cube.plot(point=False, line='red', polygon=False)  # optional - sage.plot
            Graphics3d Object
            sage: hypercube.plot(point=False, line='red', polygon=False)  # optional - sage.plot
            Graphics3d Object

        Draw points in red, no lines, and a blue polygon::

            sage: square.plot(point={'color':'red'}, line=False, polygon=(0,0,1))  # optional - sage.plot
            Graphics object consisting of 2 graphics primitives
            sage: point.plot(point={'color':'red'}, line=False, polygon=(0,0,1))  # optional - sage.plot
            Graphics object consisting of 1 graphics primitive
            sage: line.plot(point={'color':'red'}, line=False, polygon=(0,0,1))  # optional - sage.plot
            Graphics object consisting of 1 graphics primitive
            sage: cube.plot(point={'color':'red'}, line=False, polygon=(0,0,1))  # optional - sage.plot
            Graphics3d Object
            sage: hypercube.plot(point={'color':'red'}, line=False, polygon=(0,0,1))  # optional - sage.plot
            Graphics3d Object

        If we instead use the ``fill`` and ``wireframe`` options, the
        coloring depends on the dimension of the object::

            sage: square.plot(fill='green', wireframe='red')  # optional - sage.plot
            Graphics object consisting of 6 graphics primitives
            sage: point.plot(fill='green', wireframe='red')  # optional - sage.plot
            Graphics object consisting of 1 graphics primitive
            sage: line.plot(fill='green', wireframe='red')  # optional - sage.plot
            Graphics object consisting of 2 graphics primitives
            sage: cube.plot(fill='green', wireframe='red')  # optional - sage.plot
            Graphics3d Object
            sage: hypercube.plot(fill='green', wireframe='red')  # optional - sage.plot
            Graphics3d Object

        It is possible to draw polyhedra up to dimension 4, no matter what the
        ambient dimension is::

            sage: hcube = polytopes.hypercube(5)
            sage: facet = hcube.facets()[0].as_polyhedron();facet
            A 4-dimensional polyhedron in ZZ^5 defined as the convex hull of 16 vertices
            sage: facet.plot()  # optional - sage.plot
            Graphics3d Object

        TESTS::

            sage: for p in square.plot():  # optional - sage.plot
            ....:     print("{} {}".format(p.options()['rgbcolor'], p))
            blue Point set defined by 4 point(s)
            blue Line defined by 2 points
            blue Line defined by 2 points
            blue Line defined by 2 points
            blue Line defined by 2 points
            green Polygon defined by 4 points

            sage: for p in line.plot():  # optional - sage.plot
            ....:     print("{} {}".format(p.options()['rgbcolor'], p))
            blue Point set defined by 2 point(s)
            green Line defined by 2 points

            sage: for p in point.plot():  # optional - sage.plot
            ....:     print("{} {}".format(p.options()['rgbcolor'], p))
            green Point set defined by 1 point(s)

        Draw the lines in red and nothing else::

            sage: for p in square.plot(point=False, line='red', polygon=False):  # optional - sage.plot
            ....:     print("{} {}".format(p.options()['rgbcolor'], p))
            red Line defined by 2 points
            red Line defined by 2 points
            red Line defined by 2 points
            red Line defined by 2 points

        Draw vertices in red, no lines, and a blue polygon::

            sage: for p in square.plot(point={'color':'red'}, line=False, polygon=(0,0,1)):  # optional - sage.plot
            ....:     print("{} {}".format(p.options()['rgbcolor'], p))
            red Point set defined by 4 point(s)
            (0, 0, 1) Polygon defined by 4 points

            sage: for p in line.plot(point={'color':'red'}, line=False, polygon=(0,0,1)):  # optional - sage.plot
            ....:     print("{} {}".format(p.options()['rgbcolor'], p))
            red Point set defined by 2 point(s)

            sage: for p in point.plot(point={'color':'red'}, line=False, polygon=(0,0,1)):  # optional - sage.plot
            ....:     print("{} {}".format(p.options()['rgbcolor'], p))
            red Point set defined by 1 point(s)

        Draw in red without wireframe::

            sage: for p in square.plot(wireframe=False, fill="red"):  # optional - sage.plot
            ....:     print("{} {}".format(p.options()['rgbcolor'], p))
            red Polygon defined by 4 points

            sage: for p in line.plot(wireframe=False, fill="red"):  # optional - sage.plot
            ....:     print("{} {}".format(p.options()['rgbcolor'], p))
            red Line defined by 2 points

            sage: for p in point.plot(wireframe=False, fill="red"):  # optional - sage.plot
            ....:     print("{} {}".format(p.options()['rgbcolor'], p))
            red Point set defined by 1 point(s)

        We try to draw the polytope in 2 or 3 dimensions::

            sage: type(Polyhedron(ieqs=[(1,)]).plot())  # optional - sage.plot
            <class 'sage.plot.graphics.Graphics'>
            sage: type(polytopes.hypercube(1).plot())  # optional - sage.plot
            <class 'sage.plot.graphics.Graphics'>
            sage: type(polytopes.hypercube(2).plot())  # optional - sage.plot
            <class 'sage.plot.graphics.Graphics'>
            sage: type(polytopes.hypercube(3).plot())  # optional - sage.plot
            <class 'sage.plot.plot3d.base.Graphics3dGroup'>

        In 4d a projection to 3d is used::

            sage: type(polytopes.hypercube(4).plot())  # optional - sage.plot
            <class 'sage.plot.plot3d.base.Graphics3dGroup'>
            sage: type(polytopes.hypercube(5).plot())  # optional - sage.plot
            Traceback (most recent call last):
            ...
            NotImplementedError: plotting of 5-dimensional polyhedra not implemented

        If the polyhedron is not full-dimensional, the :meth:`affine_hull_projection` is used if necessary::

            sage: type(Polyhedron([(0,), (1,)]).plot())  # optional - sage.plot
            <class 'sage.plot.graphics.Graphics'>
            sage: type(Polyhedron([(0,0), (1,1)]).plot())  # optional - sage.plot
            <class 'sage.plot.graphics.Graphics'>
            sage: type(Polyhedron([(0,0,0), (1,1,1)]).plot())  # optional - sage.plot
            <class 'sage.plot.plot3d.base.Graphics3dGroup'>
            sage: type(Polyhedron([(0,0,0,0), (1,1,1,1)]).plot())  # optional - sage.plot
            <class 'sage.plot.graphics.Graphics'>
            sage: type(Polyhedron([(0,0,0,0,0), (1,1,1,1,1)]).plot())  # optional - sage.plot
            <class 'sage.plot.graphics.Graphics'>
            sage: type(Polyhedron([(0,0,0,0), (1,1,1,1), (1,0,0,0)]).plot())  # optional - sage.plot
            <class 'sage.plot.graphics.Graphics'>

        TESTS:

        Check that :trac:`30015` is fixed::

            sage: fcube = polytopes.hypercube(4)
            sage: tfcube = fcube.face_truncation(fcube.faces(0)[0])
            sage: sp = tfcube.schlegel_projection()
            sage: for face in tfcube.faces(2):
            ....:     vertices = face.ambient_Vrepresentation()
            ....:     indices = [sp.coord_index_of(vector(x)) for x in vertices]
            ....:     projected_vertices = [sp.transformed_coords[i] for i in indices]
            ....:     assert Polyhedron(projected_vertices).dim() == 2
        """
        def merge_options(*opts):
            merged = dict()
            for i in range(len(opts)):
                opt = opts[i]
                if opt is None:
                    continue
                elif opt is False:
                    return False
                elif isinstance(opt, (str, list, tuple)):
                    merged['color'] = opt
                else:
                    merged.update(opt)
            return merged

        d = min(self.dim(), 2)
        opts = [wireframe] * d + [fill] + [False] * (2-d)
        # The point/line/polygon options take precedence over wireframe/fill
        opts = [merge_options(opt1, opt2, kwds)
                for opt1, opt2 in zip(opts, [point, line, polygon])]

        def project(polyhedron, ortho):
            if polyhedron.ambient_dim() <= 3:
                return polyhedron.projection()
            elif polyhedron.dim() <= 3:
                if ortho:
                    return polyhedron.affine_hull_projection(orthonormal=True, extend=True).projection()
                else:
                    return polyhedron.affine_hull_projection().projection()
            elif polyhedron.dimension() == 4:
                # For 4d-polyhedron, we can use schlegel projections:
                return polyhedron.schlegel_projection(position=position)
            else:
                return polyhedron.projection()

        projection = project(self, orthonormal)
        try:
            plot_method = projection.plot
        except AttributeError:
            raise NotImplementedError('plotting of {0}-dimensional polyhedra not implemented'
                                          .format(self.ambient_dim()))
        return plot_method(*opts)

    def show(self, **kwds):
        """
        Display graphics immediately

        This method attempts to display the graphics immediately,
        without waiting for the currently running code (if any) to
        return to the command line. Be careful, calling it from within
        a loop will potentially launch a large number of external
        viewer programs.

        INPUT:

        - ``kwds`` -- optional keyword arguments. See :meth:`plot` for
          the description of available options.

        OUTPUT:

        This method does not return anything. Use :meth:`plot` if you
        want to generate a graphics object that can be saved or
        further transformed.

        EXAMPLES::

            sage: square = polytopes.hypercube(2)
            sage: square.show(point='red')         # optional - sage.plot
        """
        self.plot(**kwds).show()

    def tikz(self, view=[0, 0, 1], angle=0, scale=1,
             edge_color='blue!95!black', facet_color='blue!95!black',
             opacity=0.8, vertex_color='green', axis=False):
        r"""
        Return a string ``tikz_pic`` consisting of a tikz picture of ``self``
        according to a projection ``view`` and an angle ``angle``
        obtained via the threejs viewer.

        INPUT:

        - ``view`` - list (default: [0,0,1]) representing the rotation axis (see note below).
        - ``angle`` - integer (default: 0) angle of rotation in degree from 0 to 360 (see note
          below).
        - ``scale`` - integer (default: 1) specifying the scaling of the tikz picture.
        - ``edge_color`` - string (default: 'blue!95!black') representing colors which tikz
          recognize.
        - ``facet_color`` - string (default: 'blue!95!black') representing colors which tikz
          recognize.
        - ``vertex_color`` - string (default: 'green') representing colors which tikz
          recognize.
        - ``opacity`` - real number (default: 0.8) between 0 and 1 giving the opacity of
          the front facets.
        - ``axis`` - Boolean (default: False) draw the axes at the origin or not.

        OUTPUT:

        - LatexExpr -- containing the TikZ picture.

        .. NOTE::

            This is a wrapper of a method of the projection object
            `self.projection()`. See :meth:`~sage.geometry.polyhedron.plot.Projection.tikz`
            for more detail.

            The inputs ``view`` and ``angle`` can be obtained by visualizing it
            using ``.show(aspect_ratio=1)``. This will open an interactive view
            in your default browser, where you can rotate the polytope. Once
            the desired view angle is found, click on the information icon in
            the lower right-hand corner and select *Get Viewpoint*. This will
            copy a string of the form '[x,y,z],angle' to your local clipboard.
            Go back to Sage and type ``Img = P.tikz([x,y,z],angle)``.

            The inputs ``view`` and ``angle`` can also be obtained from the
            viewer Jmol::

                1) Right click on the image
                2) Select ``Console``
                3) Select the tab ``State``
                4) Scroll to the line ``moveto``

            It reads something like::

                moveto 0.0 {x y z angle} Scale

            The ``view`` is then [x,y,z] and ``angle`` is angle.
            The following number is the scale.

            Jmol performs a rotation of ``angle`` degrees along the
            vector [x,y,z] and show the result from the z-axis.


        EXAMPLES::

            sage: co = polytopes.cuboctahedron()
            sage: Img = co.tikz([0,0,1], 0)
            sage: print('\n'.join(Img.splitlines()[:9]))
            \begin{tikzpicture}%
                [x={(1.000000cm, 0.000000cm)},
                y={(0.000000cm, 1.000000cm)},
                z={(0.000000cm, 0.000000cm)},
                scale=1.000000,
                back/.style={loosely dotted, thin},
                edge/.style={color=blue!95!black, thick},
                facet/.style={fill=blue!95!black,fill opacity=0.800000},
                vertex/.style={inner sep=1pt,circle,draw=green!25!black,fill=green!75!black,thick}]
            sage: print('\n'.join(Img.splitlines()[12:21]))
            %% with the command: ._tikz_3d_in_3d and parameters:
            %% view = [0, 0, 1]
            %% angle = 0
            %% scale = 1
            %% edge_color = blue!95!black
            %% facet_color = blue!95!black
            %% opacity = 0.8
            %% vertex_color = green
            %% axis = False
            sage: print('\n'.join(Img.splitlines()[22:26]))
            %% Coordinate of the vertices:
            %%
            \coordinate (-1.00000, -1.00000, 0.00000) at (-1.00000, -1.00000, 0.00000);
            \coordinate (-1.00000, 0.00000, -1.00000) at (-1.00000, 0.00000, -1.00000);
        """
        return self.projection().tikz(view, angle, scale,
                                      edge_color, facet_color,
                                      opacity, vertex_color, axis)

    def _rich_repr_(self, display_manager, **kwds):
        r"""
        Rich Output Magic Method

        See :mod:`sage.repl.rich_output` for details.

        EXAMPLES::

            sage: from sage.repl.rich_output import get_display_manager
            sage: dm = get_display_manager()
            sage: polytopes.hypercube(2)._rich_repr_(dm)
            OutputPlainText container

        The ``supplemental_plot`` preference lets us control whether
        this object is shown as text or picture+text::

            sage: dm.preferences.supplemental_plot
            'never'
            sage: del dm.preferences.supplemental_plot
            sage: polytopes.hypercube(3)
            A 3-dimensional polyhedron in ZZ^3 defined as the convex hull of 8 vertices (use the .plot() method to plot)
            sage: dm.preferences.supplemental_plot = 'never'
        """
        prefs = display_manager.preferences
        is_small = (self.ambient_dim() <= 2)
        can_plot = (prefs.supplemental_plot != 'never')
        plot_graph = can_plot and (prefs.supplemental_plot == 'always' or is_small)
        # Under certain circumstances we display the plot as graphics
        if plot_graph:
            plot_kwds = dict(kwds)
            plot_kwds.setdefault('title', repr(self))
            output = self.plot(**plot_kwds)._rich_repr_(display_manager)
            if output is not None:
                return output
        # create text for non-graphical output
        if can_plot:
            text = '{0} (use the .plot() method to plot)'.format(repr(self))
        else:
            text = repr(self)
        # latex() produces huge tikz environment, override
        tp = display_manager.types
        if (prefs.text == 'latex' and tp.OutputLatex in display_manager.supported_output()):
            return tp.OutputLatex(r'\text{{{0}}}'.format(text))
        return tp.OutputPlainText(text)

    def cdd_Hrepresentation(self):
        r"""
        Write the inequalities/equations data of the polyhedron in
        cdd's H-representation format.

        .. SEEALSO::

            :meth:`write_cdd_Hrepresentation` -- export the polyhedron as a
            H-representation to a file.

        OUTPUT: a string

        EXAMPLES::

            sage: p = polytopes.hypercube(2)
            sage: print(p.cdd_Hrepresentation())
            H-representation
            begin
             4 3 rational
             1 -1 0
             1 0 -1
             1 1 0
             1 0 1
            end
            <BLANKLINE>

            sage: triangle = Polyhedron(vertices=[[1,0], [0,1], [1,1]], base_ring=AA)   # optional - sage.rings.number_field
            sage: triangle.base_ring()                                                  # optional - sage.rings.number_field
            Algebraic Real Field
            sage: triangle.cdd_Hrepresentation()                                        # optional - sage.rings.number_field
            Traceback (most recent call last):
            ...
            TypeError: the base ring must be ZZ, QQ, or RDF
        """
        from .cdd_file_format import cdd_Hrepresentation
        try:
            cdd_type = self._cdd_type
        except AttributeError:
            if self.base_ring() is ZZ or self.base_ring() is QQ:
                cdd_type = 'rational'
            elif isinstance(self.base_ring(), sage.rings.abc.RealDoubleField):
                cdd_type = 'real'
            else:
                raise TypeError('the base ring must be ZZ, QQ, or RDF')
        return cdd_Hrepresentation(cdd_type,
                                   list(self.inequality_generator()),
                                   list(self.equation_generator()))

    def write_cdd_Hrepresentation(self, filename):
        r"""
        Export the polyhedron as a H-representation to a file.

        INPUT:

        - ``filename`` -- the output file.

        .. SEEALSO::

            :meth:`cdd_Hrepresentation` -- return the H-representation of the
            polyhedron as a string.

        EXAMPLES::

            sage: from sage.misc.temporary_file import tmp_filename
            sage: filename = tmp_filename(ext='.ext')
            sage: polytopes.cube().write_cdd_Hrepresentation(filename)
        """
        with open(filename, 'w') as f:
            f.write(self.cdd_Hrepresentation())

    def cdd_Vrepresentation(self):
        r"""
        Write the vertices/rays/lines data of the polyhedron in cdd's
        V-representation format.

        .. SEEALSO::

            :meth:`write_cdd_Vrepresentation` -- export the polyhedron as a
            V-representation to a file.

        OUTPUT: a string

        EXAMPLES::

            sage: q = Polyhedron(vertices = [[1,1],[0,0],[1,0],[0,1]])
            sage: print(q.cdd_Vrepresentation())
            V-representation
            begin
             4 3 rational
             1 0 0
             1 0 1
             1 1 0
             1 1 1
            end
        """
        from .cdd_file_format import cdd_Vrepresentation
        try:
            cdd_type = self._cdd_type
        except AttributeError:
            if self.base_ring() is ZZ or self.base_ring() is QQ:
                cdd_type = 'rational'
            elif isinstance(self.base_ring(), sage.rings.abc.RealDoubleField):
                cdd_type = 'real'
            else:
                raise TypeError('the base ring must be ZZ, QQ, or RDF')
        return cdd_Vrepresentation(cdd_type,
                                   list(self.vertex_generator()),
                                   list(self.ray_generator()),
                                   list(self.line_generator()))

    def write_cdd_Vrepresentation(self, filename):
        r"""
        Export the polyhedron as a V-representation to a file.

        INPUT:

        - ``filename`` -- the output file.

        .. SEEALSO::

            :meth:`cdd_Vrepresentation` -- return the V-representation of the
            polyhedron as a string.

        EXAMPLES::

            sage: from sage.misc.temporary_file import tmp_filename
            sage: filename = tmp_filename(ext='.ext')
            sage: polytopes.cube().write_cdd_Vrepresentation(filename)
        """
        with open(filename, 'w') as f:
            f.write(self.cdd_Vrepresentation())

    def to_linear_program(self, solver=None, return_variable=False, base_ring=None):
        r"""
        Return a linear optimization problem over the polyhedron in the form of
        a :class:`MixedIntegerLinearProgram`.

        INPUT:

        - ``solver`` -- select a solver (MIP backend). See the documentation
          of for :class:`MixedIntegerLinearProgram`. Set to ``None`` by default.

        - ``return_variable`` -- (default: ``False``) If ``True``, return a tuple
          ``(p, x)``, where ``p`` is the :class:`MixedIntegerLinearProgram` object
          and ``x`` is the vector-valued MIP variable in this problem, indexed
          from 0.  If ``False``, only return ``p``.

        - ``base_ring`` -- select a field over which the linear program should be
          set up.  Use ``RDF`` to request a fast inexact (floating point) solver
          even if ``self`` is exact.

        Note that the :class:`MixedIntegerLinearProgram` object will have the
        null function as an objective to be maximized.

        .. SEEALSO::

            :meth:`~MixedIntegerLinearProgram.polyhedron` -- return the
            polyhedron associated with a :class:`MixedIntegerLinearProgram`
            object.

        EXAMPLES:

        Exact rational linear program::

            sage: p = polytopes.cube()
            sage: p.to_linear_program()
            Linear Program (no objective, 3 variables, 6 constraints)
            sage: lp, x = p.to_linear_program(return_variable=True)
            sage: lp.set_objective(2*x[0] + 1*x[1] + 39*x[2])
            sage: lp.solve()
            42
            sage: lp.get_values(x[0], x[1], x[2])
            [1, 1, 1]

        Floating-point linear program::

            sage: lp, x = p.to_linear_program(return_variable=True, base_ring=RDF)
            sage: lp.set_objective(2*x[0] + 1*x[1] + 39*x[2])
            sage: lp.solve()
            42.0

        Irrational algebraic linear program over an embedded number field::

            sage: p = polytopes.icosahedron()                                           # optional - sage.rings.number_field
            sage: lp, x = p.to_linear_program(return_variable=True)                     # optional - sage.rings.number_field
            sage: lp.set_objective(x[0] + x[1] + x[2])                                  # optional - sage.rings.number_field
            sage: lp.solve()                                                            # optional - sage.rings.number_field
            1/4*sqrt5 + 3/4

        Same example with floating point::

            sage: lp, x = p.to_linear_program(return_variable=True, base_ring=RDF)      # optional - sage.rings.number_field
            sage: lp.set_objective(x[0] + x[1] + x[2])                                  # optional - sage.rings.number_field
            sage: lp.solve()                                               # tol 1e-5   # optional - sage.rings.number_field
            1.3090169943749475

        Same example with a specific floating point solver::

            sage: lp, x = p.to_linear_program(return_variable=True, solver='GLPK')      # optional - sage.rings.number_field
            sage: lp.set_objective(x[0] + x[1] + x[2])                                  # optional - sage.rings.number_field
            sage: lp.solve()                                               # tol 1e-8   # optional - sage.rings.number_field
            1.3090169943749475

        Irrational algebraic linear program over `AA`::

            sage: p = polytopes.icosahedron(base_ring=AA)                               # optional - sage.rings.number_field
            sage: lp, x = p.to_linear_program(return_variable=True)                     # optional - sage.rings.number_field
            sage: lp.set_objective(x[0] + x[1] + x[2])                                  # optional - sage.rings.number_field
            sage: lp.solve()                                               # long time  # optional - sage.rings.number_field
            1.309016994374948?

        TESTS::

            sage: p = polytopes.flow_polytope(digraphs.DeBruijn(3,2)); p                # optional - sage.graphs
            A 19-dimensional polyhedron in QQ^27
             defined as the convex hull of 1 vertex and 148 rays
            sage: p.to_linear_program().polyhedron() == p                               # optional - sage.graphs
            True

            sage: p = polytopes.icosahedron()                                           # optional - sage.rings.number_field
            sage: p.to_linear_program(solver='PPL')                                     # optional - sage.rings.number_field
            Traceback (most recent call last):
            ...
            TypeError: The PPL backend only supports rational data.

        Test that equations are handled correctly (:trac:`24154`)::

            sage: p = Polyhedron(vertices=[[19]])
            sage: lp, x = p.to_linear_program(return_variable=True)
            sage: lp.set_objective(x[0])
            sage: lp.solve()
            19
        """
        if base_ring is None:
            base_ring = self.base_ring()
        base_ring = base_ring.fraction_field()
        from sage.numerical.mip import MixedIntegerLinearProgram
        p = MixedIntegerLinearProgram(solver=solver, base_ring=base_ring)
        x = p.new_variable(real=True, nonnegative=False)

        for ineqn in self.inequalities_list():
            b = -ineqn.pop(0)
            p.add_constraint(p.sum([x[i]*ineqn[i] for i in range(len(ineqn))]) >= b)

        for eqn in self.equations_list():
            b = -eqn.pop(0)
            p.add_constraint(p.sum([x[i]*eqn[i] for i in range(len(eqn))]) == b)

        if return_variable:
            return p, x
        else:
            return p

    def boundary_complex(self):
        """
        Return the simplicial complex given by the boundary faces of ``self``,
        if it is simplicial.

        OUTPUT:

        A (spherical) simplicial complex

        EXAMPLES:

        The boundary complex of the octahedron::

            sage: oc = polytopes.octahedron()
            sage: sc_oc = oc.boundary_complex()
            sage: fl_oc = oc.face_lattice()
            sage: fl_sc = sc_oc.face_poset()
            sage: [len(x) for x in fl_oc.level_sets()]
            [1, 6, 12, 8, 1]
            sage: [len(x) for x in fl_sc.level_sets()]
            [6, 12, 8]
            sage: sc_oc.euler_characteristic()
            2
            sage: sc_oc.homology()
            {0: 0, 1: 0, 2: Z}

        The polyhedron should be simplicial::

            sage: c = polytopes.cube()
            sage: c.boundary_complex()
            Traceback (most recent call last):
            ...
            NotImplementedError: this function is only implemented for simplicial polytopes

        TESTS::

            sage: p = Polyhedron(rays=[[1,1]])
            sage: p.boundary_complex()
            Traceback (most recent call last):
            ...
            ValueError: self should be compact
        """
        from sage.topology.simplicial_complex import SimplicialComplex
        if not self.is_compact():
            raise ValueError("self should be compact")

        if self.is_simplicial():
            inc_mat_cols = self.incidence_matrix().columns()
            ineq_indices = [inc_mat_cols[i].nonzero_positions()
                            for i in range(self.n_Hrepresentation())
                            if self.Hrepresentation()[i].is_inequality()]
            return SimplicialComplex(ineq_indices, maximality_check=False)
        else:
            raise NotImplementedError("this function is only implemented for simplicial polytopes")

    @cached_method
    def center(self):
        """
        Return the average of the vertices.

        .. SEEALSO::

            :meth:`sage.geometry.polyhedron.base1.Polyhedron_base1.representative_point`.

        OUTPUT:

        The center of the polyhedron. All rays and lines are
        ignored. Raises a ``ZeroDivisionError`` for the empty
        polytope.

        EXAMPLES::

            sage: p = polytopes.hypercube(3)
            sage: p = p + vector([1,0,0])
            sage: p.center()
            (1, 0, 0)
        """
        if self.dim() == 0:
            return self.vertices()[0].vector()
        else:
            vertex_sum = vector(self.base_ring(), [0]*self.ambient_dim())
            for v in self.vertex_generator():
                vertex_sum += v.vector()
            vertex_sum.set_immutable()
            return vertex_sum / self.n_vertices()

    @cached_method(do_pickle=True)
    def centroid(self, engine='auto', **kwds):
        r"""
        Return the center of the mass of the polytope.

        The mass is taken with respect to the induced Lebesgue measure,
        see :meth:`volume`.

        If the polyhedron is not compact, a ``NotImplementedError`` is
        raised.

        INPUT:

        - ``engine`` -- either 'auto' (default), 'internal',
          'TOPCOM', or 'normaliz'.  The 'internal' and 'TOPCOM' instruct
          this package to always use its own triangulation algorithms
          or TOPCOM's algorithms, respectively. By default ('auto'),
          TOPCOM is used if it is available and internal routines otherwise.

        - ``**kwds`` -- keyword arguments that are passed to the
          triangulation engine (see :meth:`triangulate`).

        OUTPUT: The centroid as vector.

        ALGORITHM:

        We triangulate the polytope and find the barycenter of the simplices.
        We add the individual barycenters weighted by the fraction of the total
        mass.

        EXAMPLES::

            sage: P = polytopes.hypercube(2).pyramid()
            sage: P.centroid()
            (1/4, 0, 0)

            sage: P = polytopes.associahedron(['A',2])
            sage: P.centroid()
            (2/21, 2/21)

            sage: P = polytopes.permutahedron(4, backend='normaliz')  # optional - pynormaliz
            sage: P.centroid()                                        # optional - pynormaliz
            (5/2, 5/2, 5/2, 5/2)

        The method is not implemented for unbounded polyhedra::

            sage: P = Polyhedron(vertices=[(0,0)],rays=[(1,0),(0,1)])
            sage: P.centroid()
            Traceback (most recent call last):
            ...
            NotImplementedError: the polyhedron is not compact

        The centroid of an empty polyhedron is not defined::

            sage: Polyhedron().centroid()
            Traceback (most recent call last):
            ...
            ZeroDivisionError: rational division by zero

        TESTS::

            sage: Polyhedron(vertices=[[0,1]]).centroid()
            (0, 1)
        """
        if not self.is_compact():
            raise NotImplementedError("the polyhedron is not compact")
        if self.n_vertices() == self.dim() + 1:
            # The centroid of a simplex is its center.
            return self.center()

        triangulation = self.triangulate(engine=engine, **kwds)

        if self.ambient_dim() == self.dim():
            pc = triangulation.point_configuration()
        else:
            from sage.geometry.triangulation.point_configuration import PointConfiguration
            A, b = self.affine_hull_projection(as_affine_map=True, orthogonal=True, orthonormal=True, extend=True)
            pc = PointConfiguration((A(v.vector()) for v in self.Vrep_generator()))

        barycenters = [sum(self.Vrepresentation(i).vector() for i in simplex)/(self.dim() + 1) for simplex in triangulation]
        volumes = [pc.volume(simplex) for simplex in triangulation]

        centroid = sum(volumes[i]*barycenters[i] for i in range(len(volumes)))/sum(volumes)
        if self.ambient_dim() != self.dim():
            # By the affine hull projection, the centroid has base ring ``AA``,
            # we try return the centroid in a reasonable ring.
            try:
                return centroid.change_ring(self.base_ring().fraction_field())
            except ValueError:
                pass
        return centroid

    @cached_method
    def radius_square(self):
        """
        Return the square of the maximal distance from the
        :meth:`center` to a vertex. All rays and lines are ignored.

        OUTPUT:

        The square of the radius, which is in :meth:`base_ring`.

        EXAMPLES::

            sage: p = polytopes.permutahedron(4, project = False)
            sage: p.radius_square()
            5
        """
        vertices = [v.vector() - self.center() for v in self.vertex_generator()]
        return max(v.dot_product(v) for v in vertices)

    def radius(self):
        """
        Return the maximal distance from the center to a vertex. All
        rays and lines are ignored.

        OUTPUT:

        The radius for a rational polyhedron is, in general, not
        rational.  use :meth:`radius_square` if you need a rational
        distance measure.

        EXAMPLES::

            sage: p = polytopes.hypercube(4)
            sage: p.radius()
            2
        """
        return self.radius_square().sqrt()

    def is_inscribed(self, certificate=False):
        """
        This function tests whether the vertices of the polyhedron are
        inscribed on a sphere.

        The polyhedron is expected to be compact and full-dimensional.
        A full-dimensional compact polytope is inscribed if there exists
        a point in space which is equidistant to all its vertices.

        ALGORITHM:

        The function first computes the circumsphere of a full-dimensional
        simplex with vertices of ``self``. It is found by lifting the points on a
        paraboloid to find the hyperplane on which the circumsphere is lifted.
        Then, it checks if all other vertices are equidistant to the
        circumcenter of that simplex.

        INPUT:

        - ``certificate`` -- (default: ``False``) boolean; specifies whether to
          return the circumcenter, if found.

        OUTPUT:

        If ``certificate`` is true, returns a tuple containing:

        1. Boolean.
        2. The circumcenter of the polytope or None.

        If ``certificate`` is false:

        - a Boolean.

        EXAMPLES::

            sage: q = Polyhedron(vertices = [[1,1,1,1],[-1,-1,1,1],[1,-1,-1,1],
            ....:                            [-1,1,-1,1],[1,1,1,-1],[-1,-1,1,-1],
            ....:                            [1,-1,-1,-1],[-1,1,-1,-1],[0,0,10/13,-24/13],
            ....:                            [0,0,-10/13,-24/13]])
            sage: q.is_inscribed(certificate=True)
            (True, (0, 0, 0, 0))

            sage: cube = polytopes.cube()
            sage: cube.is_inscribed()
            True

            sage: translated_cube = Polyhedron(vertices=[v.vector() + vector([1,2,3])
            ....:                                        for v in cube.vertices()])
            sage: translated_cube.is_inscribed(certificate=True)
            (True, (1, 2, 3))

            sage: truncated_cube = cube.face_truncation(cube.faces(0)[0])
            sage: truncated_cube.is_inscribed()
            False

        The method is not implemented for non-full-dimensional polytope or
        unbounded polyhedra::

            sage: square = Polyhedron(vertices=[[1,0,0],[0,1,0],[1,1,0],[0,0,0]])
            sage: square.is_inscribed()
            Traceback (most recent call last):
            ...
            NotImplementedError: this function is implemented for full-dimensional polyhedra only

            sage: p = Polyhedron(vertices=[(0,0)],rays=[(1,0),(0,1)])
            sage: p.is_inscribed()
            Traceback (most recent call last):
            ...
            NotImplementedError: this function is not implemented for unbounded polyhedra

        TESTS:

        We check that :trac:`28464` is fixed::

            sage: P = Polyhedron(vertices=[(-130658298093891402635075/416049251842505144482473,
            ....: 177469511761879509172000/1248147755527515433447419,
            ....: 485550543257132133136169/2496295511055030866894838,
            ....: 2010744967797898733758669/2496295511055030866894838),
            ....: (-146945725603929909850/706333405676769433081,
            ....: -84939725782618445000/706333405676769433081,
            ....: 560600045283000988081/1412666811353538866162,
            ....: 969778382942371268081/1412666811353538866162),
            ....: (-46275018824497300/140422338198040641,
            ....: -5747688262110000/46807446066013547, 1939357556329/7033601552658,
            ....: 1939357556329/7033601552658), (-17300/59929, -10000/59929, 39929/119858,
            ....: 39929/119858), (-4700/32209, -10000/32209, 12209/64418, 12209/64418),
            ....: (QQ(0), QQ(0), QQ(0), QQ(1)), (QQ(0), QQ(0), 1/2, 1/2), (300/10027,
            ....: -10000/30081, 10081/60162, 10081/60162), (112393975400/1900567733649,
            ....: 117311600000/633522577883, 43678681/95197362, 43678681/95197362),
            ....: (6109749955400/133380598418321, 37106807920000/133380598418321,
            ....: 2677964249/6680888498, 2677964249/6680888498),
            ....: (29197890764005600/402876806828660641,
            ....: -2150510776960000/402876806828660641,
            ....: 398575785274740641/805753613657321282,
            ....: 398575785274740641/805753613657321282),
            ....: (5576946899441759759983005325/110078073300232813237456943251,
            ....: -29071211718677797926570478000/110078073300232813237456943251,
            ....: 59439312069347378584317232001/220156146600465626474913886502,
            ....: 181346577228466312205473034501/220156146600465626474913886502),
            ....: (150040732779124914266530235300/6774574358246204311268446913881,
            ....: -2813827375989039189507000218000/6774574358246204311268446913881,
            ....: 1260217414021285074925933133881/13549148716492408622536893827762,
            ....: 3232518047094242684574253773881/13549148716492408622536893827762),
            ....: (3816349407976279597850158016285000/88842127448735433741180809504357161,
            ....: 27965821247423216557301387453968000/88842127448735433741180809504357161,
            ....: 68546256000224819256028677086357161/177684254897470867482361619008714322,
            ....: 86062257922545755787315412690197161/177684254897470867482361619008714322)])
            sage: P.is_inscribed()
            True

            sage: P = Polyhedron(vertices=[[0, -1, 0, 0],
            ....:                          [0, 0, -1, 0],
            ....:                          [0, 0, 0, -1],
            ....:                          [0, 0, +1, 0],
            ....:                          [0, 0, 0, +1],
            ....:                          [+1, 0, 0, 0]])
            sage: P.is_inscribed()
            True

        We check that :trac:`29125` is fixed::

            sage: P = Polyhedron(vertices=[[-2,-1], [-2,1], [0,-1], [0,1]], backend='field')
            sage: P.is_inscribed()
            True
            sage: V = P.Vrepresentation()
            sage: H = P.Hrepresentation()
            sage: parent = P.parent()
            sage: for V1 in Permutations(V):                                    # optional - sage.combinat
            ....:     P1 = parent._element_constructor_(
            ....:         [V1, [], []], [H, []], Vrep_minimal=True, Hrep_minimal=True)
            ....:     assert P1.is_inscribed()
        """

        if not self.is_compact():
            raise NotImplementedError("this function is not implemented for unbounded polyhedra")

        if not self.is_full_dimensional():
            raise NotImplementedError("this function is implemented for full-dimensional polyhedra only")

        dimension = self.dimension()
        vertices = self.vertices()

        # We obtain vertices that are an affine basis of the affine hull.
        affine_basis = self.an_affine_basis()
        raw_data = []
        for vertex in affine_basis:
            vertex_vector = vertex.vector()
            raw_data += [[sum(i**2 for i in vertex_vector)] +
                         [i for i in vertex_vector] + [1]]
        matrix_data = matrix(raw_data)

        # The determinant "a" should not be zero because
        # the vertices in ``affine_basis`` are an affine basis.
        a = matrix_data.matrix_from_columns(range(1, dimension+2)).determinant()

        minors = [(-1)**(i)*matrix_data.matrix_from_columns([j for j in range(dimension+2) if j != i]).determinant()
                  for i in range(1, dimension+1)]
        c = (-1)**(dimension+1)*matrix_data.matrix_from_columns(range(dimension+1)).determinant()

        circumcenter = vector([minors[i]/(2*a) for i in range(dimension)])
        squared_circumradius = (sum(m**2 for m in minors) - 4 * a * c) / (4*a**2)

        # Checking if the circumcenter has the correct sign
        if not all(sum(i**2 for i in v.vector() - circumcenter) == squared_circumradius
                   for v in vertices if v in affine_basis):
            circumcenter = - circumcenter

        is_inscribed = all(sum(i**2 for i in v.vector() - circumcenter) == squared_circumradius
                           for v in vertices if v not in affine_basis)

        if certificate:
            if is_inscribed:
                return (True, circumcenter)
            else:
                return (False, None)
        else:
            return is_inscribed

    def hyperplane_arrangement(self):
        """
        Return the hyperplane arrangement defined by the equations and
        inequalities.

        OUTPUT:

        A :class:`hyperplane arrangement
        <sage.geometry.hyperplane_arrangement.arrangement.HyperplaneArrangementElement>`
        consisting of the hyperplanes defined by the
        :meth:`Hrepresentation`.
        If the polytope is full-dimensional, this is the hyperplane
        arrangement spanned by the facets of the polyhedron.

        EXAMPLES::

            sage: p = polytopes.hypercube(2)
            sage: p.hyperplane_arrangement()
            Arrangement <-t0 + 1 | -t1 + 1 | t1 + 1 | t0 + 1>
        """
        names = tuple('t' + str(i) for i in range(self.ambient_dim()))
        from sage.geometry.hyperplane_arrangement.arrangement import HyperplaneArrangements
        field = self.base_ring().fraction_field()
        H = HyperplaneArrangements(field, names)
        return H(self)

    @cached_method
    def gale_transform(self):
        """
        Return the Gale transform of a polytope as described in the
        reference below.

        OUTPUT:

        A list of vectors, the Gale transform.  The dimension is the
        dimension of the affine dependencies of the vertices of the
        polytope.

        EXAMPLES:

        This is from the reference, for a triangular prism::

            sage: p = Polyhedron(vertices = [[0,0],[0,1],[1,0]])
            sage: p2 = p.prism()
            sage: p2.gale_transform()
            ((-1, 0), (0, -1), (1, 1), (-1, -1), (1, 0), (0, 1))

        REFERENCES:

            Lectures in Geometric Combinatorics, R.R.Thomas, 2006, AMS Press.

        .. SEEALSO::

            :func`~sage.geometry.polyhedron.library.gale_transform_to_polyhedron`.

        TESTS::

            sage: P = Polyhedron(rays=[[1,0,0]])
            sage: P.gale_transform()
            Traceback (most recent call last):
            ...
            ValueError: not a polytope

        Check that :trac:`29073` is fixed::

            sage: P = polytopes.icosahedron(exact=False)
            sage: sum(P.gale_transform()).norm() < 1e-15
            True
        """
        if not self.is_compact():
            raise ValueError('not a polytope')

        A = matrix(self.n_vertices(),
                   [[1]+x for x in self.vertex_generator()])
        A = A.transpose()
        A_ker = A.right_kernel_matrix(basis='computed')
        return tuple(A_ker.columns())

    def _test_gale_transform(self, tester=None, **options):
        """
        Run tests on the method :meth:`.gale_transform` and its inverse
        :meth:`~sage.geometry.polyhedron.library.gale_transform_to_polytope`.

        TESTS::

            sage: polytopes.cross_polytope(3)._test_gale_transform()
        """
        if tester is None:
            tester = self._tester(**options)

        if not self.is_compact():
            with tester.assertRaises(ValueError):
                self.gale_transform()
            return

        # Check :trac:`29073`.
        if not self.base_ring().is_exact() and self.ambient_dim() > 0:
            g = self.gale_transform()
            tester.assertTrue(sum(g).norm() < 1e-10 or sum(g).norm()/matrix(g).norm() < 1e-13)
            return

        # Prevent very long doctests.
        if self.n_vertices() + self.n_rays() > 50 or self.n_facets() > 50:
            return

        if not self.is_empty():
            # ``gale_transform_to_polytope`` needs at least one vertex to work.
            from sage.geometry.polyhedron.library import gale_transform_to_polytope
            g = self.gale_transform()
            P = gale_transform_to_polytope(g, base_ring=self.base_ring(), backend=self.backend())

            try:
                import sage.graphs.graph
            except ImportError:
                pass
            else:
                tester.assertTrue(self.is_combinatorially_isomorphic(P))

    @cached_method
    def normal_fan(self, direction='inner'):
        r"""
        Return the normal fan of a compact full-dimensional rational polyhedron.

        This returns the inner normal fan of ``self``. For the outer normal fan,
        use ``direction='outer'``.

        INPUT:

        - ``direction`` -- either ``'inner'`` (default) or ``'outer'``; if
          set to ``'inner'``, use the inner normal vectors to span the cones of
          the fan, if set to ``'outer'``, use the outer normal vectors.

        OUTPUT:

        A complete fan of the ambient space as a
        :class:`~sage.geometry.fan.RationalPolyhedralFan`.

        .. SEEALSO::

            :meth:`face_fan`.

        EXAMPLES::

            sage: S = Polyhedron(vertices = [[0, 0], [1, 0], [0, 1]])
            sage: S.normal_fan()
            Rational polyhedral fan in 2-d lattice N

            sage: C = polytopes.hypercube(4)
            sage: NF = C.normal_fan(); NF
            Rational polyhedral fan in 4-d lattice N

        Currently, it is only possible to get the normal fan of a bounded rational polytope::

            sage: P = Polyhedron(rays = [[1, 0], [0, 1]])
            sage: P.normal_fan()
            Traceback (most recent call last):
            ...
            NotImplementedError: the normal fan is only supported for polytopes (compact polyhedra).

            sage: Q = Polyhedron(vertices = [[1, 0, 0], [0, 1, 0], [0, 0, 1]])
            sage: Q.normal_fan()
            Traceback (most recent call last):
            ...
            ValueError: the normal fan is only defined for full-dimensional polytopes

            sage: R = Polyhedron(vertices=[[0, 0], [AA(sqrt(2)), 0], [0, AA(sqrt(2))]])   # optional - sage.rings.number_field
            sage: R.normal_fan()                                                          # optional - sage.rings.number_field
            Traceback (most recent call last):
            ...
            NotImplementedError: normal fan handles only polytopes over the rationals

            sage: P = Polyhedron(vertices=[[0,0],[2,0],[0,2],[2,1],[1,2]])
            sage: P.normal_fan(direction=None)
            Traceback (most recent call last):
            ...
            TypeError: the direction should be 'inner' or 'outer'

            sage: inner_nf = P.normal_fan()
            sage: inner_nf.rays()
            N( 1,  0),
            N( 0, -1),
            N( 0,  1),
            N(-1,  0),
            N(-1, -1)
            in 2-d lattice N

            sage: outer_nf = P.normal_fan(direction='outer')
            sage: outer_nf.rays()
            N( 1,  0),
            N( 1,  1),
            N( 0,  1),
            N(-1,  0),
            N( 0, -1)
            in 2-d lattice N

        REFERENCES:

        For more information, see Chapter 7 of [Zie2007]_.
        """
        from sage.geometry.fan import NormalFan

        if not QQ.has_coerce_map_from(self.base_ring()):
            raise NotImplementedError('normal fan handles only polytopes over the rationals')
        if direction == 'inner':
            return NormalFan(self)
        elif direction == 'outer':
            return NormalFan(-self)
        else:
            raise TypeError("the direction should be 'inner' or 'outer'")

    @cached_method
    def face_fan(self):
        r"""
        Return the face fan of a compact rational polyhedron.

        OUTPUT:

        A fan of the ambient space as a
        :class:`~sage.geometry.fan.RationalPolyhedralFan`.

        .. SEEALSO::

            :meth:`normal_fan`.

        EXAMPLES::

            sage: T = polytopes.cuboctahedron()
            sage: T.face_fan()
            Rational polyhedral fan in 3-d lattice M

        The polytope should contain the origin in the interior::

            sage: P = Polyhedron(vertices = [[1/2, 1], [1, 1/2]])
            sage: P.face_fan()
            Traceback (most recent call last):
            ...
            ValueError: face fans are defined only for polytopes containing the origin as an interior point!

            sage: Q = Polyhedron(vertices = [[-1, 1/2], [1, -1/2]])
            sage: Q.contains([0,0])
            True
            sage: FF = Q.face_fan(); FF
            Rational polyhedral fan in 2-d lattice M

        The polytope has to have rational coordinates::

            sage: S = polytopes.dodecahedron()                                # optional - sage.rings.number_field
            sage: S.face_fan()                                                # optional - sage.rings.number_field
            Traceback (most recent call last):
            ...
            NotImplementedError: face fan handles only polytopes over the rationals

        REFERENCES:

        For more information, see Chapter 7 of [Zie2007]_.
        """
        from sage.geometry.fan import FaceFan

        if not QQ.has_coerce_map_from(self.base_ring()):
            raise NotImplementedError('face fan handles only polytopes over the rationals')

        return FaceFan(self)

    def _triangulate_normaliz(self):
        r"""
        Gives a triangulation of the polyhedron using normaliz

        OUTPUT:

        A tuple of pairs ``(simplex,simplex_volume)`` used in the
        triangulation.

        .. NOTE::

            This function depends on Normaliz (i.e. the ``pynormaliz`` optional
            package). See the Normaliz documentation for further details.

        TESTS::

            sage: K = Polyhedron(vertices=[[1,1]], rays=[[1,0],[1,2]])
            sage: K._triangulate_normaliz()
            Traceback (most recent call last):
            ...
            TypeError: the polyhedron's backend should be 'normaliz'
        """
        raise TypeError("the polyhedron's backend should be 'normaliz'")

    def triangulate(self, engine='auto', connected=True, fine=False, regular=None, star=None):
        r"""
        Return a triangulation of the polytope.

        INPUT:

        - ``engine`` -- either 'auto' (default), 'internal',
          'TOPCOM', or 'normaliz'.  The 'internal' and 'TOPCOM' instruct
          this package to always use its own triangulation algorithms
          or TOPCOM's algorithms, respectively. By default ('auto'),
          TOPCOM is used if it is available and internal routines otherwise.

        The remaining keyword parameters are passed through to the
        :class:`~sage.geometry.triangulation.point_configuration.PointConfiguration`
        constructor:

        - ``connected`` -- boolean (default: ``True``). Whether the
          triangulations should be connected to the regular
          triangulations via bistellar flips. These are much easier to
          compute than all triangulations.

        - ``fine`` -- boolean (default: ``False``). Whether the
          triangulations must be fine, that is, make use of all points
          of the configuration.

        - ``regular`` -- boolean or ``None`` (default:
          ``None``). Whether the triangulations must be regular. A
          regular triangulation is one that is induced by a
          piecewise-linear convex support function. In other words,
          the shadows of the faces of a polyhedron in one higher
          dimension.

          * ``True``: Only regular triangulations.

          * ``False``: Only non-regular triangulations.

          * ``None`` (default): Both kinds of triangulation.

        - ``star`` -- either ``None`` (default) or a point. Whether
          the triangulations must be star. A triangulation is star if
          all maximal simplices contain a common point. The central
          point can be specified by its index (an integer) in the
          given points or by its coordinates (anything iterable.)

        OUTPUT:

        A triangulation of the convex hull of the vertices as a
        :class:`~sage.geometry.triangulation.point_configuration.Triangulation`. The
        indices in the triangulation correspond to the
        :meth:`Vrepresentation` objects.

        EXAMPLES::

            sage: cube = polytopes.hypercube(3)
            sage: triangulation = cube.triangulate(
            ....:    engine='internal') # to make doctest independent of TOPCOM
            sage: triangulation
            (<0,1,2,7>, <0,1,5,7>, <0,2,3,7>, <0,3,4,7>, <0,4,5,7>, <1,5,6,7>)
            sage: simplex_indices = triangulation[0]; simplex_indices
            (0, 1, 2, 7)
            sage: simplex_vertices = [ cube.Vrepresentation(i) for i in simplex_indices ]
            sage: simplex_vertices
            [A vertex at (1, -1, -1),
             A vertex at (1, 1, -1),
             A vertex at (1, 1, 1),
             A vertex at (-1, 1, 1)]
            sage: Polyhedron(simplex_vertices)
            A 3-dimensional polyhedron in ZZ^3 defined as the convex hull of 4 vertices

        It is possible to use ``'normaliz'`` as an engine. For this, the
        polyhedron should have the backend set to normaliz::

            sage: P = Polyhedron(vertices=[[0,0,1],[1,0,1],[0,1,1],[1,1,1]],backend='normaliz')  # optional - pynormaliz
            sage: P.triangulate(engine='normaliz')  # optional - pynormaliz
            (<0,1,2>, <1,2,3>)

            sage: P = Polyhedron(vertices=[[0,0,1],[1,0,1],[0,1,1],[1,1,1]])
            sage: P.triangulate(engine='normaliz')
            Traceback (most recent call last):
            ...
            TypeError: the polyhedron's backend should be 'normaliz'

        The normaliz engine can triangulate pointed cones::

            sage: C1 = Polyhedron(rays=[[0,0,1],[1,0,1],[0,1,1],[1,1,1]],backend='normaliz')  # optional - pynormaliz
            sage: C1.triangulate(engine='normaliz')  # optional - pynormaliz
            (<0,1,2>, <1,2,3>)
            sage: C2 = Polyhedron(rays=[[1,0,1],[0,0,1],[0,1,1],[1,1,10/9]],backend='normaliz')  # optional - pynormaliz
            sage: C2.triangulate(engine='normaliz')  # optional - pynormaliz
            (<0,1,2>, <1,2,3>)

        They can also be affine cones::

            sage: K = Polyhedron(vertices=[[1,1,1]],rays=[[1,0,0],[0,1,0],[1,1,-1],[1,1,1]], backend='normaliz')  # optional - pynormaliz
            sage: K.triangulate(engine='normaliz')  # optional - pynormaliz
            (<0,1,2>, <0,1,3>)
        """
        if self.lines():
            raise NotImplementedError('triangulation of polyhedra with lines is not supported')
        if len(self.vertices_list()) >= 2 and self.rays_list():
            raise NotImplementedError('triangulation of non-compact polyhedra that are not cones is not supported')
        if not self.is_compact() and engine != 'normaliz':
            raise NotImplementedError("triangulation of pointed polyhedra requires 'normaliz'")
        from sage.geometry.triangulation.point_configuration import PointConfiguration
        if self.is_compact():
            pc = PointConfiguration((v.vector() for v in self.vertex_generator()),
                                    connected=connected, fine=fine, regular=regular, star=star)
            # If the engine is not normaliz, we pass directly to the
            # PointConfiguration module.
            if engine != 'normaliz':
                pc.set_engine(engine)
                return pc.triangulate()
            else:
                return pc(self._triangulate_normaliz())
        else:  # From above, we have a pointed cone and the engine is normaliz
            try:
                pc = PointConfiguration((v.vector() for v in self.ray_generator()),
                                        connected=connected, fine=fine, regular=regular, star=star)
                return pc(self._triangulate_normaliz())
            except AssertionError:
                # PointConfiguration is not adapted to inhomogeneous cones
                # This is a hack. TODO: Implement the necessary things in
                # PointConfiguration to accept such cases.
                c = self.representative_point()
                normed_v = ((1/(r.vector()*c))*r.vector() for r in self.ray_generator())
                pc = PointConfiguration(normed_v, connected=connected, fine=fine, regular=regular, star=star)
                return pc(self._triangulate_normaliz())

    @coerce_binop
    def minkowski_sum(self, other):
        r"""
        Return the Minkowski sum.

        Minkowski addition of two subsets of a vector space is defined
        as

        .. MATH::

            X \oplus Y =
            \cup_{y\in Y} (X+y) =
            \cup_{x\in X, y\in Y} (x+y)

        See :meth:`minkowski_difference` for a partial inverse operation.

        INPUT:

        - ``other`` -- a :class:`Polyhedron_base`

        OUTPUT:

        The Minkowski sum of ``self`` and ``other``

        EXAMPLES::

            sage: X = polytopes.hypercube(3)
            sage: Y = Polyhedron(vertices=[(0,0,0), (0,0,1/2), (0,1/2,0), (1/2,0,0)])
            sage: X+Y
            A 3-dimensional polyhedron in QQ^3 defined as the convex hull of 13 vertices

            sage: four_cube = polytopes.hypercube(4)
            sage: four_simplex = Polyhedron(vertices = [[0, 0, 0, 1], [0, 0, 1, 0], [0, 1, 0, 0], [1, 0, 0, 0]])
            sage: four_cube + four_simplex
            A 4-dimensional polyhedron in ZZ^4 defined as the convex hull of 36 vertices
            sage: four_cube.minkowski_sum(four_simplex) == four_cube + four_simplex
            True

            sage: poly_spam = Polyhedron([[3,4,5,2],[1,0,0,1],[0,0,0,0],[0,4,3,2],[-3,-3,-3,-3]], base_ring=ZZ)
            sage: poly_eggs = Polyhedron([[5,4,5,4],[-4,5,-4,5],[4,-5,4,-5],[0,0,0,0]], base_ring=QQ)
            sage: poly_spam + poly_spam + poly_eggs
            A 4-dimensional polyhedron in QQ^4 defined as the convex hull of 12 vertices
        """
        new_vertices = []
        for v1 in self.vertex_generator():
            for v2 in other.vertex_generator():
                new_vertices.append(list(v1() + v2()))
        if new_vertices != []:
            new_rays = self.rays() + other.rays()
            new_lines = self.lines() + other.lines()
            return self.parent().element_class(self.parent(), [new_vertices, new_rays, new_lines], None)
        else:
            return self.parent().element_class(self.parent(), None, None)

    _add_ = minkowski_sum

    @coerce_binop
    def minkowski_difference(self, other):
        r"""
        Return the Minkowski difference.

        Minkowski subtraction can equivalently be defined via
        Minkowski addition (see :meth:`minkowski_sum`) or as
        set-theoretic intersection via

        .. MATH::

            X \ominus Y =
            (X^c \oplus Y)^c =
            \cap_{y\in Y} (X-y)

        where superscript-"c" means the complement in the ambient
        vector space. The Minkowski difference of convex sets is
        convex, and the difference of polyhedra is again a
        polyhedron. We only consider the case of polyhedra in the
        following. Note that it is not quite the inverse of
        addition. In fact:

        * `(X+Y)-Y = X` for any polyhedra `X`, `Y`.

        * `(X-Y)+Y \subseteq X`

        * `(X-Y)+Y = X` if and only if Y is a Minkowski summand of X.

        INPUT:

        - ``other`` -- a :class:`Polyhedron_base`

        OUTPUT:

        The Minkowski difference of ``self`` and ``other``. Also known
        as Minkowski subtraction of ``other`` from ``self``.

        EXAMPLES::

            sage: X = polytopes.hypercube(3)
            sage: Y = Polyhedron(vertices=[(0,0,0), (0,0,1), (0,1,0), (1,0,0)]) / 2
            sage: (X+Y)-Y == X
            True
            sage: (X-Y)+Y < X
            True

        The polyhedra need not be full-dimensional::

            sage: X2 = Polyhedron(vertices=[(-1,-1,0),(1,-1,0),(-1,1,0),(1,1,0)])
            sage: Y2 = Polyhedron(vertices=[(0,0,0), (0,1,0), (1,0,0)]) / 2
            sage: (X2+Y2)-Y2 == X2
            True
            sage: (X2-Y2)+Y2 < X2
            True

        Minus sign is really an alias for :meth:`minkowski_difference`
        ::

            sage: four_cube = polytopes.hypercube(4)
            sage: four_simplex = Polyhedron(vertices = [[0, 0, 0, 1], [0, 0, 1, 0], [0, 1, 0, 0], [1, 0, 0, 0]])
            sage: four_cube - four_simplex
            A 4-dimensional polyhedron in QQ^4 defined as the convex hull of 16 vertices
            sage: four_cube.minkowski_difference(four_simplex) == four_cube - four_simplex
            True

        Coercion of the base ring works::

            sage: poly_spam = Polyhedron([[3,4,5,2],[1,0,0,1],[0,0,0,0],[0,4,3,2],[-3,-3,-3,-3]], base_ring=ZZ)
            sage: poly_eggs = Polyhedron([[5,4,5,4],[-4,5,-4,5],[4,-5,4,-5],[0,0,0,0]], base_ring=QQ) / 100
            sage: poly_spam - poly_eggs
            A 4-dimensional polyhedron in QQ^4 defined as the convex hull of 5 vertices

        TESTS::

            sage: X = polytopes.hypercube(2)
            sage: Y = Polyhedron(vertices=[(1,1)])
            sage: (X-Y).Vrepresentation()
            (A vertex at (0, -2), A vertex at (0, 0), A vertex at (-2, 0), A vertex at (-2, -2))

            sage: Y = Polyhedron(vertices=[(1,1), (0,0)])
            sage: (X-Y).Vrepresentation()
            (A vertex at (0, -1), A vertex at (0, 0), A vertex at (-1, 0), A vertex at (-1, -1))

            sage: X = X + Y   # now Y is a Minkowski summand of X
            sage: (X+Y)-Y == X
            True
            sage: (X-Y)+Y == X
            True

        Testing that :trac:`28506` is fixed::

            sage: Q = Polyhedron([[1,0],[0,1]])
            sage: S = Polyhedron([[0,0],[1,2]])
            sage: S.minkowski_difference(Q)
            A 1-dimensional polyhedron in QQ^2 defined as the convex hull of 2 vertices
        """
        if other.is_empty():
            return self.parent().universe()   # empty intersection = everything
        if not other.is_compact():
            raise NotImplementedError('only subtracting compact polyhedra is implemented')
        new_eqns = []
        for eq in self.equations():
            values = [ eq.A() * v.vector() for v in other.vertices() ]
            eq = list(eq)
            eq[0] += min(values)   # shift constant term
            new_eqns.append(eq)
        P = self.parent()
        new_ieqs = []
        for ieq in self.inequalities():
            values = [ ieq.A() * v.vector() for v in other.vertices() ]
            ieq = list(ieq)
            ieq[0] += min(values)   # shift constant term
            new_ieqs.append(ieq)

        # Some vertices might need fractions.
        P = self.parent().change_ring(self.base_ring().fraction_field())
        return P.element_class(P, None, [new_ieqs, new_eqns])

    def __sub__(self, other):
        r"""
        Implement minus binary operation

        Polyhedra are not a ring with respect to dilatation and
        Minkowski sum, for example `X\oplus(-1)*Y \not= X\ominus Y`.

        INPUT:

        - ``other`` -- a translation vector or a polyhedron

        OUTPUT:

        Either translation by the negative of the given vector or
        Minkowski subtraction by the given polyhedron.

        EXAMPLES::

            sage: X = polytopes.hypercube(2)
            sage: v = vector([1,1])
            sage: (X - v/2).Vrepresentation()
            (A vertex at (-3/2, -3/2), A vertex at (-3/2, 1/2),
             A vertex at (1/2, -3/2), A vertex at (1/2, 1/2))
            sage: (X-v)+v == X
            True

            sage: Y = Polyhedron(vertices=[(1/2,0),(0,1/2)])
            sage: (X-Y).Vrepresentation()
            (A vertex at (1/2, -1), A vertex at (1/2, 1/2),
             A vertex at (-1, 1/2), A vertex at (-1, -1))
            sage: (X+Y)-Y == X
            True
        """
        if is_Polyhedron(other):
            return self.minkowski_difference(other)
        return self + (-other)

    def is_minkowski_summand(self, Y):
        r"""
        Test whether ``Y`` is a Minkowski summand.

        See :meth:`minkowski_sum`.

        OUTPUT:

        Boolean. Whether there exists another polyhedron `Z` such that
        ``self`` can be written as `Y\oplus Z`.

        EXAMPLES::

            sage: A = polytopes.hypercube(2)
            sage: B = Polyhedron(vertices=[(0,1), (1/2,1)])
            sage: C = Polyhedron(vertices=[(1,1)])
            sage: A.is_minkowski_summand(B)
            True
            sage: A.is_minkowski_summand(C)
            True
            sage: B.is_minkowski_summand(C)
            True
            sage: B.is_minkowski_summand(A)
            False
            sage: C.is_minkowski_summand(A)
            False
            sage: C.is_minkowski_summand(B)
            False
        """
        return self.minkowski_difference(Y).minkowski_sum(Y) == self

    def translation(self, displacement):
        """
        Return the translated polyhedron.

        INPUT:

        - ``displacement`` -- a displacement vector or a list/tuple of
          coordinates that determines a displacement vector

        OUTPUT:

        The translated polyhedron.

        EXAMPLES::

            sage: P = Polyhedron([[0,0],[1,0],[0,1]], base_ring=ZZ)
            sage: P.translation([2,1])
            A 2-dimensional polyhedron in ZZ^2 defined as the convex hull of 3 vertices
            sage: P.translation( vector(QQ,[2,1]) )
            A 2-dimensional polyhedron in QQ^2 defined as the convex hull of 3 vertices

        TESTS::

            sage: P = Polyhedron([[0,0],[1,0],[0,1]], base_ring=ZZ, backend='field')
            sage: P.translation([2,1]).backend()
            'field'

        Check that precomputed data is set up correctly::

            sage: P = polytopes.permutahedron(4)*Polyhedron(lines=[[1]])
            sage: Q = P.change_ring(P.base_ring(), backend='field')
            sage: P + vector([1,2,3,4,5]) == Q + vector([1,2,3,4,5])
            True
            sage: P + vector([1,2,3,4,5/2]) == Q + vector([1,2,3,4,5/2])
            True
        """
        Vrep, Hrep, parent = self._translation_double_description(displacement)

        pref_rep = 'Vrep' if self.n_vertices() + self.n_rays() <= self.n_inequalities() else 'Hrep'

        return parent.element_class(parent, Vrep, Hrep,
                                    Vrep_minimal=True, Hrep_minimal=True, pref_rep=pref_rep)

    def _translation_double_description(self, displacement):
        r"""
        Return the input parameters for the translation.

        INPUT:

        - ``displacement`` -- a displacement vector or a list/tuple of
          coordinates that determines a displacement vector

        OUTPUT: Tuple of consisting of new Vrepresentation, Hrepresentation and parent.

        .. SEEALSO::

            :meth:`translation`

        EXAMPLES::

            sage: P = Polyhedron([[0,0],[1,0],[0,1]], base_ring=ZZ)
            sage: Vrep, Hrep, parent = P._translation_double_description([2,1])
            sage: [tuple(x) for x in Vrep], [tuple(x) for x in Hrep], parent
            ([((2, 1), (2, 2), (3, 1)), (), ()],
             [((-2, 1, 0), (-1, 0, 1), (4, -1, -1)), ()],
             Polyhedra in ZZ^2)
        """
        displacement = vector(displacement)
        new_vertices = (x.vector()+displacement for x in self.vertex_generator())
        new_rays = self.rays()
        new_lines = self.lines()
        parent = self.parent().base_extend(displacement)

        # Replace a hyperplane of the form A*x + b >= 0 by
        # A(x-displacement) + b >= 0 <=> Ax + b - A*displacement >= 0.
        # Likewise for equations.
        def get_new(x):
            y = x.vector().change_ring(parent.base_ring())
            y[0] -= x.A()*displacement
            return y

        new_ieqs = (get_new(x) for x in self.inequality_generator())
        new_eqns = (get_new(x) for x in self.equation_generator())
        return [new_vertices, new_rays, new_lines], [new_ieqs, new_eqns], parent

    def product(self, other):
        """
        Return the Cartesian product.

        INPUT:

        - ``other`` -- a :class:`Polyhedron_base`

        OUTPUT:

        The Cartesian product of ``self`` and ``other`` with a
        suitable base ring to encompass the two.

        EXAMPLES::

            sage: P1 = Polyhedron([[0],[1]], base_ring=ZZ)
            sage: P2 = Polyhedron([[0],[1]], base_ring=QQ)
            sage: P1.product(P2)
            A 2-dimensional polyhedron in QQ^2 defined as the convex hull of 4 vertices

        The Cartesian product is the product in the semiring of polyhedra::

            sage: P1 * P1
            A 2-dimensional polyhedron in ZZ^2 defined as the convex hull of 4 vertices
            sage: P1 * P2
            A 2-dimensional polyhedron in QQ^2 defined as the convex hull of 4 vertices
            sage: P2 * P2
            A 2-dimensional polyhedron in QQ^2 defined as the convex hull of 4 vertices
            sage: 2 * P1
            A 1-dimensional polyhedron in ZZ^1 defined as the convex hull of 2 vertices
            sage: P1 * 2.0
            A 1-dimensional polyhedron in RDF^1 defined as the convex hull of 2 vertices

        An alias is :meth:`cartesian_product`::

            sage: P1.cartesian_product(P2) == P1.product(P2)
            True

        TESTS:

        Check that :trac:`15253` is fixed::

            sage: polytopes.hypercube(1) * polytopes.hypercube(2)
            A 3-dimensional polyhedron in ZZ^3 defined as the convex hull of 8 vertices
        """
        try:
            new_ring = self.parent()._coerce_base_ring(other)
        except TypeError:
            raise TypeError("no common canonical parent for objects with parents: " + str(self.parent())
                             + " and " + str(other.parent()))

        from itertools import chain

        new_vertices = (tuple(x) + tuple(y)
                        for x in self.vertex_generator() for y in other.vertex_generator())

        self_zero  = tuple(0 for _ in range( self.ambient_dim()))
        other_zero = tuple(0 for _ in range(other.ambient_dim()))

        rays = chain((tuple(r) + other_zero for r in  self.ray_generator()),
                     (self_zero + tuple(r)  for r in other.ray_generator()))

        lines = chain((tuple(l) + other_zero for l in  self.line_generator()),
                      (self_zero + tuple(l)  for l in other.line_generator()))

        if self.n_vertices() == 0 or other.n_vertices() == 0:
            # In this case we obtain the empty polyhedron.
            # There is not vertex to attach the rays or lines to.
            # By our convention, in this case the polyhedron shall also not have rays or lines.
            rays = ()
            lines = ()

        ieqs = chain((tuple(i) + other_zero               for i in  self.inequality_generator()),
                     ((i.b(),) + self_zero + tuple(i.A()) for i in other.inequality_generator()))

        eqns = chain((tuple(e) + other_zero               for e in  self.equation_generator()),
                     ((e.b(),) + self_zero + tuple(e.A()) for e in other.equation_generator()))

        pref_rep = 'Vrep' if self.n_vertices() + self.n_rays() + other.n_vertices() + other.n_rays() \
                             <= self.n_inequalities() + other.n_inequalities() else 'Hrep'

        parent = self.parent().change_ring(new_ring, ambient_dim=self.ambient_dim() + other.ambient_dim())
        return parent.element_class(parent, [new_vertices, rays, lines],
                                    [ieqs, eqns],
                                    Vrep_minimal=True, Hrep_minimal=True, pref_rep=pref_rep)

    _mul_ = product

    cartesian_product = product

    def _test_product(self, tester=None, **options):
        """
        Run tests on the method :meth:`.product`.

        TESTS::

            sage: polytopes.cross_polytope(3)._test_product()
        """
        from sage.geometry.polyhedron.library import polytopes
        if tester is None:
            tester = self._tester(**options)

        if self.n_vertices() + self.n_rays() < 40 and self.n_facets() < 40:
            # Check that the product preserves the backend, where possible.
            P = polytopes.simplex(backend="cdd")
            tester.assertEqual((self*P).backend(), self.backend())
            Q = polytopes.simplex(backend="ppl")
            tester.assertEqual((self*Q).backend(), self.backend())

            # And that it changes the backend correctly where necessary.
            try:
                from sage.rings.qqbar import AA
            except ImportError:
                pass
            else:
                if self.base_ring() is not AA and AA.has_coerce_map_from(self.base_ring()):
                    R = self*polytopes.regular_polygon(5, exact=True)
                    assert R
            try:
                from sage.rings.real_double import RDF
            except ImportError:
                pass
            else:
                if RDF.has_coerce_map_from(self.base_ring()):
                    R = self*polytopes.regular_polygon(5, exact=False)
                    assert R

        if self.base_ring() in (ZZ, QQ):
            # Check that the double description is set up correctly.
            self_field = self.base_extend(self.base_ring(), backend='field')
            P = polytopes.permutahedron(4, backend='field').base_extend(QQ)
            Q = Polyhedron(rays=[[1,0,0,0],[0,1,1,0]], lines=[[0,1,0,1]], backend='field')
            (self_field * P)._test_basic_properties(tester)
            (self_field * Q)._test_basic_properties(tester)

    def join(self, other):
        """
        Return the join of ``self`` and ``other``.

        The join of two polyhedra is obtained by first placing the two objects in
        two non-intersecting affine subspaces `V`, and `W` whose affine hull is
        the whole ambient space, and finally by taking the convex hull of their
        union. The dimension of the join is the sum of the dimensions of the
        two polyhedron plus 1.

        INPUT:

        - ``other`` -- a polyhedron

        EXAMPLES::

            sage: P1 = Polyhedron([[0],[1]], base_ring=ZZ)
            sage: P2 = Polyhedron([[0],[1]], base_ring=QQ)
            sage: P1.join(P2)
            A 3-dimensional polyhedron in QQ^3 defined as the convex hull of 4 vertices
            sage: P1.join(P1)
            A 3-dimensional polyhedron in ZZ^3 defined as the convex hull of 4 vertices
            sage: P2.join(P2)
            A 3-dimensional polyhedron in QQ^3 defined as the convex hull of 4 vertices

        An unbounded example::

            sage: R1 = Polyhedron(rays=[[1]])
            sage: R1.join(R1)
            A 3-dimensional polyhedron in ZZ^3 defined as the convex hull of 2 vertices and 2 rays

        TESTS::

            sage: C = polytopes.hypercube(5)
            sage: S = Polyhedron([[1]])
            sage: C.join(S).is_combinatorially_isomorphic(C.pyramid())  # optional - sage.graphs
            True

            sage: P = polytopes.simplex(backend='cdd')
            sage: Q = polytopes.simplex(backend='ppl')
            sage: P.join(Q).backend()
            'cdd'
            sage: Q.join(P).backend()
            'ppl'
        """
        try:
            new_ring = self.parent()._coerce_base_ring(other)
        except TypeError:
            raise TypeError("no common canonical parent for objects with parents: " + str(self.parent())
                     + " and " + str(other.parent()))

        dim_self = self.ambient_dim()
        dim_other = other.ambient_dim()

        new_vertices = [list(x)+[0]*dim_other+[0] for x in self.vertex_generator()] + \
                       [[0]*dim_self+list(x)+[1] for x in other.vertex_generator()]
        new_rays = []
        new_rays.extend( [ r+[0]*dim_other+[0]
                           for r in self.ray_generator() ] )
        new_rays.extend( [ [0]*dim_self+r+[1]
                           for r in other.ray_generator() ] )
        new_lines = []
        new_lines.extend( [ l+[0]*dim_other+[0]
                            for l in self.line_generator() ] )
        new_lines.extend( [ [0]*dim_self+l+[1]
                            for l in other.line_generator() ] )

        parent = self.parent().change_ring(new_ring, ambient_dim=self.ambient_dim() + other.ambient_dim() + 1)
        return parent.element_class(parent, [new_vertices, new_rays, new_lines], None)

    def subdirect_sum(self, other):
        """
        Return the subdirect sum of ``self`` and ``other``.

        The subdirect sum of two polyhedron is a projection of the join of the
        two polytopes. It is obtained by placing the two objects in orthogonal subspaces
        intersecting at the origin.

        INPUT:

        - ``other`` -- a :class:`Polyhedron_base`

        EXAMPLES::

            sage: P1 = Polyhedron([[1],[2]], base_ring=ZZ)
            sage: P2 = Polyhedron([[3],[4]], base_ring=QQ)
            sage: sds = P1.subdirect_sum(P2);sds
            A 2-dimensional polyhedron in QQ^2 defined as the convex hull of 4
            vertices
            sage: sds.vertices()
            (A vertex at (0, 3),
             A vertex at (0, 4),
             A vertex at (1, 0),
             A vertex at (2, 0))

        .. SEEALSO::

            :meth:`join`
            :meth:`direct_sum`

        TESTS::

            sage: P = polytopes.simplex(backend='cdd')
            sage: Q = polytopes.simplex(backend='ppl')
            sage: P.subdirect_sum(Q).backend()
            'cdd'
            sage: Q.subdirect_sum(P).backend()
            'ppl'
        """
        try:
            new_ring = self.parent()._coerce_base_ring(other)
        except TypeError:
            raise TypeError("no common canonical parent for objects with parents: " + str(self.parent())
                     + " and " + str(other.parent()))

        dim_self = self.ambient_dim()
        dim_other = other.ambient_dim()

        new_vertices = [list(x)+[0]*dim_other for x in self.vertex_generator()] + \
                       [[0]*dim_self+list(x) for x in other.vertex_generator()]
        new_rays = []
        new_rays.extend( [ r+[0]*dim_other
                           for r in self.ray_generator() ] )
        new_rays.extend( [ [0]*dim_self+r
                           for r in other.ray_generator() ] )
        new_lines = []
        new_lines.extend( [ l+[0]*dim_other
                            for l in self.line_generator() ] )
        new_lines.extend( [ [0]*dim_self+l
                            for l in other.line_generator() ] )

        parent = self.parent().change_ring(new_ring, ambient_dim=self.ambient_dim() + other.ambient_dim())
        return parent.element_class(parent, [new_vertices, new_rays, new_lines], None)

    def direct_sum(self, other):
        """
        Return the direct sum of ``self`` and ``other``.

        The direct sum of two polyhedron is the subdirect sum of the two, when
        they have the origin in their interior. To avoid checking if the origin
        is contained in both, we place the affine subspace containing ``other``
        at the center of ``self``.

        INPUT:

        - ``other`` -- a :class:`Polyhedron_base`

        EXAMPLES::

            sage: P1 = Polyhedron([[1],[2]], base_ring=ZZ)
            sage: P2 = Polyhedron([[3],[4]], base_ring=QQ)
            sage: ds = P1.direct_sum(P2);ds
            A 2-dimensional polyhedron in QQ^2 defined as the convex hull of 4 vertices
            sage: ds.vertices()
            (A vertex at (1, 0),
             A vertex at (2, 0),
             A vertex at (3/2, -1/2),
             A vertex at (3/2, 1/2))

        .. SEEALSO::

            :meth:`join`
            :meth:`subdirect_sum`

        TESTS:

        Check that the backend is preserved::

            sage: P = polytopes.simplex(backend='cdd')
            sage: Q = polytopes.simplex(backend='ppl')
            sage: P.direct_sum(Q).backend()
            'cdd'
            sage: Q.direct_sum(P).backend()
            'ppl'

        Check that :trac:`28506` is fixed::

            sage: s2 = polytopes.simplex(2)
            sage: s3 = polytopes.simplex(3)
            sage: s2.direct_sum(s3)
            A 5-dimensional polyhedron in QQ^7 defined as the convex hull of 7 vertices
        """
        try:
            # Some vertices might need fractions.
            new_ring = self.parent()._coerce_base_ring(other).fraction_field()
        except TypeError:
            raise TypeError("no common canonical parent for objects with parents: " + str(self.parent())
                     + " and " + str(other.parent()))

        dim_self = self.ambient_dim()
        dim_other = other.ambient_dim()

        new_vertices = [list(x) + [0]*dim_other for x in self.vertex_generator()] + \
                       [list(self.center()) + list(x.vector() - other.center()) for x in other.vertex_generator()]
        new_rays = []
        new_rays.extend( [ r + [0]*dim_other
                           for r in self.ray_generator() ] )
        new_rays.extend( [ [0]*dim_self + r
                           for r in other.ray_generator() ] )
        new_lines = []
        new_lines.extend( [ l + [0]*dim_other
                            for l in self.line_generator() ] )
        new_lines.extend( [ [0]*dim_self + l
                            for l in other.line_generator() ] )

        parent = self.parent().change_ring(new_ring, ambient_dim=self.ambient_dim() + other.ambient_dim())
        return parent.element_class(parent, [new_vertices, new_rays, new_lines], None)

    def dilation(self, scalar):
        """
        Return the dilated (uniformly stretched) polyhedron.

        INPUT:

        - ``scalar`` -- A scalar, not necessarily in :meth:`base_ring`

        OUTPUT:

        The polyhedron dilated by that scalar, possibly coerced to a
        bigger base ring.

        EXAMPLES::

            sage: p = Polyhedron(vertices = [[t,t^2,t^3] for t in srange(2,6)])
            sage: next(p.vertex_generator())
            A vertex at (2, 4, 8)
            sage: p2 = p.dilation(2)
            sage: next(p2.vertex_generator())
            A vertex at (4, 8, 16)
            sage: p.dilation(2) == p * 2
            True

        TESTS:

        Dilation of empty polyhedra works, see :trac:`14987`::

            sage: p = Polyhedron(ambient_dim=2); p
            The empty polyhedron in ZZ^2
            sage: p.dilation(3)
            The empty polyhedron in ZZ^2

            sage: p = Polyhedron(vertices=[(1,1)], rays=[(1,0)], lines=[(0,1)])
            sage: (-p).rays()
            (A ray in the direction (-1, 0),)
            sage: (-p).lines()
            (A line in the direction (0, 1),)

            sage: (0*p).rays()
            ()
            sage: (0*p).lines()
            ()
        """
        parent = self.parent().base_extend(scalar)

        if scalar == 0:
            new_vertices = tuple(self.ambient_space().zero() for v in self.vertex_generator())
            new_rays = []
            new_lines = []
            return parent.element_class(parent, [new_vertices, new_rays, new_lines], None)

        one = parent.base_ring().one()
        sign = one if scalar > 0 else -one

        make_new_Hrep = lambda h: tuple(scalar*sign*x if i == 0 else sign*x
                                        for i, x in enumerate(h._vector))

        new_vertices = (tuple(scalar*x for x in v._vector) for v in self.vertex_generator())
        new_rays = (tuple(sign*x for x in r._vector) for r in self.ray_generator())
        new_lines = self.line_generator()
        new_inequalities = map(make_new_Hrep, self.inequality_generator())
        new_equations = map(make_new_Hrep, self.equation_generator())

        pref_rep = 'Vrep' if self.n_vertices() + self.n_rays() <= self.n_inequalities() else 'Hrep'

        return parent.element_class(parent, [new_vertices, new_rays, new_lines],
                                    [new_inequalities, new_equations],
                                    Vrep_minimal=True, Hrep_minimal=True, pref_rep=pref_rep)

    def _test_dilation(self, tester=None, **options):
        """
        Run tests on the method :meth:`.dilation`.

        TESTS::

            sage: polytopes.cross_polytope(3)._test_dilation()
        """
        if tester is None:
            tester = self._tester(**options)

        # Testing that the backend is preserved.
        tester.assertEqual(self.dilation(2*self.base_ring().gen()).backend(), self.backend())
        tester.assertEqual(self.dilation(ZZ(3)).backend(), self.backend())

        if self.n_vertices() + self.n_rays() > 40:
            # Avoid long time computations.
            return

        # Testing that the double description is set up correctly.
        if self.base_ring().is_exact():
            if self.base_ring() in (QQ, ZZ):
                p = self.base_extend(self.base_ring(), backend='field')
                (ZZ(2)*p)._test_basic_properties(tester)
                (ZZ(2)/2*p)._test_basic_properties(tester)
                (ZZ(-3)*p)._test_basic_properties(tester)
                (ZZ(-1)/2*p)._test_basic_properties(tester)
        else:
            tester.assertIsInstance(ZZ(1)/3*self, Polyhedron_base)

        try:
            from sage.rings.qqbar import AA
        except ImportError:
            return

        if self.n_vertices() > 20 or self.base_ring() is AA:
            # Avoid long time computations.
            return

        # Some sanity check on the volume (only run for relatively small instances).
        if self.dim() > -1 and self.is_compact() and self.base_ring().is_exact():
            tester.assertEqual(self.dilation(3).volume(measure='induced'), self.volume(measure='induced')*3**self.dim())

        from sage.rings.number_field.number_field import QuadraticField
        K1 = QuadraticField(2, embedding=AA(2).sqrt())
        sqrt2 = K1.gen()
        K2 = QuadraticField(3, embedding=AA(3).sqrt())
        sqrt3 = K2.gen()

        if self.base_ring() in (QQ,ZZ,AA,RDF):
            tester.assertIsInstance(sqrt2*self, Polyhedron_base)
            tester.assertIsInstance(sqrt3*self, Polyhedron_base)
        elif hasattr(self.base_ring(), "composite_fields"):
            for scalar, K in ((sqrt2, K1), (sqrt3, K2)):
                new_ring = None
                try:
                    new_ring = self.base_ring().composite_fields()[0]
                except:
                    # This isn't about testing composite fields.
                    pass
                if new_ring:
                    p = self.change_ring(new_ring)
                    tester.assertIsInstance(scalar*p, Polyhedron_base)

    def linear_transformation(self, linear_transf, new_base_ring=None):
        """
        Return the linear transformation of ``self``.

        INPUT:

        - ``linear_transf`` -- a matrix, not necessarily in :meth:`base_ring`
        - ``new_base_ring`` -- ring (optional); specify the new base ring;
          may avoid coercion failure

        OUTPUT:

        The polyhedron transformed by that matrix, possibly coerced to a
        bigger base ring.

        EXAMPLES::

            sage: b3 = polytopes.Birkhoff_polytope(3)
            sage: proj_mat=matrix([[0,1,0,0,0,0,0,0,0],[0,0,0,1,0,0,0,0,0],[0,0,0,0,0,1,0,0,0],[0,0,0,0,0,0,0,1,0]])
            sage: b3_proj = proj_mat * b3; b3_proj
            A 3-dimensional polyhedron in ZZ^4 defined as the convex hull of 5 vertices

            sage: square = polytopes.regular_polygon(4)                         # optional - sage.rings.number_field
            sage: square.vertices_list()                                        # optional - sage.rings.number_field
            [[0, -1], [1, 0], [-1, 0], [0, 1]]
            sage: transf = matrix([[1,1],[0,1]])                                # optional - sage.rings.number_field
            sage: sheared = transf * square                                     # optional - sage.rings.number_field
            sage: sheared.vertices_list()                                       # optional - sage.rings.number_field
            [[-1, -1], [1, 0], [-1, 0], [1, 1]]
            sage: sheared == square.linear_transformation(transf)               # optional - sage.rings.number_field
            True

        Specifying the new base ring may avoid coercion failure::

            sage: K.<sqrt2> = QuadraticField(2)                                 # optional - sage.rings.number_field
            sage: L.<sqrt3> = QuadraticField(3)                                 # optional - sage.rings.number_field
            sage: P = polytopes.cube()*sqrt2                                    # optional - sage.rings.number_field
            sage: M = matrix([[sqrt3, 0, 0], [0, sqrt3, 0], [0, 0, 1]])         # optional - sage.rings.number_field
            sage: P.linear_transformation(M, new_base_ring=K.composite_fields(L)[0])   # optional - sage.rings.number_field
            A 3-dimensional polyhedron in (Number Field in sqrt2sqrt3 with defining polynomial x^4 - 10*x^2 + 1 with sqrt2sqrt3 = 0.3178372451957823?)^3 defined as the convex hull of 8 vertices

        Linear transformation without specified new base ring fails in this case::

            sage: M*P                                                           # optional - sage.rings.number_field
            Traceback (most recent call last):
            ...
            TypeError: unsupported operand parent(s) for *: 'Full MatrixSpace of 3 by 3 dense matrices over Number Field in sqrt3 with defining polynomial x^2 - 3 with sqrt3 = 1.732050807568878?' and 'Full MatrixSpace of 3 by 8 dense matrices over Number Field in sqrt2 with defining polynomial x^2 - 2 with sqrt2 = 1.414213562373095?'

        TESTS:

        Linear transformation respects backend::

            sage: P = polytopes.simplex(backend='field')
            sage: t = matrix([[1,1,1,1],[0,1,1,1],[0,0,1,1],[0,0,0,1]])
            sage: P.linear_transformation(t).backend()
            'field'

        Check that coercion works::

            sage: (1.0 * proj_mat) * b3
            A 3-dimensional polyhedron in RDF^4 defined as the convex hull of 5 vertices
            sage: (1/1 * proj_mat) * b3
            A 3-dimensional polyhedron in QQ^4 defined as the convex hull of 5 vertices
            sage: (AA(2).sqrt() * proj_mat) * b3                                # optional - sage.rings.number_field
            A 3-dimensional polyhedron in AA^4 defined as the convex hull of 5 vertices

        Check that zero-matrices act correctly::

            sage: Matrix([]) * b3
            A 0-dimensional polyhedron in ZZ^0 defined as the convex hull of 1 vertex
            sage: Matrix([[0 for _ in range(9)]]) * b3
            A 0-dimensional polyhedron in ZZ^1 defined as the convex hull of 1 vertex
            sage: Matrix([[0 for _ in range(9)] for _ in range(4)]) * b3
            A 0-dimensional polyhedron in ZZ^4 defined as the convex hull of 1 vertex
            sage: Matrix([[0 for _ in range(8)]]) * b3
            Traceback (most recent call last):
            ...
            TypeError: unsupported operand parent(s) for *: 'Full MatrixSpace of 1 by 8 dense matrices over Integer Ring' and 'Full MatrixSpace of 9 by 6 dense matrices over Integer Ring'
            sage: Matrix(ZZ, []) * b3
            A 0-dimensional polyhedron in ZZ^0 defined as the convex hull of 1 vertex
            sage: Matrix(ZZ, [[],[]]) * b3
            Traceback (most recent call last):
            ...
            TypeError: unsupported operand parent(s) for *: 'Full MatrixSpace of 2 by 0 dense matrices over Integer Ring' and 'Full MatrixSpace of 9 by 6 dense matrices over Integer Ring'

        Check that the precomputed double description is correct::

            sage: P = polytopes.permutahedron(4)
            sage: Q = P.change_ring(QQ, backend='field')
            sage: P.affine_hull_projection() == Q.affine_hull_projection()
            True

            sage: M = matrix([[1, 2, 3, 4], [2, 3, 4, 5], [0, 0, 5, 1], [0, 2, 0, 3]])
            sage: M*P == M*Q
            True

            sage: M = matrix([[1, 2, 3, 4], [2, 3, 4, 5], [0, 0, 5, 1], [0, 2, 0, 3], [0, 1, 0, -3]])
            sage: M*P == M*Q
            True
        """
        is_injective = False
        if linear_transf.nrows() != 0:
            if new_base_ring:
                R = new_base_ring
            else:
                R = self.base_ring()

            # Multiplying a matrix with a vector is slow.
            # So we multiply the entire vertex matrix etc.
            # Still we create generators, as possibly the Vrepresentation will be discarded later on.
            if self.n_vertices():
                new_vertices = ( v for v in ((linear_transf*self.vertices_matrix(R)).transpose()) )
            else:
                new_vertices = ()
            if self.n_rays():
                new_rays = ( r for r in matrix(R, self.rays())*linear_transf.transpose() )
            else:
                new_rays = ()
            if self.n_lines():
                new_lines = ( l for l in matrix(R, self.lines())*linear_transf.transpose() )
            else:
                new_lines = ()

            if self.is_compact() and self.n_vertices() and self.n_inequalities():
                homogeneous_basis = matrix(R, ( [1] + list(v) for v in self.an_affine_basis() )).transpose()

                # To convert first to a list and then to a matrix seems to be necessary to obtain a meaningful error,
                # in case the number of columns doesn't match the dimension.
                new_homogeneous_basis = matrix(list( [1] + list(linear_transf*vector(R, v)) for v in self.an_affine_basis()) ).transpose()

                if self.dim() + 1 == new_homogeneous_basis.rank():
                    # The transformation is injective on the polytope.
                    is_injective = True

                    # Let V be the homogeneous vertex matrix (each vertex a column)
                    # and M the linear transformation.
                    # Then M*V is the new homogeneous vertex matrix.

                    # Let H be the inequalities matrix (each inequality a row).
                    # If we find N such that N*M*V = V than the new inequalities are
                    # given by H*N.

                    # Note that such N must exist, as our map is injective on the polytope.
                    # It is uniquely defined by considering a basis of the homogeneous vertices.
                    N = new_homogeneous_basis.solve_left(homogeneous_basis)
                    new_inequalities = ( h for h in matrix(R, self.inequalities())*N )

                    # The equations are the left kernel matrix of the homogeneous vertices
                    # or equivalently a basis thereof.
                    new_equations = (new_homogeneous_basis.transpose()).right_kernel_matrix()

        else:
            new_vertices = [[] for v in self.vertex_generator() ]
            new_rays = []
            new_lines = []

        new_dim = linear_transf.nrows()
        par = self.parent()

        if new_base_ring:
            new_parent = par.change_ring(new_base_ring, ambient_dim=new_dim)
        else:
            new_parent = par.base_extend(linear_transf.base_ring(), ambient_dim=new_dim)

        if is_injective:
            # Set up with both Vrepresentation and Hrepresentation.
            pref_rep = 'Vrep' if self.n_vertices() <= self.n_inequalities() else 'Hrep'

            return new_parent.element_class(new_parent, [new_vertices, new_rays, new_lines],
                                            [new_inequalities, new_equations],
                                            Vrep_minimal=True, Hrep_minimal=True, pref_rep=pref_rep)

        return new_parent.element_class(new_parent, [tuple(new_vertices), tuple(new_rays), tuple(new_lines)], None)

    def _test_linear_transformation(self, tester=None, **options):
        """
        Run some tests on linear transformation.

        TESTS::

            sage: Polyhedron(rays=[(0,1)])._test_linear_transformation()
        """
        if tester is None:
            tester = self._tester(**options)

        if self.n_vertices() > 200 or self.n_facets() > 200:
            # Avoid very long doctests.
            return

        # Check that :trac:`30146` is fixed.
        from sage.matrix.special import identity_matrix
        tester.assertEqual(self, self.linear_transformation(identity_matrix(self.ambient_dim())))

    def _acted_upon_(self, actor, self_on_left):
        """
        Implement the action by scalars, vectors, matrices or other polyhedra.

        INPUT:

        - ``actor`` -- one of the following:
          - a scalar, not necessarily in :meth:`base_ring`,
          - a :class:`Polyhedron`,
          - a :class:`sage.modules.free_module_element.vector`,
          - a :class:`sage.matrix.constructor.matrix`,
        - ``self_on_right`` -- must be ``False`` for actor a matrix;
          ignored otherwise

        OUTPUT:

        - Dilation for a scalar
        - Product for a polyhedron
        - Translation for a vector
        - Linear transformation for a matrix

        EXAMPLES:

        ``actor`` is a scalar::

             sage: p = Polyhedron(vertices = [[t,t^2,t^3] for t in srange(2,6)])
             sage: p._acted_upon_(2, True) == p.dilation(2)
             True
             sage: p*2 == p.dilation(2)
             True

        ``actor`` is a polyhedron::

             sage: p*p == p.product(p)
             True

        ``actor`` is a vector::

             sage: p + vector(ZZ,[1,2,3]) == p.translation([1,2,3])
             True

        ``actor`` is a matrix::

             sage: matrix(ZZ,[[1,2,3]]) * p
             A 1-dimensional polyhedron in ZZ^1 defined as the convex hull of 2 vertices

        A matrix must act from the left::

             sage: p * matrix(ZZ, [[1,2,3]]*3)
             Traceback (most recent call last):
             ...
             ValueError: matrices should act on the left
        """
        if is_Polyhedron(actor):
            return self.product(actor)
        elif is_Vector(actor):
            return self.translation(actor)
        elif is_Matrix(actor):
            if self_on_left:
                raise ValueError("matrices should act on the left")
            else:
                return self.linear_transformation(actor)
        else:
            return self.dilation(actor)

    def __neg__(self):
        """
        Negation of a polytope is defined as inverting the coordinates.

        EXAMPLES::

            sage: t = polytopes.simplex(3,project=False);  t.vertices()
            (A vertex at (0, 0, 0, 1), A vertex at (0, 0, 1, 0),
             A vertex at (0, 1, 0, 0), A vertex at (1, 0, 0, 0))
            sage: neg_ = -t
            sage: neg_.vertices()
            (A vertex at (-1, 0, 0, 0), A vertex at (0, -1, 0, 0),
             A vertex at (0, 0, -1, 0), A vertex at (0, 0, 0, -1))

        TESTS::

            sage: p = Polyhedron(ieqs=[[1,1,0]])
            sage: p.rays()
            (A ray in the direction (1, 0),)
            sage: pneg = p.__neg__()
            sage: pneg.rays()
            (A ray in the direction (-1, 0),)
        """
        return self.dilation(-1)

    def __truediv__(self, scalar):
        """
        Divide by a scalar factor.

        See :meth:`dilation` for details.

        EXAMPLES::

            sage: p = Polyhedron(vertices = [[t,t^2,t^3] for t in srange(2,4)])
            sage: (p/5).Vrepresentation()
            (A vertex at (2/5, 4/5, 8/5), A vertex at (3/5, 9/5, 27/5))
            sage: (p/int(5)).Vrepresentation()
            (A vertex at (0.4, 0.8, 1.6), A vertex at (0.6, 1.8, 5.4))
        """
        return self.dilation(1/scalar)

    @coerce_binop
    def convex_hull(self, other):
        """
        Return the convex hull of the set-theoretic union of the two
        polyhedra.

        INPUT:

        - ``other`` -- a :class:`Polyhedron`

        OUTPUT:

        The convex hull.

        EXAMPLES::

            sage: a_simplex = polytopes.simplex(3, project=True)
            sage: verts = a_simplex.vertices()
            sage: verts = [[x[0]*3/5+x[1]*4/5, -x[0]*4/5+x[1]*3/5, x[2]] for x in verts]
            sage: another_simplex = Polyhedron(vertices = verts)
            sage: simplex_union = a_simplex.convex_hull(another_simplex)
            sage: simplex_union.n_vertices()
            7
        """
        hull_vertices = self.vertices() + other.vertices()
        hull_rays = self.rays() + other.rays()
        hull_lines = self.lines() + other.lines()
        return self.parent().element_class(self.parent(), [hull_vertices, hull_rays, hull_lines], None)

    @coerce_binop
    def intersection(self, other):
        r"""
        Return the intersection of one polyhedron with another.

        INPUT:

        - ``other`` -- a :class:`Polyhedron`

        OUTPUT:

        The intersection.

        Note that the intersection of two `\ZZ`-polyhedra might not be
        a `\ZZ`-polyhedron. In this case, a `\QQ`-polyhedron is
        returned.

        EXAMPLES::

            sage: cube = polytopes.hypercube(3)
            sage: oct = polytopes.cross_polytope(3)
            sage: cube.intersection(oct*2)
            A 3-dimensional polyhedron in ZZ^3 defined as the convex hull of 12 vertices

        As a shorthand, one may use::

            sage: cube & oct*2
            A 3-dimensional polyhedron in ZZ^3 defined as the convex hull of 12 vertices

        The intersection of two `\ZZ`-polyhedra is not necessarily a `\ZZ`-polyhedron::

            sage: P = Polyhedron([(0,0),(1,1)], base_ring=ZZ)
            sage: P.intersection(P)
            A 1-dimensional polyhedron in ZZ^2 defined as the convex hull of 2 vertices
            sage: Q = Polyhedron([(0,1),(1,0)], base_ring=ZZ)
            sage: P.intersection(Q)
            A 0-dimensional polyhedron in QQ^2 defined as the convex hull of 1 vertex
            sage: _.Vrepresentation()
            (A vertex at (1/2, 1/2),)

        TESTS:

        Check that :trac:`19012` is fixed::

            sage: K.<a> = QuadraticField(5)
            sage: P = Polyhedron([[0,0],[0,a],[1,1]])
            sage: Q = Polyhedron(ieqs=[[-1,a,1]])
            sage: P.intersection(Q)
            A 2-dimensional polyhedron in (Number Field in a with defining polynomial x^2 - 5 with a = 2.236067977499790?)^2 defined as the convex hull of 4 vertices
        """
        new_ieqs = self.inequalities() + other.inequalities()
        new_eqns = self.equations() + other.equations()
        parent = self.parent()
        try:
            intersection = parent.element_class(parent, None, [new_ieqs, new_eqns])

            # Force calculation of the vertices.
            _ = intersection.n_vertices()
            return intersection
        except TypeError as msg:
            if self.base_ring() is ZZ:
                parent = parent.base_extend(QQ)
                return parent.element_class(parent, None, [new_ieqs, new_eqns])
            else:
                raise TypeError(msg)

    __and__ = intersection

    def truncation(self, cut_frac=None):
        r"""
        Return a new polyhedron formed from two points on each edge
        between two vertices.

        INPUT:

        - ``cut_frac`` -- integer, how deeply to cut into the edge.
          Default is `\frac{1}{3}`.

        OUTPUT:

        A Polyhedron object, truncated as described above.

        EXAMPLES::

            sage: cube = polytopes.hypercube(3)
            sage: trunc_cube = cube.truncation()
            sage: trunc_cube.n_vertices()
            24
            sage: trunc_cube.n_inequalities()
            14

        TESTS::

            sage: polytopes.simplex(backend='field').truncation().backend()
            'field'
        """
        if cut_frac is None:
            cut_frac = ZZ.one() / 3

        new_vertices = []
        for e in self.bounded_edges():
            new_vertices.append((1 - cut_frac) * e[0]() + cut_frac * e[1]())
            new_vertices.append(cut_frac * e[0]() + (1 - cut_frac) * e[1]())

        new_vertices = [list(v) for v in new_vertices]
        new_rays = self.rays()
        new_lines = self.lines()

        parent = self.parent().base_extend(cut_frac)
        return parent.element_class(parent, [new_vertices, new_rays, new_lines], None)

    def face_truncation(self, face, linear_coefficients=None, cut_frac=None):
        r"""
        Return a new polyhedron formed by truncating a face by an hyperplane.

        By default, the normal vector of the hyperplane used to truncate the
        polyhedron is obtained by taking the barycenter vector of the cone
        corresponding to the truncated face in the normal fan of the
        polyhedron. It is possible to change the direction using the option
        ``linear_coefficients``.

        To determine how deep the truncation is done, the method uses the
        parameter ``cut_frac``. By default it is equal to `\frac{1}{3}`. Once
        the normal vector of the cutting hyperplane is chosen, the vertices of
        polyhedron are evaluated according to the corresponding linear
        function. The parameter `\frac{1}{3}` means that the cutting
        hyperplane is placed `\frac{1}{3}` of the way from the vertices of the
        truncated face to the next evaluated vertex.

        INPUT:

        - ``face`` -- a PolyhedronFace
        - ``linear_coefficients`` -- tuple of integer. Specifies the coefficient
          of the normal vector of the cutting hyperplane used to truncate the
          face.
          The default direction is determined using the normal fan of the
          polyhedron.
        - ``cut_frac`` -- number between 0 and 1. Determines where the
           hyperplane cuts the polyhedron. A value close to 0 cuts very close
           to the face, whereas a value close to 1 cuts very close to the next
           vertex (according to the normal vector of the cutting hyperplane).
           Default is `\frac{1}{3}`.

        OUTPUT:

        A Polyhedron object, truncated as described above.

        EXAMPLES::

            sage: Cube = polytopes.hypercube(3)
            sage: vertex_trunc1 = Cube.face_truncation(Cube.faces(0)[0])
            sage: vertex_trunc1.f_vector()
            (1, 10, 15, 7, 1)
            sage: tuple(f.ambient_V_indices() for f in vertex_trunc1.faces(2))
            ((4, 5, 6, 7, 9),
             (0, 3, 4, 8, 9),
             (0, 1, 6, 7, 8),
             (7, 8, 9),
             (2, 3, 4, 5),
             (1, 2, 5, 6),
             (0, 1, 2, 3))
            sage: vertex_trunc1.vertices()
            (A vertex at (1, -1, -1),
             A vertex at (1, 1, -1),
             A vertex at (1, 1, 1),
             A vertex at (1, -1, 1),
             A vertex at (-1, -1, 1),
             A vertex at (-1, 1, 1),
             A vertex at (-1, 1, -1),
             A vertex at (-1, -1/3, -1),
             A vertex at (-1/3, -1, -1),
             A vertex at (-1, -1, -1/3))
            sage: vertex_trunc2 = Cube.face_truncation(Cube.faces(0)[0],cut_frac=1/2)
            sage: vertex_trunc2.f_vector()
            (1, 10, 15, 7, 1)
            sage: tuple(f.ambient_V_indices() for f in vertex_trunc2.faces(2))
            ((4, 5, 6, 7, 9),
             (0, 3, 4, 8, 9),
             (0, 1, 6, 7, 8),
             (7, 8, 9),
             (2, 3, 4, 5),
             (1, 2, 5, 6),
             (0, 1, 2, 3))
            sage: vertex_trunc2.vertices()
            (A vertex at (1, -1, -1),
             A vertex at (1, 1, -1),
             A vertex at (1, 1, 1),
             A vertex at (1, -1, 1),
             A vertex at (-1, -1, 1),
             A vertex at (-1, 1, 1),
             A vertex at (-1, 1, -1),
             A vertex at (-1, 0, -1),
             A vertex at (0, -1, -1),
             A vertex at (-1, -1, 0))
            sage: vertex_trunc3 = Cube.face_truncation(Cube.faces(0)[0],cut_frac=0.3)
            sage: vertex_trunc3.vertices()
            (A vertex at (-1.0, -1.0, 1.0),
             A vertex at (-1.0, 1.0, -1.0),
             A vertex at (-1.0, 1.0, 1.0),
             A vertex at (1.0, 1.0, -1.0),
             A vertex at (1.0, 1.0, 1.0),
             A vertex at (1.0, -1.0, 1.0),
             A vertex at (1.0, -1.0, -1.0),
             A vertex at (-0.4, -1.0, -1.0),
             A vertex at (-1.0, -0.4, -1.0),
             A vertex at (-1.0, -1.0, -0.4))
            sage: edge_trunc = Cube.face_truncation(Cube.faces(1)[11])
            sage: edge_trunc.f_vector()
            (1, 10, 15, 7, 1)
            sage: tuple(f.ambient_V_indices() for f in edge_trunc.faces(2))
            ((0, 5, 6, 7),
             (1, 4, 5, 6, 8),
             (6, 7, 8, 9),
             (0, 2, 3, 7, 9),
             (1, 2, 8, 9),
             (0, 3, 4, 5),
             (1, 2, 3, 4))
             sage: face_trunc = Cube.face_truncation(Cube.faces(2)[2])
             sage: face_trunc.vertices()
             (A vertex at (1, -1, -1),
              A vertex at (1, 1, -1),
              A vertex at (1, 1, 1),
              A vertex at (1, -1, 1),
              A vertex at (-1/3, -1, 1),
              A vertex at (-1/3, 1, 1),
              A vertex at (-1/3, 1, -1),
              A vertex at (-1/3, -1, -1))
             sage: face_trunc.face_lattice().is_isomorphic(Cube.face_lattice())
             True

        TESTS:

        Testing that the backend is preserved::

            sage: Cube = polytopes.cube(backend='field')
            sage: face_trunc = Cube.face_truncation(Cube.faces(2)[0])
            sage: face_trunc.backend()
            'field'

        Testing that :trac:`28506` is fixed::

            sage: P = polytopes.twenty_four_cell()
            sage: P = P.dilation(6)
            sage: P = P.change_ring(ZZ)
            sage: P.face_truncation(P.faces(2)[0], cut_frac=1)
            A 4-dimensional polyhedron in QQ^4 defined as the convex hull of 27 vertices
        """
        if cut_frac is None:
            cut_frac = ZZ.one() / 3

        face_vertices = face.vertices()

        normal_vectors = []

        for facet in self.Hrepresentation():
            if all(facet.contains(x) and not facet.interior_contains(x)
                   for x in face_vertices):
                # The facet contains the face
                normal_vectors.append(facet.A())

        if linear_coefficients is not None:
            normal_vector = sum(linear_coefficients[i]*normal_vectors[i]
                                for i in range(len(normal_vectors)))
        else:
            normal_vector = sum(normal_vectors)

        B = - normal_vector * (face_vertices[0].vector())

        linear_evaluation = set(-normal_vector * (v.vector()) for v in self.vertices())

        if B == max(linear_evaluation):
            C = max(linear_evaluation.difference(set([B])))
        else:
            C = min(linear_evaluation.difference(set([B])))

        cut_height = (1 - cut_frac) * B + cut_frac * C
        ineq_vector = tuple([cut_height]) + tuple(normal_vector)

        new_ieqs = self.inequalities_list() + [ineq_vector]
        new_eqns = self.equations_list()

        # Some vertices might need fractions.
        parent = self.parent().base_extend(cut_frac/1)
        return parent.element_class(parent, None, [new_ieqs, new_eqns])

    def stack(self, face, position=None):
        r"""
        Return a new polyhedron formed by stacking onto a ``face``. Stacking a
        face adds a new vertex located slightly outside of the designated face.

        INPUT:

        - ``face`` -- a PolyhedronFace

        - ``position`` -- a positive number. Determines a relative distance
          from the barycenter of ``face``. A value close to 0 will place the
          new vertex close to the face and a large value further away. Default
          is `1`. If the given value is too large, an error is returned.

        OUTPUT:

        A Polyhedron object

        EXAMPLES::

            sage: cube = polytopes.cube()
            sage: square_face = cube.facets()[2]
            sage: stacked_square = cube.stack(square_face)
            sage: stacked_square.f_vector()
            (1, 9, 16, 9, 1)

            sage: edge_face = cube.faces(1)[3]
            sage: stacked_edge = cube.stack(edge_face)
            sage: stacked_edge.f_vector()
            (1, 9, 17, 10, 1)

            sage: cube.stack(cube.faces(0)[0])
            Traceback (most recent call last):
            ...
            ValueError: cannot stack onto a vertex

            sage: stacked_square_half = cube.stack(square_face,position=1/2)
            sage: stacked_square_half.f_vector()
            (1, 9, 16, 9, 1)
            sage: stacked_square_large = cube.stack(square_face,position=10)

            sage: hexaprism = polytopes.regular_polygon(6).prism()              # optional - sage.rings.number_field
            sage: hexaprism.f_vector()                                          # optional - sage.rings.number_field
            (1, 12, 18, 8, 1)
            sage: square_face = hexaprism.faces(2)[2]                           # optional - sage.rings.number_field
            sage: stacked_hexaprism = hexaprism.stack(square_face)              # optional - sage.rings.number_field
            sage: stacked_hexaprism.f_vector()                                  # optional - sage.rings.number_field
            (1, 13, 22, 11, 1)

            sage: hexaprism.stack(square_face,position=4)                       # optional - sage.rings.number_field
            Traceback (most recent call last):
            ...
            ValueError: the chosen position is too large

            sage: s = polytopes.simplex(7)
            sage: f = s.faces(3)[69]
            sage: sf = s.stack(f); sf
            A 7-dimensional polyhedron in QQ^8 defined as the convex hull of 9 vertices
            sage: sf.vertices()
            (A vertex at (-4, -4, -4, -4, 17/4, 17/4, 17/4, 17/4),
             A vertex at (0, 0, 0, 0, 0, 0, 0, 1),
             A vertex at (0, 0, 0, 0, 0, 0, 1, 0),
             A vertex at (0, 0, 0, 0, 0, 1, 0, 0),
             A vertex at (0, 0, 0, 0, 1, 0, 0, 0),
             A vertex at (0, 0, 0, 1, 0, 0, 0, 0),
             A vertex at (0, 0, 1, 0, 0, 0, 0, 0),
             A vertex at (0, 1, 0, 0, 0, 0, 0, 0),
             A vertex at (1, 0, 0, 0, 0, 0, 0, 0))

        It is possible to stack on unbounded faces::

            sage: Q = Polyhedron(vertices=[[0,1],[1,0]],rays=[[1,1]])
            sage: E = Q.faces(1)
            sage: Q.stack(E[0],1/2).Vrepresentation()
            (A vertex at (0, 1),
             A vertex at (1, 0),
             A ray in the direction (1, 1),
             A vertex at (2, 0))
            sage: Q.stack(E[1],1/2).Vrepresentation()
            (A vertex at (0, 1),
             A vertex at (0, 2),
             A vertex at (1, 0),
             A ray in the direction (1, 1))
            sage: Q.stack(E[2],1/2).Vrepresentation()
            (A vertex at (0, 0),
             A vertex at (0, 1),
             A vertex at (1, 0),
             A ray in the direction (1, 1))

        Stacking requires a proper face::

            sage: Q.stack(Q.faces(2)[0])
            Traceback (most recent call last):
            ...
            ValueError: can only stack on proper face

        TESTS:

        Checking that the backend is preserved::

            sage: Cube = polytopes.cube(backend='field')
            sage: stack = Cube.stack(Cube.faces(2)[0])
            sage: stack.backend()
            'field'

        Taking the stacking vertex too far with the parameter ``position``
        may result in a failure to produce the desired
        (combinatorial type of) polytope.
        The interval of permitted values is always open.
        This is the smallest unpermitted value::

            sage: P = polytopes.octahedron()
            sage: P.stack(P.faces(2)[0], position=4)
            Traceback (most recent call last):
            ...
            ValueError: the chosen position is too large

        Testing that :trac:`29057` is fixed::

            sage: P = polytopes.cross_polytope(4)
            sage: P.stack(P.faces(3)[0])
            A 4-dimensional polyhedron in QQ^4 defined as the convex hull of 9 vertices
        """
        from sage.geometry.polyhedron.face import PolyhedronFace
        if not isinstance(face, PolyhedronFace):
            raise TypeError("{} should be a PolyhedronFace of {}".format(face, self))
        elif face.dim() == 0:
            raise ValueError("cannot stack onto a vertex")
        elif face.dim() == -1 or face.dim() == self.dim():
            raise ValueError("can only stack on proper face")
        if position is None:
            position = 1

        barycenter = ZZ.one()*sum([v.vector() for v in face.vertices()]) / len(face.vertices())
        locus_polyhedron = face.stacking_locus()
        repr_point = locus_polyhedron.representative_point()
        new_vertex = (1-position)*barycenter + position*repr_point
        if not locus_polyhedron.relative_interior_contains(new_vertex):
            raise ValueError("the chosen position is too large")

        parent = self.parent().base_extend(new_vertex)
        return parent.element_class(parent, [self.vertices() + (new_vertex,), self.rays(), self.lines()], None)

    def wedge(self, face, width=1):
        r"""
        Return the wedge over a ``face`` of the polytope ``self``.

        The wedge over a face `F` of a polytope `P` with width `w \not= 0`
        is defined as:

        .. MATH::

            (P \times \mathbb{R}) \cap \{a^\top x + |w x_{d+1}| \leq b\}

        where `\{x | a^\top x = b\}` is a supporting hyperplane defining `F`.

        INPUT:

        - ``face`` -- a PolyhedronFace of ``self``, the face which we take
          the wedge over
        - ``width`` -- a nonzero number (default: ``1``);
          specifies how wide the wedge will be

        OUTPUT:

        A (bounded) polyhedron

        EXAMPLES::

            sage: P_4 = polytopes.regular_polygon(4)                                              # optional - sage.rings.number_field
            sage: W1 = P_4.wedge(P_4.faces(1)[0]); W1                                             # optional - sage.rings.number_field
            A 3-dimensional polyhedron in AA^3 defined as the convex hull of 6 vertices
            sage: triangular_prism = polytopes.regular_polygon(3).prism()                         # optional - sage.rings.number_field
            sage: W1.is_combinatorially_isomorphic(triangular_prism)  # optional - sage.graphs    # optional - sage.rings.number_field
            True

            sage: Q = polytopes.hypersimplex(4,2)
            sage: W2 = Q.wedge(Q.faces(2)[7]); W2
            A 4-dimensional polyhedron in QQ^5 defined as the convex hull of 9 vertices
            sage: W2.vertices()
            (A vertex at (1, 1, 0, 0, 1),
             A vertex at (1, 1, 0, 0, -1),
             A vertex at (1, 0, 1, 0, 1),
             A vertex at (1, 0, 1, 0, -1),
             A vertex at (1, 0, 0, 1, 1),
             A vertex at (1, 0, 0, 1, -1),
             A vertex at (0, 0, 1, 1, 0),
             A vertex at (0, 1, 1, 0, 0),
             A vertex at (0, 1, 0, 1, 0))

            sage: W3 = Q.wedge(Q.faces(1)[11]); W3
            A 4-dimensional polyhedron in QQ^5 defined as the convex hull of 10 vertices
            sage: W3.vertices()
            (A vertex at (1, 1, 0, 0, -2),
             A vertex at (1, 1, 0, 0, 2),
             A vertex at (1, 0, 1, 0, -2),
             A vertex at (1, 0, 1, 0, 2),
             A vertex at (1, 0, 0, 1, 1),
             A vertex at (1, 0, 0, 1, -1),
             A vertex at (0, 1, 0, 1, 0),
             A vertex at (0, 1, 1, 0, 1),
             A vertex at (0, 0, 1, 1, 0),
             A vertex at (0, 1, 1, 0, -1))

            sage: C_3_7 = polytopes.cyclic_polytope(3,7)
            sage: P_6 = polytopes.regular_polygon(6)                                              # optional - sage.rings.number_field
            sage: W4 = P_6.wedge(P_6.faces(1)[0])                                                 # optional - sage.rings.number_field
            sage: W4.is_combinatorially_isomorphic(C_3_7.polar())     # optional - sage.graphs    # optional - sage.rings.number_field
            True

        REFERENCES:

        For more information, see Chapter 15 of [HoDaCG17]_.

        TESTS:

        The backend should be preserved as long as the value of width permits.
        The base_ring will change to the field of fractions of the current
        base_ring, unless width forces a different ring. ::

            sage: P = polytopes.cyclic_polytope(3,7, base_ring=ZZ, backend='field')
            sage: W1 = P.wedge(P.faces(2)[0]); W1.base_ring(); W1.backend()
            Rational Field
            'field'
            sage: W2 = P.wedge(P.faces(2)[0], width=5/2); W2.base_ring(); W2.backend()
            Rational Field
            'field'
            sage: W2 = P.wedge(P.faces(2)[9], width=4/2); W2.base_ring(); W2.backend()
            Rational Field
            'field'
            sage: W2.vertices()
            (A vertex at (3, 9, 27, -1/2),
             A vertex at (4, 16, 64, -2),
             A vertex at (6, 36, 216, -10),
             A vertex at (5, 25, 125, -5),
             A vertex at (2, 4, 8, 0),
             A vertex at (1, 1, 1, 0),
             A vertex at (0, 0, 0, 0),
             A vertex at (3, 9, 27, 1/2),
             A vertex at (4, 16, 64, 2),
             A vertex at (6, 36, 216, 10),
             A vertex at (5, 25, 125, 5))
            sage: W2 = P.wedge(P.faces(2)[2], width=1.0); W2.base_ring(); W2.backend()
            Real Double Field
            'cdd'
        """
        width = width*ZZ.one()

        if not self.is_compact():
            raise ValueError("polyhedron 'self' must be a polytope")

        if width == 0:
            raise ValueError("the width should be nonzero")

        from sage.geometry.polyhedron.face import PolyhedronFace
        if not isinstance(face, PolyhedronFace):
            raise TypeError("{} should be a PolyhedronFace of {}".format(face, self))

        F_Hrep = vector([0]*(self.ambient_dim()+1))
        for facet in face.ambient_Hrepresentation():
            if facet.is_inequality():
                F_Hrep = F_Hrep + facet.vector()
        F_Hrep = list(F_Hrep)

        # Preserve the backend, if value of ``width`` permits.
        backend = None
        from .parent import does_backend_handle_base_ring
        if does_backend_handle_base_ring(width.base_ring().fraction_field(), self.backend()):
            backend = self.backend()

        L = Polyhedron(lines=[[1]])
        Q = self.product(L)
        ieqs = [F_Hrep + [width], F_Hrep + [-width]]
        H = Polyhedron(ieqs=ieqs, backend=backend)
        return Q.intersection(H)

    def lawrence_extension(self, v):
        """
        Return the Lawrence extension of ``self`` on the point ``v``.

        Let `P` be a polytope and `v` be a vertex of `P` or a point outside
        `P`. The Lawrence extension of `P` on `v` is the convex hull of
        `(v,1),(v,2)` and `(u,0)` for all vertices `u` in `P` other than `v`
        if `v` is a vertex.

        INPUT:
            - ``v`` -- a vertex of ``self`` or a point outside it

        EXAMPLES::

            sage: P = polytopes.cube()
            sage: P.lawrence_extension(P.vertices()[0])
            A 4-dimensional polyhedron in ZZ^4 defined as the convex hull of 9 vertices
            sage: P.lawrence_extension([-1,-1,-1])
            A 4-dimensional polyhedron in ZZ^4 defined as the convex hull of 9 vertices

        REFERENCES:

            For more information, see Section 6.6 of [Zie2007]_.
        """
        if not self.is_compact():
            raise NotImplementedError("self must be a polytope")

        V = self.vertices_list()
        v = list(v)

        if self.contains(v) and (v not in V):
            raise ValueError("{} must not be a vertex or outside self".format(v))

        lambda_V = [u + [0] for u in V if u != v] + [v+[1]] + [v+[2]]
        parent = self.parent().base_extend(vector(v), ambient_dim=self.ambient_dim() + 1)
        return parent.element_class(parent, [lambda_V, [], []], None)

    def lawrence_polytope(self):
        r"""
        Return the Lawrence polytope of ``self``.

        Let `P` be a `d`-polytope in `\RR^r` with `n` vertices. The Lawrence
        polytope of `P` is the polytope whose vertices are the columns of the
        following `(r+n)`-by-`2n` matrix.

        .. MATH::

            \begin{pmatrix}
             V      &   V    \\
             I_n    &   2I_n
            \end{pmatrix},

        where `V` is the `r`-by-`n` vertices matrix of `P`.

        EXAMPLES::

            sage: P = polytopes.octahedron()
            sage: L = P.lawrence_polytope(); L
            A 9-dimensional polyhedron in ZZ^9 defined as the convex hull of 12 vertices
            sage: V = P.vertices_list()
            sage: i = 0
            sage: for v in V:
            ....:     v = v + i*[0]
            ....:     P = P.lawrence_extension(v)
            ....:     i = i + 1
            sage: P == L
            True

        REFERENCES:

            For more information, see Section 6.6 of [Zie2007]_.
        """
        from sage.matrix.constructor import block_matrix

        if not self.is_compact():
            raise NotImplementedError("self must be a polytope")

        V = self.vertices_matrix().transpose()
        n = self.n_vertices()
        I_n = matrix.identity(n)
        lambda_V = block_matrix([[V, I_n], [V, 2*I_n]])
        parent = self.parent().change_ring(self.base_ring(), ambient_dim=self.ambient_dim() + n)
        return parent.element_class(parent, [lambda_V, [], []], None)

    def _test_lawrence(self, tester=None, **options):
        """
        Run tests on the methods related to lawrence extensions.

        TESTS:

        Check that :trac:`28725` is fixed::

            sage: polytopes.regular_polygon(3)._test_lawrence()                 # optional - sage.rings.number_field

        Check that :trac:`30293` is fixed::

            sage: polytopes.cube()._test_lawrence()
        """
        if tester is None:
            tester = self._tester(**options)

        if self.backend() == 'normaliz' and not self.base_ring() in (ZZ, QQ):
            # Speeds up the doctest for significantly.
            self = self.change_ring(self._normaliz_field)

        if not self.is_compact():
            with tester.assertRaises(NotImplementedError):
                self.lawrence_polytope()
            with tester.assertRaises(NotImplementedError):
                self.lawrence_extension(self.vertices()[0])
            return

        if self.n_vertices() > 1:
            # ``v`` must be a vertex or outside ``self``.
            with tester.assertRaises(ValueError):
                self.lawrence_extension(self.center())

        if self.n_vertices() >= 40 or self.n_facets() > 40:
            # Avoid very long tests.
            return

        if self.n_vertices():
            from sage.misc.prandom import randint
            v = self.vertices()[randint(0, self.n_vertices()-1)].vector()

            # A lawrence extension with a vertex.
            P = self.lawrence_extension(v)
            tester.assertEqual(self.dim() + 1, P.dim())
            tester.assertEqual(self.n_vertices() + 1, P.n_vertices())
            tester.assertEqual(self.backend(), P.backend())

            if self.n_vertices() > 1:
                # A lawrence extension with a point outside of the polyhedron.
                Q = self.lawrence_extension(2*v - self.center())
                tester.assertEqual(self.dim() + 1, Q.dim())
                tester.assertEqual(self.n_vertices() + 2, Q.n_vertices())
                tester.assertEqual(self.backend(), Q.backend())  # Any backend should handle the fraction field.

                import warnings

                with warnings.catch_warnings():
                    warnings.simplefilter("error")
                    try:
                        from sage.rings.real_double_field import RDF
                        two = RDF(2.0)
                        # Implicitly checks :trac:`30328`.
                        R = self.lawrence_extension(two * v - self.center())
                        tester.assertEqual(self.dim() + 1, R.dim())
                        tester.assertEqual(self.n_vertices() + 2, R.n_vertices())

                        tester.assertTrue(Q.is_combinatorially_isomorphic(R))
                    except ImportError:
                        # RDF not available
                        pass
                    except UserWarning:
                        # Data is numerically complicated.
                        pass
                    except ValueError as err:
                        if "Numerical inconsistency" not in err.args[0]:
                            raise err

        if self.n_vertices() >= 12 or (self.base_ring() not in (ZZ, QQ) and self.backend() == 'field'):
            # Avoid very long tests.
            return

        P = self.lawrence_polytope()
        tester.assertEqual(self.dim() + self.n_vertices(), P.dim())
        tester.assertEqual(self.n_vertices()*2, P.n_vertices())
        tester.assertEqual(self.backend(), P.backend())
        tester.assertTrue(P.is_lawrence_polytope())

        # Construct the lawrence polytope iteratively by lawrence extensions.
        V = self.vertices_list()
        Q = self
        i = 0
        for v in V:
            v = v + i*[0]
            Q = Q.lawrence_extension(v)
            i = i + 1
        tester.assertEqual(P, Q)

    def barycentric_subdivision(self, subdivision_frac=None):
        r"""
        Return the barycentric subdivision of a compact polyhedron.

        DEFINITION:

        The barycentric subdivision of a compact polyhedron is a standard way
        to triangulate its faces in such a way that maximal faces correspond to
        flags of faces of the starting polyhedron (i.e. a maximal chain in the
        face lattice of the polyhedron). As a simplicial complex, this is known
        as the order complex of the face lattice of the polyhedron.

        REFERENCE:

        See :wikipedia:`Barycentric_subdivision`
        Section 6.6, Handbook of Convex Geometry, Volume A, edited by P.M. Gruber and J.M.
        Wills. 1993, North-Holland Publishing Co..

        INPUT:

        - ``subdivision_frac`` -- number. Gives the proportion how far the new
          vertices are pulled out of the polytope. Default is `\frac{1}{3}` and
          the value should be smaller than `\frac{1}{2}`. The subdivision is
          computed on the polar polyhedron.

        OUTPUT:

        A Polyhedron object, subdivided as described above.

        EXAMPLES::

            sage: P = polytopes.hypercube(3)
            sage: P.barycentric_subdivision()
            A 3-dimensional polyhedron in QQ^3 defined as the convex hull
            of 26 vertices
            sage: P = Polyhedron(vertices=[[0,0,0],[0,1,0],[1,0,0],[0,0,1]])
            sage: P.barycentric_subdivision()
            A 3-dimensional polyhedron in QQ^3 defined as the convex hull
            of 14 vertices
            sage: P = Polyhedron(vertices=[[0,1,0],[0,0,1],[1,0,0]])
            sage: P.barycentric_subdivision()
            A 2-dimensional polyhedron in QQ^3 defined as the convex hull
            of 6 vertices
            sage: P = polytopes.regular_polygon(4, base_ring=QQ)                # optional - sage.rings.number_field
            sage: P.barycentric_subdivision()                                   # optional - sage.rings.number_field
            A 2-dimensional polyhedron in QQ^2 defined as the convex hull of 8
            vertices

        TESTS::

            sage: P.barycentric_subdivision(1/2)
            Traceback (most recent call last):
            ...
            ValueError: the subdivision fraction should be between 0 and 1/2
            sage: P = Polyhedron(ieqs=[[1,0,1],[0,1,0],[1,0,0],[0,0,1]])
            sage: P.barycentric_subdivision()
            Traceback (most recent call last):
            ...
            ValueError: the polytope has to be compact
            sage: P = Polyhedron(vertices=[[0,0,0],[0,1,0],[1,0,0],[0,0,1]], backend='field')
            sage: P.barycentric_subdivision()
            A 3-dimensional polyhedron in QQ^3 defined as the convex hull of 14 vertices

            sage: polytopes.simplex(backend='field').barycentric_subdivision().backend()
            'field'
            sage: polytopes.cube(backend='cdd').barycentric_subdivision().backend()
            'cdd'
        """
        if subdivision_frac is None:
            subdivision_frac = ZZ.one() / 3

        if not self.is_compact():
            raise ValueError("the polytope has to be compact")
        if not (0 < subdivision_frac < ZZ.one() / 2):
            raise ValueError("the subdivision fraction should be "
                             "between 0 and 1/2")

        barycenter = self.center()
        parent = self.parent().base_extend(subdivision_frac)

        start_polar = (self - barycenter).polar(in_affine_span=True)
        polar = (self - barycenter).polar(in_affine_span=True)

        for i in range(self.dimension() - 1):

            new_ineq = []
            subdivided_faces = list(start_polar.faces(i))
            Hrep = polar.Hrepresentation()

            for face in subdivided_faces:

                face_vertices = face.vertices()
                normal_vectors = []

                for facet in Hrep:
                    if all(facet.contains(v) and not facet.interior_contains(v)
                           for v in face_vertices):
                        # The facet contains the face
                        normal_vectors.append(facet.A())

                normal_vector = sum(normal_vectors)
                B = - normal_vector * (face_vertices[0].vector())
                linear_evaluation = set([-normal_vector * (v.vector())
                                         for v in polar.vertices()])

                if B == max(linear_evaluation):
                    C = max(linear_evaluation.difference(set([B])))
                else:
                    C = min(linear_evaluation.difference(set([B])))

                ineq_vector = [(1 - subdivision_frac) * B + subdivision_frac * C] + list(normal_vector)
                new_ineq += [ineq_vector]

            new_ieqs = polar.inequalities_list() + new_ineq
            new_eqns = polar.equations_list()

            polar = parent.element_class(parent, None, [new_ieqs, new_eqns])

        return (polar.polar(in_affine_span=True)) + barycenter

<<<<<<< HEAD
    def face_lattice(self):
        """
        Return the face-lattice poset.

        OUTPUT:

        A :class:`~sage.combinat.posets.posets.FinitePoset`. Elements
        are given as
        :class:`~sage.geometry.polyhedron.face.PolyhedronFace`.

        In the case of a full-dimensional polytope, the faces are
        pairs (vertices, inequalities) of the spanning vertices and
        corresponding saturated inequalities. In general, a face is
        defined by a pair (V-rep. objects, H-rep. objects). The
        V-representation objects span the face, and the corresponding
        H-representation objects are those inequalities and equations
        that are saturated on the face.

        The bottom-most element of the face lattice is the "empty
        face". It contains no V-representation object. All
        H-representation objects are incident.

        The top-most element is the "full face". It is spanned by all
        V-representation objects. The incident H-representation
        objects are all equations and no inequalities.

        In the case of a full-dimensional polytope, the "empty face"
        and the "full face" are the empty set (no vertices, all
        inequalities) and the full polytope (all vertices, no
        inequalities), respectively.

        ALGORITHM:

        See :mod:`sage.geometry.polyhedron.combinatorial_polyhedron.face_iterator`.

        .. NOTE::

            The face lattice is not cached, as long as this creates a memory leak, see :trac:`28982`.

        EXAMPLES::

            sage: square = polytopes.hypercube(2)
            sage: fl = square.face_lattice();fl
            Finite lattice containing 10 elements
            sage: list(f.ambient_V_indices() for f in fl)
            [(), (0,), (1,), (0, 1), (2,), (1, 2), (3,), (0, 3), (2, 3), (0, 1, 2, 3)]
            sage: poset_element = fl[5]
            sage: a_face = poset_element
            sage: a_face
            A 1-dimensional face of a Polyhedron in ZZ^2 defined as the convex hull of 2 vertices
            sage: a_face.ambient_V_indices()
            (1, 2)
            sage: set(a_face.ambient_Vrepresentation()) == \
            ....: set([square.Vrepresentation(1), square.Vrepresentation(2)])
            True
            sage: a_face.ambient_Vrepresentation()
            (A vertex at (1, 1), A vertex at (-1, 1))
            sage: a_face.ambient_Hrepresentation()
            (An inequality (0, -1) x + 1 >= 0,)

        A more complicated example::

            sage: c5_10 = Polyhedron(vertices = [[i,i^2,i^3,i^4,i^5] for i in range(1,11)])
            sage: c5_10_fl = c5_10.face_lattice()
            sage: [len(x) for x in c5_10_fl.level_sets()]
            [1, 10, 45, 100, 105, 42, 1]

        Note that if the polyhedron contains lines then there is a
        dimension gap between the empty face and the first non-empty
        face in the face lattice::

            sage: line = Polyhedron(vertices=[(0,)], lines=[(1,)])
            sage: [ fl.dim() for fl in line.face_lattice() ]
            [-1, 1]

        TESTS::

            sage: c5_20 = Polyhedron(vertices = [[i,i^2,i^3,i^4,i^5]
            ....:     for i in range(1,21)])
            sage: c5_20_fl = c5_20.face_lattice() # long time
            sage: [len(x) for x in c5_20_fl.level_sets()] # long time
            [1, 20, 190, 580, 680, 272, 1]
            sage: polytopes.hypercube(2).face_lattice().plot()  # optional - sage.plot
            Graphics object consisting of 27 graphics primitives
            sage: level_sets = polytopes.cross_polytope(2).face_lattice().level_sets()
            sage: level_sets[0][0].ambient_V_indices(), level_sets[-1][0].ambient_V_indices()
            ((), (0, 1, 2, 3))

        Various degenerate polyhedra::

            sage: [[ls.ambient_V_indices() for ls in lss] for lss in Polyhedron(vertices=[[0,0,0],[1,0,0],[0,1,0]]).face_lattice().level_sets()]
            [[()], [(0,), (1,), (2,)], [(0, 1), (0, 2), (1, 2)], [(0, 1, 2)]]
            sage: [[ls.ambient_V_indices() for ls in lss] for lss in Polyhedron(vertices=[(1,0,0),(0,1,0)], rays=[(0,0,1)]).face_lattice().level_sets()]
            [[()], [(1,), (2,)], [(0, 1), (0, 2), (1, 2)], [(0, 1, 2)]]
            sage: [[ls.ambient_V_indices() for ls in lss] for lss in Polyhedron(rays=[(1,0,0),(0,1,0)], vertices=[(0,0,1)]).face_lattice().level_sets()]
            [[()], [(0,)], [(0, 1), (0, 2)], [(0, 1, 2)]]
            sage: [[ls.ambient_V_indices() for ls in lss] for lss in Polyhedron(rays=[(1,0),(0,1)], vertices=[(0,0)]).face_lattice().level_sets()]
            [[()], [(0,)], [(0, 1), (0, 2)], [(0, 1, 2)]]
            sage: [[ls.ambient_V_indices() for ls in lss] for lss in Polyhedron(vertices=[(1,),(0,)]).face_lattice().level_sets()]
            [[()], [(0,), (1,)], [(0, 1)]]
            sage: [[ls.ambient_V_indices() for ls in lss] for lss in Polyhedron(vertices=[(1,0,0),(0,1,0)], lines=[(0,0,1)]).face_lattice().level_sets()]
            [[()], [(0, 1), (0, 2)], [(0, 1, 2)]]
            sage: [[ls.ambient_V_indices() for ls in lss] for lss in Polyhedron(lines=[(1,0,0)], vertices=[(0,0,1)]).face_lattice().level_sets()]
            [[()], [(0, 1)]]
            sage: [[ls.ambient_V_indices() for ls in lss] for lss in Polyhedron(lines=[(1,0),(0,1)], vertices=[(0,0)]).face_lattice().level_sets()]
            [[()], [(0, 1, 2)]]
            sage: [[ls.ambient_V_indices() for ls in lss] for lss in Polyhedron(lines=[(1,0)], rays=[(0,1)], vertices=[(0,0)]).face_lattice().level_sets()]
            [[()], [(0, 1)], [(0, 1, 2)]]
            sage: [[ls.ambient_V_indices() for ls in lss] for lss in Polyhedron(vertices=[(0,)], lines=[(1,)]).face_lattice().level_sets()]
            [[()], [(0, 1)]]
            sage: [[ls.ambient_V_indices() for ls in lss] for lss in Polyhedron(lines=[(1,0)], vertices=[(0,0)]).face_lattice().level_sets()]
            [[()], [(0, 1)]]

        """
        from sage.combinat.posets.lattices import FiniteLatticePoset
        return FiniteLatticePoset(self.hasse_diagram())

    @cached_method
    def hasse_diagram(self):
        r"""
        Return the Hasse diagram of the face lattice of ``self``.

        This is the Hasse diagram of the poset of the faces of ``self``.

        OUTPUT: a directed graph

        EXAMPLES::

            sage: P = polytopes.regular_polygon(4).pyramid()                    # optional - sage.rings.number_field
            sage: D = P.hasse_diagram(); D                                      # optional - sage.rings.number_field
            Digraph on 20 vertices
            sage: D.degree_polynomial()                                         # optional - sage.rings.number_field
            x^5 + x^4*y + x*y^4 + y^5 + 4*x^3*y + 8*x^2*y^2 + 4*x*y^3

        Faces of an mutable polyhedron are not hashable. Hence those are not suitable as
        vertices of the hasse diagram. Use the combinatorial polyhedron instead::

            sage: P = polytopes.regular_polygon(4).pyramid()                    # optional - sage.rings.number_field
            sage: parent = P.parent()                                           # optional - sage.rings.number_field
            sage: parent = parent.change_ring(QQ, backend='ppl')                # optional - sage.rings.number_field
            sage: Q = parent._element_constructor_(P, mutable=True)             # optional - sage.rings.number_field
            sage: Q.hasse_diagram()                                             # optional - sage.rings.number_field
            Traceback (most recent call last):
            ...
            TypeError: mutable polyhedra are unhashable
            sage: C = Q.combinatorial_polyhedron()                              # optional - sage.rings.number_field
            sage: D = C.hasse_diagram()                                         # optional - sage.rings.number_field
            sage: set(D.vertices()) == set(range(20))                           # optional - sage.rings.number_field
            True
            sage: def index_to_combinatorial_face(n):
            ....:     return C.face_by_face_lattice_index(n)
            sage: D.relabel(index_to_combinatorial_face, inplace=True)          # optional - sage.rings.number_field
            sage: D.vertices()                                                  # optional - sage.rings.number_field
            [A -1-dimensional face of a 3-dimensional combinatorial polyhedron,
             A 0-dimensional face of a 3-dimensional combinatorial polyhedron,
             A 0-dimensional face of a 3-dimensional combinatorial polyhedron,
             A 0-dimensional face of a 3-dimensional combinatorial polyhedron,
             A 0-dimensional face of a 3-dimensional combinatorial polyhedron,
             A 0-dimensional face of a 3-dimensional combinatorial polyhedron,
             A 1-dimensional face of a 3-dimensional combinatorial polyhedron,
             A 1-dimensional face of a 3-dimensional combinatorial polyhedron,
             A 1-dimensional face of a 3-dimensional combinatorial polyhedron,
             A 1-dimensional face of a 3-dimensional combinatorial polyhedron,
             A 1-dimensional face of a 3-dimensional combinatorial polyhedron,
             A 1-dimensional face of a 3-dimensional combinatorial polyhedron,
             A 1-dimensional face of a 3-dimensional combinatorial polyhedron,
             A 1-dimensional face of a 3-dimensional combinatorial polyhedron,
             A 2-dimensional face of a 3-dimensional combinatorial polyhedron,
             A 2-dimensional face of a 3-dimensional combinatorial polyhedron,
             A 2-dimensional face of a 3-dimensional combinatorial polyhedron,
             A 2-dimensional face of a 3-dimensional combinatorial polyhedron,
             A 2-dimensional face of a 3-dimensional combinatorial polyhedron,
             A 3-dimensional face of a 3-dimensional combinatorial polyhedron]
            sage: D.degree_polynomial()                                         # optional - sage.rings.number_field
            x^5 + x^4*y + x*y^4 + y^5 + 4*x^3*y + 8*x^2*y^2 + 4*x*y^3
        """

        from sage.geometry.polyhedron.face import combinatorial_face_to_polyhedral_face
        C = self.combinatorial_polyhedron()
        D = C.hasse_diagram()

        def index_to_polyhedron_face(n):
            return combinatorial_face_to_polyhedral_face(
                    self, C.face_by_face_lattice_index(n))

        return D.relabel(index_to_polyhedron_face, inplace=False, immutable=True)

    def flag_f_vector(self, *args):
        r"""
        Return the flag f-vector.

        For each `-1 < i_0 < \dots < i_n < d` the flag f-vector
        counts the number of flags `F_0 \subset \dots \subset F_n`
        with `F_j` of dimension `i_j` for each `0 \leq j \leq n`,
        where `d` is the dimension of the polyhedron.

        INPUT:

        - ``args`` -- integers (optional); specify an entry of the
          flag-f-vector; must be an increasing sequence of integers

        OUTPUT:

        - a dictionary, if no arguments were given

        - an Integer, if arguments were given

        EXAMPLES:

        Obtain the entire flag-f-vector::

            sage: P = polytopes.twenty_four_cell()
            sage: P.flag_f_vector()
                {(-1,): 1,
                 (0,): 24,
                 (0, 1): 192,
                 (0, 1, 2): 576,
                 (0, 1, 2, 3): 1152,
                 (0, 1, 3): 576,
                 (0, 2): 288,
                 (0, 2, 3): 576,
                 (0, 3): 144,
                 (1,): 96,
                 (1, 2): 288,
                 (1, 2, 3): 576,
                 (1, 3): 288,
                 (2,): 96,
                 (2, 3): 192,
                 (3,): 24,
                 (4,): 1}

        Specify an entry::

            sage: P.flag_f_vector(0,3)
            144
            sage: P.flag_f_vector(2)
            96

        Leading ``-1`` and trailing entry of dimension are allowed::

            sage: P.flag_f_vector(-1,0,3)
            144
            sage: P.flag_f_vector(-1,0,3,4)
            144

        One can get the number of trivial faces::

            sage: P.flag_f_vector(-1)
            1
            sage: P.flag_f_vector(4)
            1

        Polyhedra with lines, have ``0`` entries accordingly::

            sage: P = (Polyhedron(lines=[[1]]) * polytopes.cross_polytope(3))
            sage: P.flag_f_vector()
            {(-1,): 1,
             (0, 1): 0,
             (0, 1, 2): 0,
             (0, 1, 3): 0,
             (0, 2): 0,
             (0, 2, 3): 0,
             (0, 3): 0,
             (0,): 0,
             (1, 2): 24,
             (1, 2, 3): 48,
             (1, 3): 24,
             (1,): 6,
             (2, 3): 24,
             (2,): 12,
             (3,): 8,
             4: 1}

        If the arguments are not stricly increasing or out of range, a key error is raised::

            sage: P.flag_f_vector(-1,0,3,6)
            Traceback (most recent call last):
            ...
            KeyError: (0, 3, 6)
            sage: P.flag_f_vector(-1,3,0)
            Traceback (most recent call last):
            ...
            KeyError: (3, 0)
        """
        flag = self._flag_f_vector()
        if len(args) == 0:
            return flag
        elif len(args) == 1:
            return flag[(args[0],)]
        else:
            dim = self.dimension()
            if args[0] == -1:
                args = args[1:]
            if args[-1] == dim:
                args = args[:-1]
            return flag[tuple(args)]

    @cached_method(do_pickle=True)
    def _flag_f_vector(self):
        r"""
        Return the flag-f-vector.

        See :meth:`flag_f_vector`.

        TESTS::

            sage: polytopes.hypercube(4)._flag_f_vector()
            {(-1,): 1,
            (0,): 16,
            (0, 1): 64,
            (0, 1, 2): 192,
            (0, 1, 2, 3): 384,
            (0, 1, 3): 192,
            (0, 2): 96,
            (0, 2, 3): 192,
            (0, 3): 64,
            (1,): 32,
            (1, 2): 96,
            (1, 2, 3): 192,
            (1, 3): 96,
            (2,): 24,
            (2, 3): 48,
            (3,): 8,
            (4,): 1}
        """
        return self.combinatorial_polyhedron()._flag_f_vector()

    def vertex_graph(self):
        """
        Return a graph in which the vertices correspond to vertices
        of the polyhedron, and edges to edges.

        ..NOTE::

            The graph of a polyhedron with lines has no vertices,
            as the polyhedron has no vertices (`0`-faces).

            The method :meth:`Polyhedron_base:vertices` returns
            the defining points in this case.

        EXAMPLES::

            sage: g3 = polytopes.hypercube(3).vertex_graph(); g3
            Graph on 8 vertices
            sage: g3.automorphism_group().cardinality()
            48
            sage: s4 = polytopes.simplex(4).vertex_graph(); s4
            Graph on 5 vertices
            sage: s4.is_eulerian()
            True

        The graph of an unbounded polyhedron
        is the graph of the bounded complex::

            sage: open_triangle = Polyhedron(vertices=[[1,0], [0,1]],
            ....:                            rays    =[[1,1]])
            sage: open_triangle.vertex_graph()
            Graph on 2 vertices

        The graph of a polyhedron with lines has no vertices::

            sage: line = Polyhedron(lines=[[0,1]])
            sage: line.vertex_graph()
            Graph on 0 vertices

        TESTS:

        Check for a line segment (:trac:`30545`)::

            sage: polytopes.simplex(1).graph().edges()
            [(A vertex at (0, 1), A vertex at (1, 0), None)]
        """
        return self.combinatorial_polyhedron().vertex_graph()

    graph = vertex_graph

    def vertex_digraph(self, f, increasing=True):
        r"""
        Return the directed graph of the polyhedron according to a linear form.

        The underlying undirected graph is the graph of vertices and edges.

        INPUT:

        - ``f`` -- a linear form. The linear form can be provided as:

            - a vector space morphism with one-dimensional codomain, (see
              :meth:`sage.modules.vector_space_morphism.linear_transformation`
              and
              :class:`sage.modules.vector_space_morphism.VectorSpaceMorphism`)
            - a vector ; in this case the linear form is obtained by duality
              using the dot product: ``f(v) = v.dot_product(f)``.

        - ``increasing`` -- boolean (default ``True``) whether to orient
          edges in the increasing or decreasing direction.

        By default, an edge is oriented from `v` to `w` if
        `f(v) \leq f(w)`.

        If `f(v)=f(w)`, then two opposite edges are created.

        EXAMPLES::

            sage: penta = Polyhedron([[0,0],[1,0],[0,1],[1,2],[3,2]])
            sage: G = penta.vertex_digraph(vector([1,1])); G          # optional - sage.graphs
            Digraph on 5 vertices
            sage: G.sinks()                                           # optional - sage.graphs
            [A vertex at (3, 2)]

            sage: A = matrix(ZZ, [[1], [-1]])
            sage: f = linear_transformation(A)
            sage: G = penta.vertex_digraph(f); G                      # optional - sage.graphs
            Digraph on 5 vertices
            sage: G.is_directed_acyclic()                             # optional - sage.graphs
            False

        .. SEEALSO::

            :meth:`vertex_graph`
        """
        from sage.modules.vector_space_morphism import VectorSpaceMorphism
        if isinstance(f, VectorSpaceMorphism):
            if f.codomain().dimension() == 1:
                orientation_check = lambda v: f(v) >= 0
            else:
                raise TypeError('the linear map f must have '
                                'one-dimensional codomain')
        else:
            try:
                if f.is_vector():
                    orientation_check = lambda v: v.dot_product(f) >= 0
                else:
                    raise TypeError('f must be a linear map or a vector')
            except AttributeError:
                raise TypeError('f must be a linear map or a vector')
        if not increasing:
            f = -f
        from sage.graphs.digraph import DiGraph
        dg = DiGraph()
        for j in range(self.n_vertices()):
            vj = self.Vrepresentation(j)
            for vi in vj.neighbors():
                if orientation_check(vj.vector() - vi.vector()):
                    dg.add_edge(vi, vj)
        return dg

=======
>>>>>>> 995ad009
    def polar(self, in_affine_span=False):
        """
        Return the polar (dual) polytope.

        The original vertices are translated so that their barycenter
        is at the origin, and then the vertices are used as the
        coefficients in the polar inequalities.

        The polytope must be full-dimensional, unless ``in_affine_span`` is ``True``.
        If ``in_affine_span`` is ``True``, then the operation will be performed in the
        linear/affine span of the polyhedron (after translation).

        EXAMPLES::

            sage: p = Polyhedron(vertices = [[0,0,1],[0,1,0],[1,0,0],[0,0,0],[1,1,1]], base_ring=QQ)
            sage: p
            A 3-dimensional polyhedron in QQ^3 defined as the convex hull of 5 vertices
            sage: p.polar()
            A 3-dimensional polyhedron in QQ^3 defined as the convex hull of 6 vertices

            sage: cube = polytopes.hypercube(3)
            sage: octahedron = polytopes.cross_polytope(3)
            sage: cube_dual = cube.polar()
            sage: octahedron == cube_dual
            True

        ``in_affine_span`` somewhat ignores equations, performing the polar in the
        spanned subspace (after translating barycenter to origin)::

            sage: P = polytopes.simplex(3, base_ring=QQ)
            sage: P.polar(in_affine_span=True)
            A 3-dimensional polyhedron in QQ^4 defined as the convex hull of 4 vertices

        Embedding the polytope in a higher dimension, commutes with polar in this case::

            sage: point = Polyhedron([[0]])
            sage: P = polytopes.cube().change_ring(QQ)
            sage: (P*point).polar(in_affine_span=True) == P.polar()*point
            True

        TESTS::

            Check that :trac:`25081` is fixed::

            sage: C = polytopes.hypercube(4,backend='cdd')
            sage: C.polar().backend()
            'cdd'

        Check that :trac:`28850` is fixed::

            sage: P = polytopes.simplex(3, base_ring=QQ)
            sage: P.polar()
            Traceback (most recent call last):
            ...
            ValueError: not full-dimensional; try with 'in_affine_span=True'

        Check that the double description is set up correctly::

            sage: P = Polyhedron([[1,0],[0,1],[-1,-1]], backend='field')
            sage: Q = P.change_ring(QQ, backend='ppl')
            sage: P.polar() == Q.polar()
            True

            sage: P = polytopes.simplex(4, backend='field')
            sage: Q = P.change_ring(QQ, backend='ppl')
            sage: P.polar(in_affine_span=True) == Q.polar(in_affine_span=True)
            True

        Check that it works, even when the equations are not orthogonal to each other::

            sage: P = polytopes.cube()*Polyhedron([[0,0,0]])
            sage: P = P.change_ring(QQ)

            sage: from sage.geometry.polyhedron.backend_field import Polyhedron_field
            sage: from sage.geometry.polyhedron.parent import Polyhedra_field
            sage: parent = Polyhedra_field(QQ, 6, 'field')
            sage: equations = [[0, 0, 0, 0, 1, 1, 1], [0, 0, 0, 0, -1, 1, -1], [0, 0, 0, 0, 1, -1, -1]]
            sage: Q = Polyhedron_field(parent, [P.vertices(), [], []], [P.inequalities(), equations],
            ....:                      Vrep_minimal=True, Hrep_minimal=True)
            sage: Q == P
            True
            sage: Q.polar(in_affine_span=True) == P.polar(in_affine_span=True)
            True
        """
        if not self.is_compact():
            raise ValueError("not a polytope")
        if not in_affine_span and not self.dim() == self.ambient_dim():
            raise ValueError("not full-dimensional; try with 'in_affine_span=True'")

        t_Vrep, t_Hrep, parent = self._translation_double_description(-self.center())
        t_verts = t_Vrep[0]
        t_ieqs = t_Hrep[0]
        t_eqns = t_Hrep[1]

        new_ieqs = ((1,) + tuple(-v) for v in t_verts)
        if self.n_vertices() == 1:
            new_verts = self.vertices()
        elif not self.n_equations():
            new_verts = ((-h/h[0])[1:] for h in t_ieqs)
        else:
            # Transform the equations such that the normals are pairwise orthogonal.
            t_eqns = list(t_eqns)
            for i, h in enumerate(t_eqns):
                for h1 in t_eqns[:i]:
                    a = h[1:]*h1[1:]
                    if a:
                        b = h1[1:]*h1[1:]
                        t_eqns[i] = b*h - a*h1

            def move_vertex_to_subspace(vertex):
                for h in t_eqns:
                    offset = vertex*h[1:]+h[0]
                    vertex = vertex-h[1:]*offset/(h[1:]*h[1:])
                return vertex

            new_verts = (move_vertex_to_subspace((-h/h[0])[1:]) for h in t_ieqs)

        pref_rep = 'Hrep' if self.n_vertices() <= self.n_inequalities() else 'Vrep'

        return parent.element_class(parent, [new_verts, [], []],
                                    [new_ieqs, t_eqns],
                                    Vrep_minimal=True, Hrep_minimal=True, pref_rep=pref_rep)

    def pyramid(self):
        """
        Return a polyhedron that is a pyramid over the original.

        EXAMPLES::

            sage: square = polytopes.hypercube(2);  square
            A 2-dimensional polyhedron in ZZ^2 defined as the convex hull of 4 vertices
            sage: egyptian_pyramid = square.pyramid();  egyptian_pyramid
            A 3-dimensional polyhedron in QQ^3 defined as the convex hull of 5 vertices
            sage: egyptian_pyramid.n_vertices()
            5
            sage: for v in egyptian_pyramid.vertex_generator(): print(v)
            A vertex at (0, -1, -1)
            A vertex at (0, -1, 1)
            A vertex at (0, 1, -1)
            A vertex at (0, 1, 1)
            A vertex at (1, 0, 0)

        TESTS::

            sage: polytopes.simplex(backend='cdd').pyramid().backend()
            'cdd'
        """
        assert self.is_compact(), "Not a polytope."
        c = self.center()

        from itertools import chain
        new_verts = chain(([0] + x for x in self.Vrep_generator()),
                          [[1] + list(c)])
        new_ieqs = chain(([i.b()] + [-c*i.A() - i.b()] + list(i.A()) for i in self.inequalities()),
                         [[0, 1] + [0]*self.ambient_dim()])
        new_eqns = ([e.b()] + [0] + list(e.A()) for e in self.equations())

        pref_rep = 'Hrep' if self.n_vertices() > self.n_inequalities() else 'Vrep'
        parent = self.parent().base_extend(self.center().parent(), ambient_dim=self.ambient_dim()+1)

        if self.n_vertices() == 1:
            # Fix the polyhedron with one vertex.
            return parent.element_class(parent, [new_verts, [], []], None)

        return parent.element_class(parent, [new_verts, [], []],
                                    [new_ieqs, new_eqns],
                                    Vrep_minimal=True, Hrep_minimal=True, pref_rep=pref_rep)

    def _test_pyramid(self, tester=None, **options):
        """
        Run tests on the methods related to pyramids.

        TESTS:

            sage: polytopes.regular_polygon(4)._test_pyramid()                  # optional - sage.rings.number_field
        """
        if tester is None:
            tester = self._tester(**options)

        def check_pyramid_certificate(P, cert):
            others = set(v for v in P.vertices() if not v == cert)
            if len(others):
                tester.assertTrue(any(set(f.ambient_Vrepresentation()) == others for f in P.facets()))

        if self.is_compact():
            b, cert = self.is_pyramid(certificate=True)
            if b:
                check_pyramid_certificate(self, cert)

            if 1 < self.n_vertices() < 50 and self.n_facets() < 50:
                pyr = self.pyramid()
                b, cert = pyr.is_pyramid(certificate=True)
                tester.assertTrue(b)
                check_pyramid_certificate(pyr, cert)
        else:
            with tester.assertRaises(AssertionError):
                pyr = self.pyramid()

        if self.is_compact() and 1 < self.n_vertices() < 50 and self.n_facets() < 50:
            # Check the pyramid of the polar.
            self_fraction_field = self.base_extend(QQ)

            polar = self_fraction_field.polar(in_affine_span=True)
            pyr_polar = polar.pyramid()
            b, cert = pyr_polar.is_pyramid(certificate=True)
            tester.assertTrue(b)
            check_pyramid_certificate(pyr_polar, cert)

            pyr = self_fraction_field.pyramid()
            polar_pyr = pyr.polar(in_affine_span=True)
            b, cert = polar_pyr.is_pyramid(certificate=True)
            tester.assertTrue(b)
            check_pyramid_certificate(polar_pyr, cert)

            try:
                import sage.graphs.graph
            except ImportError:
                pass
            else:
                tester.assertTrue(pyr_polar.is_combinatorially_isomorphic(pyr_polar))

            # Basic properties of the pyramid.

            # Check that the prism preserves the backend.
            tester.assertEqual(pyr.backend(), self.backend())

            tester.assertEqual(1 + self.n_vertices(), pyr.n_vertices())
            tester.assertEqual(self.n_equations(), pyr.n_equations())
            tester.assertEqual(1 + self.n_inequalities(), pyr.n_inequalities())

            if self.n_vertices() < 15 and self.n_facets() < 15:
                pyr._test_basic_properties()

    def bipyramid(self):
        """
        Return a polyhedron that is a bipyramid over the original.

        EXAMPLES::

            sage: octahedron = polytopes.cross_polytope(3)
            sage: cross_poly_4d = octahedron.bipyramid()
            sage: cross_poly_4d.n_vertices()
            8
            sage: q = [list(v) for v in cross_poly_4d.vertex_generator()]
            sage: q
            [[-1, 0, 0, 0],
             [0, -1, 0, 0],
             [0, 0, -1, 0],
             [0, 0, 0, -1],
             [0, 0, 0, 1],
             [0, 0, 1, 0],
             [0, 1, 0, 0],
             [1, 0, 0, 0]]

        Now check that bipyramids of cross-polytopes are cross-polytopes::

            sage: q2 = [list(v) for v in polytopes.cross_polytope(4).vertex_generator()]
            sage: [v in q2 for v in q]
            [True, True, True, True, True, True, True, True]

        TESTS::

            sage: polytopes.simplex(backend='cdd').bipyramid().backend()
            'cdd'
        """
        c = self.center()
        from itertools import chain
        new_verts = chain(([0] + list(x) for x in self.vertex_generator()),
                          [[1] + list(c), [-1] + list(c)])
        new_rays =  ([0] + r for r in self.rays())
        new_lines = ([0] + l for l in self.lines())
        new_ieqs = chain(([i.b()] + [ c*i.A() + i.b()] + list(i.A()) for i in self.inequalities()),
                         ([i.b()] + [-c*i.A() - i.b()] + list(i.A()) for i in self.inequalities()))
        new_eqns = ([e.b()] + [0] + list(e.A()) for e in self.equations())

        pref_rep = 'Hrep' if 2 + (self.n_vertices() + self.n_rays()) >= 2*self.n_inequalities() else 'Vrep'
        parent = self.parent().base_extend(self.center().parent(), ambient_dim=self.ambient_dim()+1)

        if c not in self.relative_interior():
            # Fix polyhedra with non-proper center.
            return parent.element_class(parent, [new_verts, new_rays, new_lines], None)

        return parent.element_class(parent, [new_verts, new_rays, new_lines],
                                    [new_ieqs, new_eqns],
                                    Vrep_minimal=True, Hrep_minimal=True, pref_rep=pref_rep)

    def _test_bipyramid(self, tester=None, **options):
        """
        Run tests on the method :meth:`.bipyramid`.

        TESTS::

            sage: polytopes.cross_polytope(3)._test_bipyramid()
        """
        if tester is None:
            tester = self._tester(**options)

        if (self.n_vertices() + self.n_rays() >= 40
                or self.n_facets() >= 40
                or self.n_vertices() <= 1):
            return

        bipyramid = self.bipyramid()

        # Check that the double description is set up correctly.
        if self.base_ring().is_exact() and self.n_vertices() + self.n_rays() < 15 and self.n_facets() < 15:
            bipyramid._test_basic_properties(tester)

        # Check that the bipyramid preserves the backend.
        tester.assertEqual(bipyramid.backend(), self.backend())

        if self.center() not in self.relative_interior():
            # In this case (unbounded) the bipyramid behaves a bit different.
            return

        tester.assertEqual(2 + self.n_vertices(), bipyramid.n_vertices())
        tester.assertEqual(self.n_rays(), bipyramid.n_rays())
        tester.assertEqual(self.n_lines(), bipyramid.n_lines())
        tester.assertEqual(self.n_equations(), bipyramid.n_equations())
        tester.assertEqual(2*self.n_inequalities(), bipyramid.n_inequalities())

        if not self.is_compact():
            # ``is_bipyramid`` is only implemented for compact polyhedra.
            return

        b, cert = bipyramid.is_bipyramid(certificate=True)
        tester.assertTrue(b)

        if not self.is_bipyramid() and self.base_ring().is_exact():
            # In this case the certificate is unique.

            R = self.base_ring()
            a = (R(1),) + tuple(self.center())
            b = (R(-1),) + tuple(self.center())
            c, d = [tuple(v) for v in cert]
            tester.assertEqual(sorted([a, b]), sorted([c, d]))

    def prism(self):
        """
        Return a prism of the original polyhedron.

        EXAMPLES::

            sage: square = polytopes.hypercube(2)
            sage: cube = square.prism()
            sage: cube
            A 3-dimensional polyhedron in ZZ^3 defined as the convex hull of 8 vertices
            sage: hypercube = cube.prism()
            sage: hypercube.n_vertices()
            16

        TESTS::

            sage: polytopes.simplex(backend='cdd').prism().backend()
            'cdd'
        """
        from itertools import chain
        new_verts = chain(([0] + v for v in self.vertices()),
                          ([1] + v for v in self.vertices()))
        new_rays =  ([0] + r for r in self.rays())
        new_lines = ([0] + l for l in self.lines())
        new_eqns = ([e.b()] + [0] + list(e[1:]) for e in self.equations())
        new_ieqs = chain(([i.b()] + [0] + list(i[1:]) for i in self.inequalities()),
                         [[0, 1] + [0]*self.ambient_dim(), [1, -1] + [0]*self.ambient_dim()])

        pref_rep = 'Hrep' if 2*(self.n_vertices() + self.n_rays()) >= self.n_inequalities() + 2 else 'Vrep'
        parent = self.parent().change_ring(self.base_ring(), ambient_dim=self.ambient_dim()+1)

        if not self.vertices():
            # Fix the empty polyhedron.
            return parent.element_class(parent, [[], [], []], None)

        return parent.element_class(parent, [new_verts, new_rays, new_lines],
                                    [new_ieqs, new_eqns],
                                    Vrep_minimal=True, Hrep_minimal=True, pref_rep=pref_rep)

    def _test_prism(self, tester=None, **options):
        """
        Run tests on the method :meth:`.prism`.

        TESTS::

            sage: polytopes.cross_polytope(3)._test_prism()
        """
        if tester is None:
            tester = self._tester(**options)

        if self.n_vertices() + self.n_rays() < 40 and self.n_facets() < 40:
            prism = self.prism()

            # Check that the double description is set up correctly.
            if self.base_ring().is_exact() and self.n_vertices() + self.n_rays() < 15 and self.n_facets() < 15:
                prism._test_basic_properties(tester)

            # Check that the prism preserves the backend.
            tester.assertEqual(prism.backend(), self.backend())

            tester.assertEqual(2*self.n_vertices(), prism.n_vertices())
            tester.assertEqual(self.n_rays(), prism.n_rays())
            tester.assertEqual(self.n_lines(), prism.n_lines())
            tester.assertEqual(self.n_equations(), prism.n_equations())
            if self.is_empty():
                return

            tester.assertEqual(2 + self.n_inequalities(), prism.n_inequalities())

            if not self.is_compact():
                # ``is_prism`` only implemented for compact polyhedra.
                return

            b, cert = prism.is_prism(certificate=True)
            tester.assertTrue(b)

            if not self.is_prism() and self.base_ring().is_exact():
                # In this case the certificate is unique.

                R = self.base_ring()
                cert_set = set(frozenset(tuple(v) for v in f) for f in cert)
                expected_cert = set(frozenset((i,) + tuple(v)
                                              for v in self.vertices())
                                    for i in (R(0), R(1)))
                tester.assertEqual(cert_set, expected_cert)

    def one_point_suspension(self, vertex):
        """
        Return the one-point suspension of ``self`` by splitting the vertex
        ``vertex``.

        The resulting polyhedron has one more vertex and its dimension
        increases by one.

        INPUT:

        - ``vertex`` -- a Vertex of ``self``

        EXAMPLES::

            sage: cube = polytopes.cube()
            sage: v = cube.vertices()[0]
            sage: ops_cube = cube.one_point_suspension(v)
            sage: ops_cube.f_vector()
            (1, 9, 24, 24, 9, 1)

            sage: pentagon  = polytopes.regular_polygon(5)                      # optional - sage.rings.number_field
            sage: v = pentagon.vertices()[0]                                    # optional - sage.rings.number_field
            sage: ops_pentagon = pentagon.one_point_suspension(v)               # optional - sage.rings.number_field
            sage: ops_pentagon.f_vector()                                       # optional - sage.rings.number_field
            (1, 6, 12, 8, 1)

        It works with a polyhedral face as well::

            sage: vv = cube.faces(0)[1]
            sage: ops_cube2 = cube.one_point_suspension(vv)
            sage: ops_cube == ops_cube2
            True

        .. SEEALSO::

            :meth:`face_split`

        TESTS::

            sage: e = cube.faces(1)[0]
            sage: cube.one_point_suspension(e)
            Traceback (most recent call last):
            ...
            TypeError: the vertex A 1-dimensional face of a Polyhedron in ZZ^3 defined as the convex hull of 2 vertices should be a Vertex or PolyhedronFace of dimension 0
        """
        from sage.geometry.polyhedron.representation import Vertex
        from sage.geometry.polyhedron.face import PolyhedronFace
        if isinstance(vertex, Vertex):
            return self.face_split(vertex)
        elif isinstance(vertex, PolyhedronFace) and vertex.dim() == 0:
            return self.face_split(vertex)
        else:
            raise TypeError("the vertex {} should be a Vertex or PolyhedronFace of dimension 0".format(vertex))

    def face_split(self, face):
        """
        Return the face splitting of the face ``face``.

        Splitting a face correspond to the bipyramid (see :meth:`bipyramid`)
        of ``self`` where the two new vertices are placed above and below
        the center of ``face`` instead of the center of the whole polyhedron.
        The two new vertices are placed in the new dimension at height `-1` and
        `1`.

        INPUT:

        - ``face`` -- a PolyhedronFace or a Vertex

        EXAMPLES::

            sage: pentagon  = polytopes.regular_polygon(5)                      # optional - sage.rings.number_field
            sage: f = pentagon.faces(1)[0]                                      # optional - sage.rings.number_field
            sage: fsplit_pentagon = pentagon.face_split(f)                      # optional - sage.rings.number_field
            sage: fsplit_pentagon.f_vector()                                    # optional - sage.rings.number_field
            (1, 7, 14, 9, 1)

        TESTS:

        Check that :trac:`28668` is fixed::

            sage: P = polytopes.octahedron()
            sage: P.face_split(P.faces(2)[0])
            A 4-dimensional polyhedron in QQ^4 defined as the convex hull of 8 vertices

        .. SEEALSO::

            :meth:`one_point_suspension`
        """
        from sage.geometry.polyhedron.representation import Vertex
        from sage.geometry.polyhedron.face import PolyhedronFace
        if isinstance(face, Vertex):
            new_vertices = [list(x) + [0] for x in self.vertex_generator()] + \
                           [list(face) + [x] for x in [-1, 1]]  # Splitting the vertex
        elif isinstance(face, PolyhedronFace):
            new_vertices = [list(x) + [0] for x in self.vertex_generator()] + \
                           [list(face.as_polyhedron().center()) + [x] for x in [-1, 1]]  # Splitting the face
        else:
            raise TypeError("the face {} should be a Vertex or PolyhedronFace".format(face))

        new_rays = []
        new_rays.extend( [ r + [0] for r in self.ray_generator() ] )

        new_lines = []
        new_lines.extend( [ l + [0] for l in self.line_generator() ] )

        parent = self.parent().change_ring(self.base_ring().fraction_field(), ambient_dim=self.ambient_dim()+1)
        return parent.element_class(parent, [new_vertices, new_rays, new_lines], None)

    def projection(self, projection=None):
        """
        Return a projection object.

        INPUT:

        - ``proj`` -- a projection function

        OUTPUT:

        The identity projection. This is useful for plotting
        polyhedra.

        .. SEEALSO::

            :meth:`~sage.geometry.polyhedron.base.Polyhedron_base.schlegel_projection` for a more interesting projection.

        EXAMPLES::

            sage: p = polytopes.hypercube(3)
            sage: proj = p.projection()
            sage: proj
            The projection of a polyhedron into 3 dimensions
        """
        from .plot import Projection
        if projection is not None:
            self.projection = Projection(self, projection)
        else:
            self.projection = Projection(self)
        return self.projection

    def render_solid(self, **kwds):
        """
        Return a solid rendering of a 2- or 3-d polytope.

        EXAMPLES::

            sage: p = polytopes.hypercube(3)
            sage: p_solid = p.render_solid(opacity = .7)
            sage: type(p_solid)
            <class 'sage.plot.plot3d.index_face_set.IndexFaceSet'>
        """
        proj = self.projection()
        if self.ambient_dim() == 3:
            return proj.render_solid_3d(**kwds)
        if self.ambient_dim() == 2:
            return proj.render_fill_2d(**kwds)
        raise ValueError("render_solid is only defined for 2 and 3 dimensional polyhedra")

    def render_wireframe(self, **kwds):
        """
        For polytopes in 2 or 3 dimensions, return the edges
        as a list of lines.

        EXAMPLES::

            sage: p = Polyhedron([[1,2,],[1,1],[0,0]])
            sage: p_wireframe = p.render_wireframe()
            sage: p_wireframe._objects
            [Line defined by 2 points, Line defined by 2 points, Line defined by 2 points]
        """
        proj = self.projection()
        if self.ambient_dim() == 3:
            return proj.render_wireframe_3d(**kwds)
        if self.ambient_dim() == 2:
            return proj.render_outline_2d(**kwds)
        raise ValueError("render_wireframe is only defined for 2 and 3 dimensional polyhedra")

    def schlegel_projection(self, facet=None, position=None):
        """
        Return the Schlegel projection.

        * The facet is orthonormally transformed into its affine hull.

        * The position specifies a point coming out of the barycenter of the
          facet from which the other vertices will be projected into the facet.

        INPUT:

        - ``facet`` -- a PolyhedronFace. The facet into which the Schlegel
          diagram is created. The default is the first facet.

        - ``position`` -- a positive number. Determines a relative distance
          from the barycenter of ``facet``. A value close to 0 will place the
          projection point close to the facet and a large value further away.
          Default is `1`. If the given value is too large, an error is returned.

        OUTPUT:

        A :class:`~sage.geometry.polyhedron.plot.Projection` object.

        EXAMPLES::

            sage: p = polytopes.hypercube(3)
            sage: sch_proj = p.schlegel_projection()
            sage: schlegel_edge_indices = sch_proj.lines
            sage: schlegel_edges = [sch_proj.coordinates_of(x) for x in schlegel_edge_indices]
            sage: len([x for x in schlegel_edges if x[0][0] > 0])
            8

        The Schlegel projection preserves the convexity of facets, see :trac:`30015`::

            sage: fcube = polytopes.hypercube(4)
            sage: tfcube = fcube.face_truncation(fcube.faces(0)[0])
            sage: tfcube.facets()[-1]
            A 3-dimensional face of a Polyhedron in QQ^4 defined as the convex hull of 8 vertices
            sage: sp = tfcube.schlegel_projection(tfcube.facets()[-1])
            sage: sp.plot()  # optional - sage.plot
            Graphics3d Object

        The same truncated cube but see inside the tetrahedral facet::

            sage: tfcube.facets()[4]
            A 3-dimensional face of a Polyhedron in QQ^4 defined as the convex hull of 4 vertices
            sage: sp = tfcube.schlegel_projection(tfcube.facets()[4])
            sage: sp.plot()  # optional - sage.plot
            Graphics3d Object

        A different values of ``position`` changes the projection::

            sage: sp = tfcube.schlegel_projection(tfcube.facets()[4],1/2)
            sage: sp.plot()  # optional - sage.plot
            Graphics3d Object
            sage: sp = tfcube.schlegel_projection(tfcube.facets()[4],4)
            sage: sp.plot()  # optional - sage.plot
            Graphics3d Object

        A value which is too large give a projection point that sees more than
        one facet resulting in a error::

            sage: sp = tfcube.schlegel_projection(tfcube.facets()[4],5)
            Traceback (most recent call last):
            ...
            ValueError: the chosen position is too large
        """
        proj = self.projection()
        return proj.schlegel(facet, position)

    def _volume_lrs(self, verbose=False):
        """
        Computes the volume of a polytope using lrs.

        OUTPUT:

        The volume, cast to RDF (although lrs seems to output a
        rational value this must be an approximation in some cases).

        EXAMPLES::

            sage: polytopes.hypercube(3)._volume_lrs() # optional - lrslib
            8.0
            sage: (polytopes.hypercube(3)*2)._volume_lrs() # optional - lrslib
            64.0
            sage: polytopes.twenty_four_cell()._volume_lrs() # optional - lrslib
            2.0

        REFERENCES:

        - David Avis's lrs program.
        """
        from sage.features.lrs import Lrs
        Lrs().require()

        from sage.misc.temporary_file import tmp_filename
        from subprocess import Popen, PIPE

        in_str = self.cdd_Vrepresentation()
        in_str += 'volume'
        in_filename = tmp_filename()
        in_file = open(in_filename, 'w')
        in_file.write(in_str)
        in_file.close()
        if verbose:
            print(in_str)

        lrs_procs = Popen(['lrs', in_filename],
                          stdin=PIPE, stdout=PIPE, stderr=PIPE)
        ans, err = lrs_procs.communicate()
        ans = bytes_to_str(ans)
        err = bytes_to_str(err)
        if verbose:
            print(ans)
        # FIXME: check err

        for a_line in ans.splitlines():
            if 'Volume=' in a_line:
                volume = a_line.split('Volume=')[1]
                volume = RDF(QQ(volume))
                return volume

        raise ValueError("lrs did not return a volume")

    def _volume_latte(self, verbose=False, algorithm='triangulate', **kwargs):
        """
        Computes the volume of a polytope using LattE integrale.

        INPUT:

        - ``arg`` -- a cdd or LattE description string

        - ``algorithm`` -- (default: 'triangulate') the integration method. Use 'triangulate' for
          polytope triangulation or 'cone-decompose' for tangent cone decomposition method.

        - ``raw_output`` -- if ``True`` then return directly the output string from LattE.

        - ``verbose`` -- if ``True`` then return directly verbose output from LattE.

        - For all other options, consult the LattE manual.

        OUTPUT:

        A rational value, or a string if ``raw_output`` if set to ``True``.

        .. NOTE::

            This function depends on LattE (i.e., the ``latte_int`` optional
            package). See the LattE documentation for further details.

        EXAMPLES::

            sage: polytopes.hypercube(3)._volume_latte() # optional - latte_int
            8
            sage: (polytopes.hypercube(3)*2)._volume_latte() # optional - latte_int
            64
            sage: polytopes.twenty_four_cell()._volume_latte() # optional - latte_int
            2
            sage: polytopes.cuboctahedron()._volume_latte() # optional - latte_int
            20/3

        TESTS:

        Testing triangulate algorithm::

            sage: polytopes.cuboctahedron()._volume_latte(algorithm='triangulate') # optional - latte_int
            20/3

        Testing cone decomposition algorithm::

            sage: polytopes.cuboctahedron()._volume_latte(algorithm='cone-decompose') # optional - latte_int
            20/3

        Testing raw output::

            sage: polytopes.cuboctahedron()._volume_latte(raw_output=True) # optional - latte_int
            '20/3'

        Testing inexact rings::

            sage: P = Polyhedron(vertices=[[0,0],[1,0],[0,1]],base_ring=RDF)
            sage: P.volume(engine='latte')
            Traceback (most recent call last):
            ...
            ValueError: LattE integrale cannot be applied over inexact rings
        """
        from sage.interfaces.latte import integrate
        if self.base_ring() == RDF:
            raise ValueError("LattE integrale cannot be applied over inexact rings")
        else:
            return integrate(self.cdd_Hrepresentation(), algorithm=algorithm, cdd=True, verbose=verbose, **kwargs)

    def _volume_normaliz(self, measure='induced'):
        r"""
        Computes the volume of a polytope using normaliz.

        INPUT:

        - ``measure`` -- (default: 'induced') the measure to take. 'induced'
          correspond to ``EuclideanVolume`` in normaliz and 'induced_lattice'
          correspond to ``Volume`` in normaliz

        OUTPUT:

        A float value (when ``measure`` is 'induced') or a rational number
        (when ``measure`` is 'induced_lattice')

        .. NOTE::

            This function depends on Normaliz (i.e., the ``pynormaliz`` optional
            package). See the Normaliz documentation for further details.

        TESTS::

            sage: P = Polyhedron(vertices=[[0,0],[1,0],[0,1],[1,1]])
            sage: P._volume_normaliz()
            Traceback (most recent call last):
            ...
            TypeError: the backend should be normaliz
        """
        raise TypeError("the backend should be normaliz")

    @cached_method(do_pickle=True)
    def volume(self, measure='ambient', engine='auto', **kwds):
        """
        Return the volume of the polytope.

        INPUT:

        - ``measure`` -- string. The measure to use. Allowed values are:

          * ``ambient`` (default): Lebesgue measure of ambient space (volume)
          * ``induced``: Lebesgue measure of the affine hull (relative volume)
          * ``induced_rational``: Scaling of the Lebesgue measure for rational
            polytopes, such that the unit hypercube has volume 1
          * ``induced_lattice``: Scaling of the Lebesgue measure, such that the
            volume of the hypercube is factorial(n)

        - ``engine`` -- string. The backend to use. Allowed values are:

          * ``'auto'`` (default): choose engine according to measure
          * ``'internal'``: see :meth:`triangulate`
          * ``'TOPCOM'``: see :meth:`triangulate`
          * ``'lrs'``: use David Avis's lrs program (optional)
          * ``'latte'``: use LattE integrale program (optional)
          * ``'normaliz'``: use Normaliz program (optional)

        - ``**kwds`` -- keyword arguments that are passed to the
          triangulation engine

        OUTPUT:

        The volume of the polytope

        EXAMPLES::

            sage: polytopes.hypercube(3).volume()
            8
            sage: (polytopes.hypercube(3)*2).volume()
            64
            sage: polytopes.twenty_four_cell().volume()
            2

        Volume of the same polytopes, using the optional package lrslib
        (which requires a rational polytope).  For mysterious historical
        reasons, Sage casts lrs's exact answer to a float::

            sage: I3 = polytopes.hypercube(3)
            sage: I3.volume(engine='lrs') # optional - lrslib
            8.0
            sage: C24 = polytopes.twenty_four_cell()
            sage: C24.volume(engine='lrs') # optional - lrslib
            2.0

        If the base ring is exact, the answer is exact::

            sage: P5 = polytopes.regular_polygon(5)                             # optional - sage.rings.number_field
            sage: P5.volume()                                                   # optional - sage.rings.number_field
            2.377641290737884?

            sage: polytopes.icosahedron().volume()                              # optional - sage.rings.number_field
            5/12*sqrt5 + 5/4
            sage: numerical_approx(_) # abs tol 1e9                             # optional - sage.rings.number_field
            2.18169499062491

        When considering lower-dimensional polytopes, we can ask for the
        ambient (full-dimensional), the induced measure (of the affine
        hull) or, in the case of lattice polytopes, for the induced rational measure.
        This is controlled by the parameter `measure`. Different engines
        may have different ideas on the definition of volume of a
        lower-dimensional object::

            sage: P = Polyhedron([[0, 0], [1, 1]])
            sage: P.volume()
            0
            sage: P.volume(measure='induced')
            1.414213562373095?
            sage: P.volume(measure='induced_rational') # optional -- latte_int
            1

            sage: S = polytopes.regular_polygon(6); S                           # optional - sage.rings.number_field
            A 2-dimensional polyhedron in AA^2 defined as the convex hull of 6 vertices
            sage: edge = S.faces(1)[4].as_polyhedron()                          # optional - sage.rings.number_field
            sage: edge.vertices()                                               # optional - sage.rings.number_field
            (A vertex at (0.866025403784439?, 1/2), A vertex at (0, 1))
            sage: edge.volume()                                                 # optional - sage.rings.number_field
            0
            sage: edge.volume(measure='induced')                                # optional - sage.rings.number_field
            1

            sage: P = Polyhedron(backend='normaliz',vertices=[[1,0,0],[0,0,1],[-1,1,1],[-1,2,0]]) # optional - pynormaliz
            sage: P.volume()  # optional - pynormaliz
            0
            sage: P.volume(measure='induced')  # optional - pynormaliz          # optional - sage.rings.number_field
            2.598076211353316?
            sage: P.volume(measure='induced',engine='normaliz')  # optional - pynormaliz
            2.598076211353316
            sage: P.volume(measure='induced_rational')  # optional - pynormaliz, latte_int
            3/2
            sage: P.volume(measure='induced_rational',engine='normaliz')  # optional - pynormaliz
            3/2
            sage: P.volume(measure='induced_lattice')  # optional - pynormaliz
            3

        The same polytope without normaliz backend::

            sage: P = Polyhedron(vertices=[[1,0,0],[0,0,1],[-1,1,1],[-1,2,0]])
            sage: P.volume(measure='induced_lattice',engine='latte')  # optional - latte_int
            3

            sage: Dexact = polytopes.dodecahedron()                             # optional - sage.rings.number_field
            sage: v = Dexact.faces(2)[0].as_polyhedron().volume(measure='induced', engine='internal'); v   # optional - sage.rings.number_field
            1.53406271079097?
            sage: v = Dexact.faces(2)[4].as_polyhedron().volume(measure='induced', engine='internal'); v   # optional - sage.rings.number_field
            1.53406271079097?
            sage: RDF(v)    # abs tol 1e-9                                      # optional - sage.rings.number_field
            1.53406271079044

            sage: Dinexact = polytopes.dodecahedron(exact=False)
            sage: w = Dinexact.faces(2)[2].as_polyhedron().volume(measure='induced', engine='internal'); RDF(w) # abs tol 1e-9
            1.5340627082974878

            sage: [polytopes.simplex(d).volume(measure='induced') for d in range(1,5)] == [sqrt(d+1)/factorial(d) for d in range(1,5)]
            True

            sage: I = Polyhedron([[-3, 0], [0, 9]])
            sage: I.volume(measure='induced')                                   # optional - sage.rings.number_field
            9.48683298050514?
            sage: I.volume(measure='induced_rational') # optional -- latte_int
            3

            sage: T = Polyhedron([[3, 0, 0], [0, 4, 0], [0, 0, 5]])
            sage: T.volume(measure='induced')                                   # optional - sage.rings.number_field
            13.86542462386205?
            sage: T.volume(measure='induced_rational') # optional -- latte_int
            1/2

            sage: Q = Polyhedron(vertices=[(0, 0, 1, 1), (0, 1, 1, 0), (1, 1, 0, 0)])
            sage: Q.volume(measure='induced')
            1
            sage: Q.volume(measure='induced_rational') # optional -- latte_int
            1/2

        The volume of a full-dimensional unbounded polyhedron is infinity::

            sage: P = Polyhedron(vertices = [[1, 0], [0, 1]], rays = [[1, 1]])
            sage: P.volume()
            +Infinity

        The volume of a non full-dimensional unbounded polyhedron depends on the measure used::

            sage: P = Polyhedron(ieqs = [[1,1,1],[-1,-1,-1],[3,1,0]]); P
            A 1-dimensional polyhedron in QQ^2 defined as the convex hull of 1 vertex and 1 ray
            sage: P.volume()
            0
            sage: P.volume(measure='induced')
            +Infinity
            sage: P.volume(measure='ambient')
            0
            sage: P.volume(measure='induced_rational')  # optional - pynormaliz
            +Infinity
            sage: P.volume(measure='induced_rational',engine='latte')  # optional - latte_int
            +Infinity

        The volume in `0`-dimensional space is taken by counting measure::

            sage: P = Polyhedron(vertices=[[]]); P
            A 0-dimensional polyhedron in ZZ^0 defined as the convex hull of 1 vertex
            sage: P.volume()
            1
            sage: P = Polyhedron(vertices=[]); P
            The empty polyhedron in ZZ^0
            sage: P.volume()
            0

        TESTS:

        The cache of the volume is being pickled::

            sage: P = polytopes.cube()
            sage: P.volume()
            8
            sage: Q = loads(dumps(P))
            sage: Q.volume.is_in_cache()
            True
        """
        from sage.features import FeatureNotPresentError
        if measure == 'induced_rational' and engine not in ['auto', 'latte', 'normaliz']:
            raise RuntimeError("the induced rational measure can only be computed with the engine set to `auto`, `latte`, or `normaliz`")
        if measure == 'induced_lattice' and engine not in ['auto', 'latte', 'normaliz']:
            raise RuntimeError("the induced lattice measure can only be computed with the engine set to `auto`, `latte`, or `normaliz`")
        if engine == 'auto' and measure == 'induced_rational':
            # Enforce a default choice, change if a better engine is found.
            from sage.features.latte import Latte
            try:
                Latte().require()
                engine = 'latte'
            except FeatureNotPresentError:
                from sage.features.normaliz import PyNormaliz
                try:
                    PyNormaliz().require()
                    engine = 'normaliz'
                except FeatureNotPresentError:
                    raise RuntimeError("the induced rational measure can only be computed with the optional packages `latte_int`, or `pynormaliz`")

        if engine == 'auto' and measure == 'induced_lattice':
            # Enforce a default choice, change if a better engine is found.
            from sage.features.normaliz import PyNormaliz
            try:
                PyNormaliz().require()
                engine = 'normaliz'
            except FeatureNotPresentError:
                try:
                    from sage.features.latte import Latte
                    Latte().require()
                    engine = 'latte'
                except FeatureNotPresentError:
                    raise RuntimeError("the induced rational measure can only be computed with the optional packages `latte_int`, or `pynormaliz`")

        if engine == 'auto' and measure == 'ambient' and self.backend() == 'normaliz':
            engine = 'normaliz'

        if measure == 'ambient':
            if self.dim() < self.ambient_dim():
                return self.base_ring().zero()
            elif self.dim() == 0:
                return 1
            # if the polyhedron is unbounded, return infinity
            if not self.is_compact():
                from sage.rings.infinity import infinity
                return infinity
            if engine == 'lrs':
                return self._volume_lrs(**kwds)
            elif engine == 'latte':
                return self._volume_latte(**kwds)
            elif engine == 'normaliz':
                return self._volume_normaliz(measure='ambient')

            triangulation = self.triangulate(engine=engine, **kwds)
            pc = triangulation.point_configuration()
            return sum([pc.volume(simplex) for simplex in triangulation]) / ZZ(self.dim()).factorial()
        elif measure == 'induced':
            # if polyhedron is actually full-dimensional, return volume with ambient measure
            if self.dim() == self.ambient_dim():
                return self.volume(measure='ambient', engine=engine, **kwds)
            # if the polyhedron is unbounded, return infinity
            if not self.is_compact():
                from sage.rings.infinity import infinity
                return infinity
            if engine == 'normaliz':
                return self._volume_normaliz(measure='euclidean')
            # use an orthogonal transformation, which preserves volume up to a factor provided by the transformation matrix
            affine_hull_data = self.affine_hull_projection(orthogonal=True, as_polyhedron=True, as_affine_map=True)
            A = affine_hull_data.projection_linear_map.matrix()
            Adet = (A.transpose() * A).det()
            scaled_volume = affine_hull_data.image.volume(measure='ambient', engine=engine, **kwds)
            if Adet.is_square():
                sqrt_Adet = Adet.sqrt()
            else:
                from sage.rings.qqbar import AA
                sqrt_Adet = AA(Adet).sqrt()
                scaled_volume = AA(scaled_volume)
            return scaled_volume / sqrt_Adet
        elif measure == 'induced_rational':
            # if the polyhedron is unbounded, return infinity
            if not self.is_compact():
                from sage.rings.infinity import infinity
                return infinity
            if engine == 'latte':
                return self._volume_latte(**kwds)
            else:  # engine is 'normaliz'
                return self._volume_normaliz(measure='induced_lattice') / ZZ(self.dim()).factorial()
        elif measure == 'induced_lattice':
            # if the polyhedron is unbounded, return infinity
            if not self.is_compact():
                from sage.rings.infinity import infinity
                return infinity
            if engine == 'latte':
                return self._volume_latte(**kwds) * ZZ(self.dim()).factorial()
            else:  # engine is 'normaliz'
                return self._volume_normaliz(measure='induced_lattice')
        else:
            raise TypeError("the measure should be `ambient`, `induced`, `induced_rational`, or `induced_lattice`")

    def integrate(self, function, measure='ambient', **kwds):
        r"""
        Return the integral of ``function`` over this polytope.

        INPUT:

        - ``self`` -- Polyhedron

        - ``function`` -- a multivariate polynomial or
          a valid LattE description string for polynomials

        - ``measure`` -- string, the measure to use

          Allowed values are:

          * ``ambient`` (default): Lebesgue measure of ambient space,
          * ``induced``: Lebesgue measure of the affine hull,
          * ``induced_nonnormalized``: Lebesgue measure of the affine hull
            without the normalization by `\sqrt{\det(A^\top A)}` (with
            `A` being the affine transformation matrix; see :meth:`affine_hull`).

        - ``**kwds`` -- additional keyword arguments that
          are passed to the engine

        OUTPUT:

        The integral of the polynomial over the polytope

        .. NOTE::

            The polytope triangulation algorithm is used. This function depends
            on LattE (i.e., the ``latte_int`` optional package).

        EXAMPLES::

            sage: P = polytopes.cube()
            sage: x, y, z = polygens(QQ, 'x, y, z')
            sage: P.integrate(x^2*y^2*z^2)    # optional - latte_int
            8/27

        If the polyhedron has floating point coordinates, an inexact result can
        be obtained if we transform to rational coordinates::

            sage: P = 1.4142*polytopes.cube()
            sage: P_QQ = Polyhedron(vertices=[[QQ(vi) for vi in v] for v in P.vertex_generator()])
            sage: RDF(P_QQ.integrate(x^2*y^2*z^2))                  # optional - latte_int
            6.703841212195228

        Integral over a non full-dimensional polytope::

            sage: x, y = polygens(QQ, 'x, y')
            sage: P = Polyhedron(vertices=[[0,0],[1,1]])
            sage: P.integrate(x*y)    # optional - latte_int
            0
            sage: ixy = P.integrate(x*y, measure='induced'); ixy    # optional - latte_int
            0.4714045207910317?
            sage: ixy.parent()                                      # optional - latte_int
            Algebraic Real Field

        Convert to a symbolic expression::

            sage: ixy.radical_expression()                          # optional - latte_int
            1/3*sqrt(2)

        Another non full-dimensional polytope integration::

            sage: R.<x, y, z> = QQ[]
            sage: P = polytopes.simplex(2)
            sage: V = AA(P.volume(measure='induced')); V.radical_expression()                            # optional - sage.rings.number_field
            1/2*sqrt(3)
            sage: P.integrate(R(1), measure='induced') == V                      # optional - latte_int  # optional - sage.rings.number_field
            True

        Computing the mass center::

            sage: (P.integrate(x, measure='induced') / V).radical_expression()   # optional - latte_int
            1/3
            sage: (P.integrate(y, measure='induced') / V).radical_expression()   # optional - latte_int
            1/3
            sage: (P.integrate(z, measure='induced') / V).radical_expression()   # optional - latte_int
            1/3

        TESTS:

        Testing a three-dimensional integral::

            sage: P = polytopes.octahedron()
            sage: x, y, z = polygens(QQ, 'x, y, z')
            sage: P.integrate(2*x^2*y^4*z^6+z^2)    # optional - latte_int
            630632/4729725

        Testing a polytope with non-rational vertices::

            sage: P = polytopes.icosahedron()                                   # optional - sage.rings.number_field
            sage: P.integrate(x^2*y^2*z^2)    # optional - latte_int            # optional - sage.rings.number_field
            Traceback (most recent call last):
            ...
            TypeError: the base ring must be ZZ, QQ, or RDF

        Testing a univariate polynomial::

            sage: P = Polyhedron(vertices=[[0],[1]])
            sage: x = polygen(QQ, 'x')
            sage: P.integrate(x)    # optional - latte_int
            1/2

        Testing a polytope with floating point coordinates::

            sage: P = Polyhedron(vertices = [[0, 0], [1, 0], [1.1, 1.1], [0, 1]])
            sage: P.integrate('[[1,[2,2]]]')    # optional - latte_int
            Traceback (most recent call last):
            ...
            TypeError: LattE integrale cannot be applied over inexact rings

        Integration of zero-polynomial::

            sage: R.<x, y, z> = QQ[]
            sage: P = polytopes.simplex(2)
            sage: P.integrate(R(0))
            0
            sage: P.integrate('[]')  # with LattE description string
            0

        ::

            sage: R.<x, y, z> = QQ[]
            sage: P = Polyhedron(vertices=[(0, 0, 1), (0, 1, 0)])
            sage: P.integrate(x^2)
            0
        """
        if function == 0 or function == '[]':
            return self.base_ring().zero()

        if not self.is_compact():
            raise NotImplementedError(
                'integration over non-compact polyhedra not allowed')

        if measure == 'ambient':
            if not self.is_full_dimensional():
                return self.base_ring().zero()

            return self._integrate_latte_(function, **kwds)

        elif measure == 'induced' or measure == 'induced_nonnormalized':
            # if polyhedron is actually full-dimensional,
            # return with ambient measure
            if self.is_full_dimensional():
                return self.integrate(function, measure='ambient', **kwds)

            if isinstance(function, str):
                raise NotImplementedError(
                    'LattE description strings for polynomials not allowed '
                    'when using measure="induced"')

            # use an orthogonal transformation
            affine_hull_data = self.affine_hull_projection(orthogonal=True, return_all_data=True)
            polyhedron = affine_hull_data.image
            from sage.rings.polynomial.polynomial_ring_constructor import PolynomialRing
            R = PolynomialRing(affine_hull_data.section_linear_map.base_ring(), 'x', self.dim())
            coordinate_images = affine_hull_data.section_linear_map.matrix().transpose() * vector(R.gens()) + affine_hull_data.section_translation

            hom = function.parent().hom(coordinate_images)
            function_in_affine_hull = hom(function)

            I = polyhedron.integrate(function_in_affine_hull,
                                     measure='ambient', **kwds)
            if measure == 'induced_nonnormalized':
                return I
            else:
                A = affine_hull_data.projection_linear_map.matrix()
                Adet = (A.transpose() * A).det()
                try:
                    from sage.rings.qqbar import AA
                    Adet = AA.coerce(Adet)
                except TypeError:
                    pass
                return I / Adet.sqrt()

        else:
            raise ValueError('unknown measure "{}"'.format(measure))

    def _integrate_latte_(self, polynomial, **kwds):
        r"""
        Return the integral of a polynomial over this polytope by calling LattE.

        INPUT:

        - ``polynomial`` -- a multivariate polynomial or
          a valid LattE description string for polynomials

        - ``**kwds`` -- additional keyword arguments that are passed
          to the engine

        OUTPUT:

        The integral of the polynomial over the polytope.

        .. NOTE::

            The polytope triangulation algorithm is used. This function depends
            on LattE (i.e., the ``latte_int`` optional package).

        TESTS::

            sage: P = polytopes.cube()
            sage: x, y, z = polygens(QQ, 'x, y, z')
            sage: P._integrate_latte_(x^2 + y^2*z^2)    # optional - latte_int
            32/9

        ::

            sage: R = PolynomialRing(QQ, '', 0)
            sage: Polyhedron(vertices=[()]).integrate(R(42))
            42
        """
        from sage.interfaces.latte import integrate

        if self.base_ring() == RDF:
            raise TypeError("LattE integrale cannot be applied over inexact rings")
        if self.dimension() == 0:
            vertices = self.vertices()
            assert len(self.vertices()) == 1
            vertex = tuple(vertices[0])
            return polynomial(vertex)
        return integrate(self.cdd_Hrepresentation(),
                         polynomial,
                         cdd=True, **kwds)

    @cached_method
    def bounding_box(self, integral=False, integral_hull=False):
        r"""
        Return the coordinates of a rectangular box containing the non-empty polytope.

        INPUT:

        - ``integral`` -- Boolean (default: ``False``). Whether to
          only allow integral coordinates in the bounding box.

        - ``integral_hull`` -- Boolean (default: ``False``). If ``True``, return a
          box containing the integral points of the polytope, or ``None, None`` if it
          is known that the polytope has no integral points.

        OUTPUT:

        A pair of tuples ``(box_min, box_max)`` where ``box_min`` are
        the coordinates of a point bounding the coordinates of the
        polytope from below and ``box_max`` bounds the coordinates
        from above.

        EXAMPLES::

            sage: Polyhedron([ (1/3,2/3), (2/3, 1/3) ]).bounding_box()
            ((1/3, 1/3), (2/3, 2/3))
            sage: Polyhedron([ (1/3,2/3), (2/3, 1/3) ]).bounding_box(integral=True)
            ((0, 0), (1, 1))
            sage: Polyhedron([ (1/3,2/3), (2/3, 1/3) ]).bounding_box(integral_hull=True)
            (None, None)
            sage: Polyhedron([ (1/3,2/3), (3/3, 4/3) ]).bounding_box(integral_hull=True)
            ((1, 1), (1, 1))
            sage: polytopes.buckyball(exact=False).bounding_box()
            ((-0.8090169944, -0.8090169944, -0.8090169944), (0.8090169944, 0.8090169944, 0.8090169944))

        TESTS::

            sage: Polyhedron().bounding_box()
            Traceback (most recent call last):
            ...
            ValueError: empty polytope is not allowed
        """
        from sage.arith.misc import integer_ceil as ceil
        from sage.arith.misc import integer_floor as floor
        box_min = []
        box_max = []
        if not self.is_compact():
            raise ValueError("only polytopes (compact polyhedra) are allowed")
        if self.n_vertices() == 0:
            raise ValueError("empty polytope is not allowed")
        for i in range(self.ambient_dim()):
            coords = [v[i] for v in self.vertex_generator()]
            max_coord = max(coords)
            min_coord = min(coords)
            if integral_hull:
                a = ceil(min_coord)
                b = floor(max_coord)
                if a > b:
                    return None, None
                box_max.append(b)
                box_min.append(a)
            elif integral:
                box_max.append(ceil(max_coord))
                box_min.append(floor(min_coord))
            else:
                box_max.append(max_coord)
                box_min.append(min_coord)
        return (tuple(box_min), tuple(box_max))

<<<<<<< HEAD
    @cached_method
    def combinatorial_automorphism_group(self, vertex_graph_only=False):
        """
        Computes the combinatorial automorphism group.

        If ``vertex_graph_only`` is ``True``,  the automorphism group
        of the vertex-edge graph of the polyhedron is returned. Otherwise
        the automorphism group of the vertex-facet graph, which is
        isomorphic to the automorphism group of the face lattice is returned.

        INPUT:

        - ``vertex_graph_only`` -- boolean (default: ``False``); whether
          to return the automorphism group of the vertex edges graph or
          of the lattice

        OUTPUT:

        A
        :class:`PermutationGroup<sage.groups.perm_gps.permgroup.PermutationGroup_generic_with_category'>`
        that is isomorphic to the combinatorial automorphism group is
        returned.

        - if ``vertex_graph_only`` is ``True``:
          The automorphism group of the vertex-edge graph of the polyhedron

        - if ``vertex_graph_only`` is ``False`` (default):
          The automorphism group of the vertex-facet graph of the polyhedron,
          see :meth:`vertex_facet_graph`. This group is isomorphic to the
          automorphism group of the face lattice of the polyhedron.

        NOTE:

            Depending on ``vertex_graph_only``, this method returns groups
            that are not necessarily isomorphic, see the examples below.

        .. SEEALSO::

            :meth:`is_combinatorially_isomorphic`,
            :meth:`graph`,
            :meth:`vertex_facet_graph`.

        EXAMPLES::

            sage: quadrangle = Polyhedron(vertices=[(0,0),(1,0),(0,1),(2,3)])
            sage: quadrangle.combinatorial_automorphism_group().is_isomorphic(groups.permutation.Dihedral(4))
            True
            sage: quadrangle.restricted_automorphism_group()
            Permutation Group with generators [()]

        Permutations of the vertex graph only exchange vertices with vertices::

            sage: P = Polyhedron(vertices=[(1,0), (1,1)], rays=[(1,0)])
            sage: P.combinatorial_automorphism_group(vertex_graph_only=True)
            Permutation Group with generators [(A vertex at (1,0),A vertex at (1,1))]

        This shows an example of two polytopes whose vertex-edge graphs are isomorphic,
        but their face_lattices are not isomorphic::

            sage: Q=Polyhedron([[-123984206864/2768850730773, -101701330976/922950243591, -64154618668/2768850730773, -2748446474675/2768850730773],
            ....: [-11083969050/98314591817, -4717557075/98314591817, -32618537490/98314591817, -91960210208/98314591817],
            ....: [-9690950/554883199, -73651220/554883199, 1823050/554883199, -549885101/554883199], [-5174928/72012097, 5436288/72012097, -37977984/72012097, 60721345/72012097],
            ....: [-19184/902877, 26136/300959, -21472/902877, 899005/902877], [53511524/1167061933, 88410344/1167061933, 621795064/1167061933, 982203941/1167061933],
            ....: [4674489456/83665171433, -4026061312/83665171433, 28596876672/83665171433, -78383796375/83665171433], [857794884940/98972360190089, -10910202223200/98972360190089, 2974263671400/98972360190089, -98320463346111/98972360190089]])
            sage: C = polytopes.cyclic_polytope(4,8)
            sage: C.is_combinatorially_isomorphic(Q)
            False
            sage: C.combinatorial_automorphism_group(vertex_graph_only=True).is_isomorphic(Q.combinatorial_automorphism_group(vertex_graph_only=True))
            True
            sage: C.combinatorial_automorphism_group(vertex_graph_only=False).is_isomorphic(Q.combinatorial_automorphism_group(vertex_graph_only=False))
            False

        The automorphism group of the face lattice is isomorphic to the combinatorial automorphism group::

            sage: CG = C.hasse_diagram().automorphism_group()
            sage: C.combinatorial_automorphism_group().is_isomorphic(CG)
            True
            sage: QG = Q.hasse_diagram().automorphism_group()
            sage: Q.combinatorial_automorphism_group().is_isomorphic(QG)
            True

        """
        if vertex_graph_only:
            G = self.graph()
        else:
            G = self.vertex_facet_graph()
        return G.automorphism_group(edge_labels=True)

    @cached_method
    def restricted_automorphism_group(self, output="abstract"):
        r"""
        Return the restricted automorphism group.

        First, let the linear automorphism group be the subgroup of
        the affine group `AGL(d,\RR) = GL(d,\RR) \ltimes \RR^d`
        preserving the `d`-dimensional polyhedron. The affine group
        acts in the usual way `\vec{x}\mapsto A\vec{x}+b` on the
        ambient space.

        The restricted automorphism group is the subgroup of the linear
        automorphism group generated by permutations of the generators
        of the same type. That is, vertices can only be permuted with
        vertices, ray generators with ray generators, and line
        generators with line generators.

        For example, take the first quadrant

        .. MATH::

            Q = \Big\{ (x,y) \Big| x\geq 0,\; y\geq0 \Big\}
            \subset \QQ^2

        Then the linear automorphism group is

        .. MATH::

            \mathrm{Aut}(Q) =
            \left\{
            \begin{pmatrix}
            a & 0 \\ 0 & b
            \end{pmatrix}
            ,~
            \begin{pmatrix}
            0 & c \\ d & 0
            \end{pmatrix}
            :~
            a, b, c, d \in \QQ_{>0}
            \right\}
            \subset
            GL(2,\QQ)
            \subset
            E(d)

        Note that there are no translations that map the quadrant `Q`
        to itself, so the linear automorphism group is contained in
        the general linear group (the subgroup of transformations
        preserving the origin). The restricted automorphism group is

        .. MATH::

            \mathrm{Aut}(Q) =
            \left\{
            \begin{pmatrix}
            1 & 0 \\ 0 & 1
            \end{pmatrix}
            ,~
            \begin{pmatrix}
            0 & 1 \\ 1 & 0
            \end{pmatrix}
            \right\}
            \simeq \ZZ_2

        INPUT:

        - ``output`` -- how the group should be represented:

          - ``"abstract"`` (default) -- return an abstract permutation
            group without further meaning.

          - ``"permutation"`` -- return a permutation group on the
            indices of the polyhedron generators. For example, the
            permutation ``(0,1)`` would correspond to swapping
            ``self.Vrepresentation(0)`` and ``self.Vrepresentation(1)``.

          - ``"matrix"`` -- return a matrix group representing affine
            transformations. When acting on affine vectors, you should
            append a `1` to every vector. If the polyhedron is not full
            dimensional, the returned matrices act as the identity on
            the orthogonal complement of the affine space spanned by
            the polyhedron.

          - ``"matrixlist"`` -- like ``matrix``, but return the list of
            elements of the matrix group. Useful for fields without a
            good implementation of matrix groups or to avoid the
            overhead of creating the group.

        OUTPUT:

        - For ``output="abstract"`` and ``output="permutation"``:
          a :class:`PermutationGroup<sage.groups.perm_gps.permgroup.PermutationGroup_generic>`.

        - For ``output="matrix"``: a :class:`MatrixGroup`.

        - For ``output="matrixlist"``: a list of matrices.

        REFERENCES:

        - [BSS2009]_

        EXAMPLES:

        A cross-polytope example::

            sage: P = polytopes.cross_polytope(3)
            sage: P.restricted_automorphism_group() == PermutationGroup([[(3,4)], [(2,3),(4,5)],[(2,5)],[(1,2),(5,6)],[(1,6)]])
            True
            sage: P.restricted_automorphism_group(output="permutation") == PermutationGroup([[(2,3)],[(1,2),(3,4)],[(1,4)],[(0,1),(4,5)],[(0,5)]])
            True
            sage: mgens = [[[1,0,0,0],[0,1,0,0],[0,0,-1,0],[0,0,0,1]], [[1,0,0,0],[0,0,1,0],[0,1,0,0],[0,0,0,1]], [[0,1,0,0],[1,0,0,0],[0,0,1,0],[0,0,0,1]]]

        We test groups for equality in a fool-proof way; they can have different generators, etc::

            sage: poly_g = P.restricted_automorphism_group(output="matrix")
            sage: matrix_g = MatrixGroup([matrix(QQ,t) for t in mgens])
            sage: all(t.matrix() in poly_g for t in matrix_g.gens())
            True
            sage: all(t.matrix() in matrix_g for t in poly_g.gens())
            True

        24-cell example::

            sage: P24 = polytopes.twenty_four_cell()
            sage: AutP24 = P24.restricted_automorphism_group()
            sage: PermutationGroup([
            ....:     '(1,20,2,24,5,23)(3,18,10,19,4,14)(6,21,11,22,7,15)(8,12,16,17,13,9)',
            ....:     '(1,21,8,24,4,17)(2,11,6,15,9,13)(3,20)(5,22)(10,16,12,23,14,19)'
            ....: ]).is_isomorphic(AutP24)
            True
            sage: AutP24.order()
            1152

        Here is the quadrant example mentioned in the beginning::

            sage: P = Polyhedron(rays=[(1,0),(0,1)])
            sage: P.Vrepresentation()
            (A vertex at (0, 0), A ray in the direction (0, 1), A ray in the direction (1, 0))
            sage: P.restricted_automorphism_group(output="permutation")
            Permutation Group with generators [(1,2)]

        Also, the polyhedron need not be full-dimensional::

            sage: P = Polyhedron(vertices=[(1,2,3,4,5),(7,8,9,10,11)])
            sage: P.restricted_automorphism_group()
            Permutation Group with generators [(1,2)]
            sage: G = P.restricted_automorphism_group(output="matrixlist")
            sage: G
            (
            [1 0 0 0 0 0]  [ -87/55  -82/55    -2/5   38/55   98/55   12/11]
            [0 1 0 0 0 0]  [-142/55  -27/55    -2/5   38/55   98/55   12/11]
            [0 0 1 0 0 0]  [-142/55  -82/55     3/5   38/55   98/55   12/11]
            [0 0 0 1 0 0]  [-142/55  -82/55    -2/5   93/55   98/55   12/11]
            [0 0 0 0 1 0]  [-142/55  -82/55    -2/5   38/55  153/55   12/11]
            [0 0 0 0 0 1], [      0       0       0       0       0       1]
            )
            sage: g = AffineGroup(5, QQ)(G[1])
            sage: g
                  [ -87/55  -82/55    -2/5   38/55   98/55]     [12/11]
                  [-142/55  -27/55    -2/5   38/55   98/55]     [12/11]
            x |-> [-142/55  -82/55     3/5   38/55   98/55] x + [12/11]
                  [-142/55  -82/55    -2/5   93/55   98/55]     [12/11]
                  [-142/55  -82/55    -2/5   38/55  153/55]     [12/11]
            sage: g^2
                  [1 0 0 0 0]     [0]
                  [0 1 0 0 0]     [0]
            x |-> [0 0 1 0 0] x + [0]
                  [0 0 0 1 0]     [0]
                  [0 0 0 0 1]     [0]
            sage: g(list(P.vertices()[0]))
            (7, 8, 9, 10, 11)
            sage: g(list(P.vertices()[1]))
            (1, 2, 3, 4, 5)

        Affine transformations do not change the restricted automorphism
        group. For example, any non-degenerate triangle has the
        dihedral group with 6 elements, `D_6`, as its automorphism
        group::

            sage: initial_points = [vector([1,0]), vector([0,1]), vector([-2,-1])]
            sage: points = initial_points
            sage: Polyhedron(vertices=points).restricted_automorphism_group()
            Permutation Group with generators [(2,3), (1,2)]
            sage: points = [pt - initial_points[0] for pt in initial_points]
            sage: Polyhedron(vertices=points).restricted_automorphism_group()
            Permutation Group with generators [(2,3), (1,2)]
            sage: points = [pt - initial_points[1] for pt in initial_points]
            sage: Polyhedron(vertices=points).restricted_automorphism_group()
            Permutation Group with generators [(2,3), (1,2)]
            sage: points = [pt - 2*initial_points[1] for pt in initial_points]
            sage: Polyhedron(vertices=points).restricted_automorphism_group()
            Permutation Group with generators [(2,3), (1,2)]

        The ``output="matrixlist"`` can be used over fields without a
        complete implementation of matrix groups::

            sage: P = polytopes.dodecahedron(); P                                                   # optional - sage.rings.number_field
            A 3-dimensional polyhedron
             in (Number Field in sqrt5 with defining polynomial x^2 - 5
                 with sqrt5 = 2.236067977499790?)^3
             defined as the convex hull of 20 vertices
            sage: G = P.restricted_automorphism_group(output="matrixlist")
            sage: len(G)
            120

        Floating-point computations are supported with a simple fuzzy
        zero implementation::

            sage: P = Polyhedron(vertices=[(1/3,0,0,1),(0,1/4,0,1),(0,0,1/5,1)], base_ring=RDF)
            sage: P.restricted_automorphism_group()
            Permutation Group with generators [(2,3), (1,2)]
            sage: len(P.restricted_automorphism_group(output="matrixlist"))
            6

        TESTS::

            sage: P = Polyhedron(vertices=[(1,0), (1,1)], rays=[(1,0)])
            sage: P.restricted_automorphism_group(output="permutation")
            Permutation Group with generators [(1,2)]
            sage: P.restricted_automorphism_group(output="matrix")
            Matrix group over Rational Field with 1 generators (
            [ 1  0  0]
            [ 0 -1  1]
            [ 0  0  1]
            )
            sage: P.restricted_automorphism_group(output="foobar")
            Traceback (most recent call last):
            ...
            ValueError: unknown output 'foobar', valid values are ('abstract', 'permutation', 'matrix', 'matrixlist')

        Check that :trac:`28828` is fixed::

            sage: P.restricted_automorphism_group(output="matrixlist")[0].is_immutable()
            True
        """
        # The algorithm works as follows:
        #
        # Let V be the matrix where every column is a homogeneous
        # coordinate of a V-representation object (vertex, ray, line).
        # Let us assume that V has full rank, that the polyhedron is
        # full dimensional.
        #
        # Let Q = V Vt and C = Vt Q^-1 V. The rows and columns of C
        # can be thought of as being indexed by the V-rep objects of the
        # polytope.
        #
        # It turns out that we can identify the restricted automorphism
        # group with the automorphism group of the edge-colored graph
        # on the V-rep objects with colors determined by the symmetric
        # matrix C.
        #
        # An automorphism of this graph is equivalent to a permutation
        # matrix P such that C = Pt C P. If we now define
        # A = V P Vt Q^-1, then one can check that V P = A V.
        # In other words: permuting the generators is the same as
        # applying the affine transformation A on the generators.
        #
        # If the given polyhedron is not fully-dimensional,
        # then Q will be not invertible. In this case, we use a
        # pseudoinverse Q+ instead of Q^-1. The formula for A acting on
        # the space spanned by V then simplifies to A = V P V+ where V+
        # denotes the pseudoinverse of V, which also equals V+ = Vt Q+.
        #
        # If we are asked to return the (group of) transformation
        # matrices to the user, we also require that those
        # transformations act as the identity on the orthogonal
        # complement of the space spanned by V. This complement is the
        # space spanned by the columns of W = 1 - V V+. One can check
        # that B = (V P V+) + W is the correct matrix: it acts the same
        # as A on V and it satisfies B W = W.

        outputs = ("abstract", "permutation", "matrix", "matrixlist")
        if output not in outputs:
            raise ValueError("unknown output {!r}, valid values are {}".format(output, outputs))

        # For backwards compatibility, we treat "abstract" as
        # "permutation", but where we add 1 to the indices of the
        # permutations.
        index0 = 0
        if output == "abstract":
            index0 = 1
            output = "permutation"

        if self.base_ring().is_exact():
            def rational_approximation(c):
                return c
        else:
            c_list = []

            def rational_approximation(c):
                # Implementation detail: Return unique integer if two
                # c-values are the same up to machine precision. But
                # you can think of it as a uniquely-chosen rational
                # approximation.
                for i, x in enumerate(c_list):
                    if self._is_zero(x - c):
                        return i
                c_list.append(c)
                return len(c_list) - 1

        if self.is_compact():
            def edge_label(i, j, c_ij):
                return c_ij
        else:
            # In the non-compact case, we also label the edges by the
            # type of the V-representation object. This ensures that
            # vertices, rays, and lines are only permuted amongst
            # themselves.
            def edge_label(i, j, c_ij):
                return (self.Vrepresentation(i).type(), c_ij, self.Vrepresentation(j).type())

        # Homogeneous coordinates for the V-representation objects.
        # Mathematically, V is a matrix. For efficiency however, we
        # represent it as a list of column vectors.
        V = [v.homogeneous_vector() for v in self.Vrepresentation()]

        # Pseudoinverse of V Vt
        Qplus = sum(v.column() * v.row() for v in V).pseudoinverse()

        # Construct the graph.
        from sage.graphs.graph import Graph
        G = Graph()
        for i in range(len(V)):
            for j in range(i+1, len(V)):
                c_ij = rational_approximation(V[i] * Qplus * V[j])
                G.add_edge(index0+i, index0+j, edge_label(i, j, c_ij))

        permgroup = G.automorphism_group(edge_labels=True)
        if output == "permutation":
            return permgroup
        elif output == "matrix":
            permgroup = permgroup.gens()

        # Compute V+ = Vt Q+ as list of row vectors
        Vplus = list(matrix(V) * Qplus)  # matrix(V) is Vt

        # Compute W = 1 - V V+
        W = 1 - sum(V[i].column() * Vplus[i].row() for i in range(len(V)))

        # Convert the permutation group to a matrix group.
        # If P is a permutation, then we return the matrix
        # B = (V P V+) + W.
        #
        # If output == "matrix", we loop over the generators of the group.
        # Otherwise, we loop over all elements.
        matrices = []
        for perm in permgroup:
            A = sum(V[perm(i)].column() * Vplus[i].row() for i in range(len(V)))
            matrices.append(A + W)

        for mat in matrices:
            mat.set_immutable()

        if output == "matrixlist":
            return tuple(matrices)
        else:
            return MatrixGroup(matrices)

    def is_combinatorially_isomorphic(self, other, algorithm='bipartite_graph'):
        r"""
        Return whether the polyhedron is combinatorially isomorphic to another polyhedron.

        We only consider bounded polyhedra. By definition, they are
        combinatorially isomorphic if their face lattices are isomorphic.

        INPUT:

        - ``other`` -- a polyhedron object
        - ``algorithm`` (default = ``bipartite_graph``) -- the algorithm to use.
          The other possible value is ``face_lattice``.

        OUTPUT:

        - ``True`` if the two polyhedra are combinatorially isomorphic
        - ``False`` otherwise

        .. SEEALSO::

            :meth:`combinatorial_automorphism_group`,
            :meth:`vertex_facet_graph`.

        REFERENCES:

        For the equivalence of the two algorithms see [KK1995]_, p. 877-878

        EXAMPLES:

        The square is combinatorially isomorphic to the 2-dimensional cube::

            sage: polytopes.hypercube(2).is_combinatorially_isomorphic(polytopes.regular_polygon(4))  # optional - sage.graphs
            True

        All the faces of the 3-dimensional permutahedron are either
        combinatorially isomorphic to a square or a hexagon::

            sage: H = polytopes.regular_polygon(6)                              # optional - sage.rings.number_field
            sage: S = polytopes.hypercube(2)
            sage: P = polytopes.permutahedron(4)
            sage: all(F.as_polyhedron().is_combinatorially_isomorphic(S)        # optional - sage.rings.number_field
            ....:       or F.as_polyhedron().is_combinatorially_isomorphic(H)
            ....:     for F in P.faces(2))
            True

        Checking that a regular simplex intersected with its reflection
        through the origin is combinatorially isomorphic to the intersection
        of a cube with a hyperplane perpendicular to its long diagonal::

            sage: def simplex_intersection(k):
            ....:   S1 = Polyhedron([vector(v)-vector(polytopes.simplex(k).center()) for v in polytopes.simplex(k).vertices_list()])
            ....:   S2 = Polyhedron([-vector(v) for v in S1.vertices_list()])
            ....:   return S1.intersection(S2)
            sage: def cube_intersection(k):
            ....:    C = polytopes.hypercube(k+1)
            ....:    H = Polyhedron(eqns=[[0]+[1 for i in range(k+1)]])
            ....:    return C.intersection(H)
            sage: [simplex_intersection(k).is_combinatorially_isomorphic(cube_intersection(k)) for k in range(2,5)]
            [True, True, True]
            sage: simplex_intersection(2).is_combinatorially_isomorphic(polytopes.regular_polygon(6))   # optional - sage.rings.number_field
            True
            sage: simplex_intersection(3).is_combinatorially_isomorphic(polytopes.octahedron())
            True

        Two polytopes with the same `f`-vector, but different combinatorial types::

            sage: P = Polyhedron([[-605520/1525633, -605520/1525633, -1261500/1525633, -52200/1525633, 11833/1525633],\
             [-720/1769, -600/1769, 1500/1769, 0, -31/1769], [-216/749, 240/749, -240/749, -432/749, 461/749], \
             [-50/181, 50/181, 60/181, -100/181, -119/181], [-32/51, -16/51, -4/51, 12/17, 1/17],\
             [1, 0, 0, 0, 0], [16/129, 128/129, 0, 0, 1/129], [64/267, -128/267, 24/89, -128/267, 57/89],\
             [1200/3953, -1200/3953, -1440/3953, -360/3953, -3247/3953], [1512/5597, 1512/5597, 588/5597, 4704/5597, 2069/5597]])
            sage: C = polytopes.cyclic_polytope(5,10)
            sage: C.f_vector() == P.f_vector(); C.f_vector()
            True
            (1, 10, 45, 100, 105, 42, 1)
            sage: C.is_combinatorially_isomorphic(P)
            False

            sage: S = polytopes.simplex(3)
            sage: S = S.face_truncation(S.faces(0)[3])
            sage: S = S.face_truncation(S.faces(0)[4])
            sage: S = S.face_truncation(S.faces(0)[5])
            sage: T = polytopes.simplex(3)
            sage: T = T.face_truncation(T.faces(0)[3])
            sage: T = T.face_truncation(T.faces(0)[4])
            sage: T = T.face_truncation(T.faces(0)[4])
            sage: T.is_combinatorially_isomorphic(S)
            False
            sage: T.f_vector(), S.f_vector()
            ((1, 10, 15, 7, 1), (1, 10, 15, 7, 1))

            sage: C = polytopes.hypercube(5)
            sage: C.is_combinatorially_isomorphic(C)
            True
            sage: C.is_combinatorially_isomorphic(C, algorithm='magic')
            Traceback (most recent call last):
            ...
            AssertionError: `algorithm` must be 'bipartite graph' or 'face_lattice'

            sage: G = Graph()
            sage: C.is_combinatorially_isomorphic(G)
            Traceback (most recent call last):
            ...
            AssertionError: input `other` must be a polyhedron

            sage: H = Polyhedron(eqns=[[0,1,1,1,1]]); H
            A 3-dimensional polyhedron in QQ^4 defined as the convex hull of 1 vertex and 3 lines
            sage: C.is_combinatorially_isomorphic(H)
            Traceback (most recent call last):
            ...
            AssertionError: polyhedron `other` must be bounded

        """
        assert isinstance(other, Polyhedron_base), "input `other` must be a polyhedron"
        assert self.is_compact(), "polyhedron `self` must be bounded"
        assert other.is_compact(), "polyhedron `other` must be bounded"
        assert algorithm in ['bipartite_graph', 'face_lattice'], "`algorithm` must be 'bipartite graph' or 'face_lattice'"

        # For speed, we check if the polyhedra have the same number of facets and vertices.
        # This is faster than building the bipartite graphs first and
        # then check that they won't be isomorphic.
        if self.n_vertices() != other.n_vertices() or self.n_facets() != other.n_facets():
            return False

        if algorithm == 'bipartite_graph':
            G_self = self.vertex_facet_graph(False)
            G_other = other.vertex_facet_graph(False)

            return G_self.is_isomorphic(G_other)
        else:
            return self.face_lattice().is_isomorphic(other.face_lattice())

    def _test_is_combinatorially_isomorphic(self, tester=None, **options):
        """
        Run tests on the method :meth:`.is_combinatorially_isomorphic`.

        TESTS::

            sage: polytopes.cross_polytope(3)._test_is_combinatorially_isomorphic()
        """
        if tester is None:
            tester = self._tester(**options)

        if not self.is_compact():
            with tester.assertRaises(AssertionError):
                self.is_combinatorially_isomorphic(self)
            return

        if self.n_vertices() > 200 or self.n_facets() > 200:
            # Avoid very long doctests.
            return

        try:
            import sage.graphs.graph
        except ImportError:
            return

        tester.assertTrue(self.is_combinatorially_isomorphic(ZZ(4)*self))
        if self.n_vertices():
            tester.assertTrue(self.is_combinatorially_isomorphic(self + self.center()))

        if self.n_vertices() < 20 and self.n_facets() < 20 and self.is_immutable():
            tester.assertTrue(self.is_combinatorially_isomorphic(ZZ(4)*self, algorithm='face_lattice'))
            if self.n_vertices():
                tester.assertTrue(self.is_combinatorially_isomorphic(self + self.center(), algorithm='face_lattice'))

=======
>>>>>>> 995ad009
    def affine_hull(self, *args, **kwds):
        r"""
        Return the affine hull of ``self`` as a polyhedron.

        EXAMPLES::

            sage: half_plane_in_space = Polyhedron(ieqs=[(0,1,0,0)], eqns=[(0,0,0,1)])
            sage: half_plane_in_space.affine_hull().Hrepresentation()
            (An equation (0, 0, 1) x + 0 == 0,)

            sage: polytopes.cube().affine_hull().is_universe()
            True
        """
        if args or kwds:
            raise TypeError("the method 'affine_hull' does not take any parameters; perhaps you meant 'affine_hull_projection'")
        if not self.inequalities():
            return self
        self_as_face = self.faces(self.dimension())[0]
        return self_as_face.affine_tangent_cone()

    @cached_method
    def _affine_hull_projection(self, *,
                                as_convex_set=True, as_affine_map=True, as_section_map=True,
                                orthogonal=False, orthonormal=False,
                                extend=False, minimal=False):
        r"""
        Return ``self`` projected into its affine hull.

        INPUT:

        See :meth:`affine_hull_projection`.

        OUTPUT:

        An instance of :class:`~sage.geometry.convex_set.AffineHullProjectionData`.
        See :meth:`affine_hull_projection` for details.

        TESTS:

        Check that :trac:`23355` is fixed::

            sage: P = Polyhedron([[7]]); P
            A 0-dimensional polyhedron in ZZ^1 defined as the convex hull of 1 vertex
            sage: P.affine_hull_projection()
            A 0-dimensional polyhedron in ZZ^0 defined as the convex hull of 1 vertex
            sage: P.affine_hull_projection(orthonormal='True')
            A 0-dimensional polyhedron in QQ^0 defined as the convex hull of 1 vertex
            sage: P.affine_hull_projection(orthogonal='True')
            A 0-dimensional polyhedron in QQ^0 defined as the convex hull of 1 vertex

        Check that :trac:`24047` is fixed::

            sage: P1 = Polyhedron(vertices=([[-1, 1], [0, -1], [0, 0], [-1, -1]]))
            sage: P2 = Polyhedron(vertices=[[1, 1], [1, -1], [0, -1], [0, 0]])
            sage: P = P1.intersection(P2)
            sage: A, b = P.affine_hull_projection(as_affine_map=True, orthonormal=True, extend=True)  # optional - sage.rings.number_field

            sage: Polyhedron([(2,3,4)]).affine_hull_projection()
            A 0-dimensional polyhedron in ZZ^0 defined as the convex hull of 1 vertex

        Check that backend is preserved::

            sage: polytopes.simplex(backend='field').affine_hull_projection().backend()
            'field'

            sage: P = Polyhedron(vertices=[[0,0], [1,0]], backend='field')
            sage: P.affine_hull_projection(orthogonal=True, orthonormal=True, extend=True).backend()  # optional - sage.rings.number_field
            'field'

        Check that :trac:`29116` is fixed::

            sage: V =[
            ....:    [1, 0, -1, 0, 0],
            ....:    [1, 0, 0, -1, 0],
            ....:    [1, 0, 0, 0, -1],
            ....:    [1, 0, 0, +1, 0],
            ....:    [1, 0, 0, 0, +1],
            ....:    [1, +1, 0, 0, 0]
            ....:     ]
            sage: P = Polyhedron(V)
            sage: P.affine_hull_projection()
            A 4-dimensional polyhedron in ZZ^4 defined as the convex hull of 6 vertices
            sage: P.affine_hull_projection(orthonormal=True)
            Traceback (most recent call last):
            ...
            ValueError: the base ring needs to be extended; try with "extend=True"
            sage: P.affine_hull_projection(orthonormal=True, extend=True)                             # optional - sage.rings.number_field
            A 4-dimensional polyhedron in AA^4 defined as the convex hull of 6 vertices
        """
        result = AffineHullProjectionData()

        if self.is_empty():
            raise ValueError('affine hull projection of an empty polyhedron is undefined')

        # handle trivial full-dimensional case
        if self.ambient_dim() == self.dim():
            if as_convex_set:
                result.image = self
            if as_affine_map:
                identity = linear_transformation(matrix(self.base_ring(),
                                                        self.dim(),
                                                        self.dim(),
                                                        self.base_ring().one()))
                result.projection_linear_map = result.section_linear_map = identity
                result.projection_translation = result.section_translation = self.ambient_space().zero()
        elif orthogonal or orthonormal:
            # see TODO
            if not self.is_compact():
                raise NotImplementedError('"orthogonal=True" and "orthonormal=True" work only for compact polyhedra')
            affine_basis = self.an_affine_basis()
            v0 = affine_basis[0].vector()
            # We implicitly translate the first vertex of the affine basis to zero.
            vi = tuple(v.vector() - v0 for v in affine_basis[1:])
            M = matrix(self.base_ring(), self.dim(), self.ambient_dim(), vi)

            # Switch base_ring to AA if necessary,
            # since gram_schmidt needs to be able to take square roots.
            # Pick orthonormal basis and transform all vertices accordingly
            # if the orthonormal transform makes it necessary, change base ring.
            try:
                A, G = M.gram_schmidt(orthonormal=orthonormal)
            except TypeError:
                if not extend:
                    raise ValueError('the base ring needs to be extended; try with "extend=True"')
                from sage.rings.qqbar import AA
                M = matrix(AA, M)
                A = M.gram_schmidt(orthonormal=orthonormal)[0]
                if minimal:
                    from sage.rings.qqbar import number_field_elements_from_algebraics
                    new_ring = number_field_elements_from_algebraics(A.list(), embedded=True, minimal=True)[0]
                    A = A.change_ring(new_ring)
            L = linear_transformation(A, side='right')
            ambient_translation = -vector(A.base_ring(), affine_basis[0])
            image_translation = A * ambient_translation
            # Note the order. We compute ``A*self`` and then translate the image.
            # ``A*self`` uses the incidence matrix and we avoid recomputation.
            # Also, if the new base ring is ``AA``, we want to avoid computing the incidence matrix in that ring.
            # ``convert=True`` takes care of the case, where there might be no coercion (``AA`` and quadratic field).
            if as_convex_set:
                result.image = self.linear_transformation(A, new_base_ring=A.base_ring()) + image_translation
            if as_affine_map:
                result.projection_linear_map = L
                result.projection_translation = image_translation
            if as_section_map:
                L_dagger = linear_transformation(A.transpose() * (A * A.transpose()).inverse(), side='right')
                result.section_linear_map = L_dagger
                result.section_translation = v0.change_ring(A.base_ring())
        else:
            # translate one vertex to the origin
            v0 = self.vertices()[0].vector()
            gens = []
            for v in self.vertices()[1:]:
                gens.append(v.vector() - v0)
            for r in self.rays():
                gens.append(r.vector())
            for l in self.lines():
                gens.append(l.vector())

            # Pick subset of coordinates to coordinatize the affine span
            M = matrix(gens)
            pivots = M.pivots()

            A = matrix(self.base_ring(), len(pivots), self.ambient_dim(),
                       [[1 if j == i else 0 for j in range(self.ambient_dim())] for i in pivots])
            if as_affine_map:
                image_translation = vector(self.base_ring(), self.dim())
                L = linear_transformation(A, side='right')
                result.projection_linear_map = L
                result.projection_translation = image_translation
            if as_convex_set:
                result.image = A*self
            if as_section_map:
                if self.dim():
                    B = M.transpose()/(A*M.transpose())
                else:
                    B = matrix(self.ambient_dim(), 0)
                L_section = linear_transformation(B, side='right')
                result.section_linear_map = L_section
                result.section_translation = v0 - L_section(L(v0) + image_translation)

        return result

    def affine_hull_projection(self,
                               as_polyhedron=None, as_affine_map=False,
                               orthogonal=False, orthonormal=False,
                               extend=False, minimal=False,
                               return_all_data=False,
                               *, as_convex_set=None):
        r"""Return the polyhedron projected into its affine hull.

        Each polyhedron is contained in some smallest affine subspace
        (possibly the entire ambient space) -- its affine hull.  We
        provide an affine linear map that projects the ambient space of
        the polyhedron to the standard Euclidean space of dimension of
        the polyhedron, which restricts to a bijection from the affine
        hull.

        The projection map is not unique; some parameters control the
        choice of the map.  Other parameters control the output of the
        function.

        INPUT:

        - ``as_polyhedron`` (or ``as_convex_set``) -- (boolean or the default
          ``None``) and

        - ``as_affine_map`` -- (boolean, default ``False``) control the output

          The default ``as_polyhedron=None`` translates to
          ``as_polyhedron=not as_affine_map``,
          therefore to ``as_polyhedron=True`` if nothing is specified.

          If exactly one of either ``as_polyhedron`` or ``as_affine_map`` is
          set, then either a polyhedron or the affine transformation
          is returned. The affine transformation
          sends the embedded polytope to a fulldimensional one.
          It is given as a pair ``(A, b)``, where A is a linear transformation
          and `b` is a vector, and the affine transformation sends ``v`` to
          ``A(v)+b``.

          If both ``as_polyhedron`` and ``as_affine_map`` are set, then
          both are returned, encapsulated in an instance of
          :class:`~sage.geometry.convex_set.AffineHullProjectionData`.

        - ``return_all_data`` -- (boolean, default ``False``)

          If set, then ``as_polyhedron`` and ``as_affine_map`` will set
          (possibly overridden) and additional (internal) data concerning
          the transformation is returned. Everything is encapsulated
          in an instance of
          :class:`~sage.geometry.convex_set.AffineHullProjectionData` in
          this case.

        - ``orthogonal`` -- boolean (default: ``False``); if ``True``,
          provide an orthogonal transformation.

        - ``orthonormal`` -- boolean (default: ``False``); if ``True``,
          provide an orthonormal transformation. If the base ring does not
          provide the necessary square roots, the extend parameter
          needs to be set to ``True``.

        - ``extend`` -- boolean (default: ``False``); if ``True``,
          allow base ring to be extended if necessary. This becomes
          relevant when requiring an orthonormal transformation.

        - ``minimal`` -- boolean (default: ``False``); if ``True``,
          when doing an extension, it computes the minimal base ring of the
          extension, otherwise the base ring is ``AA``.

        OUTPUT:

        A full-dimensional polyhedron or an affine transformation,
        depending on the parameters ``as_polyhedron`` and ``as_affine_map``,
        or an instance of :class:`~sage.geometry.convex_set.AffineHullProjectionData`
        containing all data (parameter ``return_all_data``).

        If the output is an instance of
        :class:`~sage.geometry.convex_set.AffineHullProjectionData`, the
        following fields may be set:

        - ``image`` -- the projection of the original polyhedron

        - ``projection_map`` -- the affine map as a pair whose first component
          is a linear transformation and its second component a shift;
          see above.

        - ``section_map`` -- an affine map as a pair whose first component
          is a linear transformation and its second component a shift.
          It maps the codomain of ``affine_map`` to the affine hull of
          ``self``.  It is a right inverse of ``projection_map``.

        Note that all of these data are compatible.

         .. TODO::

            - make the parameters ``orthogonal`` and ``orthonormal`` work
              with unbounded polyhedra.

        EXAMPLES::

            sage: triangle = Polyhedron([(1,0,0), (0,1,0), (0,0,1)]);  triangle
            A 2-dimensional polyhedron in ZZ^3 defined as the convex hull of 3 vertices
            sage: triangle.affine_hull_projection()
            A 2-dimensional polyhedron in ZZ^2 defined as the convex hull of 3 vertices

            sage: half3d = Polyhedron(vertices=[(3,2,1)], rays=[(1,0,0)])
            sage: half3d.affine_hull_projection().Vrepresentation()
            (A ray in the direction (1), A vertex at (3))

        The resulting affine hulls depend on the parameter ``orthogonal`` and ``orthonormal``::

            sage: L = Polyhedron([[1,0],[0,1]]); L
            A 1-dimensional polyhedron in ZZ^2 defined as the convex hull of 2 vertices
            sage: A = L.affine_hull_projection(); A
            A 1-dimensional polyhedron in ZZ^1 defined as the convex hull of 2 vertices
            sage: A.vertices()
            (A vertex at (0), A vertex at (1))
            sage: A = L.affine_hull_projection(orthogonal=True); A
            A 1-dimensional polyhedron in QQ^1 defined as the convex hull of 2 vertices
            sage: A.vertices()
            (A vertex at (0), A vertex at (2))
            sage: A = L.affine_hull_projection(orthonormal=True)                                  # optional - sage.rings.number_field
            Traceback (most recent call last):
            ...
            ValueError: the base ring needs to be extended; try with "extend=True"
            sage: A = L.affine_hull_projection(orthonormal=True, extend=True); A                  # optional - sage.rings.number_field
            A 1-dimensional polyhedron in AA^1 defined as the convex hull of 2 vertices
            sage: A.vertices()                                                                    # optional - sage.rings.number_field
            (A vertex at (1.414213562373095?), A vertex at (0.?e-18))

        More generally::

            sage: S = polytopes.simplex(); S
            A 3-dimensional polyhedron in ZZ^4 defined as the convex hull of 4 vertices
            sage: S.vertices()
            (A vertex at (0, 0, 0, 1),
             A vertex at (0, 0, 1, 0),
             A vertex at (0, 1, 0, 0),
             A vertex at (1, 0, 0, 0))
            sage: A = S.affine_hull_projection(); A
            A 3-dimensional polyhedron in ZZ^3 defined as the convex hull of 4 vertices
            sage: A.vertices()
            (A vertex at (0, 0, 0),
             A vertex at (0, 0, 1),
             A vertex at (0, 1, 0),
             A vertex at (1, 0, 0))
            sage: A = S.affine_hull_projection(orthogonal=True); A
            A 3-dimensional polyhedron in QQ^3 defined as the convex hull of 4 vertices
            sage: A.vertices()
            (A vertex at (0, 0, 0),
             A vertex at (2, 0, 0),
             A vertex at (1, 3/2, 0),
             A vertex at (1, 1/2, 4/3))
            sage: A = S.affine_hull_projection(orthonormal=True, extend=True); A                  # optional - sage.rings.number_field
            A 3-dimensional polyhedron in AA^3 defined as the convex hull of 4 vertices
            sage: A.vertices()                                                                    # optional - sage.rings.number_field
            (A vertex at (0.7071067811865475?, 0.4082482904638630?, 1.154700538379252?),
             A vertex at (0.7071067811865475?, 1.224744871391589?, 0.?e-18),
             A vertex at (1.414213562373095?, 0.?e-18, 0.?e-18),
             A vertex at (0.?e-18, 0.?e-18, 0.?e-18))

        With the parameter ``minimal`` one can get a minimal base ring::

            sage: s = polytopes.simplex(3)
            sage: s_AA = s.affine_hull_projection(orthonormal=True, extend=True)                  # optional - sage.rings.number_field
            sage: s_AA.base_ring()                                                                # optional - sage.rings.number_field
            Algebraic Real Field
            sage: s_full = s.affine_hull_projection(orthonormal=True, extend=True, minimal=True)  # optional - sage.rings.number_field
            sage: s_full.base_ring()                                                              # optional - sage.rings.number_field
            Number Field in a with defining polynomial y^4 - 4*y^2 + 1 with a = 0.5176380902050415?

        More examples with the ``orthonormal`` parameter::

            sage: P = polytopes.permutahedron(3); P                   # optional - sage.combinat  # optional - sage.rings.number_field
            A 2-dimensional polyhedron in ZZ^3 defined as the convex hull of 6 vertices
            sage: set([F.as_polyhedron().affine_hull_projection(orthonormal=True, extend=True).volume() for F in P.affine_hull_projection().faces(1)]) == {1, sqrt(AA(2))}  # optional - sage.combinat  # optional - sage.rings.number_field
            True
            sage: set([F.as_polyhedron().affine_hull_projection(orthonormal=True, extend=True).volume() for F in P.affine_hull_projection(orthonormal=True, extend=True).faces(1)]) == {sqrt(AA(2))}  # optional - sage.combinat  # optional - sage.rings.number_field
            True

            sage: D = polytopes.dodecahedron()                                                    # optional - sage.rings.number_field
            sage: F = D.faces(2)[0].as_polyhedron()                                               # optional - sage.rings.number_field
            sage: F.affine_hull_projection(orthogonal=True)                                       # optional - sage.rings.number_field
            A 2-dimensional polyhedron in (Number Field in sqrt5 with defining polynomial x^2 - 5 with sqrt5 = 2.236067977499790?)^2 defined as the convex hull of 5 vertices
            sage: F.affine_hull_projection(orthonormal=True, extend=True)                         # optional - sage.rings.number_field
            A 2-dimensional polyhedron in AA^2 defined as the convex hull of 5 vertices

            sage: K.<sqrt2> = QuadraticField(2)                                                   # optional - sage.rings.number_field
            sage: P = Polyhedron([2*[K.zero()],2*[sqrt2]]); P                                     # optional - sage.rings.number_field
            A 1-dimensional polyhedron in (Number Field in sqrt2 with defining polynomial x^2 - 2 with sqrt2 = 1.414213562373095?)^2 defined as the convex hull of 2 vertices
            sage: P.vertices()                                                                    # optional - sage.rings.number_field
            (A vertex at (0, 0), A vertex at (sqrt2, sqrt2))
            sage: A = P.affine_hull_projection(orthonormal=True); A                               # optional - sage.rings.number_field
            A 1-dimensional polyhedron in (Number Field in sqrt2 with defining polynomial x^2 - 2 with sqrt2 = 1.414213562373095?)^1 defined as the convex hull of 2 vertices
            sage: A.vertices()                                                                    # optional - sage.rings.number_field
            (A vertex at (0), A vertex at (2))

            sage: K.<sqrt3> = QuadraticField(3)                                                   # optional - sage.rings.number_field
            sage: P = Polyhedron([2*[K.zero()],2*[sqrt3]]); P                                     # optional - sage.rings.number_field
            A 1-dimensional polyhedron in (Number Field in sqrt3 with defining polynomial x^2 - 3 with sqrt3 = 1.732050807568878?)^2 defined as the convex hull of 2 vertices
            sage: P.vertices()                                                                    # optional - sage.rings.number_field
            (A vertex at (0, 0), A vertex at (sqrt3, sqrt3))
            sage: A = P.affine_hull_projection(orthonormal=True)                                  # optional - sage.rings.number_field
            Traceback (most recent call last):
            ...
            ValueError: the base ring needs to be extended; try with "extend=True"
            sage: A = P.affine_hull_projection(orthonormal=True, extend=True); A                  # optional - sage.rings.number_field
            A 1-dimensional polyhedron in AA^1 defined as the convex hull of 2 vertices
            sage: A.vertices()                                                                    # optional - sage.rings.number_field
            (A vertex at (0), A vertex at (2.449489742783178?))
            sage: sqrt(6).n()                                                                     # optional - sage.rings.number_field
            2.44948974278318

        The affine hull is combinatorially equivalent to the input::

            sage: P.is_combinatorially_isomorphic(P.affine_hull_projection())                     # optional - sage.rings.number_field
            True
            sage: P.is_combinatorially_isomorphic(P.affine_hull_projection(orthogonal=True))      # optional - sage.rings.number_field
            True
            sage: P.is_combinatorially_isomorphic(P.affine_hull_projection(orthonormal=True, extend=True))   # optional - sage.rings.number_field
            True

        The ``orthonormal=True`` parameter preserves volumes;
        it provides an isometric copy of the polyhedron::

            sage: Pentagon = polytopes.dodecahedron().faces(2)[0].as_polyhedron()                 # optional - sage.rings.number_field
            sage: P = Pentagon.affine_hull_projection(orthonormal=True, extend=True)              # optional - sage.rings.number_field
            sage: _, c= P.is_inscribed(certificate=True)                                          # optional - sage.rings.number_field
            sage: c                                                                               # optional - sage.rings.number_field
            (0.4721359549995794?, 0.6498393924658126?)
            sage: circumradius = (c-vector(P.vertices()[0])).norm()                               # optional - sage.rings.number_field
            sage: p = polytopes.regular_polygon(5)                                                # optional - sage.rings.number_field
            sage: p.volume()                                                                      # optional - sage.rings.number_field
            2.377641290737884?
            sage: P.volume()                                                                      # optional - sage.rings.number_field
            1.53406271079097?
            sage: p.volume()*circumradius^2                                                       # optional - sage.rings.number_field
            1.534062710790965?
            sage: P.volume() == p.volume()*circumradius^2                                         # optional - sage.rings.number_field
            True

        One can also use ``orthogonal`` parameter to calculate volumes;
        in this case we don't need to switch base rings. One has to divide
        by the square root of the determinant of the linear part of the
        affine transformation times its transpose::

            sage: Pentagon = polytopes.dodecahedron().faces(2)[0].as_polyhedron()                 # optional - sage.rings.number_field
            sage: Pnormal = Pentagon.affine_hull_projection(orthonormal=True, extend=True)        # optional - sage.rings.number_field
            sage: Pgonal = Pentagon.affine_hull_projection(orthogonal=True)                       # optional - sage.rings.number_field
            sage: A, b = Pentagon.affine_hull_projection(orthogonal=True, as_affine_map=True)     # optional - sage.rings.number_field
            sage: Adet = (A.matrix().transpose()*A.matrix()).det()                                # optional - sage.rings.number_field
            sage: Pnormal.volume()                                                                # optional - sage.rings.number_field
            1.53406271079097?
            sage: Pgonal.volume()/Adet.sqrt(extend=True)                                          # optional - sage.rings.number_field
            -80*(55*sqrt(5) - 123)/sqrt(-6368*sqrt(5) + 14240)
            sage: Pgonal.volume()/AA(Adet).sqrt().n(digits=20)                                    # optional - sage.rings.number_field
            1.5340627107909646813
            sage: AA(Pgonal.volume()^2) == (Pnormal.volume()^2)*AA(Adet)                          # optional - sage.rings.number_field
            True

        Another example with ``as_affine_map=True``::

            sage: P = polytopes.permutahedron(4)                                                      # optional - sage.combinat  # optional - sage.rings.number_field
            sage: A, b = P.affine_hull_projection(orthonormal=True, as_affine_map=True, extend=True)  # optional - sage.combinat  # optional - sage.rings.number_field
            sage: Q = P.affine_hull_projection(orthonormal=True, extend=True)                         # optional - sage.combinat  # optional - sage.rings.number_field
            sage: Q.center()                                                                          # optional - sage.combinat  # optional - sage.rings.number_field
            (0.7071067811865475?, 1.224744871391589?, 1.732050807568878?)
            sage: A(P.center()) + b == Q.center()                                                     # optional - sage.combinat  # optional - sage.rings.number_field
            True

        For unbounded, non full-dimensional polyhedra, the ``orthogonal=True`` and ``orthonormal=True``
        is not implemented::

            sage: P = Polyhedron(ieqs=[[0, 1, 0], [0, 0, 1], [0, 0, -1]]); P
            A 1-dimensional polyhedron in QQ^2 defined as the convex hull of 1 vertex and 1 ray
            sage: P.is_compact()
            False
            sage: P.is_full_dimensional()
            False
            sage: P.affine_hull_projection(orthogonal=True)
            Traceback (most recent call last):
            ...
            NotImplementedError: "orthogonal=True" and "orthonormal=True" work only for compact polyhedra
            sage: P.affine_hull_projection(orthonormal=True)
            Traceback (most recent call last):
            ...
            NotImplementedError: "orthogonal=True" and "orthonormal=True" work only for compact polyhedra

        Setting ``as_affine_map`` to ``True``
        without ``orthogonal`` or ``orthonormal`` set to ``True``::

            sage: S = polytopes.simplex()
            sage: S.affine_hull_projection(as_affine_map=True)
            (Vector space morphism represented by the matrix:
             [1 0 0]
             [0 1 0]
             [0 0 1]
             [0 0 0]
             Domain: Vector space of dimension 4 over Rational Field
             Codomain: Vector space of dimension 3 over Rational Field,
             (0, 0, 0))

        If the polyhedron is full-dimensional, it is returned::

            sage: polytopes.cube().affine_hull_projection()
            A 3-dimensional polyhedron in ZZ^3 defined as the convex hull of 8 vertices
            sage: polytopes.cube().affine_hull_projection(as_affine_map=True)
            (Vector space morphism represented by the matrix:
             [1 0 0]
             [0 1 0]
             [0 0 1]
             Domain: Vector space of dimension 3 over Rational Field
             Codomain: Vector space of dimension 3 over Rational Field,
             (0, 0, 0))

        Return polyhedron and affine map::

            sage: S = polytopes.simplex(2)
            sage: data = S.affine_hull_projection(orthogonal=True,
            ....:                                 as_polyhedron=True,
            ....:                                 as_affine_map=True); data
            AffineHullProjectionData(image=A 2-dimensional polyhedron in QQ^2
                    defined as the convex hull of 3 vertices,
                projection_linear_map=Vector space morphism represented by the matrix:
                    [  -1 -1/2]
                    [   1 -1/2]
                    [   0    1]
                    Domain: Vector space of dimension 3 over Rational Field
                    Codomain: Vector space of dimension 2 over Rational Field,
                projection_translation=(1, 1/2),
                section_linear_map=None,
                section_translation=None)

        Return all data::

            sage: data = S.affine_hull_projection(orthogonal=True, return_all_data=True); data
            AffineHullProjectionData(image=A 2-dimensional polyhedron in QQ^2
                    defined as the convex hull of 3 vertices,
                projection_linear_map=Vector space morphism represented by the matrix:
                    [  -1 -1/2]
                    [   1 -1/2]
                    [   0    1]
                    Domain: Vector space of dimension 3 over Rational Field
                    Codomain: Vector space of dimension 2 over Rational Field,
                projection_translation=(1, 1/2),
                section_linear_map=Vector space morphism represented by the matrix:
                    [-1/2  1/2    0]
                    [-1/3 -1/3  2/3]
                    Domain: Vector space of dimension 2 over Rational Field
                    Codomain: Vector space of dimension 3 over Rational Field, section_translation=(1, 0, 0))

        The section map is a right inverse of the projection map::

            sage: data.image.linear_transformation(data.section_linear_map.matrix().transpose()) + data.section_translation == S
            True

        Same without ``orthogonal=True``::

            sage: data = S.affine_hull_projection(return_all_data=True); data
            AffineHullProjectionData(image=A 2-dimensional polyhedron in ZZ^2
                    defined as the convex hull of 3 vertices,
                projection_linear_map=Vector space morphism represented by the matrix:
                    [1 0]
                    [0 1]
                    [0 0]
                    Domain: Vector space of dimension 3 over Rational Field
                    Codomain: Vector space of dimension 2 over Rational Field, projection_translation=(0, 0),
                section_linear_map=Vector space morphism represented by the matrix:
                    [ 1  0 -1]
                    [ 0  1 -1]
                    Domain: Vector space of dimension 2 over Rational Field
                    Codomain: Vector space of dimension 3 over Rational Field, section_translation=(0, 0, 1))
            sage: data.image.linear_transformation(data.section_linear_map.matrix().transpose()) + data.section_translation == S
            True

        ::

            sage: P0 = Polyhedron(
            ....:     ieqs=[(0, -1, 0, 1, 1, 1), (0, 1, 1, 0, -1, -1), (0, -1, 1, 1, 0, 0),
            ....:           (0, 1, 0, 0, 0, 0), (0, 0, 1, 1, -1, -1), (0, 0, 0, 0, 0, 1),
            ....:           (0, 0, 0, 0, 1, 0), (0, 0, 0, 1, 0, -1), (0, 0, 1, 0, 0, 0)])
            sage: P = P0.intersection(Polyhedron(eqns=[(-1, 1, 1, 1, 1, 1)]))
            sage: P.dim()
            4
            sage: P.affine_hull_projection(orthogonal=True, as_affine_map=True)[0]
            Vector space morphism represented by the matrix:
            [    0     0     0   1/3]
            [ -2/3  -1/6     0 -1/12]
            [  1/3  -1/6   1/2 -1/12]
            [    0   1/2     0 -1/12]
            [  1/3  -1/6  -1/2 -1/12]
            Domain: Vector space of dimension 5 over Rational Field
            Codomain: Vector space of dimension 4 over Rational Field
        """
        if as_polyhedron is not None:
            as_convex_set = as_polyhedron
        return super().affine_hull_projection(
            as_convex_set=as_convex_set, as_affine_map=as_affine_map,
            orthogonal=orthogonal, orthonormal=orthonormal,
            extend=extend, minimal=minimal,
            return_all_data=return_all_data)

    def _test_affine_hull_projection(self, tester=None, verbose=False, **options):
        """
        Run tests on the method :meth:`.affine_hull_projection`.

        TESTS::

            sage: D = polytopes.dodecahedron()                                  # optional - sage.rings.number_field
            sage: D.facets()[0].as_polyhedron()._test_affine_hull_projection()  # optional - sage.rings.number_field
        """
        if tester is None:
            tester = self._tester(**options)

        if self.is_empty():
            # Undefined, nothing to test
            return

        if self.n_vertices() > 30 or self.n_facets() > 30 or self.dim() > 6:
            # Avoid very long doctests.
            return

        try:
            from sage.rings.qqbar import AA
        except ImportError:
            AA = None

        data_sets = []
        data_sets.append(self.affine_hull_projection(return_all_data=True))
        if self.is_compact():
            data_sets.append(self.affine_hull_projection(return_all_data=True,
                                                         orthogonal=True,
                                                         extend=True))
            if AA is not None:
                data_sets.append(self.affine_hull_projection(return_all_data=True,
                                                             orthonormal=True,
                                                             extend=True))
                data_sets.append(self.affine_hull_projection(return_all_data=True,
                                                             orthonormal=True,
                                                             extend=True,
                                                             minimal=True))

        for i, data in enumerate(data_sets):
            if verbose:
                print("Running test number {}".format(i))
            M = data.projection_linear_map.matrix().transpose()
            tester.assertEqual(self.linear_transformation(M, new_base_ring=M.base_ring())
                               + data.projection_translation,
                               data.image)

            M = data.section_linear_map.matrix().transpose()
            if M.base_ring() is AA:
                self_extend = self.change_ring(AA)
            else:
                self_extend = self
            tester.assertEqual(data.image.linear_transformation(M)
                               + data.section_translation,
                               self_extend)
            if i == 0:
                tester.assertEqual(data.image.base_ring(), self.base_ring())
            else:
                # Test whether the map is orthogonal.
                M = data.projection_linear_map.matrix()
                tester.assertTrue((M.transpose() * M).is_diagonal())
                if i > 1:
                    # Test whether the map is orthonormal.
                    tester.assertTrue((M.transpose() * M).is_one())
            if i == 3:
                # Test that the extension is indeed minimal.
                if self.base_ring() is not AA:
                    tester.assertIsNot(data.image.base_ring(), AA)

    def affine_hull_manifold(self, name=None, latex_name=None, start_index=0, ambient_space=None,
                             ambient_chart=None, names=None, **kwds):
        r"""
        Return the affine hull of ``self`` as a manifold.

        If ``self`` is full-dimensional, it is just the ambient Euclidean space.
        Otherwise, it is a Riemannian submanifold of the ambient Euclidean space.

        INPUT:

        - ``ambient_space`` -- a :class:`~sage.manifolds.differentiable.examples.euclidean.EuclideanSpace`
          of the ambient dimension (default: the manifold of ``ambient_chart``, if provided;
          otherwise, a new instance of ``EuclideanSpace``).

        - ``ambient_chart`` -- a chart on ``ambient_space``.

        - ``names`` -- names for the coordinates on the affine hull.

        - optional arguments accepted by :meth:`affine_hull_projection`.

        The default chart is determined by the optional arguments of
        :meth:`affine_hull_projection`.

        EXAMPLES::

            sage: triangle = Polyhedron([(1,0,0), (0,1,0), (0,0,1)]);  triangle
            A 2-dimensional polyhedron in ZZ^3 defined as the convex hull of 3 vertices
            sage: A = triangle.affine_hull_manifold(name='A'); A
            2-dimensional Riemannian submanifold A embedded in the Euclidean space E^3
            sage: A.embedding().display()
            A → E^3
               (x0, x1) ↦ (x, y, z) = (t0 + x0, t0 + x1, t0 - x0 - x1 + 1)
            sage: A.embedding().inverse().display()
            E^3 → A
               (x, y, z) ↦ (x0, x1) = (x, y)
            sage: A.adapted_chart()
            [Chart (E^3, (x0_E3, x1_E3, t0_E3))]
            sage: A.normal().display()
            n = 1/3*sqrt(3) e_x + 1/3*sqrt(3) e_y + 1/3*sqrt(3) e_z
            sage: A.induced_metric()       # Need to call this before volume_form
            Riemannian metric gamma on the 2-dimensional Riemannian submanifold A embedded in the Euclidean space E^3
            sage: A.volume_form()
            2-form eps_gamma on the 2-dimensional Riemannian submanifold A embedded in the Euclidean space E^3

        Orthogonal version::

            sage: A = triangle.affine_hull_manifold(name='A', orthogonal=True); A
            2-dimensional Riemannian submanifold A embedded in the Euclidean space E^3
            sage: A.embedding().display()
            A → E^3
               (x0, x1) ↦ (x, y, z) = (t0 - 1/2*x0 - 1/3*x1 + 1, t0 + 1/2*x0 - 1/3*x1, t0 + 2/3*x1)
            sage: A.embedding().inverse().display()
            E^3 → A
               (x, y, z) ↦ (x0, x1) = (-x + y + 1, -1/2*x - 1/2*y + z + 1/2)

        Arrangement of affine hull of facets::

            sage: D = polytopes.dodecahedron()                                  # optional - sage.rings.number_field
            sage: E3 = EuclideanSpace(3)                                        # optional - sage.rings.number_field
            sage: submanifolds = [                                              # optional - sage.rings.number_field
            ....:     F.as_polyhedron().affine_hull_manifold(name=f'F{i}', orthogonal=True, ambient_space=E3)
            ....:     for i, F in enumerate(D.facets())]
            sage: sum(FM.plot({}, srange(-2, 2, 0.1), srange(-2, 2, 0.1), opacity=0.2)  # not tested  # optional - sage.plot  # optional - sage.rings.number_field
            ....:     for FM in submanifolds) + D.plot()
            Graphics3d Object

        Full-dimensional case::

            sage: cube = polytopes.cube(); cube
            A 3-dimensional polyhedron in ZZ^3 defined as the convex hull of 8 vertices
            sage: cube.affine_hull_manifold()
            Euclidean space E^3

        """
        if ambient_space is None:
            if ambient_chart is not None:
                ambient_space = ambient_chart.manifold()
            else:
                from sage.manifolds.differentiable.examples.euclidean import EuclideanSpace
                ambient_space = EuclideanSpace(self.ambient_dim(), start_index=start_index)
        if ambient_space.dimension() != self.ambient_dim():
            raise ValueError('ambient_space and ambient_chart must match the ambient dimension')

        if self.is_full_dimensional():
            return ambient_space

        if ambient_chart is None:
            ambient_chart = ambient_space.default_chart()
        CE = ambient_chart

        from sage.manifolds.manifold import Manifold
        if name is None:
            name, latex_name = self._affine_hull_name_latex_name()
        H = Manifold(self.dim(), name, ambient=ambient_space, structure="Riemannian",
                     latex_name=latex_name, start_index=start_index)
        if names is None:
            names = tuple(f'x{i}' for i in range(self.dim()))
        CH = H.chart(names=names)

        data = self.affine_hull_projection(return_all_data=True, **kwds)
        projection_matrix = data.projection_linear_map.matrix().transpose()
        projection_translation_vector = data.projection_translation
        section_matrix = data.section_linear_map.matrix().transpose()
        section_translation_vector = data.section_translation

        from sage.symbolic.ring import SR
        # We use the slacks of the (linear independent) equations as the foliation parameters
        foliation_parameters = vector(SR.var(f't{i}') for i in range(self.ambient_dim() - self.dim()))
        normal_matrix = matrix(equation.A() for equation in self.equation_generator()).transpose()
        slack_matrix = normal_matrix.pseudoinverse()

        phi = H.diff_map(ambient_space, {(CH, CE):
                                         (section_matrix * vector(CH._xx) + section_translation_vector
                                          + normal_matrix * foliation_parameters).list()})
        phi_inv = ambient_space.diff_map(H, {(CE, CH):
                                             (projection_matrix * vector(CE._xx) + projection_translation_vector).list()})

        foliation_scalar_fields = {parameter:
                                   ambient_space.scalar_field({CE: slack_matrix.row(i) * (vector(CE._xx) - section_translation_vector)})
                                   for i, parameter in enumerate(foliation_parameters)}

        H.set_embedding(phi, inverse=phi_inv,
                        var=list(foliation_parameters), t_inverse=foliation_scalar_fields)
        return H

    def _affine_hull_name_latex_name(self, name=None, latex_name=None):
        r"""
        Return the default name of the affine hull.

        EXAMPLES::

            sage: polytopes.cube()._affine_hull_name_latex_name('C', r'\square')
            ('aff_C', '\\mathop{\\mathrm{aff}}(\\square)')

            sage: Polyhedron(vertices=[[0, 1], [1, 0]])._affine_hull_name_latex_name()
            ('aff_P', '\\mathop{\\mathrm{aff}}(P)')
        """

        if name is None:
            name = 'P'
        if latex_name is None:
            latex_name = name
        operator = 'aff'
        aff_name = f'{operator}_{name}'
        aff_latex_name = r'\mathop{\mathrm{' + operator + '}}(' + latex_name + ')'
        return aff_name, aff_latex_name

    def _polymake_init_(self):
        """
        Return a polymake "Polytope" object corresponding to ``self``.

        EXAMPLES::

            sage: P = polytopes.cube()
            sage: PP = polymake(P)         # optional - polymake
            sage: PP.N_VERTICES            # optional - polymake
            8

        Lower-dimensional polyhedron::

            sage: P = Polyhedron(vertices=[[1, 0], [0, 1]])
            sage: PP = polymake(P)         # optional - polymake
            sage: PP.COMBINATORIAL_DIM     # optional - polymake
            1
            sage: PP.AFFINE_HULL           # optional - polymake
            -1 1 1

        Empty polyhedron::

            sage: P = Polyhedron(ambient_dim=2, vertices=[])
            sage: PP = polymake(P)         # optional - polymake
            sage: PP.COMBINATORIAL_DIM     # optional - polymake
            -1

        Pointed unbounded polyhedron::

            sage: P = Polyhedron(vertices=[[1, 0], [0, 1]], rays=[[1, 0]])
            sage: PP = polymake(P)         # optional - polymake
            sage: PP.VERTICES              # optional - polymake
            1 0 1
            1 1 0
            0 1 0
            sage: PP.FACETS                # optional - polymake
            1 0 -1
            -1 1 1
            0 0 1

        Non-pointed polyhedron::

            sage: P = Polyhedron(vertices=[[1, 0], [0, 1]], lines=[[1, 0]])
            sage: PP = polymake(P)         # optional - polymake
            sage: PP.VERTICES              # optional - polymake
            1 0 1
            1 0 0
            sage: PP.FACETS                # optional - polymake
            1 0 -1
            0 0 1
            sage: PP.LINEALITY_SPACE       # optional - polymake
            0 1 0

        Algebraic polyhedron::

            sage: P = polytopes.dodecahedron(); P                                                             # optional - sage.rings.number_field
            A 3-dimensional polyhedron
             in (Number Field in sqrt5 with defining polynomial x^2 - 5
                 with sqrt5 = 2.236067977499790?)^3
             defined as the convex hull of 20 vertices
            sage: print("There may be a recompilation warning"); PP = polymake(P); PP  # optional - polymake  # optional - sage.rings.number_field
            There may be a recompilation warning...
            Polytope<QuadraticExtension<Rational>>[...]
            sage: sorted(PP.VERTICES[:], key=repr)[0]                                  # optional - polymake  # optional - sage.rings.number_field
            1 -1+1r5 -4+2r5 0

        Floating-point polyhedron::

            sage: P = polytopes.dodecahedron(exact=False); P
            A 3-dimensional polyhedron in RDF^3 defined as the convex hull of 20 vertices
            sage: print("There may be a recompilation warning"); PP = polymake(P); PP # optional - polymake
            There may be a recompilation warning...
            Polytope<Float>[...]
            sage: sorted(PP.VERTICES[:], key=repr)[0] # optional - polymake
            1 -0.472135955 0 -1.236067978

        """
        from sage.interfaces.polymake import polymake
        polymake_field = polymake(self.base_ring().fraction_field())
        polymake_class = "Polytope<{}>".format(polymake_field)
        if self.is_empty():
            # Polymake 3.1 cannot enter an empty polyhedron using
            # FACETS and AFFINE_HULL.  Use corresponding input properties instead.
            # https://forum.polymake.org/viewtopic.php?f=8&t=545
            return polymake.new_object(polymake_class,
                                       INEQUALITIES=self.inequalities_list(),
                                       EQUATIONS=self.equations_list())
        else:
            return polymake.new_object(polymake_class,
                                       FACETS=self.inequalities_list(),
                                       AFFINE_HULL=self.equations_list(),
                                       VERTICES=   [ [1] + v for v in self.vertices_list() ] \
                                                 + [ [0] + r for r in self.rays_list() ],
                                       LINEALITY_SPACE=[ [0] + l for l in self.lines_list() ])<|MERGE_RESOLUTION|>--- conflicted
+++ resolved
@@ -3673,455 +3673,6 @@
 
         return (polar.polar(in_affine_span=True)) + barycenter
 
-<<<<<<< HEAD
-    def face_lattice(self):
-        """
-        Return the face-lattice poset.
-
-        OUTPUT:
-
-        A :class:`~sage.combinat.posets.posets.FinitePoset`. Elements
-        are given as
-        :class:`~sage.geometry.polyhedron.face.PolyhedronFace`.
-
-        In the case of a full-dimensional polytope, the faces are
-        pairs (vertices, inequalities) of the spanning vertices and
-        corresponding saturated inequalities. In general, a face is
-        defined by a pair (V-rep. objects, H-rep. objects). The
-        V-representation objects span the face, and the corresponding
-        H-representation objects are those inequalities and equations
-        that are saturated on the face.
-
-        The bottom-most element of the face lattice is the "empty
-        face". It contains no V-representation object. All
-        H-representation objects are incident.
-
-        The top-most element is the "full face". It is spanned by all
-        V-representation objects. The incident H-representation
-        objects are all equations and no inequalities.
-
-        In the case of a full-dimensional polytope, the "empty face"
-        and the "full face" are the empty set (no vertices, all
-        inequalities) and the full polytope (all vertices, no
-        inequalities), respectively.
-
-        ALGORITHM:
-
-        See :mod:`sage.geometry.polyhedron.combinatorial_polyhedron.face_iterator`.
-
-        .. NOTE::
-
-            The face lattice is not cached, as long as this creates a memory leak, see :trac:`28982`.
-
-        EXAMPLES::
-
-            sage: square = polytopes.hypercube(2)
-            sage: fl = square.face_lattice();fl
-            Finite lattice containing 10 elements
-            sage: list(f.ambient_V_indices() for f in fl)
-            [(), (0,), (1,), (0, 1), (2,), (1, 2), (3,), (0, 3), (2, 3), (0, 1, 2, 3)]
-            sage: poset_element = fl[5]
-            sage: a_face = poset_element
-            sage: a_face
-            A 1-dimensional face of a Polyhedron in ZZ^2 defined as the convex hull of 2 vertices
-            sage: a_face.ambient_V_indices()
-            (1, 2)
-            sage: set(a_face.ambient_Vrepresentation()) == \
-            ....: set([square.Vrepresentation(1), square.Vrepresentation(2)])
-            True
-            sage: a_face.ambient_Vrepresentation()
-            (A vertex at (1, 1), A vertex at (-1, 1))
-            sage: a_face.ambient_Hrepresentation()
-            (An inequality (0, -1) x + 1 >= 0,)
-
-        A more complicated example::
-
-            sage: c5_10 = Polyhedron(vertices = [[i,i^2,i^3,i^4,i^5] for i in range(1,11)])
-            sage: c5_10_fl = c5_10.face_lattice()
-            sage: [len(x) for x in c5_10_fl.level_sets()]
-            [1, 10, 45, 100, 105, 42, 1]
-
-        Note that if the polyhedron contains lines then there is a
-        dimension gap between the empty face and the first non-empty
-        face in the face lattice::
-
-            sage: line = Polyhedron(vertices=[(0,)], lines=[(1,)])
-            sage: [ fl.dim() for fl in line.face_lattice() ]
-            [-1, 1]
-
-        TESTS::
-
-            sage: c5_20 = Polyhedron(vertices = [[i,i^2,i^3,i^4,i^5]
-            ....:     for i in range(1,21)])
-            sage: c5_20_fl = c5_20.face_lattice() # long time
-            sage: [len(x) for x in c5_20_fl.level_sets()] # long time
-            [1, 20, 190, 580, 680, 272, 1]
-            sage: polytopes.hypercube(2).face_lattice().plot()  # optional - sage.plot
-            Graphics object consisting of 27 graphics primitives
-            sage: level_sets = polytopes.cross_polytope(2).face_lattice().level_sets()
-            sage: level_sets[0][0].ambient_V_indices(), level_sets[-1][0].ambient_V_indices()
-            ((), (0, 1, 2, 3))
-
-        Various degenerate polyhedra::
-
-            sage: [[ls.ambient_V_indices() for ls in lss] for lss in Polyhedron(vertices=[[0,0,0],[1,0,0],[0,1,0]]).face_lattice().level_sets()]
-            [[()], [(0,), (1,), (2,)], [(0, 1), (0, 2), (1, 2)], [(0, 1, 2)]]
-            sage: [[ls.ambient_V_indices() for ls in lss] for lss in Polyhedron(vertices=[(1,0,0),(0,1,0)], rays=[(0,0,1)]).face_lattice().level_sets()]
-            [[()], [(1,), (2,)], [(0, 1), (0, 2), (1, 2)], [(0, 1, 2)]]
-            sage: [[ls.ambient_V_indices() for ls in lss] for lss in Polyhedron(rays=[(1,0,0),(0,1,0)], vertices=[(0,0,1)]).face_lattice().level_sets()]
-            [[()], [(0,)], [(0, 1), (0, 2)], [(0, 1, 2)]]
-            sage: [[ls.ambient_V_indices() for ls in lss] for lss in Polyhedron(rays=[(1,0),(0,1)], vertices=[(0,0)]).face_lattice().level_sets()]
-            [[()], [(0,)], [(0, 1), (0, 2)], [(0, 1, 2)]]
-            sage: [[ls.ambient_V_indices() for ls in lss] for lss in Polyhedron(vertices=[(1,),(0,)]).face_lattice().level_sets()]
-            [[()], [(0,), (1,)], [(0, 1)]]
-            sage: [[ls.ambient_V_indices() for ls in lss] for lss in Polyhedron(vertices=[(1,0,0),(0,1,0)], lines=[(0,0,1)]).face_lattice().level_sets()]
-            [[()], [(0, 1), (0, 2)], [(0, 1, 2)]]
-            sage: [[ls.ambient_V_indices() for ls in lss] for lss in Polyhedron(lines=[(1,0,0)], vertices=[(0,0,1)]).face_lattice().level_sets()]
-            [[()], [(0, 1)]]
-            sage: [[ls.ambient_V_indices() for ls in lss] for lss in Polyhedron(lines=[(1,0),(0,1)], vertices=[(0,0)]).face_lattice().level_sets()]
-            [[()], [(0, 1, 2)]]
-            sage: [[ls.ambient_V_indices() for ls in lss] for lss in Polyhedron(lines=[(1,0)], rays=[(0,1)], vertices=[(0,0)]).face_lattice().level_sets()]
-            [[()], [(0, 1)], [(0, 1, 2)]]
-            sage: [[ls.ambient_V_indices() for ls in lss] for lss in Polyhedron(vertices=[(0,)], lines=[(1,)]).face_lattice().level_sets()]
-            [[()], [(0, 1)]]
-            sage: [[ls.ambient_V_indices() for ls in lss] for lss in Polyhedron(lines=[(1,0)], vertices=[(0,0)]).face_lattice().level_sets()]
-            [[()], [(0, 1)]]
-
-        """
-        from sage.combinat.posets.lattices import FiniteLatticePoset
-        return FiniteLatticePoset(self.hasse_diagram())
-
-    @cached_method
-    def hasse_diagram(self):
-        r"""
-        Return the Hasse diagram of the face lattice of ``self``.
-
-        This is the Hasse diagram of the poset of the faces of ``self``.
-
-        OUTPUT: a directed graph
-
-        EXAMPLES::
-
-            sage: P = polytopes.regular_polygon(4).pyramid()                    # optional - sage.rings.number_field
-            sage: D = P.hasse_diagram(); D                                      # optional - sage.rings.number_field
-            Digraph on 20 vertices
-            sage: D.degree_polynomial()                                         # optional - sage.rings.number_field
-            x^5 + x^4*y + x*y^4 + y^5 + 4*x^3*y + 8*x^2*y^2 + 4*x*y^3
-
-        Faces of an mutable polyhedron are not hashable. Hence those are not suitable as
-        vertices of the hasse diagram. Use the combinatorial polyhedron instead::
-
-            sage: P = polytopes.regular_polygon(4).pyramid()                    # optional - sage.rings.number_field
-            sage: parent = P.parent()                                           # optional - sage.rings.number_field
-            sage: parent = parent.change_ring(QQ, backend='ppl')                # optional - sage.rings.number_field
-            sage: Q = parent._element_constructor_(P, mutable=True)             # optional - sage.rings.number_field
-            sage: Q.hasse_diagram()                                             # optional - sage.rings.number_field
-            Traceback (most recent call last):
-            ...
-            TypeError: mutable polyhedra are unhashable
-            sage: C = Q.combinatorial_polyhedron()                              # optional - sage.rings.number_field
-            sage: D = C.hasse_diagram()                                         # optional - sage.rings.number_field
-            sage: set(D.vertices()) == set(range(20))                           # optional - sage.rings.number_field
-            True
-            sage: def index_to_combinatorial_face(n):
-            ....:     return C.face_by_face_lattice_index(n)
-            sage: D.relabel(index_to_combinatorial_face, inplace=True)          # optional - sage.rings.number_field
-            sage: D.vertices()                                                  # optional - sage.rings.number_field
-            [A -1-dimensional face of a 3-dimensional combinatorial polyhedron,
-             A 0-dimensional face of a 3-dimensional combinatorial polyhedron,
-             A 0-dimensional face of a 3-dimensional combinatorial polyhedron,
-             A 0-dimensional face of a 3-dimensional combinatorial polyhedron,
-             A 0-dimensional face of a 3-dimensional combinatorial polyhedron,
-             A 0-dimensional face of a 3-dimensional combinatorial polyhedron,
-             A 1-dimensional face of a 3-dimensional combinatorial polyhedron,
-             A 1-dimensional face of a 3-dimensional combinatorial polyhedron,
-             A 1-dimensional face of a 3-dimensional combinatorial polyhedron,
-             A 1-dimensional face of a 3-dimensional combinatorial polyhedron,
-             A 1-dimensional face of a 3-dimensional combinatorial polyhedron,
-             A 1-dimensional face of a 3-dimensional combinatorial polyhedron,
-             A 1-dimensional face of a 3-dimensional combinatorial polyhedron,
-             A 1-dimensional face of a 3-dimensional combinatorial polyhedron,
-             A 2-dimensional face of a 3-dimensional combinatorial polyhedron,
-             A 2-dimensional face of a 3-dimensional combinatorial polyhedron,
-             A 2-dimensional face of a 3-dimensional combinatorial polyhedron,
-             A 2-dimensional face of a 3-dimensional combinatorial polyhedron,
-             A 2-dimensional face of a 3-dimensional combinatorial polyhedron,
-             A 3-dimensional face of a 3-dimensional combinatorial polyhedron]
-            sage: D.degree_polynomial()                                         # optional - sage.rings.number_field
-            x^5 + x^4*y + x*y^4 + y^5 + 4*x^3*y + 8*x^2*y^2 + 4*x*y^3
-        """
-
-        from sage.geometry.polyhedron.face import combinatorial_face_to_polyhedral_face
-        C = self.combinatorial_polyhedron()
-        D = C.hasse_diagram()
-
-        def index_to_polyhedron_face(n):
-            return combinatorial_face_to_polyhedral_face(
-                    self, C.face_by_face_lattice_index(n))
-
-        return D.relabel(index_to_polyhedron_face, inplace=False, immutable=True)
-
-    def flag_f_vector(self, *args):
-        r"""
-        Return the flag f-vector.
-
-        For each `-1 < i_0 < \dots < i_n < d` the flag f-vector
-        counts the number of flags `F_0 \subset \dots \subset F_n`
-        with `F_j` of dimension `i_j` for each `0 \leq j \leq n`,
-        where `d` is the dimension of the polyhedron.
-
-        INPUT:
-
-        - ``args`` -- integers (optional); specify an entry of the
-          flag-f-vector; must be an increasing sequence of integers
-
-        OUTPUT:
-
-        - a dictionary, if no arguments were given
-
-        - an Integer, if arguments were given
-
-        EXAMPLES:
-
-        Obtain the entire flag-f-vector::
-
-            sage: P = polytopes.twenty_four_cell()
-            sage: P.flag_f_vector()
-                {(-1,): 1,
-                 (0,): 24,
-                 (0, 1): 192,
-                 (0, 1, 2): 576,
-                 (0, 1, 2, 3): 1152,
-                 (0, 1, 3): 576,
-                 (0, 2): 288,
-                 (0, 2, 3): 576,
-                 (0, 3): 144,
-                 (1,): 96,
-                 (1, 2): 288,
-                 (1, 2, 3): 576,
-                 (1, 3): 288,
-                 (2,): 96,
-                 (2, 3): 192,
-                 (3,): 24,
-                 (4,): 1}
-
-        Specify an entry::
-
-            sage: P.flag_f_vector(0,3)
-            144
-            sage: P.flag_f_vector(2)
-            96
-
-        Leading ``-1`` and trailing entry of dimension are allowed::
-
-            sage: P.flag_f_vector(-1,0,3)
-            144
-            sage: P.flag_f_vector(-1,0,3,4)
-            144
-
-        One can get the number of trivial faces::
-
-            sage: P.flag_f_vector(-1)
-            1
-            sage: P.flag_f_vector(4)
-            1
-
-        Polyhedra with lines, have ``0`` entries accordingly::
-
-            sage: P = (Polyhedron(lines=[[1]]) * polytopes.cross_polytope(3))
-            sage: P.flag_f_vector()
-            {(-1,): 1,
-             (0, 1): 0,
-             (0, 1, 2): 0,
-             (0, 1, 3): 0,
-             (0, 2): 0,
-             (0, 2, 3): 0,
-             (0, 3): 0,
-             (0,): 0,
-             (1, 2): 24,
-             (1, 2, 3): 48,
-             (1, 3): 24,
-             (1,): 6,
-             (2, 3): 24,
-             (2,): 12,
-             (3,): 8,
-             4: 1}
-
-        If the arguments are not stricly increasing or out of range, a key error is raised::
-
-            sage: P.flag_f_vector(-1,0,3,6)
-            Traceback (most recent call last):
-            ...
-            KeyError: (0, 3, 6)
-            sage: P.flag_f_vector(-1,3,0)
-            Traceback (most recent call last):
-            ...
-            KeyError: (3, 0)
-        """
-        flag = self._flag_f_vector()
-        if len(args) == 0:
-            return flag
-        elif len(args) == 1:
-            return flag[(args[0],)]
-        else:
-            dim = self.dimension()
-            if args[0] == -1:
-                args = args[1:]
-            if args[-1] == dim:
-                args = args[:-1]
-            return flag[tuple(args)]
-
-    @cached_method(do_pickle=True)
-    def _flag_f_vector(self):
-        r"""
-        Return the flag-f-vector.
-
-        See :meth:`flag_f_vector`.
-
-        TESTS::
-
-            sage: polytopes.hypercube(4)._flag_f_vector()
-            {(-1,): 1,
-            (0,): 16,
-            (0, 1): 64,
-            (0, 1, 2): 192,
-            (0, 1, 2, 3): 384,
-            (0, 1, 3): 192,
-            (0, 2): 96,
-            (0, 2, 3): 192,
-            (0, 3): 64,
-            (1,): 32,
-            (1, 2): 96,
-            (1, 2, 3): 192,
-            (1, 3): 96,
-            (2,): 24,
-            (2, 3): 48,
-            (3,): 8,
-            (4,): 1}
-        """
-        return self.combinatorial_polyhedron()._flag_f_vector()
-
-    def vertex_graph(self):
-        """
-        Return a graph in which the vertices correspond to vertices
-        of the polyhedron, and edges to edges.
-
-        ..NOTE::
-
-            The graph of a polyhedron with lines has no vertices,
-            as the polyhedron has no vertices (`0`-faces).
-
-            The method :meth:`Polyhedron_base:vertices` returns
-            the defining points in this case.
-
-        EXAMPLES::
-
-            sage: g3 = polytopes.hypercube(3).vertex_graph(); g3
-            Graph on 8 vertices
-            sage: g3.automorphism_group().cardinality()
-            48
-            sage: s4 = polytopes.simplex(4).vertex_graph(); s4
-            Graph on 5 vertices
-            sage: s4.is_eulerian()
-            True
-
-        The graph of an unbounded polyhedron
-        is the graph of the bounded complex::
-
-            sage: open_triangle = Polyhedron(vertices=[[1,0], [0,1]],
-            ....:                            rays    =[[1,1]])
-            sage: open_triangle.vertex_graph()
-            Graph on 2 vertices
-
-        The graph of a polyhedron with lines has no vertices::
-
-            sage: line = Polyhedron(lines=[[0,1]])
-            sage: line.vertex_graph()
-            Graph on 0 vertices
-
-        TESTS:
-
-        Check for a line segment (:trac:`30545`)::
-
-            sage: polytopes.simplex(1).graph().edges()
-            [(A vertex at (0, 1), A vertex at (1, 0), None)]
-        """
-        return self.combinatorial_polyhedron().vertex_graph()
-
-    graph = vertex_graph
-
-    def vertex_digraph(self, f, increasing=True):
-        r"""
-        Return the directed graph of the polyhedron according to a linear form.
-
-        The underlying undirected graph is the graph of vertices and edges.
-
-        INPUT:
-
-        - ``f`` -- a linear form. The linear form can be provided as:
-
-            - a vector space morphism with one-dimensional codomain, (see
-              :meth:`sage.modules.vector_space_morphism.linear_transformation`
-              and
-              :class:`sage.modules.vector_space_morphism.VectorSpaceMorphism`)
-            - a vector ; in this case the linear form is obtained by duality
-              using the dot product: ``f(v) = v.dot_product(f)``.
-
-        - ``increasing`` -- boolean (default ``True``) whether to orient
-          edges in the increasing or decreasing direction.
-
-        By default, an edge is oriented from `v` to `w` if
-        `f(v) \leq f(w)`.
-
-        If `f(v)=f(w)`, then two opposite edges are created.
-
-        EXAMPLES::
-
-            sage: penta = Polyhedron([[0,0],[1,0],[0,1],[1,2],[3,2]])
-            sage: G = penta.vertex_digraph(vector([1,1])); G          # optional - sage.graphs
-            Digraph on 5 vertices
-            sage: G.sinks()                                           # optional - sage.graphs
-            [A vertex at (3, 2)]
-
-            sage: A = matrix(ZZ, [[1], [-1]])
-            sage: f = linear_transformation(A)
-            sage: G = penta.vertex_digraph(f); G                      # optional - sage.graphs
-            Digraph on 5 vertices
-            sage: G.is_directed_acyclic()                             # optional - sage.graphs
-            False
-
-        .. SEEALSO::
-
-            :meth:`vertex_graph`
-        """
-        from sage.modules.vector_space_morphism import VectorSpaceMorphism
-        if isinstance(f, VectorSpaceMorphism):
-            if f.codomain().dimension() == 1:
-                orientation_check = lambda v: f(v) >= 0
-            else:
-                raise TypeError('the linear map f must have '
-                                'one-dimensional codomain')
-        else:
-            try:
-                if f.is_vector():
-                    orientation_check = lambda v: v.dot_product(f) >= 0
-                else:
-                    raise TypeError('f must be a linear map or a vector')
-            except AttributeError:
-                raise TypeError('f must be a linear map or a vector')
-        if not increasing:
-            f = -f
-        from sage.graphs.digraph import DiGraph
-        dg = DiGraph()
-        for j in range(self.n_vertices()):
-            vj = self.Vrepresentation(j)
-            for vi in vj.neighbors():
-                if orientation_check(vj.vector() - vi.vector()):
-                    dg.add_edge(vi, vj)
-        return dg
-
-=======
->>>>>>> 995ad009
     def polar(self, in_affine_span=False):
         """
         Return the polar (dual) polytope.
@@ -5521,621 +5072,6 @@
                 box_min.append(min_coord)
         return (tuple(box_min), tuple(box_max))
 
-<<<<<<< HEAD
-    @cached_method
-    def combinatorial_automorphism_group(self, vertex_graph_only=False):
-        """
-        Computes the combinatorial automorphism group.
-
-        If ``vertex_graph_only`` is ``True``,  the automorphism group
-        of the vertex-edge graph of the polyhedron is returned. Otherwise
-        the automorphism group of the vertex-facet graph, which is
-        isomorphic to the automorphism group of the face lattice is returned.
-
-        INPUT:
-
-        - ``vertex_graph_only`` -- boolean (default: ``False``); whether
-          to return the automorphism group of the vertex edges graph or
-          of the lattice
-
-        OUTPUT:
-
-        A
-        :class:`PermutationGroup<sage.groups.perm_gps.permgroup.PermutationGroup_generic_with_category'>`
-        that is isomorphic to the combinatorial automorphism group is
-        returned.
-
-        - if ``vertex_graph_only`` is ``True``:
-          The automorphism group of the vertex-edge graph of the polyhedron
-
-        - if ``vertex_graph_only`` is ``False`` (default):
-          The automorphism group of the vertex-facet graph of the polyhedron,
-          see :meth:`vertex_facet_graph`. This group is isomorphic to the
-          automorphism group of the face lattice of the polyhedron.
-
-        NOTE:
-
-            Depending on ``vertex_graph_only``, this method returns groups
-            that are not necessarily isomorphic, see the examples below.
-
-        .. SEEALSO::
-
-            :meth:`is_combinatorially_isomorphic`,
-            :meth:`graph`,
-            :meth:`vertex_facet_graph`.
-
-        EXAMPLES::
-
-            sage: quadrangle = Polyhedron(vertices=[(0,0),(1,0),(0,1),(2,3)])
-            sage: quadrangle.combinatorial_automorphism_group().is_isomorphic(groups.permutation.Dihedral(4))
-            True
-            sage: quadrangle.restricted_automorphism_group()
-            Permutation Group with generators [()]
-
-        Permutations of the vertex graph only exchange vertices with vertices::
-
-            sage: P = Polyhedron(vertices=[(1,0), (1,1)], rays=[(1,0)])
-            sage: P.combinatorial_automorphism_group(vertex_graph_only=True)
-            Permutation Group with generators [(A vertex at (1,0),A vertex at (1,1))]
-
-        This shows an example of two polytopes whose vertex-edge graphs are isomorphic,
-        but their face_lattices are not isomorphic::
-
-            sage: Q=Polyhedron([[-123984206864/2768850730773, -101701330976/922950243591, -64154618668/2768850730773, -2748446474675/2768850730773],
-            ....: [-11083969050/98314591817, -4717557075/98314591817, -32618537490/98314591817, -91960210208/98314591817],
-            ....: [-9690950/554883199, -73651220/554883199, 1823050/554883199, -549885101/554883199], [-5174928/72012097, 5436288/72012097, -37977984/72012097, 60721345/72012097],
-            ....: [-19184/902877, 26136/300959, -21472/902877, 899005/902877], [53511524/1167061933, 88410344/1167061933, 621795064/1167061933, 982203941/1167061933],
-            ....: [4674489456/83665171433, -4026061312/83665171433, 28596876672/83665171433, -78383796375/83665171433], [857794884940/98972360190089, -10910202223200/98972360190089, 2974263671400/98972360190089, -98320463346111/98972360190089]])
-            sage: C = polytopes.cyclic_polytope(4,8)
-            sage: C.is_combinatorially_isomorphic(Q)
-            False
-            sage: C.combinatorial_automorphism_group(vertex_graph_only=True).is_isomorphic(Q.combinatorial_automorphism_group(vertex_graph_only=True))
-            True
-            sage: C.combinatorial_automorphism_group(vertex_graph_only=False).is_isomorphic(Q.combinatorial_automorphism_group(vertex_graph_only=False))
-            False
-
-        The automorphism group of the face lattice is isomorphic to the combinatorial automorphism group::
-
-            sage: CG = C.hasse_diagram().automorphism_group()
-            sage: C.combinatorial_automorphism_group().is_isomorphic(CG)
-            True
-            sage: QG = Q.hasse_diagram().automorphism_group()
-            sage: Q.combinatorial_automorphism_group().is_isomorphic(QG)
-            True
-
-        """
-        if vertex_graph_only:
-            G = self.graph()
-        else:
-            G = self.vertex_facet_graph()
-        return G.automorphism_group(edge_labels=True)
-
-    @cached_method
-    def restricted_automorphism_group(self, output="abstract"):
-        r"""
-        Return the restricted automorphism group.
-
-        First, let the linear automorphism group be the subgroup of
-        the affine group `AGL(d,\RR) = GL(d,\RR) \ltimes \RR^d`
-        preserving the `d`-dimensional polyhedron. The affine group
-        acts in the usual way `\vec{x}\mapsto A\vec{x}+b` on the
-        ambient space.
-
-        The restricted automorphism group is the subgroup of the linear
-        automorphism group generated by permutations of the generators
-        of the same type. That is, vertices can only be permuted with
-        vertices, ray generators with ray generators, and line
-        generators with line generators.
-
-        For example, take the first quadrant
-
-        .. MATH::
-
-            Q = \Big\{ (x,y) \Big| x\geq 0,\; y\geq0 \Big\}
-            \subset \QQ^2
-
-        Then the linear automorphism group is
-
-        .. MATH::
-
-            \mathrm{Aut}(Q) =
-            \left\{
-            \begin{pmatrix}
-            a & 0 \\ 0 & b
-            \end{pmatrix}
-            ,~
-            \begin{pmatrix}
-            0 & c \\ d & 0
-            \end{pmatrix}
-            :~
-            a, b, c, d \in \QQ_{>0}
-            \right\}
-            \subset
-            GL(2,\QQ)
-            \subset
-            E(d)
-
-        Note that there are no translations that map the quadrant `Q`
-        to itself, so the linear automorphism group is contained in
-        the general linear group (the subgroup of transformations
-        preserving the origin). The restricted automorphism group is
-
-        .. MATH::
-
-            \mathrm{Aut}(Q) =
-            \left\{
-            \begin{pmatrix}
-            1 & 0 \\ 0 & 1
-            \end{pmatrix}
-            ,~
-            \begin{pmatrix}
-            0 & 1 \\ 1 & 0
-            \end{pmatrix}
-            \right\}
-            \simeq \ZZ_2
-
-        INPUT:
-
-        - ``output`` -- how the group should be represented:
-
-          - ``"abstract"`` (default) -- return an abstract permutation
-            group without further meaning.
-
-          - ``"permutation"`` -- return a permutation group on the
-            indices of the polyhedron generators. For example, the
-            permutation ``(0,1)`` would correspond to swapping
-            ``self.Vrepresentation(0)`` and ``self.Vrepresentation(1)``.
-
-          - ``"matrix"`` -- return a matrix group representing affine
-            transformations. When acting on affine vectors, you should
-            append a `1` to every vector. If the polyhedron is not full
-            dimensional, the returned matrices act as the identity on
-            the orthogonal complement of the affine space spanned by
-            the polyhedron.
-
-          - ``"matrixlist"`` -- like ``matrix``, but return the list of
-            elements of the matrix group. Useful for fields without a
-            good implementation of matrix groups or to avoid the
-            overhead of creating the group.
-
-        OUTPUT:
-
-        - For ``output="abstract"`` and ``output="permutation"``:
-          a :class:`PermutationGroup<sage.groups.perm_gps.permgroup.PermutationGroup_generic>`.
-
-        - For ``output="matrix"``: a :class:`MatrixGroup`.
-
-        - For ``output="matrixlist"``: a list of matrices.
-
-        REFERENCES:
-
-        - [BSS2009]_
-
-        EXAMPLES:
-
-        A cross-polytope example::
-
-            sage: P = polytopes.cross_polytope(3)
-            sage: P.restricted_automorphism_group() == PermutationGroup([[(3,4)], [(2,3),(4,5)],[(2,5)],[(1,2),(5,6)],[(1,6)]])
-            True
-            sage: P.restricted_automorphism_group(output="permutation") == PermutationGroup([[(2,3)],[(1,2),(3,4)],[(1,4)],[(0,1),(4,5)],[(0,5)]])
-            True
-            sage: mgens = [[[1,0,0,0],[0,1,0,0],[0,0,-1,0],[0,0,0,1]], [[1,0,0,0],[0,0,1,0],[0,1,0,0],[0,0,0,1]], [[0,1,0,0],[1,0,0,0],[0,0,1,0],[0,0,0,1]]]
-
-        We test groups for equality in a fool-proof way; they can have different generators, etc::
-
-            sage: poly_g = P.restricted_automorphism_group(output="matrix")
-            sage: matrix_g = MatrixGroup([matrix(QQ,t) for t in mgens])
-            sage: all(t.matrix() in poly_g for t in matrix_g.gens())
-            True
-            sage: all(t.matrix() in matrix_g for t in poly_g.gens())
-            True
-
-        24-cell example::
-
-            sage: P24 = polytopes.twenty_four_cell()
-            sage: AutP24 = P24.restricted_automorphism_group()
-            sage: PermutationGroup([
-            ....:     '(1,20,2,24,5,23)(3,18,10,19,4,14)(6,21,11,22,7,15)(8,12,16,17,13,9)',
-            ....:     '(1,21,8,24,4,17)(2,11,6,15,9,13)(3,20)(5,22)(10,16,12,23,14,19)'
-            ....: ]).is_isomorphic(AutP24)
-            True
-            sage: AutP24.order()
-            1152
-
-        Here is the quadrant example mentioned in the beginning::
-
-            sage: P = Polyhedron(rays=[(1,0),(0,1)])
-            sage: P.Vrepresentation()
-            (A vertex at (0, 0), A ray in the direction (0, 1), A ray in the direction (1, 0))
-            sage: P.restricted_automorphism_group(output="permutation")
-            Permutation Group with generators [(1,2)]
-
-        Also, the polyhedron need not be full-dimensional::
-
-            sage: P = Polyhedron(vertices=[(1,2,3,4,5),(7,8,9,10,11)])
-            sage: P.restricted_automorphism_group()
-            Permutation Group with generators [(1,2)]
-            sage: G = P.restricted_automorphism_group(output="matrixlist")
-            sage: G
-            (
-            [1 0 0 0 0 0]  [ -87/55  -82/55    -2/5   38/55   98/55   12/11]
-            [0 1 0 0 0 0]  [-142/55  -27/55    -2/5   38/55   98/55   12/11]
-            [0 0 1 0 0 0]  [-142/55  -82/55     3/5   38/55   98/55   12/11]
-            [0 0 0 1 0 0]  [-142/55  -82/55    -2/5   93/55   98/55   12/11]
-            [0 0 0 0 1 0]  [-142/55  -82/55    -2/5   38/55  153/55   12/11]
-            [0 0 0 0 0 1], [      0       0       0       0       0       1]
-            )
-            sage: g = AffineGroup(5, QQ)(G[1])
-            sage: g
-                  [ -87/55  -82/55    -2/5   38/55   98/55]     [12/11]
-                  [-142/55  -27/55    -2/5   38/55   98/55]     [12/11]
-            x |-> [-142/55  -82/55     3/5   38/55   98/55] x + [12/11]
-                  [-142/55  -82/55    -2/5   93/55   98/55]     [12/11]
-                  [-142/55  -82/55    -2/5   38/55  153/55]     [12/11]
-            sage: g^2
-                  [1 0 0 0 0]     [0]
-                  [0 1 0 0 0]     [0]
-            x |-> [0 0 1 0 0] x + [0]
-                  [0 0 0 1 0]     [0]
-                  [0 0 0 0 1]     [0]
-            sage: g(list(P.vertices()[0]))
-            (7, 8, 9, 10, 11)
-            sage: g(list(P.vertices()[1]))
-            (1, 2, 3, 4, 5)
-
-        Affine transformations do not change the restricted automorphism
-        group. For example, any non-degenerate triangle has the
-        dihedral group with 6 elements, `D_6`, as its automorphism
-        group::
-
-            sage: initial_points = [vector([1,0]), vector([0,1]), vector([-2,-1])]
-            sage: points = initial_points
-            sage: Polyhedron(vertices=points).restricted_automorphism_group()
-            Permutation Group with generators [(2,3), (1,2)]
-            sage: points = [pt - initial_points[0] for pt in initial_points]
-            sage: Polyhedron(vertices=points).restricted_automorphism_group()
-            Permutation Group with generators [(2,3), (1,2)]
-            sage: points = [pt - initial_points[1] for pt in initial_points]
-            sage: Polyhedron(vertices=points).restricted_automorphism_group()
-            Permutation Group with generators [(2,3), (1,2)]
-            sage: points = [pt - 2*initial_points[1] for pt in initial_points]
-            sage: Polyhedron(vertices=points).restricted_automorphism_group()
-            Permutation Group with generators [(2,3), (1,2)]
-
-        The ``output="matrixlist"`` can be used over fields without a
-        complete implementation of matrix groups::
-
-            sage: P = polytopes.dodecahedron(); P                                                   # optional - sage.rings.number_field
-            A 3-dimensional polyhedron
-             in (Number Field in sqrt5 with defining polynomial x^2 - 5
-                 with sqrt5 = 2.236067977499790?)^3
-             defined as the convex hull of 20 vertices
-            sage: G = P.restricted_automorphism_group(output="matrixlist")
-            sage: len(G)
-            120
-
-        Floating-point computations are supported with a simple fuzzy
-        zero implementation::
-
-            sage: P = Polyhedron(vertices=[(1/3,0,0,1),(0,1/4,0,1),(0,0,1/5,1)], base_ring=RDF)
-            sage: P.restricted_automorphism_group()
-            Permutation Group with generators [(2,3), (1,2)]
-            sage: len(P.restricted_automorphism_group(output="matrixlist"))
-            6
-
-        TESTS::
-
-            sage: P = Polyhedron(vertices=[(1,0), (1,1)], rays=[(1,0)])
-            sage: P.restricted_automorphism_group(output="permutation")
-            Permutation Group with generators [(1,2)]
-            sage: P.restricted_automorphism_group(output="matrix")
-            Matrix group over Rational Field with 1 generators (
-            [ 1  0  0]
-            [ 0 -1  1]
-            [ 0  0  1]
-            )
-            sage: P.restricted_automorphism_group(output="foobar")
-            Traceback (most recent call last):
-            ...
-            ValueError: unknown output 'foobar', valid values are ('abstract', 'permutation', 'matrix', 'matrixlist')
-
-        Check that :trac:`28828` is fixed::
-
-            sage: P.restricted_automorphism_group(output="matrixlist")[0].is_immutable()
-            True
-        """
-        # The algorithm works as follows:
-        #
-        # Let V be the matrix where every column is a homogeneous
-        # coordinate of a V-representation object (vertex, ray, line).
-        # Let us assume that V has full rank, that the polyhedron is
-        # full dimensional.
-        #
-        # Let Q = V Vt and C = Vt Q^-1 V. The rows and columns of C
-        # can be thought of as being indexed by the V-rep objects of the
-        # polytope.
-        #
-        # It turns out that we can identify the restricted automorphism
-        # group with the automorphism group of the edge-colored graph
-        # on the V-rep objects with colors determined by the symmetric
-        # matrix C.
-        #
-        # An automorphism of this graph is equivalent to a permutation
-        # matrix P such that C = Pt C P. If we now define
-        # A = V P Vt Q^-1, then one can check that V P = A V.
-        # In other words: permuting the generators is the same as
-        # applying the affine transformation A on the generators.
-        #
-        # If the given polyhedron is not fully-dimensional,
-        # then Q will be not invertible. In this case, we use a
-        # pseudoinverse Q+ instead of Q^-1. The formula for A acting on
-        # the space spanned by V then simplifies to A = V P V+ where V+
-        # denotes the pseudoinverse of V, which also equals V+ = Vt Q+.
-        #
-        # If we are asked to return the (group of) transformation
-        # matrices to the user, we also require that those
-        # transformations act as the identity on the orthogonal
-        # complement of the space spanned by V. This complement is the
-        # space spanned by the columns of W = 1 - V V+. One can check
-        # that B = (V P V+) + W is the correct matrix: it acts the same
-        # as A on V and it satisfies B W = W.
-
-        outputs = ("abstract", "permutation", "matrix", "matrixlist")
-        if output not in outputs:
-            raise ValueError("unknown output {!r}, valid values are {}".format(output, outputs))
-
-        # For backwards compatibility, we treat "abstract" as
-        # "permutation", but where we add 1 to the indices of the
-        # permutations.
-        index0 = 0
-        if output == "abstract":
-            index0 = 1
-            output = "permutation"
-
-        if self.base_ring().is_exact():
-            def rational_approximation(c):
-                return c
-        else:
-            c_list = []
-
-            def rational_approximation(c):
-                # Implementation detail: Return unique integer if two
-                # c-values are the same up to machine precision. But
-                # you can think of it as a uniquely-chosen rational
-                # approximation.
-                for i, x in enumerate(c_list):
-                    if self._is_zero(x - c):
-                        return i
-                c_list.append(c)
-                return len(c_list) - 1
-
-        if self.is_compact():
-            def edge_label(i, j, c_ij):
-                return c_ij
-        else:
-            # In the non-compact case, we also label the edges by the
-            # type of the V-representation object. This ensures that
-            # vertices, rays, and lines are only permuted amongst
-            # themselves.
-            def edge_label(i, j, c_ij):
-                return (self.Vrepresentation(i).type(), c_ij, self.Vrepresentation(j).type())
-
-        # Homogeneous coordinates for the V-representation objects.
-        # Mathematically, V is a matrix. For efficiency however, we
-        # represent it as a list of column vectors.
-        V = [v.homogeneous_vector() for v in self.Vrepresentation()]
-
-        # Pseudoinverse of V Vt
-        Qplus = sum(v.column() * v.row() for v in V).pseudoinverse()
-
-        # Construct the graph.
-        from sage.graphs.graph import Graph
-        G = Graph()
-        for i in range(len(V)):
-            for j in range(i+1, len(V)):
-                c_ij = rational_approximation(V[i] * Qplus * V[j])
-                G.add_edge(index0+i, index0+j, edge_label(i, j, c_ij))
-
-        permgroup = G.automorphism_group(edge_labels=True)
-        if output == "permutation":
-            return permgroup
-        elif output == "matrix":
-            permgroup = permgroup.gens()
-
-        # Compute V+ = Vt Q+ as list of row vectors
-        Vplus = list(matrix(V) * Qplus)  # matrix(V) is Vt
-
-        # Compute W = 1 - V V+
-        W = 1 - sum(V[i].column() * Vplus[i].row() for i in range(len(V)))
-
-        # Convert the permutation group to a matrix group.
-        # If P is a permutation, then we return the matrix
-        # B = (V P V+) + W.
-        #
-        # If output == "matrix", we loop over the generators of the group.
-        # Otherwise, we loop over all elements.
-        matrices = []
-        for perm in permgroup:
-            A = sum(V[perm(i)].column() * Vplus[i].row() for i in range(len(V)))
-            matrices.append(A + W)
-
-        for mat in matrices:
-            mat.set_immutable()
-
-        if output == "matrixlist":
-            return tuple(matrices)
-        else:
-            return MatrixGroup(matrices)
-
-    def is_combinatorially_isomorphic(self, other, algorithm='bipartite_graph'):
-        r"""
-        Return whether the polyhedron is combinatorially isomorphic to another polyhedron.
-
-        We only consider bounded polyhedra. By definition, they are
-        combinatorially isomorphic if their face lattices are isomorphic.
-
-        INPUT:
-
-        - ``other`` -- a polyhedron object
-        - ``algorithm`` (default = ``bipartite_graph``) -- the algorithm to use.
-          The other possible value is ``face_lattice``.
-
-        OUTPUT:
-
-        - ``True`` if the two polyhedra are combinatorially isomorphic
-        - ``False`` otherwise
-
-        .. SEEALSO::
-
-            :meth:`combinatorial_automorphism_group`,
-            :meth:`vertex_facet_graph`.
-
-        REFERENCES:
-
-        For the equivalence of the two algorithms see [KK1995]_, p. 877-878
-
-        EXAMPLES:
-
-        The square is combinatorially isomorphic to the 2-dimensional cube::
-
-            sage: polytopes.hypercube(2).is_combinatorially_isomorphic(polytopes.regular_polygon(4))  # optional - sage.graphs
-            True
-
-        All the faces of the 3-dimensional permutahedron are either
-        combinatorially isomorphic to a square or a hexagon::
-
-            sage: H = polytopes.regular_polygon(6)                              # optional - sage.rings.number_field
-            sage: S = polytopes.hypercube(2)
-            sage: P = polytopes.permutahedron(4)
-            sage: all(F.as_polyhedron().is_combinatorially_isomorphic(S)        # optional - sage.rings.number_field
-            ....:       or F.as_polyhedron().is_combinatorially_isomorphic(H)
-            ....:     for F in P.faces(2))
-            True
-
-        Checking that a regular simplex intersected with its reflection
-        through the origin is combinatorially isomorphic to the intersection
-        of a cube with a hyperplane perpendicular to its long diagonal::
-
-            sage: def simplex_intersection(k):
-            ....:   S1 = Polyhedron([vector(v)-vector(polytopes.simplex(k).center()) for v in polytopes.simplex(k).vertices_list()])
-            ....:   S2 = Polyhedron([-vector(v) for v in S1.vertices_list()])
-            ....:   return S1.intersection(S2)
-            sage: def cube_intersection(k):
-            ....:    C = polytopes.hypercube(k+1)
-            ....:    H = Polyhedron(eqns=[[0]+[1 for i in range(k+1)]])
-            ....:    return C.intersection(H)
-            sage: [simplex_intersection(k).is_combinatorially_isomorphic(cube_intersection(k)) for k in range(2,5)]
-            [True, True, True]
-            sage: simplex_intersection(2).is_combinatorially_isomorphic(polytopes.regular_polygon(6))   # optional - sage.rings.number_field
-            True
-            sage: simplex_intersection(3).is_combinatorially_isomorphic(polytopes.octahedron())
-            True
-
-        Two polytopes with the same `f`-vector, but different combinatorial types::
-
-            sage: P = Polyhedron([[-605520/1525633, -605520/1525633, -1261500/1525633, -52200/1525633, 11833/1525633],\
-             [-720/1769, -600/1769, 1500/1769, 0, -31/1769], [-216/749, 240/749, -240/749, -432/749, 461/749], \
-             [-50/181, 50/181, 60/181, -100/181, -119/181], [-32/51, -16/51, -4/51, 12/17, 1/17],\
-             [1, 0, 0, 0, 0], [16/129, 128/129, 0, 0, 1/129], [64/267, -128/267, 24/89, -128/267, 57/89],\
-             [1200/3953, -1200/3953, -1440/3953, -360/3953, -3247/3953], [1512/5597, 1512/5597, 588/5597, 4704/5597, 2069/5597]])
-            sage: C = polytopes.cyclic_polytope(5,10)
-            sage: C.f_vector() == P.f_vector(); C.f_vector()
-            True
-            (1, 10, 45, 100, 105, 42, 1)
-            sage: C.is_combinatorially_isomorphic(P)
-            False
-
-            sage: S = polytopes.simplex(3)
-            sage: S = S.face_truncation(S.faces(0)[3])
-            sage: S = S.face_truncation(S.faces(0)[4])
-            sage: S = S.face_truncation(S.faces(0)[5])
-            sage: T = polytopes.simplex(3)
-            sage: T = T.face_truncation(T.faces(0)[3])
-            sage: T = T.face_truncation(T.faces(0)[4])
-            sage: T = T.face_truncation(T.faces(0)[4])
-            sage: T.is_combinatorially_isomorphic(S)
-            False
-            sage: T.f_vector(), S.f_vector()
-            ((1, 10, 15, 7, 1), (1, 10, 15, 7, 1))
-
-            sage: C = polytopes.hypercube(5)
-            sage: C.is_combinatorially_isomorphic(C)
-            True
-            sage: C.is_combinatorially_isomorphic(C, algorithm='magic')
-            Traceback (most recent call last):
-            ...
-            AssertionError: `algorithm` must be 'bipartite graph' or 'face_lattice'
-
-            sage: G = Graph()
-            sage: C.is_combinatorially_isomorphic(G)
-            Traceback (most recent call last):
-            ...
-            AssertionError: input `other` must be a polyhedron
-
-            sage: H = Polyhedron(eqns=[[0,1,1,1,1]]); H
-            A 3-dimensional polyhedron in QQ^4 defined as the convex hull of 1 vertex and 3 lines
-            sage: C.is_combinatorially_isomorphic(H)
-            Traceback (most recent call last):
-            ...
-            AssertionError: polyhedron `other` must be bounded
-
-        """
-        assert isinstance(other, Polyhedron_base), "input `other` must be a polyhedron"
-        assert self.is_compact(), "polyhedron `self` must be bounded"
-        assert other.is_compact(), "polyhedron `other` must be bounded"
-        assert algorithm in ['bipartite_graph', 'face_lattice'], "`algorithm` must be 'bipartite graph' or 'face_lattice'"
-
-        # For speed, we check if the polyhedra have the same number of facets and vertices.
-        # This is faster than building the bipartite graphs first and
-        # then check that they won't be isomorphic.
-        if self.n_vertices() != other.n_vertices() or self.n_facets() != other.n_facets():
-            return False
-
-        if algorithm == 'bipartite_graph':
-            G_self = self.vertex_facet_graph(False)
-            G_other = other.vertex_facet_graph(False)
-
-            return G_self.is_isomorphic(G_other)
-        else:
-            return self.face_lattice().is_isomorphic(other.face_lattice())
-
-    def _test_is_combinatorially_isomorphic(self, tester=None, **options):
-        """
-        Run tests on the method :meth:`.is_combinatorially_isomorphic`.
-
-        TESTS::
-
-            sage: polytopes.cross_polytope(3)._test_is_combinatorially_isomorphic()
-        """
-        if tester is None:
-            tester = self._tester(**options)
-
-        if not self.is_compact():
-            with tester.assertRaises(AssertionError):
-                self.is_combinatorially_isomorphic(self)
-            return
-
-        if self.n_vertices() > 200 or self.n_facets() > 200:
-            # Avoid very long doctests.
-            return
-
-        try:
-            import sage.graphs.graph
-        except ImportError:
-            return
-
-        tester.assertTrue(self.is_combinatorially_isomorphic(ZZ(4)*self))
-        if self.n_vertices():
-            tester.assertTrue(self.is_combinatorially_isomorphic(self + self.center()))
-
-        if self.n_vertices() < 20 and self.n_facets() < 20 and self.is_immutable():
-            tester.assertTrue(self.is_combinatorially_isomorphic(ZZ(4)*self, algorithm='face_lattice'))
-            if self.n_vertices():
-                tester.assertTrue(self.is_combinatorially_isomorphic(self + self.center(), algorithm='face_lattice'))
-
-=======
->>>>>>> 995ad009
     def affine_hull(self, *args, **kwds):
         r"""
         Return the affine hull of ``self`` as a polyhedron.
