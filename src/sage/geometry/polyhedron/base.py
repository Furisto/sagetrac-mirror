r"""
Base class for polyhedra
"""

#*****************************************************************************
#       Copyright (C) 2008 Marshall Hampton <hamptonio@gmail.com>
#       Copyright (C) 2011 Volker Braun <vbraun.name@gmail.com>
#       Copyright (C) 2015 Jean-Philippe Labbe <labbe at math.huji.ac.il>
#
# This program is free software: you can redistribute it and/or modify
# it under the terms of the GNU General Public License as published by
# the Free Software Foundation, either version 2 of the License, or
# (at your option) any later version.
#                  http://www.gnu.org/licenses/
#*****************************************************************************

from __future__ import division, print_function, absolute_import

import itertools
import six
from sage.structure.element import Element, coerce_binop, is_Vector
from sage.structure.richcmp import rich_to_bool, op_NE

from sage.misc.all import cached_method, prod
from sage.misc.randstate import current_randstate

from sage.rings.all import QQ, ZZ, AA
from sage.rings.real_double import RDF
from sage.modules.free_module_element import vector
from sage.modules.vector_space_morphism import linear_transformation
from sage.matrix.constructor import matrix
from sage.functions.other import sqrt, floor, ceil, binomial
from sage.groups.matrix_gps.finitely_generated import MatrixGroup
from sage.graphs.graph import Graph
from sage.graphs.digraph import DiGraph

from .constructor import Polyhedron

from sage.misc.superseded import deprecated_function_alias

from sage.categories.sets_cat import EmptySetError

#########################################################################
# Notes if you want to implement your own backend:
#
#  * derive from Polyhedron_base
#
#  * you must implement _init_from_Vrepresentation and
#    _init_from_Vrepresentationa
#
#  * You might want to override _init_empty_polyhedron,
#    _init_facet_adjacency_matrix, _init_vertex_adjacency_matrix, and
#    _make_polyhedron_face.
#
#  * You can of course also override any other method for which you
#    have a faster implementation.
#########################################################################


#########################################################################
def is_Polyhedron(X):
    """
    Test whether ``X`` is a Polyhedron.

    INPUT:

    - ``X`` -- anything.

    OUTPUT:

    Boolean.

    EXAMPLES::

        sage: p = polytopes.hypercube(2)
        sage: from sage.geometry.polyhedron.base import is_Polyhedron
        sage: is_Polyhedron(p)
        True
        sage: is_Polyhedron(123456)
        False
    """
    return isinstance(X, Polyhedron_base)


#########################################################################
class Polyhedron_base(Element):
    """
    Base class for Polyhedron objects

    INPUT:

    - ``parent`` -- the parent, an instance of
      :class:`~sage.geometry.polyhedron.parent.Polyhedra`.

    - ``Vrep`` -- a list ``[vertices, rays, lines]`` or ``None``. The
      V-representation of the polyhedron. If ``None``, the polyhedron
      is determined by the H-representation.

    - ``Hrep`` -- a list ``[ieqs, eqns]`` or ``None``. The
      H-representation of the polyhedron. If ``None``, the polyhedron
      is determined by the V-representation.

    Only one of ``Vrep`` or ``Hrep`` can be different from ``None``.

    TESTS::

        sage: p = Polyhedron()
        sage: TestSuite(p).run()
    """

    def __init__(self, parent, Vrep, Hrep, **kwds):
        """
        Initializes the polyhedron.

        See :class:`Polyhedron_base` for a description of the input
        data.

        TESTS::

            sage: p = Polyhedron()    # indirect doctests
        """
        Element.__init__(self, parent=parent)
        if Vrep is not None:
            vertices, rays, lines = Vrep
            self._init_from_Vrepresentation(vertices, rays, lines, **kwds)
        elif Hrep is not None:
            ieqs, eqns = Hrep
            self._init_from_Hrepresentation(ieqs, eqns, **kwds)
        else:
            self._init_empty_polyhedron()

    def __hash__(self):
        r"""
        TESTS::

            sage: K.<a> = QuadraticField(2)
            sage: p = Polyhedron(vertices=[(0,1,a),(3,a,5)],
            ....:                rays=[(a,2,3), (0,0,1)],
            ....:                base_ring=K)
            sage: q = Polyhedron(vertices=[(3,a,5),(0,1,a)],
            ....:                rays=[(0,0,1), (a,2,3)],
            ....:                base_ring=K)
            sage: hash(p) == hash(q)
            True
        """
        # TODO: find something better *but* fast
        return hash((self.dim(),
                     self.ambient_dim(),
                     self.n_Hrepresentation(),
                     self.n_Vrepresentation(),
                     self.n_equations(),
                     self.n_facets(),
                     self.n_inequalities(),
                     self.n_lines(),
                     self.n_rays(),
                     self.n_vertices()))

    def _sage_input_(self, sib, coerced):
        """
        Return Sage command to reconstruct ``self``.

        See :mod:`sage.misc.sage_input` for details.

        .. TODO::

            Add the option `preparse` to the method.

        EXAMPLES::

            sage: P = Polyhedron(vertices = [[1, 0], [0, 1]], rays = [[1, 1]], backend='ppl')
            sage: sage_input(P)
            Polyhedron(backend='ppl', base_ring=ZZ, rays=[(1, 1)], vertices=[(0, 1), (1, 0)])
            sage: P = Polyhedron(vertices = [[1, 0], [0, 1]], rays = [[1, 1]], backend='normaliz') # optional - pynormaliz
            sage: sage_input(P)                                                                    # optional - pynormaliz
            Polyhedron(backend='normaliz', base_ring=ZZ, rays=[(1, 1)], vertices=[(0, 1), (1, 0)])
            sage: P = Polyhedron(vertices = [[1, 0], [0, 1]], rays = [[1, 1]], backend='polymake') # optional - polymake
            sage: sage_input(P)                                                                    # optional - polymake
            Polyhedron(backend='polymake', base_ring=QQ, rays=[(QQ(1), QQ(1))], vertices=[(QQ(1), QQ(0)), (QQ(0), QQ(1))])
       """
        kwds = dict()
        kwds['base_ring'] = sib(self.base_ring())
        kwds['backend'] = sib(self.backend())
        if self.n_vertices() > 0:
            kwds['vertices'] = [sib(tuple(v)) for v in self.vertices()]
        if self.n_rays() > 0:
            kwds['rays'] = [sib(tuple(r)) for r in self.rays()]
        if self.n_lines() > 0:
            kwds['lines'] = [sib(tuple(l)) for l in self.lines()]
        return sib.name('Polyhedron')(**kwds)

    def _init_from_Vrepresentation(self, vertices, rays, lines, **kwds):
        """
        Construct polyhedron from V-representation data.

        INPUT:

        - ``vertices`` -- list of point. Each point can be specified
           as any iterable container of
           :meth:`~sage.geometry.polyhedron.base.base_ring` elements.

        - ``rays`` -- list of rays. Each ray can be specified as any
          iterable container of
          :meth:`~sage.geometry.polyhedron.base.base_ring` elements.

        - ``lines`` -- list of lines. Each line can be specified as
          any iterable container of
          :meth:`~sage.geometry.polyhedron.base.base_ring` elements.

        EXAMPLES::

            sage: p = Polyhedron()
            sage: from sage.geometry.polyhedron.base import Polyhedron_base
            sage: Polyhedron_base._init_from_Vrepresentation(p, [], [], [])
            Traceback (most recent call last):
            ...
            NotImplementedError: A derived class must implement this method.
        """
        raise NotImplementedError('A derived class must implement this method.')

    def _init_from_Hrepresentation(self, ieqs, eqns, **kwds):
        """
        Construct polyhedron from H-representation data.

        INPUT:

        - ``ieqs`` -- list of inequalities. Each line can be specified
          as any iterable container of
          :meth:`~sage.geometry.polyhedron.base.base_ring` elements.

        - ``eqns`` -- list of equalities. Each line can be specified
          as any iterable container of
          :meth:`~sage.geometry.polyhedron.base.base_ring` elements.

        EXAMPLES::

            sage: p = Polyhedron()
            sage: from sage.geometry.polyhedron.base import Polyhedron_base
            sage: Polyhedron_base._init_from_Hrepresentation(p, [], [])
            Traceback (most recent call last):
            ...
            NotImplementedError: A derived class must implement this method.
        """
        raise NotImplementedError('A derived class must implement this method.')

    def _init_empty_polyhedron(self):
        """
        Initializes an empty polyhedron.

        TESTS::

            sage: empty = Polyhedron(); empty
            The empty polyhedron in ZZ^0
            sage: empty.Vrepresentation()
            ()
            sage: empty.Hrepresentation()
            (An equation -1 == 0,)
            sage: Polyhedron(vertices = [])
            The empty polyhedron in ZZ^0
            sage: Polyhedron(vertices = [])._init_empty_polyhedron()
            sage: from sage.geometry.polyhedron.parent import Polyhedra
            sage: Polyhedra(QQ,7)()
            A 0-dimensional polyhedron in QQ^7 defined as the convex hull of 1 vertex
        """
        self._Vrepresentation = []
        self._Hrepresentation = []
        self.parent()._make_Equation(self, [-1] + [0]*self.ambient_dim())
        self._Vrepresentation = tuple(self._Vrepresentation)
        self._Hrepresentation = tuple(self._Hrepresentation)

        V_matrix = matrix(ZZ, 0, 0, 0)
        V_matrix.set_immutable()
        self.vertex_adjacency_matrix.set_cache(V_matrix)

        H_matrix = matrix(ZZ, 1, 1, 0)
        H_matrix.set_immutable()
        self.facet_adjacency_matrix.set_cache(H_matrix)

    def _facet_adjacency_matrix(self):
        """
        Compute the facet adjacency matrix in case it has not been
        computed during initialization.

        EXAMPLES::

            sage: p = Polyhedron(vertices=[(0,0),(1,0),(0,1)])
            sage: p._facet_adjacency_matrix()
            [0 1 1]
            [1 0 1]
            [1 1 0]

        Checks that :trac:`22455` is fixed::

            sage: s = polytopes.simplex(2)
            sage: s._facet_adjacency_matrix()
            [0 1 1]
            [1 0 1]
            [1 1 0]

        """
        # TODO: This implementation computes the whole face lattice,
        # which is much more information than necessary.
        M = matrix(ZZ, self.n_facets(), self.n_facets(), 0)
        codim = self.ambient_dim()-self.dim()

        def set_adjacent(h1, h2):
            if h1 is h2:
                return
            i = h1.index() - codim
            j = h2.index() - codim
            M[i, j] = 1
            M[j, i] = 1

        for face in self.faces(self.dim()-2):
            Hrep = face.ambient_Hrepresentation()
            assert(len(Hrep) == codim+2)
            set_adjacent(Hrep[-2], Hrep[-1])
        return M

    def _vertex_adjacency_matrix(self):
        """
        Compute the vertex adjacency matrix in case it has not been
        computed during initialization.

        EXAMPLES::

            sage: p = Polyhedron(vertices=[(0,0),(1,0),(0,1)])
            sage: p._vertex_adjacency_matrix()
            [0 1 1]
            [1 0 1]
            [1 1 0]
        """
        # TODO: This implementation computes the whole face lattice,
        # which is much more information than necessary.
        M = matrix(ZZ, self.n_Vrepresentation(), self.n_Vrepresentation(), 0)

        def set_adjacent(v1, v2):
            if v1 is v2:
                return
            i = v1.index()
            j = v2.index()
            M[i, j] = 1
            M[j, i] = 1

        face_lattice = self.face_lattice()
        for face in face_lattice:
            Vrep = face.ambient_Vrepresentation()
            if len(Vrep) == 2:
                set_adjacent(Vrep[0], Vrep[1])
        return M

    def _delete(self):
        """
        Delete this polyhedron.

        This speeds up creation of new polyhedra by reusing
        objects. After recycling a polyhedron object, it is not in a
        consistent state any more and neither the polyhedron nor its
        H/V-representation objects may be used any more.

        .. SEEALSO:: :meth:`~sage.geometry.polyhedron.parent.Polyhedra_base.recycle`

        EXAMPLES::

            sage: p = Polyhedron([(0,0),(1,0),(0,1)])
            sage: p._delete()

            sage: vertices = [(0,0,0,0),(1,0,0,0),(0,1,0,0),(1,1,0,0),(0,0,1,0),(0,0,0,1)]
            sage: def loop_polyhedra():
            ....:     for i in range(100):
            ....:         p = Polyhedron(vertices)

            sage: timeit('loop_polyhedra()')                   # not tested - random
            5 loops, best of 3: 79.5 ms per loop

            sage: def loop_polyhedra_with_recycling():
            ....:     for i in range(100):
            ....:         p = Polyhedron(vertices)
            ....:         p._delete()

            sage: timeit('loop_polyhedra_with_recycling()')    # not tested - random
            5 loops, best of 3: 57.3 ms per loop
        """
        self.parent().recycle(self)

    def base_extend(self, base_ring, backend=None):
        """
        Return a new polyhedron over a larger base ring.

        INPUT:

        - ``base_ring`` -- the new base ring.

        - ``backend`` -- the new backend, see
          :func:`~sage.geometry.polyhedron.constructor.Polyhedron`.

        OUTPUT:

        The same polyhedron, but over a larger base ring.

        EXAMPLES::

            sage: P = Polyhedron(vertices=[(1,0), (0,1)], rays=[(1,1)], base_ring=ZZ);  P
            A 2-dimensional polyhedron in ZZ^2 defined as the convex hull of 2 vertices and 1 ray
            sage: P.base_extend(QQ)
            A 2-dimensional polyhedron in QQ^2 defined as the convex hull of 2 vertices and 1 ray
            sage: P.base_extend(QQ) == P
            True
        """
        new_parent = self.parent().base_extend(base_ring, backend)
        return new_parent(self)

    def _richcmp_(self, other, op):
        """
        Compare ``self`` and ``other``.

        INPUT:

        - ``other`` -- a polyhedron

        OUTPUT:

        If ``other`` is a polyhedron, then the comparison
        operator "less or equal than" means "is contained in", and
        "less than" means "is strictly contained in".

        EXAMPLES::

            sage: P = Polyhedron(vertices=[(1,0), (0,1)], rays=[(1,1)])
            sage: Q = Polyhedron(vertices=[(1,0), (0,1)])
            sage: P >= Q
            True
            sage: Q <= P
            True
            sage: P == P
            True

       The polytope ``Q`` is strictly contained in ``P``::

            sage: P > Q
            True
            sage: P < Q
            False
            sage: P == Q
            False
         """
        if self._Vrepresentation is None or other._Vrepresentation is None:
            raise RuntimeError('some V representation is missing')
            # make sure deleted polyhedra are not used in cache

        if self.ambient_dim() != other.ambient_dim():
            return op == op_NE

        c0 = self._is_subpolyhedron(other)
        c1 = other._is_subpolyhedron(self)
        if c0 and c1:
            return rich_to_bool(op, 0)
        if c0:
            return rich_to_bool(op, -1)
        else:
            return rich_to_bool(op, 1)

    @coerce_binop
    def _is_subpolyhedron(self, other):
        """
        Test whether ``self`` is a (not necessarily strict)
        sub-polyhedron of ``other``.

        INPUT:

        - ``other`` -- a :class:`Polyhedron`.

        OUTPUT:

        Boolean.

        EXAMPLES::

            sage: P = Polyhedron(vertices=[(1,0), (0,1)], rays=[(1,1)])
            sage: Q = Polyhedron(vertices=[(1,0), (0,1)])
            sage: P._is_subpolyhedron(Q)
            False
            sage: Q._is_subpolyhedron(P)
            True
        """
        return all(other_H.contains(self_V)
                    for other_H in other.Hrepresentation()
                    for self_V in self.Vrepresentation())

    @cached_method
    def vertex_facet_graph(self, labels=True):
        r"""
        Return the vertex-facet graph.

        This function constructs a directed bipartite graph.
        The nodes of the graph correspond to the vertices of the polyhedron
        and the facets of the polyhedron. There is an directed edge
        from a vertex to a face if and only if the vertex is incident to the face.

        INPUT:

        - ``labels`` -- boolean (default: ``True``); decide how the nodes
          of the graph are labelled. Either with the original vertices/facets
          of the Polyhedron or with integers.

        OUTPUT:

        - a bipartite DiGraph. If ``labels`` is ``True``, then the nodes
          of the graph will actually be the vertices and facets of ``self``,
          otherwise they will be integers.

        .. SEEALSO::

            :meth:`combinatorial_automorphism_group`,
            :meth:`is_combinatorially_isomorphic`.

        EXAMPLES::

            sage: P = polytopes.cube()
            sage: G = P.vertex_facet_graph(); G
            Digraph on 14 vertices
            sage: G.vertices(key = lambda v: str(v))
            [A vertex at (-1, -1, -1),
             A vertex at (-1, -1, 1),
             A vertex at (-1, 1, -1),
             A vertex at (-1, 1, 1),
             A vertex at (1, -1, -1),
             A vertex at (1, -1, 1),
             A vertex at (1, 1, -1),
             A vertex at (1, 1, 1),
             An inequality (-1, 0, 0) x + 1 >= 0,
             An inequality (0, -1, 0) x + 1 >= 0,
             An inequality (0, 0, -1) x + 1 >= 0,
             An inequality (0, 0, 1) x + 1 >= 0,
             An inequality (0, 1, 0) x + 1 >= 0,
             An inequality (1, 0, 0) x + 1 >= 0]
            sage: G.automorphism_group().is_isomorphic(P.face_lattice().hasse_diagram().automorphism_group())
            True
            sage: O = polytopes.octahedron(); O
            A 3-dimensional polyhedron in ZZ^3 defined as the convex hull of 6 vertices
            sage: O.vertex_facet_graph()
            Digraph on 14 vertices
            sage: H = O.vertex_facet_graph()
            sage: G.is_isomorphic(H)
            False
            sage: G.reverse_edges(G.edges())
            sage: G.is_isomorphic(H)
            True

        """

        # We construct the edges and remove the columns that have all 1s;
        # those correspond to faces, that contain all vertices (which happens
        # if the polyhedron is not full-dimensional)
        G = DiGraph()
        if labels:
            edges = [[v, f] for f in self.Hrep_generator()
                     if any(not(f.is_incident(v)) for v in self.Vrep_generator())
                     for v in self.vertices() if f.is_incident(v)]
        else:
            #  here we obtain this incidence information from the incidence matrix
            M = self.incidence_matrix()
            edges = [[i, M.ncols()+j] for i, column in enumerate(M.columns())
                     if any(entry != 1 for entry in column)
                     for j in range(M.nrows()) if M[j, i] == 1]
        G.add_edges(edges)
        return G

    def plot(self,
             point=None, line=None, polygon=None,  # None means unspecified by the user
             wireframe='blue', fill='green',
             projection_direction=None,
             **kwds):
        """
        Return a graphical representation.

        INPUT:

        - ``point``, ``line``, ``polygon`` -- Parameters to pass to
          point (0d), line (1d), and polygon (2d) plot commands.
          Allowed values are:

          * A Python dictionary to be passed as keywords to the plot
            commands.

          * A string or triple of numbers: The color. This is
            equivalent to passing the dictionary ``{'color':...}``.

          * ``False``: Switches off the drawing of the corresponding
            graphics object

        - ``wireframe``, ``fill`` -- Similar to ``point``, ``line``,
          and ``polygon``, but ``fill`` is used for the graphics
          objects in the dimension of the polytope (or of dimension 2
          for higher dimensional polytopes) and ``wireframe`` is used
          for all lower-dimensional graphics objects
          (default: 'green' for ``fill`` and 'blue' for ``wireframe``)

        - ``projection_direction`` -- coordinate list/tuple/iterable
          or ``None`` (default). The direction to use for the
          :meth:`schlegel_projection` of the polytope. If not
          specified, no projection is used in dimensions `< 4` and
          parallel projection is used in dimension `4`.

        - ``**kwds`` -- optional keyword parameters that are passed to
          all graphics objects.

        OUTPUT:

        A (multipart) graphics object.

        EXAMPLES::

            sage: square = polytopes.hypercube(2)
            sage: point = Polyhedron([[1,1]])
            sage: line = Polyhedron([[1,1],[2,1]])
            sage: cube = polytopes.hypercube(3)
            sage: hypercube = polytopes.hypercube(4)

        By default, the wireframe is rendered in blue and the fill in green::

            sage: square.plot()
            Graphics object consisting of 6 graphics primitives
            sage: point.plot()
            Graphics object consisting of 1 graphics primitive
            sage: line.plot()
            Graphics object consisting of 2 graphics primitives
            sage: cube.plot()
            Graphics3d Object
            sage: hypercube.plot()
            Graphics3d Object

        Draw the lines in red and nothing else::

            sage: square.plot(point=False, line='red', polygon=False)
            Graphics object consisting of 4 graphics primitives
            sage: point.plot(point=False, line='red', polygon=False)
            Graphics object consisting of 0 graphics primitives
            sage: line.plot(point=False, line='red', polygon=False)
            Graphics object consisting of 1 graphics primitive
            sage: cube.plot(point=False, line='red', polygon=False)
            Graphics3d Object
            sage: hypercube.plot(point=False, line='red', polygon=False)
            Graphics3d Object

        Draw points in red, no lines, and a blue polygon::

            sage: square.plot(point={'color':'red'}, line=False, polygon=(0,0,1))
            Graphics object consisting of 2 graphics primitives
            sage: point.plot(point={'color':'red'}, line=False, polygon=(0,0,1))
            Graphics object consisting of 1 graphics primitive
            sage: line.plot(point={'color':'red'}, line=False, polygon=(0,0,1))
            Graphics object consisting of 1 graphics primitive
            sage: cube.plot(point={'color':'red'}, line=False, polygon=(0,0,1))
            Graphics3d Object
            sage: hypercube.plot(point={'color':'red'}, line=False, polygon=(0,0,1))
            Graphics3d Object

        If we instead use the ``fill`` and ``wireframe`` options, the
        coloring depends on the dimension of the object::

            sage: square.plot(fill='green', wireframe='red')
            Graphics object consisting of 6 graphics primitives
            sage: point.plot(fill='green', wireframe='red')
            Graphics object consisting of 1 graphics primitive
            sage: line.plot(fill='green', wireframe='red')
            Graphics object consisting of 2 graphics primitives
            sage: cube.plot(fill='green', wireframe='red')
            Graphics3d Object
            sage: hypercube.plot(fill='green', wireframe='red')
            Graphics3d Object

        TESTS::

            sage: for p in square.plot():
            ....:     print("{} {}".format(p.options()['rgbcolor'], p))
            blue Point set defined by 4 point(s)
            blue Line defined by 2 points
            blue Line defined by 2 points
            blue Line defined by 2 points
            blue Line defined by 2 points
            green Polygon defined by 4 points

            sage: for p in line.plot():
            ....:     print("{} {}".format(p.options()['rgbcolor'], p))
            blue Point set defined by 2 point(s)
            green Line defined by 2 points

            sage: for p in point.plot():
            ....:     print("{} {}".format(p.options()['rgbcolor'], p))
            green Point set defined by 1 point(s)

        Draw the lines in red and nothing else::

            sage: for p in square.plot(point=False, line='red', polygon=False):
            ....:     print("{} {}".format(p.options()['rgbcolor'], p))
            red Line defined by 2 points
            red Line defined by 2 points
            red Line defined by 2 points
            red Line defined by 2 points

        Draw vertices in red, no lines, and a blue polygon::

            sage: for p in square.plot(point={'color':'red'}, line=False, polygon=(0,0,1)):
            ....:     print("{} {}".format(p.options()['rgbcolor'], p))
            red Point set defined by 4 point(s)
            (0, 0, 1) Polygon defined by 4 points

            sage: for p in line.plot(point={'color':'red'}, line=False, polygon=(0,0,1)):
            ....:     print("{} {}".format(p.options()['rgbcolor'], p))
            red Point set defined by 2 point(s)

            sage: for p in point.plot(point={'color':'red'}, line=False, polygon=(0,0,1)):
            ....:     print("{} {}".format(p.options()['rgbcolor'], p))
            red Point set defined by 1 point(s)

        Draw in red without wireframe::

            sage: for p in square.plot(wireframe=False, fill="red"):
            ....:     print("{} {}".format(p.options()['rgbcolor'], p))
            red Polygon defined by 4 points

            sage: for p in line.plot(wireframe=False, fill="red"):
            ....:     print("{} {}".format(p.options()['rgbcolor'], p))
            red Line defined by 2 points

            sage: for p in point.plot(wireframe=False, fill="red"):
            ....:     print("{} {}".format(p.options()['rgbcolor'], p))
            red Point set defined by 1 point(s)

        The ``projection_direction`` option::

            sage: line3d = Polyhedron([(-1,-1,-1), (1,1,1)])
            sage: print(line3d.plot(projection_direction=[2,3,4]).description())
            Line defined by 2 points:           [(-0.00..., 0.126...), (0.131..., -1.93...)]
            Point set defined by 2 point(s):    [(-0.00..., 0.126...), (0.131..., -1.93...)]

        We try to draw the polytope in 2 or 3 dimensions::

            sage: type(Polyhedron(ieqs=[(1,)]).plot())
            <class 'sage.plot.graphics.Graphics'>
            sage: type(polytopes.hypercube(1).plot())
            <class 'sage.plot.graphics.Graphics'>
            sage: type(polytopes.hypercube(2).plot())
            <class 'sage.plot.graphics.Graphics'>
            sage: type(polytopes.hypercube(3).plot())
            <class 'sage.plot.plot3d.base.Graphics3dGroup'>

        In 4d a projection to 3d is used::

            sage: type(polytopes.hypercube(4).plot())
            <class 'sage.plot.plot3d.base.Graphics3dGroup'>
            sage: type(polytopes.hypercube(5).plot())
            Traceback (most recent call last):
            ...
            NotImplementedError: plotting of 5-dimensional polyhedra not implemented

        If the polyhedron is not full-dimensional, the :meth:`affine_hull` is used if necessary::

            sage: type(Polyhedron([(0,), (1,)]).plot())
            <class 'sage.plot.graphics.Graphics'>
            sage: type(Polyhedron([(0,0), (1,1)]).plot())
            <class 'sage.plot.graphics.Graphics'>
            sage: type(Polyhedron([(0,0,0), (1,1,1)]).plot())
            <class 'sage.plot.plot3d.base.Graphics3dGroup'>
            sage: type(Polyhedron([(0,0,0,0), (1,1,1,1)]).plot())
            <class 'sage.plot.plot3d.base.Graphics3dGroup'>
            sage: type(Polyhedron([(0,0,0,0,0), (1,1,1,1,1)]).plot())
            <class 'sage.plot.graphics.Graphics'>
        """
        def merge_options(*opts):
            merged = dict()
            for i in range(len(opts)):
                opt = opts[i]
                if opt is None:
                    continue
                elif opt is False:
                    return False
                elif isinstance(opt, (six.string_types, list, tuple)):
                    merged['color'] = opt
                else:
                    merged.update(opt)
            return merged

        d = min(self.dim(), 2)
        opts = [wireframe] * d + [fill] + [False] * (2-d)
        # The point/line/polygon options take precedence over wireframe/fill
        opts = [merge_options(opt1, opt2, kwds)
                for opt1, opt2 in zip(opts, [point, line, polygon])]

        def project(polyhedron):
            if projection_direction is not None:
                return polyhedron.schlegel_projection(projection_direction)
            elif polyhedron.ambient_dim() == 4:
                # There is no 4-d screen, we must project down to 3d
                return polyhedron.schlegel_projection()
            else:
                return polyhedron.projection()

        projection = project(self)
        try:
            plot_method = projection.plot
        except AttributeError:
            projection = project(self.affine_hull())
            try:
                plot_method = projection.plot
            except AttributeError:
                raise NotImplementedError('plotting of {0}-dimensional polyhedra not implemented'
                                          .format(self.ambient_dim()))
        return plot_method(*opts)

    def show(self, **kwds):
        """
        Display graphics immediately

        This method attempts to display the graphics immediately,
        without waiting for the currently running code (if any) to
        return to the command line. Be careful, calling it from within
        a loop will potentially launch a large number of external
        viewer programs.

        INPUT:

        - ``kwds`` -- optional keyword arguments. See :meth:`plot` for
          the description of available options.

        OUTPUT:

        This method does not return anything. Use :meth:`plot` if you
        want to generate a graphics object that can be saved or
        further transformed.

        EXAMPLES::

            sage: square = polytopes.hypercube(2)
            sage: square.show(point='red')
        """
        self.plot(**kwds).show()

    def _repr_(self):
        """
        Return a description of the polyhedron.

        EXAMPLES::

            sage: poly_test = Polyhedron(vertices = [[1,2,3,4],[2,1,3,4],[4,3,2,1]])
            sage: poly_test._repr_()
            'A 2-dimensional polyhedron in ZZ^4 defined as the convex hull of 3 vertices'
            sage: grammar_test = Polyhedron(vertices = [[1,1,1,1,1,1]])
            sage: grammar_test._repr_()
            'A 0-dimensional polyhedron in ZZ^6 defined as the convex hull of 1 vertex'
        """
        desc = ''
        if self.n_vertices() == 0:
            desc += 'The empty polyhedron'
        else:
            desc += 'A ' + repr(self.dim()) + '-dimensional polyhedron'
        desc += ' in '
        desc += self.parent()._repr_ambient_module()

        if self.n_vertices() > 0:
            desc += ' defined as the convex hull of '
            desc += repr(self.n_vertices())
            if self.n_vertices() == 1: desc += ' vertex'
            else:                      desc += ' vertices'

            if self.n_rays() > 0:
                if self.n_lines() > 0: desc += ", "
                else:                  desc += " and "
                desc += repr(self.n_rays())
                if self.n_rays() == 1: desc += ' ray'
                else:                  desc += ' rays'

            if self.n_lines() > 0:
                if self.n_rays() > 0: desc += ", "
                else:                 desc += " and "
                desc += repr(self.n_lines())
                if self.n_lines() == 1: desc += ' line'
                else:                   desc += ' lines'

        return desc

    def _rich_repr_(self, display_manager, **kwds):
        r"""
        Rich Output Magic Method

        See :mod:`sage.repl.rich_output` for details.

        EXAMPLES::

            sage: from sage.repl.rich_output import get_display_manager
            sage: dm = get_display_manager()
            sage: polytopes.hypercube(2)._rich_repr_(dm)
            OutputPlainText container

        The ``supplemental_plot`` preference lets us control whether
        this object is shown as text or picture+text::

            sage: dm.preferences.supplemental_plot
            'never'
            sage: del dm.preferences.supplemental_plot
            sage: polytopes.hypercube(3)
            A 3-dimensional polyhedron in ZZ^3 defined as the convex hull of 8 vertices (use the .plot() method to plot)
            sage: dm.preferences.supplemental_plot = 'never'
        """
        prefs = display_manager.preferences
        is_small = (self.ambient_dim() <= 2)
        can_plot = (prefs.supplemental_plot != 'never')
        plot_graph = can_plot and (prefs.supplemental_plot == 'always' or is_small)
        # Under certain circumstances we display the plot as graphics
        if plot_graph:
            plot_kwds = dict(kwds)
            plot_kwds.setdefault('title', repr(self))
            output = self.plot(**plot_kwds)._rich_repr_(display_manager)
            if output is not None:
                return output
        # create text for non-graphical output
        if can_plot:
            text = '{0} (use the .plot() method to plot)'.format(repr(self))
        else:
            text = repr(self)
        # latex() produces huge tikz environment, override
        tp = display_manager.types
        if (prefs.text == 'latex' and tp.OutputLatex in display_manager.supported_output()):
            return tp.OutputLatex(r'\text{{{0}}}'.format(text))
        return tp.OutputPlainText(text)

    def cdd_Hrepresentation(self):
        r"""
        Write the inequalities/equations data of the polyhedron in
        cdd's H-representation format.

        .. SEEALSO::

            :meth:`write_cdd_Hrepresentation` -- export the polyhedron as a
            H-representation to a file.

        OUTPUT: a string

        EXAMPLES::

            sage: p = polytopes.hypercube(2)
            sage: print(p.cdd_Hrepresentation())
            H-representation
            begin
             4 3 rational
             1 1 0
             1 0 1
             1 -1 0
             1 0 -1
            end

            sage: triangle = Polyhedron(vertices = [[1,0],[0,1],[1,1]],base_ring=AA)
            sage: triangle.base_ring()
            Algebraic Real Field
            sage: triangle.cdd_Hrepresentation()
            Traceback (most recent call last):
            ...
            TypeError: The base ring must be ZZ, QQ, or RDF
        """
        from .cdd_file_format import cdd_Hrepresentation
        try:
            cdd_type = self._cdd_type
        except AttributeError:
            if self.base_ring() is ZZ or self.base_ring() is QQ:
                cdd_type = 'rational'
            elif self.base_ring() is RDF:
                cdd_type = 'real'
            else:
                raise TypeError('The base ring must be ZZ, QQ, or RDF')
        return cdd_Hrepresentation(cdd_type,
                                   list(self.inequality_generator()),
                                   list(self.equation_generator()))

    def write_cdd_Hrepresentation(self, filename):
        r"""
        Export the polyhedron as a H-representation to a file.

        INPUT:

        - ``filename`` -- the output file.

        .. SEEALSO::

            :meth:`cdd_Hrepresentation` -- return the H-representation of the
            polyhedron as a string.

        EXAMPLES::

            sage: from sage.misc.temporary_file import tmp_filename
            sage: filename = tmp_filename(ext='.ext')
            sage: polytopes.cube().write_cdd_Hrepresentation(filename)
        """
        with open(filename, 'w') as f:
            f.write(self.cdd_Hrepresentation())

    def cdd_Vrepresentation(self):
        r"""
        Write the vertices/rays/lines data of the polyhedron in cdd's
        V-representation format.

        .. SEEALSO::

            :meth:`write_cdd_Vrepresentation` -- export the polyhedron as a
            V-representation to a file.

        OUTPUT: a string

        EXAMPLES::

            sage: q = Polyhedron(vertices = [[1,1],[0,0],[1,0],[0,1]])
            sage: print(q.cdd_Vrepresentation())
            V-representation
            begin
             4 3 rational
             1 0 0
             1 0 1
             1 1 0
             1 1 1
            end
        """
        from .cdd_file_format import cdd_Vrepresentation
        try:
            cdd_type = self._cdd_type
        except AttributeError:
            if self.base_ring() is ZZ or self.base_ring() is QQ:
                cdd_type = 'rational'
            elif self.base_ring() is RDF:
                cdd_type = 'real'
            else:
                raise TypeError('The base ring must be ZZ, QQ, or RDF')
        return cdd_Vrepresentation(cdd_type,
                                   list(self.vertex_generator()),
                                   list(self.ray_generator()),
                                   list(self.line_generator()))

    def write_cdd_Vrepresentation(self, filename):
        r"""
        Export the polyhedron as a V-representation to a file.

        INPUT:

        - ``filename`` -- the output file.

        .. SEEALSO::

            :meth:`cdd_Vrepresentation` -- return the V-representation of the
            polyhedron as a string.

        EXAMPLES::

            sage: from sage.misc.temporary_file import tmp_filename
            sage: filename = tmp_filename(ext='.ext')
            sage: polytopes.cube().write_cdd_Vrepresentation(filename)
        """
        with open(filename, 'w') as f:
            f.write(self.cdd_Vrepresentation())

    @cached_method
    def n_equations(self):
        """
        Return the number of equations. The representation will
        always be minimal, so the number of equations is the
        codimension of the polyhedron in the ambient space.

        EXAMPLES::

            sage: p = Polyhedron(vertices = [[1,0,0],[0,1,0],[0,0,1]])
            sage: p.n_equations()
            1
        """
        return len(self.equations())

    @cached_method
    def n_inequalities(self):
        """
        Return the number of inequalities. The representation will
        always be minimal, so the number of inequalities is the
        number of facets of the polyhedron in the ambient space.

        EXAMPLES::

            sage: p = Polyhedron(vertices = [[1,0,0],[0,1,0],[0,0,1]])
            sage: p.n_inequalities()
            3

            sage: p = Polyhedron(vertices = [[t,t^2,t^3] for t in range(6)])
            sage: p.n_facets()
            8
        """
        return len(self.inequalities())

    n_facets = n_inequalities

    @cached_method
    def n_vertices(self):
        """
        Return the number of vertices. The representation will
        always be minimal.

        EXAMPLES::

            sage: p = Polyhedron(vertices = [[1,0],[0,1],[1,1]], rays=[[1,1]])
            sage: p.n_vertices()
            2
        """
        return len(self.vertices())

    @cached_method
    def n_rays(self):
        """
        Return the number of rays. The representation will
        always be minimal.

        EXAMPLES::

            sage: p = Polyhedron(vertices = [[1,0],[0,1]], rays=[[1,1]])
            sage: p.n_rays()
            1
        """
        return len(self.rays())

    @cached_method
    def n_lines(self):
        """
        Return the number of lines. The representation will
        always be minimal.

        EXAMPLES::

            sage: p = Polyhedron(vertices = [[0,0]], rays=[[0,1],[0,-1]])
            sage: p.n_lines()
            1
        """
        return len(self.lines())

    def to_linear_program(self, solver=None, return_variable=False, base_ring=None):
        r"""
        Return a linear optimization problem over the polyhedron in the form of
        a :class:`MixedIntegerLinearProgram`.

        INPUT:

        - ``solver`` -- select a solver (MIP backend). See the documentation
          of for :class:`MixedIntegerLinearProgram`. Set to ``None`` by default.

        - ``return_variable`` -- (default: ``False``) If ``True``, return a tuple
          ``(p, x)``, where ``p`` is the :class:`MixedIntegerLinearProgram` object
          and ``x`` is the vector-valued MIP variable in this problem, indexed
          from 0.  If ``False``, only return ``p``.

        - ``base_ring`` -- select a field over which the linear program should be
          set up.  Use ``RDF`` to request a fast inexact (floating point) solver
          even if ``self`` is exact.

        Note that the :class:`MixedIntegerLinearProgram` object will have the
        null function as an objective to be maximized.

        .. SEEALSO::

            :meth:`~MixedIntegerLinearProgram.polyhedron` -- return the
            polyhedron associated with a :class:`MixedIntegerLinearProgram`
            object.

        EXAMPLES:

        Exact rational linear program::

            sage: p = polytopes.cube()
            sage: p.to_linear_program()
            Linear Program (no objective, 3 variables, 6 constraints)
            sage: lp, x = p.to_linear_program(return_variable=True)
            sage: lp.set_objective(2*x[0] + 1*x[1] + 39*x[2])
            sage: lp.solve()
            42
            sage: lp.get_values(x[0], x[1], x[2])
            [1, 1, 1]

        Floating-point linear program::

            sage: lp, x = p.to_linear_program(return_variable=True, base_ring=RDF)
            sage: lp.set_objective(2*x[0] + 1*x[1] + 39*x[2])
            sage: lp.solve()
            42.0

        Irrational algebraic linear program over an embedded number field::

            sage: p=polytopes.icosahedron()
            sage: lp, x = p.to_linear_program(return_variable=True)
            sage: lp.set_objective(x[0] + x[1] + x[2])
            sage: lp.solve()
            1/4*sqrt5 + 3/4

        Same example with floating point::

            sage: lp, x = p.to_linear_program(return_variable=True, base_ring=RDF)
            sage: lp.set_objective(x[0] + x[1] + x[2])
            sage: lp.solve() # tol 1e-5
            1.3090169943749475

        Same example with a specific floating point solver::

            sage: lp, x = p.to_linear_program(return_variable=True, solver='GLPK')
            sage: lp.set_objective(x[0] + x[1] + x[2])
            sage: lp.solve() # tol 1e-8
            1.3090169943749475

        Irrational algebraic linear program over `AA`::

            sage: p=polytopes.icosahedron(base_ring=AA)
            sage: lp, x = p.to_linear_program(return_variable=True)
            sage: lp.set_objective(x[0] + x[1] + x[2])
            sage: lp.solve()  # long time
            1.309016994374948?

        TESTS::

            sage: p=polytopes.flow_polytope(digraphs.DeBruijn(3,2)); p
            A 19-dimensional polyhedron in QQ^27 defined as the convex hull of 1 vertex and 148 rays
            sage: p.to_linear_program().polyhedron() == p
            True
            sage: p=polytopes.icosahedron()
            sage: p.to_linear_program(solver='PPL')
            Traceback (most recent call last):
            ...
            TypeError: The PPL backend only supports rational data.

        Test that equations are handled correctly (:trac:`24154`)::

            sage: p = Polyhedron(vertices=[[19]])
            sage: lp, x = p.to_linear_program(return_variable=True)
            sage: lp.set_objective(x[0])
            sage: lp.solve()
            19
        """
        if base_ring is None:
            base_ring = self.base_ring()
        base_ring = base_ring.fraction_field()
        from sage.numerical.mip import MixedIntegerLinearProgram
        p = MixedIntegerLinearProgram(solver=solver, base_ring=base_ring)
        x = p.new_variable(real=True, nonnegative=False)

        for ineqn in self.inequalities_list():
            b = -ineqn.pop(0)
            p.add_constraint(p.sum([x[i]*ineqn[i] for i in range(len(ineqn))]) >= b)

        for eqn in self.equations_list():
            b = -eqn.pop(0)
            p.add_constraint(p.sum([x[i]*eqn[i] for i in range(len(eqn))]) == b)

        if return_variable:
            return p, x
        else:
            return p

    def Hrepresentation(self, index=None):
        """
        Return the objects of the H-representation. Each entry is
        either an inequality or a equation.

        INPUT:

        - ``index`` -- either an integer or ``None``.

        OUTPUT:

        The optional argument is an index running from ``0`` to
        ``self.n_Hrepresentation()-1``. If present, the
        H-representation object at the given index will be
        returned. Without an argument, returns the list of all
        H-representation objects.

        EXAMPLES::

            sage: p = polytopes.hypercube(3)
            sage: p.Hrepresentation(0)
            An inequality (0, 0, -1) x + 1 >= 0
            sage: p.Hrepresentation(0) == p.Hrepresentation() [0]
            True
        """
        if index is None:
            return self._Hrepresentation
        else:
            return self._Hrepresentation[index]

    def repr_pretty_Hrepresentation(self, separator=', ', **kwds):
        r"""
        Return a pretty representation of the Hrepresentation of this
        polyhedron.

        INPUT:

        - ``separator`` -- a string

        Keyword parameters of
        :meth:`~sage.geometry.polyhedron.representation.Hrepresentation.repr_pretty`
        are passed on:

        - ``prefix`` -- a string

        - ``indices`` -- a tuple or other iterable

        - ``latex`` -- a boolean

        OUTPUT:

        A string.

        EXAMPLES::

            sage: P = Polyhedron(ieqs=[(0, 1, 0, 0), (1, 2, 1, 0)],
            ....:                eqns=[(1, -1, -1, 1)])
            sage: P.repr_pretty_Hrepresentation()
            'x0 + x1 == x2 + 1, x0 >= 0, 2*x0 + x1 + 1 >= 0'
        """
        return separator.join(h.repr_pretty(**kwds)
                              for h in self.Hrepresentation())

    def Hrep_generator(self):
        """
        Return an iterator over the objects of the H-representation
        (inequalities or equations).

        EXAMPLES::

            sage: p = polytopes.hypercube(3)
            sage: next(p.Hrep_generator())
            An inequality (0, 0, -1) x + 1 >= 0
        """
        for H in self.Hrepresentation():
            yield H

    @cached_method
    def n_Hrepresentation(self):
        """
        Return the number of objects that make up the
        H-representation of the polyhedron.

        OUTPUT:

        Integer.

        EXAMPLES::

            sage: p = polytopes.cross_polytope(4)
            sage: p.n_Hrepresentation()
            16
            sage: p.n_Hrepresentation() == p.n_inequalities() + p.n_equations()
            True
        """
        return len(self.Hrepresentation())

    def Vrepresentation(self, index=None):
        """
        Return the objects of the V-representation. Each entry is
        either a vertex, a ray, or a line.

        See :mod:`sage.geometry.polyhedron.constructor` for a
        definition of vertex/ray/line.

        INPUT:

        - ``index`` -- either an integer or ``None``.

        OUTPUT:

        The optional argument is an index running from ``0`` to
        ``self.n_Vrepresentation()-1``. If present, the
        V-representation object at the given index will be
        returned. Without an argument, returns the list of all
        V-representation objects.

        EXAMPLES::

            sage: p = polytopes.simplex(4, project=True)
            sage: p.Vrepresentation(0)
            A vertex at (0.7071067812, 0.4082482905, 0.2886751346, 0.2236067977)
            sage: p.Vrepresentation(0) == p.Vrepresentation() [0]
            True
        """
        if index is None:
            return self._Vrepresentation
        else:
            return self._Vrepresentation[index]

    @cached_method
    def n_Vrepresentation(self):
        """
        Return the number of objects that make up the
        V-representation of the polyhedron.

        OUTPUT:

        Integer.

        EXAMPLES::

            sage: p = polytopes.simplex(4)
            sage: p.n_Vrepresentation()
            5
            sage: p.n_Vrepresentation() == p.n_vertices() + p.n_rays() + p.n_lines()
            True
        """
        return len(self.Vrepresentation())

    def Vrep_generator(self):
        """
        Returns an iterator over the objects of the V-representation
        (vertices, rays, and lines).

        EXAMPLES::

            sage: p = polytopes.cyclic_polytope(3,4)
            sage: vg = p.Vrep_generator()
            sage: next(vg)
            A vertex at (0, 0, 0)
            sage: next(vg)
            A vertex at (1, 1, 1)
        """
        for V in self.Vrepresentation():
            yield V

    def inequality_generator(self):
        """
        Return  a generator for the defining inequalities of the
        polyhedron.

        OUTPUT:

        A generator of the inequality Hrepresentation objects.

        EXAMPLES::

            sage: triangle = Polyhedron(vertices=[[1,0],[0,1],[1,1]])
            sage: for v in triangle.inequality_generator(): print(v)
            An inequality (1, 1) x - 1 >= 0
            An inequality (0, -1) x + 1 >= 0
            An inequality (-1, 0) x + 1 >= 0
            sage: [ v for v in triangle.inequality_generator() ]
            [An inequality (1, 1) x - 1 >= 0,
             An inequality (0, -1) x + 1 >= 0,
             An inequality (-1, 0) x + 1 >= 0]
            sage: [ [v.A(), v.b()] for v in triangle.inequality_generator() ]
            [[(1, 1), -1], [(0, -1), 1], [(-1, 0), 1]]
        """
        for H in self.Hrepresentation():
            if H.is_inequality():
                yield H

    @cached_method
    def inequalities(self):
        """
        Return all inequalities.

        OUTPUT:

        A tuple of inequalities.

        EXAMPLES::

            sage: p = Polyhedron(vertices = [[0,0,0],[0,0,1],[0,1,0],[1,0,0],[2,2,2]])
            sage: p.inequalities()[0:3]
            (An inequality (1, 0, 0) x + 0 >= 0,
             An inequality (0, 1, 0) x + 0 >= 0,
             An inequality (0, 0, 1) x + 0 >= 0)
            sage: p3 = Polyhedron(vertices = Permutations([1,2,3,4]))
            sage: ieqs = p3.inequalities()
            sage: ieqs[0]
            An inequality (0, 1, 1, 1) x - 6 >= 0
            sage: list(_)
            [-6, 0, 1, 1, 1]
        """
        return tuple(self.inequality_generator())

    def inequalities_list(self):
        """
        Return a list of inequalities as coefficient lists.

        .. NOTE::

            It is recommended to use :meth:`inequalities` or
            :meth:`inequality_generator` instead to iterate over the
            list of :class:`Inequality` objects.

        EXAMPLES::

            sage: p = Polyhedron(vertices = [[0,0,0],[0,0,1],[0,1,0],[1,0,0],[2,2,2]])
            sage: p.inequalities_list()[0:3]
            [[0, 1, 0, 0], [0, 0, 1, 0], [0, 0, 0, 1]]
            sage: p3 = Polyhedron(vertices = Permutations([1,2,3,4]))
            sage: ieqs = p3.inequalities_list()
            sage: ieqs[0]
            [-6, 0, 1, 1, 1]
            sage: ieqs[-1]
            [-3, 0, 1, 0, 1]
            sage: ieqs == [list(x) for x in p3.inequality_generator()]
            True
        """
        return [list(x) for x in self.inequality_generator()]

    def equation_generator(self):
        """
        Return a generator for the linear equations satisfied by the
        polyhedron.

        EXAMPLES::

            sage: p = polytopes.regular_polygon(8,base_ring=RDF)
            sage: p3 = Polyhedron(vertices = [x+[0] for x in p.vertices()], base_ring=RDF)
            sage: next(p3.equation_generator())
            An equation (0.0, 0.0, 1.0) x + 0.0 == 0
        """
        for H in self.Hrepresentation():
            if H.is_equation():
                yield H

    @cached_method
    def equations(self):
        """
        Return all linear constraints of the polyhedron.

        OUTPUT:

        A tuple of equations.

        EXAMPLES::

            sage: test_p = Polyhedron(vertices = [[1,2,3,4],[2,1,3,4],[4,3,2,1],[3,4,1,2]])
            sage: test_p.equations()
            (An equation (1, 1, 1, 1) x - 10 == 0,)
        """
        return tuple(self.equation_generator())

    def equations_list(self):
        """
        Return the linear constraints of the polyhedron. As with
        inequalities, each constraint is given as [b -a1 -a2 ... an]
        where for variables x1, x2,..., xn, the polyhedron satisfies
        the equation b = a1*x1 + a2*x2 + ... + an*xn.

        .. NOTE::

            It is recommended to use :meth:`equations` or
            :meth:`equation_generator()` instead to iterate over the
            list of
            :class:`~sage.geometry.polyhedron.representation.Equation`
            objects.

        EXAMPLES::

            sage: test_p = Polyhedron(vertices = [[1,2,3,4],[2,1,3,4],[4,3,2,1],[3,4,1,2]])
            sage: test_p.equations_list()
            [[-10, 1, 1, 1, 1]]
        """
        return [list(eq) for eq in self.equation_generator()]

    def vertices_list(self):
        """
        Return a list of vertices of the polyhedron.

        .. NOTE::

            It is recommended to use :meth:`vertex_generator` instead to
            iterate over the list of :class:`Vertex` objects.

        EXAMPLES::

            sage: triangle = Polyhedron(vertices=[[1,0],[0,1],[1,1]])
            sage: triangle.vertices_list()
            [[0, 1], [1, 0], [1, 1]]
            sage: a_simplex = Polyhedron(ieqs = [
            ....:          [0,1,0,0,0],[0,0,1,0,0],[0,0,0,1,0],[0,0,0,0,1]
            ....:      ], eqns = [[1,-1,-1,-1,-1]])
            sage: a_simplex.vertices_list()
            [[1, 0, 0, 0], [0, 1, 0, 0], [0, 0, 1, 0], [0, 0, 0, 1]]
            sage: a_simplex.vertices_list() == [list(v) for v in a_simplex.vertex_generator()]
            True
        """
        return [list(x) for x in self.vertex_generator()]

    def vertex_generator(self):
        """
        Return a generator for the vertices of the polyhedron.

        EXAMPLES::

            sage: triangle = Polyhedron(vertices=[[1,0],[0,1],[1,1]])
            sage: for v in triangle.vertex_generator(): print(v)
            A vertex at (0, 1)
            A vertex at (1, 0)
            A vertex at (1, 1)
            sage: v_gen = triangle.vertex_generator()
            sage: next(v_gen)   # the first vertex
            A vertex at (0, 1)
            sage: next(v_gen)   # the second vertex
            A vertex at (1, 0)
            sage: next(v_gen)   # the third vertex
            A vertex at (1, 1)
            sage: try: next(v_gen)   # there are only three vertices
            ....: except StopIteration: print("STOP")
            STOP
            sage: type(v_gen)
            <... 'generator'>
            sage: [ v for v in triangle.vertex_generator() ]
            [A vertex at (0, 1), A vertex at (1, 0), A vertex at (1, 1)]
        """
        for V in self.Vrepresentation():
            if V.is_vertex():
                yield V

    @cached_method
    def vertices(self):
        """
        Return all vertices of the polyhedron.

        OUTPUT:

        A tuple of vertices.

        EXAMPLES::

            sage: triangle = Polyhedron(vertices=[[1,0],[0,1],[1,1]])
            sage: triangle.vertices()
            (A vertex at (0, 1), A vertex at (1, 0), A vertex at (1, 1))
            sage: a_simplex = Polyhedron(ieqs = [
            ....:          [0,1,0,0,0],[0,0,1,0,0],[0,0,0,1,0],[0,0,0,0,1]
            ....:      ], eqns = [[1,-1,-1,-1,-1]])
            sage: a_simplex.vertices()
            (A vertex at (1, 0, 0, 0), A vertex at (0, 1, 0, 0),
             A vertex at (0, 0, 1, 0), A vertex at (0, 0, 0, 1))
        """
        return tuple(self.vertex_generator())

    @cached_method
    def vertices_matrix(self, base_ring=None):
        """
        Return the coordinates of the vertices as the columns of a matrix.

        INPUT:

        - ``base_ring`` -- A ring or ``None`` (default). The base ring
          of the returned matrix. If not specified, the base ring of
          the polyhedron is used.

        OUTPUT:

        A matrix over ``base_ring`` whose columns are the coordinates
        of the vertices. A ``TypeError`` is raised if the coordinates
        cannot be converted to ``base_ring``.

        EXAMPLES::

            sage: triangle = Polyhedron(vertices=[[1,0],[0,1],[1,1]])
            sage: triangle.vertices_matrix()
            [0 1 1]
            [1 0 1]
            sage: (triangle/2).vertices_matrix()
            [  0 1/2 1/2]
            [1/2   0 1/2]
            sage: (triangle/2).vertices_matrix(ZZ)
            Traceback (most recent call last):
            ...
            TypeError: no conversion of this rational to integer
        """
        if base_ring is None:
            base_ring = self.base_ring()
        m = matrix(base_ring, self.ambient_dim(), self.n_vertices())
        for i, v in enumerate(self.vertices()):
            for j in range(self.ambient_dim()):
                m[j, i] = v[j]
        return m

    def ray_generator(self):
        """
        Return a generator for the rays of the polyhedron.

        EXAMPLES::

            sage: pi = Polyhedron(ieqs = [[1,1,0],[1,0,1]])
            sage: pir = pi.ray_generator()
            sage: [x.vector() for x in pir]
            [(1, 0), (0, 1)]
        """
        for V in self.Vrepresentation():
            if V.is_ray():
                yield V

    @cached_method
    def rays(self):
        """
        Return a list of rays of the polyhedron.

        OUTPUT:

        A tuple of rays.

        EXAMPLES::

            sage: p = Polyhedron(ieqs = [[0,0,0,1],[0,0,1,0],[1,1,0,0]])
            sage: p.rays()
            (A ray in the direction (1, 0, 0),
             A ray in the direction (0, 1, 0),
             A ray in the direction (0, 0, 1))
        """
        return tuple(self.ray_generator())

    def rays_list(self):
        """
        Return a list of rays as coefficient lists.

        .. NOTE::

            It is recommended to use :meth:`rays` or
            :meth:`ray_generator` instead to iterate over the list of
            :class:`Ray` objects.

        OUTPUT:

        A list of rays as lists of coordinates.

        EXAMPLES::

            sage: p = Polyhedron(ieqs = [[0,0,0,1],[0,0,1,0],[1,1,0,0]])
            sage: p.rays_list()
            [[1, 0, 0], [0, 1, 0], [0, 0, 1]]
            sage: p.rays_list() == [list(r) for r in p.ray_generator()]
            True
        """
        return [list(x) for x in self.ray_generator()]

    def line_generator(self):
        """
        Return a generator for the lines of the polyhedron.

        EXAMPLES::

            sage: pr = Polyhedron(rays = [[1,0],[-1,0],[0,1]], vertices = [[-1,-1]])
            sage: next(pr.line_generator()).vector()
            (1, 0)
        """
        for V in self.Vrepresentation():
            if V.is_line():
                yield V

    @cached_method
    def lines(self):
        """
        Return all lines of the polyhedron.

        OUTPUT:

        A tuple of lines.

        EXAMPLES::

            sage: p = Polyhedron(rays = [[1,0],[-1,0],[0,1],[1,1]], vertices = [[-2,-2],[2,3]])
            sage: p.lines()
            (A line in the direction (1, 0),)
        """
        return tuple(self.line_generator())

    def lines_list(self):
        """
        Return a list of lines of the polyhedron.  The line data is given
        as a list of coordinates rather than as a Hrepresentation object.

        .. NOTE::

            It is recommended to use :meth:`line_generator` instead to
            iterate over the list of :class:`Line` objects.

        EXAMPLES::

            sage: p = Polyhedron(rays = [[1,0],[-1,0],[0,1],[1,1]], vertices = [[-2,-2],[2,3]])
            sage: p.lines_list()
            [[1, 0]]
            sage: p.lines_list() == [list(x) for x in p.line_generator()]
            True
        """
        return [list(x) for x in self.line_generator()]

    def bounded_edges(self):
        """
        Return the bounded edges (excluding rays and lines).

        OUTPUT:

        A generator for pairs of vertices, one pair per edge.

        EXAMPLES::

            sage: p = Polyhedron(vertices=[[1,0],[0,1]], rays=[[1,0],[0,1]])
            sage: [ e for e in p.bounded_edges() ]
            [(A vertex at (0, 1), A vertex at (1, 0))]
            sage: for e in p.bounded_edges(): print(e)
            (A vertex at (0, 1), A vertex at (1, 0))
        """
        obj = self.Vrepresentation()
        for i in range(len(obj)):
            if not obj[i].is_vertex(): continue
            for j in range(i+1, len(obj)):
                if not obj[j].is_vertex(): continue
                if self.vertex_adjacency_matrix()[i, j] == 0: continue
                yield (obj[i], obj[j])

    def Vrepresentation_space(self):
        r"""
        Return the ambient vector space.

        OUTPUT:

        A free module over the base ring of dimension :meth:`ambient_dim`.

        EXAMPLES::

            sage: poly_test = Polyhedron(vertices = [[1,0,0,0],[0,1,0,0]])
            sage: poly_test.Vrepresentation_space()
            Ambient free module of rank 4 over the principal ideal domain Integer Ring
            sage: poly_test.ambient_space() is poly_test.Vrepresentation_space()
            True
        """
        return self.parent().Vrepresentation_space()

    ambient_space = Vrepresentation_space

    def Hrepresentation_space(self):
        r"""
        Return the linear space containing the H-representation vectors.

        OUTPUT:

        A free module over the base ring of dimension :meth:`ambient_dim` + 1.

        EXAMPLES::

            sage: poly_test = Polyhedron(vertices = [[1,0,0,0],[0,1,0,0]])
            sage: poly_test.Hrepresentation_space()
            Ambient free module of rank 5 over the principal ideal domain Integer Ring
        """
        return self.parent().Hrepresentation_space()

    def ambient_dim(self):
        r"""
        Return the dimension of the ambient space.

        EXAMPLES::

            sage: poly_test = Polyhedron(vertices = [[1,0,0,0],[0,1,0,0]])
            sage: poly_test.ambient_dim()
            4
        """
        return self.parent().ambient_dim()

    def dim(self):
        """
        Return the dimension of the polyhedron.

        OUTPUT:

        -1 if the polyhedron is empty, otherwise a non-negative integer.

        EXAMPLES::

            sage: simplex = Polyhedron(vertices = [[1,0,0,0],[0,0,0,1],[0,1,0,0],[0,0,1,0]])
            sage: simplex.dim()
            3
            sage: simplex.ambient_dim()
            4

        The empty set is a special case (:trac:`12193`)::

            sage: P1=Polyhedron(vertices=[[1,0,0],[0,1,0],[0,0,1]])
            sage: P2=Polyhedron(vertices=[[2,0,0],[0,2,0],[0,0,2]])
            sage: P12 = P1.intersection(P2)
            sage: P12
            The empty polyhedron in ZZ^3
            sage: P12.dim()
            -1
        """
        if self.n_Vrepresentation() == 0:
            return -1   # the empty set
        else:
            return self.ambient_dim() - self.n_equations()

    dimension = dim

    def is_empty(self):
        """
        Test whether the polyhedron is the empty polyhedron

        OUTPUT:

        Boolean.

        EXAMPLES::

            sage: P = Polyhedron(vertices=[[1,0,0],[0,1,0],[0,0,1]]);  P
            A 2-dimensional polyhedron in ZZ^3 defined as the convex hull of 3 vertices
            sage: P.is_empty(), P.is_universe()
            (False, False)

            sage: Q = Polyhedron(vertices=());  Q
            The empty polyhedron in ZZ^0
            sage: Q.is_empty(), Q.is_universe()
            (True, False)

            sage: R = Polyhedron(lines=[(1,0),(0,1)]);  R
            A 2-dimensional polyhedron in ZZ^2 defined as the convex hull of 1 vertex and 2 lines
            sage: R.is_empty(), R.is_universe()
            (False, True)
        """
        return self.n_Vrepresentation() == 0

    def is_universe(self):
        """
        Test whether the polyhedron is the whole ambient space

        OUTPUT:

        Boolean.

        EXAMPLES::

            sage: P = Polyhedron(vertices=[[1,0,0],[0,1,0],[0,0,1]]);  P
            A 2-dimensional polyhedron in ZZ^3 defined as the convex hull of 3 vertices
            sage: P.is_empty(), P.is_universe()
            (False, False)

            sage: Q = Polyhedron(vertices=());  Q
            The empty polyhedron in ZZ^0
            sage: Q.is_empty(), Q.is_universe()
            (True, False)

            sage: R = Polyhedron(lines=[(1,0),(0,1)]);  R
            A 2-dimensional polyhedron in ZZ^2 defined as the convex hull of 1 vertex and 2 lines
            sage: R.is_empty(), R.is_universe()
            (False, True)
        """
        return self.n_Hrepresentation() == 0

    @cached_method
    def vertex_adjacency_matrix(self):
        """
        Return the binary matrix of vertex adjacencies.

        EXAMPLES::

            sage: polytopes.simplex(4).vertex_adjacency_matrix()
            [0 1 1 1 1]
            [1 0 1 1 1]
            [1 1 0 1 1]
            [1 1 1 0 1]
            [1 1 1 1 0]

        The rows and columns of the vertex adjacency matrix correspond
        to the :meth:`Vrepresentation` objects: vertices, rays, and
        lines. The `(i,j)` matrix entry equals `1` if the `i`-th and
        `j`-th V-representation object are adjacent.

        Two vertices are adjacent if they are the endpoints of an
        edge, that is, a one-dimensional face. For unbounded polyhedra
        this clearly needs to be generalized and we define two
        V-representation objects (see
        :mod:`sage.geometry.polyhedron.constructor`) to be adjacent if
        they together generate a one-face. There are three possible
        combinations:

        * Two vertices can bound a finite-length edge.

        * A vertex and a ray can generate a half-infinite edge
          starting at the vertex and with the direction given by the
          ray.

        * A vertex and a line can generate an infinite edge. The
          position of the vertex on the line is arbitrary in this
          case, only its transverse position matters. The direction of
          the edge is given by the line generator.

        For example, take the half-plane::

            sage: half_plane = Polyhedron(ieqs=[(0,1,0)])
            sage: half_plane.Hrepresentation()
            (An inequality (1, 0) x + 0 >= 0,)

        Its (non-unique) V-representation consists of a vertex, a ray,
        and a line. The only edge is spanned by the vertex and the
        line generator, so they are adjacent::

            sage: half_plane.Vrepresentation()
            (A line in the direction (0, 1), A ray in the direction (1, 0), A vertex at (0, 0))
            sage: half_plane.vertex_adjacency_matrix()
            [0 0 1]
            [0 0 0]
            [1 0 0]

        In one dimension higher, that is for a half-space in 3
        dimensions, there is no one-dimensional face. Hence nothing is
        adjacent::

            sage: Polyhedron(ieqs=[(0,1,0,0)]).vertex_adjacency_matrix()
            [0 0 0 0]
            [0 0 0 0]
            [0 0 0 0]
            [0 0 0 0]

        EXAMPLES:

        In a bounded polygon, every vertex has precisely two adjacent ones::

            sage: P = Polyhedron(vertices=[(0, 1), (1, 0), (3, 0), (4, 1)])
            sage: for v in P.Vrep_generator():
            ....:     print("{} {}".format(P.adjacency_matrix().row(v.index()), v))
            (0, 1, 0, 1) A vertex at (0, 1)
            (1, 0, 1, 0) A vertex at (1, 0)
            (0, 1, 0, 1) A vertex at (3, 0)
            (1, 0, 1, 0) A vertex at (4, 1)

        If the V-representation of the polygon contains vertices and
        one ray, then each V-representation object is adjacent to two
        V-representation objects::

            sage: P = Polyhedron(vertices=[(0, 1), (1, 0), (3, 0), (4, 1)],
            ....:                rays=[(0,1)])
            sage: for v in P.Vrep_generator():
            ....:       print("{} {}".format(P.adjacency_matrix().row(v.index()), v))
            (0, 1, 0, 0, 1) A ray in the direction (0, 1)
            (1, 0, 1, 0, 0) A vertex at (0, 1)
            (0, 1, 0, 1, 0) A vertex at (1, 0)
            (0, 0, 1, 0, 1) A vertex at (3, 0)
            (1, 0, 0, 1, 0) A vertex at (4, 1)

        If the V-representation of the polygon contains vertices and
        two distinct rays, then each vertex is adjacent to two
        V-representation objects (which can now be vertices or
        rays). The two rays are not adjacent to each other::

            sage: P = Polyhedron(vertices=[(0, 1), (1, 0), (3, 0), (4, 1)],
            ....:                rays=[(0,1), (1,1)])
            sage: for v in P.Vrep_generator():
            ....:     print("{} {}".format(P.adjacency_matrix().row(v.index()), v))
            (0, 1, 0, 0, 0) A ray in the direction (0, 1)
            (1, 0, 1, 0, 0) A vertex at (0, 1)
            (0, 1, 0, 0, 1) A vertex at (1, 0)
            (0, 0, 0, 0, 1) A ray in the direction (1, 1)
            (0, 0, 1, 1, 0) A vertex at (3, 0)
        """
        return self._vertex_adjacency_matrix()

    adjacency_matrix = vertex_adjacency_matrix

    @cached_method
    def facet_adjacency_matrix(self):
        """
        Return the adjacency matrix for the facets and hyperplanes.

        EXAMPLES::

            sage: s4 = polytopes.simplex(4, project=True)
            sage: s4.facet_adjacency_matrix()
            [0 1 1 1 1]
            [1 0 1 1 1]
            [1 1 0 1 1]
            [1 1 1 0 1]
            [1 1 1 1 0]
        """
        return self._facet_adjacency_matrix()

    @cached_method
    def incidence_matrix(self):
        """
        Return the incidence matrix.

        .. NOTE::

            The columns correspond to inequalities/equations in the
            order :meth:`Hrepresentation`, the rows correspond to
            vertices/rays/lines in the order
            :meth:`Vrepresentation`

        EXAMPLES::

            sage: p = polytopes.cuboctahedron()
            sage: p.incidence_matrix()
            [0 0 1 1 0 1 0 0 0 0 1 0 0 0]
            [0 0 0 1 0 0 1 0 1 0 1 0 0 0]
            [0 0 1 1 1 0 0 1 0 0 0 0 0 0]
            [1 0 0 1 1 0 1 0 0 0 0 0 0 0]
            [0 0 0 0 0 1 0 0 1 1 1 0 0 0]
            [0 0 1 0 0 1 0 1 0 0 0 1 0 0]
            [1 0 0 0 0 0 1 0 1 0 0 0 1 0]
            [1 0 0 0 1 0 0 1 0 0 0 0 0 1]
            [0 1 0 0 0 1 0 0 0 1 0 1 0 0]
            [0 1 0 0 0 0 0 0 1 1 0 0 1 0]
            [0 1 0 0 0 0 0 1 0 0 0 1 0 1]
            [1 1 0 0 0 0 0 0 0 0 0 0 1 1]
            sage: v = p.Vrepresentation(0)
            sage: v
            A vertex at (-1, -1, 0)
            sage: h = p.Hrepresentation(2)
            sage: h
            An inequality (1, 1, -1) x + 2 >= 0
            sage: h.eval(v)        # evaluation (1, 1, -1) * (-1/2, -1/2, 0) + 1
            0
            sage: h*v              # same as h.eval(v)
            0
            sage: p.incidence_matrix() [0,2]   # this entry is (v,h)
            1
            sage: h.contains(v)
            True
            sage: p.incidence_matrix() [2,0]   # note: not symmetric
            0
        """
        incidence_matrix = matrix(ZZ, self.n_Vrepresentation(),
                                  self.n_Hrepresentation(), 0)
        for V in self.Vrep_generator():
            for H in self.Hrep_generator():
                if self._is_zero(H*V):
                    incidence_matrix[V.index(), H.index()] = 1
        return incidence_matrix

    def base_ring(self):
        """
        Return the base ring.

        OUTPUT:

        The ring over which the polyhedron is defined. Must be a
        sub-ring of the reals to define a polyhedron, in particular
        comparison must be defined. Popular choices are

        * ``ZZ`` (the ring of integers, lattice polytope),

        * ``QQ`` (exact arithmetic using gmp),

        * ``RDF`` (double precision floating-point arithmetic), or

        * ``AA`` (real algebraic field).

        EXAMPLES::

            sage: triangle = Polyhedron(vertices = [[1,0],[0,1],[1,1]])
            sage: triangle.base_ring() == ZZ
            True
        """
        return self.parent().base_ring()

    def backend(self):
        """
        Return the backend used.

        OUTPUT:

        The name of the backend used for computations. It will be one of
        the following backends:

         * ``ppl`` the Parma Polyhedra Library

         * ``cdd`` CDD

         * ``normaliz`` normaliz

         * ``polymake`` polymake

         * ``field`` a generic Sage implementation

        EXAMPLES::

            sage: triangle = Polyhedron(vertices = [[1, 0], [0, 1], [1, 1]])
            sage: triangle.backend()
            'ppl'
            sage: D = polytopes.dodecahedron()
            sage: D.backend()
            'field'
            sage: P = Polyhedron([[1.23]])
            sage: P.backend()
            'cdd'
        """
        return self.parent().backend()

    field = deprecated_function_alias(22551, base_ring)

    @cached_method
    def center(self):
        """
        Return the average of the vertices.

        See also :meth:`representative_point`.

        OUTPUT:

        The center of the polyhedron. All rays and lines are
        ignored. Raises a ``ZeroDivisionError`` for the empty
        polytope.

        EXAMPLES::

            sage: p = polytopes.hypercube(3)
            sage: p = p + vector([1,0,0])
            sage: p.center()
            (1, 0, 0)
        """
        vertex_sum = vector(self.base_ring(), [0]*self.ambient_dim())
        for v in self.vertex_generator():
            vertex_sum += v.vector()
        vertex_sum.set_immutable()
        return vertex_sum / self.n_vertices()

    @cached_method
    def representative_point(self):
        """
        Return a "generic" point.

        See also :meth:`center`.

        OUTPUT:

        A point as a coordinate vector. The point is chosen to be
        interior as far as possible. If the polyhedron is not
        full-dimensional, the point is in the relative interior. If
        the polyhedron is zero-dimensional, its single point is
        returned.

        EXAMPLES::

            sage: p = Polyhedron(vertices=[(3,2)], rays=[(1,-1)])
            sage: p.representative_point()
            (4, 1)
            sage: p.center()
            (3, 2)

            sage: Polyhedron(vertices=[(3,2)]).representative_point()
            (3, 2)
        """
        accumulator = vector(self.base_ring(), [0]*self.ambient_dim())
        for v in self.vertex_generator():
            accumulator += v.vector()
        accumulator /= self.n_vertices()
        for r in self.ray_generator():
            accumulator += r.vector()
        accumulator.set_immutable()
        return accumulator

    @cached_method
    def radius_square(self):
        """
        Return the square of the maximal distance from the
        :meth:`center` to a vertex. All rays and lines are ignored.

        OUTPUT:

        The square of the radius, which is in :meth:`base_ring`.

        EXAMPLES::

            sage: p = polytopes.permutahedron(4, project = False)
            sage: p.radius_square()
            5
        """
        vertices = [v.vector() - self.center() for v in self.vertex_generator()]
        return max(v.dot_product(v) for v in vertices)

    def radius(self):
        """
        Return the maximal distance from the center to a vertex. All
        rays and lines are ignored.

        OUTPUT:

        The radius for a rational polyhedron is, in general, not
        rational.  use :meth:`radius_square` if you need a rational
        distance measure.

        EXAMPLES::

            sage: p = polytopes.hypercube(4)
            sage: p.radius()
            2
        """
        return sqrt(self.radius_square())

    def is_inscribed(self, certificate=False):
        """
        This function tests whether the vertices of the polyhedron are
        inscribed on a sphere.

        The polyhedron is expected to be compact and full-dimensional.
        A full-dimensional compact polytope is inscribed if there exists
        a point in space which is equidistant to all its vertices.

        ALGORITHM:

        The function first computes the circumsphere of a full-dimensional
        simplex with vertices of ``self``. It is found by lifting the points on a
        paraboloid to find the hyperplane on which the circumsphere is lifted.
        Then, it checks if all other vertices are equidistant to the
        circumcenter of that simplex.

        INPUT:

        - ``certificate`` -- (default: ``False``) boolean; specifies whether to
          return the circumcenter, if found

        OUTPUT:

        If ``certificate`` is true, returns a tuple containing:

        1. Boolean.
        2. The circumcenter of the polytope or None.

        If ``certificate`` is false:

        - a Boolean.

        EXAMPLES::

            sage: q = Polyhedron(vertices = [[1,1,1,1],[-1,-1,1,1],[1,-1,-1,1],
            ....:                            [-1,1,-1,1],[1,1,1,-1],[-1,-1,1,-1],
            ....:                            [1,-1,-1,-1],[-1,1,-1,-1],[0,0,10/13,-24/13],
            ....:                            [0,0,-10/13,-24/13]])
            sage: q.is_inscribed(certificate=True)
            (True, (0, 0, 0, 0))

            sage: cube = polytopes.cube()
            sage: cube.is_inscribed()
            True

            sage: translated_cube = Polyhedron(vertices=[v.vector() + vector([1,2,3])
            ....:                                        for v in cube.vertices()])
            sage: translated_cube.is_inscribed(certificate=True)
            (True, (1, 2, 3))

            sage: truncated_cube = cube.face_truncation(cube.faces(0)[0])
            sage: truncated_cube.is_inscribed()
            False

        The method is not implemented for non-full-dimensional polytope or
        unbounded polyhedra::

            sage: square = Polyhedron(vertices=[[1,0,0],[0,1,0],[1,1,0],[0,0,0]])
            sage: square.is_inscribed()
            Traceback (most recent call last):
            ...
            NotImplementedError: This function is implemented for full-dimensional polyhedron only.

            sage: p = Polyhedron(vertices=[(0,0)],rays=[(1,0),(0,1)])
            sage: p.is_inscribed()
            Traceback (most recent call last):
            ...
            NotImplementedError: This function is not implemented for unbounded polyhedron.
        """

        if not self.is_compact():
            raise NotImplementedError("This function is not implemented for unbounded polyhedron.")

        if not self.is_full_dimensional():
            raise NotImplementedError("This function is implemented for full-dimensional polyhedron only.")

        dimension = self.dimension()
        vertices = self.vertices()
        vertex = vertices[0]
        vertex_neighbors = vertex.neighbors()

        # The following simplex is full-dimensional because `self` is assumed
        # to be: every vertex has at least `dimension` neighbors and they form
        # a full simplex with `vertex`.
        simplex_vertices = [vertex] + [next(vertex_neighbors) for i in range(dimension)]

        raw_data = []
        for vertex in simplex_vertices:
            vertex_vector = vertex.vector()
            raw_data += [[sum(i**2 for i in vertex_vector)] +
                         [i for i in vertex_vector] + [1]]
        matrix_data = matrix(raw_data)

        # The determinant "a" should not be zero because the polytope is full
        # dimensional and also the simplex.
        a = matrix_data.matrix_from_columns(range(1, dimension+2)).determinant()

        minors = [(-1)**(i)*matrix_data.matrix_from_columns([j for j in range(dimension+2) if j != i]).determinant()
                  for i in range(1, dimension+1)]
        c = (-1)**(dimension+1)*matrix_data.matrix_from_columns(range(dimension+1)).determinant()

        circumcenter = vector([minors[i]/(2*a) for i in range(dimension)])
        squared_circumradius = (sum(m**2 for m in minors) - 4 * a * c) / (4*a**2)

        # Checking if the circumcenter has the correct sign
        test_vector = vertex.vector() - circumcenter
        if sum(i**2 for i in test_vector) != squared_circumradius:
            circumcenter = - circumcenter

        is_inscribed = all(sum(i**2 for i in v.vector() - circumcenter) == squared_circumradius
                           for v in vertices if v not in simplex_vertices)

        if certificate:
            if is_inscribed:
                return (True, circumcenter)
            else:
                return (False, None)
        else:
            return is_inscribed

    def is_compact(self):
        """
        Test for boundedness of the polytope.

        EXAMPLES::

            sage: p = polytopes.icosahedron()
            sage: p.is_compact()
            True
            sage: p = Polyhedron(ieqs = [[0,1,0,0],[0,0,1,0],[0,0,0,1],[1,-1,0,0]])
            sage: p.is_compact()
            False
        """
        return self.n_rays() == 0 and self.n_lines() == 0

    def is_simple(self):
        """
        Test for simplicity of a polytope.

        See :wikipedia:`Simple_polytope`

        EXAMPLES::

            sage: p = Polyhedron([[0,0,0],[1,0,0],[0,1,0],[0,0,1]])
            sage: p.is_simple()
            True
            sage: p = Polyhedron([[0,0,0],[4,4,0],[4,0,0],[0,4,0],[2,2,2]])
            sage: p.is_simple()
            False

        """
        if not self.is_compact(): return False

        for v in self.vertex_generator():
            adj = [a for a in v.neighbors()]
            if len(adj) != self.dim():
                return False
        return True

    def is_simplicial(self):
        """
        Tests if the polytope is simplicial

        A polytope is simplicial if every facet is a simplex.

        See :wikipedia:`Simplicial_polytope`

        EXAMPLES::

            sage: p = polytopes.hypercube(3)
            sage: p.is_simplicial()
            False
            sage: q = polytopes.simplex(5, project=True)
            sage: q.is_simplicial()
            True
            sage: p = Polyhedron([[0,0,0],[1,0,0],[0,1,0],[0,0,1]])
            sage: p.is_simplicial()
            True
            sage: q = Polyhedron([[1,1,1],[-1,1,1],[1,-1,1],[-1,-1,1],[1,1,-1]])
            sage: q.is_simplicial()
            False

        The method is not implemented for unbounded polyhedra::

            sage: p = Polyhedron(vertices=[(0,0)],rays=[(1,0),(0,1)])
            sage: p.is_simplicial()
            Traceback (most recent call last):
            ...
            NotImplementedError: This function is implemented for polytopes only.
        """
        if not(self.is_compact()):
            raise NotImplementedError("This function is implemented for polytopes only.")
        d = self.dim()
        return all(len([vertex for vertex in face.incident()]) == d
                   for face in self.Hrepresentation())

    def hyperplane_arrangement(self):
        """
        Return the hyperplane arrangement defined by the equations and
        inequalities.

        OUTPUT:

        A :class:`hyperplane arrangement
        <sage.geometry.hyperplane_arrangement.arrangement.HyperplaneArrangementElement>`
        consisting of the hyperplanes defined by the
        :meth:`Hrepresentation`.
        If the polytope is full-dimensional, this is the hyperplane
        arrangement spanned by the facets of the polyhedron.

        EXAMPLES::

            sage: p = polytopes.hypercube(2)
            sage: p.hyperplane_arrangement()
            Arrangement <-t0 + 1 | -t1 + 1 | t1 + 1 | t0 + 1>
        """
        names = tuple('t' + str(i) for i in range(self.ambient_dim()))
        from sage.geometry.hyperplane_arrangement.arrangement import HyperplaneArrangements
        field = self.base_ring().fraction_field()
        H = HyperplaneArrangements(field, names)
        return H(self)

    @cached_method
    def gale_transform(self):
        """
        Return the Gale transform of a polytope as described in the
        reference below.

        OUTPUT:

        A list of vectors, the Gale transform.  The dimension is the
        dimension of the affine dependencies of the vertices of the
        polytope.

        EXAMPLES:

        This is from the reference, for a triangular prism::

            sage: p = Polyhedron(vertices = [[0,0],[0,1],[1,0]])
            sage: p2 = p.prism()
            sage: p2.gale_transform()
            [(1, 0), (0, 1), (-1, -1), (-1, 0), (0, -1), (1, 1)]

        REFERENCES:

            Lectures in Geometric Combinatorics, R.R.Thomas, 2006, AMS Press.
        """
        if not self.is_compact(): raise ValueError('Not a polytope.')

        A = matrix(self.n_vertices(),
                   [ [1]+x for x in self.vertex_generator()])
        A = A.transpose()
        A_ker = A.right_kernel()
        return A_ker.basis_matrix().transpose().rows()

    @cached_method
    def normal_fan(self):
        r"""
        Return the normal fan of a compact full-dimensional rational polyhedron.

        OUTPUT:

        A complete fan of the ambient space as a
        :class:`~sage.geometry.fan.RationalPolyhedralFan`.

        .. SEEALSO::

            :meth:`~sage.geometry.polyhedron.base.face_fan`.

        EXAMPLES::

            sage: S = Polyhedron(vertices = [[0, 0], [1, 0], [0, 1]])
            sage: S.normal_fan()
            Rational polyhedral fan in 2-d lattice N

            sage: C = polytopes.hypercube(4)
            sage: NF = C.normal_fan(); NF
            Rational polyhedral fan in 4-d lattice N

        Currently, it is only possible to get the normal fan of a bounded rational polytope::

            sage: P = Polyhedron(rays = [[1, 0], [0, 1]])
            sage: P.normal_fan()
            Traceback (most recent call last):
            ...
            NotImplementedError: the normal fan is only supported for polytopes (compact polyhedra).

            sage: Q = Polyhedron(vertices = [[1, 0, 0], [0, 1, 0], [0, 0, 1]])
            sage: Q.normal_fan()
            Traceback (most recent call last):
            ...
            ValueError: the normal fan is only defined for full-dimensional polytopes

            sage: R = Polyhedron(vertices = [[0, 0], [AA(sqrt(2)), 0], [0, AA(sqrt(2))]])
            sage: R.normal_fan()
            Traceback (most recent call last):
            ...
            NotImplementedError: normal fan handles only polytopes over the rationals

        REFERENCES:

        For more information, see Chapter 7 of [Zie2007]_.
        """
        from sage.geometry.fan import NormalFan

        if not QQ.has_coerce_map_from(self.base_ring()):
            raise NotImplementedError('normal fan handles only polytopes over the rationals')

        return NormalFan(self)

    @cached_method
    def face_fan(self):
        r"""
        Return the face fan of a compact rational polyhedron.

        OUTPUT:

        A fan of the ambient space as a
        :class:`~sage.geometry.fan.RationalPolyhedralFan`.

        .. SEEALSO::

            :meth:`~sage.geometry.polyhedron.base.normal_fan`.

        EXAMPLES::

            sage: T = polytopes.cuboctahedron()
            sage: T.face_fan()
            Rational polyhedral fan in 3-d lattice M

        The polytope should contain the origin in the interior::

            sage: P = Polyhedron(vertices = [[1/2, 1], [1, 1/2]])
            sage: P.face_fan()
            Traceback (most recent call last):
            ...
            ValueError: face fans are defined only for polytopes containing the origin as an interior point!

            sage: Q = Polyhedron(vertices = [[-1, 1/2], [1, -1/2]])
            sage: Q.contains([0,0])
            True
            sage: FF = Q.face_fan(); FF
            Rational polyhedral fan in 2-d lattice M

        The polytope has to have rational coordinates::

            sage: S = polytopes.dodecahedron()
            sage: S.face_fan()
            Traceback (most recent call last):
            ...
            NotImplementedError: face fan handles only polytopes over the rationals

        REFERENCES:

        For more information, see Chapter 7 of [Zie2007]_.
        """
        from sage.geometry.fan import FaceFan

        if not QQ.has_coerce_map_from(self.base_ring()):
            raise NotImplementedError('face fan handles only polytopes over the rationals')

        return FaceFan(self)

    def triangulate(self, engine='auto', connected=True, fine=False, regular=None, star=None):
        r"""
        Returns a triangulation of the polytope.

        INPUT:

        - ``engine`` -- either 'auto' (default), 'internal', or
          'TOPCOM'.  The latter two instruct this package to always
          use its own triangulation algorithms or TOPCOM's algorithms,
          respectively. By default ('auto'), TOPCOM is used if it is
          available and internal routines otherwise.

        The remaining keyword parameters are passed through to the
        :class:`~sage.geometry.triangulation.point_configuration.PointConfiguration`
        constructor:

        - ``connected`` -- boolean (default: ``True``). Whether the
          triangulations should be connected to the regular
          triangulations via bistellar flips. These are much easier to
          compute than all triangulations.

        - ``fine`` -- boolean (default: ``False``). Whether the
          triangulations must be fine, that is, make use of all points
          of the configuration.

        - ``regular`` -- boolean or ``None`` (default:
          ``None``). Whether the triangulations must be regular. A
          regular triangulation is one that is induced by a
          piecewise-linear convex support function. In other words,
          the shadows of the faces of a polyhedron in one higher
          dimension.

          * ``True``: Only regular triangulations.

          * ``False``: Only non-regular triangulations.

          * ``None`` (default): Both kinds of triangulation.

        - ``star`` -- either ``None`` (default) or a point. Whether
          the triangulations must be star. A triangulation is star if
          all maximal simplices contain a common point. The central
          point can be specified by its index (an integer) in the
          given points or by its coordinates (anything iterable.)

        OUTPUT:

        A triangulation of the convex hull of the vertices as a
        :class:`~sage.geometry.triangulation.point_configuration.Triangulation`. The
        indices in the triangulation correspond to the
        :meth:`Vrepresentation` objects.

        EXAMPLES::

            sage: cube = polytopes.hypercube(3)
            sage: triangulation = cube.triangulate(
            ....:    engine='internal') # to make doctest independent of TOPCOM
            sage: triangulation
            (<0,1,2,7>, <0,1,4,7>, <0,2,4,7>, <1,2,3,7>, <1,4,5,7>, <2,4,6,7>)
            sage: simplex_indices = triangulation[0]; simplex_indices
            (0, 1, 2, 7)
            sage: simplex_vertices = [ cube.Vrepresentation(i) for i in simplex_indices ]
            sage: simplex_vertices
            [A vertex at (-1, -1, -1), A vertex at (-1, -1, 1),
             A vertex at (-1, 1, -1), A vertex at (1, 1, 1)]
            sage: Polyhedron(simplex_vertices)
            A 3-dimensional polyhedron in ZZ^3 defined as the convex hull of 4 vertices
        """
        if not self.is_compact():
            raise NotImplementedError('I can only triangulate compact polytopes.')
        from sage.geometry.triangulation.point_configuration import PointConfiguration
        pc = PointConfiguration((v.vector() for v in self.vertex_generator()),
                                connected=connected, fine=fine, regular=regular, star=star)
        pc.set_engine(engine)
        return pc.triangulate()

    @coerce_binop
    def minkowski_sum(self, other):
        """
        Return the Minkowski sum.

        Minkowski addition of two subsets of a vector space is defined
        as

        .. MATH::

            X \oplus Y =
            \cup_{y\in Y} (X+y) =
            \cup_{x\in X, y\in Y} (x+y)

        See :meth:`minkowski_difference` for a partial inverse operation.

        INPUT:

        - ``other`` -- a :class:`Polyhedron_base`.

        OUTPUT:

        The Minkowski sum of ``self`` and ``other``.

        EXAMPLES::

            sage: X = polytopes.hypercube(3)
            sage: Y = Polyhedron(vertices=[(0,0,0), (0,0,1/2), (0,1/2,0), (1/2,0,0)])
            sage: X+Y
            A 3-dimensional polyhedron in QQ^3 defined as the convex hull of 13 vertices

            sage: four_cube = polytopes.hypercube(4)
            sage: four_simplex = Polyhedron(vertices = [[0, 0, 0, 1], [0, 0, 1, 0], [0, 1, 0, 0], [1, 0, 0, 0]])
            sage: four_cube + four_simplex
            A 4-dimensional polyhedron in ZZ^4 defined as the convex hull of 36 vertices
            sage: four_cube.minkowski_sum(four_simplex) == four_cube + four_simplex
            True

            sage: poly_spam = Polyhedron([[3,4,5,2],[1,0,0,1],[0,0,0,0],[0,4,3,2],[-3,-3,-3,-3]], base_ring=ZZ)
            sage: poly_eggs = Polyhedron([[5,4,5,4],[-4,5,-4,5],[4,-5,4,-5],[0,0,0,0]], base_ring=QQ)
            sage: poly_spam + poly_spam + poly_eggs
            A 4-dimensional polyhedron in QQ^4 defined as the convex hull of 12 vertices

        TESTS::

            sage: Z = X.Minkowski_sum(X)
            doctest:warning...:
            DeprecationWarning: Minkowski_sum is deprecated. Please use minkowski_sum instead.
            See http://trac.sagemath.org/23685 for details.
        """
        new_vertices = []
        for v1 in self.vertex_generator():
            for v2 in other.vertex_generator():
                new_vertices.append(list(v1() + v2()))
        if new_vertices != []:
            new_rays = self.rays() + other.rays()
            new_lines = self.lines() + other.lines()
            return self.parent().element_class(self.parent(), [new_vertices, new_rays, new_lines], None)
        else:
            return self.parent().element_class(self.parent(), None, None)

    _add_ = minkowski_sum

    Minkowski_sum = deprecated_function_alias(23685, minkowski_sum)

    @coerce_binop
    def minkowski_difference(self, other):
        """
        Return the Minkowski difference.

        Minkowski subtraction can equivalently be defined via
        Minkowski addition (see :meth:`minkowski_sum`) or as
        set-theoretic intersection via

        .. MATH::

            X \ominus Y =
            (X^c \oplus Y)^c =
            \cap_{y\in Y} (X-y)

        where superscript-"c" means the complement in the ambient
        vector space. The Minkowski difference of convex sets is
        convex, and the difference of polyhedra is again a
        polyhedron. We only consider the case of polyhedra in the
        following. Note that it is not quite the inverse of
        addition. In fact:

        * `(X+Y)-Y = X` for any polyhedra `X`, `Y`.

        * `(X-Y)+Y \subseteq X`

        * `(X-Y)+Y = X` if and only if Y is a Minkowski summand of X.

        INPUT:

        - ``other`` -- a :class:`Polyhedron_base`.

        OUTPUT:

        The Minkowski difference of ``self`` and ``other``. Also known
        as Minkowski subtraction of ``other`` from ``self``.

        EXAMPLES::

            sage: X = polytopes.hypercube(3)
            sage: Y = Polyhedron(vertices=[(0,0,0), (0,0,1), (0,1,0), (1,0,0)]) / 2
            sage: (X+Y)-Y == X
            True
            sage: (X-Y)+Y < X
            True

        The polyhedra need not be full-dimensional::

            sage: X2 = Polyhedron(vertices=[(-1,-1,0),(1,-1,0),(-1,1,0),(1,1,0)])
            sage: Y2 = Polyhedron(vertices=[(0,0,0), (0,1,0), (1,0,0)]) / 2
            sage: (X2+Y2)-Y2 == X2
            True
            sage: (X2-Y2)+Y2 < X2
            True

        Minus sign is really an alias for :meth:`minkowski_difference`
        ::

            sage: four_cube = polytopes.hypercube(4)
            sage: four_simplex = Polyhedron(vertices = [[0, 0, 0, 1], [0, 0, 1, 0], [0, 1, 0, 0], [1, 0, 0, 0]])
            sage: four_cube - four_simplex
            A 4-dimensional polyhedron in ZZ^4 defined as the convex hull of 16 vertices
            sage: four_cube.minkowski_difference(four_simplex) == four_cube - four_simplex
            True

        Coercion of the base ring works::

            sage: poly_spam = Polyhedron([[3,4,5,2],[1,0,0,1],[0,0,0,0],[0,4,3,2],[-3,-3,-3,-3]], base_ring=ZZ)
            sage: poly_eggs = Polyhedron([[5,4,5,4],[-4,5,-4,5],[4,-5,4,-5],[0,0,0,0]], base_ring=QQ) / 100
            sage: poly_spam - poly_eggs
            A 4-dimensional polyhedron in QQ^4 defined as the convex hull of 5 vertices

        TESTS::

            sage: X = polytopes.hypercube(2)
            sage: Y = Polyhedron(vertices=[(1,1)])
            sage: (X-Y).Vrepresentation()
            (A vertex at (0, -2), A vertex at (0, 0), A vertex at (-2, 0), A vertex at (-2, -2))

            sage: Y = Polyhedron(vertices=[(1,1), (0,0)])
            sage: (X-Y).Vrepresentation()
            (A vertex at (0, -1), A vertex at (0, 0), A vertex at (-1, 0), A vertex at (-1, -1))

            sage: X = X + Y   # now Y is a Minkowski summand of X
            sage: (X+Y)-Y == X
            True
            sage: (X-Y)+Y == X
            True

        TESTS::

            sage: Z = X.Minkowski_difference(X)
            doctest:warning...:
            DeprecationWarning: Minkowski_difference is deprecated. Please use minkowski_difference instead.
            See http://trac.sagemath.org/23685 for details.
        """
        if other.is_empty():
            return self.parent().universe()   # empty intersection = everything
        if not other.is_compact():
            raise NotImplementedError('only subtracting compact polyhedra is implemented')
        new_eqns = []
        for eq in self.equations():
            values = [ eq.A() * v.vector() for v in other.vertices() ]
            eq = list(eq)
            eq[0] += min(values)   # shift constant term
            new_eqns.append(eq)
        P = self.parent()
        new_ieqs = []
        for ieq in self.inequalities():
            values = [ ieq.A() * v.vector() for v in other.vertices() ]
            ieq = list(ieq)
            ieq[0] += min(values)   # shift constant term
            new_ieqs.append(ieq)
        P = self.parent()
        return P.element_class(P, None, [new_ieqs, new_eqns])

    Minkowski_difference = deprecated_function_alias(23685,
                                                     minkowski_difference)

    def __sub__(self, other):
        r"""
        Implement minus binary operation

        Polyhedra are not a ring with respect to dilatation and
        Minkowski sum, for example `X\oplus(-1)*Y \not= X\ominus Y`.

        INPUT:

        - ``other`` -- a translation vector or a polyhedron.

        OUTPUT:

        Either translation by the negative of the given vector or
        Minkowski subtraction by the given polyhedron.

        EXAMPLES::

            sage: X = polytopes.hypercube(2)
            sage: v = vector([1,1])
            sage: (X - v/2).Vrepresentation()
            (A vertex at (-3/2, -3/2), A vertex at (-3/2, 1/2),
             A vertex at (1/2, -3/2), A vertex at (1/2, 1/2))
            sage: (X-v)+v == X
            True

            sage: Y = Polyhedron(vertices=[(1/2,0),(0,1/2)])
            sage: (X-Y).Vrepresentation()
            (A vertex at (1/2, -1), A vertex at (1/2, 1/2),
             A vertex at (-1, 1/2), A vertex at (-1, -1))
            sage: (X+Y)-Y == X
            True
        """
        if is_Polyhedron(other):
            return self.minkowski_difference(other)
        return self + (-other)

    def is_minkowski_summand(self, Y):
        """
        Test whether ``Y`` is a Minkowski summand.

        See :meth:`minkowski_sum`.

        OUTPUT:

        Boolean. Whether there exists another polyhedron `Z` such that
        ``self`` can be written as `Y\oplus Z`.

        EXAMPLES::

            sage: A = polytopes.hypercube(2)
            sage: B = Polyhedron(vertices=[(0,1), (1/2,1)])
            sage: C = Polyhedron(vertices=[(1,1)])
            sage: A.is_minkowski_summand(B)
            True
            sage: A.is_minkowski_summand(C)
            True
            sage: B.is_minkowski_summand(C)
            True
            sage: B.is_minkowski_summand(A)
            False
            sage: C.is_minkowski_summand(A)
            False
            sage: C.is_minkowski_summand(B)
            False

        TESTS::

            sage: b = C.is_Minkowski_summand(B)
            doctest:warning...:
            DeprecationWarning: is_Minkowski_summand is deprecated. Please use is_minkowski_summand instead.
            See http://trac.sagemath.org/23685 for details.
        """
        return self.minkowski_difference(Y).minkowski_sum(Y) == self

    is_Minkowski_summand = deprecated_function_alias(23685,
                                                     is_minkowski_summand)

    def translation(self, displacement):
        """
        Return the translated polyhedron.

        INPUT:

        - ``displacement`` -- a displacement vector or a list/tuple of
          coordinates that determines a displacement vector.

        OUTPUT:

        The translated polyhedron.

        EXAMPLES::

            sage: P = Polyhedron([[0,0],[1,0],[0,1]], base_ring=ZZ)
            sage: P.translation([2,1])
            A 2-dimensional polyhedron in ZZ^2 defined as the convex hull of 3 vertices
            sage: P.translation( vector(QQ,[2,1]) )
            A 2-dimensional polyhedron in QQ^2 defined as the convex hull of 3 vertices
        """
        displacement = vector(displacement)
        new_vertices = [x.vector()+displacement for x in self.vertex_generator()]
        new_rays = self.rays()
        new_lines = self.lines()
        new_ring = self.parent()._coerce_base_ring(displacement)
        return Polyhedron(vertices=new_vertices, rays=new_rays, lines=new_lines, base_ring=new_ring)

    def product(self, other):
        """
        Return the Cartesian product.

        INPUT:

        - ``other`` -- a :class:`Polyhedron_base`.

        OUTPUT:

        The Cartesian product of ``self`` and ``other`` with a
        suitable base ring to encompass the two.

        EXAMPLES::

            sage: P1 = Polyhedron([[0],[1]], base_ring=ZZ)
            sage: P2 = Polyhedron([[0],[1]], base_ring=QQ)
            sage: P1.product(P2)
            A 2-dimensional polyhedron in QQ^2 defined as the convex hull of 4 vertices

        The Cartesian product is the product in the semiring of polyhedra::

            sage: P1 * P1
            A 2-dimensional polyhedron in ZZ^2 defined as the convex hull of 4 vertices
            sage: P1 * P2
            A 2-dimensional polyhedron in QQ^2 defined as the convex hull of 4 vertices
            sage: P2 * P2
            A 2-dimensional polyhedron in QQ^2 defined as the convex hull of 4 vertices
            sage: 2 * P1
            A 1-dimensional polyhedron in ZZ^1 defined as the convex hull of 2 vertices
            sage: P1 * 2.0
            A 1-dimensional polyhedron in RDF^1 defined as the convex hull of 2 vertices

        TESTS:

        Check that :trac:`15253` is fixed::

            sage: polytopes.hypercube(1) * polytopes.hypercube(2)
            A 3-dimensional polyhedron in ZZ^3 defined as the convex hull of 8 vertices
        """
        try:
            new_ring = self.parent()._coerce_base_ring(other)
        except TypeError:
            raise TypeError("no common canonical parent for objects with parents: " + str(self.parent()) \
                     + " and " + str(other.parent()))

        new_vertices = [ list(x)+list(y)
                         for x in self.vertex_generator() for y in other.vertex_generator()]
        new_rays = []
        new_rays.extend( [ r+[0]*other.ambient_dim()
                           for r in self.ray_generator() ] )
        new_rays.extend( [ [0]*self.ambient_dim()+r
                           for r in other.ray_generator() ] )
        new_lines = []
        new_lines.extend( [ l+[0]*other.ambient_dim()
                            for l in self.line_generator() ] )
        new_lines.extend( [ [0]*self.ambient_dim()+l
                            for l in other.line_generator() ] )
        return Polyhedron(vertices=new_vertices,
                          rays=new_rays, lines=new_lines,
                          base_ring=new_ring)

    _mul_ = product

    def join(self, other):
        """
        Return the join of ``self`` and ``other``.

<<<<<<< HEAD
        The join of two polyhedra is obtained by first placing the two objects in
=======
        The join of two polyhedron is obtained by first placing the two objects in
>>>>>>> ffe21e24
        two non-intersecting affine subspaces `V`, and `W` whose affine hull is
        the whole ambient space, and finally by taking the convex hull of their
        union. The dimension of the join is the sum of the dimensions of the
        two polyhedron plus 1.

        INPUT:

        - ``other`` -- a polyhedron

        EXAMPLES::

            sage: P1 = Polyhedron([[0],[1]], base_ring=ZZ)
            sage: P2 = Polyhedron([[0],[1]], base_ring=QQ)
            sage: P1.join(P2)
            A 3-dimensional polyhedron in QQ^3 defined as the convex hull of 4 vertices
            sage: P1.join(P1)
            A 3-dimensional polyhedron in ZZ^3 defined as the convex hull of 4 vertices
            sage: P2.join(P2)
            A 3-dimensional polyhedron in QQ^3 defined as the convex hull of 4 vertices
<<<<<<< HEAD

        An unbounded example::

            sage: R1 = Polyhedron(rays=[[1]])
            sage: R1.join(R1)
            A 3-dimensional polyhedron in ZZ^3 defined as the convex hull of 2 vertices and 2 rays

        TESTS::

            sage: C = polytopes.hypercube(5)
            sage: S = Polyhedron([[1]])
            sage: C.join(S).is_combinatorially_isomorphic(C.pyramid())
            True
=======
>>>>>>> ffe21e24
        """
        try:
            new_ring = self.parent()._coerce_base_ring(other)
        except TypeError:
            raise TypeError("no common canonical parent for objects with parents: " + str(self.parent())
                     + " and " + str(other.parent()))

        dim_self = self.ambient_dim()
        dim_other = other.ambient_dim()

        new_vertices = [list(x)+[0]*dim_other+[0] for x in self.vertex_generator()] + \
                       [[0]*dim_self+list(x)+[1] for x in other.vertex_generator()]
        new_rays = []
        new_rays.extend( [ r+[0]*dim_other+[0]
                           for r in self.ray_generator() ] )
        new_rays.extend( [ [0]*dim_self+r+[1]
                           for r in other.ray_generator() ] )
        new_lines = []
        new_lines.extend( [ l+[0]*dim_other+[0]
                            for l in self.line_generator() ] )
        new_lines.extend( [ [0]*dim_self+l+[1]
                            for l in other.line_generator() ] )
        return Polyhedron(vertices=new_vertices,
                          rays=new_rays, lines=new_lines,
                          base_ring=new_ring)

<<<<<<< HEAD
=======
    def subdirect_sum(self, other):
        """
        Return the subdirect sum of ``self`` and ``other``. 

        The subdirect sum of two polyhedron is a projection of the join of the
        two polytopes. It is obtained by placing the two objects in orthogonal subspaces
        intersecting at the origin.

        INPUT:

        - ``other`` -- a :class:`Polyhedron_base`.

        EXAMPLES::

            sage: P1 = Polyhedron([[1],[2]], base_ring=ZZ)
            sage: P2 = Polyhedron([[3],[4]], base_ring=QQ)
            sage: sds = P1.subdirect_sum(P2);sds
            A 2-dimensional polyhedron in QQ^2 defined as the convex hull of 4
            vertices
            sage: sds.vertices()
            (A vertex at (0, 3),
             A vertex at (0, 4),
             A vertex at (1, 0),
             A vertex at (2, 0))

        .. SEEALSO::

            :meth:`join`
            :meth:`direct_sum`
        """
        try:
            new_ring = self.parent()._coerce_base_ring(other)
        except TypeError:
            raise TypeError("no common canonical parent for objects with parents: " + str(self.parent())
                     + " and " + str(other.parent()))

        dim_self = self.ambient_dim()
        dim_other = other.ambient_dim()

        new_vertices = [list(x)+[0]*dim_other for x in self.vertex_generator()] + \
                       [[0]*dim_self+list(x) for x in other.vertex_generator()]
        new_rays = []
        new_rays.extend( [ r+[0]*dim_other
                           for r in self.ray_generator() ] )
        new_rays.extend( [ [0]*dim_self+r
                           for r in other.ray_generator() ] )
        new_lines = []
        new_lines.extend( [ l+[0]*dim_other
                            for l in self.line_generator() ] )
        new_lines.extend( [ [0]*dim_self+l
                            for l in other.line_generator() ] )
        return Polyhedron(vertices=new_vertices,
                          rays=new_rays, lines=new_lines,
                          base_ring=new_ring)

    def direct_sum(self, other):
        """
        Return the direct sum of ``self`` and ``other``.

        The direct sum of two polyhedron is the subdirect sum of the two, when
        they have the origin in their interior. To avoid checking if the origin
        is contained in both, we place the affine subspace containing ``other``
        at the center of ``self``.

        INPUT:

        - ``other`` -- a :class:`Polyhedron_base`.

        EXAMPLES::

            sage: P1 = Polyhedron([[1],[2]], base_ring=ZZ)
            sage: P2 = Polyhedron([[3],[4]], base_ring=QQ)
            sage: ds = P1.direct_sum(P2);ds
            A 2-dimensional polyhedron in QQ^2 defined as the convex hull of 4 vertices
            sage: ds.vertices()
            (A vertex at (1, 0),
             A vertex at (2, 0),
             A vertex at (3/2, -1/2),
             A vertex at (3/2, 1/2))

        .. SEEALSO::

            :meth:`join`
            :meth:`subdirect_sum`
        """
        try:
            new_ring = self.parent()._coerce_base_ring(other)
        except TypeError:
            raise TypeError("no common canonical parent for objects with parents: " + str(self.parent())
                     + " and " + str(other.parent()))

        dim_self = self.ambient_dim()
        dim_other = other.ambient_dim()

        new_vertices = [list(x) + [0]*dim_other for x in self.vertex_generator()] + \
                       [list(self.center()) + list(x.vector() - other.center()) for x in other.vertex_generator()]
        new_rays = []
        new_rays.extend( [ r + [0]*dim_other
                           for r in self.ray_generator() ] )
        new_rays.extend( [ [0]*dim_self + r
                           for r in other.ray_generator() ] )
        new_lines = []
        new_lines.extend( [ l + [0]*dim_other
                            for l in self.line_generator() ] )
        new_lines.extend( [ [0]*dim_self + l
                            for l in other.line_generator() ] )
        return Polyhedron(vertices=new_vertices,
                          rays=new_rays, lines=new_lines,
                          base_ring=new_ring)

>>>>>>> ffe21e24
    def dilation(self, scalar):
        """
        Return the dilated (uniformly stretched) polyhedron.

        INPUT:

        - ``scalar`` -- A scalar, not necessarily in :meth:`base_ring`.

        OUTPUT:

        The polyhedron dilated by that scalar, possibly coerced to a
        bigger base ring.

        EXAMPLES::

            sage: p = Polyhedron(vertices = [[t,t^2,t^3] for t in srange(2,6)])
            sage: next(p.vertex_generator())
            A vertex at (2, 4, 8)
            sage: p2 = p.dilation(2)
            sage: next(p2.vertex_generator())
            A vertex at (4, 8, 16)
            sage: p.dilation(2) == p * 2
            True

        TESTS:

        Dilation of empty polyhedra works, see :trac:`14987`::

            sage: p = Polyhedron(ambient_dim=2); p
            The empty polyhedron in ZZ^2
            sage: p.dilation(3)
            The empty polyhedron in ZZ^2

            sage: p = Polyhedron(vertices=[(1,1)], rays=[(1,0)], lines=[(0,1)])
            sage: (-p).rays()
            (A ray in the direction (-1, 0),)
            sage: (-p).lines()
            (A line in the direction (0, 1),)

            sage: (0*p).rays()
            ()
            sage: (0*p).lines()
            ()
        """
        if scalar > 0:
            new_vertices = [ list(scalar*v.vector()) for v in self.vertex_generator() ]
            new_rays = self.rays()
            new_lines = self.lines()
        elif scalar < 0:
            new_vertices = [ list(scalar*v.vector()) for v in self.vertex_generator() ]
            new_rays = [ list(-r.vector()) for r in self.ray_generator()]
            new_lines = self.lines()
        else:
            new_vertices = [ self.ambient_space().zero() for v in self.vertex_generator() ]
            new_rays = []
            new_lines = []
        return Polyhedron(vertices=new_vertices,
                          rays=new_rays, lines=new_lines,
                          base_ring=self.parent()._coerce_base_ring(scalar),
                          ambient_dim=self.ambient_dim())

    def _acted_upon_(self, actor, self_on_left):
        """
        Implement the multiplicative action by scalars or other polyhedra.

        INPUT:

        - ``actor`` -- A scalar, not necessarily in :meth:`base_ring`,
          or a :class:`Polyhedron`.

        OUTPUT:

        Multiplication by another polyhedron returns the product
        polytope. Multiplication by a scalar returns the polytope
        dilated by that scalar, possibly coerced to the bigger base ring.

        EXAMPLES::

             sage: p = Polyhedron(vertices = [[t,t^2,t^3] for t in srange(2,6)])
             sage: p._acted_upon_(2, True) == p.dilation(2)
             True
             sage: p*2 == p.dilation(2)
             True
             sage: p*p == p.product(p)
             True
             sage: p + vector(ZZ,[1,2,3]) == p.translation([1,2,3])
             True
        """
        if is_Polyhedron(actor):
            return self.product(actor)
        if is_Vector(actor):
            return self.translation(actor)
        else:
            return self.dilation(actor)

    def __neg__(self):
        """
        Negation of a polytope is defined as inverting the coordinates.

        EXAMPLES::

            sage: t = polytopes.simplex(3,project=False);  t.vertices()
            (A vertex at (0, 0, 0, 1), A vertex at (0, 0, 1, 0),
             A vertex at (0, 1, 0, 0), A vertex at (1, 0, 0, 0))
            sage: neg_ = -t
            sage: neg_.vertices()
            (A vertex at (-1, 0, 0, 0), A vertex at (0, -1, 0, 0),
             A vertex at (0, 0, -1, 0), A vertex at (0, 0, 0, -1))

        TESTS::

            sage: p = Polyhedron(ieqs=[[1,1,0]])
            sage: p.rays()
            (A ray in the direction (1, 0),)
            sage: pneg = p.__neg__()
            sage: pneg.rays()
            (A ray in the direction (-1, 0),)
        """
        return self.dilation(-1)

    def __truediv__(self, scalar):
        """
        Divide by a scalar factor.

        See :meth:`dilation` for details.

        EXAMPLES::

            sage: p = Polyhedron(vertices = [[t,t^2,t^3] for t in srange(2,4)])
            sage: (p/5).Vrepresentation()
            (A vertex at (2/5, 4/5, 8/5), A vertex at (3/5, 9/5, 27/5))
            sage: (p/int(5)).Vrepresentation()
            (A vertex at (0.4, 0.8, 1.6), A vertex at (0.6, 1.8, 5.4))
        """
        return self.dilation(1/scalar)

    __div__ = __truediv__

    @coerce_binop
    def convex_hull(self, other):
        """
        Return the convex hull of the set-theoretic union of the two
        polyhedra.

        INPUT:

        - ``other`` -- a :class:`Polyhedron`.

        OUTPUT:

        The convex hull.

        EXAMPLES::

            sage: a_simplex = polytopes.simplex(3, project=True)
            sage: verts = a_simplex.vertices()
            sage: verts = [[x[0]*3/5+x[1]*4/5, -x[0]*4/5+x[1]*3/5, x[2]] for x in verts]
            sage: another_simplex = Polyhedron(vertices = verts)
            sage: simplex_union = a_simplex.convex_hull(another_simplex)
            sage: simplex_union.n_vertices()
            7
        """
        hull_vertices = self.vertices() + other.vertices()
        hull_rays = self.rays() + other.rays()
        hull_lines = self.lines() + other.lines()
        return self.parent().element_class(self.parent(), [hull_vertices, hull_rays, hull_lines], None)

    @coerce_binop
    def intersection(self, other):
        """
        Return the intersection of one polyhedron with another.

        INPUT:

        - ``other`` -- a :class:`Polyhedron`.

        OUTPUT:

        The intersection.

        Note that the intersection of two `\ZZ`-polyhedra might not be
        a `\ZZ`-polyhedron. In this case, a `\QQ`-polyhedron is
        returned.

        EXAMPLES::

            sage: cube = polytopes.hypercube(3)
            sage: oct = polytopes.cross_polytope(3)
            sage: cube.intersection(oct*2)
            A 3-dimensional polyhedron in ZZ^3 defined as the convex hull of 12 vertices

        As a shorthand, one may use::

            sage: cube & oct*2
            A 3-dimensional polyhedron in ZZ^3 defined as the convex hull of 12 vertices

        The intersection of two `\ZZ`-polyhedra is not necessarily a `\ZZ`-polyhedron::

            sage: P = Polyhedron([(0,0),(1,1)], base_ring=ZZ)
            sage: P.intersection(P)
            A 1-dimensional polyhedron in ZZ^2 defined as the convex hull of 2 vertices
            sage: Q = Polyhedron([(0,1),(1,0)], base_ring=ZZ)
            sage: P.intersection(Q)
            A 0-dimensional polyhedron in QQ^2 defined as the convex hull of 1 vertex
            sage: _.Vrepresentation()
            (A vertex at (1/2, 1/2),)

        TESTS:

        Check that :trac:`19012` is fixed::

            sage: K.<a> = QuadraticField(5)
            sage: P = Polyhedron([[0,0],[0,a],[1,1]])
            sage: Q = Polyhedron(ieqs=[[-1,a,1]])
            sage: P.intersection(Q)
            A 2-dimensional polyhedron in (Number Field in a with defining
            polynomial x^2 - 5)^2 defined as the convex hull of 4 vertices
        """
        new_ieqs = self.inequalities() + other.inequalities()
        new_eqns = self.equations() + other.equations()
        parent = self.parent()
        try:
            return parent.element_class(parent, None, [new_ieqs, new_eqns])
        except TypeError as msg:
            if self.base_ring() is ZZ:
                parent = parent.base_extend(QQ)
                return parent.element_class(parent, None, [new_ieqs, new_eqns])
            else:
                raise TypeError(msg)

    __and__ = intersection

    def truncation(self, cut_frac=None):
        r"""
        Return a new polyhedron formed from two points on each edge
        between two vertices.

        INPUT:

        - ``cut_frac`` -- integer, how deeply to cut into the edge.
          Default is `\frac{1}{3}`.

        OUTPUT:

        A Polyhedron object, truncated as described above.

        EXAMPLES::

            sage: cube = polytopes.hypercube(3)
            sage: trunc_cube = cube.truncation()
            sage: trunc_cube.n_vertices()
            24
            sage: trunc_cube.n_inequalities()
            14
        """
        if cut_frac is None:
            cut_frac = ZZ.one() / 3

        new_vertices = []
        for e in self.bounded_edges():
            new_vertices.append((1 - cut_frac) * e[0]() + cut_frac * e[1]())
            new_vertices.append(cut_frac * e[0]() + (1 - cut_frac) * e[1]())

        new_vertices = [list(v) for v in new_vertices]
        new_rays = self.rays()
        new_lines = self.lines()

        return Polyhedron(vertices=new_vertices, rays=new_rays,
                          lines=new_lines,
                          base_ring=self.parent()._coerce_base_ring(cut_frac))

    edge_truncation = deprecated_function_alias(18128, truncation)

    def face_truncation(self, face, linear_coefficients=None, cut_frac=None):
        r"""
        Return a new polyhedron formed by truncating a face by an hyperplane.

        By default, the normal vector of the hyperplane used to truncate the
        polyhedron is obtained by taking the barycenter vector of the cone
        corresponding to the truncated face in the normal fan of the
        polyhedron. It is possible to change the direction using the option
        ``linear_coefficients``.

        To determine how deep the truncation is done, the method uses the
        parameter ``cut_frac``. By default it is equal to `\frac{1}{3}`. Once
        the normal vector of the cutting hyperplane is chosen, the vertices of
        polyhedron are evaluated according to the corresponding linear
        function. The parameter `\frac{1}{3}` means that the cutting
        hyperplane is placed `\frac{1}{3}` of the way from the vertices of the
        truncated face to the next evaluated vertex.

        INPUT:

        - ``face`` -- a PolyhedronFace.
        - ``linear_coefficients`` -- tuple of integer. Specifies the coefficient
          of the normal vector of the cutting hyperplane used to truncate the
          face.
          The default direction is determined using the normal fan of the
          polyhedron.
        - ``cut_frac`` -- number between 0 and 1. Determines where the
           hyperplane cuts the polyhedron. A value close to 0 cuts very close
           to the face, whereas a value close to 1 cuts very close to the next
           vertex (according to the normal vector of the cutting hyperplane).
           Default is `\frac{1}{3}`.

        OUTPUT:

        A Polyhedron object, truncated as described above.

        EXAMPLES::

            sage: Cube = polytopes.hypercube(3)
            sage: vertex_trunc1 = Cube.face_truncation(Cube.faces(0)[0])
            sage: vertex_trunc1.f_vector()
            (1, 10, 15, 7, 1)
            sage: vertex_trunc1.faces(2)
            (<0,1,2,3>,
             <2,3,4,5>,
             <1,2,5,6>,
             <0,1,6,7,8>,
             <4,5,6,7,9>,
             <7,8,9>,
             <0,3,4,8,9>)
            sage: vertex_trunc1.vertices()
            (A vertex at (1, -1, -1),
             A vertex at (1, 1, -1),
             A vertex at (1, 1, 1),
             A vertex at (1, -1, 1),
             A vertex at (-1, -1, 1),
             A vertex at (-1, 1, 1),
             A vertex at (-1, 1, -1),
             A vertex at (-1, -1/3, -1),
             A vertex at (-1/3, -1, -1),
             A vertex at (-1, -1, -1/3))
            sage: vertex_trunc2 = Cube.face_truncation(Cube.faces(0)[0],cut_frac=1/2)
            sage: vertex_trunc2.f_vector()
            (1, 10, 15, 7, 1)
            sage: vertex_trunc2.faces(2)
            (<0,1,2,3>,
             <2,3,4,5>,
             <1,2,5,6>,
             <0,1,6,7,8>,
             <4,5,6,7,9>,
             <7,8,9>,
             <0,3,4,8,9>)
            sage: vertex_trunc2.vertices()
            (A vertex at (1, -1, -1),
             A vertex at (1, 1, -1),
             A vertex at (1, 1, 1),
             A vertex at (1, -1, 1),
             A vertex at (-1, -1, 1),
             A vertex at (-1, 1, 1),
             A vertex at (-1, 1, -1),
             A vertex at (-1, 0, -1),
             A vertex at (0, -1, -1),
             A vertex at (-1, -1, 0))
            sage: vertex_trunc3 = Cube.face_truncation(Cube.faces(0)[0],cut_frac=0.3)
            sage: vertex_trunc3.vertices()
            (A vertex at (-1.0, -1.0, 1.0),
             A vertex at (-1.0, 1.0, -1.0),
             A vertex at (-1.0, 1.0, 1.0),
             A vertex at (1.0, 1.0, -1.0),
             A vertex at (1.0, 1.0, 1.0),
             A vertex at (1.0, -1.0, 1.0),
             A vertex at (1.0, -1.0, -1.0),
             A vertex at (-0.4, -1.0, -1.0),
             A vertex at (-1.0, -0.4, -1.0),
             A vertex at (-1.0, -1.0, -0.4))
            sage: edge_trunc = Cube.face_truncation(Cube.faces(1)[0])
            sage: edge_trunc.f_vector()
            (1, 10, 15, 7, 1)
            sage: edge_trunc.faces(2)
            (<0,1,2,3>,
             <1,2,4,5>,
             <4,5,6,7>,
             <0,1,5,6,8>,
             <2,3,4,7,9>,
             <6,7,8,9>,
             <0,3,8,9>)
             sage: face_trunc = Cube.face_truncation(Cube.faces(2)[0])
             sage: face_trunc.vertices()
             (A vertex at (1, -1, -1),
              A vertex at (1, 1, -1),
              A vertex at (1, 1, 1),
              A vertex at (1, -1, 1),
              A vertex at (-1/3, -1, 1),
              A vertex at (-1/3, 1, 1),
              A vertex at (-1/3, 1, -1),
              A vertex at (-1/3, -1, -1))
             sage: face_trunc.face_lattice().is_isomorphic(Cube.face_lattice())
             True
        """
        if cut_frac is None:
            cut_frac = ZZ.one() / 3

        face_vertices = face.vertices()

        normal_vectors = []

        for facet in self.Hrepresentation():
            if all(facet.contains(x) and not facet.interior_contains(x) for x
                    in face_vertices):
                # The facet contains the face
                normal_vectors.append(facet.A())

        if linear_coefficients is not None:
            normal_vector = sum(linear_coefficients[i]*normal_vectors[i] for i
                                 in range(len(normal_vectors)))
        else:
            normal_vector = sum(normal_vectors)

        B = - normal_vector * (face_vertices[0].vector())

        linear_evaluation = set(-normal_vector * (v.vector()) for v in
            self.vertices())

        if B == max(linear_evaluation):
            C = max(linear_evaluation.difference(set([B])))
        else:
            C = min(linear_evaluation.difference(set([B])))

        cut_height = (1 - cut_frac) * B + cut_frac * C
        ineq_vector = tuple([cut_height]) + tuple(normal_vector)

        new_ieqs = self.inequalities_list() + [ineq_vector]
        new_eqns = self.equations_list()

        return Polyhedron(ieqs=new_ieqs, eqns=new_eqns, base_ring=
                self.parent()._coerce_base_ring(cut_frac))

    def barycentric_subdivision(self, subdivision_frac=None):
        r"""
        Return the barycentric subdivision of a compact polyhedron.

        DEFINITION:

        The barycentric subdivision of a compact polyhedron is a standard way
        to triangulate its faces in such a way that maximal faces correspond to
        flags of faces of the starting polyhedron (i.e. a maximal chain in the
        face lattice of the polyhedron). As a simplicial complex, this is known
        as the order complex of the face lattice of the polyhedron.

        REFERENCE:

        See :wikipedia:`Barycentric_subdivision`
        Section 6.6, Handbook of Convex Geometry, Volume A, edited by P.M. Gruber and J.M.
        Wills. 1993, North-Holland Publishing Co..

        INPUT:

        - ``subdivision_frac`` -- number. Gives the proportion how far the new
          vertices are pulled out of the polytope. Default is `\frac{1}{3}` and
          the value should be smaller than `\frac{1}{2}`. The subdivision is
          computed on the polar polyhedron.

        OUTPUT:

        A Polyhedron object, subdivided as described above.

        EXAMPLES::

            sage: P = polytopes.hypercube(3)
            sage: P.barycentric_subdivision()
            A 3-dimensional polyhedron in QQ^3 defined as the convex hull
            of 26 vertices
            sage: P = Polyhedron(vertices=[[0,0,0],[0,1,0],[1,0,0],[0,0,1]])
            sage: P.barycentric_subdivision()
            A 3-dimensional polyhedron in QQ^3 defined as the convex hull
            of 14 vertices
            sage: P = Polyhedron(vertices=[[0,1,0],[0,0,1],[1,0,0]])
            sage: P.barycentric_subdivision()
            A 2-dimensional polyhedron in QQ^3 defined as the convex hull
            of 6 vertices
            sage: P = polytopes.regular_polygon(4, base_ring=QQ)
            sage: P.barycentric_subdivision()
            A 2-dimensional polyhedron in QQ^2 defined as the convex hull of 8
            vertices

        TESTS::

            sage: P.barycentric_subdivision(1/2)
            Traceback (most recent call last):
            ...
            ValueError: The subdivision fraction should be between 0 and 1/2.
            sage: P = Polyhedron(ieqs=[[1,0,1],[0,1,0],[1,0,0],[0,0,1]])
            sage: P.barycentric_subdivision()
            Traceback (most recent call last):
            ...
            ValueError: The polytope has to be compact.
            sage: P = Polyhedron(vertices=[[0,0,0],[0,1,0],[1,0,0],[0,0,1]], backend='field')
            sage: P.barycentric_subdivision()
            A 3-dimensional polyhedron in QQ^3 defined as the convex hull of 14 vertices
        """
        if subdivision_frac is None:
            subdivision_frac = ZZ.one() / 3

        if not self.is_compact():
            raise ValueError("The polytope has to be compact.")
        if not (0 < subdivision_frac < ZZ.one() / 2):
            raise ValueError("The subdivision fraction should be "
                             "between 0 and 1/2.")

        b_ring = self.parent()._coerce_base_ring(subdivision_frac)
        barycenter = self.center()

        ambient_dim = self.ambient_dim()
        polytope_dim = self.dimension()

        if ambient_dim != polytope_dim:
            start_polar = Polyhedron((self - barycenter).polar().vertices())
            polar = Polyhedron((self - barycenter).polar().vertices())
        else:
            start_polar = (self - barycenter).polar()
            polar = (self - barycenter).polar()

        for i in range(self.dimension() - 1):

            new_ineq = []
            subdivided_faces = list(start_polar.faces(i))
            Hrep = polar.Hrepresentation()

            for face in subdivided_faces:

                face_vertices = face.vertices()
                normal_vectors = []

                for facet in Hrep:
                    if all(facet.contains(v) and not facet.interior_contains(v)
                           for v in face_vertices):
                        # The facet contains the face
                        normal_vectors.append(facet.A())

                normal_vector = sum(normal_vectors)
                B = - normal_vector * (face_vertices[0].vector())
                linear_evaluation = set([-normal_vector * (v.vector())
                                         for v in polar.vertices()])

                if B == max(linear_evaluation):
                    C = max(linear_evaluation.difference(set([B])))
                else:
                    C = min(linear_evaluation.difference(set([B])))

                ineq_vector = [(1 - subdivision_frac) * B + subdivision_frac * C] + list(normal_vector)
                new_ineq += [ineq_vector]

            new_ieqs = polar.inequalities_list() + new_ineq
            new_eqns = polar.equations_list()

            polar = Polyhedron(ieqs=new_ieqs, eqns=new_eqns,
                               base_ring=b_ring)

        if ambient_dim != polytope_dim:
            return (Polyhedron(polar.polar().vertices())) + barycenter
        else:
            return (polar.polar()) + barycenter

    def _make_polyhedron_face(self, Vindices, Hindices):
        """
        Construct a face of the polyhedron.

        INPUT:

        - ``Vindices`` -- a tuple of integers. The indices of the
          V-representation objects that span the face.

        - ``Hindices`` -- a tuple of integers. The indices of the
          H-representation objects that hold as equalities on the
          face.

        OUTPUT:

        A new :class:`~sage.geometry.polyhedron.face.PolyhedronFace` instance. It is not checked
        whether the input data actually defines a face.

        EXAMPLES::

            sage: square = polytopes.hypercube(2)
            sage: square._make_polyhedron_face((0,2), (1,))
            <0,2>
        """
        from sage.geometry.polyhedron.face import PolyhedronFace
        return PolyhedronFace(self, Vindices, Hindices)

    @cached_method
    def face_lattice(self):
        """
        Return the face-lattice poset.

        OUTPUT:

        A :class:`~sage.combinat.posets.posets.FinitePoset`. Elements
        are given as
        :class:`~sage.geometry.polyhedron.face.PolyhedronFace`.

        In the case of a full-dimensional polytope, the faces are
        pairs (vertices, inequalities) of the spanning vertices and
        corresponding saturated inequalities. In general, a face is
        defined by a pair (V-rep. objects, H-rep. objects). The
        V-representation objects span the face, and the corresponding
        H-representation objects are those inequalities and equations
        that are saturated on the face.

        The bottom-most element of the face lattice is the "empty
        face". It contains no V-representation object. All
        H-representation objects are incident.

        The top-most element is the "full face". It is spanned by all
        V-representation objects. The incident H-representation
        objects are all equations and no inequalities.

        In the case of a full-dimensional polytope, the "empty face"
        and the "full face" are the empty set (no vertices, all
        inequalities) and the full polytope (all vertices, no
        inequalities), respectively.

        ALGORITHM:

        For a full-dimensional polytope, the basic algorithm is
        described in
        :func:`~sage.geometry.hasse_diagram.Hasse_diagram_from_incidences`.
        There are three generalizations of [KP2002]_ necessary to deal
        with more general polytopes, corresponding to the extra
        H/V-representation objects:

        * Lines are removed before calling
          :func:`Hasse_diagram_from_incidences`, and then added back
          to each face V-representation except for the "empty face".

        * Equations are removed before calling
          :func:`Hasse_diagram_from_incidences`, and then added back
          to each face H-representation.

        * Rays: Consider the half line as an example. The
          V-representation objects are a point and a ray, which we can
          think of as a point at infinity. However, the point at
          infinity has no inequality associated to it, so there is
          only one H-representation object alltogether. The face
          lattice does not contain the "face at infinity". This means
          that in :func:`Hasse_diagram_from_incidences`, one needs to
          drop faces with V-representations that have no matching
          H-representation. In addition, one needs to ensure that
          every non-empty face contains at least one vertex.

        EXAMPLES::

            sage: square = polytopes.hypercube(2)
            sage: square.face_lattice()
            Finite poset containing 10 elements with distinguished linear extension
            sage: list(_)
            [<>, <0>, <1>, <2>, <3>, <0,1>, <0,2>, <2,3>, <1,3>, <0,1,2,3>]
            sage: poset_element = _[6]
            sage: a_face = poset_element
            sage: a_face
            <0,2>
            sage: a_face.dim()
            1
            sage: set(a_face.ambient_Vrepresentation()) == \
            ....: set([square.Vrepresentation(0), square.Vrepresentation(2)])
            True
            sage: a_face.ambient_Vrepresentation()
            (A vertex at (-1, -1), A vertex at (1, -1))
            sage: a_face.ambient_Hrepresentation()
            (An inequality (0, 1) x + 1 >= 0,)

        A more complicated example::

            sage: c5_10 = Polyhedron(vertices = [[i,i^2,i^3,i^4,i^5] for i in range(1,11)])
            sage: c5_10_fl = c5_10.face_lattice()
            sage: [len(x) for x in c5_10_fl.level_sets()]
            [1, 10, 45, 100, 105, 42, 1]

        Note that if the polyhedron contains lines then there is a
        dimension gap between the empty face and the first non-empty
        face in the face lattice::

            sage: line = Polyhedron(vertices=[(0,)], lines=[(1,)])
            sage: [ fl.dim() for fl in line.face_lattice() ]
            [-1, 1]

        TESTS::

            sage: c5_20 = Polyhedron(vertices = [[i,i^2,i^3,i^4,i^5]
            ....:     for i in range(1,21)])
            sage: c5_20_fl = c5_20.face_lattice() # long time
            sage: [len(x) for x in c5_20_fl.level_sets()] # long time
            [1, 20, 190, 580, 680, 272, 1]
            sage: polytopes.hypercube(2).face_lattice().plot()
            Graphics object consisting of 27 graphics primitives
            sage: level_sets = polytopes.cross_polytope(2).face_lattice().level_sets()
            sage: level_sets[0], level_sets[-1]
            ([<>], [<0,1,2,3>])

        Various degenerate polyhedra::

            sage: Polyhedron(vertices=[[0,0,0],[1,0,0],[0,1,0]]).face_lattice().level_sets()
            [[<>], [<0>, <1>, <2>], [<0,1>, <0,2>, <1,2>], [<0,1,2>]]
            sage: Polyhedron(vertices=[(1,0,0),(0,1,0)], rays=[(0,0,1)]).face_lattice().level_sets()
            [[<>], [<1>, <2>], [<0,1>, <0,2>, <1,2>], [<0,1,2>]]
            sage: Polyhedron(rays=[(1,0,0),(0,1,0)], vertices=[(0,0,1)]).face_lattice().level_sets()
            [[<>], [<0>], [<0,1>, <0,2>], [<0,1,2>]]
            sage: Polyhedron(rays=[(1,0),(0,1)], vertices=[(0,0)]).face_lattice().level_sets()
            [[<>], [<0>], [<0,1>, <0,2>], [<0,1,2>]]
            sage: Polyhedron(vertices=[(1,),(0,)]).face_lattice().level_sets()
            [[<>], [<0>, <1>], [<0,1>]]
            sage: Polyhedron(vertices=[(1,0,0),(0,1,0)], lines=[(0,0,1)]).face_lattice().level_sets()
            [[<>], [<0,1>, <0,2>], [<0,1,2>]]
            sage: Polyhedron(lines=[(1,0,0)], vertices=[(0,0,1)]).face_lattice().level_sets()
            [[<>], [<0,1>]]
            sage: Polyhedron(lines=[(1,0),(0,1)], vertices=[(0,0)]).face_lattice().level_sets()
            [[<>], [<0,1,2>]]
            sage: Polyhedron(lines=[(1,0)], rays=[(0,1)], vertices=[(0,0)])\
            ....:     .face_lattice().level_sets()
            [[<>], [<0,1>], [<0,1,2>]]
            sage: Polyhedron(vertices=[(0,)], lines=[(1,)]).face_lattice().level_sets()
            [[<>], [<0,1>]]
            sage: Polyhedron(lines=[(1,0)], vertices=[(0,0)]).face_lattice().level_sets()
            [[<>], [<0,1>]]
        """
        coatom_to_Hindex = [ h.index() for h in self.inequality_generator() ]
        Hindex_to_coatom = [None] * self.n_Hrepresentation()
        for i in range(len(coatom_to_Hindex)):
            Hindex_to_coatom[ coatom_to_Hindex[i] ] = i

        atom_to_Vindex = [ v.index() for v in self.Vrep_generator() if not v.is_line() ]
        Vindex_to_atom = [None] * self.n_Vrepresentation()
        for i in range(len(atom_to_Vindex)):
                        Vindex_to_atom[ atom_to_Vindex[i] ] = i

        atoms_incidences   = [ tuple([ Hindex_to_coatom[h.index()]
                                       for h in v.incident() if h.is_inequality() ])
                               for v in self.Vrepresentation() if not v.is_line() ]

        coatoms_incidences = [ tuple([ Vindex_to_atom[v.index()]
                                       for v in h.incident() if not v.is_line() ])
                               for h in self.Hrepresentation() if h.is_inequality() ]

        atoms_vertices = [ Vindex_to_atom[v.index()] for v in self.vertex_generator() ]
        equations = [ e.index() for e in self.equation_generator() ]
        lines     = [ l.index() for l in self.line_generator() ]

        def face_constructor(atoms, coatoms):
            if len(atoms) == 0:
                Vindices = ()
            else:
                Vindices = tuple(sorted([   atom_to_Vindex[i] for i in   atoms ]+lines))
            Hindices = tuple(sorted([ coatom_to_Hindex[i] for i in coatoms ]+equations))
            return self._make_polyhedron_face(Vindices, Hindices)

        from sage.geometry.hasse_diagram import Hasse_diagram_from_incidences
        return Hasse_diagram_from_incidences\
            (atoms_incidences, coatoms_incidences,
             face_constructor=face_constructor, required_atoms=atoms_vertices)

    def faces(self, face_dimension):
        """
        Return the faces of given dimension

        INPUT:

        - ``face_dimension`` -- integer. The dimension of the faces
          whose representation will be returned.

        OUTPUT:

        A tuple of
        :class:`~sage.geometry.polyhedron.face.PolyhedronFace`. See
        :mod:`~sage.geometry.polyhedron.face` for details. The order
        random but fixed.

        EXAMPLES:

        Here we find the vertex and face indices of the eight three-dimensional
        facets of the four-dimensional hypercube::

            sage: p = polytopes.hypercube(4)
            sage: p.faces(3)
            (<0,1,2,3,4,5,6,7>, <0,1,2,3,8,9,10,11>, <0,1,4,5,8,9,12,13>,
             <0,2,4,6,8,10,12,14>, <2,3,6,7,10,11,14,15>, <8,9,10,11,12,13,14,15>,
             <4,5,6,7,12,13,14,15>, <1,3,5,7,9,11,13,15>)

            sage: face = p.faces(3)[0]
            sage: face.ambient_Hrepresentation()
            (An inequality (1, 0, 0, 0) x + 1 >= 0,)
            sage: face.vertices()
            (A vertex at (-1, -1, -1, -1), A vertex at (-1, -1, -1, 1),
             A vertex at (-1, -1, 1, -1), A vertex at (-1, -1, 1, 1),
             A vertex at (-1, 1, -1, -1), A vertex at (-1, 1, -1, 1),
             A vertex at (-1, 1, 1, -1), A vertex at (-1, 1, 1, 1))

        You can use the
        :meth:`~sage.geometry.polyhedron.representation.PolyhedronRepresentation.index`
        method to enumerate vertices and inequalities::

            sage: def get_idx(rep): return rep.index()
            sage: [get_idx(_) for _ in face.ambient_Hrepresentation()]
            [4]
            sage: [get_idx(_) for _ in face.ambient_Vrepresentation()]
            [0, 1, 2, 3, 4, 5, 6, 7]

            sage: [ ([get_idx(_) for _ in face.ambient_Vrepresentation()],
            ....:    [get_idx(_) for _ in face.ambient_Hrepresentation()])
            ....:   for face in p.faces(3) ]
            [([0, 1, 2, 3, 4, 5, 6, 7], [4]),
             ([0, 1, 2, 3, 8, 9, 10, 11], [5]),
             ([0, 1, 4, 5, 8, 9, 12, 13], [6]),
             ([0, 2, 4, 6, 8, 10, 12, 14], [7]),
             ([2, 3, 6, 7, 10, 11, 14, 15], [2]),
             ([8, 9, 10, 11, 12, 13, 14, 15], [0]),
             ([4, 5, 6, 7, 12, 13, 14, 15], [1]),
             ([1, 3, 5, 7, 9, 11, 13, 15], [3])]

        TESTS::

            sage: pr = Polyhedron(rays = [[1,0,0],[-1,0,0],[0,1,0]], vertices = [[-1,-1,-1]], lines=[(0,0,1)])
            sage: pr.faces(4)
            ()
            sage: pr.faces(3)
            (<0,1,2,3>,)
            sage: pr.faces(2)
            (<0,1,2>,)
            sage: pr.faces(1)
            ()
            sage: pr.faces(0)
            ()
            sage: pr.faces(-1)
            ()
        """
        fl = self.face_lattice().level_sets()
        codim = self.dim() - face_dimension
        index = len(fl) - 1 - codim
        if index >= len(fl) or index < 1:
            return tuple()
        return tuple(fl[index])

    @cached_method
    def f_vector(self):
        r"""
        Return the f-vector.

        OUTPUT:

        Returns a vector whose ``i``-th entry is the number of
        ``i``-dimensional faces of the polytope.

        EXAMPLES::

            sage: p = Polyhedron(vertices=[[1, 2, 3], [1, 3, 2],
            ....:     [2, 1, 3], [2, 3, 1], [3, 1, 2], [3, 2, 1], [0, 0, 0]])
            sage: p.f_vector()
            (1, 7, 12, 7, 1)
        """
        return vector(ZZ, [len(x) for x in self.face_lattice().level_sets()])

    def vertex_graph(self):
        """
        Return a graph in which the vertices correspond to vertices
        of the polyhedron, and edges to edges.

        EXAMPLES::

            sage: g3 = polytopes.hypercube(3).vertex_graph(); g3
            Graph on 8 vertices
            sage: g3.automorphism_group().cardinality()
            48
            sage: s4 = polytopes.simplex(4).vertex_graph(); s4
            Graph on 5 vertices
            sage: s4.is_eulerian()
            True
        """
        from itertools import combinations
        inequalities = self.inequalities()
        vertices     = self.vertices()

        # Associated to 'v' the inequalities in contact with v
        vertex_ineq_incidence = [frozenset([i for i,ineq in enumerate(inequalities) if self._is_zero(ineq.eval(v))])
                                 for i,v in enumerate(vertices)]

        # the dual incidence structure
        ineq_vertex_incidence = [set() for _ in range(len(inequalities))]
        for v,ineq_list in enumerate(vertex_ineq_incidence):
            for ineq in ineq_list:
                ineq_vertex_incidence[ineq].add(v)

        n = len(vertices)

        pairs = []
        for i,j in combinations(range(n),2):
            common_ineq = vertex_ineq_incidence[i]&vertex_ineq_incidence[j]
            if not common_ineq: # or len(common_ineq) < d-2:
                continue

            if len(set.intersection(*[ineq_vertex_incidence[k] for k in common_ineq])) == 2:
                pairs.append((i,j))

        from sage.graphs.graph import Graph
        g = Graph()
        g.add_vertices(vertices)
        g.add_edges((vertices[i], vertices[j]) for i, j in pairs)
        return g

    graph = vertex_graph

    def vertex_digraph(self, f, increasing=True):
        """
        Return the directed graph of the polyhedron according to a linear form.

        The underlying undirected graph is the graph of vertices and edges.

        INPUT:

        - ``f`` -- a linear form. The linear form can be provided as:

            - a vector space morphism with one-dimensional codomain, (see
              :meth:`sage.modules.vector_space_morphism.linear_transformation`
              and
              :class:`sage.modules.vector_space_morphism.VectorSpaceMorphism`)
            - a vector ; in this case the linear form is obtained by duality
              using the dot product: ``f(v) = v.dot_product(f)``.

        - ``increasing`` -- boolean (default ``True``) whether to orient
          edges in the increasing or decreasing direction.

        By default, an edge is oriented from `v` to `w` if
        `f(v) \leq f(w)`.

        If `f(v)=f(w)`, then two opposite edges are created.

        EXAMPLES::

            sage: penta = Polyhedron([[0,0],[1,0],[0,1],[1,2],[3,2]])
            sage: G = penta.vertex_digraph(vector([1,1])); G
            Digraph on 5 vertices
            sage: G.sinks()
            [A vertex at (3, 2)]

            sage: A = matrix(ZZ, [[1], [-1]])
            sage: f = linear_transformation(A)
            sage: G = penta.vertex_digraph(f) ; G
            Digraph on 5 vertices
            sage: G.is_directed_acyclic()
            False

        .. SEEALSO::

            :meth:`vertex_graph`
        """
        from sage.modules.vector_space_morphism import VectorSpaceMorphism
        if isinstance(f, VectorSpaceMorphism):
            if f.codomain().dimension() == 1:
                orientation_check = lambda v: f(v) >= 0
            else:
                raise TypeError('The linear map f must have '
                                'one-dimensional codomain')
        else:
            try:
                if f.is_vector():
                    orientation_check = lambda v: v.dot_product(f) >= 0
                else:
                    raise TypeError('f must be a linear map or a vector')
            except AttributeError:
                raise TypeError('f must be a linear map or a vector')
        if not increasing:
            f = -f
        from sage.graphs.digraph import DiGraph
        dg = DiGraph()
        for j in range(self.n_vertices()):
            vj = self.Vrepresentation(j)
            for vi in vj.neighbors():
                if orientation_check(vj.vector() - vi.vector()):
                    dg.add_edge(vi, vj)
        return dg

    def polar(self):
        """
        Return the polar (dual) polytope.

        The original vertices are translated so that their barycenter
        is at the origin, and then the vertices are used as the
        coefficients in the polar inequalities.

        EXAMPLES::

            sage: p = Polyhedron(vertices = [[0,0,1],[0,1,0],[1,0,0],[0,0,0],[1,1,1]], base_ring=QQ)
            sage: p
            A 3-dimensional polyhedron in QQ^3 defined as the convex hull of 5 vertices
            sage: p.polar()
            A 3-dimensional polyhedron in QQ^3 defined as the convex hull of 6 vertices

            sage: cube = polytopes.hypercube(3)
            sage: octahedron = polytopes.cross_polytope(3)
            sage: cube_dual = cube.polar()
            sage: octahedron == cube_dual
            True

        TESTS::

            Check that :trac:`25081` is fixed::

            sage: C = polytopes.hypercube(4,backend='cdd')
            sage: C.polar().backend()
            'cdd'
        """
        assert self.is_compact(), "Not a polytope."

        verts = [list(self.center() - v.vector()) for v in self.vertex_generator()]
        base_ring = self.parent()._coerce_base_ring(self.center().parent())
        return Polyhedron(ieqs=[[1] + list(v) for v in verts], base_ring=base_ring,backend=self.backend())

    def pyramid(self):
        """
        Returns a polyhedron that is a pyramid over the original.

        EXAMPLES::

            sage: square = polytopes.hypercube(2);  square
            A 2-dimensional polyhedron in ZZ^2 defined as the convex hull of 4 vertices
            sage: egyptian_pyramid = square.pyramid();  egyptian_pyramid
            A 3-dimensional polyhedron in QQ^3 defined as the convex hull of 5 vertices
            sage: egyptian_pyramid.n_vertices()
            5
            sage: for v in egyptian_pyramid.vertex_generator(): print(v)
            A vertex at (0, -1, -1)
            A vertex at (0, -1, 1)
            A vertex at (0, 1, -1)
            A vertex at (0, 1, 1)
            A vertex at (1, 0, 0)
        """
        new_verts = \
            [[0] + x for x in self.Vrep_generator()] + \
            [[1] + list(self.center())]
        return Polyhedron(vertices=new_verts)

    def bipyramid(self):
        """
        Return a polyhedron that is a bipyramid over the original.

        EXAMPLES::

            sage: octahedron = polytopes.cross_polytope(3)
            sage: cross_poly_4d = octahedron.bipyramid()
            sage: cross_poly_4d.n_vertices()
            8
            sage: q = [list(v) for v in cross_poly_4d.vertex_generator()]
            sage: q
            [[-1, 0, 0, 0],
             [0, -1, 0, 0],
             [0, 0, -1, 0],
             [0, 0, 0, -1],
             [0, 0, 0, 1],
             [0, 0, 1, 0],
             [0, 1, 0, 0],
             [1, 0, 0, 0]]

        Now check that bipyramids of cross-polytopes are cross-polytopes::

            sage: q2 = [list(v) for v in polytopes.cross_polytope(4).vertex_generator()]
            sage: [v in q2 for v in q]
            [True, True, True, True, True, True, True, True]
        """
        new_verts = \
            [[ 0] + list(x) for x in self.vertex_generator()] + \
            [[ 1] + list(self.center())] + \
            [[-1] + list(self.center())]
        new_rays = [[0] + r for r in self.rays()]
        new_lines = [[0] + list(l) for l in self.lines()]
        return Polyhedron(vertices=new_verts, rays=new_rays, lines=new_lines)

    def prism(self):
        """
        Return a prism of the original polyhedron.

        EXAMPLES::

            sage: square = polytopes.hypercube(2)
            sage: cube = square.prism()
            sage: cube
            A 3-dimensional polyhedron in ZZ^3 defined as the convex hull of 8 vertices
            sage: hypercube = cube.prism()
            sage: hypercube.n_vertices()
            16
        """
        new_verts = []
        new_verts.extend( [ [0] + v for v in self.vertices()] )
        new_verts.extend( [ [1] + v for v in self.vertices()] )
        new_rays =        [ [0] + r for r in self.rays()]
        new_lines =       [ [0] + l for l in self.lines()]
        return Polyhedron(vertices=new_verts, rays=new_rays, lines=new_lines,
                          base_ring=self.base_ring())

    def projection(self):
        """
        Return a projection object.

        See also
        :meth:`~sage.geometry.polyhedron.base.Polyhedron_base.schlegel_projection`
        for a more interesting projection.

        OUTPUT:

        The identity projection. This is useful for plotting
        polyhedra.

        EXAMPLES::

            sage: p = polytopes.hypercube(3)
            sage: proj = p.projection()
            sage: proj
            The projection of a polyhedron into 3 dimensions
        """
        from .plot import Projection
        self.projection = Projection(self)
        return self.projection

    def render_solid(self, **kwds):
        """
        Return a solid rendering of a 2- or 3-d polytope.

        EXAMPLES::

            sage: p = polytopes.hypercube(3)
            sage: p_solid = p.render_solid(opacity = .7)
            sage: type(p_solid)
            <type 'sage.plot.plot3d.index_face_set.IndexFaceSet'>
        """
        proj = self.projection()
        if self.ambient_dim() == 3:
            return proj.render_solid_3d(**kwds)
        if self.ambient_dim() == 2:
            return proj.render_fill_2d(**kwds)
        raise ValueError("render_solid is only defined for 2 and 3 dimensional polyhedra.")

    def render_wireframe(self, **kwds):
        """
        For polytopes in 2 or 3 dimensions, return the edges
        as a list of lines.

        EXAMPLES::

            sage: p = Polyhedron([[1,2,],[1,1],[0,0]])
            sage: p_wireframe = p.render_wireframe()
            sage: p_wireframe._objects
            [Line defined by 2 points, Line defined by 2 points, Line defined by 2 points]
        """
        proj = self.projection()
        if self.ambient_dim() == 3:
            return proj.render_wireframe_3d(**kwds)
        if self.ambient_dim() == 2:
            return proj.render_outline_2d(**kwds)
        raise ValueError("render_wireframe is only defined for 2 and 3 dimensional polyhedra.")

    def schlegel_projection(self, projection_dir=None, height=1.1):
        """
        Return the Schlegel projection.

        * The polyhedron is translated such that its
          :meth:`~sage.geometry.polyhedron.base.Polyhedron_base.center`
          is at the origin.

        * The vertices are then normalized to the unit sphere

        * The normalized points are stereographically projected from a
          point slightly outside of the sphere.

        INPUT:

        - ``projection_direction`` -- coordinate list/tuple/iterable
          or ``None`` (default). The direction of the Schlegel
          projection. For a full-dimensional polyhedron, the default
          is the first facet normal; Otherwise, the vector consisting
          of the first n primes is chosen.

        - ``height`` -- float (default: `1.1`). How far outside of the
          unit sphere the focal point is.

        OUTPUT:

        A :class:`~sage.geometry.polyhedron.plot.Projection` object.

        EXAMPLES::

            sage: p = polytopes.hypercube(3)
            sage: sch_proj = p.schlegel_projection()
            sage: schlegel_edge_indices = sch_proj.lines
            sage: schlegel_edges = [sch_proj.coordinates_of(x) for x in schlegel_edge_indices]
            sage: len([x for x in schlegel_edges if x[0][0] > 0])
            4
        """
        proj = self.projection()
        if projection_dir is None:
            vertices = self.vertices()
            facet = self.Hrepresentation(0)
            f0 = [ v.index() for v in facet.incident() ]
            projection_dir = [sum([vertices[f0[i]][j]/len(f0) for i in range(len(f0))])
                              for j in range(self.ambient_dim())]
        return proj.schlegel(projection_direction=projection_dir, height=height)

    def _volume_lrs(self, verbose=False):
        """
        Computes the volume of a polytope using lrs.

        OUTPUT:

        The volume, cast to RDF (although lrs seems to output a
        rational value this must be an approximation in some cases).

        EXAMPLES::

            sage: polytopes.hypercube(3)._volume_lrs() #optional - lrslib
            8.0
            sage: (polytopes.hypercube(3)*2)._volume_lrs() #optional - lrslib
            64.0
            sage: polytopes.twenty_four_cell()._volume_lrs() #optional - lrslib
            2.0

        REFERENCES:

        - David Avis's lrs program.
        """
        from sage.features.lrs import Lrs
        Lrs().require()

        from sage.misc.temporary_file import tmp_filename
        from subprocess import Popen, PIPE
        in_str = self.cdd_Vrepresentation()
        in_str += 'volume'
        in_filename = tmp_filename()
        in_file = open(in_filename, 'w')
        in_file.write(in_str)
        in_file.close()
        if verbose: print(in_str)

        lrs_procs = Popen(['lrs', in_filename],
                          stdin=PIPE, stdout=PIPE, stderr=PIPE)
        ans, err = lrs_procs.communicate()
        if verbose:
            print(ans)
        # FIXME: check err

        for a_line in ans.splitlines():
            if 'Volume=' in a_line:
                volume = a_line.split('Volume=')[1]
                volume = RDF(QQ(volume))
                return volume

        raise ValueError("lrs did not return a volume")

    def _volume_latte(self, verbose=False, algorithm='triangulate', **kwargs):
        """
        Computes the volume of a polytope using LattE integrale.

        INPUT:

        - ``arg`` -- a cdd or LattE description string.

        - ``algorithm`` -- (default: 'triangulate') the integration method. Use 'triangulate' for
          polytope triangulation or 'cone-decompose' for tangent cone decomposition method.

        - ``raw_output`` -- if ``True`` then return directly the output string from LattE.

        - ``verbose`` -- if ``True`` then return directly verbose output from LattE.

        - For all other options, consult the LattE manual.

        OUTPUT:

        A rational value, or a string if ``raw_output`` if set to ``True``.

        .. NOTE::

            This function depends on LattE (i.e., the ``latte_int`` optional
            package). See the LattE documentation for furthe details.

        EXAMPLES::

            sage: polytopes.hypercube(3)._volume_latte() #optional - latte_int
            8
            sage: (polytopes.hypercube(3)*2)._volume_latte() #optional - latte_int
            64
            sage: polytopes.twenty_four_cell()._volume_latte() #optional - latte_int
            2
            sage: polytopes.cuboctahedron()._volume_latte() #optional - latte_int
            20/3

        TESTS::

        Testing triangulate algorithm::

            sage: polytopes.cuboctahedron()._volume_latte(algorithm='triangulate') #optional - latte_int
            20/3

        Testing cone decomposition algorithm::

            sage: polytopes.cuboctahedron()._volume_latte(algorithm='cone-decompose') #optional - latte_int
            20/3

        Testing raw output::

            sage: polytopes.cuboctahedron()._volume_latte(raw_output=True) #optional - latte_int
            '20/3'
        """
        from sage.interfaces.latte import integrate
        if self.base_ring() == RDF:
            raise ValueError("LattE integrale cannot be applied over inexact rings.")
        else:
            return integrate(self.cdd_Hrepresentation(), algorithm=algorithm, cdd=True, verbose=verbose, **kwargs)


    @cached_method
    def volume(self, measure='ambient', engine='auto', **kwds):
        """
        Return the volume of the polytope.

        INPUT:

        - ``measure`` -- string. The measure to use. Allowed values are:

          * ``ambient`` (default): Lebesgue measure of ambient space (volume)
          * ``induced``: Lebesgue measure of the affine hull (relative volume)
          * ``induced_rational``: Scaling of the Lebesgue measure for rational polytopes

        - ``engine`` -- string. The backend to use. Allowed values are:

          * ``'auto'`` (default): choose engine according to measure
          * ``'internal'``: see :meth:`triangulate`.
          * ``'TOPCOM'``: see :meth:`triangulate`.
          * ``'lrs'``: use David Avis's lrs program (optional).
          * ``'latte'``: use LattE integrale program (optional).

        - ``**kwds`` -- keyword arguments that are passed to the
          triangulation engine.

        OUTPUT:

        The volume of the polytope.

        EXAMPLES::

            sage: polytopes.hypercube(3).volume()
            8
            sage: (polytopes.hypercube(3)*2).volume()
            64
            sage: polytopes.twenty_four_cell().volume()
            2

        Volume of the same polytopes, using the optional package lrslib
        (which requires a rational polytope).  For mysterious historical
        reasons, Sage casts lrs's exact answer to a float::

            sage: I3 = polytopes.hypercube(3)
            sage: I3.volume(engine='lrs') #optional - lrslib
            8.0
            sage: C24 = polytopes.twenty_four_cell()
            sage: C24.volume(engine='lrs') #optional - lrslib
            2.0

        If the base ring is exact, the answer is exact::

            sage: P5 = polytopes.regular_polygon(5)
            sage: P5.volume()
            2.377641290737884?

            sage: polytopes.icosahedron().volume()
            5/12*sqrt5 + 5/4
            sage: numerical_approx(_) # abs tol 1e9
            2.18169499062491

        When considering lower-dimensional polytopes, we can ask for the
        ambient (full-dimensional), the induced measure (of the affine
        hull) or, in the case of lattice polytopes, for the induced rational measure.
        This is controlled by the parameter `measure`. Different engines
        may have different ideas on the definition of volume of a
        lower-dimensional object::

            sage: P = Polyhedron([[0, 0], [1, 1]])
            sage: P.volume()
            0
            sage: P.volume(measure='induced')
            sqrt(2)
            sage: P.volume(measure='induced_rational') # optional -- latte_int
            1

            sage: S = polytopes.regular_polygon(6); S
            A 2-dimensional polyhedron in AA^2 defined as the convex hull of 6 vertices
            sage: edge = S.faces(1)[2].as_polyhedron()
            sage: edge.vertices()
            (A vertex at (0.866025403784439?, 1/2), A vertex at (0, 1))
            sage: edge.volume()
            0
            sage: edge.volume(measure='induced')
            1

            sage: Dexact = polytopes.dodecahedron()
            sage: v = Dexact.faces(2)[0].as_polyhedron().volume(measure='induced', engine='internal'); v
            -80*(55*sqrt(5) - 123)/sqrt(-6368*sqrt(5) + 14240)
            sage: v = Dexact.faces(2)[4].as_polyhedron().volume(measure='induced', engine='internal'); v
            -80*(55*sqrt(5) - 123)/sqrt(-6368*sqrt(5) + 14240)
            sage: RDF(v)    # abs tol 1e-9
            1.53406271079044

            sage: Dinexact = polytopes.dodecahedron(exact=False)
            sage: w = Dinexact.faces(2)[0].as_polyhedron().volume(measure='induced', engine='internal'); RDF(w) # abs tol 1e-9
            1.534062710738235

            sage: [polytopes.simplex(d).volume(measure='induced') for d in range(1,5)] == [sqrt(d+1)/factorial(d) for d in range(1,5)]
            True

            sage: I = Polyhedron([[-3, 0], [0, 9]])
            sage: I.volume(measure='induced')
            3*sqrt(10)
            sage: I.volume(measure='induced_rational') # optional -- latte_int
            3

            sage: T = Polyhedron([[3, 0, 0], [0, 4, 0], [0, 0, 5]])
            sage: T.volume(measure='induced')
            1/2*sqrt(769)
            sage: T.volume(measure='induced_rational') # optional -- latte_int
            1/2

            sage: Q = Polyhedron(vertices=[(0, 0, 1, 1), (0, 1, 1, 0), (1, 1, 0, 0)])
            sage: Q.volume(measure='induced')
            1
            sage: Q.volume(measure='induced_rational') # optional -- latte_int
            1/2

        The volume of a full-dimensional unbounded polyhedron is infinity::

            sage: P = Polyhedron(vertices = [[1, 0], [0, 1]], rays = [[1, 1]])
            sage: P.volume()
            +Infinity

        The volume of a non full-dimensional unbounded polyhedron depends on the measure used::

            sage: P = Polyhedron(ieqs = [[1,1,1],[-1,-1,-1],[3,1,0]]); P
            A 1-dimensional polyhedron in QQ^2 defined as the convex hull of 1 vertex and 1 ray
            sage: P.volume()
            0
            sage: P.volume(measure='induced')
            +Infinity
            sage: P.volume(measure='ambient')
            0
            sage: P.volume(measure='induced_rational')
            +Infinity
        """
        if measure == 'induced_rational' and engine not in ['auto', 'latte']:
            raise TypeError("The induced rational measure can only be computed with the engine set to `auto` or `latte`")
        if engine == 'auto' and measure == 'induced_rational':
            engine = 'latte'

        if measure == 'ambient':
            if self.dim() < self.ambient_dim():
                return self.base_ring().zero()
            if engine == 'lrs':
                return self._volume_lrs(**kwds)
            elif engine == 'latte':
                return self._volume_latte(**kwds)
            # if the polyhedron is unbounded, return infinity
            if not self.is_compact():
                from sage.rings.infinity import infinity
                return infinity
            triangulation = self.triangulate(engine=engine, **kwds)
            pc = triangulation.point_configuration()
            return sum([pc.volume(simplex) for simplex in triangulation]) / ZZ(self.dim()).factorial()
        elif measure == 'induced':
            # if polyhedron is actually full-dimensional, return volume with ambient measure
            if self.dim() == self.ambient_dim():
                return self.volume(measure='ambient', engine=engine, **kwds)
            # if the polyhedron is unbounded, return infinity
            if not self.is_compact():
                from sage.rings.infinity import infinity
                return infinity
            # use an orthogonal transformation, which preserves volume up to a factor provided by the transformation matrix
            A, b = self.affine_hull(orthogonal=True, as_affine_map=True)
            Adet = (A.matrix().transpose() * A.matrix()).det()
            return self.affine_hull(orthogonal=True).volume(measure='ambient', engine=engine, **kwds) / sqrt(Adet)
        elif measure == 'induced_rational':
            if self.dim() < self.ambient_dim() and engine != 'latte':
                raise TypeError("The induced rational measure can only be computed with the engine set to `auto` or `latte`")
            # if the polyhedron is unbounded, return infinity
            if not self.is_compact():
                from sage.rings.infinity import infinity
                return infinity
            return self._volume_latte(**kwds)

    def integrate(self, polynomial, **kwds):
        r"""
        Return the integral of a polynomial over a polytope.

        INPUT:

        - ``P`` -- Polyhedron.

        - ``polynomial`` -- A multivariate polynomial or a valid LattE description string for
          polynomials.

        - ``**kwds`` -- additional keyword arguments that are passed to the engine.

        OUTPUT:

        The integral of the polynomial over the polytope.

        .. NOTE::

            The polytope triangulation algorithm is used. This function depends
            on LattE (i.e., the ``latte_int`` optional package).

        EXAMPLES::

            sage: P = polytopes.cube()
            sage: x, y, z = polygens(QQ, 'x, y, z')
            sage: P.integrate(x^2*y^2*z^2)    # optional - latte_int
            8/27

        If the polyhedron has floating point coordinates, an inexact result can
        be obtained if we transform to rational coordinates::

            sage: P = 1.4142*polytopes.cube()
            sage: P_QQ = Polyhedron(vertices = [[QQ(vi) for vi in v] for v in P.vertex_generator()])
            sage: RDF(P_QQ.integrate(x^2*y^2*z^2))    # optional - latte_int
            6.703841212195228

        Integral over a non full-dimensional polytope::

            sage: x, y = polygens(QQ, 'x, y')
            sage: P = Polyhedron(vertices=[[0,0],[1,1]])
            sage: P.integrate(x*y)    # optional - latte_int
            Traceback (most recent call last):
            ...
            NotImplementedError: The polytope must be full-dimensional.

        TESTS::

        Testing a three-dimensional integral::

            sage: P = polytopes.octahedron()
            sage: x, y, z = polygens(QQ, 'x, y, z')
            sage: P.integrate(2*x^2*y^4*z^6+z^2)    # optional - latte_int
            630632/4729725

        Testing a polytope with non-rational vertices::

            sage: P = polytopes.icosahedron()
            sage: P.integrate(x^2*y^2*z^2)    # optional - latte_int
            Traceback (most recent call last):
            ...
            TypeError: The base ring must be ZZ, QQ, or RDF

        Testing a univariate polynomial::

            sage: P = Polyhedron(vertices=[[0],[1]])
            sage: x = polygen(QQ, 'x')
            sage: P.integrate(x)    # optional - latte_int
            1/2

        Testing a polytope with floating point coordinates::

            sage: P = Polyhedron(vertices = [[0, 0], [1, 0], [1.1, 1.1], [0, 1]])
            sage: P.integrate('[[1,[2,2]]]')    # optional - latte_int
            Traceback (most recent call last):
            ...
            TypeError: LattE integrale cannot be applied over inexact rings.
        """
        if self.base_ring() == RDF:
            raise TypeError("LattE integrale cannot be applied over inexact rings.")
        elif not self.is_full_dimensional():
            raise NotImplementedError("The polytope must be full-dimensional.")
        else:
            from sage.interfaces.latte import integrate
            return integrate(self.cdd_Hrepresentation(), polynomial, cdd=True)

    def contains(self, point):
        """
        Test whether the polyhedron contains the given ``point``.

        See also :meth:`interior_contains` and
        :meth:`relative_interior_contains`.

        INPUT:

        - ``point`` -- coordinates of a point (an iterable).

        OUTPUT:

        Boolean.

        EXAMPLES::

            sage: P = Polyhedron(vertices=[[1,1],[1,-1],[0,0]])
            sage: P.contains( [1,0] )
            True
            sage: P.contains( P.center() )  # true for any convex set
            True

        As a shorthand, one may use the usual ``in`` operator::

            sage: P.center() in P
            True
            sage: [-1,-1] in P
            False

        The point need not have coordinates in the same field as the
        polyhedron::

            sage: ray = Polyhedron(vertices=[(0,0)], rays=[(1,0)], base_ring=QQ)
            sage: ray.contains([sqrt(2)/3,0])        # irrational coordinates are ok
            True
            sage: a = var('a')
            sage: ray.contains([a,0])                # a might be negative!
            False
            sage: assume(a>0)
            sage: ray.contains([a,0])
            True
            sage: ray.contains(['hello', 'kitty'])   # no common ring for coordinates
            False

        The empty polyhedron needs extra care, see :trac:`10238`::

            sage: empty = Polyhedron(); empty
            The empty polyhedron in ZZ^0
            sage: empty.contains([])
            False
            sage: empty.contains([0])               # not a point in QQ^0
            False
            sage: full = Polyhedron(vertices=[()]); full
            A 0-dimensional polyhedron in ZZ^0 defined as the convex hull of 1 vertex
            sage: full.contains([])
            True
            sage: full.contains([0])
            False
        """
        try:
            p = vector(point)
        except TypeError:  # point not iterable or no common ring for elements
            if len(point) > 0:
                return False
            else:
                p = vector(self.base_ring(), [])

        if len(p) != self.ambient_dim():
            return False

        for H in self.Hrep_generator():
            if not H.contains(p):
                return False
        return True

    __contains__ = contains

    def interior_contains(self, point):
        """
        Test whether the interior of the polyhedron contains the
        given ``point``.

        See also :meth:`contains` and
        :meth:`relative_interior_contains`.

        INPUT:

        - ``point`` -- coordinates of a point.

        OUTPUT:

        ``True`` or ``False``.

        EXAMPLES::

            sage: P = Polyhedron(vertices=[[0,0],[1,1],[1,-1]])
            sage: P.contains( [1,0] )
            True
            sage: P.interior_contains( [1,0] )
            False

        If the polyhedron is of strictly smaller dimension than the
        ambient space, its interior is empty::

            sage: P = Polyhedron(vertices=[[0,1],[0,-1]])
            sage: P.contains( [0,0] )
            True
            sage: P.interior_contains( [0,0] )
            False

        The empty polyhedron needs extra care, see :trac:`10238`::

            sage: empty = Polyhedron(); empty
            The empty polyhedron in ZZ^0
            sage: empty.interior_contains([])
            False
        """
        try:
            p = vector(point)
        except TypeError: # point not iterable or no common ring for elements
            if len(point) > 0:
                return False
            else:
                p = vector(self.base_ring(), [])

        if len(p) != self.ambient_dim():
            return False

        for H in self.Hrep_generator():
            if not H.interior_contains(p):
                return False
        return True

    def relative_interior_contains(self, point):
        """
        Test whether the relative interior of the polyhedron
        contains the given ``point``.

        See also :meth:`contains` and :meth:`interior_contains`.

        INPUT:

        - ``point`` -- coordinates of a point.

        OUTPUT:

        ``True`` or ``False``.

        EXAMPLES::

            sage: P = Polyhedron(vertices=[(1,0), (-1,0)])
            sage: P.contains( (0,0) )
            True
            sage: P.interior_contains( (0,0) )
            False
            sage: P.relative_interior_contains( (0,0) )
            True
            sage: P.relative_interior_contains( (1,0) )
            False

        The empty polyhedron needs extra care, see :trac:`10238`::

            sage: empty = Polyhedron(); empty
            The empty polyhedron in ZZ^0
            sage: empty.relative_interior_contains([])
            False
        """
        try:
            p = vector(point)
        except TypeError: # point not iterable or no common ring for elements
            if len(point) > 0:
                return False
            else:
                p = vector(self.base_ring(), [])

        if len(p) != self.ambient_dim():
            return False

        for eq in self.equation_generator():
            if not eq.contains(p):
                return False

        for ine in self.inequality_generator():
            if not ine.interior_contains(p):
                return False

        return True

    def is_simplex(self):
        r"""
        Return whether the polyhedron is a simplex.

        EXAMPLES::

            sage: Polyhedron([(0,0,0), (1,0,0), (0,1,0)]).is_simplex()
            True
            sage: polytopes.simplex(3).is_simplex()
            True
            sage: polytopes.hypercube(3).is_simplex()
            False
        """
        return self.is_compact() and (self.dim()+1 == self.n_vertices())

    def neighborliness(self):
        r"""
        Returns the largest ``k``, such that the polyhedron is ``k``-neighborly.

        In case of the ``d``-dimensional simplex, it returns ``d + 1``.

        See :wikipedia:`Neighborly_polytope`

        .. SEEALSO::

            :meth:`is_neighborly`

        EXAMPLES::

            sage: cube = polytopes.cube()
            sage: cube.neighborliness()
            1
            sage: P = Polyhedron(); P
            The empty polyhedron in ZZ^0
            sage: P.neighborliness()
            0
            sage: P = Polyhedron([[0]]); P
            A 0-dimensional polyhedron in ZZ^1 defined as the convex hull of 1 vertex
            sage: P.neighborliness()
            1
            sage: S = polytopes.simplex(5); S
            A 5-dimensional polyhedron in ZZ^6 defined as the convex hull of 6 vertices
            sage: S.neighborliness()
            6
            sage: C = polytopes.cyclic_polytope(7,10); C
            A 7-dimensional polyhedron in QQ^7 defined as the convex hull of 10 vertices
            sage: C.neighborliness()
            3
            sage: C = polytopes.cyclic_polytope(6,11); C
            A 6-dimensional polyhedron in QQ^6 defined as the convex hull of 11 vertices
            sage: C.neighborliness()
            3
            sage: [polytopes.cyclic_polytope(5,n).neighborliness() for n in range(6,10)]
            [6, 2, 2, 2]

        """
        if self.is_simplex():
            return self.dim() + 1
        else:
            k = 1
            while len(self.faces(k)) == binomial(self.n_vertices(), k + 1):
                k += 1
            return k

    def is_neighborly(self, k=None):
        r"""
        Return whether the polyhedron is neighborly.

        If the input ``k`` is provided then return whether the polyhedron is ``k``-neighborly

        See :wikipedia:`Neighborly_polytope`


        INPUT:

        - ``k`` -- the dimension up to which to check if every set of ``k``
          vertices forms a face. If no ``k`` is provided, check up to floor
          of half the dimension of the polyhedron.

        OUTPUT:

        - ``True`` if the every set of up to ``k`` vertices forms a face,
        - ``False`` otherwise

        .. SEEALSO::

            :meth:`neighborliness`

        EXAMPLES::

            sage: cube = polytopes.hypercube(3)
            sage: cube.is_neighborly()
            True
            sage: cube = polytopes.hypercube(4)
            sage: cube.is_neighborly()
            False

        Cyclic polytopes are neighborly:

        ::

            sage: all([polytopes.cyclic_polytope(i, i + 1 + j).is_neighborly() for i in range(5) for j in range(3)])
            True

        The neighborliness of a polyhedron equals floor of dimension half
        (or larger in case of a simplex) if and only if the polyhedron
        is neighborly::

            sage: testpolys = [polytopes.cube(), polytopes.cyclic_polytope(6, 9), polytopes.simplex(6)]
            sage: [(P.neighborliness()>=floor(P.dim()/2)) == P.is_neighborly() for P in  testpolys]
            [True, True, True]

        """
        if k is None:
            k = floor(self.dim()/2)
        return all(len(self.faces(i)) == binomial(self.n_vertices(), i + 1) for i in range(1, k))

    @cached_method
    def is_lattice_polytope(self):
        r"""
        Return whether the polyhedron is a lattice polytope.

        OUTPUT:

        ``True`` if the polyhedron is compact and has only integral
        vertices, ``False`` otherwise.

        EXAMPLES::

            sage: polytopes.cross_polytope(3).is_lattice_polytope()
            True
            sage: polytopes.regular_polygon(5).is_lattice_polytope()
            False
        """
        if not self.is_compact():
            return False
        if self.base_ring() is ZZ:
            return True
        return all(v.is_integral() for v in self.vertex_generator())

    @cached_method
    def lattice_polytope(self, envelope=False):
        r"""
        Return an encompassing lattice polytope.

        INPUT:

        - ``envelope`` -- boolean (default: ``False``). If the
          polyhedron has non-integral vertices, this option decides
          whether to return a strictly larger lattice polytope or
          raise a ``ValueError``. This option has no effect if the
          polyhedron has already integral vertices.

        OUTPUT:

        A :class:`LatticePolytope
        <sage.geometry.lattice_polytope.LatticePolytopeClass>`. If the
        polyhedron is compact and has integral vertices, the lattice
        polytope equals the polyhedron. If the polyhedron is compact
        but has at least one non-integral vertex, a strictly larger
        lattice polytope is returned.

        If the polyhedron is not compact, a ``NotImplementedError`` is
        raised.

        If the polyhedron is not integral and ``envelope=False``, a
        ``ValueError`` is raised.

        ALGORITHM:

        For each non-integral vertex, a bounding box of integral
        points is added and the convex hull of these integral points
        is returned.

        EXAMPLES:

        First, a polyhedron with integral vertices::

            sage: P = Polyhedron( vertices = [(1, 0), (0, 1), (-1, 0), (0, -1)])
            sage: lp = P.lattice_polytope(); lp
            2-d reflexive polytope #3 in 2-d lattice M
            sage: lp.vertices()
            M(-1,  0),
            M( 0, -1),
            M( 0,  1),
            M( 1,  0)
            in 2-d lattice M

        Here is a polyhedron with non-integral vertices::

            sage: P = Polyhedron( vertices = [(1/2, 1/2), (0, 1), (-1, 0), (0, -1)])
            sage: lp = P.lattice_polytope()
            Traceback (most recent call last):
            ...
            ValueError: Some vertices are not integral. You probably want
            to add the argument "envelope=True" to compute an enveloping
            lattice polytope.
            sage: lp = P.lattice_polytope(True); lp
            2-d reflexive polytope #5 in 2-d lattice M
            sage: lp.vertices()
            M(-1,  0),
            M( 0, -1),
            M( 1,  1),
            M( 0,  1),
            M( 1,  0)
            in 2-d lattice M
        """
        if not self.is_compact():
            raise NotImplementedError('Only compact lattice polytopes are allowed.')

        try:
            vertices = self.vertices_matrix(ZZ).columns()
        except TypeError:
            if not envelope:
                raise ValueError('Some vertices are not integral. '
                    'You probably want to add the argument '
                    '"envelope=True" to compute an enveloping lattice polytope.')
            vertices = []
            for v in self.vertex_generator():
                vbox = [ set([floor(x),ceil(x)]) for x in v ]
                vertices.extend( itertools.product(*vbox) )

        # construct the (enveloping) lattice polytope
        from sage.geometry.lattice_polytope import LatticePolytope
        return LatticePolytope(vertices)

    def _integral_points_PALP(self):
        r"""
        Return the integral points in the polyhedron using PALP.

        This method is for testing purposes and will eventually be removed.

        OUTPUT:

        The list of integral points in the polyhedron. If the
        polyhedron is not compact, a ``ValueError`` is raised.

        EXAMPLES::

            sage: Polyhedron(vertices=[(-1,-1),(1,0),(1,1),(0,1)])._integral_points_PALP()
            [M(-1, -1), M(0, 1), M(1, 0), M(1, 1), M(0, 0)]
            sage: Polyhedron(vertices=[(-1/2,-1/2),(1,0),(1,1),(0,1)]).lattice_polytope(True).points()
            M(-1, -1),
            M(-1,  0),
            M( 0, -1),
            M( 1,  1),
            M( 0,  1),
            M( 1,  0),
            M( 0,  0)
            in 2-d lattice M
            sage: Polyhedron(vertices=[(-1/2,-1/2),(1,0),(1,1),(0,1)])._integral_points_PALP()
            [M(1, 1), M(0, 1), M(1, 0), M(0, 0)]
        """
        if not self.is_compact():
            raise ValueError('Can only enumerate points in a compact polyhedron.')
        lp = self.lattice_polytope(True)
        # remove cached values to get accurate timings
        try:
            del lp._points
            del lp._npoints
        except AttributeError:
            pass
        if self.is_lattice_polytope():
            return list(lp.points())
        return [p for p in lp.points() if self.contains(p)]

    @cached_method
    def bounding_box(self, integral=False, integral_hull=False):
        r"""
        Return the coordinates of a rectangular box containing the non-empty polytope.

        INPUT:

        - ``integral`` -- Boolean (default: ``False``). Whether to
          only allow integral coordinates in the bounding box.

        - ``integral_hull`` -- Boolean (default: ``False``). If ``True``, return a
          box containing the integral points of the polytope, or ``None, None`` if it
          is known that the polytope has no integral points.

        OUTPUT:

        A pair of tuples ``(box_min, box_max)`` where ``box_min`` are
        the coordinates of a point bounding the coordinates of the
        polytope from below and ``box_max`` bounds the coordinates
        from above.

        EXAMPLES::

            sage: Polyhedron([ (1/3,2/3), (2/3, 1/3) ]).bounding_box()
            ((1/3, 1/3), (2/3, 2/3))
            sage: Polyhedron([ (1/3,2/3), (2/3, 1/3) ]).bounding_box(integral=True)
            ((0, 0), (1, 1))
            sage: Polyhedron([ (1/3,2/3), (2/3, 1/3) ]).bounding_box(integral_hull=True)
            (None, None)
            sage: Polyhedron([ (1/3,2/3), (3/3, 4/3) ]).bounding_box(integral_hull=True)
            ((1, 1), (1, 1))
            sage: polytopes.buckyball(exact=False).bounding_box()
            ((-0.8090169944, -0.8090169944, -0.8090169944), (0.8090169944, 0.8090169944, 0.8090169944))
        """
        box_min = []
        box_max = []
        if self.n_vertices == 0:
            raise ValueError('Empty polytope is not allowed')
        if not self.is_compact():
            raise ValueError('Only polytopes (compact polyhedra) are allowed.')
        for i in range(self.ambient_dim()):
            coords = [ v[i] for v in self.vertex_generator() ]
            max_coord = max(coords)
            min_coord = min(coords)
            if integral_hull:
                a = ceil(min_coord)
                b = floor(max_coord)
                if a > b:
                    return None, None
                box_max.append(b)
                box_min.append(a)
            elif integral:
                box_max.append(ceil(max_coord))
                box_min.append(floor(min_coord))
            else:
                box_max.append(max_coord)
                box_min.append(min_coord)
        return (tuple(box_min), tuple(box_max))

    def integral_points_count(self, **kwds):
        r"""
        Return the number of integral points in the polyhedron.

        This generic version of this method simply calls ``integral_points``.

        EXAMPLES::

            sage: P = polytopes.cube()
            sage: P.integral_points_count()
            27

        We shrink the polyhedron a little bit::

            sage: Q = P*(8/9)
            sage: Q.integral_points_count()
            1

        Same for a polyhedron whose coordinates are not rationals.  Note that
        the answer is an integer even though there are no guarantees for
        exactness::

            sage: Q = P*RDF(8/9)
            sage: Q.integral_points_count()
            1

        Unbounded polyhedra (with or without lattice points) are not supported::

            sage: P = Polyhedron(vertices=[[1/2, 1/3]], rays=[[1, 1]])
            sage: P.integral_points_count()
            Traceback (most recent call last):
            ...
            NotImplementedError: ...
            sage: P = Polyhedron(vertices=[[1, 1]], rays=[[1, 1]])
            sage: P.integral_points_count()
            Traceback (most recent call last):
            ...
            NotImplementedError: ...

        """
        return len(self.integral_points())

    def integral_points(self, threshold=100000):
        r"""
        Return the integral points in the polyhedron.

        Uses either the naive algorithm (iterate over a rectangular
        bounding box) or triangulation + Smith form.

        INPUT:

        - ``threshold`` -- integer (default: 100000). Use the naive
          algorithm as long as the bounding box is smaller than this.

        OUTPUT:

        The list of integral points in the polyhedron. If the
        polyhedron is not compact, a ``ValueError`` is raised.

        EXAMPLES::

            sage: Polyhedron(vertices=[(-1,-1),(1,0),(1,1),(0,1)]).integral_points()
            ((-1, -1), (0, 0), (0, 1), (1, 0), (1, 1))

            sage: simplex = Polyhedron([(1,2,3), (2,3,7), (-2,-3,-11)])
            sage: simplex.integral_points()
            ((-2, -3, -11), (0, 0, -2), (1, 2, 3), (2, 3, 7))

        The polyhedron need not be full-dimensional::

            sage: simplex = Polyhedron([(1,2,3,5), (2,3,7,5), (-2,-3,-11,5)])
            sage: simplex.integral_points()
            ((-2, -3, -11, 5), (0, 0, -2, 5), (1, 2, 3, 5), (2, 3, 7, 5))

            sage: point = Polyhedron([(2,3,7)])
            sage: point.integral_points()
            ((2, 3, 7),)

            sage: empty = Polyhedron()
            sage: empty.integral_points()
            ()

        Here is a simplex where the naive algorithm of running over
        all points in a rectangular bounding box no longer works fast
        enough::

            sage: v = [(1,0,7,-1), (-2,-2,4,-3), (-1,-1,-1,4), (2,9,0,-5), (-2,-1,5,1)]
            sage: simplex = Polyhedron(v); simplex
            A 4-dimensional polyhedron in ZZ^4 defined as the convex hull of 5 vertices
            sage: len(simplex.integral_points())
            49

        A case where rounding in the right direction goes a long way::

            sage: P = 1/10*polytopes.hypercube(14)
            sage: P.integral_points()
            ((0, 0, 0, 0, 0, 0, 0, 0, 0, 0, 0, 0, 0, 0),)

        Finally, the 3-d reflexive polytope number 4078::

            sage: v = [(1,0,0), (0,1,0), (0,0,1), (0,0,-1), (0,-2,1),
            ....:      (-1,2,-1), (-1,2,-2), (-1,1,-2), (-1,-1,2), (-1,-3,2)]
            sage: P = Polyhedron(v)
            sage: pts1 = P.integral_points()                     # Sage's own code
            sage: all(P.contains(p) for p in pts1)
            True
            sage: pts2 = LatticePolytope(v).points()          # PALP
            sage: for p in pts1: p.set_immutable()
            sage: set(pts1) == set(pts2)
            True

            sage: timeit('Polyhedron(v).integral_points()')   # not tested - random
            625 loops, best of 3: 1.41 ms per loop
            sage: timeit('LatticePolytope(v).points()')       # not tested - random
            25 loops, best of 3: 17.2 ms per loop

        TESTS:

        Test some trivial cases (see :trac:`17937`)::

            sage: P = Polyhedron(ambient_dim=1)  # empty polyhedron in 1 dimension
            sage: P.integral_points()
            ()
            sage: P = Polyhedron(ambient_dim=0)  # empty polyhedron in 0 dimensions
            sage: P.integral_points()
            ()
            sage: P = Polyhedron([[3]])  # single point in 1 dimension
            sage: P.integral_points()
            ((3),)
            sage: P = Polyhedron([[1/2]])  # single non-integral point in 1 dimension
            sage: P.integral_points()
            ()
            sage: P = Polyhedron([[]])  # single point in 0 dimensions
            sage: P.integral_points()
            ((),)
        """
        if not self.is_compact():
            raise ValueError('Can only enumerate points in a compact polyhedron.')
        # Trivial cases: polyhedron with 0 or 1 vertices
        if self.n_vertices() == 0:
            return ()
        if self.n_vertices() == 1:
            v = self.vertices_list()[0]
            try:
                return (vector(ZZ, v),)
            except TypeError:  # vertex not integral
                return ()

        # for small bounding boxes, it is faster to naively iterate over the points of the box
        box_min, box_max = self.bounding_box(integral_hull=True)
        if box_min is None:
            return ()
        box_points = prod(max_coord-min_coord+1 for min_coord, max_coord in zip(box_min, box_max))
        if  not self.is_lattice_polytope() or \
                (self.is_simplex() and box_points < 1000) or \
                box_points<threshold:
            from sage.geometry.integral_points import rectangular_box_points
            return rectangular_box_points(list(box_min), list(box_max), self)

        # for more complicate polytopes, triangulate & use smith normal form
        from sage.geometry.integral_points import simplex_points
        if self.is_simplex():
            return simplex_points(self.Vrepresentation())
        triangulation = self.triangulate()
        points = set()
        for simplex in triangulation:
            triang_vertices = [ self.Vrepresentation(i) for i in simplex ]
            new_points = simplex_points(triang_vertices)
            for p in new_points:
                p.set_immutable()
            points.update(new_points)
        # assert all(self.contains(p) for p in points)   # slow
        return tuple(points)

    def get_integral_point(self, index, **kwds):
        r"""
        Return the ``index``-th integral point in this polyhedron.

        This is equivalent to ``sorted(self.integral_points())[index]``.
        However, so long as self.integral_points_count() does not need to
        enumerate all integral points, neither does this method. Hence it can
        be significantly faster. If the polyhedron is not compact, a
        ``ValueError`` is raised.

        INPUT:

        - ``index`` -- integer. The index of the integral point to be found. If
          this is not in [0, ``self.integral_point_count()``), an ``IndexError``
          is raised.

        - ``**kwds`` -- optional keyword parameters that are passed to
          :meth:`self.integral_points_count`.

        ALGORITHM:

        The function computes each of the components of the requested point in
        turn. To compute x_i, the ith component, it bisects the upper and lower
        bounds on x_i given by the bounding box. At each bisection, it uses
        :meth:`integral_points_count` to determine on which side of the
        bisecting hyperplane the requested point lies.

        .. SEEALSO::

            :meth:`integral_points_count`.

        EXAMPLES::

            sage: P = Polyhedron(vertices=[(-1,-1),(1,0),(1,1),(0,1)])
            sage: P.get_integral_point(1)
            (0, 0)
            sage: P.get_integral_point(4)
            (1, 1)
            sage: sorted(P.integral_points())
            [(-1, -1), (0, 0), (0, 1), (1, 0), (1, 1)]
            sage: P.get_integral_point(5)
            Traceback (most recent call last):
            ...
            IndexError: ...

            sage: Q = Polyhedron([(1,3), (2, 7), (9, 77)])
            sage: [Q.get_integral_point(i) for i in range(Q.integral_points_count())] == sorted(Q.integral_points())
            True
            sage: Q.get_integral_point(0, explicit_enumeration_threshold=0, triangulation='cddlib')  # optional - latte_int
            (1, 3)
            sage: Q.get_integral_point(0, explicit_enumeration_threshold=0, triangulation='cddlib', foo=True)  # optional - latte_int
            Traceback (most recent call last):
            ...
            RuntimeError: ...

            sage: R = Polyhedron(vertices=[[1/2, 1/3]], rays=[[1, 1]])
            sage: R.get_integral_point(0)
            Traceback (most recent call last):
            ...
            ValueError: ...
        """

        if not self.is_compact():
            raise ValueError('Can only enumerate points in a compact polyhedron.')

        if not 0 <= index < self.integral_points_count(**kwds):
            raise IndexError('polytope index out of range')

        D = self.ambient_dim()
        lower_bounds, upper_bounds = self.bounding_box()
        coordinate = []
        P = self
        S = self.parent()
        for i in range(D):  # Now compute x_i, the ith component of coordinate.
            lower, upper = ceil(lower_bounds[i]), floor(upper_bounds[i]) + 1  # So lower <= x_i < upper.
            while lower < upper-1:
                guess = (lower + upper) // 2  # > lower.
                # Build new polyhedron by intersecting P with the halfspace {x_i < guess}.
                P_lt_guess = P.intersection(S(None, ([[guess-1] + [0] * i + [-1] + [0] * (D - i - 1)], [])))
                # Avoid computing P_geq_guess = P.intersection({x_i >= guess}) right now, it might not be needed.
                P_lt_guess_count = P_lt_guess.integral_points_count(**kwds)
                if P_lt_guess_count > index:  # Move upper down to guess.
                    upper = guess
                    index -= 0
                    P = P_lt_guess
                else:  # P_lt_guess_count <= index:  # Move lower up to guess.
                    lower = guess
                    index -= P_lt_guess_count
                    P_geq_guess = P.intersection(S(None, ([[-guess] + [0] * i + [1] + [0] * (D - i - 1)], [])))
                    P = P_geq_guess
            coordinate.append(lower)  # Record the new component that we have found.
        point = vector(ZZ, coordinate)
        point.set_immutable()
        return point

    def random_integral_point(self, **kwds):
        r"""
        Return an integral point in this polyhedron chosen uniformly at random.

        INPUT:

        - ``**kwds`` -- optional keyword parameters that are passed to
          :meth:`self.get_integral_point`.

        OUTPUT:

        The integral point in the polyhedron chosen uniformly at random. If the
        polyhedron is not compact, a ``ValueError`` is raised. If the
        polyhedron does not contain any integral points, an ``EmptySetError`` is
        raised.

        .. SEEALSO::

            :meth:`get_integral_point`.

        EXAMPLES::

            sage: P = Polyhedron(vertices=[(-1,-1),(1,0),(1,1),(0,1)])
            sage: P.random_integral_point()  # random
            (0, 0)
            sage: P.random_integral_point() in P.integral_points()
            True
            sage: P.random_integral_point(explicit_enumeration_threshold=0, triangulation='cddlib')  # random, optional - latte_int
            (1, 1)
            sage: P.random_integral_point(explicit_enumeration_threshold=0, triangulation='cddlib', foo=7)  # optional - latte_int
            Traceback (most recent call last):
            ...
            RuntimeError: ...

            sage: Q = Polyhedron(vertices=[(2, 1/3)], rays=[(1, 2)])
            sage: Q.random_integral_point()
            Traceback (most recent call last):
            ...
            ValueError: ...

            sage: R = Polyhedron(vertices=[(1/2, 0), (1, 1/2), (0, 1/2)])
            sage: R.random_integral_point()
            Traceback (most recent call last):
            ...
            EmptySetError: ...
        """

        if not self.is_compact():
            raise ValueError('Can only sample integral points in a compact polyhedron.')

        count = self.integral_points_count()
        if count == 0:
            raise EmptySetError('Polyhedron does not contain any integral points.')

        return self.get_integral_point(current_randstate().python_random().randint(0, count-1), **kwds)

    @cached_method
    def combinatorial_automorphism_group(self, vertex_graph_only=False):
        """
        Computes the combinatorial automorphism group.

        If ``vertex_graph_only`` is ``True``,  the automorphism group
        of the vertex-edge graph of the polyhedron is returned. Otherwise
        the automorphism group of the vertex-facet graph, which is
        isomorphic to the automorphism group of the face lattice is returned.

        INPUT:

        - ``vertex_graph_only`` -- boolean (default: ``False``); whether
          to return the automorphism group of the vertex edges graph or
          of the lattice.

        OUTPUT:

        A
        :class:`PermutationGroup<sage.groups.perm_gps.permgroup.PermutationGroup_generic_with_category'>`
        that is isomorphic to the combinatorial automorphism group is
        returned.

        - if ``vertex_graph_only`` is ``True``:
          The automorphism group of the vertex-edge graph of the polyhedron

        - if ``vertex_graph_only`` is ``False`` (default):
          The automorphism group of the vertex-facet graph of the polyhedron,
          see :meth:`vertex_facet_graph`. This group is isomorphic to the
          automorphism group of the face lattice of the polyhedron.

        NOTE:

            Depending on ``vertex_graph_only``, this method returns groups
            that are not necessarily isomorphic, see the examples below.

        .. SEEALSO::

            :meth:`is_combinatorially_isomorphic`,
            :meth:`graph`,
            :meth:`vertex_facet_graph`.

        EXAMPLES::

            sage: quadrangle = Polyhedron(vertices=[(0,0),(1,0),(0,1),(2,3)])
            sage: quadrangle.combinatorial_automorphism_group().is_isomorphic(groups.permutation.Dihedral(4))
            True
            sage: quadrangle.restricted_automorphism_group()
            Permutation Group with generators [()]

        Permutations can only exchange vertices with vertices, rays
        with rays, and lines with lines::

            sage: P = Polyhedron(vertices=[(1,0,0), (1,1,0)], rays=[(1,0,0)], lines=[(0,0,1)])
            sage: P.combinatorial_automorphism_group(vertex_graph_only=True)
            Permutation Group with generators [(A vertex at (1,0,0),A vertex at (1,1,0))]

        This shows an example of two polytopes whose vertex-edge graphs are isomorphic,
        but their face_lattices are not isomorphic::

            sage: Q=Polyhedron([[-123984206864/2768850730773, -101701330976/922950243591, -64154618668/2768850730773, -2748446474675/2768850730773],
            ....: [-11083969050/98314591817, -4717557075/98314591817, -32618537490/98314591817, -91960210208/98314591817],
            ....: [-9690950/554883199, -73651220/554883199, 1823050/554883199, -549885101/554883199], [-5174928/72012097, 5436288/72012097, -37977984/72012097, 60721345/72012097],
            ....: [-19184/902877, 26136/300959, -21472/902877, 899005/902877], [53511524/1167061933, 88410344/1167061933, 621795064/1167061933, 982203941/1167061933],
            ....: [4674489456/83665171433, -4026061312/83665171433, 28596876672/83665171433, -78383796375/83665171433], [857794884940/98972360190089, -10910202223200/98972360190089, 2974263671400/98972360190089, -98320463346111/98972360190089]])
            sage: C = polytopes.cyclic_polytope(4,8)
            sage: C.is_combinatorially_isomorphic(Q)
            False
            sage: C.combinatorial_automorphism_group(vertex_graph_only=True).is_isomorphic(Q.combinatorial_automorphism_group(vertex_graph_only=True))
            True
            sage: C.combinatorial_automorphism_group(vertex_graph_only=False).is_isomorphic(Q.combinatorial_automorphism_group(vertex_graph_only=False))
            False

        The automorphism group of the face lattice is isomorphic to the combinatorial automorphism group::

            sage: CG = C.face_lattice().hasse_diagram().automorphism_group()
            sage: C.combinatorial_automorphism_group().is_isomorphic(CG)
            True
            sage: QG = Q.face_lattice().hasse_diagram().automorphism_group()
            sage: Q.combinatorial_automorphism_group().is_isomorphic(QG)
            True

        """
        if vertex_graph_only:
            G = self.graph()
        else:
            G = self.vertex_facet_graph()
        group = G.automorphism_group(edge_labels=True)
        self._combinatorial_automorphism_group = group

        return self._combinatorial_automorphism_group

    @cached_method
    def restricted_automorphism_group(self, output="abstract"):
        r"""
        Return the restricted automorphism group.

        First, let the linear automorphism group be the subgroup of
        the affine group `AGL(d,\RR) = GL(d,\RR) \ltimes \RR^d`
        preserving the `d`-dimensional polyhedron. The affine group
        acts in the usual way `\vec{x}\mapsto A\vec{x}+b` on the
        ambient space.

        The restricted automorphism group is the subgroup of the linear
        automorphism group generated by permutations of the generators
        of the same type. That is, vertices can only be permuted with
        vertices, ray generators with ray generators, and line
        generators with line generators.

        For example, take the first quadrant

        .. MATH::

            Q = \Big\{ (x,y) \Big| x\geq 0,\; y\geq0 \Big\}
            \subset \QQ^2

        Then the linear automorphism group is

        .. MATH::

            \mathrm{Aut}(Q) =
            \left\{
            \begin{pmatrix}
            a & 0 \\ 0 & b
            \end{pmatrix}
            ,~
            \begin{pmatrix}
            0 & c \\ d & 0
            \end{pmatrix}
            :~
            a, b, c, d \in \QQ_{>0}
            \right\}
            \subset
            GL(2,\QQ)
            \subset
            E(d)

        Note that there are no translations that map the quadrant `Q`
        to itself, so the linear automorphism group is contained in
        the general linear group (the subgroup of transformations
        preserving the origin). The restricted automorphism group is

        .. MATH::

            \mathrm{Aut}(Q) =
            \left\{
            \begin{pmatrix}
            1 & 0 \\ 0 & 1
            \end{pmatrix}
            ,~
            \begin{pmatrix}
            0 & 1 \\ 1 & 0
            \end{pmatrix}
            \right\}
            \simeq \ZZ_2

        INPUT:

        - ``output`` -- how the group should be represented:

          - ``"abstract"`` (default) -- return an abstract permutation
            group without further meaning.

          - ``"permutation"`` -- return a permutation group on the
            indices of the polyhedron generators. For example, the
            permutation ``(0,1)`` would correspond to swapping
            ``self.Vrepresentation(0)`` and ``self.Vrepresentation(1)``.

          - ``"matrix"`` -- return a matrix group representing affine
            transformations. When acting on affine vectors, you should
            append a `1` to every vector. If the polyhedron is not full
            dimensional, the returned matrices act as the identity on
            the orthogonal complement of the affine space spanned by
            the polyhedron.

          - ``"matrixlist"`` -- like ``matrix``, but return the list of
            elements of the matrix group. Useful for fields without a
            good implementation of matrix groups or to avoid the
            overhead of creating the group.

        OUTPUT:

        - For ``output="abstract"`` and ``output="permutation"``:
          a :class:`PermutationGroup<sage.groups.perm_gps.permgroup.PermutationGroup_generic>`.

        - For ``output="matrix"``: a :class:`MatrixGroup`.

        - For ``output="matrixlist"``: a list of matrices.

        REFERENCES:

        - [BSS2009]_

        EXAMPLES:

        A cross-polytope example::

            sage: P = polytopes.cross_polytope(3)
            sage: P.restricted_automorphism_group() == PermutationGroup([[(3,4)], [(2,3),(4,5)],[(2,5)],[(1,2),(5,6)],[(1,6)]])
            True
            sage: P.restricted_automorphism_group(output="permutation") == PermutationGroup([[(2,3)],[(1,2),(3,4)],[(1,4)],[(0,1),(4,5)],[(0,5)]])
            True
            sage: mgens = [[[1,0,0,0],[0,1,0,0],[0,0,-1,0],[0,0,0,1]], [[1,0,0,0],[0,0,1,0],[0,1,0,0],[0,0,0,1]], [[0,1,0,0],[1,0,0,0],[0,0,1,0],[0,0,0,1]]]

        We test groups for equality in a fool-proof way; they can have different generators, etc::

            sage: poly_g = P.restricted_automorphism_group(output="matrix")
            sage: matrix_g = MatrixGroup(map(lambda t: matrix(QQ,t), mgens))
            sage: all(map(lambda t: t.matrix() in poly_g, matrix_g.gens()))
            True
            sage: all(map(lambda t: t.matrix() in matrix_g, poly_g.gens()))
            True

        24-cell example::

            sage: P24 = polytopes.twenty_four_cell()
            sage: AutP24 = P24.restricted_automorphism_group()
            sage: PermutationGroup([
            ....:     '(1,20,2,24,5,23)(3,18,10,19,4,14)(6,21,11,22,7,15)(8,12,16,17,13,9)',
            ....:     '(1,21,8,24,4,17)(2,11,6,15,9,13)(3,20)(5,22)(10,16,12,23,14,19)'
            ....: ]).is_isomorphic(AutP24)
            True
            sage: AutP24.order()
            1152

        Here is the quadrant example mentioned in the beginning::

            sage: P = Polyhedron(rays=[(1,0),(0,1)])
            sage: P.Vrepresentation()
            (A vertex at (0, 0), A ray in the direction (0, 1), A ray in the direction (1, 0))
            sage: P.restricted_automorphism_group(output="permutation")
            Permutation Group with generators [(1,2)]

        Also, the polyhedron need not be full-dimensional::

            sage: P = Polyhedron(vertices=[(1,2,3,4,5),(7,8,9,10,11)])
            sage: P.restricted_automorphism_group()
            Permutation Group with generators [(1,2)]
            sage: G = P.restricted_automorphism_group(output="matrixlist")
            sage: G
            [
            [1 0 0 0 0 0]  [ -87/55  -82/55    -2/5   38/55   98/55   12/11]
            [0 1 0 0 0 0]  [-142/55  -27/55    -2/5   38/55   98/55   12/11]
            [0 0 1 0 0 0]  [-142/55  -82/55     3/5   38/55   98/55   12/11]
            [0 0 0 1 0 0]  [-142/55  -82/55    -2/5   93/55   98/55   12/11]
            [0 0 0 0 1 0]  [-142/55  -82/55    -2/5   38/55  153/55   12/11]
            [0 0 0 0 0 1], [      0       0       0       0       0       1]
            ]
            sage: g = AffineGroup(5, QQ)(G[1])
            sage: g
                  [ -87/55  -82/55    -2/5   38/55   98/55]     [12/11]
                  [-142/55  -27/55    -2/5   38/55   98/55]     [12/11]
            x |-> [-142/55  -82/55     3/5   38/55   98/55] x + [12/11]
                  [-142/55  -82/55    -2/5   93/55   98/55]     [12/11]
                  [-142/55  -82/55    -2/5   38/55  153/55]     [12/11]
            sage: g^2
                  [1 0 0 0 0]     [0]
                  [0 1 0 0 0]     [0]
            x |-> [0 0 1 0 0] x + [0]
                  [0 0 0 1 0]     [0]
                  [0 0 0 0 1]     [0]
            sage: g(list(P.vertices()[0]))
            (7, 8, 9, 10, 11)
            sage: g(list(P.vertices()[1]))
            (1, 2, 3, 4, 5)

        Affine transformations do not change the restricted automorphism
        group. For example, any non-degenerate triangle has the
        dihedral group with 6 elements, `D_6`, as its automorphism
        group::

            sage: initial_points = [vector([1,0]), vector([0,1]), vector([-2,-1])]
            sage: points = initial_points
            sage: Polyhedron(vertices=points).restricted_automorphism_group()
            Permutation Group with generators [(2,3), (1,2)]
            sage: points = [pt - initial_points[0] for pt in initial_points]
            sage: Polyhedron(vertices=points).restricted_automorphism_group()
            Permutation Group with generators [(2,3), (1,2)]
            sage: points = [pt - initial_points[1] for pt in initial_points]
            sage: Polyhedron(vertices=points).restricted_automorphism_group()
            Permutation Group with generators [(2,3), (1,2)]
            sage: points = [pt - 2*initial_points[1] for pt in initial_points]
            sage: Polyhedron(vertices=points).restricted_automorphism_group()
            Permutation Group with generators [(2,3), (1,2)]

        The ``output="matrixlist"`` can be used over fields without a
        complete implementation of matrix groups::

            sage: P = polytopes.dodecahedron(); P
            A 3-dimensional polyhedron in (Number Field in sqrt5 with defining polynomial x^2 - 5)^3 defined as the convex hull of 20 vertices
            sage: G = P.restricted_automorphism_group(output="matrixlist")
            sage: len(G)
            120

        Floating-point computations are supported with a simple fuzzy
        zero implementation::

            sage: P = Polyhedron(vertices=[(1/3,0,0,1),(0,1/4,0,1),(0,0,1/5,1)], base_ring=RDF)
            sage: P.restricted_automorphism_group()
            Permutation Group with generators [(2,3), (1,2)]
            sage: len(P.restricted_automorphism_group(output="matrixlist"))
            6

        TESTS::

            sage: P = Polyhedron(vertices=[(1,0), (1,1)], rays=[(1,0)])
            sage: P.restricted_automorphism_group(output="permutation")
            Permutation Group with generators [(1,2)]
            sage: P.restricted_automorphism_group(output="matrix")
            Matrix group over Rational Field with 1 generators (
            [ 1  0  0]
            [ 0 -1  1]
            [ 0  0  1]
            )
            sage: P.restricted_automorphism_group(output="foobar")
            Traceback (most recent call last):
            ...
            ValueError: unknown output 'foobar', valid values are ('abstract', 'permutation', 'matrix', 'matrixlist')
        """
        # The algorithm works as follows:
        #
        # Let V be the matrix where every column is a homogeneous
        # coordinate of a V-representation object (vertex, ray, line).
        # Let us assume that V has full rank, that the polyhedron is
        # full dimensional.
        #
        # Let Q = V Vt and C = Vt Q^-1 V. The rows and columns of C
        # can be thought of as being indexed by the V-rep objects of the
        # polytope.
        #
        # It turns out that we can identify the restricted automorphism
        # group with the automorphism group of the edge-colored graph
        # on the V-rep objects with colors determined by the symmetric
        # matrix C.
        #
        # An automorphism of this graph is equivalent to a permutation
        # matrix P such that C = Pt C P. If we now define
        # A = V P Vt Q^-1, then one can check that V P = A V.
        # In other words: permuting the generators is the same as
        # applying the affine transformation A on the generators.
        #
        # If the given polyhedron is not fully-dimensional,
        # then Q will be not invertible. In this case, we use a
        # pseudoinverse Q+ instead of Q^-1. The formula for A acting on
        # the space spanned by V then simplifies to A = V P V+ where V+
        # denotes the pseudoinverse of V, which also equals V+ = Vt Q+.
        #
        # If we are asked to return the (group of) transformation
        # matrices to the user, we also require that those
        # transformations act as the identity on the orthogonal
        # complement of the space spanned by V. This complement is the
        # space spanned by the columns of W = 1 - V V+. One can check
        # that B = (V P V+) + W is the correct matrix: it acts the same
        # as A on V and it satisfies B W = W.

        outputs = ("abstract", "permutation", "matrix", "matrixlist")
        if output not in outputs:
            raise ValueError("unknown output {!r}, valid values are {}".format(output, outputs))

        # For backwards compatibility, we treat "abstract" as
        # "permutation", but where we add 1 to the indices of the
        # permutations.
        index0 = 0
        if output == "abstract":
            index0 = 1
            output = "permutation"

        if self.base_ring().is_exact():
            def rational_approximation(c):
                return c
        else:
            c_list = []
            def rational_approximation(c):
                # Implementation detail: Return unique integer if two
                # c-values are the same up to machine precision. But
                # you can think of it as a uniquely-chosen rational
                # approximation.
                for i, x in enumerate(c_list):
                    if self._is_zero(x - c):
                        return i
                c_list.append(c)
                return len(c_list) - 1

        if self.is_compact():
            def edge_label(i,j,c_ij):
                return c_ij
        else:
            # In the non-compact case, we also label the edges by the
            # type of the V-representation object. This ensures that
            # vertices, rays, and lines are only permuted amongst
            # themselves.
            def edge_label(i,j,c_ij):
                return (self.Vrepresentation(i).type(), c_ij, self.Vrepresentation(j).type())

        # Homogeneous coordinates for the V-representation objects.
        # Mathematically, V is a matrix. For efficiency however, we
        # represent it as a list of column vectors.
        V = [v.homogeneous_vector() for v in self.Vrepresentation()]

        # Pseudoinverse of V Vt
        Qplus = sum(v.column() * v.row() for v in V).pseudoinverse()

        # Construct the graph.
        G = Graph()
        for i in range(len(V)):
            for j in range(i+1, len(V)):
                c_ij = rational_approximation(V[i] * Qplus * V[j])
                G.add_edge(index0+i, index0+j, edge_label(i, j, c_ij))

        permgroup = G.automorphism_group(edge_labels=True)
        if output == "permutation":
            return permgroup
        elif output == "matrix":
            permgroup = permgroup.gens()

        # Compute V+ = Vt Q+ as list of row vectors
        Vplus = list(matrix(V) * Qplus)  # matrix(V) is Vt

        # Compute W = 1 - V V+
        W = 1 - sum(V[i].column() * Vplus[i].row() for i in range(len(V)))

        # Convert the permutation group to a matrix group.
        # If P is a permutation, then we return the matrix
        # B = (V P V+) + W.
        #
        # If output == "matrix", we loop over the generators of the group.
        # Otherwise, we loop over all elements.
        matrices = []
        for perm in permgroup:
            A = sum(V[perm(i)].column() * Vplus[i].row() for i in range(len(V)))
            matrices.append(A + W)

        if output == "matrixlist":
            return matrices
        else:
            return MatrixGroup(matrices)

    def is_full_dimensional(self):
        """
        Return whether the polyhedron is full dimensional.

        OUTPUT:

        Boolean. Whether the polyhedron is not contained in any strict
        affine subspace.

        EXAMPLES::

            sage: polytopes.hypercube(3).is_full_dimensional()
            True
            sage: Polyhedron(vertices=[(1,2,3)], rays=[(1,0,0)]).is_full_dimensional()
            False
        """
        return self.dim() == self.ambient_dim()

    def is_combinatorially_isomorphic(self, other, algorithm='bipartite_graph'):
        r"""
        Return whether the polyhedron is combinatorially isomorphic to another polyhedron.

        We only consider bounded polyhedra. By definition, they are
        combinatorially isomorphic if their faces lattices are isomorphic.

        INPUT:

        - ``other`` -- a polyhedron object.
        - ``algorithm`` (default = ``bipartite_graph``) -- the algorithm to use.
          The other possible value is ``face_lattice``.

        OUTPUT:

        - ``True`` if the two polyhedra are combinatorially isomorphic
        - ``False`` otherwise

        .. SEEALSO::

            :meth:`combinatorial_automorphism_group`,
            :meth:`vertex_facet_graph`.

        REFERENCES:

        For the equivalence of the two algorithms see [KK1995]_, p. 877-878

        EXAMPLES:

        The square is combinatorially isomorphic to the 2-dimensional cube::

            sage: polytopes.hypercube(2).is_combinatorially_isomorphic(polytopes.regular_polygon(4))
            True

        All the faces of the 3-dimensional permutahedron are either
        combinatorially isomorphic to a square or a hexagon::

            sage: H = polytopes.regular_polygon(6)
            sage: S = polytopes.hypercube(2)
            sage: P = polytopes.permutahedron(4)
            sage: all(F.as_polyhedron().is_combinatorially_isomorphic(S) or F.as_polyhedron().is_combinatorially_isomorphic(H) for F in P.faces(2))
            True

        Checking that a regular simplex intersected with its reflection
        through the origin is combinatorially isomorphic to the intersection
        of a cube with a hyperplane perpendicular to its long diagonal::

            sage: def simplex_intersection(k):
            ....:   S1 = Polyhedron([vector(v)-vector(polytopes.simplex(k).center()) for v in polytopes.simplex(k).vertices_list()])
            ....:   S2 = Polyhedron([-vector(v) for v in S1.vertices_list()])
            ....:   return S1.intersection(S2)
            sage: def cube_intersection(k):
            ....:    C = polytopes.hypercube(k+1)
            ....:    H = Polyhedron(eqns=[[0]+[1 for i in range(k+1)]])
            ....:    return C.intersection(H)
            sage: [simplex_intersection(k).is_combinatorially_isomorphic(cube_intersection(k)) for k in range(2,5)]
            [True, True, True]
            sage: simplex_intersection(2).is_combinatorially_isomorphic(polytopes.regular_polygon(6))
            True
            sage: simplex_intersection(3).is_combinatorially_isomorphic(polytopes.octahedron())
            True

        Two polytopes with the same `f`-vector, but different combinatorial types::

            sage: P = Polyhedron([[-605520/1525633, -605520/1525633, -1261500/1525633, -52200/1525633, 11833/1525633],\
             [-720/1769, -600/1769, 1500/1769, 0, -31/1769], [-216/749, 240/749, -240/749, -432/749, 461/749], \
             [-50/181, 50/181, 60/181, -100/181, -119/181], [-32/51, -16/51, -4/51, 12/17, 1/17],\
             [1, 0, 0, 0, 0], [16/129, 128/129, 0, 0, 1/129], [64/267, -128/267, 24/89, -128/267, 57/89],\
             [1200/3953, -1200/3953, -1440/3953, -360/3953, -3247/3953], [1512/5597, 1512/5597, 588/5597, 4704/5597, 2069/5597]])
            sage: C = polytopes.cyclic_polytope(5,10)
            sage: C.f_vector() == P.f_vector(); C.f_vector()
            True
            (1, 10, 45, 100, 105, 42, 1)
            sage: C.is_combinatorially_isomorphic(P)
            False

            sage: S = polytopes.simplex(3)
            sage: S = S.face_truncation(S.faces(0)[0])
            sage: S = S.face_truncation(S.faces(0)[0])
            sage: S = S.face_truncation(S.faces(0)[0])
            sage: T = polytopes.simplex(3)
            sage: T = T.face_truncation(T.faces(0)[0])
            sage: T = T.face_truncation(T.faces(0)[0])
            sage: T = T.face_truncation(T.faces(0)[1])
            sage: T.is_combinatorially_isomorphic(S)
            False
            sage: T.f_vector(), S.f_vector()
            ((1, 10, 15, 7, 1), (1, 10, 15, 7, 1))

            sage: C = polytopes.hypercube(5)
            sage: C.is_combinatorially_isomorphic(C)
            True
            sage: C.is_combinatorially_isomorphic(C, algorithm='magic')
            Traceback (most recent call last):
            ...
            AssertionError: `algorithm` must be 'bipartite graph' or 'face_lattice'

            sage: G = Graph()
            sage: C.is_combinatorially_isomorphic(G)
            Traceback (most recent call last):
            ...
            AssertionError: input `other` must be a polyhedron

            sage: H = Polyhedron(eqns=[[0,1,1,1,1]]); H
            A 3-dimensional polyhedron in QQ^4 defined as the convex hull of 1 vertex and 3 lines
            sage: C.is_combinatorially_isomorphic(H)
            Traceback (most recent call last):
            ...
            AssertionError: polyhedron `other` must be bounded

        """
        assert isinstance(other, Polyhedron_base), "input `other` must be a polyhedron"
        assert self.is_compact(), "polyhedron `self` must be bounded"
        assert other.is_compact(), "polyhedron `other` must be bounded"
        assert algorithm in ['bipartite_graph', 'face_lattice'], "`algorithm` must be 'bipartite graph' or 'face_lattice'"

        # For speed, we check if the polyhedra have the same number of facets and vertices.
        # This is faster then building the bipartite graphs first and
        # then check that they won't be isomorphic.
        if self.n_vertices() != other.n_vertices() or self.n_facets() != other.n_facets():
            return False

        if algorithm == 'bipartite_graph':
            G_self = self.vertex_facet_graph(False)
            G_other = other.vertex_facet_graph(False)

            return G_self.is_isomorphic(G_other)
        else:
            return self.face_lattice().is_isomorphic(other.face_lattice())

    def affine_hull(self, as_affine_map=False, orthogonal=False, orthonormal=False, extend=False):
        """
        Return the affine hull.

        Each polyhedron is contained in some smallest affine subspace
        (possibly the entire ambient space). The affine hull is the
        same polyhedron but thought of as a full-dimensional
        polyhedron in this subspace. We provide a projection of the ambient
        space of the polyhedron to Euclidian space of dimension of the
        polyhedron. Then the image of the polyhedron under this
        projection (or, depending on the parameter ``as_affine_map``,
        the projection itself) is returned.

        INPUT:

        - ``as_affine_map`` (boolean, default = False) -- If ``False``, return
          a polyhedron. If ``True``, return the affine transformation,
          that sends the embedded polytope to a fulldimensional one.
          It is given as a pair ``(A,b)``, where A is a linear transformation
          and ``b`` is a vector, and the affine transformation sends ``v`` to
          ``A(v)+b``.

        - ``orthogonal`` (boolean, default = False) -- if ``True``,
          provide an orthogonal transformation.

        - ``orthonormal`` (boolean, default = False) -- if ``True``,
          provide an orthonormal transformation. If the base ring does not
          provide the neccessary square roots, the extend parameter
          needs to be set to ``True``.

        - ``extend`` (boolean, default = False) -- if ``True``,
          allow base ring to be extended if neccessary. This becomes
          relevant when requiering an orthonormal transformation.

        OUTPUT:

        A full-dimensional polyhedron or a linear transformation,
        depending on the parameter ``as_affine_map``.


        .. TODO:

         - make the parameters ``orthogonal`` and ``orthonormal`` work with unbounded polyhedra.
         - allow to return ``as_affine_map=True`` for default setting

        EXAMPLES::

            sage: triangle = Polyhedron([(1,0,0), (0,1,0), (0,0,1)]);  triangle
            A 2-dimensional polyhedron in ZZ^3 defined as the convex hull of 3 vertices
            sage: triangle.affine_hull()
            A 2-dimensional polyhedron in ZZ^2 defined as the convex hull of 3 vertices

            sage: half3d = Polyhedron(vertices=[(3,2,1)], rays=[(1,0,0)])
            sage: half3d.affine_hull().Vrepresentation()
            (A ray in the direction (1), A vertex at (3))

        The resulting affine hulls depend on the parameter ``orthogonal`` and ``orthonormal``::

            sage: L = Polyhedron([[1,0],[0,1]]); L
            A 1-dimensional polyhedron in ZZ^2 defined as the convex hull of 2 vertices
            sage: A = L.affine_hull(); A
            A 1-dimensional polyhedron in ZZ^1 defined as the convex hull of 2 vertices
            sage: A.vertices()
            (A vertex at (0), A vertex at (1))
            sage: A = L.affine_hull(orthogonal=True); A
            A 1-dimensional polyhedron in QQ^1 defined as the convex hull of 2 vertices
            sage: A.vertices()
            (A vertex at (0), A vertex at (2))
            sage: A = L.affine_hull(orthonormal=True)
            Traceback (most recent call last):
            ...
            ValueError: The base ring needs to be extended; try with "extend=True"
            sage: A = L.affine_hull(orthonormal=True, extend=True); A
            A 1-dimensional polyhedron in AA^1 defined as the convex hull of 2 vertices
            sage: A.vertices()
            (A vertex at (0), A vertex at (1.414213562373095?))

        More generally::

            sage: S = polytopes.simplex(); S
            A 3-dimensional polyhedron in ZZ^4 defined as the convex hull of 4 vertices
            sage: A = S.affine_hull(); A
            A 3-dimensional polyhedron in ZZ^3 defined as the convex hull of 4 vertices
            sage: A.vertices()
            (A vertex at (0, 0, 0),
             A vertex at (0, 0, 1),
             A vertex at (0, 1, 0),
             A vertex at (1, 0, 0))
            sage: A = S.affine_hull(orthogonal=True); A
            A 3-dimensional polyhedron in QQ^3 defined as the convex hull of 4 vertices
            sage: A.vertices()
            (A vertex at (0, 0, 0),
             A vertex at (2, 0, 0),
             A vertex at (1, 3/2, 0),
             A vertex at (1, 1/2, 4/3))
            sage: A = S.affine_hull(orthonormal=True, extend=True); A
            A 3-dimensional polyhedron in AA^3 defined as the convex hull of 4 vertices
            sage: A.vertices()
            (A vertex at (0, 0, 0),
             A vertex at (1.414213562373095?, 0, 0),
             A vertex at (0.7071067811865475?, 1.224744871391589?, 0),
             A vertex at (0.7071067811865475?, 0.4082482904638630?, 1.154700538379252?))

        More examples with the ``orthonormal`` parameter::

            sage: P = polytopes.permutahedron(3); P
            A 2-dimensional polyhedron in ZZ^3 defined as the convex hull of 6 vertices
            sage: set([F.as_polyhedron().affine_hull(orthonormal=True, extend=True).volume() for F in P.affine_hull().faces(1)]) == {1, sqrt(AA(2))}
            True
            sage: set([F.as_polyhedron().affine_hull(orthonormal=True, extend=True).volume() for F in P.affine_hull(orthonormal=True, extend=True).faces(1)]) == {sqrt(AA(2))}
            True
            sage: D = polytopes.dodecahedron()
            sage: F = D.faces(2)[0].as_polyhedron()
            sage: F.affine_hull(orthogonal=True)
            A 2-dimensional polyhedron in (Number Field in sqrt5 with defining polynomial x^2 - 5)^2 defined as the convex hull of 5 vertices
            sage: F.affine_hull(orthonormal=True, extend=True)
            A 2-dimensional polyhedron in AA^2 defined as the convex hull of 5 vertices
            sage: K.<sqrt2> = QuadraticField(2)
            sage: P = Polyhedron([2*[K.zero()],2*[sqrt2]])
            sage: K.<sqrt2> = QuadraticField(2)
            sage: P = Polyhedron([2*[K.zero()],2*[sqrt2]]); P
            A 1-dimensional polyhedron in (Number Field in sqrt2 with defining polynomial x^2 - 2)^2 defined as the convex hull of 2 vertices
            sage: P.vertices()
            (A vertex at (0, 0), A vertex at (sqrt2, sqrt2))
            sage: A = P.affine_hull(orthonormal=True); A
            A 1-dimensional polyhedron in (Number Field in sqrt2 with defining polynomial x^2 - 2)^1 defined as the convex hull of 2 vertices
            sage: A.vertices()
            (A vertex at (0), A vertex at (2))
            sage: K.<sqrt3> = QuadraticField(3)
            sage: P = Polyhedron([2*[K.zero()],2*[sqrt3]]); P
            A 1-dimensional polyhedron in (Number Field in sqrt3 with defining polynomial x^2 - 3)^2 defined as the convex hull of 2 vertices
            sage: P.vertices()
            (A vertex at (0, 0), A vertex at (sqrt3, sqrt3))
            sage: A = P.affine_hull(orthonormal=True)
            Traceback (most recent call last):
            ...
            ValueError: The base ring needs to be extended; try with "extend=True"
            sage: A = P.affine_hull(orthonormal=True, extend=True); A
            A 1-dimensional polyhedron in AA^1 defined as the convex hull of 2 vertices
            sage: A.vertices()
            (A vertex at (0), A vertex at (2.449489742783178?))
            sage: sqrt(6).n()
            2.44948974278318



        The affine hull is combinatorially equivalent to the input::

            sage: P.is_combinatorially_isomorphic(P.affine_hull())
            True
            sage: P.is_combinatorially_isomorphic(P.affine_hull(orthogonal=True))
            True
            sage: P.is_combinatorially_isomorphic(P.affine_hull(orthonormal=True, extend=True))
            True

        The ``orthonormal=True`` parameter preserves volumes;
        it provides an isometric copy of the polyhedron::

            sage: Pentagon = polytopes.dodecahedron().faces(2)[0].as_polyhedron()
            sage: P = Pentagon.affine_hull(orthonormal=True, extend=True)
            sage: _, c= P.is_inscribed(certificate=True)
            sage: c
            (0.4721359549995794?, 0.6498393924658126?)
            sage: circumradius = (c-vector(P.vertices()[0])).norm()
            sage: p = polytopes.regular_polygon(5)
            sage: p.volume()
            2.377641290737884?
            sage: P.volume()
            1.53406271079097?
            sage: p.volume()*circumradius^2
            1.534062710790965?
            sage: P.volume() == p.volume()*circumradius^2
            True

        One can also use ``orthogonal`` parameter to calculate volumes;
        in this case we don't need to switch base rings. One has to divide
        by the square root of the determinant of the linear part of the
        affine transformation times its transpose::

            sage: Pentagon = polytopes.dodecahedron().faces(2)[0].as_polyhedron()
            sage: Pnormal = Pentagon.affine_hull(orthonormal=True, extend=True)
            sage: Pgonal = Pentagon.affine_hull(orthogonal=True)
            sage: A,b = Pentagon.affine_hull(orthogonal = True, as_affine_map=True)
            sage: Adet = (A.matrix().transpose()*A.matrix()).det()
            sage: Pnormal.volume()
            1.53406271079097?
            sage: Pgonal.volume()/sqrt(Adet)
            -80*(55*sqrt(5) - 123)/sqrt(-6368*sqrt(5) + 14240)
            sage: Pgonal.volume()/sqrt(Adet).n(digits=20)
            1.5340627107909646651
            sage: AA(Pgonal.volume()^2) == (Pnormal.volume()^2)*AA(Adet)
            True

        An other example with ``as_affine_map=True``::

            sage: P = polytopes.permutahedron(4)
            sage: A,b = P.affine_hull(orthonormal=True, as_affine_map=True, extend=True)
            sage: Q = P.affine_hull(orthonormal=True, extend=True)
            sage: Q.center()
            (0.7071067811865475?, 1.224744871391589?, 1.732050807568878?)
            sage: A(P.center()) + b == Q.center()
            True


        For unbounded, non full-dimensional polyhedra, the ``orthogonal=True`` and ``orthonormal=True``
        is not implemented::

            sage: P = Polyhedron(ieqs=[[0, 1, 0], [0, 0, 1], [0, 0, -1]]); P
            A 1-dimensional polyhedron in QQ^2 defined as the convex hull of 1 vertex and 1 ray
            sage: P.is_compact()
            False
            sage: P.is_full_dimensional()
            False
            sage: P.affine_hull(orthogonal=True)
            Traceback (most recent call last):
            ...
            NotImplementedError: "orthogonal=True" and "orthonormal=True" work only for compact polyhedra
            sage: P.affine_hull(orthonormal=True)
            Traceback (most recent call last):
            ...
            NotImplementedError: "orthogonal=True" and "orthonormal=True" work only for compact polyhedra

        Setting ``as_affine_map`` to ``True`` only works in combination
        with ``orthogonal`` or ``orthonormal`` set to ``True``::

            sage: S = polytopes.simplex()
            sage: S.affine_hull(as_affine_map=True)
            Traceback (most recent call last):
            ...
            NotImplementedError: "as_affine_map=True" only works with "orthogonal=True" and "orthonormal=True"

        If the polyhedron is full-dimensional, it is returned::

            sage: polytopes.cube().affine_hull()
            A 3-dimensional polyhedron in ZZ^3 defined as the convex hull of 8 vertices
            sage: polytopes.cube().affine_hull(as_affine_map=True)
            (Vector space morphism represented by the matrix:
             [1 0 0]
             [0 1 0]
             [0 0 1]
             Domain: Vector space of dimension 3 over Rational Field
             Codomain: Vector space of dimension 3 over Rational Field, (0, 0, 0))

        TESTS::

            Check that :trac:`23355` is fixed::

            sage: P = Polyhedron([[7]]); P
            A 0-dimensional polyhedron in ZZ^1 defined as the convex hull of 1 vertex
            sage: P.affine_hull()
            A 0-dimensional polyhedron in ZZ^0 defined as the convex hull of 1 vertex
            sage: P.affine_hull(orthonormal='True')
            A 0-dimensional polyhedron in QQ^0 defined as the convex hull of 1 vertex
            sage: P.affine_hull(orthogonal='True')
            A 0-dimensional polyhedron in QQ^0 defined as the convex hull of 1 vertex

            Check that :trac:`24047` is fixed::

            sage: P1 = Polyhedron(vertices=([[-1, 1], [0, -1], [0, 0], [-1, -1]]))
            sage: P2 = Polyhedron(vertices=[[1, 1], [1, -1], [0, -1], [0, 0]])
            sage: P = P1.intersection(P2)
            sage: A, b = P.affine_hull(as_affine_map=True, orthonormal=True, extend=True)

            sage: Polyhedron([(2,3,4)]).affine_hull()
            A 0-dimensional polyhedron in ZZ^0 defined as the convex hull of 1 vertex
        """
        # handle trivial full-dimensional case
        if self.ambient_dim() == self.dim():
            if as_affine_map:
                return linear_transformation(matrix(self.base_ring(), self.dim(), self.dim(), self.base_ring().one())), self.ambient_space().zero()
            return self

        if orthogonal or orthonormal:
            # see TODO
            if not self.is_compact():
                raise NotImplementedError('"orthogonal=True" and "orthonormal=True" work only for compact polyhedra')
            # translate 0th vertex to the origin
            Q = self.translation(-vector(self.vertices()[0]))
            v = next((_ for _ in Q.vertices() if _.vector() == Q.ambient_space().zero()), None)
            # finding the zero in Q; checking that Q actually has a vertex zero
            assert v.vector() == Q.ambient_space().zero()
            # choose as an affine basis the neighbors of the origin vertex in Q
            M = matrix(self.base_ring(), self.dim(), self.ambient_dim(), [list(w) for w in itertools.islice(v.neighbors(), self.dim())])
            # Switch base_ring to AA if neccessary,
            # since gram_schmidt needs to be able to take square roots.
            # Pick orthonormal basis and transform all vertices accordingly
            # if the orthonormal transform makes it neccessary, change base ring.
            try:
                A = M.gram_schmidt(orthonormal=orthonormal)[0]
            except TypeError:
                if not extend:
                    raise ValueError('The base ring needs to be extended; try with "extend=True"')
                M = matrix(AA, M)
                A = M.gram_schmidt(orthonormal=orthonormal)[0]
            if as_affine_map:
                return linear_transformation(A, side='right'), -A*vector(A.base_ring(), self.vertices()[0])
            return Polyhedron([A*vector(A.base_ring(), v) for v in Q.vertices()], base_ring=A.base_ring())

        # translate one vertex to the origin
        v0 = self.vertices()[0].vector()
        gens = []
        for v in self.vertices()[1:]:
            gens.append(v.vector() - v0)
        for r in self.rays():
            gens.append(r.vector())
        for l in self.lines():
            gens.append(l.vector())

        # Pick subset of coordinates to coordinatize the affine span
        pivots = matrix(gens).pivots()

        def pivot(indexed):
            return [indexed[i] for i in pivots]

        vertices = [pivot(_) for _ in self.vertices()]
        rays = [pivot(_) for _ in self.rays()]
        lines = [pivot(_) for _ in self.lines()]
        if as_affine_map:
            raise NotImplementedError('"as_affine_map=True" only works with "orthogonal=True" and "orthonormal=True"')
        return Polyhedron(vertices=vertices, rays=rays, lines=lines, base_ring=self.base_ring())

    def _polymake_init_(self):
        """
        Return a polymake "Polytope" object corresponding to ``self``.

        EXAMPLES::

            sage: P = polytopes.cube()
            sage: PP = polymake(P)         # optional - polymake
            sage: PP.N_VERTICES            # optional - polymake
            8

        Lower-dimensional polyhedron::

            sage: P = Polyhedron(vertices=[[1, 0], [0, 1]])
            sage: PP = polymake(P)         # optional - polymake
            sage: PP.COMBINATORIAL_DIM     # optional - polymake
            1
            sage: PP.AFFINE_HULL           # optional - polymake
            -1 1 1

        Empty polyhedron::

            sage: P = Polyhedron(ambient_dim=2, vertices=[])
            sage: PP = polymake(P)         # optional - polymake
            sage: PP.COMBINATORIAL_DIM     # optional - polymake
            -1

        Pointed unbounded polyhedron::

            sage: P = Polyhedron(vertices=[[1, 0], [0, 1]], rays=[[1, 0]])
            sage: PP = polymake(P)         # optional - polymake
            sage: PP.VERTICES              # optional - polymake
            1 0 1
            1 1 0
            0 1 0
            sage: PP.FACETS                # optional - polymake
            1 0 -1
            -1 1 1
            0 0 1

        Non-pointed polyhedron::

            sage: P = Polyhedron(vertices=[[1, 0], [0, 1]], lines=[[1, 0]])
            sage: PP = polymake(P)         # optional - polymake
            sage: PP.VERTICES              # optional - polymake
            1 0 1
            1 0 0
            sage: PP.FACETS                # optional - polymake
            1 0 -1
            0 0 1
            sage: PP.LINEALITY_SPACE       # optional - polymake
            0 1 0

        Algebraic polyhedron::

            sage: P = polytopes.dodecahedron(); P
            A 3-dimensional polyhedron in (Number Field in sqrt5 with defining polynomial x^2 - 5)^3 defined as the convex hull of 20 vertices
            sage: print("There may be a recompilation warning"); PP = polymake(P); PP # optional - polymake
            There may be a recompilation warning...
            Polytope<QuadraticExtension<Rational>>[...]
            sage: sorted(PP.VERTICES[:], key=repr)[0]  # optional - polymake
            1 -1+1r5 -4+2r5 0

        Floating-point polyhedron::

            sage: P = polytopes.dodecahedron(exact=False); P
            A 3-dimensional polyhedron in RDF^3 defined as the convex hull of 20 vertices
            sage: print("There may be a recompilation warning"); PP = polymake(P); PP # optional - polymake
            There may be a recompilation warning...
            Polytope<Float>[...]
            sage: sorted(PP.VERTICES[:], key=repr)[0] # optional - polymake
            1 -0.472135955 0 -1.236067978

        """
        from sage.interfaces.polymake import polymake
        polymake_field = polymake(self.base_ring().fraction_field())
        polymake_class = "Polytope<{}>".format(polymake_field)
        if self.is_empty():
            # Polymake 3.1 cannot enter an empty polyhedron using
            # FACETS and AFFINE_HULL.  Use corresponding input properties instead.
            # https://forum.polymake.org/viewtopic.php?f=8&t=545
            return polymake.new_object(polymake_class,
                                       INEQUALITIES=self.inequalities_list(),
                                       EQUATIONS=self.equations_list())
        else:
            return polymake.new_object(polymake_class,
                                       FACETS=self.inequalities_list(),
                                       AFFINE_HULL=self.equations_list(),
                                       VERTICES=   [ [1] + v for v in self.vertices_list() ] \
                                                 + [ [0] + r for r in self.rays_list() ],
                                       LINEALITY_SPACE=[ [0] + l for l in self.lines_list() ])<|MERGE_RESOLUTION|>--- conflicted
+++ resolved
@@ -3074,11 +3074,7 @@
         """
         Return the join of ``self`` and ``other``.
 
-<<<<<<< HEAD
         The join of two polyhedra is obtained by first placing the two objects in
-=======
-        The join of two polyhedron is obtained by first placing the two objects in
->>>>>>> ffe21e24
         two non-intersecting affine subspaces `V`, and `W` whose affine hull is
         the whole ambient space, and finally by taking the convex hull of their
         union. The dimension of the join is the sum of the dimensions of the
@@ -3098,7 +3094,6 @@
             A 3-dimensional polyhedron in ZZ^3 defined as the convex hull of 4 vertices
             sage: P2.join(P2)
             A 3-dimensional polyhedron in QQ^3 defined as the convex hull of 4 vertices
-<<<<<<< HEAD
 
         An unbounded example::
 
@@ -3112,8 +3107,6 @@
             sage: S = Polyhedron([[1]])
             sage: C.join(S).is_combinatorially_isomorphic(C.pyramid())
             True
-=======
->>>>>>> ffe21e24
         """
         try:
             new_ring = self.parent()._coerce_base_ring(other)
@@ -3140,8 +3133,6 @@
                           rays=new_rays, lines=new_lines,
                           base_ring=new_ring)
 
-<<<<<<< HEAD
-=======
     def subdirect_sum(self, other):
         """
         Return the subdirect sum of ``self`` and ``other``. 
@@ -3252,7 +3243,6 @@
                           rays=new_rays, lines=new_lines,
                           base_ring=new_ring)
 
->>>>>>> ffe21e24
     def dilation(self, scalar):
         """
         Return the dilated (uniformly stretched) polyhedron.
