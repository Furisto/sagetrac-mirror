--- conflicted
+++ resolved
@@ -119,15 +119,7 @@
 
         TESTS:
 
-<<<<<<< HEAD
-            sage: P = polytopes.cube()
-            sage: C = CombinatorialPolyhedron(P)
-            sage: C._record_all_faces() # indirect doctests
-            sage: C.face_lattice()                                # optional - sage.combinat
-            Finite lattice containing 28 elements
-=======
         Not initializing the class, does not give segmentation fault::
->>>>>>> c5af1956
 
             sage: from sage.geometry.polyhedron.combinatorial_polyhedron.polyhedron_face_lattice import PolyhedronFaceLattice
             sage: P = polytopes.cube()
