--- conflicted
+++ resolved
@@ -98,13 +98,9 @@
 from cysignals.signals      cimport sig_on, sig_off
 from sage.matrix.matrix_integer_dense  cimport Matrix_integer_dense
 
-<<<<<<< HEAD
 include "sage/geometry/polyhedron/combinatorial_polyhedron/list_of_faces.pxi"
 
-cdef extern from "bit_vector_operations.cc":
-=======
 cdef extern from "bitset_operations.cc":
->>>>>>> 0b41c77a
     # Any Bit-representation is assumed to be `chunksize`-Bit aligned.
     cdef const size_t chunksize
 
