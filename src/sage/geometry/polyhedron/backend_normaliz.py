# -*- coding: utf-8 -*- 
"""
The Normaliz backend for polyhedral computations

.. NOTE::

    This backend requires `PyNormaliz <https://pypi.python.org/pypi/PyNormaliz/1.5>`_.
    To install PyNormaliz, type :code:`sage -i pynormaliz` in the terminal.

AUTHORS:

- Matthias Köppe (2016-12): initial version
"""

#*****************************************************************************
#  Copyright (C) 2016 Matthias Köppe <mkoeppe at math.ucdavis.edu>
#
# This program is free software: you can redistribute it and/or modify
# it under the terms of the GNU General Public License as published by
# the Free Software Foundation, either version 2 of the License, or
# (at your option) any later version.
#                  http://www.gnu.org/licenses/
#*****************************************************************************

from __future__ import absolute_import, print_function

from sage.structure.element import Element
from sage.misc.all import prod

from sage.rings.all import ZZ, QQ
from sage.arith.functions import LCM_list
from sage.misc.functional import denominator
from sage.matrix.constructor import vector

from .base import Polyhedron_base
from .base_QQ import Polyhedron_QQ
from .base_ZZ import Polyhedron_ZZ


def _format_function_call(fn_name, *v, **k):
    """
    Return a Python function call as a string.

    Keywords are sorted.

    EXAMPLES::

        sage: from sage.geometry.polyhedron.backend_normaliz import _format_function_call
        sage: _format_function_call('foo', 17, hellooooo='goodbyeeee')
        "foo(17, hellooooo='goodbyeeee')"
    """
    args = [ repr(a) for a in v ] + [ "%s=%r" % (arg,val) for arg, val in sorted(k.items()) ]
    return "{}({})".format(fn_name, ", ".join(args))

#########################################################################
class Polyhedron_normaliz(Polyhedron_base):
    """
    Polyhedra with normaliz

    INPUT:

    - ``parent`` -- :class:`~sage.geometry.polyhedron.parent.Polyhedra`
      the parent

    - ``Vrep`` -- a list ``[vertices, rays, lines]`` or ``None``; the
      V-representation of the polyhedron; if ``None``, the polyhedron
      is determined by the H-representation

    - ``Hrep`` -- a list ``[ieqs, eqns]`` or ``None``; the
      H-representation of the polyhedron; if ``None``, the polyhedron
      is determined by the V-representation

    - ``normaliz_cone`` -- a PyNormaliz wrapper of a normaliz cone

    Only one of ``Vrep``, ``Hrep``, or ``normaliz_cone`` can be different
    from ``None``.

    EXAMPLES::

        sage: p = Polyhedron(vertices=[(0,0),(1,0),(0,1)], rays=[(1,1)],   # optional - pynormaliz
        ....:                lines=[], backend='normaliz')
        sage: TestSuite(p).run(skip='_test_pickling')                      # optional - pynormaliz

    Two ways to get the full space::

        sage: Polyhedron(eqns=[[0, 0, 0]], backend='normaliz')             # optional - pynormaliz
        A 2-dimensional polyhedron in QQ^2 defined as the convex hull of 1 vertex and 2 lines
        sage: Polyhedron(ieqs=[[0, 0, 0]], backend='normaliz')             # optional - pynormaliz
        A 2-dimensional polyhedron in QQ^2 defined as the convex hull of 1 vertex and 2 lines

    A lower-dimensional affine cone; we test that there are no mysterious
    inequalities coming in from the homogenization::

        sage: P = Polyhedron(vertices=[(1, 1)], rays=[(0, 1)],             # optional - pynormaliz
        ....:                backend='normaliz')
        sage: P.n_inequalities()                                           # optional - pynormaliz
        1
        sage: P.equations()                                                # optional - pynormaliz
        (An equation (1, 0) x - 1 == 0,)

    The empty polyhedron::

        sage: P=Polyhedron(ieqs=[[-2, 1, 1], [-3, -1, -1], [-4, 1, -2]],   # optional - pynormaliz
        ....:              backend='normaliz')
        sage: P                                                            # optional - pynormaliz
        The empty polyhedron in QQ^2
        sage: P.Vrepresentation()                                          # optional - pynormaliz
        ()
        sage: P.Hrepresentation()                                          # optional - pynormaliz
        (An equation -1 == 0,)

    TESTS:

    Tests copied from various methods in :mod:`sage.geometry.polyhedron.base`::

        sage: p = Polyhedron(vertices = [[1,0,0], [0,1,0], [0,0,1]],       # optional - pynormaliz
        ....:                backend='normaliz')
        sage: p.n_equations()                                              # optional - pynormaliz
        1
        sage: p.n_inequalities()                                           # optional - pynormaliz
        3

        sage: p = Polyhedron(vertices = [[t,t^2,t^3] for t in range(6)],   # optional - pynormaliz
        ....:                backend='normaliz')
        sage: p.n_facets()                                                 # optional - pynormaliz
        8

        sage: p = Polyhedron(vertices = [[1,0],[0,1],[1,1]], rays=[[1,1]], # optional - pynormaliz
        ....:                backend='normaliz')
        sage: p.n_vertices()                                               # optional - pynormaliz
        2

        sage: p = Polyhedron(vertices = [[1,0],[0,1]], rays=[[1,1]],       # optional - pynormaliz
        ....:                backend='normaliz')
        sage: p.n_rays()                                                   # optional - pynormaliz
        1

        sage: p = Polyhedron(vertices = [[0,0]], rays=[[0,1],[0,-1]],      # optional - pynormaliz
        ....:                backend='normaliz')
        sage: p.n_lines()                                                  # optional - pynormaliz
        1

    """
    def __init__(self, parent, Vrep, Hrep, normaliz_cone=None, normaliz_data=None, **kwds):
        """
        Initializes the polyhedron.

        See :class:`Polyhedron_normaliz` for a description of the input
        data.

        TESTS:

        We skip the pickling test because pickling is currently
        not implemented::

            sage: p = Polyhedron(backend='normaliz')                 # optional - pynormaliz
            sage: TestSuite(p).run(skip="_test_pickling")            # optional - pynormaliz
            sage: p = Polyhedron(vertices=[(1, 1)], rays=[(0, 1)],   # optional - pynormaliz
            ....:                backend='normaliz')
            sage: TestSuite(p).run(skip="_test_pickling")            # optional - pynormaliz
            sage: p = Polyhedron(vertices=[(-1,-1), (1,0), (1,1), (0,1)],  # optional - pynormaliz
            ....:                backend='normaliz')
            sage: TestSuite(p).run(skip="_test_pickling")            # optional - pynormaliz
        """
        if normaliz_cone:
            if Hrep is not None or Vrep is not None or normaliz_data is not None:
                raise ValueError("only one of Vrep, Hrep, normaliz_cone, or normaliz_data can be different from None")
            Element.__init__(self, parent=parent)
            self._init_from_normaliz_cone(normaliz_cone)
        elif normaliz_data:
            if Hrep is not None or Vrep is not None:
                raise ValueError("only one of Vrep, Hrep, normaliz_cone, or normaliz_data can be different from None")
            Element.__init__(self, parent=parent)
            self._init_from_normaliz_data(normaliz_data)
        else:
            Polyhedron_base.__init__(self, parent, Vrep, Hrep, **kwds)

    def _nmz_result(self, normaliz_cone, property):
        """
        Call PyNormaliz's NmzResult function.

        TESTS::

            sage: p = Polyhedron(vertices=[(0,0),(1,0),(0,1)], rays=[(1,1)],   # optional - pynormaliz
            ....:                lines=[], backend='normaliz')
            sage: p._nmz_result(p._normaliz_cone, 'EquivariantXyzzyModuleSeries')  # optional - pynormaliz
            Traceback (most recent call last):
            ...
            error: Some error in the normaliz input data detected: Unknown ConeProperty...
        """
        import PyNormaliz
        return PyNormaliz.NmzResult(normaliz_cone, property)

    def _init_from_normaliz_cone(self, normaliz_cone):
        """
        Construct polyhedron from a PyNormaliz wrapper of a normaliz cone.

        TESTS::

            sage: p = Polyhedron(backend='normaliz')                       # optional - pynormaliz
            sage: from sage.geometry.polyhedron.backend_normaliz import Polyhedron_normaliz   # optional - pynormaliz
            sage: Polyhedron_normaliz._init_from_Hrepresentation(p, [], [])  # indirect doctest  # optional - pynormaliz
        """
<<<<<<< HEAD
        try:
            import PyNormaliz
        except ImportError:
            raise ImportError("This backend requires PyNormaliz. To install PyNormaliz, type 'sage -i pynormaliz' in the terminal.")

        if normaliz_cone and PyNormaliz.NmzResult(normaliz_cone, "AffineDim") < 0:
=======
        if normaliz_cone and self._nmz_result(normaliz_cone, "AffineDim") < 0:
>>>>>>> ee5ff410
            # Empty polyhedron. Special case because Normaliz defines the
            # recession cone of an empty polyhedron given by an
            # H-representation as the cone defined by the homogenized system.
            self._init_empty_polyhedron()
        else:
            self._normaliz_cone = normaliz_cone
            self._init_Vrepresentation_from_normaliz()
            self._init_Hrepresentation_from_normaliz()

    def _init_from_normaliz_data(self, data, verbose=False):
        """
        Construct polyhedron from normaliz ``data`` (a dictionary).

        TESTS::

            sage: p = Polyhedron(backend='normaliz', ambient_dim=2)                             # optional - pynormaliz
            sage: from sage.geometry.polyhedron.backend_normaliz import Polyhedron_QQ_normaliz  # optional - pynormaliz
            sage: data = {'inhom_inequalities': [[-1L, 2L, 0L], [0L, 0L, 1L], [2L, -1L, 0L]]}   # optional - pynormaliz
            sage: Polyhedron_QQ_normaliz._init_from_normaliz_data(p, data)                      # optional - pynormaliz
            sage: p.inequalities_list()                                                         # optional - pynormaliz
            [[0, -1, 2], [0, 2, -1]]

        """
<<<<<<< HEAD
        try:
            import PyNormaliz
        except ImportError:
            raise ImportError("This backend requires PyNormaliz. To install PyNormaliz, type 'sage -i pynormaliz' in the terminal.")

=======
>>>>>>> ee5ff410
        if verbose:
            import six
            if isinstance(verbose, six.string_types):
                print("# Wrote equivalent Normaliz input file to {}".format(verbose))
                self._normaliz_format(data, file_output=verbose)
            else:
                print("# ----8<---- Equivalent Normaliz input file ----8<----")
                print(self._normaliz_format(data), end='')
                print("# ----8<-------------------8<-------------------8<----")

        if verbose:
            print("# Calling {}".format(_format_function_call('PyNormaliz.NmzCone', **data)))
        import PyNormaliz
        cone = PyNormaliz.NmzCone(**data)
        assert cone, "{} did not return a cone".format(_format_function_call('PyNormaliz.NmzCone', **data))

        self._init_from_normaliz_cone(cone)

    def _is_zero(self, x):
        """
        Test whether ``x`` is zero.

        INPUT:

        - ``x`` -- a number in the base ring.

        OUTPUT:

        Boolean.

        EXAMPLES::

            sage: p = Polyhedron([(sqrt(3),sqrt(2))], base_ring=AA)
            sage: p._is_zero(0)
            True
            sage: p._is_zero(1/100000)
            False
        """
        return x == 0

    def _is_nonneg(self, x):
        """
        Test whether ``x`` is nonnegative.

        INPUT:

        - ``x`` -- a number in the base ring.

        OUTPUT:

        Boolean.

        EXAMPLES::

            sage: p = Polyhedron([(sqrt(3),sqrt(2))], base_ring=AA)
            sage: p._is_nonneg(1)
            True
            sage: p._is_nonneg(-1/100000)
            False
        """
        return x >= 0

    def _is_positive(self, x):
        """
        Test whether ``x`` is positive.

        INPUT:

        - ``x`` -- a number in the base ring.

        OUTPUT:

        Boolean.

        EXAMPLES::

            sage: p = Polyhedron([(sqrt(3),sqrt(2))], base_ring=AA)
            sage: p._is_positive(1)
            True
            sage: p._is_positive(0)
            False
        """
        return x > 0

    def _init_from_Vrepresentation(self, vertices, rays, lines, minimize=True, verbose=False):
        r"""
        Construct polyhedron from V-representation data.

        INPUT:

        - ``vertices`` -- list of point; each point can be specified
           as any iterable container of
           :meth:`~sage.geometry.polyhedron.base.base_ring` elements

        - ``rays`` -- list of rays; each ray can be specified as any
          iterable container of
          :meth:`~sage.geometry.polyhedron.base.base_ring` elements

        - ``lines`` -- list of lines; each line can be specified as
          any iterable container of
          :meth:`~sage.geometry.polyhedron.base.base_ring` elements

        - ``verbose`` -- boolean (default: ``False``); whether to print
          verbose output for debugging purposes

        EXAMPLES::

            sage: p = Polyhedron(backend='normaliz')                       # optional - pynormaliz
            sage: from sage.geometry.polyhedron.backend_normaliz import Polyhedron_normaliz   # optional - pynormaliz
            sage: Polyhedron_normaliz._init_from_Vrepresentation(p, [], [], [])   # optional - pynormaliz
        """

        def vert_ray_line_QQ():
            nmz_vertices = []
            for v in vertices:
                d = LCM_list([denominator(v_i) for v_i in v])
                dv = [ d*v_i for v_i in v ]
                nmz_vertices.append(dv + [d])
            nmz_rays = []
            for r in rays:
                d = LCM_list([denominator(r_i) for r_i in r])
                dr = [ d*r_i for r_i in r ]
                nmz_rays.append(dr)
            nmz_lines = []
            for l in lines:
                d = LCM_list([denominator(l_i) for l_i in l])
                dl = [ d*l_i for l_i in l ]
                nmz_lines.append(dl)
            return nmz_vertices, nmz_rays, nmz_lines

        if vertices is None:
                vertices = []
        if rays is None:
                rays = []
        if lines is None:
                lines = []

        nmz_vertices, nmz_rays, nmz_lines = vert_ray_line_QQ()

        if not nmz_vertices and not nmz_rays and not nmz_lines:
            # Special case to avoid:
            #   error: Some error in the normaliz input data detected:
            #   All input matrices empty!
            self._init_empty_polyhedron()
        else:
            data = {"vertices": nmz_vertices,
                    "cone": nmz_rays,
                    "subspace": nmz_lines}

            self._init_from_normaliz_data(data, verbose=verbose)

    def _init_from_Hrepresentation(self, ieqs, eqns, minimize=True, verbose=False):
        r"""
        Construct polyhedron from H-representation data.

        INPUT:

        - ``ieqs`` -- list of inequalities; each line can be specified
          as any iterable container of
          :meth:`~sage.geometry.polyhedron.base.base_ring` elements

        - ``eqns`` -- list of equalities; each line can be specified
          as any iterable container of
          :meth:`~sage.geometry.polyhedron.base.base_ring` elements

        - ``minimize`` -- boolean (default: ``True``); ignored

        - ``verbose`` -- boolean (default: ``False``); whether to print
          verbose output for debugging purposes

        EXAMPLES::

            sage: p = Polyhedron(backend='normaliz')                       # optional - pynormaliz
            sage: from sage.geometry.polyhedron.backend_normaliz import Polyhedron_normaliz   # optional - pynormaliz
            sage: Polyhedron_normaliz._init_from_Hrepresentation(p, [], [])   # optional - pynormaliz
        """

        def nmz_ieqs_eqns_QQ():
            nmz_ieqs = []
            for ieq in ieqs:
                d = LCM_list([denominator(ieq_i) for ieq_i in ieq])
                dieq = [ ZZ(d*ieq_i) for ieq_i in ieq ]
                b = dieq[0]
                A = dieq[1:]
                nmz_ieqs.append(A + [b])
            nmz_eqns = []
            for eqn in eqns:
                d = LCM_list([denominator(eqn_i) for eqn_i in eqn])
                deqn = [ ZZ(d*eqn_i) for eqn_i in eqn ]
                b = deqn[0]
                A = deqn[1:]
                nmz_eqns.append(A + [b])
            return nmz_ieqs, nmz_eqns

        if ieqs is None:
            ieqs = []
        if eqns is None:
            eqns = []

        nmz_ieqs, nmz_eqns = nmz_ieqs_eqns_QQ()

        if not nmz_ieqs:
            # If normaliz gets an empty list of inequalities, it adds
            # nonnegativities. So let's add a tautological inequality to work
            # around this.
            nmz_ieqs.append([0]*self.ambient_dim() + [0])
        data = {"inhom_equations": nmz_eqns,
                "inhom_inequalities": nmz_ieqs}
        self._init_from_normaliz_data(data, verbose=verbose)

    def _init_Vrepresentation_from_normaliz(self):
        r"""
        Create the Vrepresentation objects from the normaliz polyhedron.

        EXAMPLES::

            sage: p = Polyhedron(vertices=[(0,1/2),(2,0),(4,5/6)],  # indirect doctest # optional - pynormaliz
            ....:                backend='normaliz')
            sage: p.Hrepresentation()                               # optional - pynormaliz
            (An inequality (-5, 12) x + 10 >= 0,
             An inequality (1, -12) x + 6 >= 0,
             An inequality (1, 4) x - 2 >= 0)
            sage: p.Vrepresentation()                               # optional - pynormaliz
            (A vertex at (0, 1/2), A vertex at (2, 0), A vertex at (4, 5/6))
        """
<<<<<<< HEAD
        try:
            import PyNormaliz
        except ImportError:
            raise ImportError("This backend requires PyNormaliz. To install PyNormaliz, type 'sage -i pynormaliz' in the terminal.")
=======
>>>>>>> ee5ff410
        self._Vrepresentation = []
        parent = self.parent()
        base_ring = self.base_ring()
        cone = self._normaliz_cone
        for g in self._nmz_result(cone, "VerticesOfPolyhedron"):
            d = g[-1]
            if d == 1:
                parent._make_Vertex(self, g[:-1])
            else:
                parent._make_Vertex(self, [base_ring(x)/d for x in g[:-1]])
        for g in self._nmz_result(cone, "ExtremeRays"):
            parent._make_Ray(self, g[:-1])
        for g in self._nmz_result(cone, "MaximalSubspace"):
            parent._make_Line(self, g[:-1])
        self._Vrepresentation = tuple(self._Vrepresentation)

    def _init_Hrepresentation_from_normaliz(self):
        r"""
        Create the Hrepresentation objects from the normaliz polyhedron.

        EXAMPLES::

            sage: p = Polyhedron(vertices=[(0,1/2), (2,0), (4,5/6)],  # indirect doctest # optional - pynormaliz
            ....:                backend='normaliz')
            sage: p.Hrepresentation()                                 # optional - pynormaliz
            (An inequality (-5, 12) x + 10 >= 0,
             An inequality (1, -12) x + 6 >= 0,
             An inequality (1, 4) x - 2 >= 0)
            sage: p.Vrepresentation()                                 # optional - pynormaliz
            (A vertex at (0, 1/2), A vertex at (2, 0), A vertex at (4, 5/6))
        """
<<<<<<< HEAD
        try:
            import PyNormaliz
        except ImportError:
            raise ImportError("This backend requires PyNormaliz. To install PyNormaliz, type 'sage -i pynormaliz' in the terminal.")
=======
>>>>>>> ee5ff410
        self._Hrepresentation = []
        cone = self._normaliz_cone
        parent = self.parent()
        for g in self._nmz_result(cone, "SupportHyperplanes"):
            if all(x == 0 for x in g[:-1]):
                # Ignore vertical inequality
                pass
            else:
                parent._make_Inequality(self, (g[-1],) + tuple(g[:-1]))
        for g in self._nmz_result(cone, "Equations"):
            parent._make_Equation(self, (g[-1],) + tuple(g[:-1]))
        self._Hrepresentation = tuple(self._Hrepresentation)

    def _init_empty_polyhedron(self):
        r"""
        Initializes an empty polyhedron.

        TESTS::

            sage: empty = Polyhedron(backend='normaliz'); empty            # optional - pynormaliz
            The empty polyhedron in ZZ^0
            sage: empty.Vrepresentation()                                  # optional - pynormaliz
            ()
            sage: empty.Hrepresentation()                                  # optional - pynormaliz
            (An equation -1 == 0,)
            sage: Polyhedron(vertices = [], backend='normaliz')            # optional - pynormaliz
            The empty polyhedron in ZZ^0
            sage: Polyhedron(backend='normaliz')._init_empty_polyhedron()  # optional - pynormaliz
        """
        try:
            import PyNormaliz
        except ImportError:
            raise ImportError("This backend requires PyNormaliz. To install PyNormaliz, type 'sage -i pynormaliz' in the terminal.")
        super(Polyhedron_normaliz, self)._init_empty_polyhedron()
        # Can't seem to set up an empty _normaliz_cone.
        # For example, PyNormaliz.NmzCone(vertices=[]) gives
        # error: Some error in the normaliz input data detected: All input matrices empty!
        self._normaliz_cone = None

    @classmethod
    def _from_normaliz_cone(cls, parent, normaliz_cone):
        r"""
        Initializes a polyhedron from a PyNormaliz wrapper of a normaliz cone.

        TESTS::

            sage: P=Polyhedron(ieqs=[[1, 0, 2], [3, 0, -2], [3, 2, -2]],   # optional - pynormaliz
            ....:              backend='normaliz')
            sage: PI = P.integral_hull()                 # indirect doctest; optional - pynormaliz
        """
        return cls(parent, None, None, normaliz_cone=normaliz_cone)

    @staticmethod
    def _make_normaliz_cone(data, verbose=False):
        r"""
        Returns a normaliz cone from ``data``.

        INPUT:

        - ``data`` -- a dictionary

        - ``verbose`` -- a boolean (default: ``False``)

        TESTS::

            sage: from sage.geometry.polyhedron.backend_normaliz import Polyhedron_normaliz    # optional - pynormaliz
            sage: data = {'inhom_inequalities': [[-1L, 2L, 0L], [0L, 0L, 1L], [2L, -1L, 0L]]}  # optional - pynormaliz
            sage: nmz_cone = Polyhedron_normaliz._make_normaliz_cone(data,verbose=False)       # optional - pynormaliz
            sage: from PyNormaliz import NmzResult                                             # optional - pynormaliz
            sage: NmzResult(nmz_cone, "ExtremeRays")                                           # optional - pynormaliz
            [[1L, 2L, 0L], [2L, 1L, 0L]]
        """
        import PyNormaliz
        if verbose:
            print("# Calling PyNormaliz.NmzCone(**{})".format(data))
        cone = PyNormaliz.NmzCone(**data)
        assert cone, "NmzCone(**{}) did not return a cone".format(data)
        return cone

    @staticmethod
    def _cone_generators(pynormaliz_cone):
        r"""
        Returns the generators of a pynormaliz cone.

        This is particularly useful to get the reordering of the vertices (or
        rays) that is internally used by normaliz.

        INPUT:

        - ``pynormaliz_cone`` -- a pynormaliz cone object.

        OUTPUT:

        - a tuple of generators for the cone.

        TESTS::

        """
        import PyNormaliz
        return PyNormaliz.NmzResult(pynormaliz_cone,"Generators") 

    def _get_nmzcone_data(self):
        r"""
        Get the data necessary to reproduce the normaliz cone.

        OUTPUT:

        - ``data`` -- a dictionary.

        TESTS:

        The empty polyhedron::

            sage: P = Polyhedron(backend='normaliz')                               # optional - pynormaliz
            sage: P._get_nmzcone_data()                                            # optional - pynormaliz
            {}

        Another simple example::

            sage: C = Polyhedron(backend='normaliz',rays=[[1,2],[2,1]])            # optional - pynormaliz
            sage: C._get_nmzcone_data()                                            # optional - pynormaliz
            {'cone': [[1L, 2L], [2L, 1L]],
             'inhom_equations': [],
             'inhom_inequalities': [[-1L, 2L, 0L], [0L, 0L, 1L], [2L, -1L, 0L]],
             'subspace': [],
             'vertices': [[0L, 0L, 1L]]}
        """
        import PyNormaliz
        if self.is_empty():
            return {}

        vertices = PyNormaliz.NmzResult(self._normaliz_cone, "VerticesOfPolyhedron")
        # get rid of the last 0 in rays:
        rays = [r[:-1] for r in PyNormaliz.NmzResult(self._normaliz_cone, "ExtremeRays")]
        lines = PyNormaliz.NmzResult(self._normaliz_cone, "MaximalSubspace")
        ineqs = PyNormaliz.NmzResult(self._normaliz_cone, "SupportHyperplanes")
        eqs = PyNormaliz.NmzResult(self._normaliz_cone, "Equations")

        data = {'vertices': vertices,
                'cone': rays,
                'subspace': lines,
                'inhom_equations': eqs,
                'inhom_inequalities': ineqs}

        return data

    def _normaliz_format(self, data, file_output=None):
        r"""
        Return a string containing normaliz format.

        INPUT:

        - ``data`` -- a dictionary of PyNormaliz cone input properties

        - ``file_output`` (string; optional) -- a filename to which the
          representation should be written. If set to ``None`` (default),
          representation is returned as a string.

        EXAMPLES::

            sage: P = Polyhedron(vertices=[[0, 0], [0, 1], [1, 0]], # indirect doctest; optional - pynormaliz
            ....:                backend='normaliz', verbose=True)
            # ----8<---- Equivalent Normaliz input file ----8<----
            amb_space 2
            cone 0
            subspace 0
            vertices 3
             0 0 1
             0 1 1
             1 0 1
            # ----8<-------------------8<-------------------8<----
            # Calling ...
        """
        def format_number(x):
            try:
                return '{}'.format(QQ(x))
            except (ValueError, TypeError):
                return '({})'.format(x.polynomial('a'))
        def format_field(key, value):
            if isinstance(value, list) or isinstance(value, tuple):
                s = '{} {}\n'.format(key, len(value))
                for e in value:
                    for x in e:
                        s += ' ' + format_number(x)
                    s += '\n'
                return s
            else:
                return '{} {}\n'.format(key, value)

        s = format_field('amb_space', self.ambient_dim())
        for key, value in sorted(data.items()):
            s += format_field(key, value)
        if file_output is not None:
            in_file = open(file_output, 'w')
            in_file.write(s)
            in_file.close()
        else:
            return s


#########################################################################
class Polyhedron_QQ_normaliz(Polyhedron_normaliz, Polyhedron_QQ):
    r"""
    Polyhedra over `\QQ` with normaliz.

    INPUT:

    - ``Vrep`` -- a list ``[vertices, rays, lines]`` or ``None``
    - ``Hrep`` -- a list ``[ieqs, eqns]`` or ``None``

    EXAMPLES::

        sage: p = Polyhedron(vertices=[(0,0),(1,0),(0,1)],                 # optional - pynormaliz
        ....:                rays=[(1,1)], lines=[],
        ....:                backend='normaliz', base_ring=QQ)
        sage: TestSuite(p).run(skip='_test_pickling')                      # optional - pynormaliz
    """

    def integral_hull(self):
        r"""
        Return the integral hull in the polyhedron.

        This is a new polyhedron that is the convex hull of all integral
        points.

        EXAMPLES:

        Unbounded example from Normaliz manual, "a dull polyhedron"::

            sage: P = Polyhedron(ieqs=[[1, 0, 2], [3, 0, -2], [3, 2, -2]], # optional - pynormaliz
            ....:              backend='normaliz')
            sage: PI = P.integral_hull()                                   # optional - pynormaliz
            sage: P.plot(color='yellow') + PI.plot(color='green')          # optional - pynormaliz
            Graphics object consisting of 10 graphics primitives
            sage: PI.Vrepresentation()                                     # optional - pynormaliz
            (A vertex at (-1, 0), A vertex at (0, 1), A ray in the direction (1, 0))

        Nonpointed case::

            sage: P = Polyhedron(vertices=[[1/2, 1/3]], rays=[[1, 1]],     # optional - pynormaliz
            ....:              lines=[[-1, 1]], backend='normaliz')
            sage: PI = P.integral_hull()                                   # optional - pynormaliz
            sage: PI.Vrepresentation()                                     # optional - pynormaliz
            (A vertex at (1, 0),
             A ray in the direction (1, 0),
             A line in the direction (1, -1))

        Empty polyhedron::

            sage: P = Polyhedron(backend='normaliz')                       # optional - pynormaliz
            sage: PI = P.integral_hull()                                   # optional - pynormaliz
            sage: PI.Vrepresentation()                                     # optional - pynormaliz
            ()
        """
        if self.is_empty():
            return self
        cone = self._nmz_result(self._normaliz_cone, "IntegerHull")
        return self.parent().element_class._from_normaliz_cone(parent=self.parent(),
                                                               normaliz_cone=cone)

    def ehrhart_series(self,variable='t'):
        r"""
        Return the Ehrhart series of a compact rational polyhedron.

        The Ehrhart series is the generating function where the coefficient of
        ``t^k`` is number of integer lattice points inside the ``k``-th dilation of
        the polytope.

        INPUT:

        - ``variable`` -- string (default: ``'t'``). 

        OUTPUT:

        A rational function.

        EXAMPLES::

            sage: S = Polyhedron(vertices = [[0,1],[1,0]],backend='normaliz') # optional - pynormaliz
            sage: ES = S.ehrhart_series()  # optional - pynormaliz
            sage: ES.numerator() # optional - pynormaliz
            1
            sage: ES.denominator().factor()  # optional - pynormaliz
            (t - 1)^2

            sage: C = Polyhedron(vertices = [[0,0,0],[0,0,1],[0,1,0],[0,1,1],[1,0,0],[1,0,1],[1,1,0],[1,1,1]],backend='normaliz') # optional - pynormaliz
            sage: ES = C.ehrhart_series()  # optional - pynormaliz
            sage: ES.numerator() # optional - pynormaliz
            t^2 + 4*t + 1
            sage: ES.denominator().factor()  # optional - pynormaliz
            (t - 1)^4

        The following example is from the Normaliz manual contained in the file
        ``rational.in``::

            sage: rat_poly = Polyhedron(vertices=[[1/2,1/2],[-1/3,-1/3],[1/4,-1/2]],backend='normaliz') # optional - pynormaliz
            sage: ES = rat_poly.ehrhart_series()                                       # optional - pynormaliz
            sage: ES.numerator()                                                       # optional - pynormaliz
            2*t^6 + 3*t^5 + 4*t^4 + 3*t^3 + t^2 + t + 1
            sage: ES.denominator().factor()                                            # optional - pynormaliz
            (-1) * (t + 1)^2 * (t - 1)^3 * (t^2 + 1) * (t^2 + t + 1)

        The polyhedron should be compact::

            sage: C = Polyhedron(backend='normaliz',rays=[[1,2],[2,1]])  # optional - pynormaliz
            sage: C.ehrhart_series()
            Traceback (most recent call last):
            ...
            NotImplementedError: Ehrhart series can only be computed for compact polyhedron.

        .. SEEALSO: :meth:`~sage.geometry.polyhedron.backend_normaliz.hilbert_series`
        """
        import PyNormaliz
        if self.is_empty():
            return 0

        if not self.is_compact():
            raise NotImplementedError("Ehrhart series can only be computed for compact polyhedron.")

        cone = self._normaliz_cone
        e = PyNormaliz.NmzResult(cone, "EhrhartSeries")
        # The output format of PyNormaliz is a list with 3 things:
        # 1) the coefficients of the h^*-polynomial
        # 2) a list of the exponents e such that (1-t^e) appears as a factor in
        # the denominator
        # 3) a shifting of the generating function.

        from sage.rings.polynomial.polynomial_ring_constructor import PolynomialRing
        from sage.rings.fraction_field import FractionField
        poly_ring = FractionField(PolynomialRing(ZZ,variable))
        t = poly_ring.gens()[0]
        es = sum([e[0][i]*t**i for i in range(len(e[0]))])
        for expo in range(len(e[1])):
            es = es / (1 - t**e[1][expo])

        # The shift:
        es = es * t**e[2]

        return es

    def ehrhart_quasipolynomial(self,variable='t'):
        r"""
        Return the Ehrhart quasi-polynomial of a compact rational polyhedron
        using Normaliz.

        INPUT:

        - ``variable`` -- string (default: ``'t'``). 

        OUTPUT:

        If it is a polynomial, returns the polynomial. Otherwise, returns a 
        tuple of rational polynomials whose length is the quasi-period of the
        quasi-polynomial and each rational polynomial describes a residue class.

        EXAMPLES::

            sage: C = Polyhedron(vertices = [[0,0,0],[0,0,1],[0,1,0],[0,1,1],[1,0,0],[1,0,1],[1,1,0],[1,1,1]],backend='normaliz') # optional - pynormaliz
            sage: C.ehrhart_quasipolynomial()  # optional - pynormaliz
            t^3 + 3*t^2 + 3*t + 1

            sage: P = Polyhedron(vertices=[[0,0],[3/2,0],[0,3/2],[1,1]],backend='normaliz')  # optional - pynormaliz
            sage: P.ehrhart_quasipolynomial()  # optional - pynormaliz
            (3/2*t^2 + 2*t + 1, 3/2*t^2 + 2*t + 1/2)
            sage: P.ehrhart_quasipolynomial('x')  # optional - pynormaliz
            (3/2*x^2 + 2*x + 1, 3/2*x^2 + 2*x + 1/2)

        The quasi-polynomial evaluated at ``i`` counts the integral points 
        in the ``i``-th dilate::

            sage: Q = Polyhedron(vertices = [[-1/3],[2/3]],backend='normaliz')  # optional - pynormaliz
            sage: p0,p1,p2 = Q.ehrhart_quasipolynomial()  # optional - pynormaliz
            sage: r0 = [p0(i) for i in range(15)]         # optional - pynormaliz
            sage: r1 = [p1(i) for i in range(15)]         # optional - pynormaliz
            sage: r2 = [p2(i) for i in range(15)]         # optional - pynormaliz
            sage: result = [None]*15                      # optional - pynormaliz
            sage: result[::3] = r0[::3]                   # optional - pynormaliz
            sage: result[1::3] = r1[1::3]                 # optional - pynormaliz
            sage: result[2::3] = r2[2::3]                 # optional - pynormaliz
            sage: result == [(i*Q).integral_points_count() for i in range(15)]  # optional - pynormaliz
            True

        The polyhedron should be compact::

            sage: C = Polyhedron(backend='normaliz',rays=[[1,2],[2,1]])  # optional - pynormaliz
            sage: C.ehrhart_quasipolynomial()
            Traceback (most recent call last):
            ...
            NotImplementedError: Ehrhart quasi-polynomial can only be computed for compact polyhedron.

        .. SEEALSO: :meth:`~sage.geometry.polyhedron.backend_normaliz.hilbert_series`
            :meth:`~sage.geometry.polyhedron.backend_normaliz.ehrhart_series`
        """
        import PyNormaliz
        if self.is_empty():
            return 0

        if not self.is_compact():
            raise NotImplementedError("Ehrhart quasi-polynomial can only be computed for compact polyhedron.")

        cone = self._normaliz_cone
        # Normaliz needs to compute the EhrhartSeries first
        assert PyNormaliz.NmzCompute(cone,"EhrhartSeries")
        e = PyNormaliz.NmzResult(cone, "HilbertQuasiPolynomial")

        from sage.rings.polynomial.polynomial_ring_constructor import PolynomialRing
        poly_ring = PolynomialRing(QQ,variable)
        t = poly_ring.gens()[0]
        if len(e) == 2:
            # It is a polynomial
            es = sum([e[0][i]*t**i for i in range(len(e[0]))])
            return es / ZZ(e[1])
        else:
            # It is a quasi-polynomial
            polynomials = []
            for p in e[:-1]:
                es = sum([p[i]*t**i for i in range(len(p))]) / ZZ(e[-1])
                polynomials += [es]

        return tuple(polynomials)

    def hilbert_series(self,grading,variable='t'):
        r"""
        Return the Hilbert series of the polyhedron with respect to ``grading``.

        INPUT:

        - ``grading`` -- vector. The grading to use to form the Hilbert series

        - ``variable`` -- string (default: ``'t'``). 

        OUTPUT:

        A rational function.

        EXAMPLES::

            sage: C = Polyhedron(backend='normaliz',rays=[[0,0,1],[0,1,1],[1,0,1],[1,1,1]]) # optional - pynormaliz
            sage: HS = C.hilbert_series([1,1,1]) # optional - pynormaliz
            sage: HS.numerator() # optional - pynormaliz
            t^2 + 1
            sage: HS.denominator().factor() # optional - pynormaliz
            (-1) * (t + 1) * (t - 1)^3 * (t^2 + t + 1)

        By changing the grading, you can get the Ehrhart series of the square
        lifted at height 1::

            sage: C.hilbert_series([0,0,1]) # optional - pynormaliz
            (t + 1)/(-t^3 + 3*t^2 - 3*t + 1)

        Here is an example ``2cone.in`` from the Normaliz manual::

            sage: C = Polyhedron(backend='normaliz',rays=[[1,3],[2,1]]) # optional - pynormaliz
            sage: HS = C.hilbert_series([1,1]) # optional - pynormaliz
            sage: HS.numerator() # optional - pynormaliz
            t^5 + t^4 + t^3 + t^2 + 1
            sage: HS.denominator().factor() # optional - pynormaliz
            (t + 1) * (t - 1)^2 * (t^2 + 1) * (t^2 + t + 1)

            sage: HS = C.hilbert_series([1,2]) # optional - pynormaliz
            sage: HS.numerator() # optional - pynormaliz
            t^8 + t^6 + t^5 + t^3 + 1
            sage: HS.denominator().factor() # optional - pynormaliz
            (t + 1) * (t - 1)^2 * (t^2 + 1) * (t^6 + t^5 + t^4 + t^3 + t^2 + t + 1)

        Here is the magic square example form the Normaliz manual::

            sage: eq = [[0,1,1,1,-1,-1,-1, 0, 0, 0],
            ....:       [0,1,1,1, 0, 0, 0,-1,-1,-1],
            ....:       [0,0,1,1,-1, 0, 0,-1, 0, 0],
            ....:       [0,1,0,1, 0,-1, 0, 0,-1, 0],
            ....:       [0,1,1,0, 0, 0,-1, 0, 0,-1],
            ....:       [0,0,1,1, 0,-1, 0, 0, 0,-1],
            ....:       [0,1,1,0, 0,-1, 0,-1, 0, 0]]
            sage: magic_square = Polyhedron(eqns=eq,backend='normaliz') & Polyhedron(rays=identity_matrix(9).rows()) # optional - pynormaliz
            sage: grading = [1,1,1,0,0,0,0,0,0]
            sage: magic_square.hilbert_series(grading) # optional - pynormaliz
            (t^2 + 2*t + 1)/(-t^3 + 3*t^2 - 3*t + 1)
        
        .. SEEALSO: :meth:`~sage.geometry.polyhedron.backend_normaliz.ehrhart_series`
        """
        import PyNormaliz
        if self.is_empty():
            return 0

        data = self._get_nmzcone_data()
        data['grading'] = grading
        new_cone = self._make_normaliz_cone(data)
        h = PyNormaliz.NmzResult(new_cone, "HilbertSeries")

        from sage.rings.polynomial.polynomial_ring_constructor import PolynomialRing
        from sage.rings.fraction_field import FractionField
        poly_ring = FractionField(PolynomialRing(ZZ,variable))
        t = poly_ring.gens()[0]
        hs = sum([h[0][i]*t**i for i in range(len(h[0]))])
        for expo in range(len(h[1])):
            hs = hs / (1 - t**h[1][expo])

        # The shift:
        hs = hs * t**h[2]

        return hs

    def integral_points(self, threshold=10000):
        r"""
        Return the integral points in the polyhedron.

        Uses either the naive algorithm (iterate over a rectangular
        bounding box) or triangulation + Smith form.

        INPUT:

        - ``threshold`` -- integer (default: 10000); use the naïve
          algorithm as long as the bounding box is smaller than this

        OUTPUT:

        The list of integral points in the polyhedron. If the
        polyhedron is not compact, a ``ValueError`` is raised.

        EXAMPLES::

            sage: Polyhedron(vertices=[(-1,-1), (1,0), (1,1), (0,1)],      # optional - pynormaliz
            ....:            backend='normaliz').integral_points()
            ((-1, -1), (0, 0), (0, 1), (1, 0), (1, 1))

            sage: simplex = Polyhedron([(1,2,3), (2,3,7), (-2,-3,-11)],    # optional - pynormaliz
            ....:                      backend='normaliz')
            sage: simplex.integral_points()                                # optional - pynormaliz
            ((-2, -3, -11), (0, 0, -2), (1, 2, 3), (2, 3, 7))

        The polyhedron need not be full-dimensional::

            sage: simplex = Polyhedron([(1,2,3,5), (2,3,7,5), (-2,-3,-11,5)],   # optional - pynormaliz
            ....:                      backend='normaliz')
            sage: simplex.integral_points()                                # optional - pynormaliz
            ((-2, -3, -11, 5), (0, 0, -2, 5), (1, 2, 3, 5), (2, 3, 7, 5))

            sage: point = Polyhedron([(2,3,7)],                            # optional - pynormaliz
            ....:                    backend='normaliz')
            sage: point.integral_points()                                  # optional - pynormaliz
            ((2, 3, 7),)

            sage: empty = Polyhedron(backend='normaliz')                   # optional - pynormaliz
            sage: empty.integral_points()                                  # optional - pynormaliz
            ()

        Here is a simplex where the naive algorithm of running over
        all points in a rectangular bounding box no longer works fast
        enough::

            sage: v = [(1,0,7,-1), (-2,-2,4,-3), (-1,-1,-1,4), (2,9,0,-5), (-2,-1,5,1)]
            sage: simplex = Polyhedron(v, backend='normaliz'); simplex     # optional - pynormaliz
            A 4-dimensional polyhedron in ZZ^4 defined as the convex hull of 5 vertices
            sage: len(simplex.integral_points())                           # optional - pynormaliz
            49

        A rather thin polytope for which the bounding box method would
        be a very bad idea (note this is a rational (non-lattice)
        polytope, so the other backends use the bounding box method)::

            sage: P = Polyhedron(vertices=((0, 0), (178933,37121))) + 1/1000*polytopes.hypercube(2)
            sage: P = Polyhedron(vertices=P.vertices_list(),               # optional - pynormaliz
            ....:                backend='normaliz')
            sage: len(P.integral_points())                                 # optional - pynormaliz
            434

        Finally, the 3-d reflexive polytope number 4078::

            sage: v = [(1,0,0), (0,1,0), (0,0,1), (0,0,-1), (0,-2,1),
            ....:      (-1,2,-1), (-1,2,-2), (-1,1,-2), (-1,-1,2), (-1,-3,2)]
            sage: P = Polyhedron(v, backend='normaliz')                    # optional - pynormaliz
            sage: pts1 = P.integral_points()                               # optional - pynormaliz
            sage: all(P.contains(p) for p in pts1)                         # optional - pynormaliz
            True
            sage: pts2 = LatticePolytope(v).points()          # PALP
            sage: for p in pts1: p.set_immutable()                         # optional - pynormaliz
            sage: set(pts1) == set(pts2)                                   # optional - pynormaliz
            True

            sage: timeit('Polyhedron(v, backend='normaliz').integral_points()')   # not tested - random
            625 loops, best of 3: 1.41 ms per loop
            sage: timeit('LatticePolytope(v).points()')       # not tested - random
            25 loops, best of 3: 17.2 ms per loop

        TESTS:

        Test some trivial cases (see :trac:`17937`):

        Empty polyhedron in 1 dimension::

            sage: P = Polyhedron(ambient_dim=1, backend='normaliz')        # optional - pynormaliz
            sage: P.integral_points()                                      # optional - pynormaliz
            ()

        Empty polyhedron in 0 dimensions::

            sage: P = Polyhedron(ambient_dim=0, backend='normaliz')        # optional - pynormaliz
            sage: P.integral_points()                                      # optional - pynormaliz
            ()

        Single point in 1 dimension::

            sage: P = Polyhedron([[3]], backend='normaliz')                # optional - pynormaliz
            sage: P.integral_points()                                      # optional - pynormaliz
            ((3),)

        Single non-integral point in 1 dimension::

            sage: P = Polyhedron([[1/2]], backend='normaliz')              # optional - pynormaliz
            sage: P.integral_points()                                      # optional - pynormaliz
            ()

        Single point in 0 dimensions::

            sage: P = Polyhedron([[]], backend='normaliz')                 # optional - pynormaliz
            sage: P.integral_points()                                      # optional - pynormaliz
            ((),)

        A polytope with no integral points (:trac:`22938`)::

            sage: ieqs = [[1, 2, -1, 0], [0, -1, 2, -1], [0, 0, -1, 2],
            ....:         [0, -1, 0, 0], [0, 0, -1, 0],  [0, 0, 0, -1],
            ....:         [-1, -1, -1, -1], [1, 1, 0, 0], [1, 0, 1, 0],
            ....:         [1, 0, 0, 1]]
            sage: P = Polyhedron(ieqs=ieqs, backend='normaliz')            # optional - pynormaliz
            sage: P.bounding_box()                                         # optional - pynormaliz
            ((-3/4, -1/2, -1/4), (-1/2, -1/4, 0))
            sage: P.bounding_box(integral_hull=True)                       # optional - pynormaliz
            (None, None)
            sage: P.integral_points()                                      # optional - pynormaliz
            ()

        Check the polytopes from :trac:`22984`::

            sage: base = [[0, 2, 0, -1, 0, 0, 0, 0, 0],
            ....:         [0, 0, 2, 0, -1, 0, 0, 0, 0],
            ....:         [1, -1, 0, 2, -1, 0, 0, 0, 0],
            ....:         [0, 0, -1, -1, 2, -1, 0, 0, 0],
            ....:         [0, 0, 0, 0, -1, 2, -1, 0, 0],
            ....:         [0, 0, 0, 0, 0, -1, 2, -1, 0],
            ....:         [1, 0, 0, 0, 0, 0, -1, 2, -1],
            ....:         [0, 0, 0, 0, 0, 0, 0, -1, 2],
            ....:         [0, -1, 0, 0, 0, 0, 0, 0, 0],
            ....:         [0, 0, -1, 0, 0, 0, 0, 0, 0],
            ....:         [0, 0, 0, -1, 0, 0, 0, 0, 0],
            ....:         [0, 0, 0, 0, -1, 0, 0, 0, 0],
            ....:         [0, 0, 0, 0, 0, -1, 0, 0, 0],
            ....:         [0, 0, 0, 0, 0, 0, -1, 0, 0],
            ....:         [0, 0, 0, 0, 0, 0, 0, -1, 0],
            ....:         [0, 0, 0, 0, 0, 0, 0, 0, -1],
            ....:         [-1, -1, -1, -1, -1, -1, -1, -1, -1]]

            sage: ieqs = base + [
            ....:         [2, 1, 0, 0, 0, 0, 0, 0, 0],
            ....:         [4, 0, 1, 0, 0, 0, 0, 0, 0],
            ....:         [4, 0, 0, 1, 0, 0, 0, 0, 0],
            ....:         [7, 0, 0, 0, 1, 0, 0, 0, 0],
            ....:         [6, 0, 0, 0, 0, 1, 0, 0, 0],
            ....:         [4, 0, 0, 0, 0, 0, 1, 0, 0],
            ....:         [2, 0, 0, 0, 0, 0, 0, 1, 0],
            ....:         [1, 0, 0, 0, 0, 0, 0, 0, 1]]
            sage: P = Polyhedron(ieqs=ieqs, backend='normaliz')            # optional - pynormaliz
            sage: P.integral_points()                                      # optional - pynormaliz
            ((-2, -2, -4, -5, -4, -3, -2, -1),
             (-2, -2, -4, -5, -4, -3, -2, 0),
             (-1, -2, -3, -4, -3, -2, -2, -1),
             (-1, -2, -3, -4, -3, -2, -1, 0),
             (-1, -1, -2, -2, -2, -2, -2, -1),
             (-1, -1, -2, -2, -1, -1, -1, 0),
             (-1, -1, -2, -2, -1, 0, 0, 0),
             (-1, 0, -2, -2, -2, -2, -2, -1),
             (0, -1, -1, -2, -2, -2, -2, -1),
             (0, 0, -1, -1, -1, -1, -1, 0))

            sage: ieqs = base + [
            ....:         [3, 1, 0, 0, 0, 0, 0, 0, 0],
            ....:         [4, 0, 1, 0, 0, 0, 0, 0, 0],
            ....:         [6, 0, 0, 1, 0, 0, 0, 0, 0],
            ....:         [8, 0, 0, 0, 1, 0, 0, 0, 0],
            ....:         [6, 0, 0, 0, 0, 1, 0, 0, 0],
            ....:         [4, 0, 0, 0, 0, 0, 1, 0, 0],
            ....:         [2, 0, 0, 0, 0, 0, 0, 1, 0],
            ....:         [1, 0, 0, 0, 0, 0, 0, 0, 1]]
            sage: P = Polyhedron(ieqs=ieqs, backend='normaliz')            # optional - pynormaliz
            sage: P.integral_points()                                      # optional - pynormaliz
            ((-3, -4, -6, -8, -6, -4, -2, -1),
             (-3, -4, -6, -8, -6, -4, -2, 0),
             (-2, -2, -4, -5, -4, -3, -2, -1),
             (-2, -2, -4, -5, -4, -3, -2, 0),
             (-1, -2, -3, -4, -3, -2, -2, -1),
             (-1, -2, -3, -4, -3, -2, -1, 0),
             (-1, -1, -2, -2, -2, -2, -2, -1),
             (-1, -1, -2, -2, -1, -1, -1, 0),
             (-1, -1, -2, -2, -1, 0, 0, 0),
             (-1, 0, -2, -2, -2, -2, -2, -1),
             (0, -1, -1, -2, -2, -2, -2, -1),
             (0, 0, -1, -1, -1, -1, -1, 0))
        """
        if not self.is_compact():
            raise ValueError('can only enumerate points in a compact polyhedron')
        # Trivial cases: polyhedron with 0 or 1 vertices
        if self.n_vertices() == 0:
            return ()
        if self.n_vertices() == 1:
            v = self.vertices_list()[0]
            try:
                return (vector(ZZ, v),)
            except TypeError:  # vertex not integral
                return ()
        # for small bounding boxes, it is faster to naively iterate over the points of the box
        if threshold > 1:
            box_min, box_max = self.bounding_box(integral_hull=True)
            if box_min is None:
                return ()
            box_points = prod(max_coord-min_coord+1 for min_coord, max_coord in zip(box_min, box_max))
            if  box_points < threshold:
                from sage.geometry.integral_points import rectangular_box_points
                return rectangular_box_points(list(box_min), list(box_max), self)
        # Compute with normaliz
        points = []
        cone = self._normaliz_cone
        assert cone
        for g in self._nmz_result(cone, "ModuleGenerators"):
            assert g[-1] == 1
            points.append(vector(ZZ, g[:-1]))
        return tuple(points)

<<<<<<< HEAD
    def integral_points_generators(self):
        r"""
        Return the integral points generators of the polyhedron.

        Every integral point in the polyhedron can be written as a (unique)
        non-negative linear combination of integral points contained in the three
        defining parts of the polyhedron: the integral points (the compact
        part), the recession cone, and the lineality space.

        OUTPUT:

        A tuple consisting of the integral points, the Hilbert basis of the
        recession cone, and an integral basis for the lineality space.

        EXAMPLES:

        Normaliz gives a nonnegative integer basis of the lineality space::

            sage: P = Polyhedron(backend='normaliz',lines=[[2,2]])  # optional - pynormaliz
            sage: P.integral_points_generators()                    # optional - pynormaliz
            (((0, 0),), (), ((1, 1),))

        A recession cone generated by two rays::

            sage: C = Polyhedron(backend='normaliz',rays=[[1,2],[2,1]])  # optional - pynormaliz
            sage: C.integral_points_generators()                         # optional - pynormaliz
            (((0, 0),), ((1, 1), (1, 2), (2, 1)), ())

        Empty polyhedron::

            sage: P = Polyhedron(backend='normaliz')  # optional - pynormaliz 
            sage: P.integral_points_generators()      # optional - pynormaliz
            ((), (), ())
        """

        import PyNormaliz
        # Trivial cases: polyhedron with 0 vertices
        if self.n_vertices() == 0:
            return ((),(),())
        # Compute with normaliz
        cone = self._normaliz_cone
        compact_part = []
        recession_cone_part = []
        lineality_part = []
        assert cone
        for g in PyNormaliz.NmzResult(cone, "ModuleGenerators"):
            assert g[-1] == 1
            compact_part.append(vector(ZZ, g[:-1]))

        for g in PyNormaliz.NmzResult(cone, "HilbertBasis"):
            assert g[-1] == 0
            recession_cone_part.append(vector(ZZ, g[:-1]))

        for g in PyNormaliz.NmzResult(cone, "MaximalSubspace"):
            assert g[-1] == 0
            lineality_part.append(vector(ZZ, g[:-1]))

        return tuple(compact_part),tuple(recession_cone_part),tuple(lineality_part)

    def _volume_normaliz(self, measure='euclidean'):
        r"""
        Computes the volume of a polytope using normaliz.

        INPUT:

        - ``measure`` -- (default: 'euclidean') the measure to take. 'euclidean'
          correspond to ``EuclideanVolume`` in normaliz and 'induced_lattice'
          correspond to ``Volume`` in normaliz.

        OUTPUT:

        A float value (when ``measure`` is 'euclidean') or a rational number
        (when ``measure`` is 'induced_lattice').

        .. NOTE::

            This function depends on Normaliz (i.e., the ``pynormaliz`` optional
            package). See the Normaliz documentation for further details.

        EXAMPLE:

        For normaliz, the default is the euclidean volume in the ambient
        space and the result is a float::

            sage: s = polytopes.simplex(3,backend='normaliz')  # optional - pynormaliz
            sage: s._volume_normaliz()                         # optional - pynormaliz
            0.3333333333333333

        The other possibility is to compute the scaled volume where a unimodual
        simplex has volume 1::

            sage: s._volume_normaliz(measure='induced_lattice')  # optional - pynormaliz
            1
            sage: v = [[0,0,0],[0,0,1],[0,1,0],[0,1,1],[1,0,0],[1,0,1],[1,1,0],[1,1,1]]
            sage: cube = Polyhedron(vertices=v,backend='normaliz')  # optional - pynormaliz
            sage: cube._volume_normaliz()  # optional - pynormaliz
            1.0
            sage: cube._volume_normaliz(measure='induced_lattice')  # optional - pynormaliz
            6

        """
        import PyNormaliz
        cone = self._normaliz_cone
        assert cone
        if measure == 'euclidean':
            return PyNormaliz.NmzResult(cone,'EuclideanVolume')
        elif measure == 'induced_lattice':
            n,d = PyNormaliz.NmzResult(cone,'Volume')
            return ZZ(n) / ZZ(d)

    def _triangulate_normaliz(self):
        r"""
        Gives a triangulation of the polyhedron using normaliz

        OUTPUT:

        A tuple of pairs ``(simplex,simplex_volume)`` used in the
        triangulation.

        .. NOTE::

            This function depends on Normaliz (i.e. the ``pynormaliz`` optional
            package). See the Normaliz documentation for further details.

        EXAMPLES::

            sage: P = Polyhedron(vertices=[[0,0,1],[1,0,1],[0,1,1],[1,1,1]],backend='normaliz')  #  optional - pynormaliz
            sage: P._triangulate_normaliz()  #  optional - pynormaliz
            [(0, 1, 2), (1, 2, 3)]
            sage: C1 = Polyhedron(rays=[[0,0,1],[1,0,1],[0,1,1],[1,1,1]],backend='normaliz')  #  optional - pynormaliz
            sage: C1._triangulate_normaliz()  #  optional - pynormaliz
            [(0, 1, 2), (1, 2, 3)]
            sage: C2 = Polyhedron(rays=[[1,0,1],[0,0,1],[0,1,1],[1,1,10/9]],backend='normaliz')  #  optional - pynormaliz
            sage: C2._triangulate_normaliz()  #  optional - pynormaliz
            [(0, 1, 2), (1, 2, 3)]
        """
        import PyNormaliz
        cone = self._normaliz_cone
        assert cone
        if self.lines():
            raise NotImplementedError("Triangulation of non-compact not pointed polyhedron is not supported.")
        if len(self.vertices_list()) >= 2 and self.rays_list(): # A mix of polytope and cone
            raise NotImplementedError("Triangulation of non-compact not pointed polyhedron is not supported.")
        
        data = self._get_nmzcone_data()
        # Recreates a pointed cone. This is a hack and should be fixed once
        # Normaliz accepts compact polyhedron
        # For now, we lose the information about the volume?
        # if self.is_compact():
        #     data['cone'] = data['vertices']
        if not self.is_compact():
            data.pop('vertices',None)
        data.pop('inhom_equations',None)
        data.pop('inhom_inequalities',None)
        cone = self._make_normaliz_cone(data)
    
        nmz_triangulation = PyNormaliz.NmzResult(cone,"Triangulation")
        triang_indices = tuple(vector(ZZ,s[0]) for s in nmz_triangulation)

        # Get the Normaliz ordering of generators
        if self.is_compact():
            generators = [list(vector(ZZ,g)[:-1]) for g in self._cone_generators(cone)]
        else:
            generators = [list(vector(ZZ,g)) for g in self._cone_generators(cone)]
        
        # Get the Sage ordering of generators
        if self.is_compact():
            poly_gen = self.vertices_list()
        else:
            poly_gen = self.rays_list()

        # When triangulating, Normaliz uses the indexing of 'Generators' and
        # not necessarily the indexing of the V-representation. So we apply the
        # appropriate relabeling into the V-representation inside sage.
        triangulation = [tuple(sorted([poly_gen.index(generators[i]) for i in s])) for s in triang_indices]

        return triangulation

#########################################################################
class Polyhedron_QQ_normaliz(Polyhedron_normaliz, Polyhedron_QQ):
    r"""
    Polyhedra over `\QQ` with normaliz.

    INPUT:

    - ``Vrep`` -- a list ``[vertices, rays, lines]`` or ``None``
    - ``Hrep`` -- a list ``[ieqs, eqns]`` or ``None``

    EXAMPLES::

        sage: p = Polyhedron(vertices=[(0,0),(1,0),(0,1)],                 # optional - pynormaliz
        ....:                rays=[(1,1)], lines=[],
        ....:                backend='normaliz', base_ring=QQ)
        sage: TestSuite(p).run(skip='_test_pickling')                      # optional - pynormaliz
    """
    pass


=======
>>>>>>> ee5ff410
#########################################################################
class Polyhedron_ZZ_normaliz(Polyhedron_QQ_normaliz, Polyhedron_ZZ):
    r"""
    Polyhedra over `\ZZ` with normaliz.

    INPUT:

    - ``Vrep`` -- a list ``[vertices, rays, lines]`` or ``None``
    - ``Hrep`` -- a list ``[ieqs, eqns]`` or ``None``

    EXAMPLES::

        sage: p = Polyhedron(vertices=[(0,0),(1,0),(0,1)],                 # optional - pynormaliz
        ....:                rays=[(1,1)], lines=[],
        ....:                backend='normaliz', base_ring=ZZ)
        sage: TestSuite(p).run(skip='_test_pickling')                      # optional - pynormaliz
    """
    pass
<|MERGE_RESOLUTION|>--- conflicted
+++ resolved
@@ -188,29 +188,23 @@
             ...
             error: Some error in the normaliz input data detected: Unknown ConeProperty...
         """
-        import PyNormaliz
-        return PyNormaliz.NmzResult(normaliz_cone, property)
-
-    def _init_from_normaliz_cone(self, normaliz_cone):
-        """
-        Construct polyhedron from a PyNormaliz wrapper of a normaliz cone.
-
-        TESTS::
-
-            sage: p = Polyhedron(backend='normaliz')                       # optional - pynormaliz
-            sage: from sage.geometry.polyhedron.backend_normaliz import Polyhedron_normaliz   # optional - pynormaliz
-            sage: Polyhedron_normaliz._init_from_Hrepresentation(p, [], [])  # indirect doctest  # optional - pynormaliz
-        """
-<<<<<<< HEAD
         try:
             import PyNormaliz
         except ImportError:
             raise ImportError("This backend requires PyNormaliz. To install PyNormaliz, type 'sage -i pynormaliz' in the terminal.")
-
-        if normaliz_cone and PyNormaliz.NmzResult(normaliz_cone, "AffineDim") < 0:
-=======
+        return PyNormaliz.NmzResult(normaliz_cone, property)
+
+    def _init_from_normaliz_cone(self, normaliz_cone):
+        """
+        Construct polyhedron from a PyNormaliz wrapper of a normaliz cone.
+
+        TESTS::
+
+            sage: p = Polyhedron(backend='normaliz')                       # optional - pynormaliz
+            sage: from sage.geometry.polyhedron.backend_normaliz import Polyhedron_normaliz   # optional - pynormaliz
+            sage: Polyhedron_normaliz._init_from_Hrepresentation(p, [], [])  # indirect doctest  # optional - pynormaliz
+        """
         if normaliz_cone and self._nmz_result(normaliz_cone, "AffineDim") < 0:
->>>>>>> ee5ff410
             # Empty polyhedron. Special case because Normaliz defines the
             # recession cone of an empty polyhedron given by an
             # H-representation as the cone defined by the homogenized system.
@@ -234,14 +228,6 @@
             [[0, -1, 2], [0, 2, -1]]
 
         """
-<<<<<<< HEAD
-        try:
-            import PyNormaliz
-        except ImportError:
-            raise ImportError("This backend requires PyNormaliz. To install PyNormaliz, type 'sage -i pynormaliz' in the terminal.")
-
-=======
->>>>>>> ee5ff410
         if verbose:
             import six
             if isinstance(verbose, six.string_types):
@@ -467,13 +453,6 @@
             sage: p.Vrepresentation()                               # optional - pynormaliz
             (A vertex at (0, 1/2), A vertex at (2, 0), A vertex at (4, 5/6))
         """
-<<<<<<< HEAD
-        try:
-            import PyNormaliz
-        except ImportError:
-            raise ImportError("This backend requires PyNormaliz. To install PyNormaliz, type 'sage -i pynormaliz' in the terminal.")
-=======
->>>>>>> ee5ff410
         self._Vrepresentation = []
         parent = self.parent()
         base_ring = self.base_ring()
@@ -505,13 +484,6 @@
             sage: p.Vrepresentation()                                 # optional - pynormaliz
             (A vertex at (0, 1/2), A vertex at (2, 0), A vertex at (4, 5/6))
         """
-<<<<<<< HEAD
-        try:
-            import PyNormaliz
-        except ImportError:
-            raise ImportError("This backend requires PyNormaliz. To install PyNormaliz, type 'sage -i pynormaliz' in the terminal.")
-=======
->>>>>>> ee5ff410
         self._Hrepresentation = []
         cone = self._normaliz_cone
         parent = self.parent()
@@ -1240,7 +1212,6 @@
             points.append(vector(ZZ, g[:-1]))
         return tuple(points)
 
-<<<<<<< HEAD
     def integral_points_generators(self):
         r"""
         Return the integral points generators of the polyhedron.
@@ -1439,8 +1410,6 @@
     pass
 
 
-=======
->>>>>>> ee5ff410
 #########################################################################
 class Polyhedron_ZZ_normaliz(Polyhedron_QQ_normaliz, Polyhedron_ZZ):
     r"""
