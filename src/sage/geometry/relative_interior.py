--- conflicted
+++ resolved
@@ -80,8 +80,6 @@
         """
         return self._polyhedron.relative_interior_contains(point)
 
-<<<<<<< HEAD
-=======
     def ambient(self):
         r"""
         Return the ambient convex set or space.
@@ -112,7 +110,6 @@
         """
         return self._polyhedron.ambient_vector_space(base_field=base_field)
 
->>>>>>> 60ea0444
     def ambient_dim(self):
         r"""
         Return the dimension of the ambient space.
@@ -243,8 +240,6 @@
         assert not self._polyhedron.is_relatively_open()
         return False
 
-<<<<<<< HEAD
-=======
     def _some_elements_(self):
         r"""
         Generate some points of ``self``.
@@ -264,7 +259,6 @@
             if p in self:
                 yield p
 
->>>>>>> 60ea0444
     def _repr_(self):
         r"""
         Return a description of ``self``.
