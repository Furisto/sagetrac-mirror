--- conflicted
+++ resolved
@@ -39,12 +39,8 @@
 from sage.rings.real_mpfr import RR
 from sage.rings.infinity import Infinity
 from sage.misc.latex import latex
-<<<<<<< HEAD
-from sage.manifolds.manifold import TopManifold
+from sage.manifolds.manifold import TopologicalManifold
 from sage.manifolds.coord_func_symb import CoordFunctionSymb
-=======
-from sage.manifolds.manifold import TopologicalManifold
->>>>>>> 252e616c
 
 class Chart(WithEqualityById, SageObject):
     r"""
@@ -2272,16 +2268,8 @@
             raise ValueError("composition not possible: " +
                              "{} is different from {}".format(other._chart2,
                                                               other._chart1))
-<<<<<<< HEAD
         transf = self._transf(*(other._transf.expr()))
-        return self.__class__(other._chart1, self._chart2, *transf)
-=======
-        #*# when MultiCoordFunction will be implemented (trac #18640):
-        # transf = self._transf(*(other._transf.expr()))
-        #*# for now:
-        transf = self(*(other._transf))
         return type(self)(other._chart1, self._chart2, *transf)
->>>>>>> 252e616c
 
     def restrict(self, dom1, dom2=None):
         r"""
@@ -2323,17 +2311,8 @@
         ch2 = self._chart2.restrict(dom2)
         if (ch1, ch2) in dom1.coord_changes():
             return dom1.coord_changes()[(ch1,ch2)]
-<<<<<<< HEAD
-        return self.__class__(self._chart1.restrict(dom1),
-                           self._chart2.restrict(dom2), *(self._transf.expr()))
-=======
-        #*# when MultiCoordFunction will be implemented (trac #18640):
-        # return type(self)(self._chart1.restrict(dom1),
-        #                   self._chart2.restrict(dom2), *(self._transf.expr()))
-        #*# for now:
         return type(self)(self._chart1.restrict(dom1),
-                           self._chart2.restrict(dom2), *(self._transf))
->>>>>>> 252e616c
+                          self._chart2.restrict(dom2), *(self._transf.expr()))
 
     def display(self):
         r"""
