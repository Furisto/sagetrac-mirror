r"""
Submanifolds of topological manifolds

Given a topological manifold `M` over a topological field `K`, a *topological
submanifold of* `M` is defined by a topological manifold `N` over the same
field `K` of dimension lower than the dimension of `M` and a topological
embedding `\phi` from `N` to `M` (i.e. `\phi` is a homeomorphism onto its
image).

In the case where the map `\phi` is only an embedding locally, it is called an
*topological immersion*, and defines an *immersed submanifold*.

The global embedding property cannot be checked in sage, so the immersed or
embedded aspect of the manifold must be declared by the user, by calling either
:meth:`~sage.manifolds.topological_submanifold.TopologicalSubmanifold.set_embedding`
or
:meth:`~sage.manifolds.topological_submanifold.TopologicalSubmanifold.set_immersion`
while declaring the map `\phi`.

The map `\phi: N\to M` can also depend on one or multiple parameters. As long
as `\phi` remains injective in these parameters, it represents a *foliation*.
The *dimension* of the foliation is defined as the number of parameters.

AUTHORS:

- Florentin Jaffredo (2018): initial version
- Eric Gourgoulhon (2018-2019): add documentation
- Matthias Koeppe (2021): open subsets of submanifolds

REFERENCES:

- \J. M. Lee:  *Introduction to Smooth Manifolds* [Lee2013]_

"""


# *****************************************************************************
#  Copyright (C) 2018      Florentin Jaffredo <florentin.jaffredo@polytechnique.edu>
#  Copyright (C) 2018-2019 Eric Gourgoulhon <eric.gourgoulhon@obspm.fr>
#  Copyright (C) 2021      Matthias Koeppe <mkoeppe@math.ucdavis.edu>
#
# This program is free software: you can redistribute it and/or modify
# it under the terms of the GNU General Public License as published by
# the Free Software Foundation, either version 2 of the License, or
# (at your option) any later version.
#                  http://www.gnu.org/licenses/
# *****************************************************************************

from sage.manifolds.manifold import TopologicalManifold
from sage.manifolds.continuous_map import ContinuousMap
from sage.symbolic.expression import Expression
from sage.symbolic.assumptions import assumptions, assume
from sage.plot.plot3d.parametric_surface import ParametricSurface

#############################################################################
# Global options

#############################################################################
# Class


class TopologicalSubmanifold(TopologicalManifold):
    r"""
    Submanifold of a topological manifold.

    Given a topological manifold `M` over a topological field `K`, a
    *topological submanifold of* `M` is defined by a topological manifold `N`
    over the same field `K` of dimension lower than the dimension of `M` and
    a topological embedding `\phi` from `N` to `M` (i.e. `\phi` is an
    homeomorphism onto its image).

    In the case where `\phi` is only an topological immersion (i.e. is only
    locally an embedding), one says that `N` is an *immersed submanifold*.

    The map `\phi` can also depend on one or multiple parameters.
    As long as `\phi` remains injective in these parameters, it represents
    a *foliation*. The *dimension* of the foliation is defined as the number of
    parameters.

    INPUT:

    - ``n`` -- positive integer; dimension of the submanifold
    - ``name`` -- string; name (symbol) given to the submanifold
    - ``field`` -- field `K` on which the submanifold is defined; allowed
      values are

      - ``'real'`` or an object of type ``RealField`` (e.g., ``RR``) for
        a manifold over `\RR`
      - ``'complex'`` or an object of type ``ComplexField`` (e.g., ``CC``)
        for a manifold over `\CC`
      - an object in the category of topological fields (see
        :class:`~sage.categories.fields.Fields` and
        :class:`~sage.categories.topological_spaces.TopologicalSpaces`)
        for other types of manifolds

    - ``structure`` -- manifold structure (see
      :class:`~sage.manifolds.structure.TopologicalStructure` or
      :class:`~sage.manifolds.structure.RealTopologicalStructure`)
    - ``ambient`` -- (default: ``None``) codomain `M` of the immersion `\phi`;
      must be a topological manifold. If ``None``, it is set to ``self``
    - ``base_manifold`` -- (default: ``None``) if not ``None``, must be a
      topological manifold; the created object is then an open subset of
      ``base_manifold``
    - ``latex_name`` -- (default: ``None``) string; LaTeX symbol to
      denote the submanifold; if none are provided, it is set to ``name``
    - ``start_index`` -- (default: 0) integer; lower value of the range of
      indices used for "indexed objects" on the submanifold, e.g., coordinates
      in a chart
    - ``category`` -- (default: ``None``) to specify the category; if
      ``None``, ``Manifolds(field)`` is assumed (see the category
      :class:`~sage.categories.manifolds.Manifolds`)
    - ``unique_tag`` -- (default: ``None``) tag used to force the construction
      of a new object when all the other arguments have been used previously
      (without ``unique_tag``, the
      :class:`~sage.structure.unique_representation.UniqueRepresentation`
      behavior inherited from
      :class:`~sage.manifolds.subset.ManifoldSubset` via
      :class:`~sage.manifolds.manifold.TopologicalManifold`
      would return the previously constructed object corresponding to these
      arguments)

    EXAMPLES:

    Let `N` be a 2-dimensional submanifold of a 3-dimensional manifold `M`::

        sage: M = Manifold(3, 'M', structure="topological")
        sage: N = Manifold(2, 'N', ambient=M, structure="topological")
        sage: N
        2-dimensional topological submanifold N immersed in the 3-dimensional
         topological manifold M
        sage: CM.<x,y,z> = M.chart()
        sage: CN.<u,v> = N.chart()

    Let us define a 1-dimensional foliation indexed by `t`::

        sage: t = var('t')
        sage: phi = N.continuous_map(M, {(CN,CM): [u, v, t+u^2+v^2]})
        sage: phi.display()
        N → M
           (u, v) ↦ (x, y, z) = (u, v, u^2 + v^2 + t)

    The foliation inverse maps are needed for computing the adapted chart on
    the ambient manifold::

        sage: phi_inv = M.continuous_map(N, {(CM, CN): [x, y]})
        sage: phi_inv.display()
        M → N
           (x, y, z) ↦ (u, v) = (x, y)
        sage: phi_inv_t = M.scalar_field({CM: z-x^2-y^2})
        sage: phi_inv_t.display()
        M → ℝ
        (x, y, z) ↦ -x^2 - y^2 + z

    `\phi` can then be declared as an embedding `N\to M`::

        sage: N.set_embedding(phi, inverse=phi_inv, var=t,
        ....:                 t_inverse={t: phi_inv_t})

    The foliation can also be used to find new charts on the ambient manifold
    that are adapted to the foliation, i.e. in which the expression of the
    immersion is trivial. At the same time, the appropriate coordinate changes
    are computed::

        sage: N.adapted_chart()
        [Chart (M, (u_M, v_M, t_M))]
        sage: M.atlas()
        [Chart (M, (x, y, z)), Chart (M, (u_M, v_M, t_M))]
        sage: len(M.coord_changes())
        2

    The foliation parameters are always added as the last coordinates.

    .. SEEALSO::

        :mod:`~sage.manifolds.manifold`

    """
    def __init__(self, n, name, field, structure, ambient=None,
                 base_manifold=None, latex_name=None, start_index=0,
                 category=None, unique_tag=None):
        r"""
        Construct a submanifold of a topological manifold.

        TESTS::

            sage: M = Manifold(3, 'M', structure="topological")
            sage: N = Manifold(2, 'N', ambient=M, structure="topological")
            sage: N
            2-dimensional topological submanifold N immersed in the
             3-dimensional topological manifold M

        """
        TopologicalManifold.__init__(self, n, name, field, structure,
                                     base_manifold=base_manifold,
                                     latex_name=latex_name,
                                     start_index=start_index,
                                     category=category)
        self._init_immersion(ambient=ambient)

    def _init_immersion(self, ambient=None):
        r"""
        Initialize the attributes relative to the immersion of ``self`` in
        the ambient manifold.

        INPUT:

        - ``ambient`` -- (default: ``None``) codomain of the immersion;
          must be a topological manifold. If ``None``, it is set to ``self``

        TESTS::

            sage: M = Manifold(2, 'M', structure='topological')
            sage: N = Manifold(1, 'N', ambient=M, structure='topological')
            sage: N._init_immersion(ambient=M)

        """
        self._immersion = None
        self._immersion_inv = None
        self._var = None
        self._dim_foliation = 0
        self._t_inverse = {}
        if ambient is None:
            self._ambient = self
        else:
            self._ambient = ambient
            self._codim = ambient._dim-self._dim
        self._immersed = False
        self._embedded = False
        self._adapted_charts = None
        self._subs = None

    def _repr_(self):
        r"""
        Return a string representation of the submanifold.

        If no ambient manifold is specified, the submanifold is considered as
        a manifold.

        TESTS::

            sage: M = Manifold(3, 'M', structure="topological")
            sage: N = Manifold(2, 'N', ambient=M, structure="topological")
            sage: N
            2-dimensional topological submanifold N immersed in the
             3-dimensional topological manifold M
            sage: phi = N.continuous_map(M)
            sage: N.set_embedding(phi)
            sage: N
            2-dimensional topological submanifold N embedded in the
             3-dimensional topological manifold M

        """
        if self is not self._manifold:
            return "Open subset {} of the {}".format(self._name, self._manifold)
        if self._ambient is self:
            return super(TopologicalManifold, self).__repr__()
        if self._embedded:
            return "{}-dimensional {} submanifold {} embedded in the {}".format(
                self._dim, self._structure.name, self._name, self._ambient)
        return "{}-dimensional {} submanifold {} immersed in the {}".format(
                self._dim, self._structure.name, self._name, self._ambient)

<<<<<<< HEAD
    def set_immersion(self, phi: ContinuousMap, inverse=None, var=None,
=======
    def open_subset(self, name, latex_name=None, coord_def={}, supersets=None):
        r"""
        Create an open subset of the manifold.

        An open subset is a set that is (i) included in the manifold and (ii)
        open with respect to the manifold's topology. It is a topological
        manifold by itself.

        As ``self`` is a submanifold of its ambient manifold,
        the new open subset is also considered a submanifold of that.
        Hence the returned object is an instance of
        :class:`TopologicalSubmanifold`.

        INPUT:

        - ``name`` -- name given to the open subset
        - ``latex_name`` --  (default: ``None``) LaTeX symbol to denote
          the subset; if none are provided, it is set to ``name``
        - ``coord_def`` -- (default: {}) definition of the subset in
          terms of coordinates; ``coord_def`` must a be dictionary with keys
          charts on the manifold and values the symbolic expressions formed
          by the coordinates to define the subset
        - ``supersets`` -- (default: only ``self``) list of sets that the
          new open subset is a subset of

        OUTPUT:

        - the open subset, as an instance of
          :class:`~sage.manifolds.manifold.topological_submanifold.TopologicalSubmanifold`

        EXAMPLES::

            sage: M = Manifold(3, 'M', structure="topological")
            sage: N = Manifold(2, 'N', ambient=M, structure="topological"); N
            2-dimensional topological submanifold N immersed in the
             3-dimensional topological manifold M
            sage: S = N.subset('S'); S
            Subset S of the
             2-dimensional topological submanifold N immersed in the
              3-dimensional topological manifold M
            sage: O = N.subset('O', is_open=True); O  # indirect doctest
            Open subset O of the
             2-dimensional topological submanifold N immersed in the
              3-dimensional topological manifold M

            sage: phi = N.continuous_map(M)
            sage: N.set_embedding(phi)
            sage: N
            2-dimensional topological submanifold N embedded in the
             3-dimensional topological manifold M
            sage: S = N.subset('S'); S
            Subset S of the
             2-dimensional topological submanifold N embedded in the
              3-dimensional topological manifold M
            sage: O = N.subset('O', is_open=True); O  # indirect doctest
            Open subset O of the
             2-dimensional topological submanifold N embedded in the
              3-dimensional topological manifold M

        """
        resu = TopologicalSubmanifold(self._dim, name, self._field,
                                      self._structure, self._ambient,
                                      base_manifold=self._manifold,
                                      latex_name=latex_name,
                                      start_index=self._sindex)
        if supersets is None:
            supersets = [self]
        for superset in supersets:
            superset._init_open_subset(resu, coord_def=coord_def)
        return resu

    def _init_open_subset(self, resu, coord_def):
        r"""
        Initialize ``resu`` as an open subset of ``self``.

        INPUT:

        - ``resu`` -- an instance of ``:class:`TopologicalManifold` or
          a subclass.

        - ``coord_def`` -- (default: {}) definition of the subset in
          terms of coordinates; ``coord_def`` must a be dictionary with keys
          charts on the manifold and values the symbolic expressions formed
          by the coordinates to define the subset

        EXAMPLES:

            sage: M = Manifold(3, 'M', structure="topological")
            sage: N = Manifold(2, 'N', ambient=M, structure="topological")
            sage: phi = N.continuous_map(M)
            sage: N.set_embedding(phi)
            sage: N
            2-dimensional topological submanifold N embedded in the
             3-dimensional topological manifold M
            sage: from sage.manifolds.topological_submanifold import TopologicalSubmanifold
            sage: O = TopologicalSubmanifold(3, 'O', field=M._field, structure=M._structure,
            ....:                            ambient=M, base_manifold=N)
            sage: N._init_open_subset(O, {})
            sage: O
            Open subset O of the
             2-dimensional topological submanifold N embedded in the
              3-dimensional topological manifold M
            sage: O.embedding()
            Continuous map
             from the Open subset O of the 2-dimensional topological submanifold N
              embedded in the 3-dimensional topological manifold M
             to the 3-dimensional topological manifold M
        """
        super()._init_open_subset(resu, coord_def=coord_def)
        ## Extras for Submanifold
        if self._immersed:
            resu.set_immersion(self._immersion.restrict(resu),
                               var=self._var, t_inverse=self._t_inverse)
        if self._embedded:
            resu.declare_embedding()

    def set_immersion(self, phi, inverse=None, var=None,
>>>>>>> cc60cfeb
                      t_inverse=None):
        r"""
        Register the immersion of the immersed submanifold.

        A *topological immersion* is a continuous map that is locally a
        topological embedding (i.e. a homeomorphism onto its image).
        A *differentiable immersion* is a differentiable map whose differential
        is injective at each point.

        If an inverse of the immersion onto its image exists, it can be
        registered at the same time. If the immersion depends on parameters,
        they must also be declared here.

        INPUT:

        - ``phi`` -- continuous map `\phi` from ``self`` to ``self.ambient()``
        - ``inverse`` -- (default: ``None``) continuous map from
          ``self.ambient()`` to ``self``, which once restricted to the image
          of `\phi` is the inverse of `\phi` onto its image if the latter
          exists (NB: no check of this is performed)
        - ``var`` -- (default: ``None``) list of parameters involved in the
          definition of `\phi` (case of foliation); if `\phi` depends on a
          single parameter ``t``, one can write ``var=t`` as a shortcut for
          ``var=[t]``
        - ``t_inverse`` -- (default: ``None``) dictionary of scalar fields on
          ``self.ambient()`` providing the values of the parameters involved
          in the definition of `\phi` (case of foliation), the keys being
          the parameters

        EXAMPLES::

            sage: M = Manifold(3, 'M', structure="topological")
            sage: N = Manifold(2, 'N', ambient=M, structure="topological")
            sage: N
            2-dimensional topological submanifold N immersed in the
             3-dimensional topological manifold M
            sage: CM.<x,y,z> = M.chart()
            sage: CN.<u,v> = N.chart()
            sage: t = var('t')
            sage: phi = N.continuous_map(M, {(CN,CM): [u,v,t+u^2+v^2]})
            sage: phi.display()
            N → M
               (u, v) ↦ (x, y, z) = (u, v, u^2 + v^2 + t)
            sage: phi_inv = M.continuous_map(N, {(CM,CN): [x,y]})
            sage: phi_inv.display()
            M → N
                (x, y, z) ↦ (u, v) = (x, y)
            sage: phi_inv_t = M.scalar_field({CM: z-x^2-y^2})
            sage: phi_inv_t.display()
            M → ℝ
            (x, y, z) ↦ -x^2 - y^2 + z
            sage: N.set_immersion(phi, inverse=phi_inv, var=t,
            ....:                 t_inverse={t: phi_inv_t})

        """
        if not isinstance(phi, ContinuousMap):
            raise TypeError("the argument phi must be a continuous map")
        if phi.domain() is not self or phi.codomain() is not self._ambient:
            raise ValueError("{} is not a map from {} to {}".format(phi, self,
                                                                self._ambient))
        self._immersion = phi

        if inverse is not None:
            self._immersion._inverse = inverse
            self._immersion_inv = inverse

        if var is not None:
            try:
                iter(var)
                for v in var:
                    if not isinstance(v, Expression):
                        raise TypeError()
            except TypeError:
                if not isinstance(var, Expression):
                    raise TypeError("var must be a variable "
                                    "or list of variables")

            if isinstance(var, Expression):
                self._var = [var]
                self._dim_foliation = 1
            else:
                self._var = var
                self._dim_foliation = len(var)
        if t_inverse is None:
            t_inverse = {}

        self._t_inverse = t_inverse
        self._immersed = True

    def declare_embedding(self):
        r"""
        Declare that the immersion provided by :meth:`set_immersion` is in
        fact an embedding.

        A *topological embedding* is a continuous map that is a homeomorphism
        onto its image. A *differentiable embedding* is a topological embedding
        that is also a differentiable immersion.

        EXAMPLES::

            sage: M = Manifold(3, 'M', structure="topological")
            sage: N = Manifold(2, 'N', ambient=M, structure="topological")
            sage: N
            2-dimensional topological submanifold N immersed in the
             3-dimensional topological manifold M
            sage: CM.<x,y,z> = M.chart()
            sage: CN.<u,v> = N.chart()
            sage: t = var('t')
            sage: phi = N.continuous_map(M, {(CN,CM): [u,v,t+u^2+v^2]})
            sage: phi_inv = M.continuous_map(N, {(CM,CN): [x,y]})
            sage: phi_inv_t = M.scalar_field({CM: z-x^2-y^2})
            sage: N.set_immersion(phi, inverse=phi_inv, var=t,
            ....:                 t_inverse={t: phi_inv_t})
            sage: N._immersed
            True
            sage: N._embedded
            False
            sage: N.declare_embedding()
            sage: N._immersed
            True
            sage: N._embedded
            True

        """
        if not self._immersed:
            raise ValueError("please declare an embedding using set_immersion "
                             "before calling declare_embedding()")
        self._embedded = True

    def set_embedding(self, phi: ContinuousMap, inverse=None, var=None,
                      t_inverse=None):
        r"""
        Register the embedding of an embedded submanifold.

        A *topological embedding* is a continuous map that is a homeomorphism
        onto its image. A *differentiable embedding* is a topological embedding
        that is also a differentiable immersion.

        INPUT:

        - ``phi`` -- continuous map `\phi` from ``self`` to ``self.ambient()``
        - ``inverse`` -- (default: ``None``) continuous map from
          ``self.ambient()`` to ``self``, which once restricted to the image
          of `\phi` is the inverse of `\phi` onto its image (NB: no check of
          this is performed)
        - ``var`` -- (default: ``None``) list of parameters involved in the
          definition of `\phi` (case of foliation); if `\phi` depends on a
          single parameter ``t``, one can write ``var=t`` as a shortcut for
          ``var=[t]``
        - ``t_inverse`` -- (default: ``None``) dictionary of scalar fields on
          ``self.ambient()`` providing the values of the parameters involved
          in the definition of `\phi` (case of foliation), the keys being
          the parameters

        EXAMPLES::

            sage: M = Manifold(3, 'M', structure="topological")
            sage: N = Manifold(2, 'N', ambient=M, structure="topological")
            sage: N
            2-dimensional topological submanifold N immersed in the
             3-dimensional topological manifold M
            sage: CM.<x,y,z> = M.chart()
            sage: CN.<u,v> = N.chart()
            sage: t = var('t')
            sage: phi = N.continuous_map(M, {(CN,CM): [u,v,t+u^2+v^2]})
            sage: phi.display()
            N → M
               (u, v) ↦ (x, y, z) = (u, v, u^2 + v^2 + t)
            sage: phi_inv = M.continuous_map(N, {(CM,CN): [x,y]})
            sage: phi_inv.display()
            M → N
                (x, y, z) ↦ (u, v) = (x, y)
            sage: phi_inv_t = M.scalar_field({CM: z-x^2-y^2})
            sage: phi_inv_t.display()
            M → ℝ
            (x, y, z) ↦ -x^2 - y^2 + z
            sage: N.set_embedding(phi, inverse=phi_inv, var=t,
            ....:                 t_inverse={t: phi_inv_t})

        Now ``N`` appears as an embedded submanifold::

            sage: N
            2-dimensional topological submanifold N embedded in the
             3-dimensional topological manifold M

        """
        self.set_immersion(phi, inverse, var, t_inverse)
        self.declare_embedding()

    def adapted_chart(self, postscript=None, latex_postscript=None):
        r"""
        Create charts and changes of charts in the ambient manifold adapted
        to the foliation.

        A manifold `M` of dimension `m` can be foliated by submanifolds `N` of
        dimension `n`. The corresponding embedding needs `m-n` free parameters
        to describe the whole manifold.

        A chart adapted to the foliation is a set of coordinates
        `(x_1,\ldots,x_n,t_1,\ldots,t_{m-n})` on `M` such that
        `(x_1,\ldots,x_n)` are coordinates on `N` and `(t_1,\ldots,t_{m-n})`
        are the `m-n` free parameters of the foliation.

        Provided that an embedding with free variables is already defined, this
        function constructs such charts and coordinates changes whenever
        it is possible.

        If there are restrictions of the coordinates on the starting chart,
        these restrictions are also propagated.

        INPUT:

        - ``postscript`` -- (default: ``None``) string defining the name of the
          coordinates of the adapted chart. This string will be appended to
          the names of the coordinates `(x_1,\ldots,x_n)` and of the parameters
          `(t_1,\ldots,t_{m-n})`. If ``None``, ``"_" + self.ambient()._name``
          is used
        - ``latex_postscript`` -- (default: ``None``) string defining the LaTeX
          name of the coordinates of the adapted chart. This string will be
          appended to the LaTeX names of the coordinates `(x_1,\ldots,x_n)` and
          of the parameters `(t_1,\ldots,t_{m-n})`, If ``None``,
          ``"_" + self.ambient()._latex_()`` is used

        OUTPUT:

        - list of adapted charts on `M` created from the charts of ``self``

        EXAMPLES::

            sage: M = Manifold(3, 'M', structure="topological",
            ....:              latex_name=r"\mathcal{M}")
            sage: N = Manifold(2, 'N', ambient=M, structure="topological")
            sage: N
            2-dimensional topological submanifold N immersed in the
             3-dimensional topological manifold M
            sage: CM.<x,y,z> = M.chart()
            sage: CN.<u,v> = N.chart()
            sage: t = var('t')
            sage: phi = N.continuous_map(M, {(CN,CM): [u,v,t+u^2+v^2]})
            sage: phi_inv = M.continuous_map(N, {(CM,CN): [x,y]})
            sage: phi_inv_t = M.scalar_field({CM: z-x^2-y^2})
            sage: N.set_embedding(phi, inverse=phi_inv, var=t,
            ....:                 t_inverse={t:phi_inv_t})
            sage: N.adapted_chart()
            [Chart (M, (u_M, v_M, t_M))]
            sage: latex(_)
            \left[\left(\mathcal{M},({{u}_{\mathcal{M}}}, {{v}_{\mathcal{M}}},
             {{t}_{\mathcal{M}}})\right)\right]

        The adapted chart has been added to the atlas of ``M``::

            sage: M.atlas()
            [Chart (M, (x, y, z)), Chart (M, (u_M, v_M, t_M))]
            sage: N.atlas()
            [Chart (N, (u, v))]

        The names of the adapted coordinates can be customized::

            sage: N.adapted_chart(postscript='1', latex_postscript='_1')
            [Chart (M, (u1, v1, t1))]
            sage: latex(_)
            \left[\left(\mathcal{M},({{u}_1}, {{v}_1}, {{t}_1})\right)\right]

        """
        if not self._embedded:
            raise ValueError("an embedding is required")

        if self._dim_foliation + self._dim != self._ambient._dim:
            raise ValueError("a foliation of dimension dim(M) - dim(N) is "
                             "needed to find an adapted chart")
        res = []
        self._subs = []

        if postscript is None:
            postscript = "_" + self._ambient._name.replace("^", "")
            # NB: "^" is deleted from the name of ambient to get valid
            # Python identifiers for the symbolic variables representing the
            # coordinates
        if latex_postscript is None:
            latex_postscript = "_{" + self._ambient._latex_() + "}"

        # All possible expressions for the immersion
        chart_pairs = list(self._immersion._coord_expression.keys())
        for (chart1, chart2) in chart_pairs:
            name = " ".join(chart1[i]._repr_() + postscript + ":{"
                             + chart1[i]._latex_() + "}" + latex_postscript
                             for i in self.irange()) + " " \
                   + " ".join(v._repr_() + postscript + ":{" + v._latex_()
                              + "}" + latex_postscript for v in self._var)
            chart = chart2.domain().chart(name)
            if chart not in res:

                # Construct restrictions on coordinates:
                subs = {chart1[:][i]: chart[:][i] for i in range(self._dim)}
                # NB: chart1[:][i] is used instead of chart1[i] to allow for
                #     start_index != 0
                for i in range(len(self._var)):
                    subs[self._var[i]] = chart[:][self._dim + i]
                for rest in chart1._restrictions:
                    chart.add_restrictions(rest.subs(subs))
                for _a in assumptions(*(chart1[:] + tuple(self._var))):
                    if isinstance(_a, Expression):
                        assume(_a.subs(subs))

                self._subs.append(subs)
                res.append(chart)
                self._immersion.add_expr(chart1, chart,
                                         list(chart1[:]) + self._var)
                self._immersion_inv.add_expr(chart, chart1,
                                             chart[:][0:self._dim])
                for i in range(len(self._var)):
                    self._t_inverse[self._var[i]].add_expr(
                        chart[:][self._dim:][i], chart=chart)

        for (chartNV, chartMV) in self._immersion._coord_expression:
            for (chartNU, chartMU) in self._immersion._coord_expression:
                if chartMU is not chartMV and\
                        (chartMU, chartMV) not in self._ambient._coord_changes:
                    if (chartNU, chartNV) in self._coord_changes or \
                            chartNU is chartNV:
                        _f = self._immersion.coord_functions(chartNV, chartMV)
                        _g = self._coord_changes[(chartNU, chartNV)]._transf \
                            if chartNU is not chartNV else lambda *x: x
                        _h = self._immersion_inv.coord_functions(chartMU,
                                                                 chartNU)
                        expr = list(_f(*_g(*_h(*chartMU[:]))))
                        substitutions = {v: self._t_inverse[v].expr(chartMU)
                                         for v in self._var}
                        for i in range(len(expr)):
                            expr[i] = expr[i].subs(substitutions)

                        chartMU.transition_map(chartMV, expr)
        self._adapted_charts = res
        return res

    def plot(self, param, u, v, chart1=None, chart2=None, **kwargs):
        r"""
        Plot an embedding.

        Plot the embedding defined by the foliation and a set of values for the
        free parameters. This function can only plot 2-dimensional surfaces
        embedded in 3-dimensional manifolds. It ultimately calls
        :class:`~sage.plot.plot3d.parametric_surface.ParametricSurface`.

        INPUT:

        - ``param`` -- dictionary of values indexed by the free variables
          appearing in the foliation.
        - ``u`` -- iterable of the values taken by the first coordinate of the
          surface to plot
        - ``v`` -- iterable of the values taken by the second coordinate of the
          surface to plot
        - ``chart1`` -- (default: ``None``) chart in which ``u`` and ``v`` are
          considered. By default, the default chart of the submanifold is used
        - ``chart2`` -- (default: ``None``) chart in the codomain of the
          embedding. By default, the default chart of the codomain is used
        - ``**kwargs`` -- other arguments as used in
          :class:`~sage.plot.plot3d.parametric_surface.ParametricSurface`

        EXAMPLES::

            sage: M = Manifold(3, 'M', structure="topological")
            sage: N = Manifold(2, 'N', ambient = M, structure="topological")
            sage: CM.<x,y,z> = M.chart()
            sage: CN.<u,v> = N.chart()
            sage: t = var('t')
            sage: phi = N.continuous_map(M, {(CN,CM): [u,v,t+u^2+v^2]})
            sage: phi_inv = M.continuous_map(N, {(CM,CN): [x,y]})
            sage: phi_inv_t = M.scalar_field({CM: z-x^2-y^2})
            sage: N.set_embedding(phi, inverse=phi_inv, var=t,
            ....:                 t_inverse = {t:phi_inv_t})
            sage: N.adapted_chart()
            [Chart (M, (u_M, v_M, t_M))]
            sage: P0 = N.plot({t:0}, srange(-1, 1, 0.1), srange(-1, 1, 0.1),
            ....:             CN, CM, opacity=0.3, mesh=True)
            sage: P1 = N.plot({t:1}, srange(-1, 1, 0.1), srange(-1, 1, 0.1),
            ....:             CN, CM, opacity=0.3, mesh=True)
            sage: P2 = N.plot({t:2}, srange(-1, 1, 0.1), srange(-1, 1, 0.1),
            ....:             CN, CM, opacity=0.3, mesh=True)
            sage: P3 = N.plot({t:3}, srange(-1, 1, 0.1), srange(-1, 1, 0.1),
            ....:             CN, CM, opacity=0.3, mesh=True)
            sage: P0 + P1 + P2 + P3
            Graphics3d Object

        .. PLOT::

            M = Manifold(3, 'M', structure="topological")
            N = Manifold(2, 'N', ambient = M, structure="topological")
            CM = M.chart('x y z'); x, y, z = CM[:]
            CN = N.chart('u v'); u, v = CN[:]
            t = var('t')
            phi = N.continuous_map(M, {(CN,CM): [u,v,t+u**2+v**2]})
            phi_inv = M.continuous_map(N, {(CM,CN): [x,y]})
            phi_inv_t = M.scalar_field({CM: z-x**2-y**2})
            N.set_embedding(phi, inverse=phi_inv, var=t,
                            t_inverse = {t:phi_inv_t})
            N.adapted_chart()
            P0 = N.plot({t:0}, srange(-1, 1, 0.1), srange(-1, 1, 0.1),
                        CN, CM, opacity=0.3, mesh=True)
            P1 = N.plot({t:1}, srange(-1, 1, 0.1), srange(-1, 1, 0.1),
                        CN, CM, opacity=0.3, mesh=True)
            P2 = N.plot({t:2}, srange(-1, 1, 0.1), srange(-1, 1, 0.1),
                        CN, CM, opacity=0.3, mesh=True)
            P3 = N.plot({t:3}, srange(-1, 1, 0.1), srange(-1, 1, 0.1),
                        CN, CM, opacity=0.3, mesh=True)
            sphinx_plot(P0 + P1 + P2 + P3)

        .. SEEALSO::

            :class:`~sage.plot.plot3d.parametric_surface.ParametricSurface`

        """

        if self._dim != 2 or self._ambient._dim != 3:
            raise ValueError("plot only for 2-dimensional hypersurfaces")
        if chart1 is None:
            chart1 = self.default_chart()
        if chart2 is None:
            chart2 = self._ambient.default_chart()
        expr = list(self._immersion.coord_functions(chart1, chart2))
        for i in range(len(expr)):
            expr[i] = expr[i].expr().subs(param)
        fx = expr[0].function(*chart1[:])
        fy = expr[1].function(*chart1[:])
        fz = expr[2].function(*chart1[:])

        return ParametricSurface((fx, fy, fz), (u, v), **kwargs)

    def ambient(self) -> TopologicalManifold:
        r"""
        Return the manifold in which ``self`` is immersed or embedded.

        EXAMPLES::

            sage: M = Manifold(3, 'M', structure="topological")
            sage: N = Manifold(2, 'N', ambient=M, structure="topological")
            sage: N.ambient()
            3-dimensional topological manifold M
        """
        return self._ambient

    def immersion(self) -> ContinuousMap:
        r"""
        Return the immersion of ``self`` into the ambient manifold.

        EXAMPLES::

            sage: M = Manifold(3, 'M', structure="topological")
            sage: N = Manifold(2, 'N', ambient=M, structure="topological")
            sage: CM.<x,y,z> = M.chart()
            sage: CN.<u,v> = N.chart()
            sage: t = var('t')
            sage: phi = N.continuous_map(M, {(CN,CM): [u,v,t+u^2+v^2]})
            sage: phi_inv = M.continuous_map(N, {(CM,CN): [x,y]})
            sage: phi_inv_t = M.scalar_field({CM: z-x^2-y^2})
            sage: N.set_immersion(phi, inverse=phi_inv, var=t,
            ....:                 t_inverse={t: phi_inv_t})
            sage: N.immersion()
            Continuous map from the 2-dimensional topological submanifold N
             immersed in the 3-dimensional topological manifold M to the
             3-dimensional topological manifold M

        """
        if not self._immersed or not self._immersion:
            raise ValueError("the submanifold is not immersed")
        return self._immersion

    def embedding(self) -> ContinuousMap:
        r"""
        Return the embedding of ``self`` into the ambient manifold.

        EXAMPLES::

            sage: M = Manifold(3, 'M', structure="topological")
            sage: N = Manifold(2, 'N', ambient=M, structure="topological")
            sage: CM.<x,y,z> = M.chart()
            sage: CN.<u,v> = N.chart()
            sage: t = var('t')
            sage: phi = N.continuous_map(M, {(CN,CM): [u,v,t+u^2+v^2]})
            sage: phi_inv = M.continuous_map(N, {(CM,CN): [x,y]})
            sage: phi_inv_t = M.scalar_field({CM: z-x^2-y^2})
            sage: N.set_embedding(phi, inverse=phi_inv, var=t,
            ....:                 t_inverse={t: phi_inv_t})
            sage: N.embedding()
            Continuous map from the 2-dimensional topological submanifold N
             embedded in the 3-dimensional topological manifold M to the
             3-dimensional topological manifold M

        """
        if not self._embedded or not self._immersion:
            raise ValueError("the submanifold is not embedded")
        return self._immersion

    def as_subset(self):
        r"""
        Return ``self`` as a subset of the ambient manifold.

        ``self`` must be an embedded submanifold.

        EXAMPLES::

            sage: M = Manifold(2, 'M', structure="topological")
            sage: N = Manifold(1, 'N', ambient=M, structure="topological")
            sage: CM.<x,y> = M.chart()
            sage: CN.<u> = N.chart(coord_restrictions=lambda u: [u > -1, u < 1])
            sage: phi = N.continuous_map(M, {(CN,CM): [u, u^2]})
            sage: N.set_embedding(phi)
            sage: N
            1-dimensional topological submanifold N
              embedded in the 2-dimensional topological manifold M
            sage: N.as_subset()
            Image of the Continuous map
              from the 1-dimensional topological submanifold N
                embedded in the 2-dimensional topological manifold M
              to the 2-dimensional topological manifold M

        """
        return self.embedding().image()<|MERGE_RESOLUTION|>--- conflicted
+++ resolved
@@ -260,9 +260,6 @@
         return "{}-dimensional {} submanifold {} immersed in the {}".format(
                 self._dim, self._structure.name, self._name, self._ambient)
 
-<<<<<<< HEAD
-    def set_immersion(self, phi: ContinuousMap, inverse=None, var=None,
-=======
     def open_subset(self, name, latex_name=None, coord_def={}, supersets=None):
         r"""
         Create an open subset of the manifold.
@@ -380,7 +377,6 @@
             resu.declare_embedding()
 
     def set_immersion(self, phi, inverse=None, var=None,
->>>>>>> cc60cfeb
                       t_inverse=None):
         r"""
         Register the immersion of the immersed submanifold.
