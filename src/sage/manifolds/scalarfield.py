r"""
Scalar Fields

Given a topological manifold `M` over a topological field `K` (in most
applications, `K = \RR` or `K = \CC`), a *scalar field* on `M` is a
continuous map

.. MATH::

    f:  M \longrightarrow K

Scalar fields are implemented by the class :class:`ScalarField`.

AUTHORS:

- Eric Gourgoulhon, Michal Bejger (2013-2015): initial version
- Travis Scrimshaw (2016): review tweaks
- Marco Mancini (2017): SymPy as an optional symbolic engine, alternative to SR
- Florentin Jaffredo (2018) : series expansion with respect to a given
  parameter

REFERENCES:

- [Lee2011]_
- [KN1963]_

"""

# *****************************************************************************
#       Copyright (C) 2015 Eric Gourgoulhon <eric.gourgoulhon@obspm.fr>
#       Copyright (C) 2015 Michal Bejger <bejger@camk.edu.pl>
#       Copyright (C) 2016 Travis Scrimshaw <tscrimsh@umn.edu>
#       Copyright (C) 2017 Marco Mancini <marco.mancini@obspm.fr>
#
#  Distributed under the terms of the GNU General Public License (GPL)
#  as published by the Free Software Foundation; either version 2 of
#  the License, or (at your option) any later version.
#                  https://www.gnu.org/licenses/
# *****************************************************************************

from six import itervalues

from sage.structure.element import CommutativeAlgebraElement
from sage.symbolic.expression import Expression
from sage.manifolds.chart_func import ChartFunction


class ScalarField(CommutativeAlgebraElement):
    r"""
    Scalar field on a topological manifold.

    Given a topological manifold `M` over a topological field `K` (in most
    applications, `K = \RR` or `K = \CC`), a *scalar field on* `M` is a
    continuous map

    .. MATH::

        f: M \longrightarrow K.

    A scalar field on `M` is an element of the commutative algebra
    `C^0(M)` (see
    :class:`~sage.manifolds.scalarfield_algebra.ScalarFieldAlgebra`).

    INPUT:

    - ``parent`` -- the algebra of scalar fields containing the scalar field
      (must be an instance of class
      :class:`~sage.manifolds.scalarfield_algebra.ScalarFieldAlgebra`)

    - ``coord_expression`` -- (default: ``None``) coordinate expression(s) of
      the scalar field; this can be either

      * a dictionary of coordinate expressions in various charts on
        the domain, with the charts as keys;
      * a single coordinate expression; if the argument ``chart`` is
        ``'all'``, this expression is set to all the charts defined
        on the open set; otherwise, the expression is set in the
        specific chart provided by the argument ``chart``

    - ``chart`` -- (default: ``None``) chart defining the coordinates used
      in ``coord_expression`` when the latter is a single coordinate
      expression; if none is provided (default), the default chart of the
      open set is assumed. If ``chart=='all'``, ``coord_expression`` is
      assumed to be independent of the chart (constant scalar field).

    - ``name`` -- (default: ``None``) string; name (symbol) given to the
      scalar field

    - ``latex_name`` -- (default: ``None``) string; LaTeX symbol to denote the
      scalar field; if none is provided, the LaTeX symbol is set to ``name``

    If ``coord_expression`` is ``None`` or incomplete, coordinate
    expressions can be added after the creation of the object, by means of
    the methods :meth:`add_expr`, :meth:`add_expr_by_continuation` and
    :meth:`set_expr`.

    EXAMPLES:

    A scalar field on the 2-sphere::

        sage: M = Manifold(2, 'M', structure='topological') # the 2-dimensional sphere S^2
        sage: U = M.open_subset('U') # complement of the North pole
        sage: c_xy.<x,y> = U.chart() # stereographic coordinates from the North pole
        sage: V = M.open_subset('V') # complement of the South pole
        sage: c_uv.<u,v> = V.chart() # stereographic coordinates from the South pole
        sage: M.declare_union(U,V)   # S^2 is the union of U and V
        sage: xy_to_uv = c_xy.transition_map(c_uv, (x/(x^2+y^2), y/(x^2+y^2)),
        ....:                                intersection_name='W',
        ....:                                restrictions1= x^2+y^2!=0,
        ....:                                restrictions2= u^2+v^2!=0)
        sage: uv_to_xy = xy_to_uv.inverse()
        sage: f = M.scalar_field({c_xy: 1/(1+x^2+y^2), c_uv: (u^2+v^2)/(1+u^2+v^2)},
        ....:                    name='f') ; f
        Scalar field f on the 2-dimensional topological manifold M
        sage: f.display()
        f: M --> R
        on U: (x, y) |--> 1/(x^2 + y^2 + 1)
        on V: (u, v) |--> (u^2 + v^2)/(u^2 + v^2 + 1)

    For scalar fields defined by a single coordinate expression, the latter
    can be passed instead of the dictionary over the charts::

        sage: g = U.scalar_field(x*y, chart=c_xy, name='g') ; g
        Scalar field g on the Open subset U of the 2-dimensional topological
         manifold M

    The above is indeed equivalent to::

        sage: g = U.scalar_field({c_xy: x*y}, name='g') ; g
        Scalar field g on the Open subset U of the 2-dimensional topological
         manifold M

    Since ``c_xy`` is the default chart of ``U``, the argument ``chart`` can
    be skipped::

        sage: g = U.scalar_field(x*y, name='g') ; g
        Scalar field g on the Open subset U of the 2-dimensional topological
         manifold M

    The scalar field `g` is defined on `U` and has an expression in terms of
    the coordinates `(u,v)` on `W=U\cap V`::

        sage: g.display()
        g: U --> R
           (x, y) |--> x*y
        on W: (u, v) |--> u*v/(u^4 + 2*u^2*v^2 + v^4)

    Scalar fields on `M` can also be declared with a single chart::

        sage: f = M.scalar_field(1/(1+x^2+y^2), chart=c_xy, name='f') ; f
        Scalar field f on the 2-dimensional topological manifold M

    Their definition must then be completed by providing the expressions on
    other charts, via the method :meth:`add_expr`, to get a global cover of
    the manifold::

        sage: f.add_expr((u^2+v^2)/(1+u^2+v^2), chart=c_uv)
        sage: f.display()
        f: M --> R
        on U: (x, y) |--> 1/(x^2 + y^2 + 1)
        on V: (u, v) |--> (u^2 + v^2)/(u^2 + v^2 + 1)

    We can even first declare the scalar field without any coordinate
    expression and provide them subsequently::

        sage: f = M.scalar_field(name='f')
        sage: f.add_expr(1/(1+x^2+y^2), chart=c_xy)
        sage: f.add_expr((u^2+v^2)/(1+u^2+v^2), chart=c_uv)
        sage: f.display()
        f: M --> R
        on U: (x, y) |--> 1/(x^2 + y^2 + 1)
        on V: (u, v) |--> (u^2 + v^2)/(u^2 + v^2 + 1)

    We may also use the method :meth:`add_expr_by_continuation` to complete
    the coordinate definition using the analytic continuation from domains in
    which charts overlap::

        sage: f = M.scalar_field(1/(1+x^2+y^2), chart=c_xy, name='f') ; f
        Scalar field f on the 2-dimensional topological manifold M
        sage: f.add_expr_by_continuation(c_uv, U.intersection(V))
        sage: f.display()
        f: M --> R
        on U: (x, y) |--> 1/(x^2 + y^2 + 1)
        on V: (u, v) |--> (u^2 + v^2)/(u^2 + v^2 + 1)

    A scalar field can also be defined by some unspecified function of the
    coordinates::

        sage: h = U.scalar_field(function('H')(x, y), name='h') ; h
        Scalar field h on the Open subset U of the 2-dimensional topological
         manifold M
        sage: h.display()
        h: U --> R
           (x, y) |--> H(x, y)
        on W: (u, v) |--> H(u/(u^2 + v^2), v/(u^2 + v^2))

    We may use the argument ``latex_name`` to specify the LaTeX symbol denoting
    the scalar field if the latter is different from ``name``::

        sage: latex(f)
        f
        sage: f = M.scalar_field({c_xy: 1/(1+x^2+y^2), c_uv: (u^2+v^2)/(1+u^2+v^2)},
        ....:                    name='f', latex_name=r'\mathcal{F}')
        sage: latex(f)
        \mathcal{F}

    The coordinate expression in a given chart is obtained via the method
    :meth:`expr`, which returns a symbolic expression::

        sage: f.expr(c_uv)
        (u^2 + v^2)/(u^2 + v^2 + 1)
        sage: type(f.expr(c_uv))
        <type 'sage.symbolic.expression.Expression'>

    The method :meth:`coord_function` returns instead a function of the
    chart coordinates, i.e. an instance of
    :class:`~sage.manifolds.chart_func.ChartFunction`::

        sage: f.coord_function(c_uv)
        (u^2 + v^2)/(u^2 + v^2 + 1)
        sage: type(f.coord_function(c_uv))
        <class 'sage.manifolds.chart_func.ChartFunctionRing_with_category.element_class'>
        sage: f.coord_function(c_uv).display()
        (u, v) |--> (u^2 + v^2)/(u^2 + v^2 + 1)

    The value returned by the method :meth:`expr` is actually the coordinate
    expression of the chart function::

        sage: f.expr(c_uv) is f.coord_function(c_uv).expr()
        True

    A constant scalar field is declared by setting the argument ``chart`` to
    ``'all'``::

        sage: c = M.scalar_field(2, chart='all', name='c') ; c
        Scalar field c on the 2-dimensional topological manifold M
        sage: c.display()
        c: M --> R
        on U: (x, y) |--> 2
        on V: (u, v) |--> 2

    A shortcut is to use the method
    :meth:`~sage.manifolds.manifold.TopologicalManifold.constant_scalar_field`::

        sage: c == M.constant_scalar_field(2)
        True

    The constant value can be some unspecified parameter::

        sage: var('a')
        a
        sage: c = M.constant_scalar_field(a, name='c') ; c
        Scalar field c on the 2-dimensional topological manifold M
        sage: c.display()
        c: M --> R
        on U: (x, y) |--> a
        on V: (u, v) |--> a

    A special case of constant field is the zero scalar field::

        sage: zer = M.constant_scalar_field(0) ; zer
        Scalar field zero on the 2-dimensional topological manifold M
        sage: zer.display()
        zero: M --> R
        on U: (x, y) |--> 0
        on V: (u, v) |--> 0

    It can be obtained directly by means of the function
    :meth:`~sage.manifolds.manifold.TopologicalManifold.zero_scalar_field`::

        sage: zer is M.zero_scalar_field()
        True

    A third way is to get it as the zero element of the algebra `C^0(M)`
    of scalar fields on `M` (see below)::

        sage: zer is M.scalar_field_algebra().zero()
        True

    By definition, a scalar field acts on the manifold's points, sending
    them to elements of the manifold's base field (real numbers in the
    present case)::

        sage: N = M.point((0,0), chart=c_uv) # the North pole
        sage: S = M.point((0,0), chart=c_xy) # the South pole
        sage: E = M.point((1,0), chart=c_xy) # a point at the equator
        sage: f(N)
        0
        sage: f(S)
        1
        sage: f(E)
        1/2
        sage: h(E)
        H(1, 0)
        sage: c(E)
        a
        sage: zer(E)
        0

    A scalar field can be compared to another scalar field::

        sage: f == g
        False

    ...to a symbolic expression::

        sage: f == x*y
        False
        sage: g == x*y
        True
        sage: c == a
        True

    ...to a number::

        sage: f == 2
        False
        sage: zer == 0
        True

    ...to anything else::

        sage: f == M
        False

    Standard mathematical functions are implemented::

        sage: sqrt(f)
        Scalar field sqrt(f) on the 2-dimensional topological manifold M
        sage: sqrt(f).display()
        sqrt(f): M --> R
        on U: (x, y) |--> 1/sqrt(x^2 + y^2 + 1)
        on V: (u, v) |--> sqrt(u^2 + v^2)/sqrt(u^2 + v^2 + 1)

    ::

        sage: tan(f)
        Scalar field tan(f) on the 2-dimensional topological manifold M
        sage: tan(f).display()
        tan(f): M --> R
        on U: (x, y) |--> sin(1/(x^2 + y^2 + 1))/cos(1/(x^2 + y^2 + 1))
        on V: (u, v) |--> sin((u^2 + v^2)/(u^2 + v^2 + 1))/cos((u^2 + v^2)/(u^2 + v^2 + 1))

    .. RUBRIC:: Arithmetics of scalar fields

    Scalar fields on `M` (resp. `U`) belong to the algebra `C^0(M)`
    (resp. `C^0(U)`)::

        sage: f.parent()
        Algebra of scalar fields on the 2-dimensional topological manifold M
        sage: f.parent() is M.scalar_field_algebra()
        True
        sage: g.parent()
        Algebra of scalar fields on the Open subset U of the 2-dimensional
         topological manifold M
        sage: g.parent() is U.scalar_field_algebra()
        True

    Consequently, scalar fields can be added::

        sage: s = f + c ; s
        Scalar field f+c on the 2-dimensional topological manifold M
        sage: s.display()
        f+c: M --> R
        on U: (x, y) |--> (a*x^2 + a*y^2 + a + 1)/(x^2 + y^2 + 1)
        on V: (u, v) |--> ((a + 1)*u^2 + (a + 1)*v^2 + a)/(u^2 + v^2 + 1)

    and subtracted::

        sage: s = f - c ; s
        Scalar field f-c on the 2-dimensional topological manifold M
        sage: s.display()
        f-c: M --> R
        on U: (x, y) |--> -(a*x^2 + a*y^2 + a - 1)/(x^2 + y^2 + 1)
        on V: (u, v) |--> -((a - 1)*u^2 + (a - 1)*v^2 + a)/(u^2 + v^2 + 1)

    Some tests::

        sage: f + zer == f
        True
        sage: f - f == zer
        True
        sage: f + (-f) == zer
        True
        sage: (f+c)-f == c
        True
        sage: (f-c)+c == f
        True

    We may add a number (interpreted as a constant scalar field) to a scalar
    field::

        sage: s = f + 1 ; s
        Scalar field on the 2-dimensional topological manifold M
        sage: s.display()
        M --> R
        on U: (x, y) |--> (x^2 + y^2 + 2)/(x^2 + y^2 + 1)
        on V: (u, v) |--> (2*u^2 + 2*v^2 + 1)/(u^2 + v^2 + 1)
        sage: (f+1)-1 == f
        True

    The number can represented by a symbolic variable::

        sage: s = a + f ; s
        Scalar field on the 2-dimensional topological manifold M
        sage: s == c + f
        True

    However if the symbolic variable is a chart coordinate, the addition
    is performed only on the chart domain::

        sage: s = f + x; s
        Scalar field on the 2-dimensional topological manifold M
        sage: s.display()
        M --> R
        on U: (x, y) |--> (x^3 + x*y^2 + x + 1)/(x^2 + y^2 + 1)
        on W: (u, v) |--> (u^4 + v^4 + u^3 + (2*u^2 + u)*v^2 + u)/(u^4 + v^4 + (2*u^2 + 1)*v^2 + u^2)
        sage: s = f + u; s
        Scalar field on the 2-dimensional topological manifold M
        sage: s.display()
        M --> R
        on W: (x, y) |--> (x^3 + (x + 1)*y^2 + x^2 + x)/(x^4 + y^4 + (2*x^2 + 1)*y^2 + x^2)
        on V: (u, v) |--> (u^3 + (u + 1)*v^2 + u^2 + u)/(u^2 + v^2 + 1)

    The addition of two scalar fields with different domains is possible if
    the domain of one of them is a subset of the domain of the other; the
    domain of the result is then this subset::

        sage: f.domain()
        2-dimensional topological manifold M
        sage: g.domain()
        Open subset U of the 2-dimensional topological manifold M
        sage: s = f + g ; s
        Scalar field f+g on the Open subset U of the 2-dimensional topological
         manifold M
        sage: s.domain()
        Open subset U of the 2-dimensional topological manifold M
        sage: s.display()
        f+g: U --> R
           (x, y) |--> (x*y^3 + (x^3 + x)*y + 1)/(x^2 + y^2 + 1)
        on W: (u, v) |--> (u^6 + 3*u^4*v^2 + 3*u^2*v^4 + v^6 + u*v^3
         + (u^3 + u)*v)/(u^6 + v^6 + (3*u^2 + 1)*v^4 + u^4 + (3*u^4 + 2*u^2)*v^2)

    The operation actually performed is `f|_U + g`::

        sage: s == f.restrict(U) + g
        True

    In Sage framework, the addition of `f` and `g` is permitted because
    there is a *coercion* of the parent of `f`, namely `C^0(M)`, to
    the parent of `g`, namely `C^0(U)` (see
    :class:`~sage.manifolds.scalarfield_algebra.ScalarFieldAlgebra`)::

        sage: CM = M.scalar_field_algebra()
        sage: CU = U.scalar_field_algebra()
        sage: CU.has_coerce_map_from(CM)
        True

    The coercion map is nothing but the restriction to domain `U`::

        sage: CU.coerce(f) == f.restrict(U)
        True

    Since the algebra `C^0(M)` is a vector space over `\RR`, scalar fields
    can be multiplied by a number, either an explicit one::

        sage: s = 2*f ; s
        Scalar field on the 2-dimensional topological manifold M
        sage: s.display()
        M --> R
        on U: (x, y) |--> 2/(x^2 + y^2 + 1)
        on V: (u, v) |--> 2*(u^2 + v^2)/(u^2 + v^2 + 1)

    or a symbolic one::

        sage: s = a*f ; s
        Scalar field on the 2-dimensional topological manifold M
        sage: s.display()
        M --> R
        on U: (x, y) |--> a/(x^2 + y^2 + 1)
        on V: (u, v) |--> (u^2 + v^2)*a/(u^2 + v^2 + 1)

    However, if the symbolic variable is a chart coordinate, the
    multiplication is performed only in the corresponding chart::

        sage: s = x*f; s
        Scalar field on the 2-dimensional topological manifold M
        sage: s.display()
        M --> R
        on U: (x, y) |--> x/(x^2 + y^2 + 1)
        on W: (u, v) |--> u/(u^2 + v^2 + 1)
        sage: s = u*f; s
        Scalar field on the 2-dimensional topological manifold M
        sage: s.display()
        M --> R
        on W: (x, y) |--> x/(x^4 + y^4 + (2*x^2 + 1)*y^2 + x^2)
        on V: (u, v) |--> (u^2 + v^2)*u/(u^2 + v^2 + 1)

    Some tests::

        sage: 0*f == 0
        True
        sage: 0*f == zer
        True
        sage: 1*f == f
        True
        sage: (-2)*f == - f - f
        True

    The ring multiplication of the algebras `C^0(M)` and `C^0(U)`
    is the pointwise multiplication of functions::

        sage: s = f*f ; s
        Scalar field f*f on the 2-dimensional topological manifold M
        sage: s.display()
        f*f: M --> R
        on U: (x, y) |--> 1/(x^4 + y^4 + 2*(x^2 + 1)*y^2 + 2*x^2 + 1)
        on V: (u, v) |--> (u^4 + 2*u^2*v^2 + v^4)/(u^4 + v^4 + 2*(u^2 + 1)*v^2
         + 2*u^2 + 1)
        sage: s = g*h ; s
        Scalar field g*h on the Open subset U of the 2-dimensional topological
         manifold M
        sage: s.display()
        g*h: U --> R
           (x, y) |--> x*y*H(x, y)
        on W: (u, v) |--> u*v*H(u/(u^2 + v^2), v/(u^2 + v^2))/(u^4 + 2*u^2*v^2 + v^4)

    Thanks to the coercion `C^0(M) \to C^0(U)` mentioned above,
    it is possible to multiply a scalar field defined on `M` by a
    scalar field defined on `U`, the result being a scalar field
    defined on `U`::

        sage: f.domain(), g.domain()
        (2-dimensional topological manifold M,
         Open subset U of the 2-dimensional topological manifold M)
        sage: s = f*g ; s
        Scalar field f*g on the Open subset U of the 2-dimensional topological
         manifold M
        sage: s.display()
        f*g: U --> R
           (x, y) |--> x*y/(x^2 + y^2 + 1)
        on W: (u, v) |--> u*v/(u^4 + v^4 + (2*u^2 + 1)*v^2 + u^2)
        sage: s == f.restrict(U)*g
        True

    Scalar fields can be divided (pointwise division)::

        sage: s = f/c ; s
        Scalar field f/c on the 2-dimensional topological manifold M
        sage: s.display()
        f/c: M --> R
        on U: (x, y) |--> 1/(a*x^2 + a*y^2 + a)
        on V: (u, v) |--> (u^2 + v^2)/(a*u^2 + a*v^2 + a)
        sage: s = g/h ; s
        Scalar field g/h on the Open subset U of the 2-dimensional topological
         manifold M
        sage: s.display()
        g/h: U --> R
           (x, y) |--> x*y/H(x, y)
        on W: (u, v) |--> u*v/((u^4 + 2*u^2*v^2 + v^4)*H(u/(u^2 + v^2), v/(u^2 + v^2)))
        sage: s = f/g ; s
        Scalar field f/g on the Open subset U of the 2-dimensional topological
         manifold M
        sage: s.display()
        f/g: U --> R
           (x, y) |--> 1/(x*y^3 + (x^3 + x)*y)
        on W: (u, v) |--> (u^6 + 3*u^4*v^2 + 3*u^2*v^4 + v^6)/(u*v^3 + (u^3 + u)*v)
        sage: s == f.restrict(U)/g
        True

    For scalar fields defined on a single chart domain, we may perform some
    arithmetics with symbolic expressions involving the chart coordinates::

        sage: s = g + x^2 - y ; s
        Scalar field on the Open subset U of the 2-dimensional topological
         manifold M
        sage: s.display()
        U --> R
        (x, y) |--> x^2 + (x - 1)*y
        on W: (u, v) |--> -(v^3 - u^2 + (u^2 - u)*v)/(u^4 + 2*u^2*v^2 + v^4)

    ::

        sage: s = g*x ; s
        Scalar field on the Open subset U of the 2-dimensional topological
         manifold M
        sage: s.display()
        U --> R
        (x, y) |--> x^2*y
        on W: (u, v) |--> u^2*v/(u^6 + 3*u^4*v^2 + 3*u^2*v^4 + v^6)

    ::

        sage: s = g/x ; s
        Scalar field on the Open subset U of the 2-dimensional topological
         manifold M
        sage: s.display()
        U --> R
        (x, y) |--> y
        on W: (u, v) |--> v/(u^2 + v^2)
        sage: s = x/g ; s
        Scalar field on the Open subset U of the 2-dimensional topological
         manifold M
        sage: s.display()
        U --> R
        (x, y) |--> 1/y
        on W: (u, v) |--> (u^2 + v^2)/v


    .. RUBRIC:: Examples with SymPy as the symbolic engine

    From now on, we ask that all symbolic calculus on manifold `M` are
    performed by SymPy::

        sage: M.set_calculus_method('sympy')

    We define `f` as above::

        sage: f = M.scalar_field({c_xy: 1/(1+x^2+y^2), c_uv: (u^2+v^2)/(1+u^2+v^2)},
        ....:                    name='f') ; f
        Scalar field f on the 2-dimensional topological manifold M
        sage: f.display()  # notice the SymPy display of exponents
        f: M --> R
        on U: (x, y) |--> 1/(x**2 + y**2 + 1)
        on V: (u, v) |--> (u**2 + v**2)/(u**2 + v**2 + 1)
        sage: type(f.coord_function(c_xy).expr())
        <class 'sympy.core.power.Pow'>

    The scalar field `g` defined on `U`::

        sage: g = U.scalar_field({c_xy: x*y}, name='g')
        sage: g.display() # again notice the SymPy display of exponents
        g: U --> R
           (x, y) |--> x*y
        on W: (u, v) |--> u*v/(u**4 + 2*u**2*v**2 + v**4)

    Definition on a single chart and subsequent completion::

        sage: f = M.scalar_field(1/(1+x^2+y^2), chart=c_xy, name='f')
        sage: f.add_expr((u^2+v^2)/(1+u^2+v^2), chart=c_uv)
        sage: f.display()
        f: M --> R
        on U: (x, y) |--> 1/(x**2 + y**2 + 1)
        on V: (u, v) |--> (u**2 + v**2)/(u**2 + v**2 + 1)

    Definition without any coordinate expression and subsequent completion::

        sage: f = M.scalar_field(name='f')
        sage: f.add_expr(1/(1+x^2+y^2), chart=c_xy)
        sage: f.add_expr((u^2+v^2)/(1+u^2+v^2), chart=c_uv)
        sage: f.display()
        f: M --> R
        on U: (x, y) |--> 1/(x**2 + y**2 + 1)
        on V: (u, v) |--> (u**2 + v**2)/(u**2 + v**2 + 1)

    Use of :meth:`add_expr_by_continuation`::

        sage: f = M.scalar_field(1/(1+x^2+y^2), chart=c_xy, name='f')
        sage: f.add_expr_by_continuation(c_uv, U.intersection(V))
        sage: f.display()
        f: M --> R
        on U: (x, y) |--> 1/(x**2 + y**2 + 1)
        on V: (u, v) |--> (u**2 + v**2)/(u**2 + v**2 + 1)

    A scalar field defined by some unspecified function of the
    coordinates::

        sage: h = U.scalar_field(function('H')(x, y), name='h') ; h
        Scalar field h on the Open subset U of the 2-dimensional topological
         manifold M
        sage: h.display()
        h: U --> R
           (x, y) |--> H(x, y)
        on W: (u, v) |--> H(u/(u**2 + v**2), v/(u**2 + v**2))

    The coordinate expression in a given chart is obtained via the method
    :meth:`expr`, which in the present context, returns a SymPy object::

        sage: f.expr(c_uv)
        (u**2 + v**2)/(u**2 + v**2 + 1)
        sage: type(f.expr(c_uv))
        <class 'sympy.core.mul.Mul'>

    The method :meth:`coord_function` returns instead a function of the
    chart coordinates, i.e. an instance of
    :class:`~sage.manifolds.chart_func.ChartFunction`::

        sage: f.coord_function(c_uv)
        (u**2 + v**2)/(u**2 + v**2 + 1)
        sage: type(f.coord_function(c_uv))
        <class 'sage.manifolds.chart_func.ChartFunctionRing_with_category.element_class'>
        sage: f.coord_function(c_uv).display()
        (u, v) |--> (u**2 + v**2)/(u**2 + v**2 + 1)

    The value returned by the method :meth:`expr` is actually the coordinate
    expression of the chart function::

        sage: f.expr(c_uv) is f.coord_function(c_uv).expr()
        True

    We may ask for the ``SR`` representation of the coordinate function::

        sage: f.coord_function(c_uv).expr('SR')
        (u^2 + v^2)/(u^2 + v^2 + 1)

    A constant scalar field with SymPy representation::

        sage: c = M.constant_scalar_field(2, name='c')
        sage: c.display()
        c: M --> R
        on U: (x, y) |--> 2
        on V: (u, v) |--> 2
        sage: type(c.expr(c_xy))
        <class 'sympy.core.numbers.Integer'>

    The constant value can be some unspecified parameter::

        sage: var('a')
        a
        sage: c = M.constant_scalar_field(a, name='c')
        sage: c.display()
        c: M --> R
        on U: (x, y) |--> a
        on V: (u, v) |--> a
        sage: type(c.expr(c_xy))
        <class 'sympy.core.symbol.Symbol'>

    The zero scalar field::

        sage: zer = M.constant_scalar_field(0) ; zer
        Scalar field zero on the 2-dimensional topological manifold M
        sage: zer.display()
        zero: M --> R
        on U: (x, y) |--> 0
        on V: (u, v) |--> 0
        sage: type(zer.expr(c_xy))
        <class 'sympy.core.numbers.Zero'>
        sage: zer is M.zero_scalar_field()
        True

    Action of scalar fields on manifold's points::

        sage: N = M.point((0,0), chart=c_uv) # the North pole
        sage: S = M.point((0,0), chart=c_xy) # the South pole
        sage: E = M.point((1,0), chart=c_xy) # a point at the equator
        sage: f(N)
        0
        sage: f(S)
        1
        sage: f(E)
        1/2
        sage: h(E)
        H(1, 0)
        sage: c(E)
        a
        sage: zer(E)
        0

    A scalar field can be compared to another scalar field::

        sage: f == g
        False

    ...to a symbolic expression::

        sage: f == x*y
        False
        sage: g == x*y
        True
        sage: c == a
        True

    ...to a number::

        sage: f == 2
        False
        sage: zer == 0
        True

    ...to anything else::

        sage: f == M
        False

    Standard mathematical functions are implemented::

        sage: sqrt(f)
        Scalar field sqrt(f) on the 2-dimensional topological manifold M
        sage: sqrt(f).display()
        sqrt(f): M --> R
        on U: (x, y) |--> 1/sqrt(x**2 + y**2 + 1)
        on V: (u, v) |--> sqrt(u**2 + v**2)/sqrt(u**2 + v**2 + 1)

    ::

        sage: tan(f)
        Scalar field tan(f) on the 2-dimensional topological manifold M
        sage: tan(f).display()
        tan(f): M --> R
        on U: (x, y) |--> tan(1/(x**2 + y**2 + 1))
        on V: (u, v) |--> tan((u**2 + v**2)/(u**2 + v**2 + 1))

    .. RUBRIC:: Arithmetics of scalar fields with SymPy

    Scalar fields on `M` (resp. `U`) belong to the algebra `C^0(M)`
    (resp. `C^0(U)`)::

        sage: f.parent()
        Algebra of scalar fields on the 2-dimensional topological manifold M
        sage: f.parent() is M.scalar_field_algebra()
        True
        sage: g.parent()
        Algebra of scalar fields on the Open subset U of the 2-dimensional
         topological manifold M
        sage: g.parent() is U.scalar_field_algebra()
        True

    Consequently, scalar fields can be added::

        sage: s = f + c ; s
        Scalar field f+c on the 2-dimensional topological manifold M
        sage: s.display()
        f+c: M --> R
        on U: (x, y) |--> (a*x**2 + a*y**2 + a + 1)/(x**2 + y**2 + 1)
        on V: (u, v) |--> (a*u**2 + a*v**2 + a + u**2 + v**2)/(u**2 + v**2 + 1)

    and subtracted::

        sage: s = f - c ; s
        Scalar field f-c on the 2-dimensional topological manifold M
        sage: s.display()
        f-c: M --> R
        on U: (x, y) |--> (-a*x**2 - a*y**2 - a + 1)/(x**2 + y**2 + 1)
        on V: (u, v) |--> (-a*u**2 - a*v**2 - a + u**2 + v**2)/(u**2 + v**2 + 1)

    Some tests::

        sage: f + zer == f
        True
        sage: f - f == zer
        True
        sage: f + (-f) == zer
        True
        sage: (f+c)-f == c
        True
        sage: (f-c)+c == f
        True

    We may add a number (interpreted as a constant scalar field) to a scalar
    field::

        sage: s = f + 1 ; s
        Scalar field on the 2-dimensional topological manifold M
        sage: s.display()
        M --> R
        on U: (x, y) |--> (x**2 + y**2 + 2)/(x**2 + y**2 + 1)
        on V: (u, v) |--> (2*u**2 + 2*v**2 + 1)/(u**2 + v**2 + 1)
        sage: (f+1)-1 == f
        True

    The number can represented by a symbolic variable::

        sage: s = a + f ; s
        Scalar field on the 2-dimensional topological manifold M
        sage: s == c + f
        True

    However if the symbolic variable is a chart coordinate, the addition
    is performed only on the chart domain::

        sage: s = f + x; s
        Scalar field on the 2-dimensional topological manifold M
        sage: s.display()
        M --> R
        on U: (x, y) |--> (x**3 + x*y**2 + x + 1)/(x**2 + y**2 + 1)
        on W: (u, v) |--> (u**4 + u**3 + 2*u**2*v**2 + u*v**2 + u + v**4)/(u**4 + 2*u**2*v**2 + u**2 + v**4 + v**2)
        sage: s = f + u; s
        Scalar field on the 2-dimensional topological manifold M
        sage: s.display()
        M --> R
        on W: (x, y) |--> (x**3 + x**2 + x*y**2 + x + y**2)/(x**4 + 2*x**2*y**2 + x**2 + y**4 + y**2)
        on V: (u, v) |--> (u**3 + u**2 + u*v**2 + u + v**2)/(u**2 + v**2 + 1)

    The addition of two scalar fields with different domains is possible if
    the domain of one of them is a subset of the domain of the other; the
    domain of the result is then this subset::

        sage: f.domain()
        2-dimensional topological manifold M
        sage: g.domain()
        Open subset U of the 2-dimensional topological manifold M
        sage: s = f + g ; s
        Scalar field f+g on the Open subset U of the 2-dimensional topological
         manifold M
        sage: s.domain()
        Open subset U of the 2-dimensional topological manifold M
        sage: s.display()
        f+g: U --> R
           (x, y) |--> (x**3*y + x*y**3 + x*y + 1)/(x**2 + y**2 + 1)
        on W: (u, v) |--> (u**6 + 3*u**4*v**2 + u**3*v + 3*u**2*v**4 + u*v**3 + u*v + v**6)/(u**6 + 3*u**4*v**2 + u**4 + 3*u**2*v**4 + 2*u**2*v**2 + v**6 + v**4)

    The operation actually performed is `f|_U + g`::

        sage: s == f.restrict(U) + g
        True

    Since the algebra `C^0(M)` is a vector space over `\RR`, scalar fields
    can be multiplied by a number, either an explicit one::

        sage: s = 2*f ; s
        Scalar field on the 2-dimensional topological manifold M
        sage: s.display()
        M --> R
        on U: (x, y) |--> 2/(x**2 + y**2 + 1)
        on V: (u, v) |--> 2*(u**2 + v**2)/(u**2 + v**2 + 1)

    or a symbolic one::

        sage: s = a*f ; s
        Scalar field on the 2-dimensional topological manifold M
        sage: s.display()
        M --> R
        on U: (x, y) |--> a/(x**2 + y**2 + 1)
        on V: (u, v) |--> a*(u**2 + v**2)/(u**2 + v**2 + 1)

    However, if the symbolic variable is a chart coordinate, the
    multiplication is performed only in the corresponding chart::

        sage: s = x*f; s
        Scalar field on the 2-dimensional topological manifold M
        sage: s.display()
        M --> R
        on U: (x, y) |--> x/(x**2 + y**2 + 1)
        on W: (u, v) |--> u/(u**2 + v**2 + 1)
        sage: s = u*f; s
        Scalar field on the 2-dimensional topological manifold M
        sage: s.display()
        M --> R
        on W: (x, y) |--> x/(x**4 + 2*x**2*y**2 + x**2 + y**4 + y**2)
        on V: (u, v) |--> u*(u**2 + v**2)/(u**2 + v**2 + 1)

    Some tests::

        sage: 0*f == 0
        True
        sage: 0*f == zer
        True
        sage: 1*f == f
        True
        sage: (-2)*f == - f - f
        True

    The ring multiplication of the algebras `C^0(M)` and `C^0(U)`
    is the pointwise multiplication of functions::

        sage: s = f*f ; s
        Scalar field f*f on the 2-dimensional topological manifold M
        sage: s.display()
        f*f: M --> R
        on U: (x, y) |--> 1/(x**4 + 2*x**2*y**2 + 2*x**2 + y**4 + 2*y**2 + 1)
        on V: (u, v) |--> (u**4 + 2*u**2*v**2 + v**4)/(u**4 + 2*u**2*v**2 + 2*u**2 + v**4 + 2*v**2 + 1)

        sage: s = g*h ; s
        Scalar field g*h on the Open subset U of the 2-dimensional topological
         manifold M
        sage: s.display()
        g*h: U --> R
           (x, y) |--> x*y*H(x, y)
        on W: (u, v) |--> u*v*H(u/(u**2 + v**2), v/(u**2 + v**2))/(u**4 + 2*u**2*v**2 + v**4)

    Thanks to the coercion `C^0(M) \to C^0(U)` mentioned above,
    it is possible to multiply a scalar field defined on `M` by a
    scalar field defined on `U`, the result being a scalar field
    defined on `U`::

        sage: f.domain(), g.domain()
        (2-dimensional topological manifold M,
         Open subset U of the 2-dimensional topological manifold M)
        sage: s = f*g ; s
        Scalar field f*g on the Open subset U of the 2-dimensional topological
         manifold M
        sage: s.display()
        f*g: U --> R
           (x, y) |--> x*y/(x**2 + y**2 + 1)
        on W: (u, v) |--> u*v/(u**4 + 2*u**2*v**2 + u**2 + v**4 + v**2)

        sage: s == f.restrict(U)*g
        True

    Scalar fields can be divided (pointwise division)::

        sage: s = f/c ; s
        Scalar field f/c on the 2-dimensional topological manifold M
        sage: s.display()
        f/c: M --> R
        on U: (x, y) |--> 1/(a*(x**2 + y**2 + 1))
        on V: (u, v) |--> (u**2 + v**2)/(a*(u**2 + v**2 + 1))
        sage: s = g/h ; s
        Scalar field g/h on the Open subset U of the 2-dimensional topological
         manifold M
        sage: s.display()
        g/h: U --> R
           (x, y) |--> x*y/H(x, y)
        on W: (u, v) |--> u*v/((u**4 + 2*u**2*v**2 + v**4)*H(u/(u**2 + v**2), v/(u**2 + v**2)))

        sage: s = f/g ; s
        Scalar field f/g on the Open subset U of the 2-dimensional topological
         manifold M
        sage: s.display()
        f/g: U --> R
           (x, y) |--> 1/(x*y*(x**2 + y**2 + 1))
        on W: (u, v) |--> (u**6 + 3*u**4*v**2 + 3*u**2*v**4 + v**6)/(u*v*(u**2 + v**2 + 1))
        sage: s == f.restrict(U)/g
        True

    For scalar fields defined on a single chart domain, we may perform some
    arithmetics with symbolic expressions involving the chart coordinates::

        sage: s = g + x^2 - y ; s
        Scalar field on the Open subset U of the 2-dimensional topological manifold M
        sage: s.display()
        U --> R
        (x, y) |--> x**2 + x*y - y
        on W: (u, v) |--> (-u**2*v + u**2 + u*v - v**3)/(u**4 + 2*u**2*v**2 + v**4)


    ::

        sage: s = g*x ; s
        Scalar field on the Open subset U of the 2-dimensional topological
         manifold M
        sage: s.display()
        U --> R
        (x, y) |--> x**2*y
        on W: (u, v) |--> u**2*v/(u**6 + 3*u**4*v**2 + 3*u**2*v**4 + v**6)

    ::

        sage: s = g/x ; s
        Scalar field on the Open subset U of the 2-dimensional topological
         manifold M
        sage: s.display()
        U --> R
        (x, y) |--> y
        on W: (u, v) |--> v/(u**2 + v**2)
        sage: s = x/g ; s
        Scalar field on the Open subset U of the 2-dimensional topological
         manifold M
        sage: s.display()
        U --> R
        (x, y) |--> 1/y
        on W: (u, v) |--> u**2/v + v

    The test suite is passed::

        sage: TestSuite(f).run()
        sage: TestSuite(zer).run()

    """
    def __init__(self, parent, coord_expression=None, chart=None, name=None,
                 latex_name=None):
        r"""
        Construct a scalar field.

        TESTS::

            sage: M = Manifold(2, 'M', structure='topological')
            sage: X.<x,y> = M.chart()
            sage: f = M.scalar_field({X: x+y}, name='f') ; f
            Scalar field f on the 2-dimensional topological manifold M
            sage: from sage.manifolds.scalarfield import ScalarField
            sage: isinstance(f, ScalarField)
            True
            sage: f.parent()
            Algebra of scalar fields on the 2-dimensional topological
             manifold M
            sage: TestSuite(f).run()

        """
        CommutativeAlgebraElement.__init__(self, parent)
        domain = parent._domain
        self._domain = domain
        self._manifold = domain.manifold()
        self._is_zero = False # a priori, may be changed below or via
                              # method __bool__()
        self._name = name
        if latex_name is None:
            self._latex_name = self._name
        else:
            self._latex_name = latex_name
        self._express = {} # dict of coordinate expressions (ChartFunction
                           # instances) with charts as keys
        if coord_expression is not None:
            if isinstance(coord_expression, dict):
                for chart, expression in coord_expression.items():
                    if isinstance(expression, ChartFunction):
                        self._express[chart] = expression
                    else:
                        self._express[chart] = chart.function(expression)
            elif isinstance(coord_expression, ChartFunction):
                self._express[coord_expression.chart()] = coord_expression
            else:
                if chart is None:
                    chart = self._domain.default_chart()
                if chart == 'all':
                    # coord_expression is the same in all charts (constant
                    # scalar field)
                    for ch in self._domain.atlas():
                        self._express[ch] = ch.function(coord_expression)
                else:
                    self._express[chart] = chart.function(coord_expression)
        self._init_derived()   # initialization of derived quantities

    ####### Required methods for an algebra element (beside arithmetic) #######

    def __bool__(self):
        r"""
        Return ``True`` if ``self`` is nonzero and ``False`` otherwise.

        This method is called by :meth:`~sage.structure.element.Element.is_zero()`.

        EXAMPLES:

        Tests on a 2-dimensional manifold::

            sage: M = Manifold(2, 'M', structure='topological')
            sage: c_xy.<x,y> = M.chart()
            sage: f = M.scalar_field(x*y)
            sage: f.is_zero()
            False
            sage: f.set_expr(0)
            sage: f.is_zero()
            True
            sage: g = M.scalar_field(0)
            sage: g.is_zero()
            True
            sage: M.zero_scalar_field().is_zero()
            True
        """
        if self._is_zero:
            return False
        if not self._express:
            # undefined scalar field
            return True
        for funct in itervalues(self._express):
            if not funct.is_zero():
                self._is_zero = False
                return True
        self._is_zero = True
        return False

    __nonzero__ = __bool__   # For Python2 compatibility

    def is_trivial_zero(self):
        r"""
        Check if ``self`` is trivially equal to zero without any
        simplification.

        This method is supposed to be fast as compared with
        ``self.is_zero()`` or ``self == 0`` and is intended to be
        used in library code where trying to obtain a mathematically
        correct result by applying potentially expensive rewrite rules
        is not desirable.

        EXAMPLES::

            sage: M = Manifold(2, 'M', structure='topological')
            sage: X.<x,y> = M.chart()
            sage: f = M.scalar_field({X: 0})
            sage: f.is_trivial_zero()
            True
            sage: f = M.scalar_field(0)
            sage: f.is_trivial_zero()
            True
            sage: M.zero_scalar_field().is_trivial_zero()
            True
            sage: f = M.scalar_field({X: x+y})
            sage: f.is_trivial_zero()
            False

        Scalar field defined by means of two charts::

            sage: U1 = M.open_subset('U1'); X1.<x1,y1> = U1.chart()
            sage: U2 = M.open_subset('U2'); X2.<x2,y2> = U2.chart()
            sage: f = M.scalar_field({X1: 0, X2: 0})
            sage: f.is_trivial_zero()
            True
            sage: f = M.scalar_field({X1: 0, X2: 1})
            sage: f.is_trivial_zero()
            False

        No simplification is attempted, so that ``False`` is returned for
        non-trivial cases::

            sage: f = M.scalar_field({X: cos(x)^2 + sin(x)^2 - 1})
            sage: f.is_trivial_zero()
            False

        On the contrary, the method
        :meth:`~sage.structure.element.Element.is_zero` and the direct
        comparison to zero involve some simplification algorithms and
        return ``True``::

            sage: f.is_zero()
            True
            sage: f == 0
            True

        """
        if self._is_zero:
            return True
        return all(func.is_trivial_zero() for func in self._express.values())

    def __eq__(self, other):
        r"""
        Comparison (equality) operator.

        INPUT:

        - ``other`` -- a scalar field (or something else)

        OUTPUT:

        - ``True`` if ``self`` is equal to ``other``, ``False`` otherwise

        TESTS::

            sage: M = Manifold(2, 'M', structure='topological')
            sage: X.<x,y> = M.chart()
            sage: f = M.scalar_field({X: x+y})
            sage: f == 1
            False
            sage: f == M.zero_scalar_field()
            False
            sage: g = M.scalar_field({X: x+y})
            sage: f == g
            True
            sage: h = M.scalar_field({X: 1})
            sage: h == M.one_scalar_field()
            True
            sage: h == 1
            True

        """
        if other is self:
            return True
        if not isinstance(other, ScalarField):
            # We try a conversion of other to a scalar field, except if
            # other is None (since this would generate an undefined scalar
            # field)
            if other is None:
                return False
            try:
                other = self.parent()(other)  # conversion to a scalar field
            except TypeError:
                return False
        if other._domain != self._domain:
            return False
        if other.is_zero():
            return self.is_zero()
        com_charts = self.common_charts(other)
        if com_charts is None:
            raise ValueError("no common chart for the comparison")
        for chart in com_charts:
            if not (self._express[chart] == other._express[chart]):
                return False
        return True

    def __ne__(self, other):
        r"""
        Non-equality operator.

        INPUT:

        - ``other`` -- a scalar field

        OUTPUT:

        - ``True`` if ``self`` differs from ``other``, ``False`` otherwise

        TESTS::

            sage: M = Manifold(2, 'M', structure='topological')
            sage: X.<x,y> = M.chart()
            sage: f = M.scalar_field({X: x+y})
            sage: f != 1
            True
            sage: f != M.zero_scalar_field()
            True
            sage: g = M.scalar_field({X: x+y})
            sage: f != g
            False

        """
        return not (self == other)

    ####### End of required methods for an algebra element (beside arithmetic) #######

    def _init_derived(self):
        r"""
        Initialize the derived quantities.

        TESTS::

            sage: M = Manifold(2, 'M', structure='topological')
            sage: X.<x,y> = M.chart()
            sage: f = M.scalar_field({X: x+y})
            sage: f._init_derived()

        """
        self._restrictions = {} # dict. of restrictions of self on subsets
                                # of self._domain, with the subsets as keys

    def _del_derived(self):
        r"""
        Delete the derived quantities.

        TESTS::

            sage: M = Manifold(2, 'M', structure='topological')
            sage: X.<x,y> = M.chart()
            sage: f = M.scalar_field({X: x+y})
            sage: U = M.open_subset('U', coord_def={X: x>0})
            sage: f.restrict(U)
            Scalar field on the Open subset U of the 2-dimensional topological
             manifold M
            sage: f._restrictions
            {Open subset U of the 2-dimensional topological manifold M:
             Scalar field on the Open subset U of the 2-dimensional topological
             manifold M}
            sage: f._del_derived()
            sage: f._restrictions  # restrictions are derived quantities
            {}

        """
        self._restrictions.clear()

    def _repr_(self):
        r"""
        String representation of the object.

        TESTS::

            sage: M = Manifold(2, 'M', structure='topological')
            sage: X.<x,y> = M.chart()
            sage: f = M.scalar_field({X: x+y})
            sage: f._repr_()
            'Scalar field on the 2-dimensional topological manifold M'
            sage: f = M.scalar_field({X: x+y}, name='f')
            sage: f._repr_()
            'Scalar field f on the 2-dimensional topological manifold M'
            sage: f
            Scalar field f on the 2-dimensional topological manifold M

        """
        description = "Scalar field"
        if self._name is not None:
            description += " " + self._name
        description += " on the {}".format(self._domain)
        return description

    def _latex_(self):
        r"""
        LaTeX representation of the object.

        TESTS::

            sage: M = Manifold(2, 'M', structure='topological')
            sage: X.<x,y> = M.chart()
            sage: f = M.scalar_field({X: x+y})
            sage: f._latex_()
            '\\mbox{Scalar field on the 2-dimensional topological manifold M}'
            sage: f = M.scalar_field({X: x+y}, name='f')
            sage: f._latex_()
            'f'
            sage: f = M.scalar_field({X: x+y}, name='f', latex_name=r'\Phi')
            sage: f._latex_()
            '\\Phi'
            sage: latex(f)
            \Phi

        """
        if self._latex_name is None:
            return r'\mbox{' + str(self) + r'}'
        else:
           return self._latex_name

    def set_name(self, name=None, latex_name=None):
        r"""
        Set (or change) the text name and LaTeX name of the scalar field.

        INPUT:

        - ``name`` -- (string; default: ``None``) name given to the scalar
          field
        - ``latex_name`` -- (string; default: ``None``) LaTeX symbol to denote
          the scalar field; if ``None`` while ``name`` is provided, the LaTeX
          symbol is set to ``name``

        EXAMPLES::

            sage: M = Manifold(2, 'M', structure='topological')
            sage: X.<x,y> = M.chart()
            sage: f = M.scalar_field({X: x+y})
            sage: f = M.scalar_field({X: x+y}); f
            Scalar field on the 2-dimensional topological manifold M
            sage: f.set_name('f'); f
            Scalar field f on the 2-dimensional topological manifold M
            sage: latex(f)
            f
            sage: f.set_name('f', latex_name=r'\Phi'); f
            Scalar field f on the 2-dimensional topological manifold M
            sage: latex(f)
            \Phi

        """
        if name is not None:
            self._name = name
            if latex_name is None:
                self._latex_name = self._name
        if latex_name is not None:
            self._latex_name = latex_name
        for rst in self._restrictions.values():
            rst.set_name(name=name, latex_name=latex_name)

    def _new_instance(self):
        r"""
        Create an instance of the same class as ``self`` in the same parent.

        TESTS::

            sage: M = Manifold(2, 'M')
            sage: f = M.scalar_field(name='f')
            sage: f1 = f._new_instance(); f1
            Scalar field on the 2-dimensional differentiable manifold M
            sage: type(f1) == type(f)
            True
            sage: f1.parent() is f.parent()
            True

        """
        return type(self)(self.parent())

    def domain(self):
        r"""
        Return the open subset on which the scalar field is defined.

        OUTPUT:

        - instance of class
          :class:`~sage.manifolds.manifold.TopologicalManifold`
          representing the manifold's open subset on which the
          scalar field is defined

        EXAMPLES::

            sage: M = Manifold(2, 'M', structure='topological')
            sage: c_xy.<x,y> = M.chart()
            sage: f = M.scalar_field(x+2*y)
            sage: f.domain()
            2-dimensional topological manifold M
            sage: U = M.open_subset('U', coord_def={c_xy: x<0})
            sage: g = f.restrict(U)
            sage: g.domain()
            Open subset U of the 2-dimensional topological manifold M

        """
        return self._domain

    def copy(self):
        r"""
        Return an exact copy of the scalar field.

        EXAMPLES:

        Copy on a 2-dimensional manifold::

            sage: M = Manifold(2, 'M', structure='topological')
            sage: c_xy.<x,y> = M.chart()
            sage: f = M.scalar_field(x*y^2)
            sage: g = f.copy()
            sage: type(g)
            <class 'sage.manifolds.scalarfield_algebra.ScalarFieldAlgebra_with_category.element_class'>
            sage: g.expr()
            x*y^2
            sage: g == f
            True
            sage: g is f
            False

        """
        res = self._new_instance()
        res._name = self._name
        res._latex_name = self._latex_name
        for chart, funct in self._express.items():
<<<<<<< HEAD
            res._express[chart] = funct.copy()
        return res
=======
            result._express[chart] = funct.copy()
        result._is_zero = self._is_zero
        return result
>>>>>>> 5094a3e8

    def coord_function(self, chart=None, from_chart=None):
        r"""
        Return the function of the coordinates representing the scalar field
        in a given chart.

        INPUT:

        - ``chart`` -- (default: ``None``) chart with respect to which the
          coordinate expression is to be returned; if ``None``, the
          default chart of the scalar field's domain will be used
        - ``from_chart`` -- (default: ``None``) chart from which the
          required expression is computed if it is not known already in the
          chart ``chart``; if ``None``, a chart is picked in the known
          expressions

        OUTPUT:

        - instance of :class:`~sage.manifolds.chart_func.ChartFunction`
          representing the coordinate function of the scalar field in the
          given chart

        EXAMPLES:

        Coordinate function on a 2-dimensional manifold::

            sage: M = Manifold(2, 'M', structure='topological')
            sage: c_xy.<x,y> = M.chart()
            sage: f = M.scalar_field(x*y^2)
            sage: f.coord_function()
            x*y^2
            sage: f.coord_function(c_xy)  # equivalent form (since c_xy is the default chart)
            x*y^2
            sage: type(f.coord_function())
            <class 'sage.manifolds.chart_func.ChartFunctionRing_with_category.element_class'>

        Expression via a change of coordinates::

            sage: c_uv.<u,v> = M.chart()
            sage: c_uv.transition_map(c_xy, [u+v, u-v])
            Change of coordinates from Chart (M, (u, v)) to Chart (M, (x, y))
            sage: f._express # at this stage, f is expressed only in terms of (x,y) coordinates
            {Chart (M, (x, y)): x*y^2}
            sage: f.coord_function(c_uv) # forces the computation of the expression of f in terms of (u,v) coordinates
            u^3 - u^2*v - u*v^2 + v^3
            sage: f.coord_function(c_uv) == (u+v)*(u-v)^2  # check
            True
            sage: f._express  # random (dict. output); f has now 2 coordinate expressions:
            {Chart (M, (x, y)): x*y^2, Chart (M, (u, v)): u^3 - u^2*v - u*v^2 + v^3}

        Usage in a physical context (simple Lorentz transformation - boost in
        ``x`` direction, with relative velocity ``v`` between ``o1``
        and ``o2`` frames)::

            sage: M = Manifold(2, 'M', structure='topological')
            sage: o1.<t,x> = M.chart()
            sage: o2.<T,X> = M.chart()
            sage: f = M.scalar_field(x^2 - t^2)
            sage: f.coord_function(o1)
            -t^2 + x^2
            sage: v = var('v'); gam = 1/sqrt(1-v^2)
            sage: o2.transition_map(o1, [gam*(T - v*X), gam*(X - v*T)])
            Change of coordinates from Chart (M, (T, X)) to Chart (M, (t, x))
            sage: f.coord_function(o2)
            -T^2 + X^2

        """
        if chart is None:
            chart = self._domain._def_chart
        else:
            if chart not in self._domain._atlas:
                raise ValueError("the {} is not a chart ".format(chart) +
                                 "defined on the {}".format(self._domain))
        if chart not in self._express:
            # Check whether chart corresponds to a subchart of a chart
            # where the expression of self is known:
            for known_chart in self._express:
                if chart in known_chart._subcharts:
                    new_expr = self._express[known_chart].expr()
                    self._express[chart] = chart.function(new_expr)
                    return self._express[chart]
            # If this point is reached, the expression must be computed
            # from that in the chart from_chart, by means of a
            # change-of-coordinates formula:
            if from_chart is None:
                # from_chart in searched among the charts of known expressions
                # and subcharts of them
                known_express = self._express.copy()
                found = False
                for kchart in known_express:
                    for skchart in kchart._subcharts:
                        if (chart, skchart) in self._domain._coord_changes:
                            from_chart = skchart
                            found = True
                            if skchart not in self._express:
                                self._express[skchart] = skchart.function(
                                                  self._express[kchart].expr())
                            break
                    if found:
                        break
                if not found:
                    raise ValueError("no starting chart could be found to " +
                                     "compute the expression in the {}".format(chart))
            change = self._domain._coord_changes[(chart, from_chart)]
            # old coordinates expressed in terms of the new ones:
            coords = [ change._transf._functions[i].expr()
                       for i in range(self._manifold.dim()) ]
            new_expr = self._express[from_chart](*coords)
            self._express[chart] = chart.function(new_expr)
            self._del_derived()
        return self._express[chart]

    def expr(self, chart=None, from_chart=None):
        r"""
        Return the coordinate expression of the scalar field in a given
        chart.

        INPUT:

        - ``chart`` -- (default: ``None``) chart with respect to which the
          coordinate expression is required; if ``None``, the default
          chart of the scalar field's domain will be used
        - ``from_chart`` -- (default: ``None``) chart from which the
          required expression is computed if it is not known already in the
          chart ``chart``; if ``None``, a chart is picked in ``self._express``

        OUTPUT:

        - the coordinate expression of the scalar field in the given chart,
          either as a Sage's symbolic expression or as a SymPy object,
          depending on the symbolic calculus method used on the chart

        EXAMPLES:

        Expression of a scalar field on a 2-dimensional manifold::

            sage: M = Manifold(2, 'M', structure='topological')
            sage: c_xy.<x,y> = M.chart()
            sage: f = M.scalar_field(x*y^2)
            sage: f.expr()
            x*y^2
            sage: f.expr(c_xy)  # equivalent form (since c_xy is the default chart)
            x*y^2

        Expression via a change of coordinates::

            sage: c_uv.<u,v> = M.chart()
            sage: c_uv.transition_map(c_xy, [u+v, u-v])
            Change of coordinates from Chart (M, (u, v)) to Chart (M, (x, y))
            sage: f._express # at this stage, f is expressed only in terms of (x,y) coordinates
            {Chart (M, (x, y)): x*y^2}
            sage: f.expr(c_uv) # forces the computation of the expression of f in terms of (u,v) coordinates
            u^3 - u^2*v - u*v^2 + v^3
            sage: bool( f.expr(c_uv) == (u+v)*(u-v)^2 ) # check
            True
            sage: f._express  # random (dict. output); f has now 2 coordinate expressions:
            {Chart (M, (x, y)): x*y^2, Chart (M, (u, v)): u^3 - u^2*v - u*v^2 + v^3}

        Note that the object returned by ``expr()`` depends on the symbolic
        backend used for coordinate computations::

            sage: type(f.expr())
            <type 'sage.symbolic.expression.Expression'>
            sage: M.set_calculus_method('sympy')
            sage: type(f.expr())
            <class 'sympy.core.mul.Mul'>
            sage: f.expr()  # note the SymPy exponent notation
            x*y**2

        """
        return self.coord_function(chart, from_chart).expr()

    def set_expr(self, coord_expression, chart=None):
        r"""
        Set the coordinate expression of the scalar field.

        The expressions with respect to other charts are deleted, in order to
        avoid any inconsistency. To keep them, use :meth:`add_expr` instead.

        INPUT:

        - ``coord_expression`` -- coordinate expression of the scalar field
        - ``chart`` -- (default: ``None``) chart in which ``coord_expression``
          is defined; if ``None``, the default chart of the scalar field's
          domain is assumed

        EXAMPLES:

        Setting scalar field expressions on a 2-dimensional manifold::

            sage: M = Manifold(2, 'M', structure='topological')
            sage: c_xy.<x,y> = M.chart()
            sage: f = M.scalar_field(x^2 + 2*x*y +1)
            sage: f._express
            {Chart (M, (x, y)): x^2 + 2*x*y + 1}
            sage: f.set_expr(3*y)
            sage: f._express  # the (x,y) expression has been changed:
            {Chart (M, (x, y)): 3*y}
            sage: c_uv.<u,v> = M.chart()
            sage: f.set_expr(cos(u)-sin(v), c_uv)
            sage: f._express # the (x,y) expression has been lost:
            {Chart (M, (u, v)): cos(u) - sin(v)}
            sage: f.set_expr(3*y)
            sage: f._express # the (u,v) expression has been lost:
            {Chart (M, (x, y)): 3*y}

        """
        if chart is None:
            chart = self._domain._def_chart
        self._is_zero = False # a priori
        self._express.clear()
        self._express[chart] = chart.function(coord_expression)
        self._del_derived()

    def add_expr(self, coord_expression, chart=None):
        r"""
        Add some coordinate expression to the scalar field.

        The previous expressions with respect to other charts are kept. To
        clear them, use :meth:`set_expr` instead.

        INPUT:

        - ``coord_expression`` -- coordinate expression of the scalar field
        - ``chart`` -- (default: ``None``) chart in which ``coord_expression``
          is defined; if ``None``, the default chart of the scalar field's
          domain is assumed

        .. WARNING::

            If the scalar field has already expressions in other charts, it
            is the user's responsibility to make sure that the expression
            to be added is consistent with them.

        EXAMPLES:

        Adding scalar field expressions on a 2-dimensional manifold::

            sage: M = Manifold(2, 'M', structure='topological')
            sage: c_xy.<x,y> = M.chart()
            sage: f = M.scalar_field(x^2 + 2*x*y +1)
            sage: f._express
            {Chart (M, (x, y)): x^2 + 2*x*y + 1}
            sage: f.add_expr(3*y)
            sage: f._express  # the (x,y) expression has been changed:
            {Chart (M, (x, y)): 3*y}
            sage: c_uv.<u,v> = M.chart()
            sage: f.add_expr(cos(u)-sin(v), c_uv)
            sage: f._express # random (dict. output); f has now 2 expressions:
            {Chart (M, (x, y)): 3*y, Chart (M, (u, v)): cos(u) - sin(v)}

        """
        if chart is None:
            chart = self._domain._def_chart
        self._express[chart] = chart.function(coord_expression)
        self._is_zero = False # a priori
        self._del_derived()

    def add_expr_by_continuation(self, chart, subdomain):
        r"""
        Set coordinate expression in a chart by continuation of the
        coordinate expression in a subchart.

        The continuation is performed by demanding that the coordinate
        expression is identical to that in the restriction of the chart to
        a given subdomain.

        INPUT:

        - ``chart`` -- coordinate chart `(U,(x^i))` in which the expression of
          the scalar field is to set
        - ``subdomain`` -- open subset `V\subset U` in which the expression
          in terms of the restriction of the coordinate chart `(U,(x^i))` to
          `V` is already known or can be evaluated by a change of coordinates.

        EXAMPLES:

        Scalar field on the sphere `S^2`::

            sage: M = Manifold(2, 'S^2', structure='topological')
            sage: U = M.open_subset('U') ; V = M.open_subset('V') # the complement of resp. N pole and S pole
            sage: M.declare_union(U,V)   # S^2 is the union of U and V
            sage: c_xy.<x,y> = U.chart() ; c_uv.<u,v> = V.chart() # stereographic coordinates
            sage: xy_to_uv = c_xy.transition_map(c_uv, (x/(x^2+y^2), y/(x^2+y^2)),
            ....:                intersection_name='W', restrictions1= x^2+y^2!=0,
            ....:                restrictions2= u^2+v^2!=0)
            sage: uv_to_xy = xy_to_uv.inverse()
            sage: W =  U.intersection(V)  # S^2 minus the two poles
            sage: f = M.scalar_field(atan(x^2+y^2), chart=c_xy, name='f')

        The scalar field has been defined only on the domain covered by the
        chart ``c_xy``, i.e. `U`::

            sage: f.display()
            f: S^2 --> R
            on U: (x, y) |--> arctan(x^2 + y^2)
            on W: (u, v) |--> arctan(1/(u^2 + v^2))

        We note that on `W = U \cap V`, the expression of `f` in terms of
        coordinates `(u,v)` can be deduced from that in the coordinates
        `(x,y)` thanks to the transition map between the two charts::

            sage: f.display(c_uv.restrict(W))
            f: S^2 --> R
            on W: (u, v) |--> arctan(1/(u^2 + v^2))

        We use this fact to extend the definition of `f` to the open
        subset `V`, covered by the chart ``c_uv``::

            sage: f.add_expr_by_continuation(c_uv, W)

        Then, `f` is known on the whole sphere::

            sage: f.display()
            f: S^2 --> R
            on U: (x, y) |--> arctan(x^2 + y^2)
            on V: (u, v) |--> arctan(1/(u^2 + v^2))

        """
        if not chart._domain.is_subset(self._domain):
            raise ValueError("the chart is not defined on a subset of " +
                             "the scalar field domain")
        schart = chart.restrict(subdomain)
        self._express[chart] = chart.function(self.expr(schart))
        self._is_zero = False # a priori
        self._del_derived()

    def set_restriction(self, rst):
        r"""
        Define a restriction of ``self`` to some subdomain.

        INPUT:

        - ``rst`` -- :class:`ScalarField` defined on a subdomain of
          the domain of ``self``

        EXAMPLES::

            sage: M = Manifold(2, 'M') # the 2-dimensional sphere S^2
            sage: U = M.open_subset('U') # complement of the North pole
            sage: c_xy.<x,y> = U.chart() # stereographic coordinates from the North pole
            sage: V = M.open_subset('V') # complement of the South pole
            sage: c_uv.<u,v> = V.chart() # stereographic coordinates from the South pole
            sage: M.declare_union(U,V)   # S^2 is the union of U and V
            sage: f = M.scalar_field(name='f')
            sage: g = U.scalar_field(x^2+y)
            sage: f.set_restriction(g)
            sage: f.display()
            f: M --> R
            on U: (x, y) |--> x^2 + y
            sage: f.restrict(U) == g
            True

        """
        if not isinstance(rst, ScalarField):
            raise TypeError("the argument must be a scalar field")
        if not rst._domain.is_subset(self._domain):
            raise ValueError("the domain of the declared restriction is not " +
                             "a subset of the field's domain")
        self._restrictions[rst._domain] = rst.copy()
        self._restrictions[rst._domain].set_name(name=self._name,
                                                 latex_name=self._latex_name)
        for chart, expr in rst._express.items():
            intersection = chart._domain.intersection(rst._domain)
            self._express[chart.restrict(intersection)] = expr
        self._is_zero = False  # a priori

    def display(self, chart=None):
        r"""
        Display the expression of the scalar field in a given chart.

        Without any argument, this function displays all known, distinct
        expressions.

        INPUT:

        - ``chart`` -- (default: ``None``) chart with respect to which
          the coordinate expression is to be displayed; if ``None``, the
          display is performed in all the greatest charts in which the
          coordinate expression is known

        The output is either text-formatted (console mode) or LaTeX-formatted
        (notebook mode).

        EXAMPLES:

        Various displays::

            sage: M = Manifold(2, 'M', structure='topological')
            sage: c_xy.<x,y> = M.chart()
            sage: f = M.scalar_field(sqrt(x+1), name='f')
            sage: f.display()
            f: M --> R
               (x, y) |--> sqrt(x + 1)
            sage: latex(f.display())
            \begin{array}{llcl} f:& M & \longrightarrow & \mathbb{R} \\ & \left(x, y\right) & \longmapsto & \sqrt{x + 1} \end{array}
            sage: g = M.scalar_field(function('G')(x, y), name='g')
            sage: g.display()
            g: M --> R
               (x, y) |--> G(x, y)
            sage: latex(g.display())
            \begin{array}{llcl} g:& M & \longrightarrow & \mathbb{R} \\ & \left(x, y\right) & \longmapsto & G\left(x, y\right) \end{array}

        A shortcut of ``display()`` is ``disp()``::

            sage: f.disp()
            f: M --> R
               (x, y) |--> sqrt(x + 1)

        In case the scalar field is piecewise-defined, the ``display()``
        command still outputs all expressions. Each expression displayed
        corresponds to the chart on the greatest domain where this particular
        expression is known::

            sage: U = M.open_subset('U')
            sage: f.set_expr(y^2, c_xy.restrict(U))
            sage: f.display()
            f: M --> R
            on U: (x, y) |--> y^2
            sage: latex(f.display())
            \begin{array}{llcl} f:& M & \longrightarrow & \mathbb{R} \\ \mbox{on}\ U : & \left(x, y\right) & \longmapsto & y^{2} \end{array}

        """
        from sage.misc.latex import latex
        from sage.tensor.modules.format_utilities import FormattedExpansion

        def _display_expression(self, chart, result):
            r"""
            Helper function for :meth:`display`.
            """
            try:
                expression = self.coord_function(chart)
                coords = chart[:]
                if len(coords) == 1:
                    coords = coords[0]
                if chart._domain == self._domain:
                    if self._name is not None:
                        result._txt += "   "
                    result._latex += " & "
                else:
                    result._txt += "on " + chart._domain._name + ": "
                    result._latex += r"\mbox{on}\ " + latex(chart._domain) + \
                                     r": & "
                result._txt += repr(coords) + " |--> " + repr(expression) + "\n"
                result._latex += latex(coords) + r"& \longmapsto & " + \
                                 latex(expression) + r"\\"
            except (TypeError, ValueError):
                pass

        # Name of the base field:
        field = self._domain.base_field()
        field_type = self._domain.base_field_type()
        if field_type == 'real':
            field_name = 'R'
            field_latex_name = r'\mathbb{R}'
        elif field_type == 'complex':
            field_name = 'C'
            field_latex_name = r'\mathbb{C}'
        else:
            field_name = str(field)
            field_latex_name = latex(field)
        #
        result = FormattedExpansion()
        if self._name is None:
            symbol = ""
        else:
            symbol = self._name + ": "
        result._txt = symbol + self._domain._name + " --> " + field_name + "\n"
        if self._latex_name is None:
            symbol = ""
        else:
            symbol = self._latex_name + ":"
        result._latex = r"\begin{array}{llcl} " + symbol + r"&" + \
                        latex(self._domain) + r"& \longrightarrow & " + \
                        field_latex_name + r" \\"
        if chart is None:
            for ch in self._domain._top_charts:
                ###
                # Get the greatest domain of top chart restrictions where the
                # expression is known:
                max_dom = None
                for sch in ch._subcharts:
                    if max_dom is None:
                        try:
                            self.coord_function(sch)
                            max_dom = sch._domain
                        except (TypeError, ValueError):
                            pass
                    elif max_dom.is_subset(sch._domain):
                        try:
                            self.coord_function(sch)
                            max_dom = sch._domain
                        except (TypeError, ValueError):
                            pass
                if max_dom is not None:
                    _display_expression(self, ch.restrict(max_dom), result)
        else:
            _display_expression(self, chart, result)
        result._txt = result._txt[:-1]
        result._latex = result._latex[:-2] + r"\end{array}"
        return result

    disp = display

    def restrict(self, subdomain):
        r"""
        Restriction of the scalar field to an open subset of its domain of
        definition.

        INPUT:

        - ``subdomain`` -- an open subset of the scalar field's domain

        OUTPUT:

        - instance of :class:`ScalarField` representing the restriction of
          the scalar field to ``subdomain``

        EXAMPLES:

        Restriction of a scalar field defined on `\RR^2` to the
        unit open disc::

            sage: M = Manifold(2, 'M', structure='topological')
            sage: X.<x,y> = M.chart()  # Cartesian coordinates
            sage: U = M.open_subset('U', coord_def={X: x^2+y^2 < 1}) # U unit open disc
            sage: f = M.scalar_field(cos(x*y), name='f')
            sage: f_U = f.restrict(U) ; f_U
            Scalar field f on the Open subset U of the 2-dimensional
             topological manifold M
            sage: f_U.display()
            f: U --> R
               (x, y) |--> cos(x*y)
            sage: f.parent()
            Algebra of scalar fields on the 2-dimensional topological
             manifold M
            sage: f_U.parent()
            Algebra of scalar fields on the Open subset U of the 2-dimensional
             topological manifold M

        The restriction to the whole domain is the identity::

            sage: f.restrict(M) is f
            True
            sage: f_U.restrict(U) is f_U
            True

        Restriction of the zero scalar field::

            sage: M.zero_scalar_field().restrict(U)
            Scalar field zero on the Open subset U of the 2-dimensional
             topological manifold M
            sage: M.zero_scalar_field().restrict(U) is U.zero_scalar_field()
            True

        """
        if subdomain == self._domain:
            return self
        if subdomain not in self._restrictions:
            if not subdomain.is_subset(self._domain):
                raise ValueError("the specified domain is not a subset of " +
                                 "the domain of definition of the scalar field")
            # Special case of the zero scalar field:
            if self._is_zero:
                return subdomain._zero_scalar_field
            # First one tries to get the restriction from a tighter domain:
            for dom, rst in self._restrictions.items():
                if subdomain.is_subset(dom):
                    self._restrictions[subdomain] = rst.restrict(subdomain)
                    break
            else:
            # If this fails, the restriction must be created from scratch:
                sexpress = {}
                for chart, funct in self._express.items():
                    for schart in subdomain.atlas():
                        if schart in chart._subcharts:
                            sexpress[schart] = funct.expr()
                resu = type(self)(subdomain.scalar_field_algebra(),
                                  coord_expression=sexpress, name=self._name,
                                  latex_name=self._latex_name)
                self._restrictions[subdomain] = resu
        return self._restrictions[subdomain]

    def common_charts(self, other):
        r"""
        Find common charts for the expressions of the scalar field and
        ``other``.

        INPUT:

        - ``other`` -- a scalar field

        OUTPUT:

        - list of common charts; if no common chart is found, ``None`` is
          returned (instead of an empty list)

        EXAMPLES:

        Search for common charts on a 2-dimensional manifold with 2
        overlapping domains::

            sage: M = Manifold(2, 'M', structure='topological')
            sage: U = M.open_subset('U')
            sage: c_xy.<x,y> = U.chart()
            sage: V = M.open_subset('V')
            sage: c_uv.<u,v> = V.chart()
            sage: M.declare_union(U,V)   # M is the union of U and V
            sage: f = U.scalar_field(x^2)
            sage: g = M.scalar_field(x+y)
            sage: f.common_charts(g)
            [Chart (U, (x, y))]
            sage: g.add_expr(u, c_uv)
            sage: f._express
            {Chart (U, (x, y)): x^2}
            sage: g._express  # random (dictionary output)
            {Chart (U, (x, y)): x + y, Chart (V, (u, v)): u}
            sage: f.common_charts(g)
            [Chart (U, (x, y))]

        Common charts found as subcharts: the subcharts are introduced via
        a transition map between charts c_xy and c_uv on the intersecting
        subdomain `W = U\cap V`::

            sage: trans = c_xy.transition_map(c_uv, (x+y, x-y), 'W', x<0, u+v<0)
            sage: M.atlas()
            [Chart (U, (x, y)), Chart (V, (u, v)), Chart (W, (x, y)),
             Chart (W, (u, v))]
            sage: c_xy_W = M.atlas()[2]
            sage: c_uv_W = M.atlas()[3]
            sage: trans.inverse()
            Change of coordinates from Chart (W, (u, v)) to Chart (W, (x, y))
            sage: f.common_charts(g)
            [Chart (U, (x, y))]
            sage: f.expr(c_xy_W)
            x^2
            sage: f._express  # random (dictionary output)
            {Chart (U, (x, y)): x^2, Chart (W, (x, y)): x^2}
            sage: g._express  # random (dictionary output)
            {Chart (U, (x, y)): x + y, Chart (V, (u, v)): u}
            sage: g.common_charts(f)  # c_xy_W is not returned because it is subchart of 'xy'
            [Chart (U, (x, y))]
            sage: f.expr(c_uv_W)
            1/4*u^2 + 1/2*u*v + 1/4*v^2
            sage: f._express  # random (dictionary output)
            {Chart (U, (x, y)): x^2, Chart (W, (x, y)): x^2,
             Chart (W, (u, v)): 1/4*u^2 + 1/2*u*v + 1/4*v^2}
            sage: g._express  # random (dictionary output)
            {Chart (U, (x, y)): x + y, Chart (V, (u, v)): u}
            sage: f.common_charts(g)
            [Chart (U, (x, y)), Chart (W, (u, v))]
            sage: # the expressions have been updated on the subcharts
            sage: g._express #  random (dictionary output)
            {Chart (U, (x, y)): x + y, Chart (V, (u, v)): u,
             Chart (W, (u, v)): u}

        Common charts found by computing some coordinate changes::

            sage: W = U.intersection(V)
            sage: f = W.scalar_field(x^2, c_xy_W)
            sage: g = W.scalar_field(u+1, c_uv_W)
            sage: f._express
            {Chart (W, (x, y)): x^2}
            sage: g._express
            {Chart (W, (u, v)): u + 1}
            sage: f.common_charts(g)
            [Chart (W, (x, y)), Chart (W, (u, v))]
            sage: f._express # random (dictionary output)
            {Chart (W, (u, v)): 1/4*u^2 + 1/2*u*v + 1/4*v^2,
             Chart (W, (x, y)): x^2}
            sage: g._express # random (dictionary output)
            {Chart (W, (u, v)): u + 1, Chart (W, (x, y)): x + y + 1}

        TESTS:

        Check that :trac:`28072` has been fixed::

            sage: c_ab.<a,b> = W.chart()
            sage: xy_to_ab = c_xy_W.transition_map(c_ab, (3*y, x-y))
            sage: h = W.scalar_field(a+b, chart=c_ab)
            sage: f.common_charts(h)
            [Chart (W, (x, y))]
            sage: h.expr(c_xy_W)
            x + 2*y

        """
        if not isinstance(other, ScalarField):
            raise TypeError("the second argument must be a scalar field")
        coord_changes = self._manifold._coord_changes
        resu = []
        #
        # 1/ Search for common charts among the existing expressions, i.e.
        #    without performing any expression transformation.
        #    -------------------------------------------------------------
        for chart1 in self._express:
            if chart1 in other._express:
                resu.append(chart1)
        # Search for a subchart:
        known_expr1 = self._express.copy()
        known_expr2 = other._express.copy()
        for chart1 in known_expr1:
            if chart1 not in resu:
                for chart2 in known_expr2:
                    if chart2 not in resu:
                        if chart2 in chart1._subcharts:
                            self.expr(chart2)
                            resu.append(chart2)
                        if chart1 in chart2._subcharts:
                            other.expr(chart1)
                            resu.append(chart1)
        #
        # 2/ Search for common charts via one expression transformation
        #    ----------------------------------------------------------
        for chart1 in known_expr1:
            if chart1 not in resu:
                for chart2 in known_expr2:
                    if chart2 not in resu:
                        if (chart1, chart2) in coord_changes:
                            other.coord_function(chart1, from_chart=chart2)
                            resu.append(chart1)
                        if (chart2, chart1) in coord_changes:
                            self.coord_function(chart2, from_chart=chart1)
                            resu.append(chart2)
        if resu == []:
            return None
        else:
            return resu

    def __call__(self, p, chart=None):
        r"""
        Compute the value of the scalar field at a given point.

        INPUT:

        - ``p`` -- point in the scalar field's domain
        - ``chart`` -- (default: ``None``) chart in which the coordinates
          of ``p`` are to be considered; if ``None``, a chart in which
          both ``p``'s coordinates and the expression of the scalar field
          are known is searched, starting from the default chart
          of ``self._domain``

        OUTPUT:

        - value at ``p``

        EXAMPLES::

            sage: M = Manifold(2, 'M', structure='topological')
            sage: X.<x,y> = M.chart()
            sage: f = M.scalar_field({X: x+y}, name='f')
            sage: p = M((2,-5), name='p'); p
            Point p on the 2-dimensional topological manifold M
            sage: f.__call__(p)
            -3
            sage: f(p)
            -3
            sage: M.zero_scalar_field()(p)
            0
            sage: M.one_scalar_field()(p)
            1

        Example with a change of chart::

            sage: Y.<u,v> = M.chart()
            sage: X_to_Y = X.transition_map(Y, [x+y, x-y])
            sage: Y_to_X = X_to_Y.inverse()
            sage: g = M.scalar_field({Y: u*v}, name='g')
            sage: g(p)
            -21
            sage: p.coord(Y)
            (-3, 7)

        """
        #!# it should be "if p not in self_domain:" instead, but this test is
        # skipped for efficiency
        if p not in self._manifold:
            raise ValueError("the {} ".format(p) + "does not belong " +
                             "to the {}".format(self._manifold))
        if self._is_zero:
            return 0
        if chart is None:
            # A common chart is searched:
            def_chart = self._domain._def_chart
            if def_chart in p._coordinates and def_chart in self._express:
                chart = def_chart
            else:
                for chart_p in p._coordinates:
                    if chart_p in self._express:
                        chart = chart_p
                        break
        if chart is None:
            # A change of coordinates is attempted for p:
            for chart_s in self._express:
                try:
                    p.coord(chart_s)
                    chart = chart_s
                    break
                except ValueError:
                    pass
            else:
                # A change of coordinates is attempted on the scalar field
                # expressions:
                for chart_p in p._coordinates:
                    try:
                        self.coord_function(chart_p)
                        chart = chart_p
                        break
                    except (TypeError, ValueError):
                        pass
        if chart is None:
            raise ValueError("no common chart has been found to evaluate " +
                             "the action of {} on the {}".format(self, p))
        return self._express[chart](*(p._coordinates[chart]))

    def __pos__(self):
        r"""
        Unary plus operator.

        OUTPUT:

        - an exact copy of the scalar field

        TESTS::

            sage: M = Manifold(2, 'M', structure='topological')
            sage: X.<x,y> = M.chart()
            sage: f = M.scalar_field({X: x+y}, name='f')
            sage: g = f.__pos__(); g
            Scalar field +f on the 2-dimensional topological manifold M
            sage: g == f
            True

        """
        result = self._new_instance()
        for chart in self._express:
            result._express[chart] = + self._express[chart]
        if self._name is not None:
            result._name = '+' + self._name
        if self._latex_name is not None:
            result._latex_name = '+' + self._latex_name
        return result

    def __neg__(self):
        r"""
        Unary minus operator.

        OUTPUT:

        - the negative of the scalar field

        TESTS::

            sage: M = Manifold(2, 'M', structure='topological')
            sage: X.<x,y> = M.chart()
            sage: f = M.scalar_field({X: x+y}, name='f')
            sage: g = f.__neg__(); g
            Scalar field -f on the 2-dimensional topological manifold M
            sage: g.display()
            -f: M --> R
               (x, y) |--> -x - y
            sage: g.__neg__() == f
            True

        """
        result = self._new_instance()
        for chart in self._express:
            result._express[chart] = - self._express[chart]
        if self._name is not None:
            result._name = '-' + self._name
        if self._latex_name is not None:
            result._latex_name = '-' + self._latex_name
        return result


    #########  CommutativeAlgebraElement arithmetic operators ########

    def _add_(self, other):
        r"""
        Scalar field addition.

        INPUT:

        - ``other`` -- a scalar field (in the same algebra as ``self``)

        OUTPUT:

        - the scalar field resulting from the addition of ``self`` and
          ``other``

        TESTS::

            sage: M = Manifold(2, 'M', structure='topological')
            sage: X.<x,y> = M.chart()
            sage: f = M.scalar_field({X: x+y}, name='f')
            sage: g = M.scalar_field({X: x*y}, name='g')
            sage: s = f._add_(g); s
            Scalar field f+g on the 2-dimensional topological manifold M
            sage: s.display()
            f+g: M --> R
               (x, y) |--> (x + 1)*y + x
            sage: s == f+g
            True
            sage: f._add_(M.zero_scalar_field()) == f
            True

        """
        # Special cases:
        if self._is_zero:
            return other
        if other._is_zero:
            return self
        # Generic case:
        com_charts = self.common_charts(other)
        if com_charts is None:
            raise ValueError("no common chart for the addition")
        result = self._new_instance()
        for chart in com_charts:
            # ChartFunction addition:
            result._express[chart] = self._express[chart] + other._express[chart]
        if self._name is not None and other._name is not None:
            result._name = self._name + '+' + other._name
        if self._latex_name is not None and other._latex_name is not None:
            result._latex_name = self._latex_name + '+' + other._latex_name
        return result

    def _sub_(self, other):
        r"""
        Scalar field subtraction.

        INPUT:

        - ``other`` -- a scalar field (in the same algebra as ``self``)

        OUTPUT:

        - the scalar field resulting from the subtraction of ``other`` from
          ``self``

        TESTS::

            sage: M = Manifold(2, 'M', structure='topological')
            sage: X.<x,y> = M.chart()
            sage: f = M.scalar_field({X: x+y}, name='f')
            sage: g = M.scalar_field({X: x*y}, name='g')
            sage: s = f._sub_(g); s
            Scalar field f-g on the 2-dimensional topological manifold M
            sage: s.display()
            f-g: M --> R
               (x, y) |--> -(x - 1)*y + x
            sage: s == f-g
            True
            sage: f._sub_(M.zero_scalar_field()) == f
            True

        """
        # Special cases:
        if self._is_zero:
            return -other
        if other._is_zero:
            return self
        # Generic case:
        com_charts = self.common_charts(other)
        if com_charts is None:
            raise ValueError("no common chart for the subtraction")
        result = self._new_instance()
        for chart in com_charts:
            # ChartFunction subtraction:
            result._express[chart] = self._express[chart] - other._express[chart]
        if self._name is not None and other._name is not None:
            result._name = self._name + '-' + other._name
        if self._latex_name is not None and other._latex_name is not None:
            result._latex_name = self._latex_name + '-' + other._latex_name
        return result


    def _mul_(self, other):
        r"""
        Scalar field multiplication.

        INPUT:

        - ``other`` -- a scalar field (in the same algebra as ``self``)

        OUTPUT:

        - the scalar field resulting from the multiplication of ``self`` by
          ``other``

        TESTS::

            sage: M = Manifold(2, 'M', structure='topological')
            sage: X.<x,y> = M.chart()
            sage: f = M.scalar_field({X: x+y}, name='f')
            sage: g = M.scalar_field({X: x*y}, name='g')
            sage: s = f._mul_(g); s
            Scalar field f*g on the 2-dimensional topological manifold M
            sage: s.display()
            f*g: M --> R
               (x, y) |--> x^2*y + x*y^2
            sage: s == f*g
            True
            sage: f._mul_(M.zero_scalar_field()) == M.zero_scalar_field()
            True
            sage: f._mul_(M.one_scalar_field()) == f
            True

        """
        from sage.tensor.modules.format_utilities import format_mul_txt, \
                                                         format_mul_latex
        # Special cases:
        if self._is_zero or other._is_zero:
            return self._domain.zero_scalar_field()
        # Generic case:
        com_charts = self.common_charts(other)
        if com_charts is None:
            raise ValueError("no common chart for the multiplication")
        result = self._new_instance()
        for chart in com_charts:
            # ChartFunction multiplication:
            result._express[chart] = self._express[chart] * other._express[chart]
        result._name = format_mul_txt(self._name, '*', other._name)
        result._latex_name = format_mul_latex(self._latex_name, ' ',
                                             other._latex_name)
        return result

    def _div_(self, other):
        r"""
        Scalar field division.

        INPUT:

        - ``other`` -- a scalar field (in the same algebra as self)

        OUTPUT:

        - the scalar field resulting from the division of ``self`` by
          ``other``

        TESTS::

            sage: M = Manifold(2, 'M', structure='topological')
            sage: X.<x,y> = M.chart()
            sage: f = M.scalar_field({X: x+y}, name='f')
            sage: g = M.scalar_field({X: x*y}, name='g')
            sage: s = f._div_(g); s
            Scalar field f/g on the 2-dimensional topological manifold M
            sage: s.display()
            f/g: M --> R
               (x, y) |--> (x + y)/(x*y)
            sage: s == f/g
            True
            sage: f._div_(M.zero_scalar_field())
            Traceback (most recent call last):
            ...
            ZeroDivisionError: division of a scalar field by zero

        """
        from sage.tensor.modules.format_utilities import format_mul_txt, \
                                                         format_mul_latex
        # Special cases:
        if other._is_zero:
            raise ZeroDivisionError("division of a scalar field by zero")
        if self._is_zero:
            return self._domain.zero_scalar_field()
        # Generic case:
        com_charts = self.common_charts(other)
        if com_charts is None:
            raise ValueError("no common chart for the division")
        result = self._new_instance()
        for chart in com_charts:
            # ChartFunction division:
            result._express[chart] = self._express[chart] / other._express[chart]
        result._name = format_mul_txt(self._name, '/', other._name)
        result._latex_name = format_mul_latex(self._latex_name, '/',
                                             other._latex_name)
        return result

    def _lmul_(self, number):
        r"""
        Scalar multiplication operator: return ``number * self`` or
        ``self * number``.

        This differs from ``_mul_(self, other)`` by the fact that ``number``
        is not assumed to be a scalar field defined on the same domain as
        ``self``, contrary to ``other`` in ``_mul_(self, other)``. In
        practice, ``number`` is a an element of the field on which the
        scalar field algebra is defined.

        INPUT:

        - ``number`` -- an element of the ring on which the scalar field
          algebra is defined; this should be an element of the topological
          field on which the manifold is constructed (possibly represented
          by a symbolic expression)

        OUTPUT:

        - the scalar field ``number * self``

        TESTS::

            sage: M = Manifold(2, 'M', structure='topological')
            sage: X.<x,y> = M.chart()
            sage: f = M.scalar_field({X: x+y}, name='f')
            sage: s = f._lmul_(2); s
            Scalar field on the 2-dimensional topological manifold M
            sage: s.display()
            M --> R
            (x, y) |--> 2*x + 2*y
            sage: s == 2 * f
            True
            sage: s == f * 2
            True
            sage: f._lmul_(pi).display()
            M --> R
            (x, y) |--> pi*(x + y)
            sage: f._lmul_(pi) == pi*f
            True
            sage: f._lmul_(0) == M.zero_scalar_field()
            True
            sage: f._lmul_(1) == f
            True

        """
        if number == 0:
            return self.parent().zero()
        result = self._new_instance()
        if isinstance(number, Expression):
            var = number.variables()  # possible symbolic variables in number
            if var:
                # There are symbolic variables in number
                # Are any of them a chart coordinate ?
                chart_var = False
                for chart in self._express:
                    if any(s in chart[:] for s in var):
                        chart_var = True
                        break
                if chart_var:
                    # Some symbolic variables in number are chart coordinates
                    for chart, expr in self._express.items():
                        # The multiplication is performed only if
                        # either
                        # (i) all the symbolic variables in number are
                        # coordinates of this chart
                        # or (ii) no symbolic variable in number belongs to a
                        # different chart
                        chart_coords = chart[:]
                        var_not_in_chart = [s for s in var
                                            if not s in chart_coords]
                        any_in_other_chart = False
                        if var_not_in_chart != []:
                            for other_chart in self._domain.atlas():
                                other_chart_coords = other_chart[:]
                                for s in var_not_in_chart:
                                    if s in other_chart_coords:
                                        any_in_other_chart = True
                                        break
                                if any_in_other_chart:
                                    break
                        if not any_in_other_chart:
                            result._express[chart] = number * expr
                    return result
        # General case: the multiplication is performed on all charts:
        for chart, expr in self._express.items():
            result._express[chart] = number * expr
        return result

    #########  End of CommutativeAlgebraElement arithmetic operators ########

    def _function_name(self, func, func_latex, parentheses=True):
        r"""
        Helper function to set the symbol of a function applied to the
        scalar field.

        TESTS::

            sage: M = Manifold(2, 'M', structure='topological')
            sage: X.<x,y> = M.chart()
            sage: f = M.scalar_field({X: x+y}, name='f', latex_name=r"\Phi")
            sage: f._function_name("cos", r"\cos")
            ('cos(f)', '\\cos\\left(\\Phi\\right)')
            sage: f._function_name("sqrt", r"\sqrt", parentheses=False)
            ('sqrt(f)', '\\sqrt{\\Phi}')
            sage: f = M.scalar_field({X: x+y})  # no name given to f
            sage: f._function_name("cos", r"\cos")
            (None, None)

        """
        if self._name is None:
            name = None
        else:
            name = func + "(" + self._name + ")"
        if self._latex_name is None:
            latex_name = None
        else:
            if parentheses:
                latex_name = func_latex + r"\left(" + self._latex_name + \
                             r"\right)"
            else:
                latex_name = func_latex + r"{" + self._latex_name + r"}"
        return name, latex_name

    def exp(self):
        r"""
        Exponential of the scalar field.

        OUTPUT:

        - the scalar field `\exp f`, where `f` is the current scalar field

        EXAMPLES::

            sage: M = Manifold(2, 'M', structure='topological')
            sage: X.<x,y> = M.chart()
            sage: f = M.scalar_field({X: x+y}, name='f', latex_name=r"\Phi")
            sage: g = exp(f) ; g
            Scalar field exp(f) on the 2-dimensional topological manifold M
            sage: g.display()
            exp(f): M --> R
               (x, y) |--> e^(x + y)
            sage: latex(g)
            \exp\left(\Phi\right)

        Automatic simplifications occur::

            sage: f = M.scalar_field({X: 2*ln(1+x^2)}, name='f')
            sage: exp(f).display()
            exp(f): M --> R
               (x, y) |--> x^4 + 2*x^2 + 1

        The inverse function is :meth:`log`::

            sage: log(exp(f)) == f
            True

        Some tests::

            sage: exp(M.zero_scalar_field()) == M.constant_scalar_field(1)
            True
            sage: exp(M.constant_scalar_field(1)) == M.constant_scalar_field(e)
            True

        """
        resu = self._new_instance()
        resu._name, resu._latex_name = self._function_name("exp", r"\exp")
        for chart, func in self._express.items():
            resu._express[chart] = func.exp()
        return resu

    def log(self):
        r"""
        Natural logarithm of the scalar field.

        OUTPUT:

        - the scalar field `\ln f`, where `f` is the current scalar field

        EXAMPLES::

            sage: M = Manifold(2, 'M', structure='topological')
            sage: X.<x,y> = M.chart()
            sage: f = M.scalar_field({X: x+y}, name='f', latex_name=r"\Phi")
            sage: g = log(f) ; g
            Scalar field ln(f) on the 2-dimensional topological manifold M
            sage: g.display()
            ln(f): M --> R
               (x, y) |--> log(x + y)
            sage: latex(g)
            \ln\left(\Phi\right)

        The inverse function is :meth:`exp`::

            sage: exp(log(f)) == f
            True

        """
        resu = self._new_instance()
        resu._name, resu._latex_name = self._function_name("ln", r"\ln")
        for chart, func in self._express.items():
            resu._express[chart] = func.log()
        return resu

    def __pow__(self, exponent):
        r"""
        The scalar field to a given power.

        INPUT:

        - ``exponent`` -- the exponent

        OUTPUT:

        - the scalar field `f^a`, where `f` is the current scalar field and
          `a` the exponent

        EXAMPLES::

            sage: M = Manifold(2, 'M', structure='topological')
            sage: X.<x,y> = M.chart()
            sage: f = M.scalar_field({X: x+y}, name='f', latex_name=r'\Phi')
            sage: g = f.__pow__(pi) ; g
            Scalar field f^pi on the 2-dimensional topological manifold M
            sage: latex(g)
            {\Phi}^{ \pi }
            sage: g.display()
            f^pi: M --> R
               (x, y) |--> (x + y)^pi

        The global function ``pow`` can be used::

            sage: pow(f, pi) == f.__pow__(pi)
            True

        as well as the exponent notation::

            sage: f^pi == f.__pow__(pi)
            True

        Some checks::

            sage: pow(f, 2) == f*f
            True
            sage: pow(pow(f, 1/2), 2) == f
            True

        """
        from sage.misc.latex import latex
        if self._name is None:
            name = None
        else:
            name = self._name + "^{}".format(exponent)
        if self._latex_name is None:
            latex_name = None
        else:
            latex_name = r"{" + self._latex_name + r"}^{" + \
                         latex(exponent) + r"}"
        resu = self._new_instance()
        resu._name = name
        resu._latex_name = latex_name
        for chart, func in self._express.items():
            resu._express[chart] = func.__pow__(exponent)
        return resu

    def sqrt(self):
        r"""
        Square root of the scalar field.

        OUTPUT:

        - the scalar field `\sqrt f`, where `f` is the current scalar field

        EXAMPLES::

            sage: M = Manifold(2, 'M', structure='topological')
            sage: X.<x,y> = M.chart()
            sage: f = M.scalar_field({X: 1+x^2+y^2}, name='f',
            ....:                    latex_name=r"\Phi")
            sage: g = sqrt(f) ; g
            Scalar field sqrt(f) on the 2-dimensional topological manifold M
            sage: latex(g)
            \sqrt{\Phi}
            sage: g.display()
            sqrt(f): M --> R
               (x, y) |--> sqrt(x^2 + y^2 + 1)

        Some tests::

            sage: g^2 == f
            True
            sage: sqrt(M.zero_scalar_field()) == M.zero_scalar_field()
            True

        """
        resu = self._new_instance()
        resu._name, resu._latex_name = self._function_name("sqrt", r"\sqrt",
                                                           parentheses=False)
        for chart, func in self._express.items():
            resu._express[chart] = func.sqrt()
        return resu

    def cos(self):
        r"""
        Cosine of the scalar field.

        OUTPUT:

        - the scalar field `\cos f`, where `f` is the current scalar field

        EXAMPLES::

            sage: M = Manifold(2, 'M', structure='topological')
            sage: X.<x,y> = M.chart()
            sage: f = M.scalar_field({X: x*y}, name='f', latex_name=r"\Phi")
            sage: g = cos(f) ; g
            Scalar field cos(f) on the 2-dimensional topological manifold M
            sage: latex(g)
            \cos\left(\Phi\right)
            sage: g.display()
            cos(f): M --> R
               (x, y) |--> cos(x*y)

        Some tests::

            sage: cos(M.zero_scalar_field()) == M.constant_scalar_field(1)
            True
            sage: cos(M.constant_scalar_field(pi/2)) == M.zero_scalar_field()
            True

        """
        resu = self._new_instance()
        resu._name, resu._latex_name = self._function_name("cos", r"\cos")
        for chart, func in self._express.items():
            resu._express[chart] = func.cos()
        return resu

    def sin(self):
        r"""
        Sine of the scalar field.

        OUTPUT:

        - the scalar field `\sin f`, where `f` is the current scalar field

        EXAMPLES::

            sage: M = Manifold(2, 'M', structure='topological')
            sage: X.<x,y> = M.chart()
            sage: f = M.scalar_field({X: x*y}, name='f', latex_name=r"\Phi")
            sage: g = sin(f) ; g
            Scalar field sin(f) on the 2-dimensional topological manifold M
            sage: latex(g)
            \sin\left(\Phi\right)
            sage: g.display()
            sin(f): M --> R
               (x, y) |--> sin(x*y)

        Some tests::

            sage: sin(M.zero_scalar_field()) == M.zero_scalar_field()
            True
            sage: sin(M.constant_scalar_field(pi/2)) == M.constant_scalar_field(1)
            True

        """
        resu = self._new_instance()
        resu._name, resu._latex_name = self._function_name("sin", r"\sin")
        for chart, func in self._express.items():
            resu._express[chart] = func.sin()
        return resu

    def tan(self):
        r"""
        Tangent of the scalar field.

        OUTPUT:

        - the scalar field `\tan f`, where `f` is the current scalar field

        EXAMPLES::

            sage: M = Manifold(2, 'M', structure='topological')
            sage: X.<x,y> = M.chart()
            sage: f = M.scalar_field({X: x*y}, name='f', latex_name=r"\Phi")
            sage: g = tan(f) ; g
            Scalar field tan(f) on the 2-dimensional topological manifold M
            sage: latex(g)
            \tan\left(\Phi\right)
            sage: g.display()
            tan(f): M --> R
               (x, y) |--> sin(x*y)/cos(x*y)

        Some tests::

            sage: tan(f) == sin(f) / cos(f)
            True
            sage: tan(M.zero_scalar_field()) == M.zero_scalar_field()
            True
            sage: tan(M.constant_scalar_field(pi/4)) == M.constant_scalar_field(1)
            True

        """
        resu = self._new_instance()
        resu._name, resu._latex_name = self._function_name("tan", r"\tan")
        for chart, func in self._express.items():
            resu._express[chart] = func.tan()
        return resu

    def arccos(self):
        r"""
        Arc cosine of the scalar field.

        OUTPUT:

        - the scalar field `\arccos f`, where `f` is the current scalar field

        EXAMPLES::

            sage: M = Manifold(2, 'M', structure='topological')
            sage: X.<x,y> = M.chart()
            sage: f = M.scalar_field({X: x*y}, name='f', latex_name=r"\Phi")
            sage: g = arccos(f) ; g
            Scalar field arccos(f) on the 2-dimensional topological manifold M
            sage: latex(g)
            \arccos\left(\Phi\right)
            sage: g.display()
            arccos(f): M --> R
               (x, y) |--> arccos(x*y)

        The notation ``acos`` can be used as well::

            sage: acos(f)
            Scalar field arccos(f) on the 2-dimensional topological manifold M
            sage: acos(f) == g
            True

        Some tests::

            sage: cos(g) == f
            True
            sage: arccos(M.constant_scalar_field(1)) == M.zero_scalar_field()
            True
            sage: arccos(M.zero_scalar_field()) == M.constant_scalar_field(pi/2)
            True

        """
        resu = self._new_instance()
        resu._name, resu._latex_name = self._function_name("arccos", r"\arccos")
        for chart, func in self._express.items():
            resu._express[chart] = func.arccos()
        return resu

    def arcsin(self):
        r"""
        Arc sine of the scalar field.

        OUTPUT:

        - the scalar field `\arcsin f`, where `f` is the current scalar field

        EXAMPLES::

            sage: M = Manifold(2, 'M', structure='topological')
            sage: X.<x,y> = M.chart()
            sage: f = M.scalar_field({X: x*y}, name='f', latex_name=r"\Phi")
            sage: g = arcsin(f) ; g
            Scalar field arcsin(f) on the 2-dimensional topological manifold M
            sage: latex(g)
            \arcsin\left(\Phi\right)
            sage: g.display()
            arcsin(f): M --> R
               (x, y) |--> arcsin(x*y)

        The notation ``asin`` can be used as well::

            sage: asin(f)
            Scalar field arcsin(f) on the 2-dimensional topological manifold M
            sage: asin(f) == g
            True

        Some tests::

            sage: sin(g) == f
            True
            sage: arcsin(M.zero_scalar_field()) == M.zero_scalar_field()
            True
            sage: arcsin(M.constant_scalar_field(1)) == M.constant_scalar_field(pi/2)
            True

        """
        resu = self._new_instance()
        resu._name, resu._latex_name = self._function_name("arcsin", r"\arcsin")
        for chart, func in self._express.items():
            resu._express[chart] = func.arcsin()
        return resu

    def arctan(self):
        r"""
        Arc tangent of the scalar field.

        OUTPUT:

        - the scalar field `\arctan f`, where `f` is the current scalar field

        EXAMPLES::

            sage: M = Manifold(2, 'M', structure='topological')
            sage: X.<x,y> = M.chart()
            sage: f = M.scalar_field({X: x*y}, name='f', latex_name=r"\Phi")
            sage: g = arctan(f) ; g
            Scalar field arctan(f) on the 2-dimensional topological manifold M
            sage: latex(g)
            \arctan\left(\Phi\right)
            sage: g.display()
            arctan(f): M --> R
               (x, y) |--> arctan(x*y)

        The notation ``atan`` can be used as well::

            sage: atan(f)
            Scalar field arctan(f) on the 2-dimensional topological manifold M
            sage: atan(f) == g
            True

        Some tests::

            sage: tan(g) == f
            True
            sage: arctan(M.zero_scalar_field()) == M.zero_scalar_field()
            True
            sage: arctan(M.constant_scalar_field(1)) == M.constant_scalar_field(pi/4)
            True

        """
        resu = self._new_instance()
        resu._name, resu._latex_name = self._function_name("arctan", r"\arctan")
        for chart, func in self._express.items():
            resu._express[chart] = func.arctan()
        return resu

    def cosh(self):
        r"""
        Hyperbolic cosine of the scalar field.

        OUTPUT:

        - the scalar field `\cosh f`, where `f` is the current scalar field

        EXAMPLES::

            sage: M = Manifold(2, 'M', structure='topological')
            sage: X.<x,y> = M.chart()
            sage: f = M.scalar_field({X: x*y}, name='f', latex_name=r"\Phi")
            sage: g = cosh(f) ; g
            Scalar field cosh(f) on the 2-dimensional topological manifold M
            sage: latex(g)
            \cosh\left(\Phi\right)
            sage: g.display()
            cosh(f): M --> R
               (x, y) |--> cosh(x*y)

        Some test::

            sage: cosh(M.zero_scalar_field()) == M.constant_scalar_field(1)
            True

        """
        resu = self._new_instance()
        resu._name, resu._latex_name = self._function_name("cosh", r"\cosh")
        for chart, func in self._express.items():
            resu._express[chart] = func.cosh()
        return resu

    def sinh(self):
        r"""
        Hyperbolic sine of the scalar field.

        OUTPUT:

        - the scalar field `\sinh f`, where `f` is the current scalar field

        EXAMPLES::

            sage: M = Manifold(2, 'M', structure='topological')
            sage: X.<x,y> = M.chart()
            sage: f = M.scalar_field({X: x*y}, name='f', latex_name=r"\Phi")
            sage: g = sinh(f) ; g
            Scalar field sinh(f) on the 2-dimensional topological manifold M
            sage: latex(g)
            \sinh\left(\Phi\right)
            sage: g.display()
            sinh(f): M --> R
               (x, y) |--> sinh(x*y)

        Some test::

            sage: sinh(M.zero_scalar_field()) == M.zero_scalar_field()
            True

        """
        resu = self._new_instance()
        resu._name, resu._latex_name = self._function_name("sinh", r"\sinh")
        for chart, func in self._express.items():
            resu._express[chart] = func.sinh()
        return resu

    def tanh(self):
        r"""
        Hyperbolic tangent of the scalar field.

        OUTPUT:

        - the scalar field `\tanh f`, where `f` is the current scalar field

        EXAMPLES::

            sage: M = Manifold(2, 'M', structure='topological')
            sage: X.<x,y> = M.chart()
            sage: f = M.scalar_field({X: x*y}, name='f', latex_name=r"\Phi")
            sage: g = tanh(f) ; g
            Scalar field tanh(f) on the 2-dimensional topological manifold M
            sage: latex(g)
            \tanh\left(\Phi\right)
            sage: g.display()
            tanh(f): M --> R
               (x, y) |--> sinh(x*y)/cosh(x*y)

        Some tests::

            sage: tanh(f) == sinh(f) / cosh(f)
            True
            sage: tanh(M.zero_scalar_field()) == M.zero_scalar_field()
            True

        """
        resu = self._new_instance()
        resu._name, resu._latex_name = self._function_name("tanh", r"\tanh")
        for chart, func in self._express.items():
            resu._express[chart] = func.tanh()
        return resu

    def arccosh(self):
        r"""
        Inverse hyperbolic cosine of the scalar field.

        OUTPUT:

        - the scalar field `\mathrm{arccosh}\, f`, where `f` is the current
          scalar field

        EXAMPLES::

            sage: M = Manifold(2, 'M', structure='topological')
            sage: X.<x,y> = M.chart()
            sage: f = M.scalar_field({X: x*y}, name='f', latex_name=r"\Phi")
            sage: g = arccosh(f) ; g
            Scalar field arccosh(f) on the 2-dimensional topological manifold M
            sage: latex(g)
            \,\mathrm{arccosh}\left(\Phi\right)
            sage: g.display()
            arccosh(f): M --> R
               (x, y) |--> arccosh(x*y)

        The notation ``acosh`` can be used as well::

            sage: acosh(f)
            Scalar field arccosh(f) on the 2-dimensional topological manifold M
            sage: acosh(f) == g
            True

        Some tests::

            sage: cosh(g) == f
            True
            sage: arccosh(M.constant_scalar_field(1)) == M.zero_scalar_field()
            True

        """
        resu = self._new_instance()
        resu._name, resu._latex_name = self._function_name("arccosh",
                                                           r"\,\mathrm{arccosh}")
        for chart, func in self._express.items():
            resu._express[chart] = func.arccosh()
        return resu

    def arcsinh(self):
        r"""
        Inverse hyperbolic sine of the scalar field.

        OUTPUT:

        - the scalar field `\mathrm{arcsinh}\, f`, where `f` is the current
          scalar field

        EXAMPLES::

            sage: M = Manifold(2, 'M', structure='topological')
            sage: X.<x,y> = M.chart()
            sage: f = M.scalar_field({X: x*y}, name='f', latex_name=r"\Phi")
            sage: g = arcsinh(f) ; g
            Scalar field arcsinh(f) on the 2-dimensional topological manifold M
            sage: latex(g)
            \,\mathrm{arcsinh}\left(\Phi\right)
            sage: g.display()
            arcsinh(f): M --> R
               (x, y) |--> arcsinh(x*y)

        The notation ``asinh`` can be used as well::

            sage: asinh(f)
            Scalar field arcsinh(f) on the 2-dimensional topological manifold M
            sage: asinh(f) == g
            True

        Some tests::

            sage: sinh(g) == f
            True
            sage: arcsinh(M.zero_scalar_field()) == M.zero_scalar_field()
            True

        """
        resu = self._new_instance()
        resu._name, resu._latex_name = self._function_name("arcsinh",
                                                           r"\,\mathrm{arcsinh}")
        for chart, func in self._express.items():
            resu._express[chart] = func.arcsinh()
        return resu

    def arctanh(self):
        r"""
        Inverse hyperbolic tangent of the scalar field.

        OUTPUT:

        - the scalar field `\mathrm{arctanh}\, f`, where `f` is the current
          scalar field

        EXAMPLES::

            sage: M = Manifold(2, 'M', structure='topological')
            sage: X.<x,y> = M.chart()
            sage: f = M.scalar_field({X: x*y}, name='f', latex_name=r"\Phi")
            sage: g = arctanh(f) ; g
            Scalar field arctanh(f) on the 2-dimensional topological manifold M
            sage: latex(g)
            \,\mathrm{arctanh}\left(\Phi\right)
            sage: g.display()
            arctanh(f): M --> R
               (x, y) |--> arctanh(x*y)

        The notation ``atanh`` can be used as well::

            sage: atanh(f)
            Scalar field arctanh(f) on the 2-dimensional topological manifold M
            sage: atanh(f) == g
            True

        Some tests::

            sage: tanh(g) == f
            True
            sage: arctanh(M.zero_scalar_field()) == M.zero_scalar_field()
            True
            sage: arctanh(M.constant_scalar_field(1/2)) == M.constant_scalar_field(log(3)/2)
            True

        """
        resu = self._new_instance()
        resu._name, resu._latex_name = self._function_name("arctanh",
                                                           r"\,\mathrm{arctanh}")
        for chart, func in self._express.items():
            resu._express[chart] = func.arctanh()
        return resu

    def set_calc_order(self, symbol, order, truncate=False):
        r"""
        Trigger a power series expansion with respect to a small parameter in
        computations involving the scalar field.

        This property is propagated by usual operations. The internal
        representation must be ``SR`` for this to take effect.

        If the small parameter is `\epsilon` and `f` is ``self``, the
        power series expansion to order `n` is

        .. MATH::

            f = f_0 + \epsilon f_1 + \epsilon^2 f_2 + \cdots + \epsilon^n f_n
                + O(\epsilon^{n+1}),

        where `f_0, f_1, \ldots, f_n` are `n+1` scalar fields that do not
        depend upon `\epsilon`.

        INPUT:

        - ``symbol`` -- symbolic variable (the "small parameter" `\epsilon`)
          with respect to which the coordinate expressions of ``self`` in
          various charts are expanded in power series (around the zero value of
          this variable)
        - ``order`` -- integer; the order `n` of the expansion, defined as the
          degree of the polynomial representing the truncated power series in
          ``symbol``

          .. WARNING::

             The order of the big `O` in the power series expansion is `n+1`,
             where `n` is ``order``.

        - ``truncate`` -- (default: ``False``) determines whether the
          coordinate expressions of ``self`` are replaced by their expansions
          to the given order

        EXAMPLES::

            sage: M = Manifold(2, 'M', structure='topological')
            sage: X.<x,y> = M.chart()
            sage: t = var('t')  # the small parameter
            sage: f = M.scalar_field(exp(-t*x))
            sage: f.expr()
            e^(-t*x)
            sage: f.set_calc_order(t, 2, truncate=True)
            sage: f.expr()
            1/2*t^2*x^2 - t*x + 1

        """
        for expr in self._express.values():
            expr._expansion_symbol = symbol
            expr._order = order
            if truncate:
                expr.simplify()
        self._del_derived()<|MERGE_RESOLUTION|>--- conflicted
+++ resolved
@@ -1493,14 +1493,9 @@
         res._name = self._name
         res._latex_name = self._latex_name
         for chart, funct in self._express.items():
-<<<<<<< HEAD
             res._express[chart] = funct.copy()
+        res._is_zero = self._is_zero
         return res
-=======
-            result._express[chart] = funct.copy()
-        result._is_zero = self._is_zero
-        return result
->>>>>>> 5094a3e8
 
     def coord_function(self, chart=None, from_chart=None):
         r"""
