# -*- coding: utf-8 -*-
r"""
Differentiable Manifolds

Given a non-discrete topological field `K` (in most applications, `K = \RR` or
`K = \CC`; see however [Ser1992]_ for `K = \QQ_p` and [Ber2008]_ for other fields),
a *differentiable manifold over* `K` is a topological manifold `M` over `K`
equipped with an atlas whose transitions maps are of class `C^k` (i.e.
`k`-times  continuously differentiable) for a fixed positive integer `k`
(possibly `k=\infty`). `M` is then called a `C^k`-*manifold over* `K`.

Note that

- if the mention of `K` is omitted, then `K=\RR` is assumed;
- if `K=\CC`, any `C^k`-manifold with `k\geq 1` is actually a
  `C^\infty`-manifold (even an analytic manifold);
- if `K=\RR`, any `C^k`-manifold with `k\geq 1` admits a compatible
  `C^\infty`-structure (Whitney's smoothing theorem).

Differentiable manifolds are implemented via the class
:class:`DifferentiableManifold`.
Open subsets of differentiable manifolds are also implemented via
:class:`DifferentiableManifold`, since they are differentiable manifolds by
themselves.

The user interface is provided by the generic function
:func:`~sage.manifolds.manifold.Manifold`, with
the argument ``structure`` set to ``'differentiable'`` and the argument
``diff_degree`` set to `k`,  or the argument ``structure`` set to ``'smooth'``
(the default value).

.. RUBRIC:: Example 1: the 2-sphere as a differentiable manifold of dimension
  2 over `\RR`

One starts by declaring `S^2` as a 2-dimensional differentiable manifold::

    sage: M = Manifold(2, 'S^2')
    sage: M
    2-dimensional differentiable manifold S^2

Since the base topological field has not been specified in the argument list
of ``Manifold``, `\RR` is assumed::

    sage: M.base_field()
    Real Field with 53 bits of precision
    sage: dim(M)
    2

By default, the created object is a smooth manifold::

   sage: M.diff_degree()
    +Infinity

Let us consider the complement of a point, the "North pole" say; this is an
open subset of `S^2`, which we call `U`::

    sage: U = M.open_subset('U'); U
    Open subset U of the 2-dimensional differentiable manifold S^2

A standard chart on `U` is provided by the stereographic projection from the
North pole to the equatorial plane::

    sage: stereoN.<x,y> = U.chart(); stereoN
    Chart (U, (x, y))

Thanks to the operator ``<x,y>`` on the left-hand side, the coordinates
declared in a chart (here `x` and `y`), are accessible by their names; they are
Sage's symbolic variables::

    sage: y
    y
    sage: type(y)
    <class 'sage.symbolic.expression.Expression'>

The South pole is the point of coordinates `(x,y)=(0,0)` in the above
chart::

    sage: S = U.point((0,0), chart=stereoN, name='S'); S
    Point S on the 2-dimensional differentiable manifold S^2

Let us call `V` the open subset that is the complement of the South pole and
let us introduce on it the chart induced by the stereographic projection from
the South pole to the equatorial plane::

    sage: V = M.open_subset('V'); V
    Open subset V of the 2-dimensional differentiable manifold S^2
    sage: stereoS.<u,v> = V.chart(); stereoS
    Chart (V, (u, v))

The North pole is the point of coordinates `(u,v)=(0,0)` in this chart::

    sage: N = V.point((0,0), chart=stereoS, name='N'); N
    Point N on the 2-dimensional differentiable manifold S^2

To fully construct the manifold, we declare that it is the union of `U`
and `V`::

    sage: M.declare_union(U,V)

and we provide the transition map between the charts ``stereoN`` = `(U, (x, y))`
and ``stereoS`` = `(V, (u, v))`, denoting by `W` the intersection of `U` and
`V` (`W` is the subset of `U` defined by `x^2+y^2\not=0`, as well as the subset
of `V` defined by `u^2+v^2\not=0`)::

    sage: stereoN_to_S = stereoN.transition_map(stereoS,
    ....:                [x/(x^2+y^2), y/(x^2+y^2)], intersection_name='W',
    ....:                restrictions1= x^2+y^2!=0, restrictions2= u^2+v^2!=0)
    sage: stereoN_to_S
    Change of coordinates from Chart (W, (x, y)) to Chart (W, (u, v))
    sage: stereoN_to_S.display()
    u = x/(x^2 + y^2)
    v = y/(x^2 + y^2)

We give the name ``W`` to the Python variable representing `W=U\cap V`::

    sage: W = U.intersection(V)

The inverse of the transition map is computed by the method ``inverse()``::

    sage: stereoN_to_S.inverse()
    Change of coordinates from Chart (W, (u, v)) to Chart (W, (x, y))
    sage: stereoN_to_S.inverse().display()
    x = u/(u^2 + v^2)
    y = v/(u^2 + v^2)

At this stage, we have four open subsets on `S^2`::

    sage: M.subset_family()
    Set {S^2, U, V, W} of open subsets of the 2-dimensional differentiable manifold S^2

`W` is the open subset that is the complement of the two poles::

    sage: N in W or S in W
    False

The North pole lies in `V` and the South pole in `U`::

    sage: N in V, N in U
    (True, False)
    sage: S in U, S in V
    (True, False)

The manifold's (user) atlas contains four charts, two of them
being restrictions of charts to a smaller domain::

    sage: M.atlas()
    [Chart (U, (x, y)), Chart (V, (u, v)), Chart (W, (x, y)), Chart (W, (u, v))]

Let us consider the point of coordinates (1,2) in the chart ``stereoN``::

    sage: p = M.point((1,2), chart=stereoN, name='p'); p
    Point p on the 2-dimensional differentiable manifold S^2
    sage: p.parent()
    2-dimensional differentiable manifold S^2
    sage: p in W
    True

The coordinates of `p` in the chart ``stereoS`` are computed by letting
the chart act on the point::

    sage: stereoS(p)
    (1/5, 2/5)

Given the definition of `p`, we have of course::

    sage: stereoN(p)
    (1, 2)

Similarly::

    sage: stereoS(N)
    (0, 0)
    sage: stereoN(S)
    (0, 0)

A differentiable scalar field on the sphere::

    sage: f = M.scalar_field({stereoN: atan(x^2+y^2), stereoS: pi/2-atan(u^2+v^2)},
    ....:                    name='f')
    sage: f
    Scalar field f on the 2-dimensional differentiable manifold S^2
    sage: f.display()
    f: S^2 → ℝ
    on U: (x, y) ↦ arctan(x^2 + y^2)
    on V: (u, v) ↦ 1/2*pi - arctan(u^2 + v^2)
    sage: f(p)
    arctan(5)
    sage: f(N)
    1/2*pi
    sage: f(S)
    0
    sage: f.parent()
    Algebra of differentiable scalar fields on the 2-dimensional differentiable
     manifold S^2
    sage: f.parent().category()
    Join of Category of commutative algebras over Symbolic Ring and Category of homsets of topological spaces

A differentiable manifold has a default vector frame, which, unless otherwise
specified, is the coordinate frame associated with the first defined chart::

    sage: M.default_frame()
    Coordinate frame (U, (∂/∂x,∂/∂y))
    sage: latex(M.default_frame())
    \left(U, \left(\frac{\partial}{\partial x },\frac{\partial}{\partial y }\right)\right)
    sage: M.default_frame() is stereoN.frame()
    True

A vector field on the sphere::

    sage: w = M.vector_field(name='w')
    sage: w[stereoN.frame(), :] = [x, y]
    sage: w.add_comp_by_continuation(stereoS.frame(), W, stereoS)
    sage: w.display() # display in the default frame (stereoN.frame())
    w = x ∂/∂x + y ∂/∂y
    sage: w.display(stereoS.frame())
    w = -u ∂/∂u - v ∂/∂v
    sage: w.parent()
    Module X(S^2) of vector fields on the 2-dimensional differentiable
     manifold S^2
    sage: w.parent().category()
    Category of modules over Algebra of differentiable scalar fields on the
     2-dimensional differentiable manifold S^2

Vector fields act on scalar fields::

    sage: w(f)
    Scalar field w(f) on the 2-dimensional differentiable manifold S^2
    sage: w(f).display()
    w(f): S^2 → ℝ
    on U: (x, y) ↦ 2*(x^2 + y^2)/(x^4 + 2*x^2*y^2 + y^4 + 1)
    on V: (u, v) ↦ 2*(u^2 + v^2)/(u^4 + 2*u^2*v^2 + v^4 + 1)
    sage: w(f) == f.differential()(w)
    True

The value of the vector field at point `p` is a vector tangent to the sphere::

    sage: w.at(p)
    Tangent vector w at Point p on the 2-dimensional differentiable manifold S^2
    sage: w.at(p).display()
    w = ∂/∂x + 2 ∂/∂y
    sage: w.at(p).parent()
    Tangent space at Point p on the 2-dimensional differentiable manifold S^2

A 1-form on the sphere::

    sage: df = f.differential() ; df
    1-form df on the 2-dimensional differentiable manifold S^2
    sage: df.display()
    df = 2*x/(x^4 + 2*x^2*y^2 + y^4 + 1) dx + 2*y/(x^4 + 2*x^2*y^2 + y^4 + 1) dy
    sage: df.display(stereoS.frame())
    df = -2*u/(u^4 + 2*u^2*v^2 + v^4 + 1) du - 2*v/(u^4 + 2*u^2*v^2 + v^4 + 1) dv
    sage: df.parent()
    Module Omega^1(S^2) of 1-forms on the 2-dimensional differentiable
     manifold S^2
    sage: df.parent().category()
    Category of modules over Algebra of differentiable scalar fields on the
     2-dimensional differentiable manifold S^2

The value of the 1-form at point `p` is a linear form on the tangent space
at `p`::

    sage: df.at(p)
    Linear form df on the Tangent space at Point p on the 2-dimensional
     differentiable manifold S^2
    sage: df.at(p).display()
    df = 1/13 dx + 2/13 dy
    sage: df.at(p).parent()
    Dual of the Tangent space at Point p on the 2-dimensional differentiable
     manifold S^2


.. RUBRIC:: Example 2: the Riemann sphere as a differentiable manifold of
  dimension 1 over `\CC`

We declare the Riemann sphere `\CC^*` as a 1-dimensional differentiable
manifold over `\CC`::

    sage: M = Manifold(1, 'ℂ*', field='complex'); M
    1-dimensional complex manifold ℂ*

We introduce a first open subset, which is actually
`\CC = \CC^*\setminus\{\infty\}` if we interpret `\CC^*` as the Alexandroff
one-point compactification of `\CC`::

    sage: U = M.open_subset('U')

A natural chart on `U` is then nothing but the identity map of `\CC`, hence
we denote the associated coordinate by `z`::

    sage: Z.<z> = U.chart()

The origin of the complex plane is the point of coordinate `z=0`::

    sage: O = U.point((0,), chart=Z, name='O'); O
    Point O on the 1-dimensional complex manifold ℂ*

Another open subset of `\CC^*` is `V = \CC^*\setminus\{O\}`::

    sage: V = M.open_subset('V')

We define a chart on `V` such that the point at infinity is the point of
coordinate 0 in this chart::

    sage: W.<w> = V.chart(); W
    Chart (V, (w,))
    sage: inf = M.point((0,), chart=W, name='inf', latex_name=r'\infty')
    sage: inf
    Point inf on the 1-dimensional complex manifold ℂ*

To fully construct the Riemann sphere, we declare that it is the union of `U`
and `V`::

    sage: M.declare_union(U,V)

and we provide the transition map between the two charts as `w=1/z` on
on `A = U\cap V`::

    sage: Z_to_W = Z.transition_map(W, 1/z, intersection_name='A',
    ....:                           restrictions1= z!=0, restrictions2= w!=0)
    sage: Z_to_W
    Change of coordinates from Chart (A, (z,)) to Chart (A, (w,))
    sage: Z_to_W.display()
    w = 1/z
    sage: Z_to_W.inverse()
    Change of coordinates from Chart (A, (w,)) to Chart (A, (z,))
    sage: Z_to_W.inverse().display()
    z = 1/w

Let consider the complex number `i` as a point of the Riemann sphere::

    sage: i = M((I,), chart=Z, name='i'); i
    Point i on the 1-dimensional complex manifold ℂ*

Its coordinates with respect to the charts ``Z`` and ``W`` are::

    sage: Z(i)
    (I,)
    sage: W(i)
    (-I,)

and we have::

    sage: i in U
    True
    sage: i in V
    True

The following subsets and charts have been defined::

    sage: M.subset_family()
    Set {A, U, V, ℂ*} of open subsets of the 1-dimensional complex manifold ℂ*
    sage: M.atlas()
    [Chart (U, (z,)), Chart (V, (w,)), Chart (A, (z,)), Chart (A, (w,))]

A constant map `\CC^* \rightarrow \CC`::

    sage: f = M.constant_scalar_field(3+2*I, name='f'); f
    Scalar field f on the 1-dimensional complex manifold ℂ*
    sage: f.display()
    f: ℂ* → ℂ
    on U: z ↦ 2*I + 3
    on V: w ↦ 2*I + 3
    sage: f(O)
    2*I + 3
    sage: f(i)
    2*I + 3
    sage: f(inf)
    2*I + 3
    sage: f.parent()
    Algebra of differentiable scalar fields on the 1-dimensional complex
     manifold ℂ*
    sage: f.parent().category()
    Join of Category of commutative algebras over Symbolic Ring and Category of homsets of topological spaces

A vector field on the Riemann sphere::

    sage: v = M.vector_field(name='v')
    sage: v[Z.frame(), 0] = z^2
    sage: v.add_comp_by_continuation(W.frame(), U.intersection(V), W)
    sage: v.display(Z.frame())
    v = z^2 ∂/∂z
    sage: v.display(W.frame())
    v = -∂/∂w
    sage: v.parent()
    Module X(ℂ*) of vector fields on the 1-dimensional complex manifold ℂ*

The vector field `v` acting on the scalar field `f`::

    sage: v(f)
    Scalar field zero on the 1-dimensional complex manifold ℂ*

Since `f` is constant, `v(f)` is vanishing::

    sage: v(f).display()
    zero: ℂ* → ℂ
    on U: z ↦ 0
    on V: w ↦ 0

The value of the vector field `v` at the point `\infty` is a vector tangent to
the Riemann sphere::

    sage: v.at(inf)
    Tangent vector v at Point inf on the 1-dimensional complex manifold ℂ*
    sage: v.at(inf).display()
    v = -∂/∂w
    sage: v.at(inf).parent()
    Tangent space at Point inf on the 1-dimensional complex manifold ℂ*

AUTHORS:

- Eric Gourgoulhon (2015): initial version
- Travis Scrimshaw (2016): review tweaks
- Michael Jung (2020): tensor bundles and orientability
- Matthias Koeppe (2021): refactoring of subsets code

REFERENCES:

- [Lee2013]_
- [KN1963]_
- [Huy2005]_
- [Ser1992]_
- [Ber2008]_
- [BG1988]_

"""

# ****************************************************************************
#       Copyright (C) 2015-2019 Eric Gourgoulhon <eric.gourgoulhon@obspm.fr>
#       Copyright (C) 2015      Michal Bejger <bejger@camk.edu.pl>
#       Copyright (C) 2015-2016 Travis Scrimshaw <tscrimsh@umn.edu>
#       Copyright (C) 2017      Karim Van Aelst
#       Copyright (C) 2019      Hans Fotsing Tetsing
#       Copyright (C) 2019-2020 Michael Jung
#       Copyright (C) 2021      Matthias Koeppe
#
#  Distributed under the terms of the GNU General Public License (GPL)
#  as published by the Free Software Foundation; either version 2 of
#  the License, or (at your option) any later version.
#                  https://www.gnu.org/licenses/
# ****************************************************************************

from typing import Optional
from sage.categories.manifolds import Manifolds
from sage.categories.homset import Hom
<<<<<<< HEAD
from sage.manifolds.differentiable.diff_map import DiffMap
from sage.rings.all import CC
=======
from sage.rings.cc import CC
>>>>>>> c5af1956
from sage.rings.real_mpfr import RR
from sage.rings.infinity import infinity, minus_infinity
from sage.rings.integer import Integer
from sage.manifolds.manifold import TopologicalManifold
from sage.manifolds.differentiable.mixed_form_algebra import MixedFormAlgebra
from sage.manifolds.differentiable.vectorfield_module import VectorFieldModule
from sage.manifolds.differentiable.metric import PseudoRiemannianMetric

###############################################################################

class DifferentiableManifold(TopologicalManifold):
    r"""
    Differentiable manifold over a topological field `K`.

    Given a non-discrete topological field `K` (in most applications,
    `K = \RR` or `K = \CC`; see however [Ser1992]_ for `K = \QQ_p` and
    [Ber2008]_ for other fields), a *differentiable manifold over* `K` is a
    topological manifold `M` over `K` equipped with an atlas whose transitions
    maps are of class `C^k` (i.e. `k`-times  continuously differentiable) for
    a fixed positive integer `k` (possibly `k=\infty`). `M` is then called a
    `C^k`-*manifold over* `K`.

    Note that

    - if the mention of `K` is omitted, then `K=\RR` is assumed;
    - if `K=\CC`, any `C^k`-manifold with `k\geq 1` is actually a
      `C^\infty`-manifold (even an analytic manifold);
    - if `K=\RR`, any `C^k`-manifold with `k\geq 1` admits a compatible
      `C^\infty`-structure (Whitney's smoothing theorem).

    INPUT:

    - ``n`` -- positive integer; dimension of the manifold
    - ``name`` -- string; name (symbol) given to the manifold
    - ``field`` -- field `K` on which the manifold is
      defined; allowed values are

      - ``'real'`` or an object of type ``RealField`` (e.g., ``RR``) for
        a manifold over `\RR`
      - ``'complex'`` or an object of type ``ComplexField`` (e.g., ``CC``)
        for a manifold over `\CC`
      - an object in the category of topological fields (see
        :class:`~sage.categories.fields.Fields` and
        :class:`~sage.categories.topological_spaces.TopologicalSpaces`)
        for other types of manifolds

    - ``structure`` -- manifold structure (see
      :class:`~sage.manifolds.structure.DifferentialStructure` or
      :class:`~sage.manifolds.structure.RealDifferentialStructure`)
    - ``base_manifold`` -- (default: ``None``) if not ``None``, must be a
      differentiable manifold; the created object is then an open subset of
      ``base_manifold``
    - ``diff_degree`` -- (default: ``infinity``) degree `k` of
      differentiability
    - ``latex_name`` -- (default: ``None``) string; LaTeX symbol to
      denote the manifold; if none is provided, it is set to ``name``
    - ``start_index`` -- (default: 0) integer; lower value of the range of
      indices used for "indexed objects" on the manifold, e.g. coordinates
      in a chart
    - ``category`` -- (default: ``None``) to specify the category; if ``None``,
      ``Manifolds(field).Differentiable()`` (or ``Manifolds(field).Smooth()``
      if ``diff_degree`` = ``infinity``) is assumed (see the category
      :class:`~sage.categories.manifolds.Manifolds`)
    - ``unique_tag`` -- (default: ``None``) tag used to force the construction
      of a new object when all the other arguments have been used previously
      (without ``unique_tag``, the
      :class:`~sage.structure.unique_representation.UniqueRepresentation`
      behavior inherited from
      :class:`~sage.manifolds.subset.ManifoldSubset`,
      via :class:`~sage.manifolds.manifold.TopologicalManifold`,
      would return the previously constructed object corresponding to these
      arguments).

    EXAMPLES:

    A 4-dimensional differentiable manifold (over `\RR`)::

        sage: M = Manifold(4, 'M', latex_name=r'\mathcal{M}'); M
        4-dimensional differentiable manifold M
        sage: type(M)
        <class 'sage.manifolds.differentiable.manifold.DifferentiableManifold_with_category'>
        sage: latex(M)
        \mathcal{M}
        sage: dim(M)
        4

    Since the base field has not been specified, `\RR` has been assumed::

        sage: M.base_field()
        Real Field with 53 bits of precision

    Since the degree of differentiability has not been specified, the default
    value, `C^\infty`, has been assumed::

        sage: M.diff_degree()
        +Infinity

    The input parameter ``start_index`` defines the range of indices on the
    manifold::

        sage: M = Manifold(4, 'M')
        sage: list(M.irange())
        [0, 1, 2, 3]
        sage: M = Manifold(4, 'M', start_index=1)
        sage: list(M.irange())
        [1, 2, 3, 4]
        sage: list(Manifold(4, 'M', start_index=-2).irange())
        [-2, -1, 0, 1]

    A complex manifold::

        sage: N = Manifold(3, 'N', field='complex'); N
        3-dimensional complex manifold N

    A differentiable manifold over `\QQ_5`, the field of 5-adic numbers::

        sage: N = Manifold(2, 'N', field=Qp(5)); N
        2-dimensional differentiable manifold N over the 5-adic Field with
         capped relative precision 20

    A differentiable manifold is of course a topological manifold::

        sage: isinstance(M, sage.manifolds.manifold.TopologicalManifold)
        True
        sage: isinstance(N, sage.manifolds.manifold.TopologicalManifold)
        True

    A differentiable manifold is a Sage *parent* object, in the category of
    differentiable (here smooth) manifolds over a given topological field (see
    :class:`~sage.categories.manifolds.Manifolds`)::

        sage: isinstance(M, Parent)
        True
        sage: M.category()
        Category of smooth manifolds over Real Field with 53 bits of precision
        sage: from sage.categories.manifolds import Manifolds
        sage: M.category() is Manifolds(RR).Smooth()
        True
        sage: M.category() is Manifolds(M.base_field()).Smooth()
        True
        sage: M in Manifolds(RR).Smooth()
        True
        sage: N in Manifolds(Qp(5)).Smooth()
        True

    The corresponding Sage *elements* are points::

        sage: X.<t, x, y, z> = M.chart()
        sage: p = M.an_element(); p
        Point on the 4-dimensional differentiable manifold M
        sage: p.parent()
        4-dimensional differentiable manifold M
        sage: M.is_parent_of(p)
        True
        sage: p in M
        True

    The manifold's points are instances of class
    :class:`~sage.manifolds.point.ManifoldPoint`::

        sage: isinstance(p, sage.manifolds.point.ManifoldPoint)
        True

    Since an open subset of a differentiable manifold `M` is itself a
    differentiable manifold, open subsets of `M` have all attributes of
    manifolds::

        sage: U = M.open_subset('U', coord_def={X: t>0}); U
        Open subset U of the 4-dimensional differentiable manifold M
        sage: U.category()
        Join of Category of subobjects of sets and Category of smooth manifolds
         over Real Field with 53 bits of precision
        sage: U.base_field() == M.base_field()
        True
        sage: dim(U) == dim(M)
        True

    The manifold passes all the tests of the test suite relative to its
    category::

        sage: TestSuite(M).run()

    """
    def __init__(self, n, name, field, structure, base_manifold=None,
                 diff_degree=infinity, latex_name=None, start_index=0,
                 category=None, unique_tag=None):
        r"""
        Construct a differentiable manifold.

        TESTS::

            sage: M = Manifold(3, 'M', latex_name=r'\mathbb{M}',
            ....:                  start_index=1)
            sage: M
            3-dimensional differentiable manifold M
            sage: latex(M)
            \mathbb{M}
            sage: dim(M)
            3
            sage: X.<x,y,z> = M.chart()
            sage: TestSuite(M).run()

        Tests for open subsets, which are constructed as differentiable
        manifolds::

            sage: U = M.open_subset('U', coord_def={X: x>0})
            sage: type(U)
            <class 'sage.manifolds.differentiable.manifold.DifferentiableManifold_with_category'>
            sage: U.category() is M.category().Subobjects()
            True
            sage: TestSuite(U).run()

        """
        if base_manifold is None:
            if category is None:
                if field == 'real':
                    field_c = RR
                elif field == 'complex':
                    field_c = CC
                else:
                    field_c = field
                if diff_degree == infinity:
                    category = Manifolds(field_c).Smooth()
                else:
                    category = Manifolds(field_c).Differentiable()
        elif not isinstance(base_manifold, DifferentiableManifold):
            raise TypeError("the argument 'base_manifold' must be a " +
                            "differentiable manifold")
        TopologicalManifold.__init__(self, n, name, field, structure,
                                     base_manifold=base_manifold,
                                     latex_name=latex_name,
                                     start_index=start_index,
                                     category=category)
        # The degree of differentiability:
        if diff_degree == infinity:
            self._diff_degree = infinity
        elif not isinstance(diff_degree, (int, Integer)):
            raise TypeError("the argument 'diff_degree' must be an integer")
        elif diff_degree < 1:
            raise ValueError("the argument 'diff_degree' must be a positive " +
                             "integer")
        else:
            self._diff_degree = diff_degree
        # Vector frames:
        self._frames = []  # list of vector frames defined on subsets of self
        # list of vector frames defined on subsets of self that are
        # not subframes of frames on larger subsets
        self._top_frames = []
        self._def_frame = None  # default frame
        self._coframes = []  # list of coframes defined on subsets of self
        # List of vector frames that individually cover self, i.e. whose
        # domains are self (if non-empty, self is parallelizable):
        self._covering_frames = []
        self._parallelizable_parts = set() # parallelizable subsets contained in self
        self._frame_changes = {} # dictionary of changes of frames
        # Dictionary of vector field modules along self
        # (keys = diff. map from self to an open set (possibly the identity map))
        self._vector_field_modules = {} # dict of all established vector field
                                        # modules
        self._tensor_bundles = {} # dict of dict of all established tensor
                                  # bundles

    def diff_degree(self):
        r"""
        Return the manifold's degree of differentiability.

        The degree of differentiability is the integer `k` (possibly
        `k=\infty`) such that the manifold is a `C^k`-manifold over its base
        field.

        EXAMPLES::

            sage: M = Manifold(2, 'M')
            sage: M.diff_degree()
            +Infinity
            sage: M = Manifold(2, 'M', structure='differentiable', diff_degree=3)
            sage: M.diff_degree()
            3

        """
        return self._diff_degree

    def open_subset(self, name, latex_name=None, coord_def={}, supersets=None):
        r"""
        Create an open subset of the manifold.

        An open subset is a set that is (i) included in the manifold and (ii)
        open with respect to the manifold's topology. It is a differentiable
        manifold by itself. Hence the returned object is an instance of
        :class:`DifferentiableManifold`.

        INPUT:

        - ``name`` -- name given to the open subset
        - ``latex_name`` --  (default: ``None``) LaTeX symbol to denote the
          subset; if none is provided, it is set to ``name``
        - ``coord_def`` -- (default: {}) definition of the subset in
          terms of coordinates; ``coord_def`` must a be dictionary with keys
          charts in the manifold's atlas and values the symbolic expressions
          formed by the coordinates to define the subset.
        - ``supersets`` -- (default: only ``self``) list of sets that the
          new open subset is a subset of

        OUTPUT:

        - the open subset, as an instance of :class:`DifferentiableManifold`

        EXAMPLES:

        Creating an open subset of a differentiable manifold::

            sage: M = Manifold(2, 'M')
            sage: A = M.open_subset('A'); A
            Open subset A of the 2-dimensional differentiable manifold M

        As an open subset of a differentiable manifold, ``A`` is itself a
        differentiable manifold, on the same topological field and of the same
        dimension as ``M``::

            sage: A.category()
            Join of Category of subobjects of sets and Category of smooth
             manifolds over Real Field with 53 bits of precision
            sage: A.base_field() == M.base_field()
            True
            sage: dim(A) == dim(M)
            True

        Creating an open subset of ``A``::

            sage: B = A.open_subset('B'); B
            Open subset B of the 2-dimensional differentiable manifold M

        We have then::

            sage: A.subset_family()
            Set {A, B} of open subsets of the 2-dimensional differentiable manifold M
            sage: B.is_subset(A)
            True
            sage: B.is_subset(M)
            True

        Defining an open subset by some coordinate restrictions: the open
        unit disk in of the Euclidean plane::

            sage: X.<x,y> = M.chart() # Cartesian coordinates on M
            sage: U = M.open_subset('U', coord_def={X: x^2+y^2<1}); U
            Open subset U of the 2-dimensional differentiable manifold M

        Since the argument ``coord_def`` has been set, ``U`` is automatically
        endowed with a chart, which is the restriction of ``X``
        to ``U``::

            sage: U.atlas()
            [Chart (U, (x, y))]
            sage: U.default_chart()
            Chart (U, (x, y))
            sage: U.default_chart() is X.restrict(U)
            True

        An point in ``U``::

            sage: p = U.an_element(); p
            Point on the 2-dimensional differentiable manifold M
            sage: X(p)  # the coordinates (x,y) of p
            (0, 0)
            sage: p in U
            True

        Checking whether various points, defined by their coordinates
        with respect to chart ``X``,  are in ``U``::

            sage: M((0,1/2)) in U
            True
            sage: M((0,1)) in U
            False
            sage: M((1/2,1)) in U
            False
            sage: M((-1/2,1/3)) in U
            True

        """
        resu = DifferentiableManifold(self._dim, name, self._field,
                                      self._structure, base_manifold=self._manifold,
                                      diff_degree=self._diff_degree,
                                      latex_name=latex_name,
                                      start_index=self._sindex)
        if supersets is None:
            supersets = [self]
        for superset in supersets:
            superset._init_open_subset(resu, coord_def=coord_def)
        return resu

    def _init_open_subset(self, resu, coord_def):
        r"""
        Initialize ``resu`` as an open subset of ``self``.

        INPUT:

        - ``resu`` -- an instance of ``:class:`TopologicalManifold` or
          a subclass.

        - ``coord_def`` -- (default: {}) definition of the subset in
          terms of coordinates; ``coord_def`` must a be dictionary with keys
          charts on the manifold and values the symbolic expressions formed
          by the coordinates to define the subset

        EXAMPLES::

            sage: M = Manifold(2, 'R^2', structure='differentiable')
            sage: c_cart.<x,y> = M.chart() # Cartesian coordinates on R^2
            sage: from sage.manifolds.differentiable.manifold import DifferentiableManifold
            sage: U = DifferentiableManifold(2, 'U', field=M._field, structure=M._structure, base_manifold=M)
            sage: M._init_open_subset(U, coord_def={c_cart: x^2+y^2<1})
            sage: U
            Open subset U of the 2-dimensional differentiable manifold R^2
        """
        super()._init_open_subset(resu, coord_def=coord_def)
        #!# update vector frames and change of frames

    def diff_map(self, codomain, coord_functions=None, chart1=None,
                       chart2=None, name=None, latex_name=None):
        r"""
        Define a differentiable map between the current differentiable manifold
        and a differentiable manifold over the same topological field.

        See :class:`~sage.manifolds.differentiable.diff_map.DiffMap` for a
        complete documentation.

        INPUT:

        - ``codomain`` -- the map codomain (a differentiable manifold over the
          same topological field as the current differentiable manifold)
        - ``coord_functions`` -- (default: ``None``) if not ``None``, must be
          either

          - (i) a dictionary of
            the coordinate expressions (as lists (or tuples) of the
            coordinates of the image expressed in terms of the coordinates of
            the considered point) with the pairs of charts (chart1, chart2)
            as keys (chart1 being a chart on the current manifold and chart2 a
            chart on ``codomain``)
          - (ii) a single coordinate expression in a given pair of charts, the
            latter being provided by the arguments ``chart1`` and ``chart2``

          In both cases, if the dimension of the arrival manifold is 1,
          a single coordinate expression can be passed instead of a tuple with
          a single element
        - ``chart1`` -- (default: ``None``; used only in case (ii) above) chart
          on the current manifold defining the start coordinates involved in
          ``coord_functions`` for case (ii); if none is provided, the
          coordinates are assumed to refer to the manifold's default chart
        - ``chart2`` -- (default: ``None``; used only in case (ii) above) chart
          on ``codomain`` defining the arrival coordinates involved in
          ``coord_functions`` for case (ii); if none is provided, the
          coordinates are assumed to refer to the default chart of ``codomain``
        - ``name`` -- (default: ``None``) name given to the differentiable
          map
        - ``latex_name`` -- (default: ``None``) LaTeX symbol to denote the
          differentiable map; if none is provided, the LaTeX symbol is set to
          ``name``

        OUTPUT:

        - the differentiable map, as an instance of
          :class:`~sage.manifolds.differentiable.diff_map.DiffMap`

        EXAMPLES:

        A differentiable map between an open subset of `S^2` covered by regular
        spherical coordinates and `\RR^3`::

            sage: M = Manifold(2, 'S^2')
            sage: U = M.open_subset('U')
            sage: c_spher.<th,ph> = U.chart(r'th:(0,pi):\theta ph:(0,2*pi):\phi')
            sage: N = Manifold(3, 'R^3', r'\RR^3')
            sage: c_cart.<x,y,z> = N.chart()  # Cartesian coord. on R^3
            sage: Phi = U.diff_map(N, (sin(th)*cos(ph), sin(th)*sin(ph), cos(th)),
            ....:                  name='Phi', latex_name=r'\Phi')
            sage: Phi
            Differentiable map Phi from the Open subset U of the 2-dimensional
             differentiable manifold S^2 to the 3-dimensional differentiable
             manifold R^3

        The same definition, but with a dictionary with pairs of charts as
        keys (case (i) above)::

            sage: Phi1 = U.diff_map(N,
            ....:        {(c_spher, c_cart): (sin(th)*cos(ph), sin(th)*sin(ph),
            ....:         cos(th))}, name='Phi', latex_name=r'\Phi')
            sage: Phi1 == Phi
            True

        The differentiable map acting on a point::

            sage: p = U.point((pi/2, pi)) ; p
            Point on the 2-dimensional differentiable manifold S^2
            sage: Phi(p)
            Point on the 3-dimensional differentiable manifold R^3
            sage: Phi(p).coord(c_cart)
            (-1, 0, 0)
            sage: Phi1(p) == Phi(p)
            True

        See the documentation of class
        :class:`~sage.manifolds.differentiable.diff_map.DiffMap` for more
        examples.

        """
        homset = Hom(self, codomain)
        if coord_functions is None:
            coord_functions = {}
        if not isinstance(coord_functions, dict):
            # Turn coord_functions into a dictionary:
            if chart1 is None:
                chart1 = self._def_chart
            elif chart1 not in self._atlas:
                raise ValueError("{} is not a chart ".format(chart1) +
                                 "defined on the {}".format(self))
            if chart2 is None:
                chart2 = codomain._def_chart
            elif chart2 not in codomain._atlas:
                raise ValueError("{} is not a chart ".format(chart2) +
                                 " defined on the {}".format(codomain))
            coord_functions = {(chart1, chart2): coord_functions}
        return homset(coord_functions, name=name, latex_name=latex_name)

    def diffeomorphism(self, codomain=None, coord_functions=None, chart1=None,
                       chart2=None, name=None, latex_name=None):
        r"""
        Define a diffeomorphism between the current manifold and another one.

        See :class:`~sage.manifolds.differentiable.diff_map.DiffMap` for a
        complete documentation.

        INPUT:

        - ``codomain`` -- (default: ``None``) codomain of the diffeomorphism (the arrival manifold
          or some subset of it). If ``None``, the current manifold is taken.
        - ``coord_functions`` -- (default: ``None``) if not ``None``, must be
          either

          - (i) a dictionary of
            the coordinate expressions (as lists (or tuples) of the
            coordinates of the image expressed in terms of the coordinates of
            the considered point) with the pairs of charts (chart1, chart2)
            as keys (chart1 being a chart on the current manifold and chart2
            a chart on ``codomain``)
          - (ii) a single coordinate expression in a given pair of charts, the
            latter being provided by the arguments ``chart1`` and ``chart2``

          In both cases, if the dimension of the arrival manifold is 1,
          a single coordinate expression can be passed instead of a tuple with
          a single element
        - ``chart1`` -- (default: ``None``; used only in case (ii) above) chart
          on the current manifold defining the start coordinates involved in
          ``coord_functions`` for case (ii); if none is provided, the
          coordinates are assumed to refer to the manifold's default chart
        - ``chart2`` -- (default: ``None``; used only in case (ii) above) chart
          on ``codomain`` defining the arrival coordinates involved in
          ``coord_functions`` for case (ii); if none is provided, the
          coordinates are assumed to refer to the default chart of ``codomain``
        - ``name`` -- (default: ``None``) name given to the diffeomorphism
        - ``latex_name`` -- (default: ``None``) LaTeX symbol to denote the
          diffeomorphism; if none is provided, the LaTeX symbol is set to
          ``name``

        OUTPUT:

        - the diffeomorphism, as an instance of
          :class:`~sage.manifolds.differentiable.diff_map.DiffMap`

        EXAMPLES:

        Diffeomorphism between the open unit disk in `\RR^2` and `\RR^2`::

            sage: M = Manifold(2, 'M')  # the open unit disk
            sage: forget()  # for doctests only
            sage: c_xy.<x,y> = M.chart('x:(-1,1) y:(-1,1)', coord_restrictions=lambda x,y: x^2+y^2<1)
            ....:    # Cartesian coord on M
            sage: N = Manifold(2, 'N')  # R^2
            sage: c_XY.<X,Y> = N.chart()  # canonical coordinates on R^2
            sage: Phi = M.diffeomorphism(N, [x/sqrt(1-x^2-y^2), y/sqrt(1-x^2-y^2)],
            ....:                        name='Phi', latex_name=r'\Phi')
            sage: Phi
            Diffeomorphism Phi from the 2-dimensional differentiable manifold M
             to the 2-dimensional differentiable manifold N
            sage: Phi.display()
            Phi: M → N
               (x, y) ↦ (X, Y) = (x/sqrt(-x^2 - y^2 + 1), y/sqrt(-x^2 - y^2 + 1))

        The inverse diffeomorphism::

            sage: Phi^(-1)
            Diffeomorphism Phi^(-1) from the 2-dimensional differentiable
             manifold N to the 2-dimensional differentiable manifold M
            sage: (Phi^(-1)).display()
            Phi^(-1): N → M
               (X, Y) ↦ (x, y) = (X/sqrt(X^2 + Y^2 + 1), Y/sqrt(X^2 + Y^2 + 1))

        See the documentation of class
        :class:`~sage.manifolds.differentiable.diff_map.DiffMap` for more
        examples.

        """
        if codomain is None:
            codomain = self

        homset = Hom(self, codomain)
        if coord_functions is None:
            coord_functions = {}
        if not isinstance(coord_functions, dict):
            # Turn coord_functions into a dictionary:
            if chart1 is None:
                chart1 = self._def_chart
            elif chart1 not in self._atlas:
                raise ValueError("{} is not a chart ".format(chart1) +
                                 "defined on the {}".format(self))
            if chart2 is None:
                chart2 = codomain._def_chart
            elif chart2 not in codomain._atlas:
                raise ValueError("{} is not a chart ".format(chart2) +
                                 " defined on the {}".format(codomain))
            coord_functions = {(chart1, chart2): coord_functions}
        return homset(coord_functions, name=name, latex_name=latex_name,
                      is_isomorphism=True)

    def vector_bundle(self, rank, name, field='real', latex_name=None):
        r"""
        Return a differentiable vector bundle over the given field with given
        rank over this differentiable manifold of the same differentiability
        class as the manifold.

        INPUT:

        - ``rank`` -- rank of the vector bundle
        - ``name`` -- name given to the total space
        - ``field`` -- (default: ``'real'``) topological field giving the
          vector space structure to the fibers
        - ``latex_name`` -- optional LaTeX name for the total space

        OUTPUT:

        - a differentiable vector bundle as an instance of
          :class:`~sage.manifolds.differentiable.vector_bundle.DifferentiableVectorBundle`

        EXAMPLES::

            sage: M = Manifold(2, 'M')
            sage: M.vector_bundle(2, 'E')
            Differentiable real vector bundle E -> M of rank 2 over the base
             space 2-dimensional differentiable manifold M

        """
        from sage.manifolds.differentiable.vector_bundle \
                                               import DifferentiableVectorBundle
        return DifferentiableVectorBundle(rank, name, self, field=field,
                                          latex_name=latex_name)

    def tangent_bundle(self, dest_map=None):
        r"""
        Return the tangent bundle possibly along a destination map with base
        space ``self``.

        .. SEEALSO::

            :class:`~sage.manifolds.differentiable.vector_bundle.TensorBundle`
            for complete documentation.

        INPUT:

        - ``dest_map`` -- (default: ``None``) destination map
          `\Phi:\ M \rightarrow N`
          (type: :class:`~sage.manifolds.differentiable.diff_map.DiffMap`) from
          which the tangent bundle is pulled back; if
          ``None``, it is assumed that `N=M` and `\Phi` is the identity map of
          `M` (case of the standard tangent bundle over `M`)

        EXAMPLES::

            sage: M = Manifold(2, 'M')
            sage: TM = M.tangent_bundle(); TM
            Tangent bundle TM over the 2-dimensional differentiable manifold M

        """
        return self.tensor_bundle(1, 0, dest_map=dest_map)

    def cotangent_bundle(self, dest_map=None):
        r"""
        Return the cotangent bundle possibly along a destination map with base
        space ``self``.

        .. SEEALSO::

            :class:`~sage.manifolds.differentiable.vector_bundle.TensorBundle`
            for complete documentation.

        INPUT:

        - ``dest_map`` -- (default: ``None``) destination map
          `\Phi:\ M \rightarrow N`
          (type: :class:`~sage.manifolds.differentiable.diff_map.DiffMap`) from
          which the cotangent bundle is pulled back; if
          ``None``, it is assumed that `N=M` and `\Phi` is the identity map of
          `M` (case of the standard tangent bundle over `M`)

        EXAMPLES::

            sage: M = Manifold(2, 'M')
            sage: cTM = M.cotangent_bundle(); cTM
            Cotangent bundle T*M over the 2-dimensional differentiable
             manifold M

        """
        return self.tensor_bundle(0, 1, dest_map=dest_map)

    def tensor_bundle(self, k, l, dest_map=None):
        r"""
        Return a tensor bundle of type `(k, l)` defined over ``self``, possibly
        along a destination map.

        INPUT:

        - ``k`` -- the contravariant rank of the tensor bundle
        - ``l`` -- the covariant rank of the tensor bundle
        - ``dest_map`` -- (default: ``None``) destination map
          `\Phi:\ M \rightarrow N`
          (type: :class:`~sage.manifolds.differentiable.diff_map.DiffMap`) from
          which the tensor bundle is pulled back; if
          ``None``, it is assumed that `N=M` and `\Phi` is the identity map of
          `M` (case of the standard tangent bundle over `M`)

        OUTPUT:

        - a
          :class:`~sage.manifolds.differentiable.vector_bundle.TensorBundle`
          representing a tensor bundle of type-`(k,l)` over ``self``

        EXAMPLES:

        A tensor bundle over a parallelizable 2-dimensional differentiable
        manifold::

            sage: M = Manifold(2, 'M')
            sage: X.<x,y> = M.chart()  # makes M parallelizable
            sage: M.tensor_bundle(1, 2)
            Tensor bundle T^(1,2)M over the 2-dimensional differentiable
             manifold M

        The special case of the tangent bundle as tensor bundle of type (1,0)::

            sage: M.tensor_bundle(1,0)
            Tangent bundle TM over the 2-dimensional differentiable manifold M

        The result is cached::

            sage: M.tensor_bundle(1, 2) is M.tensor_bundle(1, 2)
            True

        .. SEEALSO::

            :class:`~sage.manifolds.differentiable.vector_bundle.TensorBundle`
            for more examples and documentation.

        """
        if dest_map is None:
            dest_map = self.identity_map()
        if dest_map not in self._tensor_bundles:
            from sage.manifolds.differentiable.vector_bundle import TensorBundle
            self._tensor_bundles[dest_map] = {(k, l):
                                              TensorBundle(self, k, l,
                                                           dest_map=dest_map)}
        else:
            if (k, l) not in self._tensor_bundles[dest_map]:
                from sage.manifolds.differentiable.vector_bundle import TensorBundle
                self._tensor_bundles[dest_map][(k, l)] = TensorBundle(self, k,
                                                           l, dest_map=dest_map)
        return self._tensor_bundles[dest_map][(k, l)]

    def vector_field_module(self, dest_map: Optional[DiffMap] = None, force_free: bool = False) -> VectorFieldModule:
        r"""
        Return the set of vector fields defined on ``self``, possibly
        with values in another differentiable manifold, as a module over the
        algebra of scalar fields defined on the manifold.
        That is, return `\Gamma^\infty(\Phi^* TN)` where `\Phi:\ M \to N` is a smooth map.

        See :class:`~sage.manifolds.differentiable.vectorfield_module.VectorFieldModule`
        for a complete documentation.

        INPUT:

        - ``dest_map`` -- (default: ``None``) destination map, i.e. a
          differentiable map `\Phi:\ M \to N`, where `M` is the
          current manifold and `N` a differentiable manifold;
          if ``None``, it is assumed that `N = M` and that `\Phi` is the
          identity map (case of vector fields *on* `M`), otherwise
          ``dest_map`` must be a
          :class:`~sage.manifolds.differentiable.diff_map.DiffMap`
        - ``force_free`` -- (default: ``False``) if set to ``True``, force
          the construction of a *free* module (this implies that `N` is
          parallelizable)

        OUTPUT:

        - a
          :class:`~sage.manifolds.differentiable.vectorfield_module.VectorFieldModule`
          (or if `N` is parallelizable, a
          :class:`~sage.manifolds.differentiable.vectorfield_module.VectorFieldFreeModule`)
          representing the `C^k(M)`-module `\mathfrak{X}(M,\Phi)` of vector
          fields on `M` taking values on `\Phi(M)\subset N`

        EXAMPLES:

        Vector field module `\mathfrak{X}(U) := \mathfrak{X}(U,\mathrm{Id}_U)`
        of the complement `U` of the two poles on the sphere `\mathbb{S}^2`::

            sage: S2 = Manifold(2, 'S^2')
            sage: U = S2.open_subset('U')  # the complement of the two poles
            sage: spher_coord.<th,ph> = U.chart(r'th:(0,pi):\theta ph:(0,2*pi):\phi') # spherical coordinates
            sage: XU = U.vector_field_module() ; XU
            Free module X(U) of vector fields on the Open subset U of
             the 2-dimensional differentiable manifold S^2
            sage: XU.category()
            Category of finite dimensional modules over Algebra of
             differentiable scalar fields on the Open subset U of
             the 2-dimensional differentiable manifold S^2
            sage: XU.base_ring()
            Algebra of differentiable scalar fields on the Open subset U of
             the 2-dimensional differentiable manifold S^2
            sage: XU.base_ring() is U.scalar_field_algebra()
            True

        `\mathfrak{X}(U)` is a free module because `U` is parallelizable
        (being a chart domain)::

            sage: U.is_manifestly_parallelizable()
            True

        Its rank is the manifold's dimension::

            sage: XU.rank()
            2

        The elements of `\mathfrak{X}(U)` are vector fields on `U`::

            sage: XU.an_element()
            Vector field on the Open subset U of the 2-dimensional
             differentiable manifold S^2
            sage: XU.an_element().display()
            2 ∂/∂th + 2 ∂/∂ph

        Vector field module `\mathfrak{X}(U,\Phi)` of the
        `\RR^3`-valued vector fields along `U`, associated with the
        embedding `\Phi` of `\mathbb{S}^2` into `\RR^3`::

            sage: R3 = Manifold(3, 'R^3')
            sage: cart_coord.<x, y, z> = R3.chart()
            sage: Phi = U.diff_map(R3,
            ....:      [sin(th)*cos(ph), sin(th)*sin(ph), cos(th)], name='Phi')
            sage: XU_R3 = U.vector_field_module(dest_map=Phi) ; XU_R3
            Free module X(U,Phi) of vector fields along the Open subset U of
             the 2-dimensional differentiable manifold S^2 mapped into the
             3-dimensional differentiable manifold R^3
            sage: XU_R3.base_ring()
            Algebra of differentiable scalar fields on the Open subset U of the
             2-dimensional differentiable manifold S^2

        `\mathfrak{X}(U,\Phi)` is a free module because `\RR^3`
        is parallelizable and its rank is 3::

            sage: XU_R3.rank()
            3

        Without any information on the manifold, the vector field module is
        not free by default::

            sage: M = Manifold(2, 'M')
            sage: XM = M.vector_field_module()
            sage: isinstance(XM, FiniteRankFreeModule)
            False

        In particular, declaring a coordinate chart on ``M`` would yield an
        error::

            sage: X.<x,y> = M.chart()
            Traceback (most recent call last):
            ...
            ValueError: the Module X(M) of vector fields on the 2-dimensional
             differentiable manifold M has already been constructed as a
             non-free module, which implies that the 2-dimensional
             differentiable manifold M is not parallelizable and hence cannot
             be the domain of a coordinate chart

        Similarly, one cannot declare a vector frame on `M`::

            sage: e = M.vector_frame('e')
            Traceback (most recent call last):
            ...
            ValueError: the Module X(M) of vector fields on the 2-dimensional
             differentiable manifold M has already been constructed as a
             non-free module and therefore cannot have a basis

        One shall use the keyword ``force_free=True`` to construct a free
        module before declaring the chart::

            sage: M = Manifold(2, 'M')
            sage: XM = M.vector_field_module(force_free=True)
            sage: X.<x,y> = M.chart()  # OK
            sage: e = M.vector_frame('e')  # OK

        If one declares the chart or the vector frame before asking for the
        vector field module, the latter is initialized as a free module,
        without the need to specify ``force_free=True``. Indeed, the
        information that `M` is the domain of a chart or a vector frame implies
        that `M` is parallelizable and is therefore sufficient to assert that
        `\mathfrak{X}(M)` is a free module over `C^k(M)`::

            sage: M = Manifold(2, 'M')
            sage: X.<x,y> = M.chart()
            sage: XM = M.vector_field_module()
            sage: isinstance(XM, FiniteRankFreeModule)
            True
            sage: M.is_manifestly_parallelizable()
            True

        """
        from sage.manifolds.differentiable.vectorfield_module import \
                                       VectorFieldModule, VectorFieldFreeModule
        if dest_map is None:
            dest_map = self.identity_map()
        codomain = dest_map.codomain()
        if dest_map not in self._vector_field_modules:
            if codomain.is_manifestly_parallelizable() or force_free:
                self._vector_field_modules[dest_map] = \
                                 VectorFieldFreeModule(self, dest_map=dest_map)
            else:
                self._vector_field_modules[dest_map] = \
                                     VectorFieldModule(self, dest_map=dest_map)
        return self._vector_field_modules[dest_map]

    def tensor_field_module(self, tensor_type, dest_map=None):
        r"""
        Return the set of tensor fields of a given type defined on ``self``,
        possibly with values in another manifold, as a module over
        the algebra of scalar fields defined on ``self``.

        .. SEEALSO::

            :class:`~sage.manifolds.differentiable.tensorfield_module.TensorFieldModule`
            for a complete documentation.

        INPUT:

        - ``tensor_type`` -- pair `(k,l)` with `k` being the contravariant
          rank and `l` the covariant rank
        - ``dest_map`` -- (default: ``None``) destination map, i.e. a
          differentiable map `\Phi:\ M \rightarrow N`, where `M` is the
          current manifold and `N` a differentiable manifold;
          if ``None``, it is assumed that `N = M` and that `\Phi` is the
          identity map (case of tensor fields *on* `M`), otherwise
          ``dest_map`` must be a
          :class:`~sage.manifolds.differentiable.diff_map.DiffMap`

        OUTPUT:

        - a
          :class:`~sage.manifolds.differentiable.tensorfield_module.TensorFieldModule`
          (or if `N` is parallelizable, a
          :class:`~sage.manifolds.differentiable.tensorfield_module.TensorFieldFreeModule`)
          representing the module `\mathcal{T}^{(k,l)}(M,\Phi)` of type-`(k,l)`
          tensor fields on `M` taking values on `\Phi(M)\subset N`

        EXAMPLES:

        Module of type-`(2,1)` tensor fields on a 3-dimensional open subset of
        a differentiable manifold::

            sage: M = Manifold(3, 'M')
            sage: U = M.open_subset('U')
            sage: c_xyz.<x,y,z> = U.chart()
            sage: TU = U.tensor_field_module((2,1)) ; TU
            Free module T^(2,1)(U) of type-(2,1) tensors fields on the Open
             subset U of the 3-dimensional differentiable manifold M
            sage: TU.category()
            Category of finite dimensional modules over Algebra of
             differentiable scalar fields on the Open subset U of the
             3-dimensional differentiable manifold M
            sage: TU.base_ring()
            Algebra of differentiable scalar fields on the Open subset U of
             the 3-dimensional differentiable manifold M
            sage: TU.base_ring() is U.scalar_field_algebra()
            True
            sage: TU.an_element()
            Tensor field of type (2,1) on the Open subset U of the
             3-dimensional differentiable manifold M
            sage: TU.an_element().display()
            2 ∂/∂x⊗∂/∂x⊗dx

        """
        return self.vector_field_module(dest_map=dest_map).tensor_module(*tensor_type)

    def diff_form_module(self, degree, dest_map=None):
        r"""
        Return the set of differential forms of a given degree defined on
        ``self``, possibly with values in another manifold, as a module
        over the algebra of scalar fields defined on ``self``.

        .. SEEALSO::

            :class:`~sage.manifolds.differentiable.diff_form_module.DiffFormModule`
            for complete documentation.

        INPUT:

        - ``degree`` -- positive integer; the degree `p` of the
          differential forms
        - ``dest_map`` -- (default: ``None``) destination map, i.e. a
          differentiable map `\Phi:\ M \rightarrow N`, where `M` is the
          current manifold and `N` a differentiable manifold;
          if ``None``, it is assumed that `N = M` and that `\Phi` is the
          identity map (case of differential forms *on* `M`), otherwise
          ``dest_map`` must be a
          :class:`~sage.manifolds.differentiable.diff_map.DiffMap`

        OUTPUT:

        - a
          :class:`~sage.manifolds.differentiable.diff_form_module.DiffFormModule`
          (or if `N` is parallelizable, a
          :class:`~sage.manifolds.differentiable.diff_form_module.DiffFormFreeModule`)
          representing the module `\Omega^p(M,\Phi)` of `p`-forms on `M`
          taking values on `\Phi(M)\subset N`

        EXAMPLES:

        Module of 2-forms on a 3-dimensional parallelizable manifold::

            sage: M = Manifold(3, 'M')
            sage: X.<x,y,z> = M.chart()
            sage: M.diff_form_module(2)
            Free module Omega^2(M) of 2-forms on the 3-dimensional
             differentiable manifold M
            sage: M.diff_form_module(2).category()
            Category of finite dimensional modules over Algebra of
             differentiable scalar fields on the 3-dimensional
             differentiable manifold M
            sage: M.diff_form_module(2).base_ring()
            Algebra of differentiable scalar fields on the 3-dimensional
             differentiable manifold M
            sage: M.diff_form_module(2).rank()
            3

        The outcome is cached::

            sage: M.diff_form_module(2) is M.diff_form_module(2)
            True

        """
        return self.vector_field_module(dest_map=dest_map).dual_exterior_power(degree)

    def mixed_form_algebra(self, dest_map=None):
        r"""
        Return the set of mixed forms defined on ``self``, possibly with values
        in another manifold, as a graded algebra.

        .. SEEALSO::

            :class:`~sage.manifolds.differentiable.mixed_form_algebra.MixedFormAlgebra`
            for complete documentation.

        INPUT:

        - ``dest_map`` -- (default: ``None``) destination map, i.e. a
          differentiable map `\Phi:\ M \rightarrow N`, where `M` is the
          current manifold and `N` a differentiable manifold;
          if ``None``, it is assumed that `N = M` and that `\Phi` is the
          identity map (case of mixed forms *on* `M`), otherwise
          ``dest_map`` must be a
          :class:`~sage.manifolds.differentiable.diff_map.DiffMap`

        OUTPUT:

        - a
          :class:`~sage.manifolds.differentiable.mixed_form_algebra.MixedFormAlgebra`
          representing the graded algebra `\Omega^*(M,\Phi)` of mixed forms on `M`
          taking values on `\Phi(M)\subset N`

        EXAMPLES:

        Graded algebra of mixed forms on a 2-dimensional manifold::

            sage: M = Manifold(2, 'M')
            sage: X.<x,y> = M.chart()
            sage: M.mixed_form_algebra()
            Graded algebra Omega^*(M) of mixed differential forms on the
             2-dimensional differentiable manifold M
            sage: M.mixed_form_algebra().category()
            Join of Category of graded algebras over Symbolic Ring and Category of chain complexes over Symbolic Ring
            sage: M.mixed_form_algebra().base_ring()
            Symbolic Ring

        The outcome is cached::

            sage: M.mixed_form_algebra() is M.mixed_form_algebra()
            True

        """
        vmodule = self.vector_field_module(dest_map=dest_map)
        return MixedFormAlgebra(vmodule)

    de_rham_complex = mixed_form_algebra

    def multivector_module(self, degree, dest_map=None):
        r"""
        Return the set of multivector fields of a given degree defined
        on ``self``, possibly with values in another manifold, as a
        module over the algebra of scalar fields defined on ``self``.

        .. SEEALSO::

            :class:`~sage.manifolds.differentiable.multivector_module.MultivectorModule`
            for complete documentation.

        INPUT:

        - ``degree`` -- positive integer; the degree `p` of the
          multivector fields
        - ``dest_map`` -- (default: ``None``) destination map, i.e. a
          differentiable map `\Phi:\ M \rightarrow N`, where `M` is the
          current manifold and `N` a differentiable manifold;
          if ``None``, it is assumed that `N = M` and that `\Phi` is the
          identity map (case of multivector fields *on* `M`), otherwise
          ``dest_map`` must be a
          :class:`~sage.manifolds.differentiable.diff_map.DiffMap`

        OUTPUT:

        - a
          :class:`~sage.manifolds.differentiable.multivector_module.MultivectorModule`
          (or if `N` is parallelizable, a
          :class:`~sage.manifolds.differentiable.multivector_module.MultivectorFreeModule`)
          representing the module `\Omega^p(M,\Phi)` of `p`-forms on `M`
          taking values on `\Phi(M)\subset N`

        EXAMPLES:

        Module of 2-vector fields on a 3-dimensional parallelizable
        manifold::

            sage: M = Manifold(3, 'M')
            sage: X.<x,y,z> = M.chart()
            sage: M.multivector_module(2)
            Free module A^2(M) of 2-vector fields on the 3-dimensional
             differentiable manifold M
            sage: M.multivector_module(2).category()
            Category of finite dimensional modules over Algebra of
             differentiable scalar fields on the 3-dimensional
             differentiable manifold M
            sage: M.multivector_module(2).base_ring()
            Algebra of differentiable scalar fields on the 3-dimensional
             differentiable manifold M
            sage: M.multivector_module(2).rank()
            3

        The outcome is cached::

            sage: M.multivector_module(2) is M.multivector_module(2)
            True

        """
        return self.vector_field_module(dest_map=dest_map).exterior_power(degree)

    def automorphism_field_group(self, dest_map=None):
        r"""
        Return the group of tangent-space automorphism fields defined on
        ``self``, possibly with values in another manifold, as a module
        over the algebra of scalar fields defined on ``self``.

        If `M` is the current manifold and `\Phi` a differentiable map
        `\Phi: M \rightarrow N`, where `N` is a differentiable manifold,
        this method called with ``dest_map`` being `\Phi` returns the
        general linear group `\mathrm{GL}(\mathfrak{X}(M, \Phi))` of the module
        `\mathfrak{X}(M, \Phi)` of vector fields along `M` with values in
        `\Phi(M) \subset N`.

        INPUT:

        - ``dest_map`` -- (default: ``None``) destination map, i.e. a
          differentiable map `\Phi:\ M \rightarrow N`, where `M` is the
          current manifold and `N` a differentiable manifold;
          if ``None``, it is assumed that `N = M` and that `\Phi` is the
          identity map, otherwise ``dest_map`` must be a
          :class:`~sage.manifolds.differentiable.diff_map.DiffMap`

        OUTPUT:

        - a
          :class:`~sage.manifolds.differentiable.automorphismfield_group.AutomorphismFieldParalGroup`
          (if `N` is parallelizable) or a
          :class:`~sage.manifolds.differentiable.automorphismfield_group.AutomorphismFieldGroup`
          (if `N` is not parallelizable) representing
          `\mathrm{GL}(\mathfrak{X}(U, \Phi))`

        EXAMPLES:

        Group of tangent-space automorphism fields of a 2-dimensional
        differentiable manifold::

            sage: M = Manifold(2, 'M')
            sage: M.automorphism_field_group()
            General linear group of the Module X(M) of vector fields on the
             2-dimensional differentiable manifold M
            sage: M.automorphism_field_group().category()
            Category of groups

        .. SEEALSO::

            For more examples, see
            :class:`~sage.manifolds.differentiable.automorphismfield_group.AutomorphismFieldParalGroup`
            and
            :class:`~sage.manifolds.differentiable.automorphismfield_group.AutomorphismFieldGroup`.
        """
        return self.vector_field_module(dest_map=dest_map).general_linear_group()

    def vector_field(self, *comp, **kwargs):
        r"""
        Define a vector field on ``self``.

        Via the argument ``dest_map``, it is possible to let the vector field
        take its values on another manifold. More precisely, if `M` is
        the current manifold, `N` a differentiable manifold and
        `\Phi:\  M \rightarrow N` a differentiable map, a *vector field
        along* `M` *with values on* `N` is a differentiable map

        .. MATH::

            v:\ M  \longrightarrow TN

        (`TN` being the tangent bundle of `N`) such that

        .. MATH::

            \forall p \in M,\ v(p) \in T_{\Phi(p)} N,

        where `T_{\Phi(p)} N` is the tangent space to `N` at the
        point `\Phi(p)`.

        The standard case of vector fields *on* `M` corresponds
        to `N = M` and `\Phi = \mathrm{Id}_M`. Other common cases are `\Phi`
        being an immersion and `\Phi` being a curve in `N` (`M` is then
        an open interval of `\RR`).

        .. SEEALSO::

            :class:`~sage.manifolds.differentiable.vectorfield.VectorField`
            and
            :class:`~sage.manifolds.differentiable.vectorfield.VectorFieldParal`
            for a complete documentation.

        INPUT:

        - ``comp`` -- (optional) either the components of the vector field
          with respect to the vector frame specified by the argument ``frame``
          or a dictionary of components, the keys of which are vector frames or
          pairs ``(f, c)`` where ``f`` is a vector frame and ``c`` the chart
          in which the components are expressed
        - ``frame`` -- (default: ``None``; unused if ``comp`` is not given or
          is a dictionary) vector frame in which the components are given; if
          ``None``, the default vector frame of ``self`` is assumed
        - ``chart`` -- (default: ``None``; unused if ``comp`` is not given or
          is a dictionary) coordinate chart in which the components are
          expressed; if ``None``, the default chart on the domain of ``frame``
          is assumed
        - ``name`` -- (default: ``None``) name given to the vector field
        - ``latex_name`` -- (default: ``None``) LaTeX symbol to denote the
          vector field; if none is provided, the LaTeX symbol is set to
          ``name``
        - ``dest_map`` -- (default: ``None``) the destination map
          `\Phi:\ M \rightarrow N`; if ``None``, it is assumed that `N = M`
          and that `\Phi` is the identity map (case of a vector field
          *on* `M`), otherwise ``dest_map`` must be a
          :class:`~sage.manifolds.differentiable.diff_map.DiffMap`

        OUTPUT:

        - a
          :class:`~sage.manifolds.differentiable.vectorfield.VectorField`
          (or if `N` is parallelizable, a
          :class:`~sage.manifolds.differentiable.vectorfield.VectorFieldParal`)
          representing the defined vector field

        EXAMPLES:

        A vector field on a open subset of a 3-dimensional differentiable
        manifold::

            sage: M = Manifold(3, 'M')
            sage: U = M.open_subset('U')
            sage: c_xyz.<x,y,z> = U.chart()
            sage: v = U.vector_field(y, -x*z, 1+y, name='v'); v
            Vector field v on the Open subset U of the 3-dimensional
             differentiable manifold M
            sage: v.display()
            v = y ∂/∂x - x*z ∂/∂y + (y + 1) ∂/∂z

        The vector fields on `U` form the set `\mathfrak{X}(U)`, which is a
        module over the algebra `C^k(U)` of differentiable scalar fields
        on `U`::

            sage: v.parent()
            Free module X(U) of vector fields on the Open subset U of the
             3-dimensional differentiable manifold M
            sage: v in U.vector_field_module()
            True

        For more examples, see
        :class:`~sage.manifolds.differentiable.vectorfield.VectorField` and
        :class:`~sage.manifolds.differentiable.vectorfield.VectorFieldParal`.

        """
        name = kwargs.pop('name', None)
        latex_name = kwargs.pop('latex_name', None)
        dest_map = kwargs.pop('dest_map', None)
        vmodule = self.vector_field_module(dest_map)  # the parent
        resu = vmodule.element_class(vmodule, name=name, latex_name=latex_name)
        if comp:
            # Some components are to be initialized
            resu._init_components(*comp, **kwargs)
        return resu

    def tensor_field(self, *args, **kwargs):
        r"""
        Define a tensor field on ``self``.

        Via the argument ``dest_map``, it is possible to let the tensor field
        take its values on another manifold. More precisely, if `M` is
        the current manifold, `N` a differentiable manifold,
        `\Phi:\  M \rightarrow N` a differentiable map and `(k,l)`
        a pair of non-negative integers, a *tensor field of type* `(k,l)`
        *along* `M` *with values on* `N` is a differentiable map

        .. MATH::

            t:\ M  \longrightarrow T^{(k,l)} N

        (`T^{(k,l)}N` being the tensor bundle of type `(k,l)` over `N`)
        such that

        .. MATH::

            \forall p \in M,\ t(p) \in T^{(k,l)}(T_{\Phi(p)} N),

        where `T^{(k,l)}(T_{\Phi(p)} N)` is the space of tensors of type
        `(k,l)` on the tangent space `T_{\Phi(p)} N`.

        The standard case of tensor fields *on* `M` corresponds
        to `N=M` and `\Phi = \mathrm{Id}_M`. Other common cases are `\Phi`
        being an immersion and `\Phi` being a curve in `N` (`M` is then
        an open interval of `\RR`).

        .. SEEALSO::

            :class:`~sage.manifolds.differentiable.tensorfield.TensorField`
            and
            :class:`~sage.manifolds.differentiable.tensorfield_paral.TensorFieldParal`
            for a complete documentation.

        INPUT:

        - ``k`` -- the contravariant rank `k`, the tensor type being `(k,l)`
        - ``l`` -- the covariant rank `l`, the tensor type being `(k,l)`
        - ``comp`` -- (optional) either the components of the tensor field
          with respect to the vector frame specified by the argument
          ``frame`` or a dictionary of components, the keys of which are vector
          frames or pairs ``(f, c)`` where ``f`` is a vector frame and ``c``
          the chart in which the components are expressed
        - ``frame`` -- (default: ``None``; unused if ``comp`` is not given or
          is a dictionary) vector frame in which the components are given; if
          ``None``, the default vector frame of ``self`` is assumed
        - ``chart`` -- (default: ``None``; unused if ``comp`` is not given or
          is a dictionary) coordinate chart in which the components are
          expressed; if ``None``, the default chart on the domain of ``frame``
          is assumed
        - ``name`` -- (default: ``None``) name given to the tensor field
        - ``latex_name`` -- (default: ``None``) LaTeX symbol to denote the
          tensor field; if ``None``, the LaTeX symbol is set to ``name``
        - ``sym`` -- (default: ``None``) a symmetry or a list of symmetries
          among the tensor arguments: each symmetry is described by a tuple
          containing the positions of the involved arguments, with the
          convention ``position=0`` for the first argument; for instance:

          * ``sym = (0,1)`` for a symmetry between the 1st and 2nd arguments
          * ``sym = [(0,2), (1,3,4)]`` for a symmetry between the 1st and 3rd
            arguments and a symmetry between the 2nd, 4th and 5th arguments

        - ``antisym`` -- (default: ``None``) antisymmetry or list of
          antisymmetries among the arguments, with the same convention as for
          ``sym``
        - ``dest_map`` -- (default: ``None``) the destination map
          `\Phi:\ M \rightarrow N`; if ``None``, it is assumed that `N = M`
          and that `\Phi` is the identity map (case of a tensor field
          *on* `M`), otherwise ``dest_map`` must be a
          :class:`~sage.manifolds.differentiable.diff_map.DiffMap`

        OUTPUT:

        - a :class:`~sage.manifolds.differentiable.tensorfield.TensorField`
          (or if `N` is parallelizable, a
          :class:`~sage.manifolds.differentiable.tensorfield_paral.TensorFieldParal`)
          representing the defined tensor field

        EXAMPLES:

        A tensor field of type `(2,0)` on a 2-dimensional differentiable
        manifold::

            sage: M = Manifold(2, 'M')
            sage: X.<x,y> = M.chart()
            sage: t = M.tensor_field(2, 0, [[1+x, -y], [0, x*y]], name='T'); t
            Tensor field T of type (2,0) on the 2-dimensional differentiable
             manifold M
            sage: t.display()
            T = (x + 1) ∂/∂x⊗∂/∂x - y ∂/∂x⊗∂/∂y + x*y ∂/∂y⊗∂/∂y

        The type `(2,0)` tensor fields on `M` form the set
        `\mathcal{T}^{(2,0)}(M)`, which is a module over the algebra `C^k(M)`
        of differentiable scalar fields on `M`::

            sage: t.parent()
            Free module T^(2,0)(M) of type-(2,0) tensors fields on the
             2-dimensional differentiable manifold M
            sage: t in M.tensor_field_module((2,0))
            True

        For more examples, see
        :class:`~sage.manifolds.differentiable.tensorfield.TensorField` and
        :class:`~sage.manifolds.differentiable.tensorfield_paral.TensorFieldParal`.

        """
        k = args[0]
        l = args[1]
        name = kwargs.pop('name', None)
        latex_name = kwargs.pop('latex_name', None)
        sym = kwargs.pop('sym', None)
        antisym = kwargs.pop('antisym', None)
        dest_map = kwargs.pop('dest_map', None)
        vmodule = self.vector_field_module(dest_map)
        resu = vmodule.tensor((k, l), name=name, latex_name=latex_name,
                              sym=sym, antisym=antisym)
        if len(args)>2:
            # Some components are to be initialized
            resu._init_components(args[2], **kwargs)
        return resu

    def sym_bilin_form_field(self, *comp, **kwargs):
        r"""
        Define a field of symmetric bilinear forms on ``self``.

        Via the argument ``dest_map``, it is possible to let the field
        take its values on another manifold. More precisely, if `M` is
        the current manifold, `N` a differentiable manifold and
        `\Phi:\  M \rightarrow N` a differentiable map, a *field of
        symmetric bilinear forms along* `M` *with values on* `N` is a
        differentiable map

        .. MATH::

            t:\ M  \longrightarrow T^{(0,2)}N

        (`T^{(0,2)} N` being the tensor bundle of type `(0,2)` over `N`)
        such that

        .. MATH::

            \forall p \in M,\ t(p) \in S(T_{\Phi(p)} N),

        where `S(T_{\Phi(p)} N)` is the space of symmetric bilinear forms on
        the tangent space `T_{\Phi(p)} N`.

        The standard case of fields of symmetric bilinear forms *on* `M`
        corresponds to `N = M` and `\Phi = \mathrm{Id}_M`. Other common
        cases are `\Phi` being an immersion and `\Phi` being a curve in `N`
        (`M` is then an open interval of `\RR`).

        INPUT:

        - ``comp`` -- (optional) either the components of the field of
          symmetric bilinear forms with respect to the vector frame specified
          by the argument ``frame`` or a dictionary of components, the keys of
          which are vector frames or pairs ``(f, c)`` where ``f`` is a vector
          frame and ``c`` the chart in which the components are expressed
        - ``frame`` -- (default: ``None``; unused if ``comp`` is not given or
          is a dictionary) vector frame in which the components are given; if
          ``None``, the default vector frame of ``self`` is assumed
        - ``chart`` -- (default: ``None``; unused if ``comp`` is not given or
          is a dictionary) coordinate chart in which the components are
          expressed; if ``None``, the default chart on the domain of ``frame``
          is assumed
        - ``name`` -- (default: ``None``) name given to the field
        - ``latex_name`` -- (default: ``None``) LaTeX symbol to denote the
          field; if none is provided, the LaTeX symbol is set to ``name``
        - ``dest_map`` -- (default: ``None``) the destination map
          `\Phi:\ M \rightarrow N`; if ``None``, it is assumed that `N = M`
          and that `\Phi` is the identity map (case of a field *on* `M`),
          otherwise ``dest_map`` must be an instance of instance of
          class :class:`~sage.manifolds.differentiable.diff_map.DiffMap`

        OUTPUT:

        - a :class:`~sage.manifolds.differentiable.tensorfield.TensorField`
          (or if `N` is parallelizable, a
          :class:`~sage.manifolds.differentiable.tensorfield_paral.TensorFieldParal`)
          of tensor type `(0,2)` and symmetric representing the defined
          field of symmetric bilinear forms

        EXAMPLES:

        A field of symmetric bilinear forms on a 2-dimensional manifold::

            sage: M = Manifold(2, 'M')
            sage: X.<x,y> = M.chart()
            sage: t = M.sym_bilin_form_field(name='T'); t
            Field of symmetric bilinear forms T on the 2-dimensional
             differentiable manifold M

        Such a object is a tensor field of rank 2 and type `(0,2)`::

            sage: t.parent()
            Free module T^(0,2)(M) of type-(0,2) tensors fields on the
             2-dimensional differentiable manifold M
            sage: t.tensor_rank()
            2
            sage: t.tensor_type()
            (0, 2)

        The LaTeX symbol is deduced from the name or can be specified when
        creating the object::

            sage: latex(t)
            T
            sage: om = M.sym_bilin_form_field(name='Omega', latex_name=r'\Omega')
            sage: latex(om)
            \Omega

        Setting the components in the manifold's default vector frame::

            sage: t[0,0], t[0,1], t[1,1] = -1, x, x*y

        The unset components are either zero or deduced by symmetry::

            sage: t[1, 0]
            x
            sage: t[:]
            [ -1   x]
            [  x x*y]

        One can also set the components while defining the field of symmetric
        bilinear forms::

            sage: t = M.sym_bilin_form_field([[-1, x], [x, x*y]], name='T')

        A symmetric bilinear form acts on vector pairs::

            sage: v1 = M.vector_field(y, x, name='V_1')
            sage: v2 = M.vector_field(x+y, 2, name='V_2')
            sage: s = t(v1,v2) ; s
            Scalar field T(V_1,V_2) on the 2-dimensional differentiable
             manifold M
            sage: s.expr()
            x^3 + (3*x^2 + x)*y - y^2
            sage: s.expr() - t[0,0]*v1[0]*v2[0] - \
            ....: t[0,1]*(v1[0]*v2[1]+v1[1]*v2[0]) - t[1,1]*v1[1]*v2[1]
            0
            sage: latex(s)
            T\left(V_1,V_2\right)

        Adding two symmetric bilinear forms results in another symmetric
        bilinear form::

            sage: a = M.sym_bilin_form_field([[1, 2], [2, 3]])
            sage: b = M.sym_bilin_form_field([[-1, 4], [4, 5]])
            sage: s = a + b ; s
            Field of symmetric bilinear forms on the 2-dimensional
             differentiable manifold M
            sage: s[:]
            [0 6]
            [6 8]

        But adding a symmetric bilinear from with a non-symmetric bilinear
        form results in a generic type `(0,2)` tensor::

            sage: c = M.tensor_field(0, 2, [[-2, -3], [1,7]])
            sage: s1 = a + c ; s1
            Tensor field of type (0,2) on the 2-dimensional differentiable
             manifold M
            sage: s1[:]
            [-1 -1]
            [ 3 10]
            sage: s2 = c + a ; s2
            Tensor field of type (0,2) on the 2-dimensional differentiable
             manifold M
            sage: s2[:]
            [-1 -1]
            [ 3 10]

        """
        name = kwargs.pop('name', None)
        latex_name = kwargs.pop('latex_name', None)
        dest_map = kwargs.pop('dest_map', None)
        vmodule = self.vector_field_module(dest_map)
        resu = vmodule.tensor((0, 2), name=name, latex_name=latex_name,
                              sym=(0,1))
        if comp:
            # Some components are to be initialized
            resu._init_components(*comp, **kwargs)
        return resu

    def multivector_field(self, *args, **kwargs):
        r"""
        Define a multivector field on ``self``.

        Via the argument ``dest_map``, it is possible to let the
        multivector field take its values on another manifold. More
        precisely, if `M` is the current manifold, `N` a differentiable
        manifold, `\Phi:\  M \rightarrow N` a differentiable map and `p`
        a non-negative integer, a *multivector field of degree* `p` (or
        `p`-*vector field*) *along* `M` *with values on* `N` is a
        differentiable map

        .. MATH::

            t:\ M  \longrightarrow T^{(p,0)} N

        (`T^{(p,0)} N` being the tensor bundle of type `(p,0)` over `N`)
        such that

        .. MATH::

            \forall x \in M,\quad t(x) \in \Lambda^p(T_{\Phi(x)} N),

        where `\Lambda^p(T_{\Phi(x)} N)` is the `p`-th exterior power
        of the tangent vector space `T_{\Phi(x)} N`.

        The standard case of a `p`-vector field *on* `M` corresponds
        to `N = M` and `\Phi = \mathrm{Id}_M`. Other common cases are
        `\Phi` being an immersion and `\Phi` being a curve in `N` (`M`
        is then an open interval of `\RR`).

        For `p = 1`, one can use the method
        :meth:`~sage.manifolds.differentiable.manifold.DifferentiableManifold.vector_field`
        instead.

        .. SEEALSO::

            :class:`~sage.manifolds.differentiable.multivectorfield.MultivectorField`
            and
            :class:`~sage.manifolds.differentiable.multivectorfield.MultivectorFieldParal`
            for a complete documentation.

        INPUT:

        - ``degree`` -- the degree `p` of the multivector field (i.e.
          its tensor rank)
        - ``comp`` -- (optional) either the components of the multivector field
          with respect to the vector frame specified by the argument ``frame``
          or a dictionary of components, the keys of which are vector frames
          or pairs ``(f, c)`` where ``f`` is a vector frame and ``c`` the chart
          in which the components are expressed
        - ``frame`` -- (default: ``None``; unused if ``comp`` is not given or
          is a dictionary) vector frame in which the components are given; if
          ``None``, the default vector frame of ``self`` is assumed
        - ``chart`` -- (default: ``None``; unused if ``comp`` is not given or
          is a dictionary) coordinate chart in which the components are
          expressed; if ``None``, the default chart on the domain of ``frame``
          is assumed
        - ``name`` -- (default: ``None``) name given to the multivector
          field
        - ``latex_name`` -- (default: ``None``) LaTeX symbol to denote
          the multivector field; if none is provided, the LaTeX symbol
          is set to ``name``
        - ``dest_map`` -- (default: ``None``) the destination map
          `\Phi:\ M \rightarrow N`; if ``None``, it is assumed that
          `N = M` and that `\Phi` is the identity map (case of a
          multivector field *on* `M`), otherwise ``dest_map`` must be a
          :class:`~sage.manifolds.differentiable.diff_map.DiffMap`

        OUTPUT:

        - the `p`-vector field as a
          :class:`~sage.manifolds.differentiable.multivectorfield.MultivectorField`
          (or if `N` is parallelizable, a
          :class:`~sage.manifolds.differentiable.multivectorfield.MultivectorFieldParal`)

        EXAMPLES:

        A 2-vector field on a 3-dimensional differentiable manifold::

            sage: M = Manifold(3, 'M')
            sage: X.<x,y,z> = M.chart()
            sage: h = M.multivector_field(2, name='H'); h
            2-vector field H on the 3-dimensional differentiable manifold M
            sage: h[0,1], h[0,2], h[1,2] = x+y, x*z, -3
            sage: h.display()
            H = (x + y) ∂/∂x∧∂/∂y + x*z ∂/∂x∧∂/∂z - 3 ∂/∂y∧∂/∂z

        For more examples, see
        :class:`~sage.manifolds.differentiable.multivectorfield.MultivectorField`
        and
        :class:`~sage.manifolds.differentiable.multivectorfield.MultivectorFieldParal`.

        """
        degree = args[0]
        name = kwargs.pop('name', None)
        latex_name = kwargs.pop('latex_name', None)
        dest_map = kwargs.pop('dest_map', None)
        vmodule = self.vector_field_module(dest_map)
        resu = vmodule.alternating_contravariant_tensor(degree, name=name,
                                                        latex_name=latex_name)
        if len(args)>1:
            # Some components are to be initialized
            resu._init_components(args[1], **kwargs)
        return resu

    def diff_form(self, *args, **kwargs):
        r"""
        Define a differential form on ``self``.

        Via the argument ``dest_map``, it is possible to let the
        differential form take its values on another manifold. More
        precisely, if `M` is the current manifold, `N` a differentiable
        manifold, `\Phi:\  M \rightarrow N` a differentiable map and `p`
        a non-negative integer, a *differential form of degree* `p` (or
        `p`-*form*) *along* `M` *with values on* `N` is a differentiable
        map

        .. MATH::

            t:\ M  \longrightarrow T^{(0,p)}N

        (`T^{(0,p)} N` being the tensor bundle of type `(0,p)` over `N`)
        such that

        .. MATH::

            \forall x \in M,\quad t(x) \in \Lambda^p(T^*_{\Phi(x)} N),

        where `\Lambda^p(T^*_{\Phi(x)} N)` is the `p`-th exterior power
        of the dual of the tangent space `T_{\Phi(x)} N`.

        The standard case of a differential form *on* `M` corresponds
        to `N = M` and `\Phi = \mathrm{Id}_M`. Other common cases are
        `\Phi` being an immersion and `\Phi` being a curve in `N` (`M`
        is then an open interval of `\RR`).

        For `p = 1`, one can use the method
        :meth:`~sage.manifolds.differentiable.manifold.DifferentiableManifold.one_form`
        instead.

        .. SEEALSO::

            :class:`~sage.manifolds.differentiable.diff_form.DiffForm` and
            :class:`~sage.manifolds.differentiable.diff_form.DiffFormParal`
            for a complete documentation.

        INPUT:

        - ``degree`` -- the degree `p` of the differential form (i.e.
          its tensor rank)
        - ``comp`` -- (optional) either the components of the differential
          form with respect to the vector frame specified by the argument
          ``frame`` or a dictionary of components, the keys of which are vector
          frames or pairs ``(f, c)`` where ``f`` is a vector frame and ``c``
          the chart in which the components are expressed
        - ``frame`` -- (default: ``None``; unused if ``comp`` is not given or
          is a dictionary) vector frame in which the components are given; if
          ``None``, the default vector frame of ``self`` is assumed
        - ``chart`` -- (default: ``None``; unused if ``comp`` is not given or
          is a dictionary) coordinate chart in which the components are
          expressed; if ``None``, the default chart on the domain of ``frame``
          is assumed
        - ``name`` -- (default: ``None``) name given to the differential
          form
        - ``latex_name`` -- (default: ``None``) LaTeX symbol to denote
          the differential form; if none is provided, the LaTeX symbol
          is set to ``name``
        - ``dest_map`` -- (default: ``None``) the destination map
          `\Phi:\ M \rightarrow N`; if ``None``, it is assumed that
          `N = M` and that `\Phi` is the identity map (case of a
          differential form *on* `M`), otherwise ``dest_map`` must be a
          :class:`~sage.manifolds.differentiable.diff_map.DiffMap`

        OUTPUT:

        - the `p`-form as a
          :class:`~sage.manifolds.differentiable.diff_form.DiffForm`
          (or if `N` is parallelizable, a
          :class:`~sage.manifolds.differentiable.diff_form.DiffFormParal`)

        EXAMPLES:

        A 2-form on a 3-dimensional differentiable manifold::

            sage: M = Manifold(3, 'M')
            sage: X.<x,y,z> = M.chart()
            sage: f = M.diff_form(2, name='F'); f
            2-form F on the 3-dimensional differentiable manifold M
            sage: f[0,1], f[1,2] = x+y, x*z
            sage: f.display()
            F = (x + y) dx∧dy + x*z dy∧dz

        For more examples, see
        :class:`~sage.manifolds.differentiable.diff_form.DiffForm` and
        :class:`~sage.manifolds.differentiable.diff_form.DiffFormParal`.

        """
        degree = args[0]
        name = kwargs.pop('name', None)
        latex_name = kwargs.pop('latex_name', None)
        dest_map = kwargs.pop('dest_map', None)
        vmodule = self.vector_field_module(dest_map)
        resu = vmodule.alternating_form(degree, name=name,
                                        latex_name=latex_name)
        if len(args)>1:
            # Some components are to be initialized
            resu._init_components(args[1], **kwargs)
        return resu

    def one_form(self, *comp, **kwargs):
        r"""
        Define a 1-form on the manifold.

        Via the argument ``dest_map``, it is possible to let the
        1-form take its values on another manifold. More precisely,
        if `M` is the current manifold, `N` a differentiable
        manifold and `\Phi:\ M \rightarrow N` a differentiable map,
        a *1-form along* `M` *with values on* `N` is a differentiable
        map

        .. MATH::

            t:\ M  \longrightarrow T^* N

        (`T^* N` being the cotangent bundle of `N`) such that

        .. MATH::

            \forall p \in M,\quad t(p) \in T^*_{\Phi(p)}N,

        where `T^*_{\Phi(p)}` is the dual of the tangent space
        `T_{\Phi(p)} N`.

        The standard case of a 1-form *on* `M` corresponds to `N = M`
        and `\Phi = \mathrm{Id}_M`. Other common cases are `\Phi`
        being an immersion and `\Phi` being a curve in `N` (`M` is then
        an open interval of `\RR`).

        .. SEEALSO::

            :class:`~sage.manifolds.differentiable.diff_form.DiffForm` and
            :class:`~sage.manifolds.differentiable.diff_form.DiffFormParal`
            for a complete documentation.

        INPUT:

        - ``comp`` -- (optional) either the components of 1-form with respect
          to the vector frame specified by the argument ``frame`` or a
          dictionary of components, the keys of which are vector frames or
          pairs ``(f, c)`` where ``f`` is a vector frame and ``c`` the chart
          in which the components are expressed
        - ``frame`` -- (default: ``None``; unused if ``comp`` is not given or
          is a dictionary) vector frame in which the components are given; if
          ``None``, the default vector frame of ``self`` is assumed
        - ``chart`` -- (default: ``None``; unused if ``comp`` is not given or
          is a dictionary) coordinate chart in which the components are
          expressed; if ``None``, the default chart on the domain of ``frame``
          is assumed
        - ``name`` -- (default: ``None``) name given to the 1-form
        - ``latex_name`` -- (default: ``None``) LaTeX symbol to denote
          the 1-form; if none is provided, the LaTeX symbol is set to
          ``name``
        - ``dest_map`` -- (default: ``None``) the destination map
          `\Phi:\ M \rightarrow N`; if ``None``, it is assumed that
          `N = M` and that `\Phi` is the identity map (case of a 1-form
          *on* `M`), otherwise ``dest_map`` must be a
          :class:`~sage.manifolds.differentiable.diff_map.DiffMap`

        OUTPUT:

        - the 1-form as a
          :class:`~sage.manifolds.differentiable.diff_form.DiffForm`
          (or if `N` is parallelizable, a
          :class:`~sage.manifolds.differentiable.diff_form.DiffFormParal`)

        EXAMPLES:

        A 1-form on a 2-dimensional manifold::

            sage: M = Manifold(2, 'M')
            sage: X.<x,y> = M.chart()
            sage: om = M.one_form(-y, 2+x, name='omega', latex_name=r'\omega')
            sage: om
            1-form omega on the 2-dimensional differentiable manifold M
            sage: om.display()
            omega = -y dx + (x + 2) dy
            sage: om.parent()
            Free module Omega^1(M) of 1-forms on the 2-dimensional
             differentiable manifold M

        For more examples, see
        :class:`~sage.manifolds.differentiable.diff_form.DiffForm` and
        :class:`~sage.manifolds.differentiable.diff_form.DiffFormParal`.

        """
        name = kwargs.pop('name', None)
        latex_name = kwargs.pop('latex_name', None)
        dest_map = kwargs.pop('dest_map', None)
        vmodule = self.vector_field_module(dest_map)
        resu = vmodule.linear_form(name=name, latex_name=latex_name)
        if comp:
            # Some components are to be initialized
            resu._init_components(*comp, **kwargs)
        return resu

    def mixed_form(self, comp=None, name=None, latex_name=None, dest_map=None):
        r"""
        Define a mixed form on ``self``.

        Via the argument ``dest_map``, it is possible to let the
        mixed form take its values on another manifold. More
        precisely, if `M` is the current manifold, `N` a differentiable
        manifold, `\Phi:\  M \rightarrow N` a differentiable map, a
        *mixed form along* `\Phi` can be considered as a differentiable map

        .. MATH::

            a: M  \longrightarrow \bigoplus^n_{k=0} T^{(0,k)}N

        (`T^{(0,k)} N` being the tensor bundle of type `(0,k)` over `N`, `\oplus`
        being the Whitney sum and `n` being the dimension of `N`) such that

        .. MATH::

            \forall x \in M,\quad a(x) \in \bigoplus^n_{k=0} \Lambda^k(T^*_{\Phi(x)} N),

        where `\Lambda^k(T^*_{\Phi(x)} N)` is the `k`-th exterior power
        of the dual of the tangent space `T_{\Phi(x)} N`.

        The standard case of a mixed form *on* `M` corresponds
        to `N = M` and `\Phi = \mathrm{Id}_M`.

        .. SEEALSO::

            :class:`~sage.manifolds.differentiable.mixed_form.MixedForm`
            for complete documentation.

        INPUT:

        - ``comp`` -- (default: ``None``) homogeneous components of the mixed
          form as a list; if none is provided, the components are set to
          innocent unnamed differential forms
        - ``name`` -- (default: ``None``) name given to the differential form
        - ``latex_name`` -- (default: ``None``) LaTeX symbol to denote
          the differential form; if none is provided, the LaTeX symbol
          is set to ``name``
        - ``dest_map`` -- (default: ``None``) the destination map
          `\Phi:\ M \rightarrow N`; if ``None``, it is assumed that
          `N = M` and that `\Phi` is the identity map (case of a
          differential form *on* `M`), otherwise ``dest_map`` must be a
          :class:`~sage.manifolds.differentiable.diff_map.DiffMap`

        OUTPUT:

        - the mixed form as a
          :class:`~sage.manifolds.differentiable.mixed_form.MixedForm`

        EXAMPLES:

        A mixed form on an open subset of a 3-dimensional differentiable
        manifold::

            sage: M = Manifold(3, 'M')
            sage: U = M.open_subset('U', latex_name=r'\mathcal{U}'); U
            Open subset U of the 3-dimensional differentiable manifold M
            sage: c_xyz.<x,y,z> = U.chart()
            sage: f = U.mixed_form(name='F'); f
            Mixed differential form F on the Open subset U of the 3-dimensional
             differentiable manifold M

        See the documentation of class
        :class:`~sage.manifolds.differentiable.mixed_form.MixedForm` for
        more examples.

        """
        algebra = self.mixed_form_algebra(dest_map=dest_map)
        resu = algebra.element_class(algebra, name=name, latex_name=latex_name)
        if comp is not None:
            resu[:] = comp
        return resu

    def automorphism_field(self, *comp, **kwargs):
        r"""
        Define a field of automorphisms (invertible endomorphisms in each
        tangent space) on ``self``.

        Via the argument ``dest_map``, it is possible to let the
        field take its values on another manifold. More precisely,
        if `M` is the current manifold, `N` a differentiable
        manifold and `\Phi:\  M \rightarrow N` a differentiable map,
        a *field of automorphisms along* `M` *with values on* `N` is a
        differentiable map

        .. MATH::

            t:\ M  \longrightarrow T^{(1,1)} N

        (`T^{(1,1)} N` being the tensor bundle of type `(1,1)` over `N`)
        such that

        .. MATH::

            \forall p \in M,\ t(p) \in \mathrm{GL}\left(T_{\Phi(p)} N \right),

        where `\mathrm{GL}\left(T_{\Phi(p)} N \right)` is the general linear
        group of the tangent space `T_{\Phi(p)} N`.

        The standard case of a field of automorphisms *on* `M` corresponds
        to `N = M` and `\Phi = \mathrm{Id}_M`. Other common cases are `\Phi`
        being an immersion and `\Phi` being a curve in `N` (`M` is then
        an open interval of `\RR`).

        .. SEEALSO::

            :class:`~sage.manifolds.differentiable.automorphismfield.AutomorphismField`
            and
            :class:`~sage.manifolds.differentiable.automorphismfield.AutomorphismFieldParal`
            for a complete documentation.

        INPUT:

        - ``comp`` -- (optional) either the components of the field of
          automorphisms with respect to the vector frame specified by the
          argument ``frame`` or a dictionary of components, the keys of which
          are vector frames or pairs ``(f, c)`` where ``f`` is a vector frame
          and ``c`` the chart in which the components are expressed
        - ``frame`` -- (default: ``None``; unused if ``comp`` is not given or
          is a dictionary) vector frame in which the components are given; if
          ``None``, the default vector frame of ``self`` is assumed
        - ``chart`` -- (default: ``None``; unused if ``comp`` is not given or
          is a dictionary) coordinate chart in which the components are
          expressed; if ``None``, the default chart on the domain of ``frame``
          is assumed
        - ``name`` -- (default: ``None``) name given to the field
        - ``latex_name`` -- (default: ``None``) LaTeX symbol to denote the
          field; if none is provided, the LaTeX symbol is set to ``name``
        - ``dest_map`` -- (default: ``None``) the destination map
          `\Phi:\ M \rightarrow N`; if ``None``, it is assumed that `N = M`
          and that `\Phi` is the identity map (case of a field of
          automorphisms *on* `M`), otherwise ``dest_map`` must be a
          :class:`~sage.manifolds.differentiable.diff_map.DiffMap`

        OUTPUT:

        - a
          :class:`~sage.manifolds.differentiable.automorphismfield.AutomorphismField`
          (or if `N` is parallelizable, a
          :class:`~sage.manifolds.differentiable.automorphismfield.AutomorphismFieldParal`)
          representing the defined field of automorphisms

        EXAMPLES:

        A field of automorphisms on a 2-dimensional manifold::

            sage: M = Manifold(2,'M')
            sage: X.<x,y> = M.chart()
            sage: a = M.automorphism_field([[1+x^2, 0], [0, 1+y^2]], name='A')
            sage: a
            Field of tangent-space automorphisms A on the 2-dimensional
             differentiable manifold M
            sage: a.parent()
            General linear group of the Free module X(M) of vector fields on
             the 2-dimensional differentiable manifold M
            sage: a(X.frame()[0]).display()
            A(∂/∂x) = (x^2 + 1) ∂/∂x
            sage: a(X.frame()[1]).display()
            A(∂/∂y) = (y^2 + 1) ∂/∂y

        For more examples, see
        :class:`~sage.manifolds.differentiable.automorphismfield.AutomorphismField`
        and
        :class:`~sage.manifolds.differentiable.automorphismfield.AutomorphismFieldParal`.

        """
        name = kwargs.pop('name', None)
        latex_name = kwargs.pop('latex_name', None)
        dest_map = kwargs.pop('dest_map', None)
        vmodule = self.vector_field_module(dest_map)
        resu = vmodule.automorphism(name=name, latex_name=latex_name)
        if comp:
            # Some components are to be initialized
            resu._init_components(*comp, **kwargs)
        return resu

    def tangent_identity_field(self, dest_map=None):
        r"""
        Return the field of identity maps in the tangent spaces on ``self``.

        Via the argument ``dest_map``, it is possible to let the
        field take its values on another manifold. More precisely,
        if `M` is the current manifold, `N` a differentiable
        manifold and `\Phi:\  M \rightarrow N` a differentiable map,
        a *field of identity maps along* `M` *with values on* `N` is a
        differentiable map

        .. MATH::

            t:\ M \longrightarrow T^{(1,1)} N

        (`T^{(1,1)} N` being the tensor bundle of type `(1,1)` over `N`) such
        that

        .. MATH::

            \forall p \in M,\ t(p) = \mathrm{Id}_{T_{\Phi(p)} N},

        where `\mathrm{Id}_{T_{\Phi(p)} N}` is the identity map of the
        tangent space `T_{\Phi(p)} N`.

        The standard case of a field of identity maps *on* `M` corresponds
        to `N = M` and `\Phi = \mathrm{Id}_M`. Other common cases are `\Phi`
        being an immersion and `\Phi` being a curve in `N` (`M` is then
        an open interval of `\RR`).

        INPUT:

        - ``name`` -- (string; default: 'Id') name given to the field of
          identity maps
        - ``latex_name`` -- (string; default: ``None``) LaTeX symbol to denote
          the field of identity map; if none is provided, the LaTeX symbol is
          set to '\mathrm{Id}' if ``name`` is 'Id' and to ``name`` otherwise
        - ``dest_map`` -- (default: ``None``) the destination map
          `\Phi:\ M \rightarrow N`; if ``None``, it is assumed that `N = M`
          and that `\Phi` is the identity map (case of a field of identity
          maps *on* `M`), otherwise ``dest_map`` must be a
          :class:`~sage.manifolds.differentiable.diff_map.DiffMap`

        OUTPUT:

        - a
          :class:`~sage.manifolds.differentiable.automorphismfield.AutomorphismField`
          (or if `N` is parallelizable, a
          :class:`~sage.manifolds.differentiable.automorphismfield.AutomorphismFieldParal`)
          representing the field of identity maps

        EXAMPLES:

        Field of tangent-space identity maps on a 3-dimensional manifold::

            sage: M = Manifold(3, 'M', start_index=1)
            sage: c_xyz.<x,y,z> = M.chart()
            sage: a = M.tangent_identity_field(); a
            Field of tangent-space identity maps on the 3-dimensional
             differentiable manifold M
            sage: a.comp()
            Kronecker delta of size 3x3

        For more examples, see
        :class:`~sage.manifolds.differentiable.automorphismfield.AutomorphismField`.

        """
        vmodule = self.vector_field_module(dest_map)
        return vmodule.identity_map()

    def set_orientation(self, orientation):
        r"""
        Set the preferred orientation of ``self``.

        INPUT:

        - ``orientation`` -- either a chart / list of charts, or a vector
          frame / list of vector frames, covering ``self``

        .. WARNING::

            It is the user's responsibility that the orientation set here
            is indeed an orientation. There is no check going on in the
            background. See :meth:`orientation` for the definition of an
            orientation.

        EXAMPLES:

        Set an orientation on a manifold::

            sage: M = Manifold(2, 'M')
            sage: c_xy.<x,y> = M.chart(); c_uv.<u,v> = M.chart()
            sage: M.set_orientation(c_uv)
            sage: M.orientation()
            [Coordinate frame (M, (∂/∂u,∂/∂v))]

        Instead of a chart, a vector frame can be given, too::

            sage: M.set_orientation(c_xy.frame())
            sage: M.orientation()
            [Coordinate frame (M, (∂/∂x,∂/∂y))]

        Set an orientation in the non-trivial case::

            sage: M = Manifold(2, 'M')
            sage: U = M.open_subset('U'); V = M.open_subset('V')
            sage: M.declare_union(U, V)
            sage: c_xy.<x,y> = U.chart(); c_uv.<u,v> = V.chart()
            sage: M.set_orientation([c_xy, c_uv])
            sage: M.orientation()
            [Coordinate frame (U, (∂/∂x,∂/∂y)),
             Coordinate frame (V, (∂/∂u,∂/∂v))]

        Again, the vector frame notion can be used instead::

            sage: M.set_orientation([c_xy.frame(), c_uv.frame()])
            sage: M.orientation()
            [Coordinate frame (U, (∂/∂x,∂/∂y)),
             Coordinate frame (V, (∂/∂u,∂/∂v))]

        """
        from .vectorframe import VectorFrame
        chart_type = self._structure.chart
        if isinstance(orientation, chart_type):
            orientation = [orientation.frame()]
        elif isinstance(orientation, VectorFrame):
            orientation = [orientation]
        elif isinstance(orientation, (list, tuple)):
            if isinstance(orientation[0], chart_type):
                orientation = [c.frame() for c in orientation]
            else:
                orientation = list(orientation)
        else:
            raise TypeError("orientation must be a chart/frame or a "
                            "list/tuple of charts/frames")
        dom_union = None
        for frame in orientation:
            if not isinstance(frame, VectorFrame):
                raise ValueError("orientation must consist of vector frames")
            dom = frame._domain
            if not dom.is_subset(self):
                raise ValueError("{} must be defined ".format(frame) +
                                 "on a subset of {}".format(self))
            if dom_union is not None:
                dom_union = dom.union(dom_union)
            else:
                dom_union = dom
        if dom_union != self:
            raise ValueError("frame domains must cover {}".format(self))
        self._orientation = orientation

    def orientation(self):
        r"""
        Get the preferred orientation of ``self`` if available.

        An *orientation* on a differentiable manifold is an atlas of charts
        whose transition maps are pairwise orientation preserving, i.e. whose
        Jacobian determinants are pairwise positive.

        A differentiable manifold with an orientation is called *orientable*.

        A differentiable manifold is orientable if and only if the tangent
        bundle is orientable in terms of a vector bundle,
        see :meth:`~sage.manifolds.vector_bundle.TopologicalVectorBundle.orientation`.

        .. NOTE::

            In contrast to topological manifolds,
            see :meth:`~sage.manifolds.manifold.TopologicalManifold.orientation`,
            differentiable manifolds preferably use the notion of
            orientability in terms of the tangent bundle.

        The trivial case corresponds to the manifold being parallelizable,
        i.e. admitting a frame covering the whole manifold. In that case,
        if no preferred orientation has been manually set before, one of those
        frames (usually the default frame) is set to the preferred
        orientation on ``self`` and returned here.

        EXAMPLES:

        In case one frame already covers the manifold, an orientation
        is readily obtained::

            sage: M = Manifold(3, 'M')
            sage: c.<x,y,z> = M.chart()
            sage: M.orientation()
            [Coordinate frame (M, (∂/∂x,∂/∂y,∂/∂z))]

        However, orientations are usually not easy to obtain::

            sage: M = Manifold(2, 'M')
            sage: U = M.open_subset('U'); V = M.open_subset('V')
            sage: M.declare_union(U, V)
            sage: c_xy.<x,y> = U.chart(); c_uv.<u,v> = V.chart()
            sage: M.orientation()
            []

        In that case, the orientation can be set by the user; either in
        terms of charts or in terms of frames::

            sage: M.set_orientation([c_xy, c_uv])
            sage: M.orientation()
            [Coordinate frame (U, (∂/∂x,∂/∂y)),
             Coordinate frame (V, (∂/∂u,∂/∂v))]
            sage: M.set_orientation([c_xy.frame(), c_uv.frame()])
            sage: M.orientation()
            [Coordinate frame (U, (∂/∂x,∂/∂y)),
             Coordinate frame (V, (∂/∂u,∂/∂v))]

        The orientation on submanifolds are inherited from the ambient
        manifold::

            sage: W = U.intersection(V, name='W')
            sage: W.orientation()
            [Vector frame (W, (∂/∂x,∂/∂y))]

        """
        if not self._orientation:
            # try to get an orientation from super domains:
            for sdom in self.open_supersets():
                sorient = sdom._orientation
                if sorient:
                    rst_orient = [f.restrict(self) for f in sorient]
                    # clear multiple domains:
                    rst_orient = list(self._get_min_covering(rst_orient))
                    self._orientation = rst_orient
                    break
            else:
                # Trivial case:
                if self.is_manifestly_parallelizable():
                    # Try the default frame:
                    def_frame = self._def_frame
                    if def_frame is not None:
                        if def_frame._domain is self:
                            self._orientation = [def_frame]
                    # Still no orientation? Choose arbitrary frame:
                    if not self._orientation:
                        for frame in self._covering_frames:
                            dest_map = frame.destination_map()
                            if dest_map.is_identity():
                                self._orientation = [frame]
                                break
        return list(self._orientation)

    def default_frame(self):
        r"""
        Return the default vector frame defined on ``self``.

        By *vector frame*, it is meant a field on the manifold that provides,
        at each point `p`, a vector basis of the tangent space at `p`.

        Unless changed via :meth:`set_default_frame`, the default frame is
        the first one defined on the manifold, usually implicitly as the
        coordinate basis associated with the first chart defined on the
        manifold.

        OUTPUT:

        - a :class:`~sage.manifolds.differentiable.vectorframe.VectorFrame`
          representing the default vector frame

        EXAMPLES:

        The default vector frame is often the coordinate frame associated
        with the first chart defined on the manifold::

            sage: M = Manifold(2, 'M')
            sage: c_xy.<x,y> = M.chart()
            sage: M.default_frame()
            Coordinate frame (M, (∂/∂x,∂/∂y))

        """
        return self._def_frame

    def set_default_frame(self, frame):
        r"""
        Changing the default vector frame on ``self``.

        INPUT:

        - ``frame`` --
          :class:`~sage.manifolds.differentiable.vectorframe.VectorFrame`
          a vector frame defined on some subset of ``self``

        EXAMPLES:

        Changing the default frame on a 2-dimensional manifold::

            sage: M = Manifold(2, 'M')
            sage: c_xy.<x,y> = M.chart()
            sage: e = M.vector_frame('e')
            sage: M.default_frame()
            Coordinate frame (M, (∂/∂x,∂/∂y))
            sage: M.set_default_frame(e)
            sage: M.default_frame()
            Vector frame (M, (e_0,e_1))

        """
        from sage.manifolds.differentiable.vectorframe import VectorFrame
        if not isinstance(frame, VectorFrame):
            raise TypeError("{} is not a vector frame".format(frame))
        if not frame._domain.is_subset(self):
            raise ValueError("the frame must be defined on the {}".format(self))
        self._def_frame = frame
        frame._fmodule.set_default_basis(frame)

    def change_of_frame(self, frame1, frame2):
        r"""
        Return a change of vector frames defined on ``self``.

        INPUT:

        - ``frame1`` -- vector frame 1
        - ``frame2`` -- vector frame 2

        OUTPUT:

        - a
          :class:`~sage.manifolds.differentiable.automorphismfield.AutomorphismField`
          representing, at each point, the vector space automorphism `P`
          that relates frame 1, `(e_i)` say, to frame 2, `(n_i)` say,
          according to `n_i = P(e_i)`

        EXAMPLES:

        Change of vector frames induced by a change of coordinates::

            sage: M = Manifold(2, 'M')
            sage: c_xy.<x,y> = M.chart()
            sage: c_uv.<u,v> = M.chart()
            sage: c_xy.transition_map(c_uv, (x+y, x-y))
            Change of coordinates from Chart (M, (x, y)) to Chart (M, (u, v))
            sage: M.change_of_frame(c_xy.frame(), c_uv.frame())
            Field of tangent-space automorphisms on the 2-dimensional
             differentiable manifold M
            sage: M.change_of_frame(c_xy.frame(), c_uv.frame())[:]
            [ 1/2  1/2]
            [ 1/2 -1/2]
            sage: M.change_of_frame(c_uv.frame(), c_xy.frame())
            Field of tangent-space automorphisms on the 2-dimensional
             differentiable manifold M
            sage: M.change_of_frame(c_uv.frame(), c_xy.frame())[:]
            [ 1  1]
            [ 1 -1]
            sage: M.change_of_frame(c_uv.frame(), c_xy.frame()) == \
            ....:       M.change_of_frame(c_xy.frame(), c_uv.frame()).inverse()
            True

        In the present example, the manifold `M` is parallelizable, so
        that the module `X(M)` of vector fields on `M` is free. A change
        of frame on `M` is then identical to a change of basis in `X(M)`::

            sage: XM = M.vector_field_module() ; XM
            Free module X(M) of vector fields on the 2-dimensional
             differentiable manifold M
            sage: XM.print_bases()
            Bases defined on the Free module X(M) of vector fields on the
             2-dimensional differentiable manifold M:
             - (M, (∂/∂x,∂/∂y)) (default basis)
             - (M, (∂/∂u,∂/∂v))
            sage: XM.change_of_basis(c_xy.frame(), c_uv.frame())
            Field of tangent-space automorphisms on the 2-dimensional
             differentiable manifold M
            sage: M.change_of_frame(c_xy.frame(), c_uv.frame()) is \
            ....:  XM.change_of_basis(c_xy.frame(), c_uv.frame())
            True

        """
        if (frame1, frame2) not in self._frame_changes:
            raise ValueError("the change of frame from {} to {}".format(frame1, frame2) +
                             " has not been defined on the {}".format(self))
        return self._frame_changes[(frame1, frame2)]


    def set_change_of_frame(self, frame1, frame2, change_of_frame,
                         compute_inverse=True):
        r"""
        Relate two vector frames by an automorphism.

        This updates the internal dictionary ``self._frame_changes``.

        INPUT:

        - ``frame1`` -- frame 1, denoted `(e_i)` below
        - ``frame2`` -- frame 2, denoted `(f_i)` below
        - ``change_of_frame`` -- instance of class
          :class:`~sage.manifolds.differentiable.automorphismfield.AutomorphismFieldParal`
          describing the automorphism `P` that relates the basis `(e_i)` to
          the basis `(f_i)` according to `f_i = P(e_i)`
        - ``compute_inverse`` (default: True) -- if set to True, the inverse
          automorphism is computed and the change from basis `(f_i)` to `(e_i)`
          is set to it in the internal dictionary ``self._frame_changes``

        EXAMPLES:

        Connecting two vector frames on a 2-dimensional manifold::

            sage: M = Manifold(2, 'M')
            sage: c_xy.<x,y> = M.chart()
            sage: e = M.vector_frame('e')
            sage: f = M.vector_frame('f')
            sage: a = M.automorphism_field()
            sage: a[e,:] = [[1,2],[0,3]]
            sage: M.set_change_of_frame(e, f, a)
            sage: f[0].display(e)
            f_0 = e_0
            sage: f[1].display(e)
            f_1 = 2 e_0 + 3 e_1
            sage: e[0].display(f)
            e_0 = f_0
            sage: e[1].display(f)
            e_1 = -2/3 f_0 + 1/3 f_1
            sage: M.change_of_frame(e,f)[e,:]
            [1 2]
            [0 3]

        """
        from sage.manifolds.differentiable.automorphismfield import AutomorphismFieldParal
        fmodule = frame1._fmodule
        if frame2._fmodule != fmodule:
            raise ValueError("the two frames are not defined on the same " +
                             "vector field module")
        if not isinstance(change_of_frame, AutomorphismFieldParal):
            raise TypeError("the argument change_of_frame must be some " +
                            "instance of AutomorphismFieldParal")
        fmodule.set_change_of_basis(frame1, frame2, change_of_frame,
                                    compute_inverse=compute_inverse)
        for sdom in self.open_supersets():
            sdom._frame_changes[(frame1, frame2)] = change_of_frame
        if compute_inverse:
            if (frame2, frame1) not in self._frame_changes:
                for sdom in self.open_supersets():
                    sdom._frame_changes[(frame2, frame1)] = change_of_frame.inverse()

    def vector_frame(self, *args, **kwargs):
        r"""
        Define a vector frame on ``self``.

        A *vector frame* is a field on the manifold that provides, at each
        point `p` of the manifold, a vector basis of the tangent space at `p`
        (or at `\Phi(p)` when ``dest_map`` is not ``None``, see below).

        The vector frame can be defined from a set of `n` linearly independent
        vector fields, `n` being the dimension of ``self``.

        .. SEEALSO::

            :class:`~sage.manifolds.differentiable.vectorframe.VectorFrame`
            for complete documentation.

        INPUT:

        - ``symbol`` -- either a string, to be used as a
          common base for the symbols of the vector fields constituting the
          vector frame, or a list/tuple of strings, representing the individual
          symbols of the vector fields; can be omitted only if ``from_frame``
          is not ``None`` (see below)
        - ``vector_fields`` -- tuple or list of `n` linearly independent vector
          fields on the manifold ``self`` (`n` being the dimension of ``self``)
          defining the vector frame; can be omitted if the vector frame is
          created from scratch or if ``from_frame`` is not ``None``
        - ``latex_symbol`` -- (default: ``None``) either a string, to be used
          as a common base for the LaTeX symbols of the vector fields
          constituting the vector frame, or a list/tuple of strings,
          representing the individual LaTeX symbols of the vector fields;
          if ``None``, ``symbol`` is used in place of ``latex_symbol``
        - ``dest_map`` -- (default: ``None``)
          :class:`~sage.manifolds.differentiable.diff_map.DiffMap`;
          destination map `\Phi:\ U \rightarrow M`, where `U` is ``self`` and
          `M` is a differentiable manifold; for each `p\in U`, the vector
          frame evaluated at `p` is a basis of the tangent space
          `T_{\Phi(p)}M`; if ``dest_map`` is ``None``, the identity map is
          assumed (case of a vector frame *on* `U`)
        - ``from_frame`` -- (default: ``None``) vector frame `\tilde{e}`
          on the codomain `M` of the destination map `\Phi`; the returned
          frame `e` is then such that for all `p \in U`,
          we have `e(p) = \tilde{e}(\Phi(p))`
        - ``indices`` -- (default: ``None``; used only if ``symbol`` is a
          single string) tuple of strings representing the indices labelling
          the vector fields of the frame; if ``None``, the indices will be
          generated as integers within the range declared on ``self``
        - ``latex_indices`` -- (default: ``None``) tuple of strings
          representing the indices for the LaTeX symbols of the vector fields;
          if ``None``, ``indices`` is used instead
        - ``symbol_dual`` -- (default: ``None``) same as ``symbol`` but for the
          dual coframe; if ``None``, ``symbol`` must be a string and is used
          for the common base of the symbols of the elements of the dual
          coframe
        - ``latex_symbol_dual`` -- (default: ``None``) same as ``latex_symbol``
          but for the dual coframe

        OUTPUT:

        - a :class:`~sage.manifolds.differentiable.vectorframe.VectorFrame`
          representing the defined vector frame

        EXAMPLES:

        Defining a vector frame from two linearly independent vector
        fields on a 2-dimensional manifold::

            sage: M = Manifold(2, 'M')
            sage: X.<x,y> = M.chart()
            sage: e0 = M.vector_field(1+x^2, 1+y^2)
            sage: e1 = M.vector_field(2, -x*y)
            sage: e = M.vector_frame('e', (e0, e1)); e
            Vector frame (M, (e_0,e_1))
            sage: e[0].display()
            e_0 = (x^2 + 1) ∂/∂x + (y^2 + 1) ∂/∂y
            sage: e[1].display()
            e_1 = 2 ∂/∂x - x*y ∂/∂y
            sage: (e[0], e[1]) == (e0, e1)
            True

        If the vector fields are not linearly independent, an error is
        raised::

            sage: z = M.vector_frame('z', (e0, -e0))
            Traceback (most recent call last):
            ...
            ValueError: the provided vector fields are not linearly
             independent

        Another example, involving a pair vector fields along a curve::

            sage: R.<t> = manifolds.RealLine()
            sage: c = M.curve([sin(t), sin(2*t)/2], (t, 0, 2*pi), name='c')
            sage: I = c.domain(); I
            Real interval (0, 2*pi)
            sage: v = c.tangent_vector_field()
            sage: v.display()
            c' = cos(t) ∂/∂x + (2*cos(t)^2 - 1) ∂/∂y
            sage: w = I.vector_field(1-2*cos(t)^2, cos(t), dest_map=c)
            sage: u = I.vector_frame('u', (v, w))
            sage: u[0].display()
            u_0 = cos(t) ∂/∂x + (2*cos(t)^2 - 1) ∂/∂y
            sage: u[1].display()
            u_1 = (-2*cos(t)^2 + 1) ∂/∂x + cos(t) ∂/∂y
            sage: (u[0], u[1]) == (v, w)
            True

        It is also possible to create a vector frame from scratch, without
        connecting it to previously defined vector frames or vector fields
        (this can still be performed later via the method
        :meth:`~sage.manifolds.differentiable.manifold.DifferentiableManifold.set_change_of_frame`)::

            sage: f = M.vector_frame('f'); f
            Vector frame (M, (f_0,f_1))
            sage: f[0]
            Vector field f_0 on the 2-dimensional differentiable manifold M

        Thanks to the keywords ``dest_map`` and ``from_frame``, one can also
        define a vector frame from one preexisting on another manifold, via a
        differentiable map (here provided by the curve ``c``)::

            sage: fc = I.vector_frame(dest_map=c, from_frame=f); fc
            Vector frame ((0, 2*pi), (f_0,f_1)) with values on the
             2-dimensional differentiable manifold M
            sage: fc[0]
            Vector field f_0 along the Real interval (0, 2*pi) with values on
             the 2-dimensional differentiable manifold M

        Note that the symbol for ``fc``, namely `f`, is inherited from ``f``,
        the original vector frame.

        .. SEEALSO::

            For more options, in particular for the choice of symbols and
            indices, see
            :class:`~sage.manifolds.differentiable.vectorframe.VectorFrame`.

        """
        from sage.manifolds.differentiable.vectorframe import VectorFrame
        # Input processing
        symbol = None
        vector_fields = None
        n_args = len(args)
        if n_args >= 1:
            symbol = args[0]
        if n_args == 2:
            vector_fields = args[1]
        elif n_args > 2:
            raise TypeError("vector_frame() takes at most two positional "
                            "arguments")
        latex_symbol = kwargs.pop('latex_symbol', None)
        dest_map = kwargs.pop('dest_map', None)
        from_frame = kwargs.pop('from_frame', None)
        indices = kwargs.pop('indices', None)
        latex_indices = kwargs.pop('latex_indices', None)
        symbol_dual = kwargs.pop('symbol_dual', None)
        latex_symbol_dual = kwargs.pop('latex_symbol_dual', None)
        #
        if vector_fields:
            dest_map0 = vector_fields[0].parent().destination_map()
            if dest_map and dest_map is not dest_map0:
                raise ValueError("incompatible values of destination maps")
            dest_map = dest_map0
        resu = VectorFrame(self.vector_field_module(dest_map=dest_map,
                                                    force_free=True),
                           symbol=symbol, latex_symbol=latex_symbol,
                           from_frame=from_frame, indices=indices,
                           latex_indices=latex_indices, symbol_dual=symbol_dual,
                           latex_symbol_dual=latex_symbol_dual)
        if vector_fields:
            linked = False
            try:
                resu._init_from_family(vector_fields)
            except ArithmeticError as err:
                linked = str(err) in ["non-invertible matrix",
                                      "input matrix must be nonsingular"]
            if linked:
                raise ValueError("the provided vector fields are not "
                                 "linearly independent")
            # Adding the newly generated changes of frame to the
            # dictionary _frame_changes of self and its supersets:
            for frame_pair, chge in resu._fmodule._basis_changes.items():
                if resu in frame_pair:
                    for sdom in self.open_supersets():
                        sdom._frame_changes[frame_pair] = chge
        return resu

    def _set_covering_frame(self, frame):
        r"""
        Declare a frame covering ``self``.

        This helper method is invoked by the frame constructor.

        TESTS::

            sage: M = Manifold(2, 'M')
            sage: M._covering_frames
            []
            sage: e = M.vector_frame('e')
            sage: M._covering_frames
            [Vector frame (M, (e_0,e_1))]
            sage: M._covering_frames = []
            sage: M._set_covering_frame(e)
            sage: M._covering_frames
            [Vector frame (M, (e_0,e_1))]

        """
        self._covering_frames.append(frame)
        self._parallelizable_parts = set([self])
        # if self contained smaller parallelizable parts, they are forgotten
        for sd in self.open_supersets():
            if not sd.is_manifestly_parallelizable():
                sd._parallelizable_parts.add(self)

    def frames(self):
        r"""
        Return the list of vector frames defined on open subsets of ``self``.

        OUTPUT:

        - list of vector frames defined on open subsets of ``self``

        EXAMPLES:

        Vector frames on subsets of `\RR^2`::

            sage: M = Manifold(2, 'R^2')
            sage: c_cart.<x,y> = M.chart() # Cartesian coordinates on R^2
            sage: M.frames()
            [Coordinate frame (R^2, (∂/∂x,∂/∂y))]
            sage: e = M.vector_frame('e')
            sage: M.frames()
            [Coordinate frame (R^2, (∂/∂x,∂/∂y)),
             Vector frame (R^2, (e_0,e_1))]
            sage: U = M.open_subset('U', coord_def={c_cart: x^2+y^2<1}) # unit disk
            sage: U.frames()
            [Coordinate frame (U, (∂/∂x,∂/∂y))]
            sage: M.frames()
            [Coordinate frame (R^2, (∂/∂x,∂/∂y)),
             Vector frame (R^2, (e_0,e_1)),
             Coordinate frame (U, (∂/∂x,∂/∂y))]

        """
        return list(self._frames)

    def coframes(self):
        r"""
        Return the list of coframes defined on open subsets of ``self``.

        OUTPUT:

        - list of coframes defined on open subsets of ``self``

        EXAMPLES:

        Coframes on subsets of `\RR^2`::

            sage: M = Manifold(2, 'R^2')
            sage: c_cart.<x,y> = M.chart() # Cartesian coordinates on R^2
            sage: M.coframes()
            [Coordinate coframe (R^2, (dx,dy))]
            sage: e = M.vector_frame('e')
            sage: M.coframes()
            [Coordinate coframe (R^2, (dx,dy)), Coframe (R^2, (e^0,e^1))]
            sage: U = M.open_subset('U', coord_def={c_cart: x^2+y^2<1}) # unit disk
            sage: U.coframes()
            [Coordinate coframe (U, (dx,dy))]
            sage: e.restrict(U)
            Vector frame (U, (e_0,e_1))
            sage: U.coframes()
            [Coordinate coframe (U, (dx,dy)), Coframe (U, (e^0,e^1))]
            sage: M.coframes()
            [Coordinate coframe (R^2, (dx,dy)),
             Coframe (R^2, (e^0,e^1)),
             Coordinate coframe (U, (dx,dy)),
             Coframe (U, (e^0,e^1))]

        """
        return list(self._coframes)

    def changes_of_frame(self):
        r"""
        Return all the changes of vector frames defined on ``self``.

        OUTPUT:

        - dictionary of fields of tangent-space automorphisms representing
          the changes of frames, the keys being the pair of frames

        EXAMPLES:

        Let us consider a first vector frame on a 2-dimensional
        differentiable manifold::

            sage: M = Manifold(2, 'M')
            sage: X.<x,y> = M.chart()
            sage: e = X.frame(); e
            Coordinate frame (M, (∂/∂x,∂/∂y))

        At this stage, the dictionary of changes of frame is empty::

            sage: M.changes_of_frame()
            {}

        We introduce a second frame on the manifold, relating it to
        frame ``e`` by a field of tangent space automorphisms::

            sage: a = M.automorphism_field(name='a')
            sage: a[:] = [[-y, x], [1, 2]]
            sage: f = e.new_frame(a, 'f'); f
            Vector frame (M, (f_0,f_1))

        Then we have::

            sage: M.changes_of_frame()  # random (dictionary output)
            {(Coordinate frame (M, (∂/∂x,∂/∂y)),
              Vector frame (M, (f_0,f_1))): Field of tangent-space
               automorphisms on the 2-dimensional differentiable manifold M,
             (Vector frame (M, (f_0,f_1)),
              Coordinate frame (M, (∂/∂x,∂/∂y))): Field of tangent-space
               automorphisms on the 2-dimensional differentiable manifold M}

        Some checks::

            sage: M.changes_of_frame()[(e,f)] == a
            True
            sage: M.changes_of_frame()[(f,e)] == a^(-1)
            True

        """
        return self._frame_changes.copy()

    def is_manifestly_parallelizable(self):
        r"""
        Return ``True`` if ``self`` is known to be a parallelizable
        and ``False`` otherwise.

        If ``False`` is returned, either the manifold is not parallelizable
        or no vector frame has been defined on it yet.

        EXAMPLES:

        A just created manifold is a priori not manifestly parallelizable::

            sage: M = Manifold(2, 'M')
            sage: M.is_manifestly_parallelizable()
            False

        Defining a vector frame on it makes it parallelizable::

            sage: e = M.vector_frame('e')
            sage: M.is_manifestly_parallelizable()
            True

        Defining a coordinate chart on the whole manifold also makes it
        parallelizable::

            sage: N = Manifold(4, 'N')
            sage: X.<t,x,y,z> = N.chart()
            sage: N.is_manifestly_parallelizable()
            True

        """
        return bool(self._covering_frames)

    def tangent_space(self, point):
        r"""
        Tangent space to ``self`` at a given point.

        INPUT:

        - ``point`` -- :class:`~sage.manifolds.point.ManifoldPoint`;
          point `p` on the manifold

        OUTPUT:

        - :class:`~sage.manifolds.differentiable.tangent_space.TangentSpace`
          representing the tangent vector space `T_{p} M`, where `M` is the
          current manifold

        EXAMPLES:

        A tangent space to a 2-dimensional manifold::

            sage: M = Manifold(2, 'M')
            sage: X.<x,y> = M.chart()
            sage: p = M.point((2, -3), name='p')
            sage: Tp = M.tangent_space(p); Tp
            Tangent space at Point p on the 2-dimensional differentiable
             manifold M
            sage: Tp.category()
            Category of finite dimensional vector spaces over Symbolic Ring
            sage: dim(Tp)
            2

        .. SEEALSO::

            :class:`~sage.manifolds.differentiable.tangent_space.TangentSpace`
            for more examples.

        """
        from sage.manifolds.point import ManifoldPoint
        from sage.manifolds.differentiable.tangent_space import TangentSpace
        if not isinstance(point, ManifoldPoint):
            raise TypeError("{} is not a manifold point".format(point))
        if point not in self:
            raise ValueError("{} is not a point on the {}".format(point, self))
        return TangentSpace(point)

    def curve(self, coord_expression, param, chart=None,
              name=None, latex_name=None):
        r"""
        Define a differentiable curve in the manifold.

        .. SEEALSO::

            :class:`~sage.manifolds.differentiable.curve.DifferentiableCurve`
            for details.

        INPUT:

        - ``coord_expression`` -- either

          - (i) a dictionary whose keys are charts on the manifold and values
            the coordinate expressions (as lists or tuples) of the curve in
            the given chart
          - (ii) a single coordinate expression in a given chart on the
            manifold, the latter being provided by the argument ``chart``

          in both cases, if the dimension of the manifold is 1, a single
          coordinate expression can be passed instead of a tuple with
          a single element
        - ``param`` -- a tuple of the type ``(t, t_min, t_max)``, where

          * ``t`` is the curve parameter used in ``coord_expression``;
          * ``t_min`` is its minimal value;
          * ``t_max`` its maximal value;

          if ``t_min=-Infinity`` and ``t_max=+Infinity``, they can be
          omitted and ``t`` can be passed for ``param`` instead of the
          tuple ``(t, t_min, t_max)``
        - ``chart`` -- (default: ``None``) chart on the manifold used for
          case (ii) above; if ``None`` the default chart of the manifold is
          assumed
        - ``name`` -- (default: ``None``) string; symbol given to the curve
        - ``latex_name`` -- (default: ``None``) string; LaTeX symbol to denote
          the curve; if none is provided, ``name`` will be used

        OUTPUT:

        - :class:`~sage.manifolds.differentiable.curve.DifferentiableCurve`

        EXAMPLES:

        The lemniscate of Gerono in the 2-dimensional Euclidean plane::

            sage: M = Manifold(2, 'M')
            sage: X.<x,y> = M.chart()
            sage: R.<t> = manifolds.RealLine()
            sage: c = M.curve([sin(t), sin(2*t)/2], (t, 0, 2*pi), name='c') ; c
            Curve c in the 2-dimensional differentiable manifold M

        The same definition with the coordinate expression passed as a
        dictionary::

            sage: c = M.curve({X: [sin(t), sin(2*t)/2]}, (t, 0, 2*pi), name='c') ; c
            Curve c in the 2-dimensional differentiable manifold M

        An example of definition with ``t_min`` and ``t_max`` omitted: a helix
        in `\RR^3`::

            sage: R3 = Manifold(3, 'R^3')
            sage: X.<x,y,z> = R3.chart()
            sage: c = R3.curve([cos(t), sin(t), t], t, name='c') ; c
            Curve c in the 3-dimensional differentiable manifold R^3
            sage: c.domain() # check that t is unbounded
            Real number line ℝ

        .. SEEALSO::

            :class:`~sage.manifolds.differentiable.curve.DifferentiableCurve`
            for more examples, including plots.

        """
        from sage.manifolds.differentiable.examples.real_line import RealLine
        if not isinstance(param, (tuple, list)):
            param = (param, minus_infinity, infinity)
        elif len(param) != 3:
            raise ValueError("the argument 'param' must be of the form " +
                             "(t, t_min, t_max)")
        t = param[0]
        t_min = param[1]
        t_max = param[2]
        real_field = RealLine(names=(repr(t),))
        interval = real_field.open_interval(t_min, t_max)
        curve_set = Hom(interval, self)
        if not isinstance(coord_expression, dict):
            # Turn coord_expression into a dictionary:
            if chart is None:
                chart = self._def_chart
            elif chart not in self._atlas:
                raise ValueError("the {} has not been ".format(chart) +
                                 "defined on the {}".format(self))
            if isinstance(coord_expression, (tuple, list)):
                coord_expression = {chart: coord_expression}
            else:
                # case self.dim()=1
                coord_expression = {chart: (coord_expression,)}
        return curve_set(coord_expression, name=name, latex_name=latex_name)

    def integrated_curve(self, equations_rhs, velocities, curve_param,
                         initial_tangent_vector, chart=None, name=None,
                         latex_name=None, verbose=False, across_charts=False):
        r"""
        Construct a curve defined by a system of second order
        differential equations in the coordinate functions.

        .. SEEALSO::

            :class:`~sage.manifolds.differentiable.integrated_curve.IntegratedCurve`
            for details.

        INPUT:

        - ``equations_rhs`` -- list of the right-hand sides of the
          equations on the velocities only
        - ``velocities`` -- list of the symbolic expressions used in
          ``equations_rhs`` to denote the velocities
        - ``curve_param`` -- a tuple of the type ``(t, t_min, t_max)``,
          where

          * ``t`` is the symbolic variable used in ``equations_rhs`` to
            denote the parameter of the curve;
          * ``t_min`` is its minimal (finite) value;
          * ``t_max`` its maximal (finite) value.

        - ``initial_tangent_vector`` --
          :class:`~sage.manifolds.differentiable.tangent_vector.TangentVector`;
          initial tangent vector of the curve
        - ``chart`` -- (default: ``None``) chart on the manifold in
          which the equations are given; if ``None`` the default chart
          of the manifold is assumed
        - ``name`` -- (default: ``None``) string; symbol given to the curve
        - ``latex_name`` -- (default: ``None``) string; LaTeX symbol to denote
          the curve; if none is provided, ``name`` will be used

        OUTPUT:

        - :class:`~sage.manifolds.differentiable.integrated_curve.IntegratedCurve`

        EXAMPLES:

        Trajectory of a particle of unit mass and unit charge in a
        unit, uniform, stationary magnetic field::

            sage: M = Manifold(3, 'M')
            sage: X.<x1,x2,x3> = M.chart()
            sage: t = var('t')
            sage: D = X.symbolic_velocities()
            sage: eqns = [D[1], -D[0], SR(0)]
            sage: p = M.point((0,0,0), name='p')
            sage: Tp = M.tangent_space(p)
            sage: v = Tp((1,0,1))
            sage: c = M.integrated_curve(eqns, D, (t,0,6), v, name='c'); c
            Integrated curve c in the 3-dimensional differentiable
             manifold M
            sage: sys = c.system(verbose=True)
            Curve c in the 3-dimensional differentiable manifold M
             integrated over the Real interval (0, 6) as a solution to
             the following system, written with respect to
             Chart (M, (x1, x2, x3)):
            <BLANKLINE>
            Initial point: Point p on the 3-dimensional differentiable
             manifold M with coordinates [0, 0, 0] with respect to
             Chart (M, (x1, x2, x3))
            Initial tangent vector: Tangent vector at Point p on the
             3-dimensional differentiable manifold M with
             components [1, 0, 1] with respect to Chart (M, (x1, x2, x3))
            <BLANKLINE>
            d(x1)/dt = Dx1
            d(x2)/dt = Dx2
            d(x3)/dt = Dx3
            d(Dx1)/dt = Dx2
            d(Dx2)/dt = -Dx1
            d(Dx3)/dt = 0
            <BLANKLINE>
            sage: sol = c.solve()
            sage: interp = c.interpolate()
            sage: p = c(1.3, verbose=True)
            Evaluating point coordinates from the interpolation
             associated with the key 'cubic spline-interp-odeint'
             by default...
            sage: p
            Point on the 3-dimensional differentiable manifold M
            sage: p.coordinates()     # abs tol 1e-12
            (0.9635581599167499, -0.7325011788437327, 1.3)
            sage: tgt_vec = c.tangent_vector_eval_at(3.7, verbose=True)
            Evaluating tangent vector components from the interpolation
             associated with the key 'cubic spline-interp-odeint'
             by default...
            sage: tgt_vec[:]    # abs tol 1e-12
            [-0.8481007454066425, 0.5298350137284363, 1.0]

        """

        from sage.manifolds.differentiable.examples.real_line import RealLine
        from sage.manifolds.differentiable.manifold_homset import IntegratedCurveSet

        if len(curve_param) != 3:
            raise ValueError("the argument 'curve_param' must be of the form " +
                             "(t, t_min, t_max)")
        t = curve_param[0]
        t_min = curve_param[1]
        t_max = curve_param[2]
        real_field = RealLine(names=(repr(t),))
        interval = real_field.open_interval(t_min, t_max)
        integrated_curve_set = IntegratedCurveSet(interval, self) # not
        # possible to use Hom(interval, self)
        return integrated_curve_set(equations_rhs, velocities, t,
                                    initial_tangent_vector, chart=chart,
                                    name=name, latex_name=latex_name,
                                    verbose=verbose, across_charts=across_charts)

    def integrated_autoparallel_curve(self, affine_connection,
                        curve_param, initial_tangent_vector, chart=None,
                        name=None, latex_name=None, verbose=False,
                        across_charts=False):
        r"""
        Construct an autoparallel curve on the manifold with respect to
        a given affine connection.

        .. SEEALSO::

            :class:`~sage.manifolds.differentiable.integrated_curve.IntegratedAutoparallelCurve`
            for details.

        INPUT:

        - ``affine_connection`` --
          :class:`~sage.manifolds.differentiable.affine_connection.AffineConnection`;
          affine connection with respect to which the curve is autoparallel
        - ``curve_param`` -- a tuple of the type ``(t, t_min, t_max)``,
          where

          * ``t`` is the symbolic variable to be used as the parameter
            of the curve (the equations defining an instance of
            :class:`~sage.manifolds.differentiable.integrated_curve.IntegratedAutoparallelCurve`
            are such that ``t`` will actually be an affine parameter
            of the curve);
          * ``t_min`` is its minimal (finite) value;
          * ``t_max`` its maximal (finite) value.

        - ``initial_tangent_vector`` --
          :class:`~sage.manifolds.differentiable.tangent_vector.TangentVector`;
          initial tangent vector of the curve
        - ``chart`` -- (default: ``None``) chart on the manifold in
          which the equations are given ; if ``None`` the default chart
          of the manifold is assumed
        - ``name`` -- (default: ``None``) string; symbol given to the curve
        - ``latex_name`` -- (default: ``None``) string; LaTeX symbol to denote
          the curve; if none is provided, ``name`` will be used

        OUTPUT:

        - :class:`~sage.manifolds.differentiable.integrated_curve.IntegratedAutoparallelCurve`

        EXAMPLES:

        Autoparallel curves associated with the Mercator projection of
        the 2-sphere `\mathbb{S}^{2}`::

            sage: S2 = Manifold(2, 'S^2', start_index=1)
            sage: polar.<th,ph> = S2.chart('th ph')
            sage: epolar = polar.frame()
            sage: ch_basis = S2.automorphism_field()
            sage: ch_basis[1,1], ch_basis[2,2] = 1, 1/sin(th)
            sage: epolar_ON=S2.default_frame().new_frame(ch_basis,'epolar_ON')

        Set the affine connection associated with Mercator projection;
        it is metric compatible but it has non-vanishing torsion::

            sage: nab = S2.affine_connection('nab')
            sage: nab.set_coef(epolar_ON)[:]
            [[[0, 0], [0, 0]], [[0, 0], [0, 0]]]
            sage: g = S2.metric('g')
            sage: g[1,1], g[2,2] = 1, (sin(th))^2
            sage: nab(g)[:]
            [[[0, 0], [0, 0]], [[0, 0], [0, 0]]]
            sage: nab.torsion()[:]
            [[[0, 0], [0, 0]], [[0, cos(th)/sin(th)], [-cos(th)/sin(th), 0]]]

        Declare an integrated autoparallel curve with respect to this
        connection::

            sage: p = S2.point((pi/4, 0), name='p')
            sage: Tp = S2.tangent_space(p)
            sage: v = Tp((1,1), basis=epolar_ON.at(p))
            sage: t = var('t')
            sage: c = S2.integrated_autoparallel_curve(nab, (t, 0, 2.3),
            ....:                              v, chart=polar, name='c')
            sage: sys = c.system(verbose=True)
            Autoparallel curve c in the 2-dimensional differentiable
             manifold S^2 equipped with Affine connection nab on the
             2-dimensional differentiable manifold S^2, and integrated
             over the Real interval (0, 2.30000000000000) as a solution to the
             following equations, written with respect to
             Chart (S^2, (th, ph)):
            <BLANKLINE>
            Initial point: Point p on the 2-dimensional differentiable
             manifold S^2 with coordinates [1/4*pi, 0] with respect to
             Chart (S^2, (th, ph))
            Initial tangent vector: Tangent vector at Point p on the
             2-dimensional differentiable manifold S^2 with
             components [1, sqrt(2)] with respect to
             Chart (S^2, (th, ph))
            <BLANKLINE>
            d(th)/dt = Dth
            d(ph)/dt = Dph
            d(Dth)/dt = 0
            d(Dph)/dt = -Dph*Dth*cos(th)/sin(th)
            <BLANKLINE>
            sage: sol = c.solve()
            sage: interp = c.interpolate()
            sage: p = c(1.3, verbose=True)
            Evaluating point coordinates from the interpolation
             associated with the key 'cubic spline-interp-odeint'
             by default...
            sage: p
            Point on the 2-dimensional differentiable manifold S^2
            sage: polar(p)     # abs tol 1e-12
            (2.0853981633974477, 1.4203177070475606)
            sage: tgt_vec = c.tangent_vector_eval_at(1.3, verbose=True)
            Evaluating tangent vector components from the interpolation
             associated with the key 'cubic spline-interp-odeint'
             by default...
            sage: tgt_vec[:]    # abs tol 1e-12
            [1.000000000000011, 1.148779968412235]

        """

        from sage.manifolds.differentiable.examples.real_line import RealLine
        from sage.manifolds.differentiable.manifold_homset import IntegratedAutoparallelCurveSet

        if len(curve_param) != 3:
            raise ValueError("the argument 'curve_param' must be " +
                             "of the form (t, t_min, t_max)")
        t = curve_param[0]
        t_min = curve_param[1]
        t_max = curve_param[2]
        real_field = RealLine(names=(repr(t),))
        interval = real_field.open_interval(t_min, t_max)
        autoparallel_curve_set = IntegratedAutoparallelCurveSet(interval,
                                                                self)
        # not possible to use Hom(interval, self)
        return autoparallel_curve_set(affine_connection, t,
                                      initial_tangent_vector,
                                      chart=chart, name=name,
                                      latex_name=latex_name,
                                      verbose=verbose,
                                      across_charts=across_charts)

    def integrated_geodesic(self, metric, curve_param,
                            initial_tangent_vector, chart=None,
                            name=None, latex_name=None, verbose=False,
                            across_charts=False):
        r"""
        Construct a geodesic on the manifold with respect to a given metric.

        .. SEEALSO::

            :class:`~sage.manifolds.differentiable.integrated_curve.IntegratedGeodesic`
            for details.

        INPUT:

        - ``metric`` --
          :class:`~sage.manifolds.differentiable.metric.PseudoRiemannianMetric`
          metric with respect to which the curve is a geodesic
        - ``curve_param`` -- a tuple of the type ``(t, t_min, t_max)``,
          where

          * ``t`` is the symbolic variable to be used as the parameter
            of the curve (the equations defining an instance of
            :class:`~sage.manifolds.differentiable.integrated_curve.IntegratedGeodesic`
            are such that ``t`` will actually be an affine parameter
            of the curve);
          * ``t_min`` is its minimal (finite) value;
          * ``t_max`` its maximal (finite) value.

        - ``initial_tangent_vector`` --
          :class:`~sage.manifolds.differentiable.tangent_vector.TangentVector`;
          initial tangent vector of the curve
        - ``chart`` -- (default: ``None``) chart on the manifold in
          which the equations are given; if ``None`` the default chart
          of the manifold is assumed
        - ``name`` -- (default: ``None``) string; symbol given to the curve
        - ``latex_name`` -- (default: ``None``) string; LaTeX symbol to denote
          the curve; if none is provided, ``name`` will be used

        OUTPUT:

        - :class:`~sage.manifolds.differentiable.integrated_curve.IntegratedGeodesic`

        EXAMPLES:

        Geodesics of the unit 2-sphere `\mathbb{S}^{2}`::

            sage: S2 = Manifold(2, 'S^2', start_index=1)
            sage: polar.<th,ph> = S2.chart('th ph')
            sage: epolar = polar.frame()

        Set the standard metric tensor `g` on `\mathbb{S}^{2}`::

            sage: g = S2.metric('g')
            sage: g[1,1], g[2,2] = 1, (sin(th))^2

        Declare an integrated geodesic with respect to this metric::

            sage: p = S2.point((pi/4, 0), name='p')
            sage: Tp = S2.tangent_space(p)
            sage: v = Tp((1, 1), basis=epolar.at(p))
            sage: t = var('t')
            sage: c = S2.integrated_geodesic(g, (t, 0, 6), v,
            ....:                                 chart=polar, name='c')
            sage: sys = c.system(verbose=True)
            Geodesic c in the 2-dimensional differentiable manifold S^2
             equipped with Riemannian metric g on the 2-dimensional
             differentiable manifold S^2, and integrated over the Real
             interval (0, 6) as a solution to the following geodesic
             equations, written with respect to Chart (S^2, (th, ph)):
            <BLANKLINE>
            Initial point: Point p on the 2-dimensional differentiable
            manifold S^2 with coordinates [1/4*pi, 0] with respect to
            Chart (S^2, (th, ph))
            Initial tangent vector: Tangent vector at Point p on the
            2-dimensional differentiable manifold S^2 with
            components [1, 1] with respect to Chart (S^2, (th, ph))
            <BLANKLINE>
            d(th)/dt = Dth
            d(ph)/dt = Dph
            d(Dth)/dt = Dph^2*cos(th)*sin(th)
            d(Dph)/dt = -2*Dph*Dth*cos(th)/sin(th)
            <BLANKLINE>
            sage: sol = c.solve()
            sage: interp = c.interpolate()
            sage: p = c(1.3, verbose=True)
            Evaluating point coordinates from the interpolation
             associated with the key 'cubic spline-interp-odeint'
             by default...
            sage: p
            Point on the 2-dimensional differentiable manifold S^2
            sage: p.coordinates()     # abs tol 1e-12
            (2.2047435672397526, 0.7986602654406825)
            sage: tgt_vec = c.tangent_vector_eval_at(3.7, verbose=True)
            Evaluating tangent vector components from the interpolation
             associated with the key 'cubic spline-interp-odeint'
             by default...
            sage: tgt_vec[:]    # abs tol 1e-12
            [-1.0907409234671228, 0.6205670379855032]

        """
        from sage.manifolds.differentiable.examples.real_line import RealLine
        from sage.manifolds.differentiable.manifold_homset import IntegratedGeodesicSet

        if len(curve_param) != 3:
            raise ValueError("the argument 'curve_param' must be of " +
                             "the form (t, t_min, t_max)")
        t = curve_param[0]
        t_min = curve_param[1]
        t_max = curve_param[2]
        real_field = RealLine(names=(repr(t),))
        interval = real_field.open_interval(t_min, t_max)
        integrated_geodesic_set = IntegratedGeodesicSet(interval, self)
        return integrated_geodesic_set(metric, t, initial_tangent_vector,
                                       chart=chart, name=name,
                                       latex_name=latex_name,
                                       verbose=verbose,
                                       across_charts=across_charts)

    def affine_connection(self, name, latex_name=None):
        r"""
        Define an affine connection on the manifold.

        See :class:`~sage.manifolds.differentiable.affine_connection.AffineConnection`
        for a complete documentation.

        INPUT:

        - ``name`` -- name given to the affine connection
        - ``latex_name`` -- (default: ``None``) LaTeX symbol to denote the
          affine connection

        OUTPUT:

        - the affine connection, as an instance of
          :class:`~sage.manifolds.differentiable.affine_connection.AffineConnection`

        EXAMPLES:

        Affine connection on an open subset of a 3-dimensional smooth manifold::

            sage: M = Manifold(3, 'M', start_index=1)
            sage: A = M.open_subset('A', latex_name=r'\mathcal{A}')
            sage: nab = A.affine_connection('nabla', r'\nabla') ; nab
            Affine connection nabla on the Open subset A of the 3-dimensional
             differentiable manifold M

        .. SEEALSO::

            :class:`~sage.manifolds.differentiable.affine_connection.AffineConnection`
            for more examples.

        """
        from sage.manifolds.differentiable.affine_connection import \
                                                               AffineConnection
        return AffineConnection(self, name, latex_name)

    def metric(self, name: str, signature: Optional[int] = None, 
               latex_name: Optional[str] = None,
               dest_map: Optional[DiffMap] = None) -> PseudoRiemannianMetric:
        r"""
        Define a pseudo-Riemannian metric on the manifold.

        A *pseudo-Riemannian metric* is a field of nondegenerate symmetric
        bilinear forms acting in the tangent spaces. See
        :class:`~sage.manifolds.differentiable.metric.PseudoRiemannianMetric`
        for a complete documentation.

        INPUT:

        - ``name`` -- name given to the metric
        - ``signature`` -- (default: ``None``) signature `S` of the metric as a
          single integer: `S = n_+ - n_-`, where `n_+` (resp. `n_-`) is the
          number of positive terms (resp. number of negative terms) in any
          diagonal writing of the metric components; if ``signature`` is not
          provided, `S` is set to the manifold's dimension (Riemannian
          signature)
        - ``latex_name`` -- (default: ``None``) LaTeX symbol to denote the
          metric; if ``None``, it is formed from ``name``
        - ``dest_map`` -- (default: ``None``) instance of
          class :class:`~sage.manifolds.differentiable.diff_map.DiffMap`
          representing the destination map `\Phi:\ U \rightarrow M`, where `U`
          is the current manifold; if ``None``, the identity map is assumed
          (case of a metric tensor field *on* `U`)

        OUTPUT:

        - instance of
          :class:`~sage.manifolds.differentiable.metric.PseudoRiemannianMetric`
          representing the defined pseudo-Riemannian metric.

        EXAMPLES:

        Metric on a 3-dimensional manifold::

            sage: M = Manifold(3, 'M', start_index=1)
            sage: c_xyz.<x,y,z> = M.chart()
            sage: g = M.metric('g'); g
            Riemannian metric g on the 3-dimensional differentiable manifold M

        .. SEEALSO::

            :class:`~sage.manifolds.differentiable.metric.PseudoRiemannianMetric`
            for more examples.

        """
        vmodule = self.vector_field_module(dest_map)
        return vmodule.metric(name, signature=signature, latex_name=latex_name)

    def degenerate_metric(self, name, latex_name=None, dest_map=None):
        r"""
        Define a degenerate (or null or lightlike) metric on the manifold.

        A *degenerate metric* is a field of degenerate symmetric
        bilinear forms acting in the tangent spaces.

        See
        :class:`~sage.manifolds.differentiable.metric.DegenerateMetric`
        for a complete documentation.

        INPUT:

        - ``name`` -- name given to the metric
        - ``latex_name`` -- (default: ``None``) LaTeX symbol to denote the
          metric; if ``None``, it is formed from ``name``
        - ``dest_map`` -- (default: ``None``) instance of
          class :class:`~sage.manifolds.differentiable.diff_map.DiffMap`
          representing the destination map `\Phi:\ U \rightarrow M`, where `U`
          is the current manifold; if ``None``, the identity map is assumed
          (case of a metric tensor field *on* `U`)

        OUTPUT:

        - instance of
          :class:`~sage.manifolds.differentiable.metric.DegenerateMetric`
          representing the defined degenerate metric.

        EXAMPLES:

        Lightlike cone::

            sage: M = Manifold(3, 'M'); X.<x,y,z> = M.chart()
            sage: g = M.degenerate_metric('g'); g
            degenerate metric g on the 3-dimensional differentiable manifold M
            sage: det(g)
            Scalar field zero on the 3-dimensional differentiable manifold M
            sage: g.parent()
            Free module T^(0,2)(M) of type-(0,2) tensors fields on the
            3-dimensional differentiable manifold M
            sage: g[0,0], g[0,1], g[0,2] = (y^2 + z^2)/(x^2 + y^2 + z^2), \
            ....: - x*y/(x^2 + y^2 + z^2), - x*z/(x^2 + y^2 + z^2)
            sage: g[1,1], g[1,2], g[2,2] = (x^2 + z^2)/(x^2 + y^2 + z^2), \
            ....: - y*z/(x^2 + y^2 + z^2), (x^2 + y^2)/(x^2 + y^2 + z^2)
            sage: g.disp()
            g = (y^2 + z^2)/(x^2 + y^2 + z^2) dx⊗dx - x*y/(x^2 + y^2 + z^2) dx⊗dy
            - x*z/(x^2 + y^2 + z^2) dx⊗dz - x*y/(x^2 + y^2 + z^2) dy⊗dx
            + (x^2 + z^2)/(x^2 + y^2 + z^2) dy⊗dy - y*z/(x^2 + y^2 + z^2) dy⊗dz
            - x*z/(x^2 + y^2 + z^2) dz⊗dx - y*z/(x^2 + y^2 + z^2) dz⊗dy
            + (x^2 + y^2)/(x^2 + y^2 + z^2) dz⊗dz

        .. SEEALSO::

            :class:`~sage.manifolds.differentiable.metric.DegenerateMetric`
            for more examples.

        """
        vmodule = self.vector_field_module(dest_map)
        dim = vmodule.ambient_domain().dimension()
        return vmodule.metric(name, signature=(0,dim-1,1), latex_name=latex_name)

    def riemannian_metric(self, name, latex_name=None, dest_map=None):
        r"""
        Define a Riemannian metric on the manifold.

        A *Riemannian metric* is a field of positive definite symmetric
        bilinear forms acting in the tangent spaces.

        See
        :class:`~sage.manifolds.differentiable.metric.PseudoRiemannianMetric`
        for a complete documentation.

        INPUT:

        - ``name`` -- name given to the metric
        - ``latex_name`` -- (default: ``None``) LaTeX symbol to denote the
          metric; if ``None``, it is formed from ``name``
        - ``dest_map`` -- (default: ``None``) instance of
          class :class:`~sage.manifolds.differentiable.diff_map.DiffMap`
          representing the destination map `\Phi:\ U \rightarrow M`, where `U`
          is the current manifold; if ``None``, the identity map is assumed
          (case of a metric tensor field *on* `U`)

        OUTPUT:

        - instance of
          :class:`~sage.manifolds.differentiable.metric.PseudoRiemannianMetric`
          representing the defined Riemannian metric.

        EXAMPLES:

        Metric of the hyperbolic plane `H^2`::

            sage: H2 = Manifold(2, 'H^2', start_index=1)
            sage: X.<x,y> = H2.chart('x y:(0,+oo)')  # Poincaré half-plane coord.
            sage: g = H2.riemannian_metric('g')
            sage: g[1,1], g[2,2] = 1/y^2, 1/y^2
            sage: g
            Riemannian metric g on the 2-dimensional differentiable manifold H^2
            sage: g.display()
            g = y^(-2) dx⊗dx + y^(-2) dy⊗dy
            sage: g.signature()
            2

        .. SEEALSO::

            :class:`~sage.manifolds.differentiable.metric.PseudoRiemannianMetric`
            for more examples.

        """
        vmodule = self.vector_field_module(dest_map)
        dim = vmodule.ambient_domain().dimension()
        return vmodule.metric(name, signature=dim, latex_name=latex_name)

    def lorentzian_metric(self, name, signature='positive', latex_name=None,
                          dest_map=None):
        r"""
        Define a Lorentzian metric on the manifold.

        A *Lorentzian metric* is a field of nondegenerate symmetric bilinear
        forms acting in the tangent spaces, with signature `(-,+,\cdots,+)` or
        `(+,-,\cdots,-)`.

        See
        :class:`~sage.manifolds.differentiable.metric.PseudoRiemannianMetric`
        for a complete documentation.

        INPUT:

        - ``name`` -- name given to the metric
        - ``signature`` -- (default: 'positive') sign of the metric
          signature:

          * if set to 'positive', the signature is n-2, where n is the
            manifold's dimension, i.e. `(-,+,\cdots,+)`
          * if set to 'negative', the signature is -n+2, i.e. `(+,-,\cdots,-)`

        - ``latex_name`` -- (default: ``None``) LaTeX symbol to denote the
          metric; if ``None``, it is formed from ``name``
        - ``dest_map`` -- (default: ``None``) instance of
          class :class:`~sage.manifolds.differentiable.diff_map.DiffMap`
          representing the destination map `\Phi:\ U \rightarrow M`, where `U`
          is the current manifold; if ``None``, the identity map is assumed
          (case of a metric tensor field *on* `U`)

        OUTPUT:

        - instance of
          :class:`~sage.manifolds.differentiable.metric.PseudoRiemannianMetric`
          representing the defined Lorentzian metric.

        EXAMPLES:

        Metric of Minkowski spacetime::

            sage: M = Manifold(4, 'M')
            sage: X.<t,x,y,z> = M.chart()
            sage: g = M.lorentzian_metric('g'); g
            Lorentzian metric g on the 4-dimensional differentiable manifold M
            sage: g[0,0], g[1,1], g[2,2], g[3,3] = -1, 1, 1, 1
            sage: g.display()
            g = -dt⊗dt + dx⊗dx + dy⊗dy + dz⊗dz
            sage: g.signature()
            2

        Choice of a negative signature::

            sage: g = M.lorentzian_metric('g', signature='negative'); g
            Lorentzian metric g on the 4-dimensional differentiable manifold M
            sage: g[0,0], g[1,1], g[2,2], g[3,3] = 1, -1, -1, -1
            sage: g.display()
            g = dt⊗dt - dx⊗dx - dy⊗dy - dz⊗dz
            sage: g.signature()
            -2

        """
        vmodule = self.vector_field_module(dest_map)
        dim = vmodule.ambient_domain().dimension()
        if signature=='positive':
            signat = dim - 2
        else:
            signat = 2 - dim
        return vmodule.metric(name, signature=signat, latex_name=latex_name)

    def tangent_vector(self, *args, **kwargs):
        r"""
        Define a tangent vector at a given point of ``self``.

        INPUT:

        - ``point`` -- :class:`~sage.manifolds.point.ManifoldPoint`;
          point `p` on ``self``
        - ``comp`` -- components of the vector with respect to the basis
          specified by the argument ``basis``, either as an iterable or as a
          sequence of `n` components, `n` being the dimension of ``self`` (see
          examples below)
        - ``basis`` -- (default: ``None``)
          :class:`~sage.tensor.modules.free_module_basis.FreeModuleBasis`;
          basis of the tangent space at `p` with respect to which the
          components are defined; if ``None``, the default basis of the tangent
          space is used
        - ``name`` -- (default: ``None``) string; symbol given to the vector
        - ``latex_name`` -- (default: ``None``) string; LaTeX symbol to denote
          the vector; if ``None``, ``name`` will be used

        OUTPUT:

        - :class:`~sage.manifolds.differentiable.tangent_vector.TangentVector`
          representing the tangent vector at point `p`


        EXAMPLES:

        Vector at a point `p` of the Euclidean plane::

            sage: E.<x,y>= EuclideanSpace()
            sage: p = E((1, 2), name='p')
            sage: v = E.tangent_vector(p, -1, 3, name='v'); v
            Vector v at Point p on the Euclidean plane E^2
            sage: v.display()
            v = -e_x + 3 e_y
            sage: v.parent()
            Tangent space at Point p on the Euclidean plane E^2
            sage: v in E.tangent_space(p)
            True

        An alias of ``tangent_vector`` is ``vector``::

            sage: v = E.vector(p, -1, 3, name='v'); v
            Vector v at Point p on the Euclidean plane E^2

        The components can be passed as a tuple or a list::

            sage: v1 = E.vector(p, (-1, 3)); v1
            Vector at Point p on the Euclidean plane E^2
            sage: v1 == v
            True

        or as an object created by the ``vector`` function::

            sage: v2 = E.vector(p, vector([-1, 3])); v2
            Vector at Point p on the Euclidean plane E^2
            sage: v2 == v
            True

        Example of use with the options ``basis`` and ``latex_name``::

            sage: polar_basis = E.polar_frame().at(p)
            sage: polar_basis
            Basis (e_r,e_ph) on the Tangent space at Point p on the Euclidean plane E^2
            sage: v = E.vector(p, 2, -1, basis=polar_basis, name='v',
            ....:              latex_name=r'\vec{v}')
            sage: v
            Vector v at Point p on the Euclidean plane E^2
            sage: v.display(polar_basis)
            v = 2 e_r - e_ph
            sage: v.display()
            v = 4/5*sqrt(5) e_x + 3/5*sqrt(5) e_y
            sage: latex(v)
            \vec{v}

        TESTS::

            sage: E.vector(-1, 3)
            Traceback (most recent call last):
            ...
            TypeError: -1 is not a manifold point
            sage: E.vector([-1, 3])
            Traceback (most recent call last):
            ...
            TypeError: a point and a set of components must be provided
            sage: E.vector(p, 4, 2, 1)
            Traceback (most recent call last):
            ...
            ValueError: 2 components must be provided

        """
        basis = kwargs.pop('basis', None)
        name = kwargs.pop('name', None)
        latex_name = kwargs.pop('latex_name', None)
        if len(args) < 2:
            raise TypeError("a point and a set of components must be provided")
        point = args[0]
        tspace = self.tangent_space(point) # checks on point are performed here
        comp0 = args[1]
        if hasattr(comp0, '__len__') and hasattr(comp0, '__getitem__'):
            # comp0 is a list/vector of components
            comp = comp0
        else:
            # the components are provided as args[1], args[2], ..., args[dim]
            dim = self._dim
            if len(args) != dim + 1:
                raise ValueError(f"{dim} components must be provided")
            comp = args[1:dim + 1]
        return tspace._element_constructor_(comp=comp, basis=basis, name=name,
                                            latex_name=latex_name)

    vector = tangent_vector<|MERGE_RESOLUTION|>--- conflicted
+++ resolved
@@ -442,12 +442,8 @@
 from typing import Optional
 from sage.categories.manifolds import Manifolds
 from sage.categories.homset import Hom
-<<<<<<< HEAD
 from sage.manifolds.differentiable.diff_map import DiffMap
-from sage.rings.all import CC
-=======
 from sage.rings.cc import CC
->>>>>>> c5af1956
 from sage.rings.real_mpfr import RR
 from sage.rings.infinity import infinity, minus_infinity
 from sage.rings.integer import Integer
