--- conflicted
+++ resolved
@@ -2746,9 +2746,6 @@
         """
         from sage.manifolds.differentiable.affine_connection import \
                                                                AffineConnection
-<<<<<<< HEAD
-        return AffineConnection(self, name, latex_name)
-=======
         return AffineConnection(self, name, latex_name)
 
     def metric(self, name, signature=None, latex_name=None, dest_map=None):
@@ -2964,5 +2961,4 @@
         from sage.misc.superseded import deprecation
         deprecation(19209, 'Use lorentzian_metric() instead.')
         return self.lorentzian_metric(name, signature=signature,
-                                      latex_name=latex_name, dest_map=dest_map)
->>>>>>> 6ecd5db9
+                                      latex_name=latex_name, dest_map=dest_map)