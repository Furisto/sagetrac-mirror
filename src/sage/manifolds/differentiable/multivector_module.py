r"""
Multivector Field Modules

The set `A^p(U, \Phi)` of `p`-vector fields along a differentiable
manifold `U` with values on a differentiable manifold `M` via a
differentiable map `\Phi:\ U \rightarrow M` (possibly `U = M` and
`\Phi = \mathrm{Id}_M`) is a module over the algebra `C^k(U)` of
differentiable scalar fields on `U`. It is a free module if and only if
`M` is parallelizable. Accordingly, two classes implement
`A^p(U,\Phi)`:

- :class:`MultivectorModule` for `p`-vector fields with values on a
  generic (in practice, not parallelizable) differentiable manifold `M`
- :class:`MultivectorFreeModule` for `p`-vector fields with values on a
  parallelizable manifold `M`

AUTHORS:

- Eric Gourgoulhon (2017): initial version

REFERENCES:

- \R. L. Bishop and S. L. Goldberg (1980) [BG1980]_
- \C.-M. Marle (1997) [Mar1997]_

"""
#******************************************************************************
#       Copyright (C) 2017 Eric Gourgoulhon <eric.gourgoulhon@obspm.fr>
#
#  Distributed under the terms of the GNU General Public License (GPL)
#  as published by the Free Software Foundation; either version 2 of
#  the License, or (at your option) any later version.
#                  http://www.gnu.org/licenses/
#******************************************************************************

from sage.misc.cachefunc import cached_method
from sage.structure.unique_representation import UniqueRepresentation
from sage.structure.parent import Parent
<<<<<<< HEAD
from sage.symbolic.ring import ZZ
=======
>>>>>>> 28dec692
from sage.categories.modules import Modules
from sage.tensor.modules.ext_pow_free_module import ExtPowerFreeModule
from sage.manifolds.differentiable.multivectorfield import (
                                       MultivectorField, MultivectorFieldParal)

class MultivectorModule(UniqueRepresentation, Parent):
    r"""
    Module of multivector fields of a given degree `p` (`p`-vector
    fields) along a differentiable manifold `U` with values on a
    differentiable manifold `M`.

    Given a differentiable manifold `U` and a differentiable map
    `\Phi: U \rightarrow M` to a differentiable manifold `M`, the set
    `A^p(U, \Phi)` of `p`-vector fields (i.e. alternating tensor fields
    of type `(p,0)`) along `U` with values on `M` is a module over
    `C^k(U)`, the commutative algebra of differentiable scalar fields on
    `U` (see
    :class:`~sage.manifolds.differentiable.scalarfield_algebra.DiffScalarFieldAlgebra`).
    The standard case of `p`-vector fields *on* a differentiable
    manifold `M` corresponds to `U = M` and `\Phi = \mathrm{Id}_M`.
    Other common cases are `\Phi` being an immersion and `\Phi` being a
    curve in `M` (`U` is then an open interval of `\RR`).

    .. NOTE::

        This class implements `A^p(U,\Phi)` in the case where `M` is
        not assumed to be parallelizable; the module `A^p(U, \Phi)`
        is then not necessarily free. If `M` is parallelizable, the
        class :class:`MultivectorFreeModule` must be used instead.

    INPUT:

    - ``vector_field_module`` -- module `\mathfrak{X}(U, \Phi)` of vector
      fields along `U` with values on `M` via the map
      `\Phi: U \rightarrow M`
    - ``degree`` -- positive integer; the degree `p` of the multivector
      fields

    EXAMPLES:

    Module of 2-vector fields on a non-parallelizable 2-dimensional
    manifold::

        sage: M = Manifold(2, 'M')
        sage: U = M.open_subset('U') ; V = M.open_subset('V')
        sage: M.declare_union(U,V)   # M is the union of U and V
        sage: c_xy.<x,y> = U.chart() ; c_uv.<u,v> = V.chart()
        sage: transf = c_xy.transition_map(c_uv, (x+y, x-y),
        ....:  intersection_name='W', restrictions1= x>0,
        ....:  restrictions2= u+v>0)
        sage: inv = transf.inverse()
        sage: W = U.intersection(V)
        sage: eU = c_xy.frame() ; eV = c_uv.frame()
        sage: XM = M.vector_field_module() ; XM
        Module X(M) of vector fields on the 2-dimensional differentiable
         manifold M
        sage: A = M.multivector_module(2) ; A
        Module A^2(M) of 2-vector fields on the 2-dimensional
         differentiable manifold M
        sage: latex(A)
        A^{2}\left(M\right)

    ``A`` is nothing but the second exterior power of of ``XM``, i.e.
    we have `A^{2}(M) = \Lambda^2(\mathfrak{X}(M))`::

        sage: A is XM.exterior_power(2)
        True

    Modules of multivector fields are unique::

        sage: A is M.multivector_module(2)
        True

    `A^2(M)` is a module over the algebra `C^k(M)` of (differentiable)
    scalar fields on `M`::

        sage: A.category()
        Category of modules over Algebra of differentiable scalar fields
         on the 2-dimensional differentiable manifold M
        sage: CM = M.scalar_field_algebra() ; CM
        Algebra of differentiable scalar fields on the 2-dimensional
         differentiable manifold M
        sage: A in Modules(CM)
        True
        sage: A.base_ring() is CM
        True
        sage: A.base_module()
        Module X(M) of vector fields on the 2-dimensional differentiable
         manifold M
        sage: A.base_module() is XM
        True

    Elements can be constructed from ``A()``. In particular, ``0``
    yields the zero element of ``A``::

        sage: z = A(0) ; z
        2-vector field zero on the 2-dimensional differentiable
         manifold M
        sage: z.display(eU)
        zero = 0
        sage: z.display(eV)
        zero = 0
        sage: z is A.zero()
        True

    while non-zero elements are constructed by providing their
    components in a given vector frame::

        sage: a = A([[0,3*x],[-3*x,0]], frame=eU, name='a') ; a
        2-vector field a on the 2-dimensional differentiable manifold M
        sage: a.add_comp_by_continuation(eV, W, c_uv) # finishes initializ. of a
        sage: a.display(eU)
        a = 3*x d/dx/\d/dy
        sage: a.display(eV)
        a = (-3*u - 3*v) d/du/\d/dv

    An alternative is to construct the 2-vector field from an empty list
    of components and to set the nonzero nonredundant components
    afterwards::

        sage: a = A([], name='a')
        sage: a[eU,0,1] = 3*x
        sage: a.add_comp_by_continuation(eV, W, c_uv)
        sage: a.display(eU)
        a = 3*x d/dx/\d/dy
        sage: a.display(eV)
        a = (-3*u - 3*v) d/du/\d/dv

    The module `A^1(M)` is nothing but the dual of `\mathfrak{X}(M)`
    (the module of vector fields on `M`)::

        sage: A1 = M.multivector_module(1) ; A1
        Module X(M) of vector fields on the 2-dimensional differentiable
         manifold M
        sage: A1 is XM
        True

    There is a coercion map `A^p(M)\rightarrow T^{(p,0)}(M)`::

        sage: T20 = M.tensor_field_module((2,0)) ; T20
        Module T^(2,0)(M) of type-(2,0) tensors fields on the
         2-dimensional differentiable manifold M
        sage: T20.has_coerce_map_from(A)
        True

    but of course not in the reverse direction, since not all contravariant
    tensor field is alternating::

        sage: A.has_coerce_map_from(T20)
        False

    The coercion map `A^2(M) \rightarrow T^{(2,0)}(M)` in action::

        sage: ta = T20(a) ; ta
        Tensor field a of type (2,0) on the 2-dimensional differentiable
         manifold M
        sage: ta.display(eU)
        a = 3*x d/dx*d/dy - 3*x d/dy*d/dx
        sage: a.display(eU)
        a = 3*x d/dx/\d/dy
        sage: ta.display(eV)
        a = (-3*u - 3*v) d/du*d/dv + (3*u + 3*v) d/dv*d/du
        sage: a.display(eV)
        a = (-3*u - 3*v) d/du/\d/dv

    There is also coercion to subdomains, which is nothing but the
    restriction of the multivector field to some subset of its domain::

        sage: A2U = U.multivector_module(2) ; A2U
        Free module A^2(U) of 2-vector fields on the Open subset U of
         the 2-dimensional differentiable manifold M
        sage: A2U.has_coerce_map_from(A)
        True
        sage: a_U = A2U(a) ; a_U
        2-vector field a on the Open subset U of the 2-dimensional
         differentiable manifold M
        sage: a_U.display(eU)
        a = 3*x d/dx/\d/dy

    """
    Element = MultivectorField

    def __init__(self, vector_field_module, degree):
        r"""
        Construction a module of multivector fields.

        TESTS:

        Module of 2-vector fields on a non-parallelizable 2-dimensional
        manifold::

            sage: M = Manifold(2, 'M')
            sage: U = M.open_subset('U') ; V = M.open_subset('V')
            sage: M.declare_union(U,V)   # M is the union of U and V
            sage: c_xy.<x,y> = U.chart() ; c_uv.<u,v> = V.chart()
            sage: transf = c_xy.transition_map(c_uv, (x+y, x-y),
            ....:             intersection_name='W', restrictions1= x>0,
            ....:             restrictions2= u+v>0)
            sage: inv = transf.inverse()
            sage: from sage.manifolds.differentiable.multivector_module import \
            ....:                                      MultivectorModule
            sage: A = MultivectorModule(M.vector_field_module(), 2) ; A
            Module A^2(M) of 2-vector fields on the 2-dimensional
             differentiable manifold M
            sage: TestSuite(A).run(skip='_test_elements')

        In the above test suite, ``_test_elements`` is skipped because
        of the ``_test_pickling`` error of the elements (to be fixed in
        :class:`sage.manifolds.differentiable.tensorfield.TensorField`)

        """
        domain = vector_field_module._domain
        dest_map = vector_field_module._dest_map
        name = "A^{}(".format(degree) + domain._name
        latex_name = r"A^{{{}}}\left({}".format(degree,
                                                domain._latex_name)
        if dest_map is not domain.identity_map():
            dm_name = dest_map._name
            dm_latex_name = dest_map._latex_name
            if dm_name is None:
                dm_name = "unnamed map"
            if dm_latex_name is None:
                dm_latex_name = r"\mathrm{unnamed\; map}"
            name += "," + dm_name
            latex_name += "," + dm_latex_name
        self._name = name + ")"
        self._latex_name = latex_name + r"\right)"
        self._vmodule = vector_field_module
        self._degree = degree
        # the member self._ring is created for efficiency (to avoid
        # calls to self.base_ring()):
        self._ring = domain.scalar_field_algebra()
        Parent.__init__(self, base=self._ring,
                        category=Modules(self._ring))
        self._domain = domain
        self._dest_map = dest_map
        self._ambient_domain = vector_field_module._ambient_domain
        # NB: self._zero_element is not constructed here, since no
        # element can be constructed here, to avoid some infinite
        # recursion.

    #### Parent methods

    def _element_constructor_(self, comp=[], frame=None, name=None,
                              latex_name=None):
        r"""
        Construct a multivector field.

        TESTS::

            sage: M = Manifold(2, 'M')
            sage: U = M.open_subset('U'); V = M.open_subset('V')
            sage: c_xy.<x,y> = U.chart(); c_uv.<u,v> = V.chart()
            sage: M.declare_union(U,V)
            sage: A = M.multivector_module(2)
            sage: a = A([[0, x*y], [-x*y, 0]], name='a'); a
            2-vector field a on the 2-dimensional differentiable
             manifold M
            sage: a.display(c_xy.frame())
            a = x*y d/dx/\d/dy
            sage: A(0) is A.zero()
            True

        """
<<<<<<< HEAD
        if comp in ZZ and comp == 0:
            return self.zero()
=======
        try:
            if comp.is_trivial_zero():
                return self.zero()
        except AttributeError:
            if comp == 0:
                return self.zero()
>>>>>>> 28dec692
        if isinstance(comp, (MultivectorField, MultivectorFieldParal)):
            # coercion by domain restriction
            if (self._degree == comp._tensor_type[0]
                   and self._domain.is_subset(comp._domain)
                   and self._ambient_domain.is_subset(
                                                 comp._ambient_domain)):
                return comp.restrict(self._domain)
            else:
                raise TypeError("cannot convert the {} ".format(comp) +
                                "to an element of {}".format(self))
        if not isinstance(comp, (list, tuple)):
            raise TypeError("cannot convert the {} ".format(comp) +
                            "to an element of {}".format(self))
        # standard construction
        resu = self.element_class(self._vmodule, self._degree,
                                  name=name, latex_name=latex_name)
        if comp:
            resu.set_comp(frame)[:] = comp
        return resu

    def _an_element_(self):
        r"""
        Construct some (unnamed) multivector field.

        TESTS::

            sage: M = Manifold(2, 'M')
            sage: U = M.open_subset('U'); V = M.open_subset('V')
            sage: c_xy.<x,y> = U.chart(); c_uv.<u,v> = V.chart()
            sage: M.declare_union(U,V)
            sage: A = M.multivector_module(2)
            sage: A._an_element_()
            2-vector field on the 2-dimensional differentiable
             manifold M

        """
        resu = self.element_class(self._vmodule, self._degree)
        # Non-trivial open covers of the domain:
        open_covers = self._domain.open_covers()[1:]  # the open cover 0
                                                      # is trivial
        if open_covers != []:
            oc = open_covers[0]  # the first non-trivial open cover is
                                 # selected
            for dom in oc:
                vmodule_dom = dom.vector_field_module(
                                  dest_map=self._dest_map.restrict(dom))
                dmodule_dom = vmodule_dom.exterior_power(self._degree)
                resu.set_restriction(dmodule_dom._an_element_())
        return resu

    def _coerce_map_from_(self, other):
        r"""
        Determine whether coercion to ``self`` exists from other parent.

        TESTS::

            sage: M = Manifold(3, 'M')
            sage: A2 = M.multivector_module(2)
            sage: A2._coerce_map_from_(M.tensor_field_module((2,0)))
            False
            sage: U = M.open_subset('U')
            sage: A2U = U.multivector_module(2)
            sage: A2U._coerce_map_from_(A2)
            True
            sage: A2._coerce_map_from_(A2U)
            False

        """
        if isinstance(other, (MultivectorModule, MultivectorFreeModule)):
            # coercion by domain restriction
            return (self._degree == other._degree
                    and self._domain.is_subset(other._domain)
                    and self._ambient_domain.is_subset(
                                                 other._ambient_domain))
        return False

    @cached_method
    def zero(self):
        """
        Return the zero of ``self``.

        EXAMPLES::

            sage: M = Manifold(3, 'M')
            sage: A2 = M.multivector_module(2)
            sage: A2.zero()
            2-vector field zero on the 3-dimensional differentiable
             manifold M

        """
        zero = self._element_constructor_(name='zero', latex_name='0')
        for frame in self._domain._frames:
            if self._dest_map.restrict(frame._domain) == frame._dest_map:
                zero._add_comp_unsafe(frame)
                # (since new components are initialized to zero)
        return zero

    #### End of Parent methods

    def _repr_(self):
        r"""
        Return a string representation of the object.

        TESTS::

            sage: M = Manifold(3, 'M')
            sage: A2 = M.multivector_module(2)
            sage: A2
            Module A^2(M) of 2-vector fields on the 3-dimensional
             differentiable manifold M

        """
        description = "Module "
        if self._name is not None:
            description += self._name + " "
        description += "of {}-vector fields ".format(self._degree)
        if self._dest_map is self._domain.identity_map():
            description += "on the {}".format(self._domain)
        else:
            description += "along the {} mapped into the {}".format(
                                      self._domain, self._ambient_domain)
        return description

    def _latex_(self):
        r"""
        Return a LaTeX representation of the object.

        TESTS::

            sage: M = Manifold(3, 'M', latex_name=r'\mathcal{M}')
            sage: A2 = M.multivector_module(2)
            sage: A2._latex_()
            'A^{2}\\left(\\mathcal{M}\\right)'
            sage: latex(A2)  # indirect doctest
            A^{2}\left(\mathcal{M}\right)

        """
        if self._latex_name is None:
            return r'\mbox{' + str(self) + r'}'
        else:
           return self._latex_name

    def base_module(self):
        r"""
        Return the vector field module on which the multivector field
        module ``self`` is constructed.

        OUTPUT:

        - a
          :class:`~sage.manifolds.differentiable.vectorfield_module.VectorFieldModule`
          representing the module on which ``self`` is defined

        EXAMPLES::

            sage: M = Manifold(3, 'M')
            sage: A2 = M.multivector_module(2) ; A2
            Module A^2(M) of 2-vector fields on the 3-dimensional
             differentiable manifold M
            sage: A2.base_module()
            Module X(M) of vector fields on the 3-dimensional
             differentiable manifold M
            sage: A2.base_module() is M.vector_field_module()
            True
            sage: U = M.open_subset('U')
            sage: A2U = U.multivector_module(2) ; A2U
            Module A^2(U) of 2-vector fields on the Open subset U of the
             3-dimensional differentiable manifold M
            sage: A2U.base_module()
            Module X(U) of vector fields on the Open subset U of the
             3-dimensional differentiable manifold M

        """
        return self._vmodule

    def degree(self):
        r"""
        Return the degree of the multivector fields in ``self``.

        OUTPUT:

        - integer `p` such that ``self`` is a set of `p`-vector fields

        EXAMPLES::

            sage: M = Manifold(3, 'M')
            sage: M.multivector_module(2).degree()
            2
            sage: M.multivector_module(3).degree()
            3

        """
        return self._degree

#***********************************************************************

class MultivectorFreeModule(ExtPowerFreeModule):
    r"""
    Free module of multivector fields of a given degree `p` (`p`-vector
    fields) along a differentiable manifold `U` with values on a
    parallelizable manifold `M`.

    Given a differentiable manifold `U` and a differentiable map
    `\Phi:\; U \rightarrow M` to a parallelizable manifold `M` of dimension
    `n`, the set `A^p(U, \Phi)` of `p`-vector fields (i.e. alternating tensor
    fields of type `(p,0)`) along `U` with values on `M` is a free module
    of rank `\binom{n}{p}` over `C^k(U)`, the commutative algebra of
    differentiable scalar fields on `U` (see
    :class:`~sage.manifolds.differentiable.scalarfield_algebra.DiffScalarFieldAlgebra`).
    The standard case of `p`-vector fields *on* a differentiable
    manifold `M` corresponds to `U = M` and `\Phi = \mathrm{Id}_M`.
    Other common cases are `\Phi` being an immersion and `\Phi` being a
    curve in `M` (`U` is then an open interval of `\RR`).

    .. NOTE::

        This class implements `A^p(U, \Phi)` in the case where `M` is
        parallelizable; `A^p(U, \Phi)` is then a *free* module. If `M`
        is not parallelizable, the class :class:`MultivectorModule` must
        be used instead.

    INPUT:

    - ``vector_field_module`` -- free module `\mathfrak{X}(U,\Phi)` of
      vector fields along `U` associated with the map
      `\Phi: U \rightarrow V`
    - ``degree`` -- positive integer; the degree `p` of the multivector
      fields

    EXAMPLES:

    Free module of 2-vector fields on a parallelizable 3-dimensional
    manifold::

        sage: M = Manifold(3, 'M')
        sage: X.<x,y,z> = M.chart()
        sage: XM = M.vector_field_module() ; XM
        Free module X(M) of vector fields on the 3-dimensional
         differentiable manifold M
        sage: A = M.multivector_module(2) ; A
        Free module A^2(M) of 2-vector fields on the 3-dimensional
         differentiable manifold M
        sage: latex(A)
        A^{2}\left(M\right)

    ``A`` is nothing but the second exterior power of ``XM``, i.e. we
    have `A^{2}(M) = \Lambda^2(\mathfrak{X}(M))` (see
    :class:`~sage.tensor.modules.ext_pow_free_module.ExtPowerFreeModule`)::

        sage: A is XM.exterior_power(2)
        True

    `A^{2}(M)` is a module over the algebra `C^k(M)` of (differentiable)
    scalar fields on `M`::

        sage: A.category()
        Category of finite dimensional modules over Algebra of
         differentiable scalar fields on the 3-dimensional
         differentiable manifold M
        sage: CM = M.scalar_field_algebra() ; CM
        Algebra of differentiable scalar fields on the 3-dimensional
         differentiable manifold M
        sage: A in Modules(CM)
        True
        sage: A.base_ring()
        Algebra of differentiable scalar fields on
         the 3-dimensional differentiable manifold M
        sage: A.base_module()
        Free module X(M) of vector fields on
         the 3-dimensional differentiable manifold M
        sage: A.base_module() is XM
        True
        sage: A.rank()
        3

    Elements can be constructed from `A`. In particular, ``0`` yields
    the zero element of `A`::

        sage: A(0)
        2-vector field zero on the 3-dimensional differentiable
         manifold M
        sage: A(0) is A.zero()
        True

    while non-zero elements are constructed by providing their
    components in a given vector frame::

        sage: comp = [[0,3*x,-z],[-3*x,0,4],[z,-4,0]]
        sage: a = A(comp, frame=X.frame(), name='a') ; a
        2-vector field a on the 3-dimensional differentiable manifold M
        sage: a.display()
        a = 3*x d/dx/\d/dy - z d/dx/\d/dz + 4 d/dy/\d/dz

    An alternative is to construct the 2-vector field from an empty list
    of components and to set the nonzero nonredundant components
    afterwards::

        sage: a = A([], name='a')
        sage: a[0,1] = 3*x  # component in the manifold's default frame
        sage: a[0,2] = -z
        sage: a[1,2] = 4
        sage: a.display()
        a = 3*x d/dx/\d/dy - z d/dx/\d/dz + 4 d/dy/\d/dz

    The module `A^1(M)` is nothing but `\mathfrak{X}(M)` (the free module
    of vector fields on `M`)::

        sage: A1 = M.multivector_module(1) ; A1
        Free module X(M) of vector fields on the 3-dimensional
         differentiable manifold M
        sage: A1 is XM
        True

    There is a coercion map `A^p(M) \rightarrow T^{(p,0)}(M)`::

        sage: T20 = M.tensor_field_module((2,0)); T20
        Free module T^(2,0)(M) of type-(2,0) tensors fields on the
         3-dimensional differentiable manifold M
        sage: T20.has_coerce_map_from(A)
        True

    but of course not in the reverse direction, since not all contravariant
    tensor field is alternating::

        sage: A.has_coerce_map_from(T20)
        False

    The coercion map `A^2(M) \rightarrow T^{(2,0)}(M)` in action::

        sage: T20 = M.tensor_field_module((2,0)) ; T20
        Free module T^(2,0)(M) of type-(2,0) tensors fields on the
         3-dimensional differentiable manifold M
        sage: ta = T20(a) ; ta
        Tensor field a of type (2,0) on the 3-dimensional differentiable
         manifold M
        sage: ta.display()
        a = 3*x d/dx*d/dy - z d/dx*d/dz - 3*x d/dy*d/dx + 4 d/dy*d/dz
         + z d/dz*d/dx - 4 d/dz*d/dy
        sage: a.display()
        a = 3*x d/dx/\d/dy - z d/dx/\d/dz + 4 d/dy/\d/dz
        sage: ta.symmetries()  # the antisymmetry is preserved
        no symmetry;  antisymmetry: (0, 1)

    There is also coercion to subdomains, which is nothing but the
    restriction of the multivector field to some subset of its domain::

        sage: U = M.open_subset('U', coord_def={X: x^2+y^2<1})
        sage: B = U.multivector_module(2) ; B
        Free module A^2(U) of 2-vector fields on the Open subset U of the
         3-dimensional differentiable manifold M
        sage: B.has_coerce_map_from(A)
        True
        sage: a_U = B(a) ; a_U
        2-vector field a on the Open subset U of the 3-dimensional
         differentiable manifold M
        sage: a_U.display()
        a = 3*x d/dx/\d/dy - z d/dx/\d/dz + 4 d/dy/\d/dz

    """

    Element = MultivectorFieldParal

    def __init__(self, vector_field_module, degree):
        r"""
        Construct a free module of multivector fields.

        TESTS::

            sage: M = Manifold(3, 'M')
            sage: X.<x,y,z> = M.chart()
            sage: from sage.manifolds.differentiable.multivector_module \
            ....:      import MultivectorFreeModule
            sage: A = MultivectorFreeModule(M.vector_field_module(), 2)
            sage: A
            Free module A^2(M) of 2-vector fields on the 3-dimensional
             differentiable manifold M
            sage: TestSuite(A).run()

        """
        domain = vector_field_module._domain
        dest_map = vector_field_module._dest_map
        name = "A^{}(".format(degree) + domain._name
        latex_name = r"A^{{{}}}\left({}".format(degree,
                                                domain._latex_name)
        if dest_map is not domain.identity_map():
            dm_name = dest_map._name
            dm_latex_name = dest_map._latex_name
            if dm_name is None:
                dm_name = "unnamed map"
            if dm_latex_name is None:
                dm_latex_name = r"\mathrm{unnamed\; map}"
            name += "," + dm_name
            latex_name += "," + dm_latex_name
        name += ")"
        latex_name += r"\right)"
        ExtPowerFreeModule.__init__(self, vector_field_module, degree,
                                    name=name, latex_name=latex_name)
        self._domain = domain
        self._dest_map = dest_map
        self._ambient_domain = vector_field_module._ambient_domain

    #### Parent methods

    def _element_constructor_(self, comp=[], frame=None, name=None,
                              latex_name=None):
        r"""
        Construct a multivector field.

        TESTS::

            sage: M = Manifold(2, 'M')
            sage: X.<x,y> = M.chart()  # makes M parallelizable
            sage: A = M.multivector_module(2)
            sage: a = A([[0, x], [-x, 0]], name='a'); a
            2-vector field a on the 2-dimensional differentiable
             manifold M
            sage: a.display()
            a = x d/dx/\d/dy
            sage: A(0) is A.zero()
            True

        """
<<<<<<< HEAD
        if comp in ZZ and comp == 0:
            return self.zero()
=======
        try:
            if comp.is_trivial_zero():
                return self.zero()
        except AttributeError:
            if comp == 0:
                return self.zero()
>>>>>>> 28dec692
        if isinstance(comp, (MultivectorField, MultivectorFieldParal)):
            # coercion by domain restriction
            if (self._degree == comp._tensor_type[0]
                    and self._domain.is_subset(comp._domain)
                    and self._ambient_domain.is_subset(
                                                 comp._ambient_domain)):
                return comp.restrict(self._domain)
            else:
                raise TypeError("cannot convert the {} ".format(comp) +
                                "to a multivector field in {}".format(self))
        if not isinstance(comp, (list, tuple)):
            raise TypeError("cannot convert the {} ".format(comp) +
                            "to an element of {}".format(self))
        # standard construction
        resu = self.element_class(self._fmodule, self._degree, name=name,
                                  latex_name=latex_name)
        if comp:
            resu.set_comp(frame)[:] = comp
        return resu

    # Rem: _an_element_ is declared in the superclass ExtPowerFreeModule

    def _coerce_map_from_(self, other):
        r"""
        Determine whether coercion to ``self`` exists from other parent.

        TESTS::

            sage: M = Manifold(3, 'M')
            sage: X.<x,y,z> = M.chart()
            sage: A2 = M.multivector_module(2)
            sage: U = M.open_subset('U', coord_def = {X: z<0})
            sage: A2U = U.multivector_module(2)
            sage: A2U._coerce_map_from_(A2)
            True
            sage: A2._coerce_map_from_(A2U)
            False
            sage: A1 = M.multivector_module(1)
            sage: A2U._coerce_map_from_(A1)
            False
            sage: A2._coerce_map_from_(M.tensor_field_module((2,0)))
            False

        """
        if isinstance(other, (MultivectorModule, MultivectorFreeModule)):
            # coercion by domain restriction
            return (self._degree == other._degree
                    and self._domain.is_subset(other._domain)
                    and self._ambient_domain.is_subset(
                                                 other._ambient_domain))
        return False

    #### End of Parent methods

    def _repr_(self):
        r"""
        Return a string representation of ``self``.

        TESTS::

            sage: M = Manifold(3, 'M')
            sage: X.<x,y,z> = M.chart()
            sage: A = M.multivector_module(2)
            sage: A
            Free module A^2(M) of 2-vector fields on
             the 3-dimensional differentiable manifold M

        """
        description = "Free module "
        if self._name is not None:
            description += self._name + " "
        description += "of {}-vector fields ".format(self._degree)
        if self._dest_map is self._domain.identity_map():
            description += "on the {}".format(self._domain)
        else:
            description += "along the {} mapped into the {}".format(
                                     self._domain, self._ambient_domain)
        return description<|MERGE_RESOLUTION|>--- conflicted
+++ resolved
@@ -36,10 +36,6 @@
 from sage.misc.cachefunc import cached_method
 from sage.structure.unique_representation import UniqueRepresentation
 from sage.structure.parent import Parent
-<<<<<<< HEAD
-from sage.symbolic.ring import ZZ
-=======
->>>>>>> 28dec692
 from sage.categories.modules import Modules
 from sage.tensor.modules.ext_pow_free_module import ExtPowerFreeModule
 from sage.manifolds.differentiable.multivectorfield import (
@@ -304,17 +300,12 @@
             True
 
         """
-<<<<<<< HEAD
-        if comp in ZZ and comp == 0:
-            return self.zero()
-=======
         try:
             if comp.is_trivial_zero():
                 return self.zero()
         except AttributeError:
             if comp == 0:
                 return self.zero()
->>>>>>> 28dec692
         if isinstance(comp, (MultivectorField, MultivectorFieldParal)):
             # coercion by domain restriction
             if (self._degree == comp._tensor_type[0]
@@ -737,17 +728,12 @@
             True
 
         """
-<<<<<<< HEAD
-        if comp in ZZ and comp == 0:
-            return self.zero()
-=======
         try:
             if comp.is_trivial_zero():
                 return self.zero()
         except AttributeError:
             if comp == 0:
                 return self.zero()
->>>>>>> 28dec692
         if isinstance(comp, (MultivectorField, MultivectorFieldParal)):
             # coercion by domain restriction
             if (self._degree == comp._tensor_type[0]
