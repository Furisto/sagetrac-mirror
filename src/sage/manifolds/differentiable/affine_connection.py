--- conflicted
+++ resolved
@@ -940,10 +940,6 @@
         for other_frame in to_be_deleted:
             del self._coefficients[other_frame]
 
-<<<<<<< HEAD
-
-=======
->>>>>>> 9d347f54
     def set_immutable(self):
         r"""
         Set ``self`` and all restrictions of ``self`` immutable.
@@ -983,10 +979,6 @@
             rst.set_immutable()
         self._is_immutable = True
 
-<<<<<<< HEAD
-
-=======
->>>>>>> 9d347f54
     def is_immutable(self):
         r"""
         Return ``True`` if this object is immutable, i.e. its coefficients
@@ -1008,10 +1000,6 @@
         """
         return self._is_immutable
 
-<<<<<<< HEAD
-
-=======
->>>>>>> 9d347f54
     def is_mutable(self):
         r"""
         Return ``True`` if this object is mutable, i.e. its coefficients can
@@ -1031,10 +1019,6 @@
         """
         return not self._is_immutable
 
-<<<<<<< HEAD
-
-=======
->>>>>>> 9d347f54
     def copy(self, name, latex_name=None):
         r"""
         Return an exact copy of ``self``.
