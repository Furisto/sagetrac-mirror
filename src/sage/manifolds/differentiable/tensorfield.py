--- conflicted
+++ resolved
@@ -1002,15 +1002,8 @@
 
         """
         if self.is_immutable():
-<<<<<<< HEAD
-            raise AssertionError("the restrictions of an immutable element "
-                                 "cannot be changed")
-=======
             raise ValueError("the restrictions of an immutable element "
                              "cannot be changed")
-        if not isinstance(rst, TensorField):
-            raise TypeError("the argument must be a tensor field")
->>>>>>> 468f2381
         if not rst._domain.is_subset(self._domain):
             raise ValueError("the domain of the declared restriction is not " +
                              "a subset of the field's domain")
