--- conflicted
+++ resolved
@@ -51,11 +51,7 @@
 #  the License, or (at your option) any later version.
 #                  https://www.gnu.org/licenses/
 # *****************************************************************************
-<<<<<<< HEAD
-from __future__ import print_function
 from typing import Optional, Tuple, TYPE_CHECKING
-=======
->>>>>>> c4a802d2
 
 from sage.rings.integer import Integer
 from sage.rings.integer_ring import ZZ
