r"""
Pseudo-Riemannian Metrics

The class :class:`PseudoRiemannianMetric` implements pseudo-Riemannian metrics
on differentiable manifolds over `\RR`. The derived class
:class:`PseudoRiemannianMetricParal` is devoted to metrics with values on a
parallelizable manifold.

AUTHORS:

- Eric Gourgoulhon, Michal Bejger (2013-2015) : initial version
- Pablo Angulo (2016): Schouten, Cotton and Cotton-York tensors

REFERENCES:

- [KN1963]_
- [Lee1997]_
- [ONe1983]_

"""
#******************************************************************************
#       Copyright (C) 2015 Eric Gourgoulhon <eric.gourgoulhon@obspm.fr>
#       Copyright (C) 2015 Michal Bejger <bejger@camk.edu.pl>
#       Copyright (C) 2016 Pablo Angulo <pang@cancamusa.net>
#
#  Distributed under the terms of the GNU General Public License (GPL)
#  as published by the Free Software Foundation; either version 2 of
#  the License, or (at your option) any later version.
#                  http://www.gnu.org/licenses/
#******************************************************************************
from six.moves import range

from sage.rings.integer import Integer
from sage.manifolds.differentiable.tensorfield import TensorField
from sage.manifolds.differentiable.tensorfield_paral import TensorFieldParal
from sage.matrix.matrix_space import MatrixSpace
from numpy import pi
from sage.symbolic.ring import SR
from sage.misc.latex import latex
from sage.symbolic.expression import Expression
from sage.tensor.modules.format_utilities import is_atomic, \
                                                         FormattedExpansion


class PseudoRiemannianMetric(TensorField):
    r"""
    Pseudo-Riemannian metric with values on an open subset of a
    differentiable manifold.

    An instance of this class is a field of nondegenerate symmetric bilinear
    forms (metric field) along a differentiable manifold `U` with
    values on a differentiable manifold `M` over `\RR`, via a differentiable
    mapping `\Phi: U \rightarrow M`.
    The standard case of a metric field *on* a manifold corresponds to `U=M`
    and `\Phi = \mathrm{Id}_M`. Other common cases are `\Phi` being an
    immersion and `\Phi` being a curve in `M` (`U` is then an open interval
    of `\RR`).

    A *metric* `g` is a field on `U`, such that at each point `p\in U`, `g(p)`
    is a bilinear map of the type:

    .. MATH::

        g(p):\ T_q M\times T_q M  \longrightarrow \RR

    where `T_q M` stands for the tangent space to the
    manifold `M` at the point `q=\Phi(p)`, such that `g(p)` is symmetric:
    `\forall (u,v)\in  T_q M\times T_q M, \ g(p)(v,u) = g(p)(u,v)`
    and nondegenerate:
    `(\forall v\in T_q M,\ \ g(p)(u,v) = 0) \Longrightarrow u=0`.

    .. NOTE::

        If `M` is parallelizable, the class :class:`PseudoRiemannianMetricParal`
        should be used instead.

    INPUT:

    - ``vector_field_module`` -- module `\mathfrak{X}(U,\Phi)` of vector
      fields along `U` with values on `\Phi(U)\subset M`
    - ``name`` -- name given to the metric
    - ``signature`` -- (default: ``None``) signature `S` of the metric as a
      single integer: `S = n_+ - n_-`, where `n_+` (resp. `n_-`) is the number
      of positive terms (resp. number of negative terms) in any diagonal
      writing of the metric components; if ``signature`` is ``None``, `S` is
      set to the dimension of manifold `M` (Riemannian signature)
    - ``latex_name`` -- (default: ``None``) LaTeX symbol to denote the metric;
      if ``None``, it is formed from ``name``

    EXAMPLES:

    Standard metric on the sphere `S^2`::

        sage: M = Manifold(2, 'S^2', start_index=1)
        sage: # The two open domains covered by stereographic coordinates (North and South):
        sage: U = M.open_subset('U') ; V = M.open_subset('V')
        sage: M.declare_union(U,V)   # S^2 is the union of U and V
        sage: c_xy.<x,y> = U.chart() ; c_uv.<u,v> = V.chart() # stereographic coord
        sage: xy_to_uv = c_xy.transition_map(c_uv, (x/(x^2+y^2), y/(x^2+y^2)),
        ....:                 intersection_name='W', restrictions1= x^2+y^2!=0,
        ....:                 restrictions2= u^2+v^2!=0)
        sage: uv_to_xy = xy_to_uv.inverse()
        sage: W = U.intersection(V) # The complement of the two poles
        sage: eU = c_xy.frame() ; eV = c_uv.frame()
        sage: c_xyW = c_xy.restrict(W) ; c_uvW = c_uv.restrict(W)
        sage: eUW = c_xyW.frame() ; eVW = c_uvW.frame()
        sage: g = M.metric('g') ; g
        Riemannian metric g on the 2-dimensional differentiable manifold S^2

    The metric is considered as a tensor field of type (0,2) on `S^2`::

        sage: g.parent()
        Module T^(0,2)(S^2) of type-(0,2) tensors fields on the 2-dimensional
         differentiable manifold S^2

    We define g by its components on domain U (factorizing them to have a nicer
    view)::

        sage: g[eU,1,1], g[eU,2,2] = 4/(1+x^2+y^2)^2, 4/(1+x^2+y^2)^2
        sage: g.display(eU)
        g = 4/(x^2 + y^2 + 1)^2 dx*dx + 4/(x^2 + y^2 + 1)^2 dy*dy

    A matrix view of the components::

        sage: g[eU,:]
        [4/(x^2 + y^2 + 1)^2                   0]
        [                  0 4/(x^2 + y^2 + 1)^2]

    The components of g on domain V expressed in terms of (u,v) coordinates are
    similar to those on domain U expressed in (x,y) coordinates, as we can
    check explicitly by asking for the component transformation on the
    common subdomain W::

        sage: g.display(eVW, c_uvW)
        g = 4/(u^4 + v^4 + 2*(u^2 + 1)*v^2 + 2*u^2 + 1) du*du
         + 4/(u^4 + v^4 + 2*(u^2 + 1)*v^2 + 2*u^2 + 1) dv*dv

    Therefore, we set::

        sage: g[eV,1,1], g[eV,2,2] = 4/(1+u^2+v^2)^2, 4/(1+u^2+v^2)^2
        sage: g[eV,1,1].factor() ; g[eV,2,2].factor()
        4/(u^2 + v^2 + 1)^2
        4/(u^2 + v^2 + 1)^2
        sage: g.display(eV)
        g = 4/(u^2 + v^2 + 1)^2 du*du + 4/(u^2 + v^2 + 1)^2 dv*dv

    At this stage, the metric is fully defined on the whole sphere. Its
    restriction to some subdomain is itself a metric (by default, it bears the
    same symbol)::

        sage: g.restrict(U)
        Riemannian metric g on the Open subset U of the 2-dimensional
         differentiable manifold S^2
        sage: g.restrict(U).parent()
        Free module T^(0,2)(U) of type-(0,2) tensors fields on the Open subset
         U of the 2-dimensional differentiable manifold S^2

    The parent of `g|_U` is a free module because is `U` is a parallelizable
    domain, contrary to `S^2`. Actually, `g` and `g|_U` have different Python
    type::

        sage: type(g)
        <class 'sage.manifolds.differentiable.metric.PseudoRiemannianMetric'>
        sage: type(g.restrict(U))
        <class 'sage.manifolds.differentiable.metric.PseudoRiemannianMetricParal'>

    As a field of bilinear forms, the metric acts on pairs of tensor fields,
    yielding a scalar field::

        sage: a = M.vector_field('a')
        sage: a[eU,:] = [x, 2+y]
        sage: a.add_comp_by_continuation(eV, W, chart=c_uv)
        sage: b = M.vector_field('b')
        sage: b[eU,:] = [-y, x]
        sage: b.add_comp_by_continuation(eV, W, chart=c_uv)
        sage: s = g(a,b) ; s
        Scalar field g(a,b) on the 2-dimensional differentiable manifold S^2
        sage: s.display()
        g(a,b): S^2 --> R
        on U: (x, y) |--> 8*x/(x^4 + y^4 + 2*(x^2 + 1)*y^2 + 2*x^2 + 1)
        on V: (u, v) |--> 8*(u^3 + u*v^2)/(u^4 + v^4 + 2*(u^2 + 1)*v^2 + 2*u^2 + 1)

    The inverse metric is::

        sage: ginv = g.inverse() ; ginv
        Tensor field inv_g of type (2,0) on the 2-dimensional differentiable
         manifold S^2
        sage: ginv.parent()
        Module T^(2,0)(S^2) of type-(2,0) tensors fields on the 2-dimensional
         differentiable manifold S^2
        sage: latex(ginv)
        g^{-1}
        sage: ginv.display(eU) # again the components are expanded
        inv_g = (1/4*x^4 + 1/4*y^4 + 1/2*(x^2 + 1)*y^2 + 1/2*x^2 + 1/4) d/dx*d/dx
         + (1/4*x^4 + 1/4*y^4 + 1/2*(x^2 + 1)*y^2 + 1/2*x^2 + 1/4) d/dy*d/dy
        sage: ginv.display(eV)
        inv_g = (1/4*u^4 + 1/4*v^4 + 1/2*(u^2 + 1)*v^2 + 1/2*u^2 + 1/4) d/du*d/du
         + (1/4*u^4 + 1/4*v^4 + 1/2*(u^2 + 1)*v^2 + 1/2*u^2 + 1/4) d/dv*d/dv

    We have::

        sage: ginv.restrict(U) is g.restrict(U).inverse()
        True
        sage: ginv.restrict(V) is g.restrict(V).inverse()
        True
        sage: ginv.restrict(W) is g.restrict(W).inverse()
        True

    The volume form (Levi-Civita tensor) associated with `g`::

        sage: eps = g.volume_form() ; eps
        2-form eps_g on the 2-dimensional differentiable manifold S^2
        sage: eps.display(eU)
        eps_g = 4/(x^4 + y^4 + 2*(x^2 + 1)*y^2 + 2*x^2 + 1) dx/\dy
        sage: eps.display(eV)
        eps_g = 4/(u^4 + v^4 + 2*(u^2 + 1)*v^2 + 2*u^2 + 1) du/\dv

    The unique non-trivial component of the volume form is nothing but the
    square root of the determinant of g in the corresponding frame::

        sage: eps[[eU,1,2]] == g.sqrt_abs_det(eU)
        True
        sage: eps[[eV,1,2]] == g.sqrt_abs_det(eV)
        True

    The Levi-Civita connection associated with the metric `g`::

        sage: nabla = g.connection() ; nabla
        Levi-Civita connection nabla_g associated with the Riemannian metric g
         on the 2-dimensional differentiable manifold S^2
        sage: latex(nabla)
        \nabla_{g}

    The Christoffel symbols `\Gamma^i_{\ \, jk}` associated with some
    coordinates::

        sage: g.christoffel_symbols(c_xy)
        3-indices components w.r.t. Coordinate frame (U, (d/dx,d/dy)), with
         symmetry on the index positions (1, 2)
        sage: g.christoffel_symbols(c_xy)[:]
        [[[-2*x/(x^2 + y^2 + 1), -2*y/(x^2 + y^2 + 1)],
          [-2*y/(x^2 + y^2 + 1), 2*x/(x^2 + y^2 + 1)]],
         [[2*y/(x^2 + y^2 + 1), -2*x/(x^2 + y^2 + 1)],
          [-2*x/(x^2 + y^2 + 1), -2*y/(x^2 + y^2 + 1)]]]
        sage: g.christoffel_symbols(c_uv)[:]
        [[[-2*u/(u^2 + v^2 + 1), -2*v/(u^2 + v^2 + 1)],
          [-2*v/(u^2 + v^2 + 1), 2*u/(u^2 + v^2 + 1)]],
         [[2*v/(u^2 + v^2 + 1), -2*u/(u^2 + v^2 + 1)],
          [-2*u/(u^2 + v^2 + 1), -2*v/(u^2 + v^2 + 1)]]]

    The Christoffel symbols are nothing but the connection coefficients w.r.t.
    the coordinate frame::

        sage: g.christoffel_symbols(c_xy) is nabla.coef(c_xy.frame())
        True
        sage: g.christoffel_symbols(c_uv) is nabla.coef(c_uv.frame())
        True

    Test that `\nabla` is the connection compatible with `g`::

        sage: t = nabla(g) ; t
        Tensor field nabla_g(g) of type (0,3) on the 2-dimensional
         differentiable manifold S^2
        sage: t.display(eU)
        nabla_g(g) = 0
        sage: t.display(eV)
        nabla_g(g) = 0
        sage: t == 0
        True

    The Riemann curvature tensor of `g`::

        sage: riem = g.riemann() ; riem
        Tensor field Riem(g) of type (1,3) on the 2-dimensional differentiable
         manifold S^2
        sage: riem.display(eU)
        Riem(g) = 4/(x^4 + y^4 + 2*(x^2 + 1)*y^2 + 2*x^2 + 1) d/dx*dy*dx*dy
         - 4/(x^4 + y^4 + 2*(x^2 + 1)*y^2 + 2*x^2 + 1) d/dx*dy*dy*dx
         - 4/(x^4 + y^4 + 2*(x^2 + 1)*y^2 + 2*x^2 + 1) d/dy*dx*dx*dy
         + 4/(x^4 + y^4 + 2*(x^2 + 1)*y^2 + 2*x^2 + 1) d/dy*dx*dy*dx
        sage: riem.display(eV)
        Riem(g) = 4/(u^4 + v^4 + 2*(u^2 + 1)*v^2 + 2*u^2 + 1) d/du*dv*du*dv
         - 4/(u^4 + v^4 + 2*(u^2 + 1)*v^2 + 2*u^2 + 1) d/du*dv*dv*du
         - 4/(u^4 + v^4 + 2*(u^2 + 1)*v^2 + 2*u^2 + 1) d/dv*du*du*dv
         + 4/(u^4 + v^4 + 2*(u^2 + 1)*v^2 + 2*u^2 + 1) d/dv*du*dv*du

    The Ricci tensor of `g`::

        sage: ric = g.ricci() ; ric
        Field of symmetric bilinear forms Ric(g) on the 2-dimensional
         differentiable manifold S^2
        sage: ric.display(eU)
        Ric(g) = 4/(x^4 + y^4 + 2*(x^2 + 1)*y^2 + 2*x^2 + 1) dx*dx
         + 4/(x^4 + y^4 + 2*(x^2 + 1)*y^2 + 2*x^2 + 1) dy*dy
        sage: ric.display(eV)
        Ric(g) = 4/(u^4 + v^4 + 2*(u^2 + 1)*v^2 + 2*u^2 + 1) du*du
         + 4/(u^4 + v^4 + 2*(u^2 + 1)*v^2 + 2*u^2 + 1) dv*dv
        sage: ric == g
        True

    The Ricci scalar of `g`::

        sage: r = g.ricci_scalar() ; r
        Scalar field r(g) on the 2-dimensional differentiable manifold S^2
        sage: r.display()
        r(g): S^2 --> R
        on U: (x, y) |--> 2
        on V: (u, v) |--> 2

    In dimension 2, the Riemann tensor can be expressed entirely in terms of
    the Ricci scalar `r`:

    .. MATH::

        R^i_{\ \, jlk} = \frac{r}{2} \left( \delta^i_{\ \, k} g_{jl}
            - \delta^i_{\ \, l} g_{jk} \right)

    This formula can be checked here, with the r.h.s. rewritten as
    `-r g_{j[k} \delta^i_{\ \, l]}`::

        sage: delta = M.tangent_identity_field()
        sage: riem == - r*(g*delta).antisymmetrize(2,3)
        True

    """
    _derived_objects = ('_connection', '_ricci_scalar', '_weyl',
                       '_schouten', '_cotton', '_cotton_york')

    def __init__(self, vector_field_module, name, signature=None,
                 latex_name=None):
        r"""
        Construct a metric.

        TESTS::

            sage: M = Manifold(2, 'M')
            sage: U = M.open_subset('U') ; V = M.open_subset('V')
            sage: M.declare_union(U,V)   # M is the union of U and V
            sage: c_xy.<x,y> = U.chart() ; c_uv.<u,v> = V.chart()
            sage: xy_to_uv = c_xy.transition_map(c_uv, (x+y, x-y),
            ....:               intersection_name='W', restrictions1= x>0,
            ....:               restrictions2= u+v>0)
            sage: uv_to_xy = xy_to_uv.inverse()
            sage: W = U.intersection(V)
            sage: e_xy = c_xy.frame() ; e_uv = c_uv.frame()
            sage: XM = M.vector_field_module()
            sage: from sage.manifolds.differentiable.metric import \
            ....:                                        PseudoRiemannianMetric
            sage: g = PseudoRiemannianMetric(XM, 'g', signature=0); g
            Lorentzian metric g on the 2-dimensional differentiable
             manifold M
            sage: g[e_xy,0,0], g[e_xy,1,1] = -(1+x^2), 1+y^2
            sage: g.add_comp_by_continuation(e_uv, W, c_uv)
            sage: TestSuite(g).run(skip=['_test_category', '_test_pickling'])

        .. TODO::

            - fix _test_pickling (in the superclass TensorField)
            - add a specific parent to the metrics, to fit with the category
              framework

        """
        TensorField.__init__(self, vector_field_module, (0,2),
                             name=name, latex_name=latex_name, sym=(0,1))
        # signature:
        ndim = self._ambient_domain.dimension()
        if signature is None:
            signature = ndim
        else:
            if not isinstance(signature, (int, Integer)):
                raise TypeError("the metric signature must be an integer")
            if (signature < - ndim) or (signature > ndim):
                raise ValueError("metric signature out of range")
            if (signature+ndim)%2 == 1:
                if ndim%2 == 0:
                    raise ValueError("the metric signature must be even")
                else:
                    raise ValueError("the metric signature must be odd")
        self._signature = signature
        # the pair (n_+, n_-):
        self._signature_pm = ((ndim+signature)/2, (ndim-signature)/2)
        self._indic_signat = 1 - 2*(self._signature_pm[1]%2)  # (-1)^n_-
        # Initialization of derived quantities:
        PseudoRiemannianMetric._init_derived(self)

    def _repr_(self):
        r"""
        String representation of the object.

        TESTS::

            sage: M = Manifold(5, 'M')
            sage: g = M.metric('g')
            sage: g._repr_()
            'Riemannian metric g on the 5-dimensional differentiable manifold M'
            sage: g = M.metric('g', signature=3)
            sage: g._repr_()
            'Lorentzian metric g on the 5-dimensional differentiable manifold M'
            sage: g = M.metric('g', signature=1)
            sage: g._repr_()
            'Pseudo-Riemannian metric g on the 5-dimensional differentiable manifold M'

        """
        n = self._ambient_domain.dimension()
        s = self._signature
        if s == n:
            description = "Riemannian metric "
        elif s == n-2 or s == 2-n:
            description = "Lorentzian metric "
        else:
            description = "Pseudo-Riemannian metric "
        description += self._name + " "
        return self._final_repr(description)

    def _new_instance(self):
        r"""
        Create an instance of the same class as ``self`` with the same
        signature.

        TESTS::

            sage: M = Manifold(5, 'M')
            sage: g = M.metric('g', signature=3)
            sage: g1 = g._new_instance(); g1
            Lorentzian metric unnamed metric on the 5-dimensional
             differentiable manifold M
            sage: type(g1) == type(g)
            True
            sage: g1.parent() is g.parent()
            True
            sage: g1.signature() == g.signature()
            True

        """
        return type(self)(self._vmodule, 'unnamed metric',
                          signature=self._signature,
                          latex_name=r'\mbox{unnamed metric}')

    def _init_derived(self):
        r"""
        Initialize the derived quantities.

        TESTS::

            sage: M = Manifold(5, 'M')
            sage: g = M.metric('g')
            sage: g._init_derived()

        """
        # Initialization of quantities pertaining to the mother class:
        TensorField._init_derived(self)
        # inverse metric:
        inv_name = 'inv_' + self._name
        inv_latex_name = self._latex_name + r'^{-1}'
        self._inverse = self._vmodule.tensor((2,0), name=inv_name,
                                             latex_name=inv_latex_name,
                                             sym=(0,1))
        for attr in self._derived_objects:
            self.__setattr__(attr, None)
        self._determinants = {} # determinants in various frames
        self._sqrt_abs_dets = {} # sqrt(abs(det g)) in various frames
        self._vol_forms = [] # volume form and associated tensors

    def _del_derived(self):
        r"""
        Delete the derived quantities.

        TESTS::

            sage: M = Manifold(5, 'M')
            sage: g = M.metric('g')
            sage: g._del_derived()

        """
        # First the derived quantities from the mother class are deleted:
        TensorField._del_derived(self)
        # The inverse metric is cleared:
        self._del_inverse()
        # The connection, Ricci scalar and Weyl tensor are reset to None:
        # The Schouten, Cotton and Cotton-York tensors are reset to None:
        for attr in self._derived_objects:
            self.__setattr__(attr, None)
        # The dictionary of determinants over the various frames is cleared:
        self._determinants.clear()
        self._sqrt_abs_dets.clear()
        # The volume form and the associated tensors is deleted:
        del self._vol_forms[:]

    def _del_inverse(self):
        r"""
        Delete the inverse metric.

        TESTS::

            sage: M = Manifold(5, 'M')
            sage: g = M.metric('g')
            sage: g._del_inverse()

        """
        self._inverse._restrictions.clear()
        self._inverse._del_derived()

    def signature(self):
        r"""
        Signature of the metric.

        OUTPUT:

        - signature `S` of the metric, defined as the integer
          `S = n_+ - n_-`, where `n_+` (resp. `n_-`) is the number of
          positive terms (resp. number of negative terms) in any diagonal
          writing of the metric components

        EXAMPLES:

        Signatures on a 2-dimensional manifold::

            sage: M = Manifold(2, 'M')
            sage: g = M.metric('g') # if not specified, the signature is Riemannian
            sage: g.signature()
            2
            sage: h = M.metric('h', signature=0)
            sage: h.signature()
            0

        """
        return self._signature

    def restrict(self, subdomain, dest_map=None):
        r"""
        Return the restriction of the metric to some subdomain.

        If the restriction has not been defined yet, it is constructed here.

        INPUT:

        - ``subdomain`` -- open subset `U` of the metric's domain (must be an
          instance of :class:`~sage.manifolds.differentiable.manifold.DifferentiableManifold`)
        - ``dest_map`` -- (default: ``None``) destination map
          `\Phi:\ U \rightarrow V`, where `V` is a subdomain of
          ``self._codomain``
          (type: :class:`~sage.manifolds.differentiable.diff_map.DiffMap`)
          If None, the restriction of ``self._vmodule._dest_map`` to `U` is
          used.

        OUTPUT:

        - instance of :class:`PseudoRiemannianMetric` representing the
          restriction.

        EXAMPLES::

            sage: M = Manifold(5, 'M')
            sage: g = M.metric('g', signature=3)
            sage: U = M.open_subset('U')
            sage: g.restrict(U)
            Lorentzian metric g on the Open subset U of the
             5-dimensional differentiable manifold M
            sage: g.restrict(U).signature()
            3

        See the top documentation of :class:`PseudoRiemannianMetric` for more
        examples.

        """
        if subdomain == self._domain:
            return self
        if subdomain not in self._restrictions:
            # Construct the restriction at the tensor field level:
            resu = TensorField.restrict(self, subdomain, dest_map=dest_map)
            # the type is correctly handled by TensorField.restrict, i.e.
            # resu is of type self.__class__, but the signature is not handled
            # by TensorField.restrict; we have to set it here:
            resu._signature = self._signature
            resu._signature_pm = self._signature_pm
            resu._indic_signat = self._indic_signat
            # Restrictions of derived quantities:
            resu._inverse = self.inverse().restrict(subdomain)
            for attr in self._derived_objects:
                derived = self.__getattribute__(attr)
                if derived is not None:
                    resu.__setattr__(attr, derived.restrict(subdomain))
            if self._vol_forms != []:
                for eps in self._vol_forms:
                    resu._vol_forms.append(eps.restrict(subdomain))
            # NB: no initialization of resu._determinants nor
            # resu._sqrt_abs_dets
            # The restriction is ready:
            self._restrictions[subdomain] = resu
        return self._restrictions[subdomain]

    def set(self, symbiform):
        r"""
        Defines the metric from a field of symmetric bilinear forms

        INPUT:

        - ``symbiform`` -- instance of
          :class:`~sage.manifolds.differentiable.tensorfield.TensorField`
          representing a field of symmetric bilinear forms

        EXAMPLES:

        Metric defined from a field of symmetric bilinear forms on a
        non-parallelizable 2-dimensional manifold::

            sage: M = Manifold(2, 'M')
            sage: U = M.open_subset('U') ; V = M.open_subset('V')
            sage: M.declare_union(U,V)   # M is the union of U and V
            sage: c_xy.<x,y> = U.chart() ; c_uv.<u,v> = V.chart()
            sage: xy_to_uv = c_xy.transition_map(c_uv, (x+y, x-y), intersection_name='W',
            ....:                              restrictions1= x>0, restrictions2= u+v>0)
            sage: uv_to_xy = xy_to_uv.inverse()
            sage: W = U.intersection(V)
            sage: eU = c_xy.frame() ; eV = c_uv.frame()
            sage: h = M.sym_bilin_form_field(name='h')
            sage: h[eU,0,0], h[eU,0,1], h[eU,1,1] = 1+x, x*y, 1-y
            sage: h.add_comp_by_continuation(eV, W, c_uv)
            sage: h.display(eU)
            h = (x + 1) dx*dx + x*y dx*dy + x*y dy*dx + (-y + 1) dy*dy
            sage: h.display(eV)
            h = (1/8*u^2 - 1/8*v^2 + 1/4*v + 1/2) du*du + 1/4*u du*dv
             + 1/4*u dv*du + (-1/8*u^2 + 1/8*v^2 + 1/4*v + 1/2) dv*dv
            sage: g = M.metric('g')
            sage: g.set(h)
            sage: g.display(eU)
            g = (x + 1) dx*dx + x*y dx*dy + x*y dy*dx + (-y + 1) dy*dy
            sage: g.display(eV)
            g = (1/8*u^2 - 1/8*v^2 + 1/4*v + 1/2) du*du + 1/4*u du*dv
             + 1/4*u dv*du + (-1/8*u^2 + 1/8*v^2 + 1/4*v + 1/2) dv*dv

        """
        if not isinstance(symbiform, TensorField):
            raise TypeError("the argument must be a tensor field")
        if symbiform._tensor_type != (0,2):
            raise TypeError("the argument must be of tensor type (0,2)")
        if symbiform._sym != [(0,1)]:
            raise TypeError("the argument must be symmetric")
        if not symbiform._domain.is_subset(self._domain):
            raise TypeError("the symmetric bilinear form is not defined " +
                            "on the metric domain")
        self._del_derived()
        self._restrictions.clear()
        if isinstance(symbiform, TensorFieldParal):
            rst = self.restrict(symbiform._domain)
            rst.set(symbiform)
        else:
            for dom, symbiform_rst in symbiform._restrictions.items():
                rst = self.restrict(dom)
                rst.set(symbiform_rst)


    def inverse(self):
        r"""
        Return the inverse metric.

        OUTPUT:

        - instance of
          :class:`~sage.manifolds.differentiable.tensorfield.TensorField`
          with tensor_type = (2,0) representing the inverse metric

        EXAMPLES:

        Inverse of the standard metric on the 2-sphere::

            sage: M = Manifold(2, 'S^2', start_index=1)
            sage: U = M.open_subset('U') ; V = M.open_subset('V')
            sage: M.declare_union(U,V)  # S^2 is the union of U and V
            sage: c_xy.<x,y> = U.chart() ; c_uv.<u,v> = V.chart() # stereographic coord.
            sage: xy_to_uv = c_xy.transition_map(c_uv, (x/(x^2+y^2), y/(x^2+y^2)),
            ....:                 intersection_name='W', restrictions1= x^2+y^2!=0,
            ....:                 restrictions2= u^2+v^2!=0)
            sage: uv_to_xy = xy_to_uv.inverse()
            sage: W = U.intersection(V)  # the complement of the two poles
            sage: eU = c_xy.frame() ; eV = c_uv.frame()
            sage: g = M.metric('g')
            sage: g[eU,1,1], g[eU,2,2] = 4/(1+x^2+y^2)^2, 4/(1+x^2+y^2)^2
            sage: g.add_comp_by_continuation(eV, W, c_uv)
            sage: ginv = g.inverse(); ginv
            Tensor field inv_g of type (2,0) on the 2-dimensional differentiable manifold S^2
            sage: ginv.display(eU)
            inv_g = (1/4*x^4 + 1/4*y^4 + 1/2*(x^2 + 1)*y^2 + 1/2*x^2 + 1/4) d/dx*d/dx
             + (1/4*x^4 + 1/4*y^4 + 1/2*(x^2 + 1)*y^2 + 1/2*x^2 + 1/4) d/dy*d/dy
            sage: ginv.display(eV)
            inv_g = (1/4*u^4 + 1/4*v^4 + 1/2*(u^2 + 1)*v^2 + 1/2*u^2 + 1/4) d/du*d/du
             + (1/4*u^4 + 1/4*v^4 + 1/2*(u^2 + 1)*v^2 + 1/2*u^2 + 1/4) d/dv*d/dv

        Let us check that ``ginv`` is indeed the inverse of ``g``::

            sage: s = g.contract(ginv); s  # contraction of last index of g with first index of ginv
            Tensor field of type (1,1) on the 2-dimensional differentiable manifold S^2
            sage: s == M.tangent_identity_field()
            True

        """
        # Is the inverse metric up to date ?
        for dom, rst in self._restrictions.items():
            self._inverse._restrictions[dom] = rst.inverse() # forces the
                                                    # update of the restriction
        return self._inverse

    def connection(self, name=None, latex_name=None, init_coef=True):
        r"""
        Return the unique torsion-free affine connection compatible with
        ``self``.

        This is the so-called Levi-Civita connection.

        INPUT:

        - ``name`` -- (default: ``None``) name given to the Levi-Civita
          connection; if ``None``, it is formed from the metric name
        - ``latex_name`` -- (default: ``None``) LaTeX symbol to denote the
          Levi-Civita connection; if ``None``, it is set to ``name``, or if the
          latter is None as well, it formed from the symbol `\nabla` and the
          metric symbol
        - ``init_coef`` -- (default: ``True``) determines whether the
          connection coefficients are initialized, as Christoffel symbols
          in the top charts of the domain of ``self`` (i.e. disregarding
          the subcharts)

        OUTPUT:

        - the Levi-Civita connection, as an instance of
          :class:`~sage.manifolds.differentiable.levi_civita_connection.LeviCivitaConnection`

        EXAMPLES:

        Levi-Civita connection associated with the Euclidean metric on
        `\RR^3`::

            sage: M = Manifold(3, 'R^3', start_index=1)
            sage: # Let us use spherical coordinates on R^3:
            sage: U = M.open_subset('U') # the complement of the half-plane (y=0, x>=0)
            sage: c_spher.<r,th,ph> = U.chart(r'r:(0,+oo) th:(0,pi):\theta ph:(0,2*pi):\phi')
            sage: g = U.metric('g')
            sage: g[1,1], g[2,2], g[3,3] = 1, r^2 , (r*sin(th))^2  # the Euclidean metric
            sage: g.connection()
            Levi-Civita connection nabla_g associated with the Riemannian
             metric g on the Open subset U of the 3-dimensional differentiable
             manifold R^3
            sage: g.connection().display()  # Nonzero connection coefficients
            Gam^r_th,th = -r
            Gam^r_ph,ph = -r*sin(th)^2
            Gam^th_r,th = 1/r
            Gam^th_th,r = 1/r
            Gam^th_ph,ph = -cos(th)*sin(th)
            Gam^ph_r,ph = 1/r
            Gam^ph_th,ph = cos(th)/sin(th)
            Gam^ph_ph,r = 1/r
            Gam^ph_ph,th = cos(th)/sin(th)

        Test of compatibility with the metric::

            sage: Dg = g.connection()(g) ; Dg
            Tensor field nabla_g(g) of type (0,3) on the Open subset U of the
             3-dimensional differentiable manifold R^3
            sage: Dg == 0
            True
            sage: Dig = g.connection()(g.inverse()) ; Dig
            Tensor field nabla_g(inv_g) of type (2,1) on the Open subset U of
             the 3-dimensional differentiable manifold R^3
            sage: Dig == 0
            True

        """
        from sage.manifolds.differentiable.levi_civita_connection import \
                                                           LeviCivitaConnection
        if self._connection is None:
            if latex_name is None:
                if name is None:
                    latex_name = r'\nabla_{' + self._latex_name + '}'
                else:
                    latex_name = name
            if name is None:
                name = 'nabla_' + self._name
            self._connection = LeviCivitaConnection(self, name,
                                                    latex_name=latex_name,
                                                    init_coef=init_coef)
        return self._connection

    def christoffel_symbols(self, chart=None):
        r"""
        Christoffel symbols of ``self`` with respect to a chart.

        INPUT:

        - ``chart`` -- (default: ``None``) chart with respect to which the
          Christoffel symbols are required; if none is provided, the
          default chart of the metric's domain is assumed.

        OUTPUT:

        - the set of Christoffel symbols in the given chart, as an instance of
          :class:`~sage.tensor.modules.comp.CompWithSym`

        EXAMPLES:

        Christoffel symbols of the flat metric on `\RR^3` with respect to
        spherical coordinates::

            sage: M = Manifold(3, 'R3', r'\RR^3', start_index=1)
            sage: U = M.open_subset('U') # the complement of the half-plane (y=0, x>=0)
            sage: X.<r,th,ph> = U.chart(r'r:(0,+oo) th:(0,pi):\theta ph:(0,2*pi):\phi')
            sage: g = U.metric('g')
            sage: g[1,1], g[2,2], g[3,3] = 1, r^2, r^2*sin(th)^2
            sage: g.display()  # the standard flat metric expressed in spherical coordinates
            g = dr*dr + r^2 dth*dth + r^2*sin(th)^2 dph*dph
            sage: Gam = g.christoffel_symbols() ; Gam
            3-indices components w.r.t. Coordinate frame (U, (d/dr,d/dth,d/dph)),
             with symmetry on the index positions (1, 2)
            sage: type(Gam)
            <class 'sage.tensor.modules.comp.CompWithSym'>
            sage: Gam[:]
            [[[0, 0, 0], [0, -r, 0], [0, 0, -r*sin(th)^2]],
            [[0, 1/r, 0], [1/r, 0, 0], [0, 0, -cos(th)*sin(th)]],
            [[0, 0, 1/r], [0, 0, cos(th)/sin(th)], [1/r, cos(th)/sin(th), 0]]]
            sage: Gam[1,2,2]
            -r
            sage: Gam[2,1,2]
            1/r
            sage: Gam[3,1,3]
            1/r
            sage: Gam[3,2,3]
            cos(th)/sin(th)
            sage: Gam[2,3,3]
            -cos(th)*sin(th)

        Note that a better display of the Christoffel symbols is provided by
        the method :meth:`christoffel_symbols_display`::

            sage: g.christoffel_symbols_display()
            Gam^r_th,th = -r
            Gam^r_ph,ph = -r*sin(th)^2
            Gam^th_r,th = 1/r
            Gam^th_ph,ph = -cos(th)*sin(th)
            Gam^ph_r,ph = 1/r
            Gam^ph_th,ph = cos(th)/sin(th)


        """
        if chart is None:
            frame = self._domain._def_chart._frame
        else:
            frame = chart._frame
        return self.connection().coef(frame)


    def christoffel_symbols_display(self, chart=None, symbol=None,
                latex_symbol=None, index_labels=None, index_latex_labels=None,
                coordinate_labels=True, only_nonzero=True,
                only_nonredundant=True):
        r"""
        Display the Christoffel symbols w.r.t. to a given chart, one
        per line.

        The output is either text-formatted (console mode) or LaTeX-formatted
        (notebook mode).

        INPUT:

        - ``chart`` -- (default: ``None``) chart with respect to which the
          Christoffel symbols are defined; if none is provided, the
          default chart of the metric's domain is assumed.
        - ``symbol`` -- (default: ``None``) string specifying the
          symbol of the connection coefficients; if ``None``, 'Gam' is used
        - ``latex_symbol`` -- (default: ``None``) string specifying the LaTeX
          symbol for the components; if ``None``, '\\Gamma' is used
        - ``index_labels`` -- (default: ``None``) list of strings representing
          the labels of each index; if ``None``, coordinate symbols are used
          except if ``coordinate_symbols`` is set to ``False``, in which case
          integer labels are used
        - ``index_latex_labels`` -- (default: ``None``) list of strings
          representing the LaTeX labels of each index; if ``None``, coordinate
          LaTeX symbols are used, except if ``coordinate_symbols`` is set to
          ``False``, in which case integer labels are used
        - ``coordinate_labels`` -- (default: ``True``) boolean; if ``True``,
          coordinate symbols are used by default (instead of integers)
        - ``only_nonzero`` -- (default: ``True``) boolean; if ``True``, only
          nonzero connection coefficients are displayed
        - ``only_nonredundant`` -- (default: ``True``) boolean; if ``True``,
          only nonredundant (w.r.t. the symmetry of the last two indices)
          connection coefficients are displayed

        EXAMPLES:

        Christoffel symbols of the flat metric on `\RR^3` with respect to
        spherical coordinates::

            sage: M = Manifold(3, 'R3', r'\RR^3', start_index=1)
            sage: U = M.open_subset('U') # the complement of the half-plane (y=0, x>=0)
            sage: X.<r,th,ph> = U.chart(r'r:(0,+oo) th:(0,pi):\theta ph:(0,2*pi):\phi')
            sage: g = U.metric('g')
            sage: g[1,1], g[2,2], g[3,3] = 1, r^2, r^2*sin(th)^2
            sage: g.display()  # the standard flat metric expressed in spherical coordinates
            g = dr*dr + r^2 dth*dth + r^2*sin(th)^2 dph*dph
            sage: g.christoffel_symbols_display()
            Gam^r_th,th = -r
            Gam^r_ph,ph = -r*sin(th)^2
            Gam^th_r,th = 1/r
            Gam^th_ph,ph = -cos(th)*sin(th)
            Gam^ph_r,ph = 1/r
            Gam^ph_th,ph = cos(th)/sin(th)

        To list all nonzero Christoffel symbols, including those that can be
        deduced by symmetry, use ``only_nonredundant=False``::

            sage: g.christoffel_symbols_display(only_nonredundant=False)
            Gam^r_th,th = -r
            Gam^r_ph,ph = -r*sin(th)^2
            Gam^th_r,th = 1/r
            Gam^th_th,r = 1/r
            Gam^th_ph,ph = -cos(th)*sin(th)
            Gam^ph_r,ph = 1/r
            Gam^ph_th,ph = cos(th)/sin(th)
            Gam^ph_ph,r = 1/r
            Gam^ph_ph,th = cos(th)/sin(th)

        Listing all Christoffel symbols (except those that can be deduced by
        symmetry), including the vanishing one::

            sage: g.christoffel_symbols_display(only_nonzero=False)
            Gam^r_r,r = 0
            Gam^r_r,th = 0
            Gam^r_r,ph = 0
            Gam^r_th,th = -r
            Gam^r_th,ph = 0
            Gam^r_ph,ph = -r*sin(th)^2
            Gam^th_r,r = 0
            Gam^th_r,th = 1/r
            Gam^th_r,ph = 0
            Gam^th_th,th = 0
            Gam^th_th,ph = 0
            Gam^th_ph,ph = -cos(th)*sin(th)
            Gam^ph_r,r = 0
            Gam^ph_r,th = 0
            Gam^ph_r,ph = 1/r
            Gam^ph_th,th = 0
            Gam^ph_th,ph = cos(th)/sin(th)
            Gam^ph_ph,ph = 0

        Using integer labels::

            sage: g.christoffel_symbols_display(coordinate_labels=False)
            Gam^1_22 = -r
            Gam^1_33 = -r*sin(th)^2
            Gam^2_12 = 1/r
            Gam^2_33 = -cos(th)*sin(th)
            Gam^3_13 = 1/r
            Gam^3_23 = cos(th)/sin(th)

        """
        if chart is None:
            chart = self._domain.default_chart()
        return self.connection().display(frame=chart.frame(), chart=chart,
              symbol=symbol, latex_symbol=latex_symbol,
              index_labels=index_labels, index_latex_labels=index_latex_labels,
              coordinate_labels=coordinate_labels, only_nonzero=only_nonzero,
              only_nonredundant=only_nonredundant)

    def riemann(self, name=None, latex_name=None):
        r"""
        Return the Riemann curvature tensor associated with the metric.

        This method is actually a shortcut for ``self.connection().riemann()``

        The Riemann curvature tensor is the tensor field `R` of type (1,3)
        defined by

        .. MATH::

            R(\omega, u, v, w) = \left\langle \omega, \nabla_u \nabla_v w
                - \nabla_v \nabla_u w - \nabla_{[u, v]} w \right\rangle

        for any 1-form  `\omega`  and any vector fields `u`, `v` and `w`.

        INPUT:

        - ``name`` -- (default: ``None``) name given to the Riemann tensor;
          if none, it is set to "Riem(g)", where "g" is the metric's name
        - ``latex_name`` -- (default: ``None``) LaTeX symbol to denote the
          Riemann tensor; if none, it is set to "\\mathrm{Riem}(g)", where "g"
          is the metric's name

        OUTPUT:

        - the Riemann curvature tensor `R`, as an instance of
          :class:`~sage.manifolds.differentiable.tensorfield.TensorField`

        EXAMPLES:

        Riemann tensor of the standard metric on the 2-sphere::

            sage: M = Manifold(2, 'S^2', start_index=1)
            sage: U = M.open_subset('U') # the complement of a meridian (domain of spherical coordinates)
            sage: c_spher.<th,ph> = U.chart(r'th:(0,pi):\theta ph:(0,2*pi):\phi')
            sage: a = var('a') # the sphere radius
            sage: g = U.metric('g')
            sage: g[1,1], g[2,2] = a^2, a^2*sin(th)^2
            sage: g.display() # standard metric on the 2-sphere of radius a:
            g = a^2 dth*dth + a^2*sin(th)^2 dph*dph
            sage: g.riemann()
            Tensor field Riem(g) of type (1,3) on the Open subset U of the
             2-dimensional differentiable manifold S^2
            sage: g.riemann()[:]
            [[[[0, 0], [0, 0]], [[0, sin(th)^2], [-sin(th)^2, 0]]],
            [[[0, (cos(th)^2 - 1)/sin(th)^2], [1, 0]], [[0, 0], [0, 0]]]]

        In dimension 2, the Riemann tensor can be expressed entirely in terms of
        the Ricci scalar `r`:

        .. MATH::

            R^i_{\ \, jlk} = \frac{r}{2} \left( \delta^i_{\ \, k} g_{jl}
                - \delta^i_{\ \, l} g_{jk} \right)

        This formula can be checked here, with the r.h.s. rewritten as
        `-r g_{j[k} \delta^i_{\ \, l]}`::

            sage: g.riemann() == \
            ....:  -g.ricci_scalar()*(g*U.tangent_identity_field()).antisymmetrize(2,3)
            True

        Using SymPy as symbolic engine::

            sage: M.set_calculus_method('sympy')
            sage: g = U.metric('g')
            sage: g[1,1], g[2,2] = a**2, a**2*sin(th)**2
            sage: g.riemann()[:]
            [[[[0, 0], [0, 0]],
              [[0, sin(2*th)/(2*tan(th)) - cos(2*th)],
               [-sin(2*th)/(2*tan(th)) + cos(2*th), 0]]],
             [[[0, -1], [1, 0]], [[0, 0], [0, 0]]]]

        """
        return self.connection().riemann(name, latex_name)


    def ricci(self, name=None, latex_name=None):
        r"""
        Return the Ricci tensor associated with the metric.

        This method is actually a shortcut for ``self.connection().ricci()``

        The Ricci tensor is the tensor field `Ric` of type (0,2)
        defined from the Riemann curvature tensor `R` by

        .. MATH::

            Ric(u, v) = R(e^i, u, e_i, v)

        for any vector fields `u` and `v`, `(e_i)` being any vector frame and
        `(e^i)` the dual coframe.

        INPUT:

        - ``name`` -- (default: ``None``) name given to the Ricci tensor;
          if none, it is set to "Ric(g)", where "g" is the metric's name
        - ``latex_name`` -- (default: ``None``) LaTeX symbol to denote the
          Ricci tensor; if none, it is set to "\\mathrm{Ric}(g)", where "g"
          is the metric's name

        OUTPUT:

        - the Ricci tensor `Ric`, as an instance of
          :class:`~sage.manifolds.differentiable.tensorfield.TensorField` of tensor
          type (0,2) and symmetric

        EXAMPLES:

        Ricci tensor of the standard metric on the 2-sphere::

            sage: M = Manifold(2, 'S^2', start_index=1)
            sage: U = M.open_subset('U') # the complement of a meridian (domain of spherical coordinates)
            sage: c_spher.<th,ph> = U.chart(r'th:(0,pi):\theta ph:(0,2*pi):\phi')
            sage: a = var('a') # the sphere radius
            sage: g = U.metric('g')
            sage: g[1,1], g[2,2] = a^2, a^2*sin(th)^2
            sage: g.display() # standard metric on the 2-sphere of radius a:
            g = a^2 dth*dth + a^2*sin(th)^2 dph*dph
            sage: g.ricci()
            Field of symmetric bilinear forms Ric(g) on the Open subset U of
             the 2-dimensional differentiable manifold S^2
            sage: g.ricci()[:]
            [        1         0]
            [        0 sin(th)^2]
            sage: g.ricci() == a^(-2) * g
            True

        """
        return self.connection().ricci(name, latex_name)

    def ricci_scalar(self, name=None, latex_name=None):
        r"""
        Return the Ricci scalar associated with the metric.

        The Ricci scalar is the scalar field `r` defined from the Ricci tensor
        `Ric` and the metric tensor `g` by

        .. MATH::

            r = g^{ij} Ric_{ij}

        INPUT:

        - ``name`` -- (default: ``None``) name given to the Ricci scalar;
          if none, it is set to "r(g)", where "g" is the metric's name
        - ``latex_name`` -- (default: ``None``) LaTeX symbol to denote the
          Ricci scalar; if none, it is set to "\\mathrm{r}(g)", where "g"
          is the metric's name

        OUTPUT:

        - the Ricci scalar `r`, as an instance of
          :class:`~sage.manifolds.differentiable.scalarfield.DiffScalarField`

        EXAMPLES:

        Ricci scalar of the standard metric on the 2-sphere::

            sage: M = Manifold(2, 'S^2', start_index=1)
            sage: U = M.open_subset('U') # the complement of a meridian (domain of spherical coordinates)
            sage: c_spher.<th,ph> = U.chart(r'th:(0,pi):\theta ph:(0,2*pi):\phi')
            sage: a = var('a') # the sphere radius
            sage: g = U.metric('g')
            sage: g[1,1], g[2,2] = a^2, a^2*sin(th)^2
            sage: g.display() # standard metric on the 2-sphere of radius a:
            g = a^2 dth*dth + a^2*sin(th)^2 dph*dph
            sage: g.ricci_scalar()
            Scalar field r(g) on the Open subset U of the 2-dimensional
             differentiable manifold S^2
            sage: g.ricci_scalar().display() # The Ricci scalar is constant:
            r(g): U --> R
               (th, ph) |--> 2/a^2

        """
        if self._ricci_scalar is None:
            resu = self.inverse().contract(0, 1, self.ricci(), 0, 1)
            if name is None:
                name = "r(" + self._name + ")"
            if latex_name is None:
                latex_name = r"\mathrm{r}\left(" + self._latex_name + \
                              r"\right)"
            resu._name = name
            resu._latex_name = latex_name
            self._ricci_scalar = resu
        return self._ricci_scalar

    def weyl(self, name=None, latex_name=None):
        r"""
        Return the Weyl conformal tensor associated with the metric.

        The Weyl conformal tensor is the tensor field `C` of type (1,3)
        defined as the trace-free part of the Riemann curvature tensor `R`

        INPUT:

        - ``name`` -- (default: ``None``) name given to the Weyl conformal
          tensor; if ``None``, it is set to "C(g)", where "g" is the metric's
          name
        - ``latex_name`` -- (default: ``None``) LaTeX symbol to denote the
          Weyl conformal tensor; if ``None``, it is set to "\\mathrm{C}(g)",
          where "g" is the metric's name

        OUTPUT:

        - the Weyl conformal tensor `C`, as an instance of
          :class:`~sage.manifolds.differentiable.tensorfield.TensorField`

        EXAMPLES:

        Checking that the Weyl tensor identically vanishes on a 3-dimensional
        manifold, for instance the hyperbolic space `H^3`::

            sage: M = Manifold(3, 'H^3', start_index=1)
            sage: U = M.open_subset('U') # the complement of the half-plane (y=0, x>=0)
            sage: X.<rh,th,ph> = U.chart(r'rh:(0,+oo):\rho th:(0,pi):\theta  ph:(0,2*pi):\phi')
            sage: g = U.metric('g')
            sage: b = var('b')
            sage: g[1,1], g[2,2], g[3,3] = b^2, (b*sinh(rh))^2, (b*sinh(rh)*sin(th))^2
            sage: g.display()  # standard metric on H^3:
            g = b^2 drh*drh + b^2*sinh(rh)^2 dth*dth
             + b^2*sin(th)^2*sinh(rh)^2 dph*dph
            sage: C = g.weyl() ; C
            Tensor field C(g) of type (1,3) on the Open subset U of the
             3-dimensional differentiable manifold H^3
            sage: C == 0
            True

        """
        if self._weyl is None:
            n = self._ambient_domain.dimension()
            if n < 3:
                raise ValueError("the Weyl tensor is not defined for a " +
                                 "manifold of dimension n <= 2")
            delta = self._domain.tangent_identity_field(dest_map=
                                                       self._vmodule._dest_map)
            riem = self.riemann()
            ric = self.ricci()
            rscal = self.ricci_scalar()
            # First index of the Ricci tensor raised with the metric
            ricup = ric.up(self, 0)
            aux = self*ricup + ric*delta - rscal/(n-1)* self*delta
            self._weyl = riem + 2/(n-2)* aux.antisymmetrize(2,3)
            if name is None:
                name = "C(" + self._name + ")"
            if latex_name is None:
                latex_name = r"\mathrm{C}\left(" + self._latex_name + r"\right)"
            self._weyl.set_name(name=name, latex_name=latex_name)
        return self._weyl

    def schouten(self, name=None, latex_name=None):
        r"""
        Return the Schouten tensor associated with the metric.

        The Schouten tensor is the tensor field `Sc` of type (0,2) defined
        from the Ricci curvature tensor `Ric` (see :meth:`ricci`) and the
        scalar curvature `r` (see :meth:`ricci_scalar`) and the metric `g` by

        .. MATH::

            Sc(u, v) = \frac{1}{n-2}\left(Ric(u, v) + \frac{r}{2(n-1)}g(u,v)
            \right)

        for any vector fields `u` and `v`.

        INPUT:

        - ``name`` -- (default: ``None``) name given to the Schouten tensor;
          if none, it is set to "Schouten(g)", where "g" is the metric's name
        - ``latex_name`` -- (default: ``None``) LaTeX symbol to denote the
          Schouten tensor; if none, it is set to "\\mathrm{Schouten}(g)",
          where "g" is the metric's name

        OUTPUT:

        - the Schouten tensor `Sc`, as an instance of
          :class:`~sage.manifolds.differentiable.tensorfield.TensorField` of tensor
          type (0,2) and symmetric

        EXAMPLES:

        Schouten tensor of the left invariant metric of Heisenberg's
        Nil group::

            sage: M = Manifold(3, 'Nil', start_index=1)
            sage: X.<x,y,z> = M.chart()
            sage: g = M.riemannian_metric('g')
            sage: g[1,1], g[2,2], g[2,3], g[3,3] = 1, 1+x^2, -x, 1
            sage: g.display()
            g = dx*dx + (x^2 + 1) dy*dy - x dy*dz - x dz*dy + dz*dz
            sage: g.schouten()
            Field of symmetric bilinear forms Schouten(g) on the 3-dimensional
             differentiable manifold Nil
            sage: g.schouten().display()
            Schouten(g) = -3/8 dx*dx + (5/8*x^2 - 3/8) dy*dy - 5/8*x dy*dz
             - 5/8*x dz*dy + 5/8 dz*dz

        """
        n = self._ambient_domain.dimension()
        if n < 3:
            raise ValueError("the Schouten tensor is only defined for a " +
                             "manifold of dimension >= 3")
        if self._schouten is None:
            s = (1/(n-2))*self.ricci() - (self.ricci_scalar()/(2*(n-1)*(n-2)))*self
            name = name or 'Schouten(' + self._name + ')'
            latex_name = latex_name or r'\mathrm{Schouten}(' + self._latex_name + ')'
            s.set_name(name=name, latex_name=latex_name)
            self._schouten = s
        return self._schouten

    def cotton(self, name=None, latex_name=None):
        r"""
        Return the Cotton conformal tensor associated with the metric.
        The tensor has type (0,3) and is defined in terms of the Schouten
        tensor `S` (see :meth:`schouten`):

        .. MATH::

            C_{ijk} = (n-2) \left(\nabla_k S_{ij}
            - \nabla_j S_{ik}\right)

        INPUT:

        - ``name`` -- (default: ``None``) name given to the Cotton conformal
          tensor; if ``None``, it is set to "Cot(g)", where "g" is the metric's
          name
        - ``latex_name`` -- (default: ``None``) LaTeX symbol to denote the
          Cotton conformal tensor; if ``None``, it is set to "\\mathrm{Cot}(g)",
          where "g" is the metric's name

        OUTPUT:

        - the Cotton conformal tensor `Cot`, as an instance of
          :class:`~sage.manifolds.differentiable.tensorfield.TensorField`

        EXAMPLES:

        Checking that the Cotton tensor identically vanishes on a conformally flat
        3-dimensional manifold, for instance the hyperbolic space `H^3`::

            sage: M = Manifold(3, 'H^3', start_index=1)
            sage: U = M.open_subset('U') # the complement of the half-plane (y=0, x>=0)
            sage: X.<rh,th,ph> = U.chart(r'rh:(0,+oo):\rho th:(0,pi):\theta  ph:(0,2*pi):\phi')
            sage: g = U.metric('g')
            sage: b = var('b')
            sage: g[1,1], g[2,2], g[3,3] = b^2, (b*sinh(rh))^2, (b*sinh(rh)*sin(th))^2
            sage: g.display()  # standard metric on H^3:
            g = b^2 drh*drh + b^2*sinh(rh)^2 dth*dth
             + b^2*sin(th)^2*sinh(rh)^2 dph*dph
            sage: Cot = g.cotton() ; Cot # long time
            Tensor field Cot(g) of type (0,3) on the Open subset U of the
             3-dimensional differentiable manifold H^3
            sage: Cot == 0 # long time
            True

        """
        n = self._ambient_domain.dimension()
        if n < 3:
            raise ValueError("the Cotton tensor is only defined for a " +
                             "manifold of dimension >= 3")
        if self._cotton is None:
            nabla = self.connection()
            s = self.schouten()
            cot = 2*(n-2)*nabla(s).antisymmetrize(1,2)
            name = name or 'Cot(' + self._name + ')'
            latex_name = latex_name or r'\mathrm{Cot}(' + self._latex_name + ')'
            cot.set_name(name=name, latex_name=latex_name)
            self._cotton = cot
        return self._cotton

    def cotton_york(self, name=None, latex_name=None):
        r"""
        Return the Cotton-York conformal tensor associated with the metric.
        The tensor has type (0,2) and is only defined for manifolds of
        dimension 3. It is defined in terms of the Cotton tensor `C`
        (see :meth:`cotton`) or the Schouten tensor `S` (see :meth:`schouten`):

        .. MATH::

            CY_{ij} = \frac{1}{2} \epsilon^{kl}_{\ \ \, i} C_{jlk}
                    = \epsilon^{kl}_{\ \ \, i} \nabla_k S_{lj}

        INPUT:

        - ``name`` -- (default: ``None``) name given to the Cotton-York
          tensor; if ``None``, it is set to "CY(g)", where "g" is the metric's
          name
        - ``latex_name`` -- (default: ``None``) LaTeX symbol to denote the
          Cotton-York tensor; if ``None``, it is set to "\\mathrm{CY}(g)",
          where "g" is the metric's name

        OUTPUT:

        - the Cotton-York conformal tensor `CY`, as an instance of
          :class:`~sage.manifolds.differentiable.tensorfield.TensorField`

        EXAMPLES:

        Compute the determinant of the Cotton-York tensor for the Heisenberg
        group with the left invariant metric::

            sage: M = Manifold(3, 'Nil', start_index=1)
            sage: X.<x,y,z> = M.chart()
            sage: g = M.riemannian_metric('g')
            sage: g[1,1], g[2,2], g[2,3], g[3,3] = 1, 1+x^2, -x, 1
            sage: g.display()
            g = dx*dx + (x^2 + 1) dy*dy - x dy*dz - x dz*dy + dz*dz
            sage: CY = g.cotton_york() ; CY # long time
            Tensor field CY(g) of type (0,2) on the 3-dimensional
             differentiable manifold Nil
            sage: CY.display()  # long time
            CY(g) = 1/2 dx*dx + (-x^2 + 1/2) dy*dy + x dy*dz + x dz*dy - dz*dz
            sage: det(CY[:]) # long time
            -1/4

        """
        n = self._ambient_domain.dimension()
        if n != 3:
            raise ValueError("the Cotton-York tensor is only defined for a " +
                             "manifold of dimension 3")
        if self._cotton_york is None:
            cot = self.cotton()
            eps = self.volume_form(2)
            cy = eps.contract(0, 1, cot, 2, 1)/2
            name = name or 'CY(' + self._name + ')'
            latex_name = latex_name or r'\mathrm{CY}(' + self._latex_name + ')'
            cy.set_name(name=name, latex_name=latex_name)
            self._cotton_york = cy
        return self._cotton_york

    def determinant(self, frame=None):
        r"""
        Determinant of the metric components in the specified frame.

        INPUT:

        - ``frame`` -- (default: ``None``) vector frame with
          respect to which the components `g_{ij}` of the metric are defined;
          if ``None``, the default frame of the metric's domain is used. If a
          chart is provided instead of a frame, the associated coordinate
          frame is used

        OUTPUT:

        - the determinant `\det (g_{ij})`, as an instance of
          :class:`~sage.manifolds.differentiable.scalarfield.DiffScalarField`

        EXAMPLES:

        Metric determinant on a 2-dimensional manifold::

            sage: M = Manifold(2, 'M', start_index=1)
            sage: X.<x,y> = M.chart()
            sage: g = M.metric('g')
            sage: g[1,1], g[1, 2], g[2, 2] = 1+x, x*y , 1-y
            sage: g[:]
            [ x + 1    x*y]
            [   x*y -y + 1]
            sage: s = g.determinant()  # determinant in M's default frame
            sage: s.expr()
            -x^2*y^2 - (x + 1)*y + x + 1

        A shortcut is ``det()``::

            sage: g.det() == g.determinant()
            True

        The notation ``det(g)`` can be used::

            sage: det(g) == g.determinant()
            True

        Determinant in a frame different from the default's one::

            sage: Y.<u,v> = M.chart()
            sage: ch_X_Y = X.transition_map(Y, [x+y, x-y])
            sage: ch_X_Y.inverse()
            Change of coordinates from Chart (M, (u, v)) to Chart (M, (x, y))
            sage: g.comp(Y.frame())[:, Y]
            [ 1/8*u^2 - 1/8*v^2 + 1/4*v + 1/2                            1/4*u]
            [                           1/4*u -1/8*u^2 + 1/8*v^2 + 1/4*v + 1/2]
            sage: g.determinant(Y.frame()).expr()
            -1/4*x^2*y^2 - 1/4*(x + 1)*y + 1/4*x + 1/4
            sage: g.determinant(Y.frame()).expr(Y)
            -1/64*u^4 - 1/64*v^4 + 1/32*(u^2 + 2)*v^2 - 1/16*u^2 + 1/4*v + 1/4

        A chart can be passed instead of a frame::

            sage: g.determinant(X) is g.determinant(X.frame())
            True
            sage: g.determinant(Y) is g.determinant(Y.frame())
            True

        The metric determinant depends on the frame::

            sage: g.determinant(X.frame()) == g.determinant(Y.frame())
            False

        Using SymPy as symbolic engine::

            sage: M.set_calculus_method('sympy')
            sage: g = M.metric('g')
            sage: g[1,1], g[1, 2], g[2, 2] = 1+x, x*y , 1-y
            sage: s = g.determinant()  # determinant in M's default frame
            sage: s.expr()
            -x**2*y**2 + x - y*(x + 1) + 1

        """
        from sage.matrix.constructor import matrix
        dom = self._domain
        if frame is None:
            frame = dom._def_frame
        if frame in dom._atlas:
            # frame is actually a chart and is changed to the associated
            # coordinate frame:
            frame = frame._frame
        if frame not in self._determinants:
            # a new computation is necessary
            resu = frame._domain.scalar_field()
            manif = self._ambient_domain
            gg = self.comp(frame)
            i1 = manif.start_index()
            for chart in gg[[i1, i1]]._express:
                # TODO: do the computation without the 'SR' enforcement
                gm = matrix( [[ gg[i, j, chart].expr(method='SR')
                            for j in manif.irange()] for i in manif.irange()] )
                detgm = chart.simplify(gm.det(), method='SR')
                resu.add_expr(detgm, chart=chart)
            self._determinants[frame] = resu
        return self._determinants[frame]

    det = determinant

    def sqrt_abs_det(self, frame=None):
        r"""
        Square root of the absolute value of the determinant of the metric
        components in the specified frame.

        INPUT:

        - ``frame`` -- (default: ``None``) vector frame with
          respect to which the components `g_{ij}` of ``self`` are defined;
          if ``None``, the domain's default frame is used. If a chart is
          provided, the associated coordinate frame is used

        OUTPUT:

        - `\sqrt{|\det (g_{ij})|}`, as an instance of
          :class:`~sage.manifolds.differentiable.scalarfield.DiffScalarField`

        EXAMPLES:

        Standard metric in the Euclidean space `\RR^3` with spherical
        coordinates::

            sage: M = Manifold(3, 'M', start_index=1)
            sage: U = M.open_subset('U') # the complement of the half-plane (y=0, x>=0)
            sage: c_spher.<r,th,ph> = U.chart(r'r:(0,+oo) th:(0,pi):\theta ph:(0,2*pi):\phi')
            sage: g = U.metric('g')
            sage: g[1,1], g[2,2], g[3,3] = 1, r^2, (r*sin(th))^2
            sage: g.display()
            g = dr*dr + r^2 dth*dth + r^2*sin(th)^2 dph*dph
            sage: g.sqrt_abs_det().expr()
            r^2*sin(th)

        Metric determinant on a 2-dimensional manifold::

            sage: M = Manifold(2, 'M', start_index=1)
            sage: X.<x,y> = M.chart()
            sage: g = M.metric('g')
            sage: g[1,1], g[1, 2], g[2, 2] = 1+x, x*y , 1-y
            sage: g[:]
            [ x + 1    x*y]
            [   x*y -y + 1]
            sage: s = g.sqrt_abs_det() ; s
            Scalar field on the 2-dimensional differentiable manifold M
            sage: s.expr()
            sqrt(-x^2*y^2 - (x + 1)*y + x + 1)

        Determinant in a frame different from the default's one::

            sage: Y.<u,v> = M.chart()
            sage: ch_X_Y = X.transition_map(Y, [x+y, x-y])
            sage: ch_X_Y.inverse()
            Change of coordinates from Chart (M, (u, v)) to Chart (M, (x, y))
            sage: g[Y.frame(),:,Y]
            [ 1/8*u^2 - 1/8*v^2 + 1/4*v + 1/2                            1/4*u]
            [                           1/4*u -1/8*u^2 + 1/8*v^2 + 1/4*v + 1/2]
            sage: g.sqrt_abs_det(Y.frame()).expr()
            1/2*sqrt(-x^2*y^2 - (x + 1)*y + x + 1)
            sage: g.sqrt_abs_det(Y.frame()).expr(Y)
            1/8*sqrt(-u^4 - v^4 + 2*(u^2 + 2)*v^2 - 4*u^2 + 16*v + 16)

        A chart can be passed instead of a frame::

            sage: g.sqrt_abs_det(Y) is g.sqrt_abs_det(Y.frame())
            True

        The metric determinant depends on the frame::

            sage: g.sqrt_abs_det(X.frame()) == g.sqrt_abs_det(Y.frame())
            False

        Using SymPy as symbolic engine::

            sage: M.set_calculus_method('sympy')
            sage: g = M.metric('g')
            sage: g[1,1], g[1, 2], g[2, 2] = 1+x, x*y , 1-y
            sage: g.sqrt_abs_det().expr()
            sqrt(-x**2*y**2 - x*y + x - y + 1)
            sage: g.sqrt_abs_det(Y.frame()).expr()
            sqrt(-x**2*y**2 - x*y + x - y + 1)/2
            sage: g.sqrt_abs_det(Y.frame()).expr(Y)
            sqrt(-u**4 + 2*u**2*v**2 - 4*u**2 - v**4 + 4*v**2 + 16*v + 16)/8

        """
        dom = self._domain
        if frame is None:
            frame = dom._def_frame
        if frame in dom._atlas:
            # frame is actually a chart and is changed to the associated
            # coordinate frame:
            frame = frame._frame
        if frame not in self._sqrt_abs_dets:
            # a new computation is necessary
            detg = self.determinant(frame)
            resu = frame._domain.scalar_field()
            for chart, funct in detg._express.items():
                x = (self._indic_signat * funct).sqrt().expr()
                resu.add_expr(x, chart=chart)
            self._sqrt_abs_dets[frame] = resu
        return self._sqrt_abs_dets[frame]

    def volume_form(self, contra=0):
        r"""
        Volume form (Levi-Civita tensor) `\epsilon` associated with the metric.

        This assumes that the manifold is orientable.

        The volume form `\epsilon` is a `n`-form (`n` being the manifold's
        dimension) such that for any vector basis `(e_i)` that is orthonormal
        with respect to the metric,

        .. MATH::

            \epsilon(e_1,\ldots,e_n) = \pm 1

        There are only two such `n`-forms, which are opposite of each other.
        The volume form `\epsilon` is selected such that the domain's default
        frame is right-handed with respect to it.

        INPUT:

        - ``contra`` -- (default: 0) number of contravariant indices of the
          returned tensor

        OUTPUT:

        - if ``contra = 0`` (default value): the volume `n`-form `\epsilon`, as
          an instance of
          :class:`~sage.manifolds.differentiable.diff_form.DiffForm`
        - if ``contra = k``, with `1\leq k \leq n`, the tensor field of type
          (k,n-k) formed from `\epsilon` by raising the first k indices with
          the metric (see method
          :meth:`~sage.manifolds.differentiable.tensorfield.TensorField.up`);
          the output is then an instance of
          :class:`~sage.manifolds.differentiable.tensorfield.TensorField`, with
          the appropriate antisymmetries, or of the subclass
          :class:`~sage.manifolds.differentiable.multivectorfield.MultivectorField`
          if `k=n`

        EXAMPLES:

        Volume form on `\RR^3` with spherical coordinates::

            sage: M = Manifold(3, 'M', start_index=1)
            sage: U = M.open_subset('U') # the complement of the half-plane (y=0, x>=0)
            sage: c_spher.<r,th,ph> = U.chart(r'r:(0,+oo) th:(0,pi):\theta ph:(0,2*pi):\phi')
            sage: g = U.metric('g')
            sage: g[1,1], g[2,2], g[3,3] = 1, r^2, (r*sin(th))^2
            sage: g.display()
            g = dr*dr + r^2 dth*dth + r^2*sin(th)^2 dph*dph
            sage: eps = g.volume_form() ; eps
            3-form eps_g on the Open subset U of the 3-dimensional
             differentiable manifold M
            sage: eps.display()
            eps_g = r^2*sin(th) dr/\dth/\dph
            sage: eps[[1,2,3]] == g.sqrt_abs_det()
            True
            sage: latex(eps)
            \epsilon_{g}

        The tensor field of components `\epsilon^i_{\ \, jk}` (``contra=1``)::

            sage: eps1 = g.volume_form(1) ; eps1
            Tensor field of type (1,2) on the Open subset U of the
             3-dimensional differentiable manifold M
            sage: eps1.symmetries()
            no symmetry;  antisymmetry: (1, 2)
            sage: eps1[:]
            [[[0, 0, 0], [0, 0, r^2*sin(th)], [0, -r^2*sin(th), 0]],
             [[0, 0, -sin(th)], [0, 0, 0], [sin(th), 0, 0]],
             [[0, 1/sin(th), 0], [-1/sin(th), 0, 0], [0, 0, 0]]]

        The tensor field of components `\epsilon^{ij}_{\ \ k}` (``contra=2``)::

            sage: eps2 = g.volume_form(2) ; eps2
            Tensor field of type (2,1) on the Open subset U of the
             3-dimensional differentiable manifold M
            sage: eps2.symmetries()
            no symmetry;  antisymmetry: (0, 1)
            sage: eps2[:]
            [[[0, 0, 0], [0, 0, sin(th)], [0, -1/sin(th), 0]],
             [[0, 0, -sin(th)], [0, 0, 0], [1/(r^2*sin(th)), 0, 0]],
             [[0, 1/sin(th), 0], [-1/(r^2*sin(th)), 0, 0], [0, 0, 0]]]

        The tensor field of components `\epsilon^{ijk}` (``contra=3``)::

            sage: eps3 = g.volume_form(3) ; eps3
            3-vector field on the Open subset U of the 3-dimensional
             differentiable manifold M
            sage: eps3.tensor_type()
            (3, 0)
            sage: eps3.symmetries()
            no symmetry;  antisymmetry: (0, 1, 2)
            sage: eps3[:]
            [[[0, 0, 0], [0, 0, 1/(r^2*sin(th))], [0, -1/(r^2*sin(th)), 0]],
             [[0, 0, -1/(r^2*sin(th))], [0, 0, 0], [1/(r^2*sin(th)), 0, 0]],
             [[0, 1/(r^2*sin(th)), 0], [-1/(r^2*sin(th)), 0, 0], [0, 0, 0]]]
            sage: eps3[1,2,3]
            1/(r^2*sin(th))
            sage: eps3[[1,2,3]] * g.sqrt_abs_det() == 1
            True

        """
        if self._vol_forms == []:
            # a new computation is necessary
            manif = self._ambient_domain
            dom = self._domain
            ndim = manif.dimension()
            # The result is constructed on the vector field module,
            # so that dest_map is taken automatically into account:
            eps = self._vmodule.alternating_form(ndim, name='eps_'+self._name,
                                latex_name=r'\epsilon_{'+self._latex_name+r'}')
            si = manif.start_index()
            ind = tuple(range(si, si+ndim))
            for frame in dom._top_frames:
                if frame.destination_map() is frame.domain().identity_map():
                    eps.add_comp(frame)[[ind]] = self.sqrt_abs_det(frame)
            self._vol_forms.append(eps)  # Levi-Civita tensor constructed
            # Tensors related to the Levi-Civita one by index rising:
            for k in range(1, ndim+1):
                epskm1 = self._vol_forms[k-1]
                epsk = epskm1.up(self, k-1)
                if k > 1:
                    # restoring the antisymmetry after the up operation:
                    epsk = epsk.antisymmetrize(*range(k))
                self._vol_forms.append(epsk)
        return self._vol_forms[contra]

    def hodge_star(self, pform):
        r"""
        Compute the Hodge dual of a differential form with respect to the
        metric.

        If the differential form is a `p`-form `A`, its *Hodge dual* with
        respect to the metric `g` is the
        `(n-p)`-form `*A` defined by

        .. MATH::

            *A_{i_1\ldots i_{n-p}} = \frac{1}{p!} A_{k_1\ldots k_p}
                \epsilon^{k_1\ldots k_p}_{\qquad\ i_1\ldots i_{n-p}}

        where `n` is the manifold's dimension, `\epsilon` is the volume
        `n`-form associated with `g` (see :meth:`volume_form`) and the indices
        `k_1,\ldots, k_p` are raised with `g`.

        INPUT:

        - ``pform``: a `p`-form `A`; must be an instance of
          :class:`~sage.manifolds.differentiable.scalarfield.DiffScalarField`
          for `p=0` and of
          :class:`~sage.manifolds.differentiable.diff_form.DiffForm` or
          :class:`~sage.manifolds.differentiable.diff_form.DiffFormParal`
          for `p\geq 1`.

        OUTPUT:

        - the `(n-p)`-form `*A`

        EXAMPLES:

        Hodge dual of a 1-form in the Euclidean space `R^3`::

            sage: M = Manifold(3, 'M', start_index=1)
            sage: X.<x,y,z> = M.chart()
            sage: g = M.metric('g')
            sage: g[1,1], g[2,2], g[3,3] = 1, 1, 1
            sage: a = M.one_form('A')
            sage: var('Ax Ay Az')
            (Ax, Ay, Az)
            sage: a[:] = (Ax, Ay, Az)
            sage: sa = g.hodge_star(a) ; sa
            2-form *A on the 3-dimensional differentiable manifold M
            sage: sa.display()
            *A = Az dx/\dy - Ay dx/\dz + Ax dy/\dz
            sage: ssa = g.hodge_star(sa) ; ssa
            1-form **A on the 3-dimensional differentiable manifold M
            sage: ssa.display()
            **A = Ax dx + Ay dy + Az dz
            sage: ssa == a  # must hold for a Riemannian metric in dimension 3
            True

        Hodge dual of a 0-form (scalar field) in `R^3`::

            sage: f = M.scalar_field(function('F')(x,y,z), name='f')
            sage: sf = g.hodge_star(f) ; sf
            3-form *f on the 3-dimensional differentiable manifold M
            sage: sf.display()
            *f = F(x, y, z) dx/\dy/\dz
            sage: ssf = g.hodge_star(sf) ; ssf
            Scalar field **f on the 3-dimensional differentiable manifold M
            sage: ssf.display()
            **f: M --> R
               (x, y, z) |--> F(x, y, z)
            sage: ssf == f # must hold for a Riemannian metric
            True

        Hodge dual of a 0-form in Minkowksi spacetime::

            sage: M = Manifold(4, 'M')
            sage: X.<t,x,y,z> = M.chart()
            sage: g = M.lorentzian_metric('g')
            sage: g[0,0], g[1,1], g[2,2], g[3,3] = -1, 1, 1, 1
            sage: g.display()  # Minkowski metric
            g = -dt*dt + dx*dx + dy*dy + dz*dz
            sage: var('f0')
            f0
            sage: f = M.scalar_field(f0, name='f')
            sage: sf = g.hodge_star(f) ; sf
            4-form *f on the 4-dimensional differentiable manifold M
            sage: sf.display()
            *f = f0 dt/\dx/\dy/\dz
            sage: ssf = g.hodge_star(sf) ; ssf
            Scalar field **f on the 4-dimensional differentiable manifold M
            sage: ssf.display()
            **f: M --> R
               (t, x, y, z) |--> -f0
            sage: ssf == -f  # must hold for a Lorentzian metric
            True

        Hodge dual of a 1-form in Minkowksi spacetime::

            sage: a = M.one_form('A')
            sage: var('At Ax Ay Az')
            (At, Ax, Ay, Az)
            sage: a[:] = (At, Ax, Ay, Az)
            sage: a.display()
            A = At dt + Ax dx + Ay dy + Az dz
            sage: sa = g.hodge_star(a) ; sa
            3-form *A on the 4-dimensional differentiable manifold M
            sage: sa.display()
            *A = -Az dt/\dx/\dy + Ay dt/\dx/\dz - Ax dt/\dy/\dz - At dx/\dy/\dz
            sage: ssa = g.hodge_star(sa) ; ssa
            1-form **A on the 4-dimensional differentiable manifold M
            sage: ssa.display()
            **A = At dt + Ax dx + Ay dy + Az dz
            sage: ssa == a  # must hold for a Lorentzian metric in dimension 4
            True

        Hodge dual of a 2-form in Minkowksi spacetime::

            sage: F = M.diff_form(2, 'F')
            sage: var('Ex Ey Ez Bx By Bz')
            (Ex, Ey, Ez, Bx, By, Bz)
            sage: F[0,1], F[0,2], F[0,3] = -Ex, -Ey, -Ez
            sage: F[1,2], F[1,3], F[2,3] = Bz, -By, Bx
            sage: F[:]
            [  0 -Ex -Ey -Ez]
            [ Ex   0  Bz -By]
            [ Ey -Bz   0  Bx]
            [ Ez  By -Bx   0]
            sage: sF = g.hodge_star(F) ; sF
            2-form *F on the 4-dimensional differentiable manifold M
            sage: sF[:]
            [  0  Bx  By  Bz]
            [-Bx   0  Ez -Ey]
            [-By -Ez   0  Ex]
            [-Bz  Ey -Ex   0]
            sage: ssF = g.hodge_star(sF) ; ssF
            2-form **F on the 4-dimensional differentiable manifold M
            sage: ssF[:]
            [  0  Ex  Ey  Ez]
            [-Ex   0 -Bz  By]
            [-Ey  Bz   0 -Bx]
            [-Ez -By  Bx   0]
            sage: ssF.display()
            **F = Ex dt/\dx + Ey dt/\dy + Ez dt/\dz - Bz dx/\dy + By dx/\dz
             - Bx dy/\dz
            sage: F.display()
            F = -Ex dt/\dx - Ey dt/\dy - Ez dt/\dz + Bz dx/\dy - By dx/\dz
             + Bx dy/\dz
            sage: ssF == -F  # must hold for a Lorentzian metric in dimension 4
            True

        Test of the standard identity

        .. MATH::

            *(A\wedge B) = \epsilon(A^\sharp, B^\sharp, ., .)

        where `A` and `B` are any 1-forms and `A^\sharp` and `B^\sharp` the
        vectors associated to them by the metric `g` (index raising)::

            sage: b = M.one_form('B')
            sage: var('Bt Bx By Bz')
            (Bt, Bx, By, Bz)
            sage: b[:] = (Bt, Bx, By, Bz) ; b.display()
            B = Bt dt + Bx dx + By dy + Bz dz
            sage: epsilon = g.volume_form()
            sage: g.hodge_star(a.wedge(b)) == epsilon.contract(0,a.up(g)).contract(0,b.up(g))
            True

        """
        from sage.functions.other import factorial
        from sage.tensor.modules.format_utilities import format_unop_txt, \
                                                         format_unop_latex
        p = pform.tensor_type()[1]
        eps = self.volume_form(p)
        if p == 0:
            dom_resu = self._domain.intersection(pform.domain())
            resu = pform.restrict(dom_resu) * eps.restrict(dom_resu)
        else:
            args = list(range(p)) + [eps] + list(range(p))
            resu = pform.contract(*args)
        if p > 1:
            resu = resu / factorial(p)
        resu.set_name(name=format_unop_txt('*', pform._name),
                    latex_name=format_unop_latex(r'\star ', pform._latex_name))
        return resu
    
    def einstein_tensor(self):
        r"""
        This method return the Einstein tensor of the metric

        .. MATH::

            G = Ric - \frac{1}{2}rg

        where `Ric` is the Ricci tensor, `r` is the Ricci scalar and `g` is a
        metric.

        OUTPUT:

        - Einstein tensor as an instance of the class \
        :class:`~sage.manifolds.differentiable.tensorfield.TensorField`

        EXAMPLES:

        Einstein tensor on a 4-dimensional space-time::

            sage: forget()
            sage: M = Manifold(4, 'M')
            sage: X.<t,r,theta,phi> = M.chart(coordinates=r't r:(0,2) \
                    theta:(0,pi):\theta phi:(0,2*pi):\phi')
            sage: g = M.metric('g', comp=[2/r-1, (1-2/r)^-1, r^2, r^2*sin(theta)^2])
            sage: G = g.einstein_tensor(); G
            Tensor field of type (0,2) on the 4-dimensional differentiable manifold
            M
            sage: G.display()
            0
            sage: var('lamb', latex_name=r'\lambda')
            lamb
            sage: g = M.metric('g', comp=[2/r+r**2*lamb/3-1, \
                            (1-2/r-r**2*lamb/3)^-1, r^2, r^2*sin(theta)^2])
            sage: G = g.einstein_tensor()
            sage: G.display()
            1/3*(lamb^2*r^3 - 3*lamb*r + 6*lamb)/r dt*dt - 3*lamb*r/(lamb*r^3 - 3*r
            + 6) dr*dr + lamb*r^2 dtheta*dtheta + lamb*r^2*sin(theta)^2 dphi*dphi
            
        """
        return self.ricci()-(1/2)*self*self.ricci_scalar()
    
#******************************************************************************

def _diag(self, n, m, k):
    r"""
    Returns a list of ``n`` lists of length ``m`` each, such that the first list 
    contains ``self`` at position `k+1`, the second list contains ``self`` at 
    position `k+2`, and so on. The other positions of each list contain `0`.
    
    INPUT:

        - ``self`` -- an element
        - ``n`` -- a non-negative integer, the number of sublists
        - ``m`` -- a non-negative integer, the length of each sublist
        - ``k`` -- a positive integer, `k+1` is the position of ``self`` in the 
                first list

    EXAMPLES:

        sage: from sage.manifolds.differentiable.metric import _diag
        sage: _diag(-2, 2, 4, 1)
        [[0, -2, 0, 0], [0, 0, -2, 0]]

        """
    list1 = []
    for i in range(n):
        list2 = []
        for j in range(m):
            list2.append(0)
        list2[k] = self
        list1.append(list2)
        k += 1
    return list1

def substitute(self, list1, list2):
    r"""
    Returns a modification of the list ``self`` where for any element `elt` of 
    ``self`` if an expression in `elt` appear at the position `i` of ``list1``, 
    then this element is replaced by ``list2``[`i`].

    INPUT:

        - ``self`` -- a list 
        - ``list1`` -- list of the expressions to replace
        - ``list2`` -- list of the same length as ``list1``

    OUTPUT:

        - a list

    EXAMPLES:

        sage: substitute([2*x], [x], [4])
        [8]
        sage: var('y'); substitute([2*x+y], [x], [4])
        y
        [y + 8]
        sage: substitute([2*x+y, x+3*y, 1], [y, 2*x], [1, x**2])
        [x^2 + 1, x + 3, 1]
        
    """
    if len(list1) != len(list2):
        raise ValueError("the both list must have the same length")
    if self == [] or list1 == []:
        return self
    n = len(list1)
    try:
        liste = []
        for (i, elt) in enumerate(self):
            liste.append(elt)
            try:
                if isinstance(elt.expr(), Expression):
                    for j in range(n):
                        elt1 = list1[j]
                        elt2 = list2[j]
                        liste[i] = liste[i].expr().subs(elt1==elt2)
            except AttributeError:
                if isinstance(elt, Expression):
                    for j in range(n):
                        elt1 = list1[j]
                        elt2 = list2[j]
                        liste[i] = liste[i].subs(elt1==elt2)
    except TypeError:
        liste = self
        try:
            if isinstance(liste.expr(), Expression):
                for i in range(n):
                    elt1 = list1[i]
                    elt2 = list2[i]
                    liste = liste.expr().subs(elt1==elt2)
        except AttributeError:
            if isinstance(liste, Expression):
                for i in range(n):
                    elt1 = list1[i]
                    elt2 = list2[i]
                    liste = liste.subs(elt1==elt2)
    return liste

def _condition_match(elt, liste=[]):
    r"""
    A boolean function which return ``True`` if ``elt`` is zero or ``elt`` is \
    in ``liste`` and ``False`` otherwise.

    INPUT:

        - ``elt`` -- an expression
        - ``liste`` -- (default: ``[]``) a list

    OUTPUT:

        - a list

    EXAMPLES:

        sage: from sage.manifolds.differentiable.metric import _condition_match
        sage: _condition_match(0, [])
        True
        sage: _condition_match(x, [x])
        True
        sage: _condition_match(x, [])
        False
        
        """
    if liste == []: 
        try:
            if elt.is_trivial_zero():
                return True
        except AttributeError:
            if elt.is_zero():
                return True
        return False
    for x in liste:
        try:
            if (elt.expr().numerator()-x.expr()).is_zero():
                return True
        except AttributeError:
            try:
                if (elt.numerator()-x.expr()).is_zero():
                    return True
            except AttributeError:
                if (elt.numerator()-x).is_zero():
                    return True
    return False

def _display_system(condition):
    r"""
    For displaying a system of equations.
    
    """
    syst = None
    if condition:
        if len(condition) == 1:
            syst = latex(condition[0]) + r' = 0'
            syst1 = str(condition[0]) + " = 0"
        else:
            syst = r'\begin{cases} '
            syst1 = []
            for elt in condition:
                syst += latex(elt) + r' = 0' + r'\\ '
                syst1.append(str(elt) + " = 0")
            syst += r'\end{cases}'
    return FormattedExpansion(str(syst1), syst)

class PseudoRiemannianMetricParal(PseudoRiemannianMetric, TensorFieldParal):
    r"""
    Pseudo-Riemannian metric with values on a parallelizable manifold.

    An instance of this class is a field of nondegenerate symmetric bilinear
    forms (metric field) along a differentiable manifold `U` with values in a
    parallelizable manifold `M` over `\RR`, via a differentiable mapping
    `\Phi: U \rightarrow M`. The standard case of a metric field *on* a
    manifold corresponds to `U=M` and `\Phi = \mathrm{Id}_M`. Other common
    cases are `\Phi` being an immersion and `\Phi` being a curve in `M` (`U` is
    then an open interval of `\RR`).

    A *metric* `g` is a field on `U`, such that at each
    point `p\in U`, `g(p)` is a bilinear map of the type:

    .. MATH::

        g(p):\ T_q M\times T_q M  \longrightarrow \RR

    where `T_q M` stands for the tangent space to manifold `M` at the point
    `q=\Phi(p)`, such that `g(p)` is symmetric:
    `\forall (u,v)\in  T_q M\times T_q M, \ g(p)(v,u) = g(p)(u,v)`
    and nondegenerate:
    `(\forall v\in T_q M,\ \ g(p)(u,v) = 0) \Longrightarrow u=0`.

    .. NOTE::

        If `M` is not parallelizable, the class :class:`PseudoRiemannianMetric`
        should be used instead.

    INPUT:

    - ``vector_field_module`` -- free module `\mathfrak{X}(U,\Phi)` of vector
      fields along `U` with values on `\Phi(U)\subset M`
    - ``name`` -- name given to the metric
    - ``latex_name`` -- (default: ``None``) LaTeX symbol to denote the metric;
      if ``None``, it is formed from ``name``
    - ``comp`` -- (default: ``None``) either the list of the lignes of the \
      corresponding matrix of the matrix in the default chart of the domain, \
      or a non-negative integer `q` less than or egual to the dimension of the \
      ambiant manifold and representing the index of the metric. In this last \
      case, the standard pseudo-Euclidean metric of index `q` will be \
      constructed. If ``None`` is given, the standard Euclidean metric will \
      be constructed.

    EXAMPLES:

    Metric on a 2-dimensional manifold::

        sage: M = Manifold(2, 'M', start_index=1)
        sage: c_xy.<x,y> = M.chart()
        sage: g = M.metric('g') ; g
        Riemannian metric g on the 2-dimensional differentiable manifold M
        sage: latex(g)
        g

    A metric is a special kind of tensor field and therefore inheritates all the
    properties from class
    :class:`~sage.manifolds.differentiable.tensorfield.TensorField`::

        sage: g.parent()
        Free module T^(0,2)(M) of type-(0,2) tensors fields on the
         2-dimensional differentiable manifold M
        sage: g.tensor_type()
        (0, 2)
        sage: g.symmetries()  # g is symmetric:
        symmetry: (0, 1);  no antisymmetry

    Setting the metric components in the manifold's default frame::

        sage: g[1,1], g[1,2], g[2,2] = 1+x, x*y, 1-x
        sage: g[:]
        [ x + 1    x*y]
        [   x*y -x + 1]
        sage: g.display()
        g = (x + 1) dx*dx + x*y dx*dy + x*y dy*dx + (-x + 1) dy*dy

    Metric components in a frame different from the manifold's default one::

        sage: c_uv.<u,v> = M.chart()  # new chart on M
        sage: xy_to_uv = c_xy.transition_map(c_uv, [x+y, x-y]) ; xy_to_uv
        Change of coordinates from Chart (M, (x, y)) to Chart (M, (u, v))
        sage: uv_to_xy = xy_to_uv.inverse() ; uv_to_xy
        Change of coordinates from Chart (M, (u, v)) to Chart (M, (x, y))
        sage: M.atlas()
        [Chart (M, (x, y)), Chart (M, (u, v))]
        sage: M.frames()
        [Coordinate frame (M, (d/dx,d/dy)), Coordinate frame (M, (d/du,d/dv))]
        sage: g[c_uv.frame(),:]  # metric components in frame c_uv.frame() expressed in M's default chart (x,y)
        [ 1/2*x*y + 1/2          1/2*x]
        [         1/2*x -1/2*x*y + 1/2]
        sage: g.display(c_uv.frame())
        g = (1/2*x*y + 1/2) du*du + 1/2*x du*dv + 1/2*x dv*du
         + (-1/2*x*y + 1/2) dv*dv
        sage: g[c_uv.frame(),:,c_uv]   # metric components in frame c_uv.frame() expressed in chart (u,v)
        [ 1/8*u^2 - 1/8*v^2 + 1/2            1/4*u + 1/4*v]
        [           1/4*u + 1/4*v -1/8*u^2 + 1/8*v^2 + 1/2]
        sage: g.display(c_uv.frame(), c_uv)
        g = (1/8*u^2 - 1/8*v^2 + 1/2) du*du + (1/4*u + 1/4*v) du*dv
         + (1/4*u + 1/4*v) dv*du + (-1/8*u^2 + 1/8*v^2 + 1/2) dv*dv

    The inverse metric is obtained via :meth:`inverse`::

        sage: ig = g.inverse() ; ig
        Tensor field inv_g of type (2,0) on the 2-dimensional differentiable
         manifold M
        sage: ig[:]
        [ (x - 1)/(x^2*y^2 + x^2 - 1)      x*y/(x^2*y^2 + x^2 - 1)]
        [     x*y/(x^2*y^2 + x^2 - 1) -(x + 1)/(x^2*y^2 + x^2 - 1)]
        sage: ig.display()
        inv_g = (x - 1)/(x^2*y^2 + x^2 - 1) d/dx*d/dx
         + x*y/(x^2*y^2 + x^2 - 1) d/dx*d/dy + x*y/(x^2*y^2 + x^2 - 1) d/dy*d/dx
         - (x + 1)/(x^2*y^2 + x^2 - 1) d/dy*d/dy

    """
    def __init__(self, vector_field_module, name, latex_name=None, comp=None):
        r"""
        Construct a metric on a parallelizable manifold.

        TESTS::

            sage: M = Manifold(2, 'M')
            sage: X.<x,y> = M.chart()  # makes M parallelizable
            sage: XM = M.vector_field_module()
            sage: from sage.manifolds.differentiable.metric import \
            ....:                                   PseudoRiemannianMetricParal
            sage: g = PseudoRiemannianMetricParal(XM, 'g'); g
            Riemannian metric g on the 2-dimensional differentiable manifold M
            sage: g[0,0], g[1,1] = -(1+x^2), 1+y^2
            sage: TestSuite(g).run(skip='_test_category')

        .. TODO::

            - add a specific parent to the metrics, to fit with the category
              framework

        """
        TensorFieldParal.__init__(self, vector_field_module, (0,2),
                                  name=name, latex_name=latex_name, sym=(0,1))
        # signature:
        ndim = self._ambient_domain.dimension()
        start_index = self._ambient_domain.start_index()
        chart = self._ambient_domain.default_chart()
        if not comp:
            liste = _diag(1, ndim, ndim, 0)
        elif isinstance(comp, (int, Integer)):
            index = comp
            if index < 0:
                index = -1*index
            if index > ndim:
                raise ValueError("The index must be less than the size of the metric")
            liste = _diag(-1, index, ndim, 0)
            liste.extend(_diag(1, ndim-index, ndim, index))
        else:
            liste = []
            try:
                for elt in list(comp):
                    liste.append(list(elt))
                    if len(elt) != ndim:
                        raise ValueError("The metric must be squared")
                for i in range(ndim):
                    for j in range(ndim):
                        if liste[i][j] != liste[j][i]:
                            raise ValueError("The metric must be squared")
            except TypeError:
                try:
                    for (j, elt) in enumerate(comp):
                        liste.extend(_diag(elt, 1, ndim, j))
                except TypeError:
                    raise TypeError("The second argument must be an integer or an iterable or an iterable of iterables")
        frame = chart.frame()
        for i in range(ndim):
            for j in range(ndim):
                self.add_comp(frame)[i+start_index, j+start_index] = liste[i][j]
        self._signature = self.signature()-self.index()
        # the pair (n_+, n_-):
        self._signature_pm = (self.signature(), self.index())
        self._indic_signat = 1 - 2*(self._signature_pm[1]%2)  # (-1)^n_-
        # Initialization of derived quantities:
        PseudoRiemannianMetricParal._init_derived(self)

    def _repr_(self):
        r"""
        String representation of the object.

        TESTS::

            sage: M = Manifold(3, 'M')
            sage: X.<t,x,y> = M.chart()
            sage: g = M.metric('g')
            sage: g._repr_()
            'Riemannian metric g on the 3-dimensional differentiable manifold M'
            sage: g = M.metric('g', comp=[[0,1,0],[1,0,0],[0,0,1]])
            sage: g._repr_()
            'Lorentzian metric g on the 3-dimensional differentiable manifold M'
            sage: g = M.metric('g', comp=[[-1,0,0],[0,-1,0],[0,0,-1]]);
            sage: g._repr_()
            'Pseudo-Riemannian metric g on the 3-dimensional differentiable manifold 
            M'
            sage: g = M.metric('g', comp=[[0,0,0],[0,0,0],[0,0,0]]);
            sage: g._repr_()
            'Degenerate metric g on the 3-dimensional differentiable manifold M'

        """
        n = self._ambient_domain.dimension()
        if self.sign()[2] > 0:
            description = "Degenerate metric "
        elif self.sign()[1] == n:
            description = "Riemannian metric "
        elif self.sign()[1] == 1 or self.index() ==1:
            description = "Lorentzian metric "
        else:
            description = "Pseudo-Riemannian metric "
        description += self._name + " "
        return self._final_repr(description)
    
    def _new_instance(self):
        r"""
        Create an instance of the same class as ``self`` with the same
        signature.

        TESTS::

            sage: M = Manifold(5, 'M')
<<<<<<< HEAD
            sage: g = M.metric('g')
            sage: g1 = g._new_instance(); g1
            Riemannian metric unnamed metric on the 5-dimensional
             differentiable manifold M
=======
            sage: X.<t,x,y,z,w> = M.chart();
            sage: g = M.metric('g')
            sage: g1 = g._new_instance(); g1
            Riemannian metric unnamed metric on the 5-dimensional differentiable
            manifold M
>>>>>>> a406fe68
            sage: type(g1) == type(g)
            True
            sage: g1.parent() is g.parent()
            True
            sage: g1.signature() == g.signature()
            True

        """
        return type(self)(self._vmodule, 'unnamed metric',
                          latex_name=r'\mbox{unnamed metric}')

    def list_of_lines(self, chart=None):
        r"""
        Return the list of the lists of lines of the metric in a given chart.
        
        INPUT:

            - ``chart`` -- (default: ``None``) a chart on the manifold; if \
            ``None``, the default chart on the domain will be used.

        EXAMPLES:

        Signatures on a 3-dimensional manifold::

            sage: M = Manifold(3, 'M')
            sage: X.<t,x,y> = M.chart()
            sage: g = M.metric('g')
            sage: g.list_of_lines()
            [[1, 0, 0], [0, 1, 0], [0, 0, 1]]
            sage: g = M.metric('g', comp=[[0,1,0],[1,0,0],[0,0,1]])
            sage: g.list_of_lines()
            [[0, 1, 0], [1, 0, 0], [0, 0, 1]]
            sage: g = M.metric('g', comp=[[-1,0,0],[0,-1,0],[0,0,-1]])
            sage: g.list_of_lines()
            [[-1, 0, 0], [0, -1, 0], [0, 0, -1]]
            sage: g = M.metric('g', comp=[[0,0,0],[0,0,0],[0,0,0]])
            sage: g.list_of_lines()
            [[0, 0, 0], [0, 0, 0], [0, 0, 0]]
            
        """
        if chart == None:
            chart = self.domain().default_chart()
        frame = chart.frame()
        liste = []
        for i in self._ambient_domain.irange():
            liste0 = []
            for j in self._ambient_domain.irange():
                liste0.append(self[frame, i, j])
            liste.append(liste0)
        return liste

    def matrix(self, chart=None):
        r"""
        Returns the correnponding matrix of the metric in the given chart. The \
        difference with ``g[:]`` is that the components of the matrix retuned \
        here are instances of Symbolic Ring and not chart functions. 
        
        INPUT:

        - ``chart`` -- (default: ``None``) a chart on the domain. if ``None``, \
          the default chart on the domain will be used.

        EXAMPLES:

        Signatures on a 3-dimensional manifold::

            sage: M = Manifold(3, 'M')
            sage: X.<t,x,y> = M.chart()
            sage: g = M.metric('g')
            sage: g.matrix()
            [1 0 0]
            [0 1 0]
            [0 0 1]
            sage: g = M.metric('g', comp=[[0,1,0],[1,0,0],[0,0,1]])
            sage: g.matrix()
            [0 1 0]
            [1 0 0]
            [0 0 1]
            sage: g = M.metric('g', comp=[[-1,0,0],[0,-1,0],[0,0,-1]])
            sage: g.matrix()
            [-1  0  0]
            [ 0 -1  0]
            [ 0  0 -1]
            sage: g = M.metric('g', comp=[[0,0,0],[0,0,0],[0,0,0]])
            sage: g.matrix()
            [0 0 0]
            [0 0 0]
            [0 0 0]
            
        """
        mat0 = self.list_of_lines(chart)
        mat1 = []
        for L in mat0:
            mat2 = []
            for elt in L:
                mat2.append(elt.expr())
            mat1.append(mat2)
        mat1 = MatrixSpace(SR, self._ambient_domain.dimension(), self._ambient_domain.dimension())(mat1)
<<<<<<< HEAD
        return mat1
=======
        return mat1        
>>>>>>> a406fe68

    def sign(self):
        r"""
        
        This method works well only when the index of the metric is constant.

        OUTPUT:

        - ``[n_-, n_+, n_0]`` -- being ``n_-`` (resp. ``n_+``, n_0``) the \
        number  of negative terms (resp. positive terms, null terms) in any \
        diagonal writing of the metric components

        EXAMPLES:

        Signatures on a 3-dimensional manifold::

            sage: M = Manifold(3, 'M')
            sage: X.<t,x,y> = M.chart()
            sage: g = M.metric('g')
            sage: g.sign()
            [0, 3, 0]
            sage: g = M.metric('g', comp=[[0,1,0],[1,0,0],[0,0,1]])
            sage: g.sign()
            [1, 2, 0]
            sage: g = M.metric('g', comp=[[-1,0,0],[0,-1,0],[0,0,-1]])
            sage: g.sign()
            [3, 0, 0]
            sage: g = M.metric('g', comp=[[0,0,0],[0,0,0],[0,0,0]])
            sage: g.sign()
            [0, 0, 3]
        """
        mat = self.matrix().jordan_form()
        index, sign, sing = 0, 0, 0 
        for i in range(self.domain().dimension()):
            if mat[i, i].is_zero():
                sing += 1
            elif mat[i, i] < 0:
                index += 1
            else:
                sign += 1
        return [index, sign, sing]
    
    def index(self):
        r"""
        Returns the index of the metric. This method works well only when the \
        index of the metric is constant.

        OUTPUT:

        - ``index`` -- the number of negative terms in any diagonal writing of \
        the metric components

        EXAMPLES:

        Index on a 3-dimensional manifold::

            sage: M = Manifold(3, 'M')
            sage: X.<t,x,y> = M.chart()
            sage: g = M.metric('g')
            sage: g.index()
            0
            sage: g = M.metric('g', comp=[[0,1,0],[1,0,0],[0,0,1]])
            sage: g.index()
            1
            sage: g = M.metric('g', comp=[[-1,0,0],[0,-1,0],[0,0,-1]])
            sage: g.index()
            3
            sage: g = M.metric('g', comp=[[0,0,0],[0,0,0],[0,0,0]])
            sage: g.index()
            0
            
        """
        return self.sign()[0]
    
    def signature(self):
        r"""
        
        This method works well only when the index of the metric is constant.
    
        OUTPUT:

        - `n_+-n_-` -- being `n_+` the number of positive terms and `n_-` the \
        number of negative terms in any diagonal writing of the metric components

        EXAMPLES:

        Index on a 3-dimensional manifold::

            sage: M = Manifold(3, 'M')
            sage: X.<t,x,y> = M.chart()
            sage: g = M.metric('g')
            sage: g.signature()
            3
            sage: g = M.metric('g', comp=[[0,1,0],[1,0,0],[0,0,1]])
            sage: g.signature()
            1
            sage: g = M.metric('g', comp=[[-1,0,0],[0,-1,0],[0,0,-1]])
            sage: g.signature()
            -3
            sage: g = M.metric('g', comp=[[0,0,0],[0,0,0],[0,0,0]])
            sage: g.signature()
            0
            
        """
        return self.sign()[1]-self.sign()[0]
    
    def kernel_dimension(self):
        r"""
        Returns the dimension of the kernel of the metric. This method works \
        well only when the dimension of the kernel is constant.

        OUTPUT:

        - the number of null terms in any diagonal writing of the 
        metric components

        EXAMPLES:

        Index on a 3-dimensional manifold::

            sage: M = Manifold(3, 'M')
            sage: X.<t,x,y> = M.chart()
            sage: g = M.metric('g')
            sage: g.kernel_dimension()
            0
            sage: g = M.metric('g', comp=[[0,1,0],[1,0,0],[0,0,1]])
            sage: g.kernel_dimension()
            0
            sage: g = M.metric('g', comp=[[-1,0,0],[0,-1,0],[0,0,-1]])
            sage: g.kernel_dimension()
            0
            sage: g = M.metric('g', comp=[[0,0,0],[0,0,0],[0,0,0]])
            sage: g.kernel_dimension()
            3
            
        """
        return self.sign()[2]
    

    def _init_derived(self):
        r"""
        Initialize the derived quantities.

        TESTS::

            sage: M = Manifold(3, 'M')
            sage: X.<x,y,z> = M.chart()  # makes M parallelizable
            sage: g = M.metric('g')
            sage: g._init_derived()

        """
        # Initialization of quantities pertaining to the mother classes:
        TensorFieldParal._init_derived(self)
        PseudoRiemannianMetric._init_derived(self)

    def _del_derived(self, del_restrictions=True):
        r"""
        Delete the derived quantities.

        INPUT:

        - ``del_restrictions`` -- (default: True) determines whether the
          restrictions of ``self`` to subdomains are deleted.

        TESTS::

            sage: M = Manifold(3, 'M')
            sage: X.<x,y,z> = M.chart()  # makes M parallelizable
            sage: g = M.metric('g')
            sage: g._del_derived(del_restrictions=False)
            sage: g._del_derived()

        """
        # The derived quantities from the mother classes are deleted:
        TensorFieldParal._del_derived(self, del_restrictions=del_restrictions)
        PseudoRiemannianMetric._del_derived(self)

    def _del_inverse(self):
        r"""
        Delete the inverse metric.

        TESTS::

            sage: M = Manifold(3, 'M')
            sage: X.<x,y,z> = M.chart()  # makes M parallelizable
            sage: g = M.metric('g')
            sage: g._del_inverse()

        """
        self._inverse._components.clear()
        self._inverse._del_derived()

    def restrict(self, subdomain, dest_map=None):
        r"""
        Return the restriction of the metric to some subdomain.

        If the restriction has not been defined yet, it is constructed here.

        INPUT:

        - ``subdomain`` -- open subset `U` of ``self._domain`` (must be an
          instance of
          :class:`~sage.manifolds.differentiable.manifold.DifferentiableManifold`)
        - ``dest_map`` -- (default: ``None``) destination map
          `\Phi:\ U \rightarrow V`, where `V` is a subdomain of
          ``self._codomain``
          (type: :class:`~sage.manifolds.differentiable.diff_map.DiffMap`)
          If None, the restriction of ``self._vmodule._dest_map`` to `U` is
          used.

        OUTPUT:

        - instance of :class:`PseudoRiemannianMetricParal` representing the
          restriction.

        EXAMPLES:

        Restriction of a Lorentzian metric on `\RR^2` to the upper half plane::

            sage: M = Manifold(2, 'M')
            sage: X.<x,y> = M.chart()
            sage: g = M.lorentzian_metric('g')
            sage: g[0,0], g[1,1] = -1, 1
            sage: U = M.open_subset('U', coord_def={X: y>0})
            sage: gU = g.restrict(U); gU
            Lorentzian metric g on the Open subset U of the 2-dimensional
             differentiable manifold M
            sage: gU.signature()
            0
            sage: gU.display()
            g = -dx*dx + dy*dy

        """
        if subdomain == self._domain:
            return self
        if subdomain not in self._restrictions:
            # Construct the restriction at the tensor field level:
            resu = TensorFieldParal.restrict(self, subdomain, dest_map=dest_map)
            # the type is correctly handled by TensorFieldParal.restrict, i.e.
            # resu is of type self.__class__, but the signature is not handled
            # by TensorFieldParal.restrict; we have to set it here:
            resu._signature = self._signature
            resu._signature_pm = self._signature_pm
            resu._indic_signat = self._indic_signat
            # Restrictions of derived quantities:
            resu._inverse = self.inverse().restrict(subdomain)
            if self._connection is not None:
                resu._connection = self._connection.restrict(subdomain)
            if self._ricci_scalar is not None:
                resu._ricci_scalar = self._ricci_scalar.restrict(subdomain)
            if self._weyl is not None:
                resu._weyl = self._weyl.restrict(subdomain)
            if self._vol_forms != []:
                for eps in self._vol_forms:
                    resu._vol_forms.append(eps.restrict(subdomain))
            # NB: no initialization of resu._determinants nor
            # resu._sqrt_abs_dets
            # The restriction is ready:
            self._restrictions[subdomain] = resu
        return self._restrictions[subdomain]


    def set(self, symbiform):
        r"""
        Define the metric from a field of symmetric bilinear forms.

        INPUT:

        - ``symbiform`` -- instance of
          :class:`~sage.manifolds.differentiable.tensorfield_paral.TensorFieldParal`
          representing a field of symmetric bilinear forms

        EXAMPLES::

            sage: M = Manifold(2, 'M')
            sage: X.<x,y> = M.chart()
            sage: s = M.sym_bilin_form_field(name='s')
            sage: s[0,0], s[0,1], s[1,1] = 1+x^2, x*y, 1+y^2
            sage: g = M.metric('g')
            sage: g.set(s)
            sage: g.display()
            g = (x^2 + 1) dx*dx + x*y dx*dy + x*y dy*dx + (y^2 + 1) dy*dy

        """
        if not isinstance(symbiform, TensorFieldParal):
            raise TypeError("the argument must be a tensor field with " +
                            "values on a parallelizable domain")
        if symbiform._tensor_type != (0,2):
            raise TypeError("the argument must be of tensor type (0,2)")
        if symbiform._sym != [(0,1)]:
            raise TypeError("the argument must be symmetric")
        if symbiform._vmodule is not self._vmodule:
            raise TypeError("the symmetric bilinear form and the metric are " +
                            "not defined on the same vector field module")
        self._del_derived()
        self._components.clear()
        for frame in symbiform._components:
            self._components[frame] = symbiform._components[frame].copy()
        for dom, symbiform_rst in symbiform._restrictions.items():
            rst = self.restrict(dom)
            rst.set(symbiform_rst)

    def inverse(self):
        r"""
        Return the inverse metric.

        OUTPUT:

        - instance of
          :class:`~sage.manifolds.differentiable.tensorfield_paral.TensorFieldParal`
          with tensor_type = (2,0) representing the inverse metric

        EXAMPLES:

        Inverse metric on a 2-dimensional manifold::

            sage: M = Manifold(2, 'M', start_index=1)
            sage: c_xy.<x,y> = M.chart()
            sage: g = M.metric('g')
            sage: g[1,1], g[1,2], g[2,2] = 1+x, x*y, 1-x
            sage: g[:]  # components in the manifold's default frame
            [ x + 1    x*y]
            [   x*y -x + 1]
            sage: ig = g.inverse() ; ig
            Tensor field inv_g of type (2,0) on the 2-dimensional differentiable
            manifold M
            sage: ig[:]
            [ (x - 1)/(x^2*y^2 + x^2 - 1)      x*y/(x^2*y^2 + x^2 - 1)]
            [     x*y/(x^2*y^2 + x^2 - 1) -(x + 1)/(x^2*y^2 + x^2 - 1)]

        If the metric is modified, the inverse metric is automatically updated::

            sage: g[1,2] = 0 ; g[:]
            [ x + 1      0]
            [     0 -x + 1]
            sage: g.inverse()[:]
            [ 1/(x + 1)          0]
            [         0 -1/(x - 1)]

        Using SymPy as symbolic engine::

            sage: M.set_calculus_method('sympy')
            sage: g[1,1], g[1,2], g[2,2] = 1+x, x*y, 1-x
            sage: g[:]  # components in the manifold's default frame
            [ x + 1    x*y]
            [   x*y -x + 1]
            sage: g.inverse()[:]
            [ (x - 1)/(x**2*y**2 + x**2 - 1)      x*y/(x**2*y**2 + x**2 - 1)]
            [     x*y/(x**2*y**2 + x**2 - 1) -(x + 1)/(x**2*y**2 + x**2 - 1)]

        """
        from sage.matrix.constructor import matrix
        from sage.tensor.modules.comp import CompFullySym
        from sage.manifolds.differentiable.vectorframe import CoordFrame
        # Is the inverse metric up to date ?
        for frame in self._components:
            if frame not in self._inverse._components:
                # the computation is necessary
                fmodule = self._fmodule
                si = fmodule._sindex ; nsi = fmodule._rank + si
                dom = self._domain
                cinv = CompFullySym(fmodule._ring, frame, 2, start_index=si,
                                    output_formatter=fmodule._output_formatter)
                cinv_scal = {}  # dict. of scalars representing the components
                                # of the inverse (keys: comp. indices)
                for i in range(si, nsi):
                    for j in range(i, nsi):   # symmetry taken into account
                        cinv_scal[(i,j)] = dom.scalar_field()
                for chart in dom.top_charts():
                    # TODO: do the computation without the 'SR' enforcement
                    try:
                        gmat = matrix(
                                  [[self.comp(frame)[i, j, chart].expr(method='SR')
                                  for j in range(si, nsi)] for i in range(si, nsi)])
                        gmat_inv = gmat.inverse()
                    except (KeyError, ValueError):
                        continue
                    for i in range(si, nsi):
                        for j in range(i, nsi):
                            val = chart.simplify(gmat_inv[i-si,j-si], method='SR')
                            cinv_scal[(i,j)].add_expr(val, chart=chart)
                for i in range(si, nsi):
                    for j in range(i, nsi):
                        cinv[i,j] = cinv_scal[(i,j)]
                self._inverse._components[frame] = cinv
        return self._inverse

    def ricci_scalar(self, name=None, latex_name=None):
        r"""
        Return the metric's Ricci scalar.

        The Ricci scalar is the scalar field `r` defined from the Ricci tensor
        `Ric` and the metric tensor `g` by

        .. MATH::

            r = g^{ij} Ric_{ij}

        INPUT:

        - ``name`` -- (default: ``None``) name given to the Ricci scalar;
          if none, it is set to "r(g)", where "g" is the metric's name
        - ``latex_name`` -- (default: ``None``) LaTeX symbol to denote the
          Ricci scalar; if none, it is set to "\\mathrm{r}(g)", where "g"
          is the metric's name

        OUTPUT:

        - the Ricci scalar `r`, as an instance of
          :class:`~sage.manifolds.differentiable.scalarfield.DiffScalarField`

        EXAMPLES:

        Ricci scalar of the standard metric on the 2-sphere::

            sage: M = Manifold(2, 'S^2', start_index=1)
            sage: U = M.open_subset('U') # the complement of a meridian (domain of spherical coordinates)
            sage: c_spher.<th,ph> = U.chart(r'th:(0,pi):\theta ph:(0,2*pi):\phi')
            sage: a = var('a') # the sphere radius
            sage: g = U.metric('g')
            sage: g[1,1], g[2,2] = a^2, a^2*sin(th)^2
            sage: g.display() # standard metric on the 2-sphere of radius a:
            g = a^2 dth*dth + a^2*sin(th)^2 dph*dph
            sage: g.ricci_scalar()
            Scalar field r(g) on the Open subset U of the 2-dimensional
             differentiable manifold S^2
            sage: g.ricci_scalar().display() # The Ricci scalar is constant:
            r(g): U --> R
               (th, ph) |--> 2/a^2

        """
        if self._ricci_scalar is None:
            manif = self._ambient_domain
            ric = self.ricci()
            ig = self.inverse()
            frame = ig.common_basis(ric)
            cric = ric._components[frame]
            cig = ig._components[frame]
            rsum1 = 0
            for i in manif.irange():
                rsum1 += cig[[i,i]] * cric[[i,i]]
            rsum2 = 0
            for i in manif.irange():
                for j in manif.irange(start=i+1):
                    rsum2 += cig[[i,j]] * cric[[i,j]]
            self._ricci_scalar = rsum1 + 2*rsum2
            if name is None:
                self._ricci_scalar._name = "r(" + self._name + ")"
            else:
                self._ricci_scalar._name = name
            if latex_name is None:
                self._ricci_scalar._latex_name = r"\mathrm{r}\left(" + \
                                                 self._latex_name + r"\right)"
            else:
                self._ricci_scalar._latex_name = latex_name
        return self._ricci_scalar
    
    def _energy_momentum_condition(self, T, chart=None, assume=[]):
        r"""
        Gives conditions for ``T`` to be an energy momentum tensor.
        
        INPUT:
            
        - ``T`` -- an (0,2)-tensor
        - ``chart`` -- (default: ``None``) a chart on the metric domain; if 
          ``None``, the default chart of the metric domain is used
        - ``assume`` -- (default: ``[]``) list of left hand sides `left` of
          assumptions in the form `left = 0`
        
        OUTPUT:
            
        - 'not symmetric' -- if ``T`` is not symmetric
        - ``[]`` -- if ``T`` is an energy momentum tensor
        - list of expression -- if each element of this list is assumed to be 
        egual to ``0`` then ``T`` is an energy momentum tensor.
            
        EXAMPLES:
            
        Energy momentums in Scharwzschild solution of Einstein Equations::
            
            sage: forget()
            sage: M = Manifold(4, 'M'); 
            sage: var('m'), assume(m>0), var("lamb", latex_name=r'\lambda');
            (m, None, lamb)
            sage: X.<t,r,theta,phi> = M.chart(coordinates=r't r:(0,2*m) \
                    theta:(0,pi):\theta phi:(0,2*pi):\phi');
            sage: g = M.metric('g', comp=[2*m/r+r**2*lamb/3-1, (1-2*m/r-\
                r**2*lamb/3)^-1, r^2, r^2*sin(theta)^2]); 
            sage: T = M.tensor_field(0,2); T[0,1] = 1;
            sage: g._energy_momentum_condition(T)
            'not symmetric'
            sage: T = M.tensor_field(0,2); T[0,0] = lamb;
            sage: g._energy_momentum_condition(T)
            [(lamb^2*r^3 - 3*lamb*m)/(lamb*r^4 + 6*m*r - 3*r^2)]
            sage: g._energy_momentum_condition(T, assume=[lamb])
            []
            
        """
        if not T.__repr__() == self.domain().tensor_field(0,2).__repr__():
            raise TypeError("The first argument must be a tensor field of type \
                            (0,2) on the" + self.domain().__repr__())
        if chart == None:
            chart = self.domain().default_chart()
        frame = chart.frame()
        for i in self._ambient_domain.irange():
            for j in self._ambient_domain.irange():
                if T[frame, i,j] != T[frame, j,i]:
                    return "not symmetric"
        K = self.connection()(T.up(self)).trace(pos1=1, pos2=2)
        condition = []
        for i in self._ambient_domain.irange():
            if not K[frame,i].is_trivial_zero():
                condition.append(K[frame,i])
        condition = substitute(condition, assume, \
                                [0 for i in range(len(assume))])
        condition = [elt for elt in condition if not elt.is_trivial_zero() \
                     and not _condition_match(elt, assume)]
        return condition
    
    def is_energy_momentum(self, T, chart=None, assume=[]):
        r"""
        Returns ``True`` if ``T`` is an energy momentum tensor and ``False`` \
        otherwise.
        
        INPUT:
            
        - ``T`` -- an (0,2)-tensor
        - ``chart`` -- (default: ``None``) a chart on the metric domain; if 
          ``None``, the default chart of the metric domain is used
        - ``assume`` -- (default: ``[]``) list of left hand sides `left` of
          assumptions in the form `left = 0`
        
        EXAMPLES:
            
        Energy momentums in Scharwzschild solution of Einstein Equations::
            
            sage: forget()
            sage: M = Manifold(4, 'M'); 
            sage: var('m'), assume(m>0), var("lamb", latex_name=r'\lambda');
            (m, None, lamb)
            sage: X.<t,r,theta,phi> = M.chart(coordinates=r't r:(0,2*m) \
                    theta:(0,pi):\theta phi:(0,2*pi):\phi');
            sage: g = M.metric('g', comp=[2*m/r+r**2*lamb/3-1, (1-2*m/r-\
                r**2*lamb/3)^-1, r^2, r^2*sin(theta)^2]); 
            sage: T = M.tensor_field(0,2); T[0,1] = 1;
            sage: g.is_energy_momentum(T)
            False
            sage: T = M.tensor_field(0,2); T[0,0] = lamb;
            sage: g.is_energy_momentum(T)
            False
            sage: g.is_energy_momentum(T, assume=[lamb])
            True
            sage: M=Manifold(4, 'M'); X.<tau,y,x,z>=M.chart("tau:\\tau y x z");
            sage: g = M.metric('g', comp=[-1, tau^2, 1, 1]); 
            sage: t1 = X.function(function('t1')(tau)); \
            t2 = X.function(function('t2')(tau)); t3 = X.function(function('t3')(tau))
            sage: T = g.domain().tensor_field(0,2); 
            sage: T[0,0], T[1,1], T[2,2], T[3,3] = t1, t2, t3, t3;
            sage: g.is_energy_momentum(T)
            False
            sage: g.energy_momentum_condition(T)
            To satisfy conservation low, the following must be assumed
            (tau^3*d(t1)/dtau + tau^2*t1(tau) + t2(tau))/tau^3 = 0
            sage: g.is_energy_momentum(T,assume=[tau^3*t1.diff(tau)+tau^2*t1+t2])
            True
            
        """
        condition =self._energy_momentum_condition(T,chart=chart,assume=assume)
        if condition == []:
            return True
        return False
    
    def energy_momentum_condition(self, T, chart=None, assume=[]):
        r"""
        Returns condition(s) for ``T`` to be an energy momentum tensor.
        
        INPUT:
            
        - ``T`` -- an (0,2)-tensor
        - ``chart`` -- (default: ``None``) a chart on the metric domain; if 
          ``None``, the default chart of the metric domain is used
        - ``assume`` -- (default: ``[]``) list of left hand sides `left` of
          assumptions in the form `left = 0`
        
        OUTPUT:
            
        - "Energy momentum tensor must be symmetric" -- if ``T`` is not 
          symmetric
        - "This tensor is an energy momentum!" -- if ``T`` is an energy 
          momentum tensor
        - otherwise, list of conditions to be holded for ``T`` to be an 
          energy momentum tensor.
            
        EXAMPLES:
            
        Energy momentums in Scharwzschild solution of Einstein Equations::
            
            sage: forget()
            sage: M = Manifold(4, 'M'); 
            sage: var('m'), assume(m>0), var("lamb", latex_name=r'\lambda');
            (m, None, lamb)
            sage: X.<t,r,theta,phi> = M.chart(coordinates=r't r:(0,2*m) \
                    theta:(0,pi):\theta phi:(0,2*pi):\phi');
            sage: g = M.metric('g', comp=[2*m/r+r**2*lamb/3-1, (1-2*m/r-\
                r**2*lamb/3)^-1, r^2, r^2*sin(theta)^2]); 
            sage: T = M.tensor_field(0,2); T[0,1] = 1;
            sage: g._energy_momentum_condition(T)
            'not symmetric'
            sage: T = M.tensor_field(0,2); T[0,0] = lamb;
            sage: g._energy_momentum_condition(T)
            [(lamb^2*r^3 - 3*lamb*m)/(lamb*r^4 + 6*m*r - 3*r^2)]
            sage: g._energy_momentum_condition(T, assume=[lamb])
            []
        
        """
        condition = self._energy_momentum_condition(T, chart=chart, \
                                                    assume=assume)
        if condition == "not symmetric":
            return "Energy momentum tensor must be symmetric"
        if condition != []:
            print("To satisfy conservation low, the following must be assumed")
            return _display_system(condition)
        return "No condition need, this tensor is an energy momentum!"

    def _einstein_space_time_condition(self, T, chart=None, Lambda=0, \
                                       assume=[], k=8*pi): 
        r"""
        For determining if a space-time is a solution of Einstein equations. By 
        default, the gravitational constant is `0` but you can change this if 
        need. You can give a list of equations satisfy by the variables. For 
        doing this, these equations must be turned into equations with `0` as 
        right hand side.
        
        .. MATH::

            Ric-\frac{1}{2}rg+\Lambda g=kT
        
        INPUT:
            
        - ``T`` -- the energy momentum, given as a (0,2)-tensor
        - ``chart`` -- (default: ``None``) a chart on the metric domain; if 
          ``None``, the default chart of the metric domain is used
        - ``Lambda`` -- (default: `0`) the gravitational constant
        - ``assume`` -- (default: ``[]``) list made by the left hand sides 
          `left` of equations in the form `left = 0` hold by the variables
        - ``k`` -- (default: `8\pi`) the Einstein constant
            
        OUTPUT:
            
        - List of equation that variables must satisfy to obtain an 
          Einstein space-time.
            
        EXAMPLES:
            
        Scharwzschild solution of Einstein Equations::
            
            sage: forget()
            sage: M = Manifold(4, 'M'); 
            sage: var('m'), assume(m>0), var("lamb", latex_name=r'\lambda');
            (m, None, lamb)
            sage: X.<t,r,theta,phi> = M.chart(coordinates=r't r:(0,2*m) \
                    theta:(0,pi):\theta phi:(0,2*pi):\phi')
            sage: g = M.metric('g', comp=[2*m/r+r**2*lamb/3-1, (1-2*m/r-\
                r**2*lamb/3)^-1, r^2, r^2*sin(theta)^2]); 
            sage: T = M.tensor_field(0,2); 
            sage: T[0,0],T[1,1],T[2,2],T[3,3] = lamb,0,0,0;
            sage: g._einstein_space_time_condition(T)
            [1/3*(lamb^2*r^3 + 6*lamb*m - 78.39822368615502*lamb*r)/r,
            -3*lamb*r/(lamb*r^3 + 6*m - 3*r),
            lamb*r^2,
            lamb*r^2*sin(theta)^2]
            sage: g._einstein_space_time_condition(T, Lambda=1, assume=[lamb])
            [-1.0*(-2.0*m + 1.0*r)/r, -r/(2*m - r), r^2, r^2*sin(theta)^2]
            sage: g._einstein_space_time_condition(T, assume=[lamb])
            []
        
        """
        if chart == None:
            chart = self.domain().default_chart()
        frame = chart.frame()
        G = self.einstein_tensor()
        S = G - k*T + Lambda*self
        condition = [S[frame, i, j] for j in self._ambient_domain.irange() \
                      for i in self._ambient_domain.irange() if not S[frame, \
                                                    i, j].is_trivial_zero()]
        condition=substitute(condition, assume,[0 for i in range(len(assume))])
        condition = [elt for elt in condition if not elt.is_trivial_zero() \
                     and not _condition_match(elt, assume)]
        return condition
    
    def einstein_space_time_condition(self, T, chart=None, Lambda=0, \
                                      assume=[], k=8*pi):
        r"""
        For determining if a space-time is a solution of Einstein equations. By 
        default, the gravitational constant is `0` but you can change this if 
        need. You can give a list of equations satisfy by the variables. For 
        doing this, these equations must be turned into equations with `0` as 
        right hand side.
        
        .. MATH::

            Ric-\frac{1}{2}rg+\Lambda g=kT
        
        INPUT:
            
        - ``T`` -- the energy momentum, given as a (0,2)-tensor
        - ``chart`` -- (default: ``None``) a chart on the metric domain; if 
          ``None``, the default chart of the metric domain is used
        - ``Lambda`` -- (default: `0`) the gravitational constant
        - ``assume`` -- (default: ``[]``) list made by the left hand sides 
          `left` of equations in the form `left = 0` hold by the variables
        - ``k`` -- (default: `8\pi`) the Einstein constant
            
        OUTPUT:
            
        - List of equation that variables must satisfy to obtain an 
          Einstein space-time.
            
        EXAMPLES:
            
        Scharwzschild solution of Einstein Equations::
            
            sage: forget()
            sage: M = Manifold(4, 'M'); 
            sage: var('m'), assume(m>0), var("lamb", latex_name=r'\lambda');
            (m, None, lamb)
            sage: X.<t,r,theta,phi> = M.chart(coordinates=r't r:(0,2*m) \
                    theta:(0,pi):\theta phi:(0,2*pi):\phi')
            sage: g = M.metric('g', comp=[2*m/r+r**2*lamb/3-1, (1-2*m/r-\
                r**2*lamb/3)^-1, r^2, r^2*sin(theta)^2]); 
            sage: T = M.tensor_field(0,2); 
            sage: T[0,0],T[1,1],T[2,2],T[3,3] = lamb,0,0,0;
            sage: g.einstein_space_time_condition(T)
            To satisfy conservation low, the following must be assumed
            (lamb^2*r^3 - 3*lamb*m)/(lamb*r^4 + 6*m*r - 3*r^2) = 0
            sage: g.einstein_space_time_condition(T, Lambda=1, assume=[lamb])
            To satisfy Einstein equations, the following(s) must be assumed
            ['-1.0*(-2.0*m + 1.0*r)/r = 0', '-r/(2*m - r) = 0', 'r^2 = 0',
            'r^2*sin(theta)^2 = 0']
            sage: g.einstein_space_time_condition(T, assume=[lamb])
            'No condition need, this is an Einstein space-time!'
        
        """
        
        if not self.is_energy_momentum(T, chart=chart, assume=assume):
            return self.energy_momentum_condition(T, chart=chart,assume=assume)
        condition = self._einstein_space_time_condition(T, chart=chart, \
                                    Lambda=Lambda, assume=assume, k=k)
        if condition != []:
            print("To satisfy Einstein equations, the following(s) must be assumed")
            return _display_system(condition)
        return "No condition need, this is an Einstein space-time!"
    
    def is_einstein_space_time(self, T, chart=None,Lambda=0,assume=[], k=8*pi):
        r"""
        For determining if a space-time is a solution of Einstein equations. By 
        default, the gravitational constant is `0` but you can change this if 
        need. You can give a list of equations satisfy by the variables. For 
        doing this, these equations must be turned into equations with `0` as 
        right hand side.
        
        .. MATH::

            Ric-\frac{1}{2}rg+\Lambda g=kT
        
        INPUT:
            
        - ``T`` -- the energy momentum, given as a (0,2)-tensor
        - ``chart`` -- (default: ``None``) a chart on the metric domain; if 
          ``None``, the default chart of the metric domain is used
        - ``Lambda`` -- (default: `0`) the gravitational constant
        - ``assume`` -- (default: ``[]``) list made by the left hand sides 
          `left` of equations in the form `left = 0` hold by the variables
        - ``k`` -- (default: `8\pi`) the Einstein constant
            
        EXAMPLES:
            
        Scharwzschild solution of Einstein Equations::
            
            sage: forget()
            sage: M = Manifold(4, 'M'); 
            sage: var('m'), assume(m>0), var("lamb", latex_name=r'\lambda');
            (m, None, lamb)
            sage: X.<t,r,theta,phi> = M.chart(coordinates=r't r:(0,2*m) \
                    theta:(0,pi):\theta phi:(0,2*pi):\phi')
            sage: g = M.metric('g', comp=[2*m/r+r**2*lamb/3-1, (1-2*m/r-\
                r**2*lamb/3)^-1, r^2, r^2*sin(theta)^2]); 
            sage: T = M.tensor_field(0,2); 
            sage: T[0,0],T[1,1],T[2,2],T[3,3] = lamb,0,0,0;
            sage: g.is_einstein_space_time(T)
            False
            sage: g.is_einstein_space_time(T, Lambda=1, assume=[lamb])
            False
            sage: g.is_einstein_space_time(T, assume=[lamb])
            True
        
        """
        
        if not self.is_energy_momentum(T, chart=chart, assume=assume):
            return False
        condition = self._einstein_space_time_condition(T, chart=chart, \
                                    Lambda=Lambda, assume=assume, k=k)
        if condition != []:
            return False
        return True<|MERGE_RESOLUTION|>--- conflicted
+++ resolved
@@ -1946,36 +1946,6 @@
     
 #******************************************************************************
 
-def _diag(self, n, m, k):
-    r"""
-    Returns a list of ``n`` lists of length ``m`` each, such that the first list 
-    contains ``self`` at position `k+1`, the second list contains ``self`` at 
-    position `k+2`, and so on. The other positions of each list contain `0`.
-    
-    INPUT:
-
-        - ``self`` -- an element
-        - ``n`` -- a non-negative integer, the number of sublists
-        - ``m`` -- a non-negative integer, the length of each sublist
-        - ``k`` -- a positive integer, `k+1` is the position of ``self`` in the 
-                first list
-
-    EXAMPLES:
-
-        sage: from sage.manifolds.differentiable.metric import _diag
-        sage: _diag(-2, 2, 4, 1)
-        [[0, -2, 0, 0], [0, 0, -2, 0]]
-
-        """
-    list1 = []
-    for i in range(n):
-        list2 = []
-        for j in range(m):
-            list2.append(0)
-        list2[k] = self
-        list1.append(list2)
-        k += 1
-    return list1
 
 def substitute(self, list1, list2):
     r"""
@@ -2143,13 +2113,6 @@
     - ``name`` -- name given to the metric
     - ``latex_name`` -- (default: ``None``) LaTeX symbol to denote the metric;
       if ``None``, it is formed from ``name``
-    - ``comp`` -- (default: ``None``) either the list of the lignes of the \
-      corresponding matrix of the matrix in the default chart of the domain, \
-      or a non-negative integer `q` less than or egual to the dimension of the \
-      ambiant manifold and representing the index of the metric. In this last \
-      case, the standard pseudo-Euclidean metric of index `q` will be \
-      constructed. If ``None`` is given, the standard Euclidean metric will \
-      be constructed.
 
     EXAMPLES:
 
@@ -2298,16 +2261,6 @@
             sage: g = M.metric('g')
             sage: g._repr_()
             'Riemannian metric g on the 3-dimensional differentiable manifold M'
-            sage: g = M.metric('g', comp=[[0,1,0],[1,0,0],[0,0,1]])
-            sage: g._repr_()
-            'Lorentzian metric g on the 3-dimensional differentiable manifold M'
-            sage: g = M.metric('g', comp=[[-1,0,0],[0,-1,0],[0,0,-1]]);
-            sage: g._repr_()
-            'Pseudo-Riemannian metric g on the 3-dimensional differentiable manifold 
-            M'
-            sage: g = M.metric('g', comp=[[0,0,0],[0,0,0],[0,0,0]]);
-            sage: g._repr_()
-            'Degenerate metric g on the 3-dimensional differentiable manifold M'
 
         """
         n = self._ambient_domain.dimension()
@@ -2321,268 +2274,6 @@
             description = "Pseudo-Riemannian metric "
         description += self._name + " "
         return self._final_repr(description)
-    
-    def _new_instance(self):
-        r"""
-        Create an instance of the same class as ``self`` with the same
-        signature.
-
-        TESTS::
-
-            sage: M = Manifold(5, 'M')
-<<<<<<< HEAD
-            sage: g = M.metric('g')
-            sage: g1 = g._new_instance(); g1
-            Riemannian metric unnamed metric on the 5-dimensional
-             differentiable manifold M
-=======
-            sage: X.<t,x,y,z,w> = M.chart();
-            sage: g = M.metric('g')
-            sage: g1 = g._new_instance(); g1
-            Riemannian metric unnamed metric on the 5-dimensional differentiable
-            manifold M
->>>>>>> a406fe68
-            sage: type(g1) == type(g)
-            True
-            sage: g1.parent() is g.parent()
-            True
-            sage: g1.signature() == g.signature()
-            True
-
-        """
-        return type(self)(self._vmodule, 'unnamed metric',
-                          latex_name=r'\mbox{unnamed metric}')
-
-    def list_of_lines(self, chart=None):
-        r"""
-        Return the list of the lists of lines of the metric in a given chart.
-        
-        INPUT:
-
-            - ``chart`` -- (default: ``None``) a chart on the manifold; if \
-            ``None``, the default chart on the domain will be used.
-
-        EXAMPLES:
-
-        Signatures on a 3-dimensional manifold::
-
-            sage: M = Manifold(3, 'M')
-            sage: X.<t,x,y> = M.chart()
-            sage: g = M.metric('g')
-            sage: g.list_of_lines()
-            [[1, 0, 0], [0, 1, 0], [0, 0, 1]]
-            sage: g = M.metric('g', comp=[[0,1,0],[1,0,0],[0,0,1]])
-            sage: g.list_of_lines()
-            [[0, 1, 0], [1, 0, 0], [0, 0, 1]]
-            sage: g = M.metric('g', comp=[[-1,0,0],[0,-1,0],[0,0,-1]])
-            sage: g.list_of_lines()
-            [[-1, 0, 0], [0, -1, 0], [0, 0, -1]]
-            sage: g = M.metric('g', comp=[[0,0,0],[0,0,0],[0,0,0]])
-            sage: g.list_of_lines()
-            [[0, 0, 0], [0, 0, 0], [0, 0, 0]]
-            
-        """
-        if chart == None:
-            chart = self.domain().default_chart()
-        frame = chart.frame()
-        liste = []
-        for i in self._ambient_domain.irange():
-            liste0 = []
-            for j in self._ambient_domain.irange():
-                liste0.append(self[frame, i, j])
-            liste.append(liste0)
-        return liste
-
-    def matrix(self, chart=None):
-        r"""
-        Returns the correnponding matrix of the metric in the given chart. The \
-        difference with ``g[:]`` is that the components of the matrix retuned \
-        here are instances of Symbolic Ring and not chart functions. 
-        
-        INPUT:
-
-        - ``chart`` -- (default: ``None``) a chart on the domain. if ``None``, \
-          the default chart on the domain will be used.
-
-        EXAMPLES:
-
-        Signatures on a 3-dimensional manifold::
-
-            sage: M = Manifold(3, 'M')
-            sage: X.<t,x,y> = M.chart()
-            sage: g = M.metric('g')
-            sage: g.matrix()
-            [1 0 0]
-            [0 1 0]
-            [0 0 1]
-            sage: g = M.metric('g', comp=[[0,1,0],[1,0,0],[0,0,1]])
-            sage: g.matrix()
-            [0 1 0]
-            [1 0 0]
-            [0 0 1]
-            sage: g = M.metric('g', comp=[[-1,0,0],[0,-1,0],[0,0,-1]])
-            sage: g.matrix()
-            [-1  0  0]
-            [ 0 -1  0]
-            [ 0  0 -1]
-            sage: g = M.metric('g', comp=[[0,0,0],[0,0,0],[0,0,0]])
-            sage: g.matrix()
-            [0 0 0]
-            [0 0 0]
-            [0 0 0]
-            
-        """
-        mat0 = self.list_of_lines(chart)
-        mat1 = []
-        for L in mat0:
-            mat2 = []
-            for elt in L:
-                mat2.append(elt.expr())
-            mat1.append(mat2)
-        mat1 = MatrixSpace(SR, self._ambient_domain.dimension(), self._ambient_domain.dimension())(mat1)
-<<<<<<< HEAD
-        return mat1
-=======
-        return mat1        
->>>>>>> a406fe68
-
-    def sign(self):
-        r"""
-        
-        This method works well only when the index of the metric is constant.
-
-        OUTPUT:
-
-        - ``[n_-, n_+, n_0]`` -- being ``n_-`` (resp. ``n_+``, n_0``) the \
-        number  of negative terms (resp. positive terms, null terms) in any \
-        diagonal writing of the metric components
-
-        EXAMPLES:
-
-        Signatures on a 3-dimensional manifold::
-
-            sage: M = Manifold(3, 'M')
-            sage: X.<t,x,y> = M.chart()
-            sage: g = M.metric('g')
-            sage: g.sign()
-            [0, 3, 0]
-            sage: g = M.metric('g', comp=[[0,1,0],[1,0,0],[0,0,1]])
-            sage: g.sign()
-            [1, 2, 0]
-            sage: g = M.metric('g', comp=[[-1,0,0],[0,-1,0],[0,0,-1]])
-            sage: g.sign()
-            [3, 0, 0]
-            sage: g = M.metric('g', comp=[[0,0,0],[0,0,0],[0,0,0]])
-            sage: g.sign()
-            [0, 0, 3]
-        """
-        mat = self.matrix().jordan_form()
-        index, sign, sing = 0, 0, 0 
-        for i in range(self.domain().dimension()):
-            if mat[i, i].is_zero():
-                sing += 1
-            elif mat[i, i] < 0:
-                index += 1
-            else:
-                sign += 1
-        return [index, sign, sing]
-    
-    def index(self):
-        r"""
-        Returns the index of the metric. This method works well only when the \
-        index of the metric is constant.
-
-        OUTPUT:
-
-        - ``index`` -- the number of negative terms in any diagonal writing of \
-        the metric components
-
-        EXAMPLES:
-
-        Index on a 3-dimensional manifold::
-
-            sage: M = Manifold(3, 'M')
-            sage: X.<t,x,y> = M.chart()
-            sage: g = M.metric('g')
-            sage: g.index()
-            0
-            sage: g = M.metric('g', comp=[[0,1,0],[1,0,0],[0,0,1]])
-            sage: g.index()
-            1
-            sage: g = M.metric('g', comp=[[-1,0,0],[0,-1,0],[0,0,-1]])
-            sage: g.index()
-            3
-            sage: g = M.metric('g', comp=[[0,0,0],[0,0,0],[0,0,0]])
-            sage: g.index()
-            0
-            
-        """
-        return self.sign()[0]
-    
-    def signature(self):
-        r"""
-        
-        This method works well only when the index of the metric is constant.
-    
-        OUTPUT:
-
-        - `n_+-n_-` -- being `n_+` the number of positive terms and `n_-` the \
-        number of negative terms in any diagonal writing of the metric components
-
-        EXAMPLES:
-
-        Index on a 3-dimensional manifold::
-
-            sage: M = Manifold(3, 'M')
-            sage: X.<t,x,y> = M.chart()
-            sage: g = M.metric('g')
-            sage: g.signature()
-            3
-            sage: g = M.metric('g', comp=[[0,1,0],[1,0,0],[0,0,1]])
-            sage: g.signature()
-            1
-            sage: g = M.metric('g', comp=[[-1,0,0],[0,-1,0],[0,0,-1]])
-            sage: g.signature()
-            -3
-            sage: g = M.metric('g', comp=[[0,0,0],[0,0,0],[0,0,0]])
-            sage: g.signature()
-            0
-            
-        """
-        return self.sign()[1]-self.sign()[0]
-    
-    def kernel_dimension(self):
-        r"""
-        Returns the dimension of the kernel of the metric. This method works \
-        well only when the dimension of the kernel is constant.
-
-        OUTPUT:
-
-        - the number of null terms in any diagonal writing of the 
-        metric components
-
-        EXAMPLES:
-
-        Index on a 3-dimensional manifold::
-
-            sage: M = Manifold(3, 'M')
-            sage: X.<t,x,y> = M.chart()
-            sage: g = M.metric('g')
-            sage: g.kernel_dimension()
-            0
-            sage: g = M.metric('g', comp=[[0,1,0],[1,0,0],[0,0,1]])
-            sage: g.kernel_dimension()
-            0
-            sage: g = M.metric('g', comp=[[-1,0,0],[0,-1,0],[0,0,-1]])
-            sage: g.kernel_dimension()
-            0
-            sage: g = M.metric('g', comp=[[0,0,0],[0,0,0],[0,0,0]])
-            sage: g.kernel_dimension()
-            3
-            
-        """
-        return self.sign()[2]
-    
 
     def _init_derived(self):
         r"""
