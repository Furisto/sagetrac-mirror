r"""
Topological Manifolds

Given a topological field `K` (in most applications, `K = \RR` or
`K = \CC`) and a non-negative integer `n`, a *topological manifold of
dimension* `n` *over K* is a topological space `M` such that

- `M` is a Hausdorff space,
- `M` is second countable,
- every point in `M` has a neighborhood homeomorphic to `K^n`.

Topological manifolds are implemented via the class
:class:`TopologicalManifold`. Open subsets of topological manifolds
are also implemented via :class:`TopologicalManifold`, since they are
topological manifolds by themselves.

In the current setting, topological manifolds are mostly described by
means of charts (see :class:`~sage.manifolds.chart.Chart`).

:class:`TopologicalManifold` serves as a base class for more specific
manifold classes.

The user interface is provided by the generic function
:func:`~sage.manifolds.manifold.Manifold`, with
with the argument ``structure`` set to ``'topological'``.

.. RUBRIC:: Example 1: the 2-sphere as a topological manifold of dimension
  2 over `\RR`

One starts by declaring `S^2` as a 2-dimensional topological manifold::

    sage: M = Manifold(2, 'S^2', structure='topological')
    sage: M
    2-dimensional topological manifold S^2

Since the base topological field has not been specified in the argument list
of ``Manifold``, `\RR` is assumed::

    sage: M.base_field()
    Real Field with 53 bits of precision
    sage: dim(M)
    2

Let us consider the complement of a point, the "North pole" say; this is an
open subset of `S^2`, which we call `U`::

    sage: U = M.open_subset('U'); U
    Open subset U of the 2-dimensional topological manifold S^2

A standard chart on `U` is provided by the stereographic projection from the
North pole to the equatorial plane::

    sage: stereoN.<x,y> = U.chart(); stereoN
    Chart (U, (x, y))

Thanks to the operator ``<x,y>`` on the left-hand side, the coordinates
declared in a chart (here `x` and `y`), are accessible by their names;
they are Sage's symbolic variables::

    sage: y
    y
    sage: type(y)
    <class 'sage.symbolic.expression.Expression'>

The South pole is the point of coordinates `(x, y) = (0, 0)` in the above
chart::

    sage: S = U.point((0,0), chart=stereoN, name='S'); S
    Point S on the 2-dimensional topological manifold S^2

Let us call `V` the open subset that is the complement of the South pole and
let us introduce on it the chart induced by the stereographic projection from
the South pole to the equatorial plane::

    sage: V = M.open_subset('V'); V
    Open subset V of the 2-dimensional topological manifold S^2
    sage: stereoS.<u,v> = V.chart(); stereoS
    Chart (V, (u, v))

The North pole is the point of coordinates `(u, v) = (0, 0)` in this chart::

    sage: N = V.point((0,0), chart=stereoS, name='N'); N
    Point N on the 2-dimensional topological manifold S^2

To fully construct the manifold, we declare that it is the union of `U`
and `V`::

    sage: M.declare_union(U,V)

and we provide the transition map between the charts ``stereoN`` =
`(U, (x, y))` and ``stereoS`` = `(V, (u, v))`, denoting by `W` the
intersection of `U` and `V` (`W` is the subset of `U` defined by
`x^2 + y^2 \neq 0`, as well as the subset of `V` defined by
`u^2 + v^2 \neq 0`)::

    sage: stereoN_to_S = stereoN.transition_map(stereoS, [x/(x^2+y^2), y/(x^2+y^2)],
    ....:                          intersection_name='W', restrictions1= x^2+y^2!=0,
    ....:                                                 restrictions2= u^2+v^2!=0)
    sage: stereoN_to_S
    Change of coordinates from Chart (W, (x, y)) to Chart (W, (u, v))
    sage: stereoN_to_S.display()
    u = x/(x^2 + y^2)
    v = y/(x^2 + y^2)

We give the name ``W`` to the Python variable representing `W = U \cap V`::

    sage: W = U.intersection(V)

The inverse of the transition map is computed by the method
:meth:`sage.manifolds.chart.CoordChange.inverse`::

    sage: stereoN_to_S.inverse()
    Change of coordinates from Chart (W, (u, v)) to Chart (W, (x, y))
    sage: stereoN_to_S.inverse().display()
    x = u/(u^2 + v^2)
    y = v/(u^2 + v^2)

At this stage, we have four open subsets on `S^2`::

    sage: M.subset_family()
    Set {S^2, U, V, W} of open subsets of the 2-dimensional topological manifold S^2

`W` is the open subset that is the complement of the two poles::

    sage: N in W or S in W
    False

The North pole lies in `V` and the South pole in `U`::

    sage: N in V, N in U
    (True, False)
    sage: S in U, S in V
    (True, False)

The manifold's (user) atlas contains four charts, two of them
being restrictions of charts to a smaller domain::

    sage: M.atlas()
    [Chart (U, (x, y)), Chart (V, (u, v)),
     Chart (W, (x, y)), Chart (W, (u, v))]

Let us consider the point of coordinates `(1, 2)` in the chart ``stereoN``::

    sage: p = M.point((1,2), chart=stereoN, name='p'); p
    Point p on the 2-dimensional topological manifold S^2
    sage: p.parent()
    2-dimensional topological manifold S^2
    sage: p in W
    True

The coordinates of `p` in the chart ``stereoS`` are computed by letting
the chart act on the point::

    sage: stereoS(p)
    (1/5, 2/5)

Given the definition of `p`, we have of course::

    sage: stereoN(p)
    (1, 2)

Similarly::

    sage: stereoS(N)
    (0, 0)
    sage: stereoN(S)
    (0, 0)

A continuous map `S^2 \to \RR` (scalar field)::

    sage: f = M.scalar_field({stereoN: atan(x^2+y^2), stereoS: pi/2-atan(u^2+v^2)},
    ....:                    name='f')
    sage: f
    Scalar field f on the 2-dimensional topological manifold S^2
    sage: f.display()
    f: S^2 → ℝ
    on U: (x, y) ↦ arctan(x^2 + y^2)
    on V: (u, v) ↦ 1/2*pi - arctan(u^2 + v^2)
    sage: f(p)
    arctan(5)
    sage: f(N)
    1/2*pi
    sage: f(S)
    0
    sage: f.parent()
    Algebra of scalar fields on the 2-dimensional topological manifold S^2
    sage: f.parent().category()
    Join of Category of commutative algebras over Symbolic Ring and Category of homsets of topological spaces


.. RUBRIC:: Example 2: the Riemann sphere as a topological manifold of
  dimension 1 over `\CC`

We declare the Riemann sphere `\CC^*` as a 1-dimensional topological manifold
over `\CC`::

    sage: M = Manifold(1, 'ℂ*', structure='topological', field='complex'); M
    Complex 1-dimensional topological manifold ℂ*

We introduce a first open subset, which is actually
`\CC = \CC^*\setminus\{\infty\}` if we interpret `\CC^*` as the
Alexandroff one-point compactification of `\CC`::

    sage: U = M.open_subset('U')

A natural chart on `U` is then nothing but the identity map of `\CC`, hence
we denote the associated coordinate by `z`::

    sage: Z.<z> = U.chart()

The origin of the complex plane is the point of coordinate `z = 0`::

    sage: O = U.point((0,), chart=Z, name='O'); O
    Point O on the Complex 1-dimensional topological manifold ℂ*

Another open subset of `\CC^*` is `V = \CC^*\setminus\{O\}`::

    sage: V = M.open_subset('V')

We define a chart on `V` such that the point at infinity is the point of
coordinate `0` in this chart::

    sage: W.<w> = V.chart(); W
    Chart (V, (w,))
    sage: inf = M.point((0,), chart=W, name='inf', latex_name=r'\infty')
    sage: inf
    Point inf on the Complex 1-dimensional topological manifold ℂ*

To fully construct the Riemann sphere, we declare that it is the union
of `U` and `V`::

    sage: M.declare_union(U,V)

and we provide the transition map between the two charts as `w = 1 / z`
on `A = U \cap V`::

    sage: Z_to_W = Z.transition_map(W, 1/z, intersection_name='A',
    ....:                           restrictions1= z!=0, restrictions2= w!=0)
    sage: Z_to_W
    Change of coordinates from Chart (A, (z,)) to Chart (A, (w,))
    sage: Z_to_W.display()
    w = 1/z
    sage: Z_to_W.inverse()
    Change of coordinates from Chart (A, (w,)) to Chart (A, (z,))
    sage: Z_to_W.inverse().display()
    z = 1/w

Let consider the complex number `i` as a point of the Riemann sphere::

    sage: i = M((I,), chart=Z, name='i'); i
    Point i on the Complex 1-dimensional topological manifold ℂ*

Its coordinates w.r.t. the charts ``Z`` and ``W`` are::

    sage: Z(i)
    (I,)
    sage: W(i)
    (-I,)

and we have::

    sage: i in U
    True
    sage: i in V
    True

The following subsets and charts have been defined::

    sage: M.subset_family()
    Set {A, U, V, ℂ*} of open subsets of the Complex 1-dimensional topological manifold ℂ*
    sage: M.atlas()
    [Chart (U, (z,)), Chart (V, (w,)), Chart (A, (z,)), Chart (A, (w,))]

A constant map `\CC^* \rightarrow \CC`::

    sage: f = M.constant_scalar_field(3+2*I, name='f'); f
    Scalar field f on the Complex 1-dimensional topological manifold ℂ*
    sage: f.display()
    f: ℂ* → ℂ
    on U: z ↦ 2*I + 3
    on V: w ↦ 2*I + 3
    sage: f(O)
    2*I + 3
    sage: f(i)
    2*I + 3
    sage: f(inf)
    2*I + 3
    sage: f.parent()
    Algebra of scalar fields on the Complex 1-dimensional topological
     manifold ℂ*
    sage: f.parent().category()
    Join of Category of commutative algebras over Symbolic Ring and Category of homsets of topological spaces

AUTHORS:

- Eric Gourgoulhon (2015): initial version
- Travis Scrimshaw (2015): structure described via
  :class:`~sage.manifolds.structure.TopologicalStructure` or
  :class:`~sage.manifolds.structure.RealTopologicalStructure`
- Michael Jung (2020): topological vector bundles and orientability


REFERENCES:

- [Lee2011]_
- [Lee2013]_
- [KN1963]_
- [Huy2005]_

"""

#*****************************************************************************
#       Copyright (C) 2015-2020 Eric Gourgoulhon <eric.gourgoulhon@obspm.fr>
#       Copyright (C) 2015      Travis Scrimshaw <tscrimsh@umn.edu>
#       Copyright (C) 2016      Andrew Mathas
#       Copyright (C) 2018      Florentin Jaffredo
#       Copyright (C) 2019      Hans Fotsing Tetsing
#       Copyright (C) 2019-2020 Michael Jung
#       Copyright (C) 2021      Matthias Koeppe <mkoeppe@math.ucdavis.edu>
#
# This program is free software: you can redistribute it and/or modify
# it under the terms of the GNU General Public License as published by
# the Free Software Foundation, either version 2 of the License, or
# (at your option) any later version.
#                  http://www.gnu.org/licenses/
#*****************************************************************************

from __future__ import annotations
from typing import Union
from sage.manifolds.differentiable.scalarfield import DiffScalarField
from sage.manifolds.scalarfield import ScalarField
from sage.categories.fields import Fields
from sage.categories.manifolds import Manifolds
from sage.categories.homset import Hom
import sage.rings.abc
from sage.rings.all import CC
from sage.rings.real_mpfr import RR
from sage.misc.prandom import getrandbits
from sage.misc.cachefunc import cached_method
from sage.rings.integer import Integer
from sage.structure.global_options import GlobalOptions
from sage.manifolds.subset import ManifoldSubset
from sage.manifolds.structure import(
                            TopologicalStructure, RealTopologicalStructure,
                            DifferentialStructure, RealDifferentialStructure)
from sage.manifolds.chart import Chart
from sage.manifolds.differentiable.chart import RealDiffChart


#############################################################################
## Global options

#############################################################################
## Class

class TopologicalManifold(ManifoldSubset):
    r"""
    Topological manifold over a topological field `K`.

    Given a topological field `K` (in most applications, `K = \RR` or
    `K = \CC`) and a non-negative integer `n`, a *topological manifold of
    dimension* `n` *over K* is a topological space `M` such that

    - `M` is a Hausdorff space,
    - `M` is second countable, and
    - every point in `M` has a neighborhood homeomorphic to `K^n`.

    This is a Sage *parent* class, the corresponding *element*
    class being :class:`~sage.manifolds.point.ManifoldPoint`.

    INPUT:

    - ``n`` -- positive integer; dimension of the manifold
    - ``name`` -- string; name (symbol) given to the manifold
    - ``field`` -- field `K` on which the manifold is
      defined; allowed values are

      - ``'real'`` or an object of type ``RealField`` (e.g., ``RR``) for
        a manifold over `\RR`
      - ``'complex'`` or an object of type ``ComplexField`` (e.g., ``CC``)
        for a manifold over `\CC`
      - an object in the category of topological fields (see
        :class:`~sage.categories.fields.Fields` and
        :class:`~sage.categories.topological_spaces.TopologicalSpaces`)
        for other types of manifolds

    - ``structure`` -- manifold structure (see
      :class:`~sage.manifolds.structure.TopologicalStructure` or
      :class:`~sage.manifolds.structure.RealTopologicalStructure`)
    - ``base_manifold`` -- (default: ``None``) if not ``None``, must be a
      topological manifold; the created object is then an open subset of
      ``base_manifold``
    - ``latex_name`` -- (default: ``None``) string; LaTeX symbol to
      denote the manifold; if none are provided, it is set to ``name``
    - ``start_index`` -- (default: 0) integer; lower value of the range of
      indices used for "indexed objects" on the manifold, e.g., coordinates
      in a chart
    - ``category`` -- (default: ``None``) to specify the category; if
      ``None``, ``Manifolds(field)`` is assumed (see the category
      :class:`~sage.categories.manifolds.Manifolds`)
    - ``unique_tag`` -- (default: ``None``) tag used to force the construction
      of a new object when all the other arguments have been used previously
      (without ``unique_tag``, the
      :class:`~sage.structure.unique_representation.UniqueRepresentation`
      behavior inherited from
      :class:`~sage.manifolds.subset.ManifoldSubset`
      would return the previously constructed object corresponding to these
      arguments)

    EXAMPLES:

    A 4-dimensional topological manifold (over `\RR`)::

        sage: M = Manifold(4, 'M', latex_name=r'\mathcal{M}', structure='topological')
        sage: M
        4-dimensional topological manifold M
        sage: latex(M)
        \mathcal{M}
        sage: type(M)
        <class 'sage.manifolds.manifold.TopologicalManifold_with_category'>
        sage: M.base_field()
        Real Field with 53 bits of precision
        sage: dim(M)
        4

    The input parameter ``start_index`` defines the range of indices
    on the manifold::

        sage: M = Manifold(4, 'M', structure='topological')
        sage: list(M.irange())
        [0, 1, 2, 3]
        sage: M = Manifold(4, 'M', structure='topological', start_index=1)
        sage: list(M.irange())
        [1, 2, 3, 4]
        sage: list(Manifold(4, 'M', structure='topological', start_index=-2).irange())
        [-2, -1, 0, 1]

    A complex manifold::

        sage: N = Manifold(3, 'N', structure='topological', field='complex'); N
        Complex 3-dimensional topological manifold N

    A manifold over `\QQ`::

        sage: N = Manifold(6, 'N', structure='topological', field=QQ); N
        6-dimensional topological manifold N over the Rational Field

    A manifold over `\QQ_5`, the field of 5-adic numbers::

        sage: N = Manifold(2, 'N', structure='topological', field=Qp(5)); N
        2-dimensional topological manifold N over the 5-adic Field with capped
         relative precision 20

    A manifold is a Sage *parent* object, in the category of topological
    manifolds over a given topological field (see
    :class:`~sage.categories.manifolds.Manifolds`)::

        sage: isinstance(M, Parent)
        True
        sage: M.category()
        Category of manifolds over Real Field with 53 bits of precision
        sage: from sage.categories.manifolds import Manifolds
        sage: M.category() is Manifolds(RR)
        True
        sage: M.category() is Manifolds(M.base_field())
        True
        sage: M in Manifolds(RR)
        True
        sage: N in Manifolds(Qp(5))
        True

    The corresponding Sage *elements* are points::

        sage: X.<t, x, y, z> = M.chart()
        sage: p = M.an_element(); p
        Point on the 4-dimensional topological manifold M
        sage: p.parent()
        4-dimensional topological manifold M
        sage: M.is_parent_of(p)
        True
        sage: p in M
        True

    The manifold's points are instances of class
    :class:`~sage.manifolds.point.ManifoldPoint`::

        sage: isinstance(p, sage.manifolds.point.ManifoldPoint)
        True

    Since an open subset of a topological manifold `M` is itself a
    topological manifold, open subsets of `M` are instances of the class
    :class:`TopologicalManifold`::

        sage: U = M.open_subset('U'); U
        Open subset U of the 4-dimensional topological manifold M
        sage: isinstance(U, sage.manifolds.manifold.TopologicalManifold)
        True
        sage: U.base_field() == M.base_field()
        True
        sage: dim(U) == dim(M)
        True
        sage: U.category()
        Join of Category of subobjects of sets and Category of manifolds over
         Real Field with 53 bits of precision

    The manifold passes all the tests of the test suite relative to its
    category::

        sage: TestSuite(M).run()

    .. SEEALSO::

        :mod:`sage.manifolds.manifold`
    """
    _dim: int

    def __init__(self, n, name, field, structure, base_manifold=None,
                 latex_name=None, start_index=0, category=None,
                 unique_tag=None):
        r"""
        Construct a topological manifold.

        TESTS::

            sage: M = Manifold(3, 'M', latex_name=r'\mathbb{M}',
            ....:              structure='topological', start_index=1)
            sage: M
            3-dimensional topological manifold M
            sage: latex(M)
            \mathbb{M}
            sage: dim(M)
            3
            sage: X.<x,y,z> = M.chart()
            sage: TestSuite(M).run()

        Tests for open subsets::

            sage: U = M.open_subset('U', coord_def={X: x>0})
            sage: TestSuite(U).run()
            sage: U.category() is M.category().Subobjects()
            True

        """
        # Initialization of the attributes _dim, _field, _field_type:
        self._dim = n
        if field == 'real':
            self._field = RR
            self._field_type = 'real'
        elif field == 'complex':
            self._field = CC
            self._field_type = 'complex'
        else:
            if field not in Fields():
                raise TypeError("the argument 'field' must be a field")
            self._field = field
            if isinstance(field, sage.rings.abc.RealField):
                self._field_type = 'real'
            elif isinstance(field, sage.rings.abc.ComplexField):
                self._field_type = 'complex'
            else:
                self._field_type = 'neither_real_nor_complex'
        # Structure and category:
        self._structure = structure
        if base_manifold is None:
            base_manifold = self
            category = Manifolds(self._field).or_subcategory(category)
            category = self._structure.subcategory(category)
        else:
            category = base_manifold.category().Subobjects()
        # Initialization as a manifold set:
        ManifoldSubset.__init__(self, base_manifold, name, latex_name=latex_name,
                                category=category)
        self._is_open = True
        self._open_covers.append([self])  # list of open covers of self
        #
        if not isinstance(start_index, (int, Integer)):
            raise TypeError("the starting index must be an integer")
        self._sindex = start_index
        #
        self._atlas = []  # list of charts defined on subsets of self
        self._top_charts = []  # list of charts defined on subsets of self
                        # that are not subcharts of charts on larger subsets
        self._def_chart = None  # default chart
        self._orientation = [] # set no orientation a priori
        self._charts_by_coord = {} # dictionary of charts whose domain is self
                                   # (key: string formed by the coordinate
                                   #  symbols separated by a white space)
        self._coord_changes = {} # dictionary of transition maps (key: pair of
                                 # of charts)
        # List of charts that individually cover self, i.e. whose
        # domains are self (if non-empty, self is a coordinate domain):
        self._covering_charts = []
        # Algebra of scalar fields defined on self:
        self._scalar_field_algebra = self._structure.scalar_field_algebra(self)
        # The zero scalar field:
        self._zero_scalar_field = self._scalar_field_algebra.zero()
        # The unit scalar field:
        self._one_scalar_field = self._scalar_field_algebra.one()
        # The current calculus method on the manifold
        #   (to be changed by set_calculus_method)
        self._calculus_method = 'SR'

    def _repr_(self):
        r"""
        Return a string representation of the manifold.

        TESTS::

            sage: M = Manifold(3, 'M', structure='topological')
            sage: M._repr_()
            '3-dimensional topological manifold M'
            sage: repr(M)  # indirect doctest
            '3-dimensional topological manifold M'
            sage: M  # indirect doctest
            3-dimensional topological manifold M
            sage: M = Manifold(3, 'M', structure='topological', field='complex')
            sage: M._repr_()
            'Complex 3-dimensional topological manifold M'
            sage: M = Manifold(3, 'M', structure='topological', field=QQ)
            sage: M._repr_()
            '3-dimensional topological manifold M over the Rational Field'

        If the manifold is actually an open subset of a larger manifold, the
        string representation is different::

            sage: U = M.open_subset('U')
            sage: U._repr_()
            'Open subset U of the 3-dimensional topological manifold M
             over the Rational Field'
        """
        if self is self._manifold:
            if self._field_type == 'real':
                return "{}-dimensional {} manifold {}".format(self._dim,
                                                          self._structure.name,
                                                          self._name)
            elif self._field_type == 'complex':
                if isinstance(self._structure, DifferentialStructure):
                    return "{}-dimensional complex manifold {}".format(
                                                                    self._dim,
                                                                    self._name)
                else:
                    return "Complex {}-dimensional {} manifold {}".format(
                                                          self._dim,
                                                          self._structure.name,
                                                          self._name)
            return "{}-dimensional {} manifold {} over the {}".format(
                                                          self._dim,
                                                          self._structure.name,
                                                          self._name,
                                                          self._field)
        else:
            return "Open subset {} of the {}".format(self._name, self._manifold)

    def _an_element_(self):
        r"""
        Construct some point on the manifold.

        EXAMPLES::

            sage: M = Manifold(2, 'M', structure='topological')
            sage: X.<x,y> = M.chart()
            sage: p = M._an_element_(); p
            Point on the 2-dimensional topological manifold M
            sage: p.coord()
            (0, 0)
            sage: U = M.open_subset('U', coord_def={X: y>1}); U
            Open subset U of the 2-dimensional topological manifold M
            sage: p = U._an_element_(); p
            Point on the 2-dimensional topological manifold M
            sage: p in U
            True
            sage: p.coord()
            (0, 2)
            sage: V = U.open_subset('V', coord_def={X.restrict(U): x<-pi})
            sage: p = V._an_element_(); p
            Point on the 2-dimensional topological manifold M
            sage: p in V
            True
            sage: p.coord()
            (-pi - 1, 0)

        """
        from sage.rings.infinity import Infinity
        if self._def_chart is None:
            return self.element_class(self)
        # Attempt to construct a point in the domain of the default chart
        chart = self._def_chart
        if self._field_type == 'real':
            coords = []
            for coord_range in chart._bounds:
                xmin = coord_range[0][0]
                xmax = coord_range[1][0]
                if xmin == -Infinity:
                    if xmax == Infinity:
                        x = 0
                    else:
                        x = xmax - 1
                else:
                    if xmax == Infinity:
                        x = xmin + 1
                    else:
                        x = (xmin + xmax)/2
                coords.append(x)
        else:
            coords = self._dim*[0]
        if not chart.valid_coordinates(*coords):
            # Attempt to construct a point in the domain of other charts
            if self._field_type == 'real':
                for ch in self._atlas:
                    if ch is self._def_chart:
                        continue # since this case has already been attempted
                    coords = []
                    for coord_range in ch._bounds:
                        xmin = coord_range[0][0]
                        xmax = coord_range[1][0]
                        if xmin == -Infinity:
                            if xmax == Infinity:
                                x = 0
                            else:
                                x = xmax - 1
                        else:
                            if xmax == Infinity:
                                x = xmin + 1
                            else:
                                x = (xmin + xmax)/2
                        coords.append(x)
                    if ch.valid_coordinates(*coords):
                        chart = ch
                        break
                else:
                    # A generic element with specific coordinates could not be
                    # automatically generated, due to too complex coordinate
                    # conditions. An element without any coordinate set is
                    # returned instead:
                    return self.element_class(self)
            else:
                # Case of manifolds over a field different from R
                for ch in self._atlas:
                    if ch is self._def_chart:
                        continue # since this case has already been attempted
                    if ch.valid_coordinates(*coords):
                        chart = ch
                        break
                else:
                    return self.element_class(self)
        # The point is constructed with check_coords=False since the check
        # has just been performed above:
        return self.element_class(self, coords=coords, chart=chart,
                                  check_coords=False)

    def __contains__(self, point):
        r"""
        Check whether a point is contained in the manifold.

        EXAMPLES::

            sage: M = Manifold(2, 'M', structure='topological')
            sage: X.<x,y> = M.chart()
            sage: p = M.point((1,2), chart=X)
            sage: M.__contains__(p)
            True
            sage: p in M  # indirect doctest
            True
            sage: U = M.open_subset('U', coord_def={X: x>0})
            sage: U.__contains__(p)
            True
            sage: p in U  # indirect doctest
            True
            sage: V = U.open_subset('V', coord_def={X.restrict(U): y<0})
            sage: V.__contains__(p)
            False
            sage: p in V  # indirect doctest
            False

        """
        # for efficiency, a quick test first:
        if point.parent() is self:
            return True
        if point.parent().is_subset(self):
            return True
        for chart in self._atlas:
            if chart in point._coordinates:
                if chart.valid_coordinates( *(point._coordinates[chart]) ):
                    return True
        for chart in point._coordinates:
            for schart in chart._subcharts:
                if schart in self._atlas and schart.valid_coordinates(
                                          *(point._coordinates[chart]) ):
                    return True
        return False

    def open_subset(self, name, latex_name=None, coord_def={}, supersets=None):
        r"""
        Create an open subset of the manifold.

        An open subset is a set that is (i) included in the manifold and (ii)
        open with respect to the manifold's topology. It is a topological
        manifold by itself. Hence the returned object is an instance of
        :class:`TopologicalManifold`.

        INPUT:

        - ``name`` -- name given to the open subset
        - ``latex_name`` --  (default: ``None``) LaTeX symbol to denote
          the subset; if none are provided, it is set to ``name``
        - ``coord_def`` -- (default: {}) definition of the subset in
          terms of coordinates; ``coord_def`` must a be dictionary with keys
          charts on the manifold and values the symbolic expressions formed
          by the coordinates to define the subset
        - ``supersets`` -- (default: only ``self``) list of sets that the
          new open subset is a subset of

        OUTPUT:

        - the open subset, as an instance of :class:`TopologicalManifold`

        EXAMPLES:

        Creating an open subset of a 2-dimensional manifold::

            sage: M = Manifold(2, 'M', structure='topological')
            sage: A = M.open_subset('A'); A
            Open subset A of the 2-dimensional topological manifold M

        As an open subset of a topological manifold, ``A`` is itself a
        topological manifold, on the same topological field and of the same
        dimension as ``M``::

            sage: isinstance(A, sage.manifolds.manifold.TopologicalManifold)
            True
            sage: A.base_field() == M.base_field()
            True
            sage: dim(A) == dim(M)
            True
            sage: A.category() is M.category().Subobjects()
            True

        Creating an open subset of ``A``::

            sage: B = A.open_subset('B'); B
            Open subset B of the 2-dimensional topological manifold M

        We have then::

            sage: frozenset(A.subsets())  # random (set output)
            {Open subset B of the 2-dimensional topological manifold M,
             Open subset A of the 2-dimensional topological manifold M}
            sage: B.is_subset(A)
            True
            sage: B.is_subset(M)
            True

        Defining an open subset by some coordinate restrictions: the open
        unit disk in `\RR^2`::

            sage: M = Manifold(2, 'R^2', structure='topological')
            sage: c_cart.<x,y> = M.chart() # Cartesian coordinates on R^2
            sage: U = M.open_subset('U', coord_def={c_cart: x^2+y^2<1}); U
            Open subset U of the 2-dimensional topological manifold R^2

        Since the argument ``coord_def`` has been set, ``U`` is automatically
        provided with a chart, which is the restriction of the Cartesian one
        to ``U``::

            sage: U.atlas()
            [Chart (U, (x, y))]

        Therefore, one can immediately check whether a point belongs
        to ``U``::

            sage: M.point((0,0)) in U
            True
            sage: M.point((1/2,1/3)) in U
            True
            sage: M.point((1,2)) in U
            False

        """
        resu = TopologicalManifold(self._dim, name, self._field,
                                   self._structure,
                                   base_manifold=self._manifold,
                                   latex_name=latex_name,
                                   start_index=self._sindex)
        if supersets is None:
            supersets = [self]
        for superset in supersets:
            superset._init_open_subset(resu, coord_def=coord_def)
        return resu

    def _init_open_subset(self, resu, coord_def):
        r"""
        Initialize ``resu`` as an open subset of ``self``.

        INPUT:

        - ``resu`` -- an instance of ``:class:`TopologicalManifold` or
          a subclass.

        - ``coord_def`` -- (default: {}) definition of the subset in
          terms of coordinates; ``coord_def`` must a be dictionary with keys
          charts on the manifold and values the symbolic expressions formed
          by the coordinates to define the subset

        EXAMPLES::

            sage: M = Manifold(2, 'R^2', structure='topological')
            sage: c_cart.<x,y> = M.chart() # Cartesian coordinates on R^2
            sage: from sage.manifolds.manifold import TopologicalManifold
            sage: U = TopologicalManifold(2, 'U', field=M._field, structure=M._structure, base_manifold=M)
            sage: M._init_open_subset(U, coord_def={c_cart: x^2+y^2<1})
            sage: U
            Open subset U of the 2-dimensional topological manifold R^2
        """
        resu._calculus_method = self._calculus_method
        if self.is_empty():
            self.declare_equal(resu)
        else:
            self.declare_superset(resu)
        self._top_subsets.add(resu)
        # Charts on the result from the coordinate definition:
        for chart, restrictions in coord_def.items():
            if chart not in self._atlas:
                raise ValueError("the {} does not belong to ".format(chart) +
                                 "the atlas of {}".format(self))
            chart.restrict(resu, restrictions)
        # Transition maps on the result inferred from those of self:
        for chart1 in coord_def:
            for chart2 in coord_def:
                if chart2 != chart1 and (chart1, chart2) in self._coord_changes:
                    self._coord_changes[(chart1, chart2)].restrict(resu)

    def get_chart(self, coordinates, domain=None):
        r"""
        Get a chart from its coordinates.

        The chart must have been previously created by the method
        :meth:`chart`.

        INPUT:

        - ``coordinates`` --  single string composed of the coordinate symbols
          separated by a space
        - ``domain`` -- (default: ``None``) string containing the name of the
          chart's domain, which must be a subset of the current manifold; if
          ``None``, the current manifold is assumed

        OUTPUT:

        - instance of
          :class:`~sage.manifolds.chart.Chart` (or of the subclass
          :class:`~sage.manifolds.chart.RealChart`) representing the chart
          corresponding to the above specifications

        EXAMPLES::

            sage: M = Manifold(2, 'M', structure='topological')
            sage: X.<x,y> = M.chart()
            sage: M.get_chart('x y')
            Chart (M, (x, y))
            sage: M.get_chart('x y') is X
            True
            sage: U = M.open_subset('U', coord_def={X: (y!=0,x<0)})
            sage: Y.<r, ph> = U.chart(r'r:(0,+oo) ph:(0,2*pi):\phi')
            sage: M.atlas()
            [Chart (M, (x, y)), Chart (U, (x, y)), Chart (U, (r, ph))]
            sage: M.get_chart('x y', domain='U')
            Chart (U, (x, y))
            sage: M.get_chart('x y', domain='U') is X.restrict(U)
            True
            sage: U.get_chart('r ph')
            Chart (U, (r, ph))
            sage: M.get_chart('r ph', domain='U')
            Chart (U, (r, ph))
            sage: M.get_chart('r ph', domain='U') is Y
            True

        """
        if domain is None:
            dom = self
        else:
            dom = self.get_subset(domain)
        try:
            return dom._charts_by_coord[coordinates]
        except KeyError:
            raise KeyError("the coordinates '{}' ".format(coordinates) +
                           "do not correspond to any chart with " +
                           "the {} as domain".format(dom))

    def dimension(self):
        r"""
        Return the dimension of the manifold over its base field.

        EXAMPLES::

            sage: M = Manifold(2, 'M', structure='topological')
            sage: M.dimension()
            2

        A shortcut is ``dim()``::

            sage: M.dim()
            2

        The Sage global function ``dim`` can also be used::

            sage: dim(M)
            2

        """
        return self._dim

    dim = dimension

    def base_field(self):
        r"""
        Return the field on which the manifold is defined.

        OUTPUT:

        - a topological field

        EXAMPLES::

            sage: M = Manifold(3, 'M', structure='topological')
            sage: M.base_field()
            Real Field with 53 bits of precision
            sage: M = Manifold(3, 'M', structure='topological', field='complex')
            sage: M.base_field()
            Complex Field with 53 bits of precision
            sage: M = Manifold(3, 'M', structure='topological', field=QQ)
            sage: M.base_field()
            Rational Field

        """
        return self._field

    def base_field_type(self):
        r"""
        Return the type of topological field on which the manifold is defined.

        OUTPUT:

        - a string describing the field, with three possible values:

          - ``'real'`` for the real field `\RR`
          - ``'complex'`` for the complex field `\CC`
          - ``'neither_real_nor_complex'`` for a field different from `\RR`
            and `\CC`

        EXAMPLES::

            sage: M = Manifold(3, 'M', structure='topological')
            sage: M.base_field_type()
            'real'
            sage: M = Manifold(3, 'M', structure='topological', field='complex')
            sage: M.base_field_type()
            'complex'
            sage: M = Manifold(3, 'M', structure='topological', field=QQ)
            sage: M.base_field_type()
            'neither_real_nor_complex'

        """
        return self._field_type

    def start_index(self):
        r"""
        Return the first value of the index range used on the manifold.

        This is the parameter ``start_index`` passed at the construction of
        the manifold.

        OUTPUT:

        - the integer `i_0` such that all indices of indexed objects on the
          manifold range from `i_0` to `i_0 + n - 1`, where `n` is the
          manifold's dimension

        EXAMPLES::

            sage: M = Manifold(3, 'M', structure='topological')
            sage: M.start_index()
            0
            sage: M = Manifold(3, 'M', structure='topological', start_index=1)
            sage: M.start_index()
            1

        """
        return self._sindex

    def irange(self, start=None):
        r"""
        Single index generator.

        INPUT:

        - ``start`` -- (default: ``None``) initial value `i_0` of the index;
          if none are provided, the value returned by :meth:`start_index()`
          is assumed

        OUTPUT:

        - an iterable index, starting from `i_0` and ending at
          `i_0 + n - 1`, where `n` is the manifold's dimension

        EXAMPLES:

        Index range on a 4-dimensional manifold::

            sage: M = Manifold(4, 'M', structure='topological')
            sage: list(M.irange())
            [0, 1, 2, 3]
            sage: list(M.irange(2))
            [2, 3]

        Index range on a 4-dimensional manifold with starting index=1::

            sage: M = Manifold(4, 'M', structure='topological', start_index=1)
            sage: list(M.irange())
            [1, 2, 3, 4]
            sage: list(M.irange(2))
            [2, 3, 4]

        In general, one has always::

            sage: next(M.irange()) == M.start_index()
            True

        """
        si = self._sindex
        imax = self._dim + si
        if start is None:
            i = si
        else:
            i = start
        while i < imax:
            yield i
            i += 1

    def index_generator(self, nb_indices):
        r"""
        Generator of index series.

        INPUT:

        - ``nb_indices`` -- number of indices in a series

        OUTPUT:

        - an iterable index series for a generic component with the specified
          number of indices

        EXAMPLES:

        Indices on a 2-dimensional manifold::

            sage: M = Manifold(2, 'M', structure='topological', start_index=1)
            sage: list(M.index_generator(2))
            [(1, 1), (1, 2), (2, 1), (2, 2)]

        Loops can be nested::

            sage: for ind1 in M.index_generator(2):
            ....:     print("{} : {}".format(ind1, list(M.index_generator(2))))
            (1, 1) : [(1, 1), (1, 2), (2, 1), (2, 2)]
            (1, 2) : [(1, 1), (1, 2), (2, 1), (2, 2)]
            (2, 1) : [(1, 1), (1, 2), (2, 1), (2, 2)]
            (2, 2) : [(1, 1), (1, 2), (2, 1), (2, 2)]
        """
        si = self._sindex
        imax = self._dim - 1 + si
        ind = [si for k in range(nb_indices)]
        ind_end = [si for k in range(nb_indices)]
        ind_end[0] = imax+1
        while ind != ind_end:
            yield tuple(ind)
            ret = 1
            for pos in range(nb_indices-1, -1, -1):
                if ind[pos] != imax:
                    ind[pos] += ret
                    ret = 0
                elif ret == 1:
                    if pos == 0:
                        ind[pos] = imax + 1 # end point reached
                    else:
                        ind[pos] = si
                        ret = 1

    def atlas(self) -> list[Chart]:
        r"""
        Return the list of charts that have been defined on the manifold.

        EXAMPLES:

        Let us consider `\RR^2` as a 2-dimensional manifold::

            sage: M = Manifold(2, 'R^2', structure='topological')

        Immediately after the manifold creation, the atlas is empty, since no
        chart has been defined yet::

            sage: M.atlas()
            []

        Let us introduce the chart of Cartesian coordinates::

            sage: c_cart.<x,y> = M.chart()
            sage: M.atlas()
            [Chart (R^2, (x, y))]

        The complement of the half line `\{y = 0, x \geq 0\}`::

            sage: U = M.open_subset('U', coord_def={c_cart: (y!=0,x<0)})
            sage: U.atlas()
            [Chart (U, (x, y))]
            sage: M.atlas()
            [Chart (R^2, (x, y)), Chart (U, (x, y))]

        Spherical (polar) coordinates on ``U``::

            sage: c_spher.<r, ph> = U.chart(r'r:(0,+oo) ph:(0,2*pi):\phi')
            sage: U.atlas()
            [Chart (U, (x, y)), Chart (U, (r, ph))]
            sage: M.atlas()
            [Chart (R^2, (x, y)), Chart (U, (x, y)), Chart (U, (r, ph))]

        .. SEEALSO::

            :meth:`top_charts`

        """
        return list(self._atlas) # Make a (shallow) copy

    def top_charts(self):
        r"""
        Return the list of charts defined on subsets of the current manifold
        that are not subcharts of charts on larger subsets.

        OUTPUT:

        - list of charts defined on open subsets of the manifold but not on
          larger subsets

        EXAMPLES:

        Charts on a 2-dimensional manifold::

            sage: M = Manifold(2, 'M', structure='topological')
            sage: X.<x,y> = M.chart()
            sage: U = M.open_subset('U', coord_def={X: x>0})
            sage: Y.<u,v> = U.chart()
            sage: M.top_charts()
            [Chart (M, (x, y)), Chart (U, (u, v))]

        Note that the (user) atlas contains one more chart: ``(U, (x,y))``,
        which is not a "top" chart::

            sage: M.atlas()
            [Chart (M, (x, y)), Chart (U, (x, y)), Chart (U, (u, v))]

        .. SEEALSO::

            :meth:`atlas` for the complete list of charts defined on the
            manifold.

        """
        return list(self._top_charts) # Make a (shallow) copy

    def default_chart(self):
        r"""
        Return the default chart defined on the manifold.

        Unless changed via :meth:`set_default_chart`, the *default chart*
        is the first one defined on a subset of the manifold (possibly itself).

        OUTPUT:

        - instance of :class:`~sage.manifolds.chart.Chart`
          representing the default chart

        EXAMPLES:

        Default chart on a 2-dimensional manifold and on some subsets::

            sage: M = Manifold(2, 'M', structure='topological')
            sage: M.chart('x y')
            Chart (M, (x, y))
            sage: M.chart('u v')
            Chart (M, (u, v))
            sage: M.default_chart()
            Chart (M, (x, y))
            sage: A = M.open_subset('A')
            sage: A.chart('t z')
            Chart (A, (t, z))
            sage: A.default_chart()
            Chart (A, (t, z))

        """
        return self._def_chart

    def set_default_chart(self, chart):
        r"""
        Changing the default chart on ``self``.

        INPUT:

        - ``chart`` -- a chart (must be defined on some subset ``self``)

        EXAMPLES:

        Charts on a 2-dimensional manifold::

            sage: M = Manifold(2, 'M', structure='topological')
            sage: c_xy.<x,y> = M.chart()
            sage: c_uv.<u,v> = M.chart()
            sage: M.default_chart()
            Chart (M, (x, y))
            sage: M.set_default_chart(c_uv)
            sage: M.default_chart()
            Chart (M, (u, v))

        """
        from .chart import Chart
        if not isinstance(chart, Chart):
            raise TypeError("{} is not a chart".format(chart))
        if chart not in self._atlas:
            raise ValueError("the chart must be defined on the {}".format(self))
        self._def_chart = chart

    def coord_change(self, chart1, chart2):
        r"""
        Return the change of coordinates (transition map) between two charts
        defined on the manifold.

        The change of coordinates must have been defined previously, for
        instance by the method
        :meth:`~sage.manifolds.chart.Chart.transition_map`.

        INPUT:

        - ``chart1`` -- chart 1
        - ``chart2`` -- chart 2

        OUTPUT:

        - instance of :class:`~sage.manifolds.chart.CoordChange`
          representing the transition map from chart 1 to chart 2

        EXAMPLES:

        Change of coordinates on a 2-dimensional manifold::

            sage: M = Manifold(2, 'M', structure='topological')
            sage: c_xy.<x,y> = M.chart()
            sage: c_uv.<u,v> = M.chart()
            sage: c_xy.transition_map(c_uv, (x+y, x-y)) # defines the coord. change
            Change of coordinates from Chart (M, (x, y)) to Chart (M, (u, v))
            sage: M.coord_change(c_xy, c_uv) # returns the coord. change defined above
            Change of coordinates from Chart (M, (x, y)) to Chart (M, (u, v))

        """
        if (chart1, chart2) not in self._coord_changes:
            raise TypeError("the change of coordinates from " +
                            "{} to {}".format(chart1, chart2) + " has not " +
                            "been defined on the {}".format(self))
        return self._coord_changes[(chart1, chart2)]

    def coord_changes(self):
        r"""
        Return the changes of coordinates (transition maps) defined on
        subsets of the manifold.

        OUTPUT:

        - dictionary of changes of coordinates, with pairs of charts as keys

        EXAMPLES:

        Various changes of coordinates on a 2-dimensional manifold::

            sage: M = Manifold(2, 'M', structure='topological')
            sage: c_xy.<x,y> = M.chart()
            sage: c_uv.<u,v> = M.chart()
            sage: xy_to_uv = c_xy.transition_map(c_uv, [x+y, x-y])
            sage: M.coord_changes()
            {(Chart (M, (x, y)),
              Chart (M, (u, v))): Change of coordinates from Chart (M, (x, y)) to Chart (M, (u, v))}
            sage: uv_to_xy = xy_to_uv.inverse()
            sage: M.coord_changes()  # random (dictionary output)
            {(Chart (M, (u, v)),
              Chart (M, (x, y))): Change of coordinates from Chart (M, (u, v)) to Chart (M, (x, y)),
             (Chart (M, (x, y)),
              Chart (M, (u, v))): Change of coordinates from Chart (M, (x, y)) to Chart (M, (u, v))}
            sage: c_rs.<r,s> = M.chart()
            sage: uv_to_rs = c_uv.transition_map(c_rs, [-u+2*v, 3*u-v])
            sage: M.coord_changes()  # random (dictionary output)
            {(Chart (M, (u, v)),
              Chart (M, (r, s))): Change of coordinates from Chart (M, (u, v)) to Chart (M, (r, s)),
             (Chart (M, (u, v)),
              Chart (M, (x, y))): Change of coordinates from Chart (M, (u, v)) to Chart (M, (x, y)),
             (Chart (M, (x, y)),
              Chart (M, (u, v))): Change of coordinates from Chart (M, (x, y)) to Chart (M, (u, v))}
            sage: xy_to_rs = uv_to_rs * xy_to_uv
            sage: M.coord_changes()  # random (dictionary output)
            {(Chart (M, (u, v)),
              Chart (M, (r, s))): Change of coordinates from Chart (M, (u, v)) to Chart (M, (r, s)),
             (Chart (M, (u, v)),
              Chart (M, (x, y))): Change of coordinates from Chart (M, (u, v)) to Chart (M, (x, y)),
             (Chart (M, (x, y)),
              Chart (M, (u, v))): Change of coordinates from Chart (M, (x, y)) to Chart (M, (u, v)),
             (Chart (M, (x, y)),
              Chart (M, (r, s))): Change of coordinates from Chart (M, (x, y)) to Chart (M, (r, s))}

        """
        return self._coord_changes.copy()

    def is_manifestly_coordinate_domain(self):
        r"""
        Return ``True`` if the manifold is known to be the domain of some
        coordinate chart and ``False`` otherwise.

        If ``False`` is returned, either the manifold cannot be the domain of
        some coordinate chart or no such chart has been declared yet.

        EXAMPLES::

            sage: M = Manifold(2, 'M', structure='topological')
            sage: U = M.open_subset('U')
            sage: X.<x,y> = U.chart()
            sage: U.is_manifestly_coordinate_domain()
            True
            sage: M.is_manifestly_coordinate_domain()
            False
            sage: Y.<u,v> = M.chart()
            sage: M.is_manifestly_coordinate_domain()
            True

        """
        return bool(self._covering_charts)

<<<<<<< HEAD
    def chart(self, coordinates='', names=None, calc_method=None) -> Union[Chart, RealDiffChart]:
=======
    def chart(self, coordinates='', names=None, calc_method=None,
              coord_restrictions=None):
>>>>>>> cc60cfeb
        r"""
        Define a chart, the domain of which is the manifold.

        A *chart* is a pair `(U, \varphi)`, where `U` is the current
        manifold and `\varphi: U \rightarrow V \subset K^n`
        is a homeomorphism from `U` to an open subset `V` of `K^n`, `K`
        being the field on which the manifold is defined.

        The components `(x^1, \ldots, x^n)` of `\varphi`, defined by
        `\varphi(p) = (x^1(p), \ldots, x^n(p)) \in K^n` for any point
        `p \in U`, are called the *coordinates* of the chart `(U, \varphi)`.

        See :class:`~sage.manifolds.chart.Chart` for a complete
        documentation.

        INPUT:

        - ``coordinates`` --  (default: ``''`` (empty string)) string
          defining the coordinate symbols, ranges and possible periodicities,
          see below
        - ``names`` -- (default: ``None``) unused argument, except if
          ``coordinates`` is not provided; it must then be a tuple containing
          the coordinate symbols (this is guaranteed if the shortcut operator
          ``<,>`` is used)
        - ``calc_method`` -- (default: ``None``) string defining the calculus
          method to be used on this chart; must be one of

          - ``'SR'``: Sage's default symbolic engine (Symbolic Ring)
          - ``'sympy'``: SymPy
          - ``None``: the current calculus method defined on the manifold is
            used (cf. :meth:`set_calculus_method`)
        - ``coord_restrictions``: Additional restrictions on the coordinates.
          See below.

        The coordinates declared in the string ``coordinates`` are
        separated by ``' '`` (whitespace) and each coordinate has at most four
        fields, separated by a colon (``':'``):

        1. The coordinate symbol (a letter or a few letters).
        2. (optional, only for manifolds over `\RR`) The interval `I`
           defining the coordinate range: if not provided, the coordinate
           is assumed to span all `\RR`; otherwise `I` must be provided
           in the form ``(a,b)`` (or equivalently ``]a,b[``)
           The bounds ``a`` and ``b`` can be ``+/-Infinity``, ``Inf``,
           ``infinity``, ``inf`` or ``oo``. For *singular* coordinates,
           non-open intervals such as ``[a,b]`` and
           ``(a,b]`` (or equivalently ``]a,b]``) are allowed. Note that
           the interval declaration must not contain any space character.
        3. (optional) Indicator of the periodic character of the coordinate,
           either as ``period=T``, where ``T`` is the period, or, for manifolds
           over `\RR` only, as the keyword ``periodic`` (the value of the
           period is then deduced from the interval `I` declared in field 2;
           see the example below)
        4. (optional) The LaTeX spelling of the coordinate; if not provided
           the coordinate symbol given in the first field will be used.

        The order of fields 2 to 4 does not matter and each of them can
        be omitted. If it contains any LaTeX expression, the string
        ``coordinates`` must be declared with the prefix 'r' (for "raw") to
        allow for a proper treatment of the backslash character (see
        examples below). If no interval range, no period and no LaTeX spelling
        is to be set for any coordinate, the argument ``coordinates`` can be
        omitted when the shortcut operator ``<,>`` is used to declare the
        chart (see examples below).

        Additional restrictions on the coordinates can be set using the
        argument ``coord_restrictions``.

        A restriction can be any symbolic equality or inequality involving
        the coordinates, such as ``x > y`` or ``x^2 + y^2 != 0``. The items
        of the list (or set or frozenset) ``coord_restrictions`` are combined
        with the ``and`` operator; if some restrictions are to be combined with
        the ``or`` operator instead, they have to be passed as a tuple in some
        single item of the list (or set or frozenset) ``coord_restrictions``.
        For example::

          coord_restrictions=[x > y, (x != 0, y != 0), z^2 < x]

        means ``(x > y) and ((x != 0) or (y != 0)) and (z^2 < x)``.
        If the list ``coord_restrictions`` contains only one item, this
        item can be passed as such, i.e. writing ``x > y`` instead
        of the single element list ``[x > y]``.  If the chart variables have
        not been declared as variables yet, ``coord_restrictions`` must
        be ``lambda``-quoted.

        OUTPUT:

        - the created chart, as an instance of
          :class:`~sage.manifolds.chart.Chart` or one of its subclasses, like
          :class:`~sage.manifolds.differentiable.chart.RealDiffChart` for
          differentiable manifolds over `\RR`.

        EXAMPLES:

        Chart on a 2-dimensional manifold::

            sage: M = Manifold(2, 'M', structure='topological')
            sage: X = M.chart('x y'); X
            Chart (M, (x, y))
            sage: X[0]
            x
            sage: X[1]
            y
            sage: X[:]
            (x, y)

        The declared coordinates are not known at the global level::

            sage: y
            Traceback (most recent call last):
            ...
            NameError: name 'y' is not defined

        They can be recovered by the operator ``[:]`` applied to the chart::

            sage: (x, y) = X[:]
            sage: y
            y
            sage: type(y)
            <class 'sage.symbolic.expression.Expression'>

        But a shorter way to proceed is to use the operator ``<,>`` in the
        left-hand side of the chart declaration (there is then no need to
        pass the string 'x y' to chart())::

            sage: M = Manifold(2, 'M', structure='topological')
            sage: X.<x,y> = M.chart(); X
            Chart (M, (x, y))

        Indeed, the declared coordinates are then known at the global level::

            sage: y
            y
            sage: (x,y) == X[:]
            True

        Actually the instruction ``X.<x,y> = M.chart()`` is
        equivalent to the combination of the two instructions
        ``X = M.chart('x y')`` and ``(x,y) = X[:]``.

        As an example of coordinate ranges and LaTeX symbols passed via the
        string ``coordinates`` to ``chart()``, let us introduce polar
        coordinates::

            sage: U = M.open_subset('U', coord_def={X: x^2+y^2 != 0})
            sage: P.<r,ph> = U.chart(r'r:(0,+oo) ph:(0,2*pi):periodic:\phi'); P
            Chart (U, (r, ph))
            sage: P.coord_range()
            r: (0, +oo); ph: [0, 2*pi] (periodic)
            sage: latex(P)
            \left(U,(r, {\phi})\right)

        Using ``coord_restrictions``::

            sage: D = Manifold(2, 'D', structure='topological')
            sage: X.<x,y> = D.chart(coord_restrictions=lambda x,y: [x^2+y^2<1, x>0]); X
            Chart (D, (x, y))
            sage: X.valid_coordinates(0, 0)
            False
            sage: X.valid_coordinates(1/2, 0)
            True

        See the documentation of classes
        :class:`~sage.manifolds.chart.Chart` and
        :class:`~sage.manifolds.chart.RealChart` for more examples,
        especially regarding the coordinates ranges and restrictions.

        """
        if calc_method is None:
            calc_method = self._calculus_method
        return self._structure.chart(self, coordinates=coordinates,
                                     names=names, calc_method=calc_method,
                                     coord_restrictions=coord_restrictions)

    def is_open(self):
        """
        Return if ``self`` is an open set.

        In the present case (manifold or open subset of it), always
        return ``True``.

        TESTS::

            sage: M = Manifold(2, 'M', structure='topological')
            sage: M.is_open()
            True

        """
        return True

    def set_orientation(self, orientation):
        r"""
        Set the preferred orientation of ``self``.

        INPUT:

        - ``orientation`` -- a chart or a list of charts

        .. WARNING::

            It is the user's responsibility that the orientation set here
            is indeed an orientation. There is no check going on in the
            background. See :meth:`orientation` for the definition of an
            orientation.

        EXAMPLES:

        Set an orientation on a manifold::

            sage: M = Manifold(2, 'M', structure='top')
            sage: c_xy.<x,y> = M.chart(); c_uv.<u,v> = M.chart()
            sage: M.set_orientation(c_uv)
            sage: M.orientation()
            [Chart (M, (u, v))]

        Set an orientation in the non-trivial case::

            sage: M = Manifold(2, 'M', structure='top')
            sage: U = M.open_subset('U'); V = M.open_subset('V')
            sage: M.declare_union(U, V)
            sage: c_xy.<x,y> = U.chart(); c_uv.<u,v> = V.chart()
            sage: M.set_orientation([c_xy, c_uv])
            sage: M.orientation()
            [Chart (U, (x, y)), Chart (V, (u, v))]

        """
        chart_type = self._structure.chart
        if isinstance(orientation, chart_type):
            orientation = [orientation]
        elif isinstance(orientation, (tuple, list)):
            orientation = list(orientation)
        else:
            raise TypeError("orientation must be a chart or a list/tuple of "
                            "charts")
        dom_union = None
        for c in orientation:
            if not isinstance(c, chart_type):
                raise ValueError("orientation must consist of charts")
            dom = c._domain
            if not dom.is_subset(self):
                raise ValueError("{} must be defined ".format(c) +
                                 "on a subset of {}".format(self))
            if dom_union is not None:
                dom_union = dom.union(dom_union)
            else:
                dom_union = dom
        if dom_union != self:
            raise ValueError("chart domains must cover {}".format(self))
        self._orientation = orientation

    def orientation(self):
        r"""
        Get the preferred orientation of ``self`` if available.

        An *orientation* of an `n`-dimensional topologial manifold is an
        atlas of charts whose transition maps are orientation preserving. A
        homeomorphism `f \colon U \to V` for open subsets `U, V \subset \RR^n`
        is called *orientation preserving* if for each `x \in U` the
        following map between singular homologies is the identity:

        .. MATH::

            H_n(\RR^n, \RR^n - 0; \ZZ) \cong H_n(U, U - x; \ZZ)
            \xrightarrow{f_*} H_n(V, V - f(x)) \cong H_n(\RR^n, \RR^n - 0; \ZZ)

        See `this link
        <http://www.map.mpim-bonn.mpg.de/Orientation_of_manifolds>`_
        for details.

        .. NOTE::

            Notice that for differentiable manifolds, the notion of
            orientability does not need homology theory at all. See
            :meth:`~sage.manifolds.differentiable.manifold.DifferentiableManifold.orientation`
            for details

        The trivial case corresponds to the manifold being covered by
        one chart. In that case, if no preferred orientation has been manually
        set before, one of those charts (usually the default chart) is
        set to the preferred orientation and returned here.

        EXAMPLES:

        If the manifold is covered by only one chart, it certainly admits an
        orientation::

            sage: M = Manifold(3, 'M', structure='top')
            sage: c.<x,y,z> = M.chart()
            sage: M.orientation()
            [Chart (M, (x, y, z))]

        Usually, an orientation cannot be obtained so easily::

            sage: M = Manifold(2, 'M', structure='top')
            sage: U = M.open_subset('U'); V = M.open_subset('V')
            sage: M.declare_union(U, V)
            sage: c_xy.<x,y> = U.chart(); c_uv.<u,v> = V.chart()
            sage: M.orientation()
            []

        In that case, the orientation can be set by the user manually::

            sage: M.set_orientation([c_xy, c_uv])
            sage: M.orientation()
            [Chart (U, (x, y)), Chart (V, (u, v))]

        The orientation on submanifolds are inherited from the ambient
        manifold::

            sage: W = U.intersection(V, name='W')
            sage: W.orientation()
            [Chart (W, (x, y))]

        """
        if not self._orientation:
            # try to get an orientation from super domains:
            for sdom in self._supersets:
                sorient = sdom._orientation
                if sorient:
                    rst_orient = [c.restrict(self) for c in sorient]
                    # clear duplicated domains:
                    rst_orient = list(self._get_min_covering(rst_orient))
                    self._orientation = rst_orient
                    break
            else:
                # Trivial case:
                if self.is_manifestly_coordinate_domain():
                    # Try the default chart:
                    def_chart = self._def_chart
                    if def_chart is not None:
                        if def_chart.domain() is self:
                            self._orientation = [self._def_chart]
                    # Still no orientation? Choose arbitrary chart:
                    if not self._orientation:
                        for chart in self._covering_charts:
                            self._orientation = [chart]
                            break
        return list(self._orientation)

    def has_orientation(self):
        r"""
        Check whether ``self`` admits an obvious or by user set orientation.

        .. SEEALSO::

            Consult :meth:`orientation` for details about orientations.

        .. NOTE::

            Notice that if :meth:`has_orientation` returns ``False`` this
            does not necessarily mean that the manifold admits no orientation.
            It just means that the user has to set an orientation manually
            in that case, see :meth:`set_orientation`.

        EXAMPLES:

        The trivial case::

            sage: M = Manifold(3, 'M', structure='top')
            sage: c.<x,y,z> = M.chart()
            sage: M.has_orientation()
            True

        The non-trivial case::

            sage: M = Manifold(2, 'M', structure='top')
            sage: U = M.open_subset('U'); V = M.open_subset('V')
            sage: M.declare_union(U, V)
            sage: c_xy.<x,y> = U.chart(); c_uv.<u,v> = V.chart()
            sage: M.has_orientation()
            False
            sage: M.set_orientation([c_xy, c_uv])
            sage: M.has_orientation()
            True

        """
        return bool(self.orientation())

    def _get_min_covering(self, object_list):
        r"""
        Helper method to return the minimal amount of objects necessary to
        cover the union of all their domains.

        INPUT:

        - list of objects having an `domain` method

        OUTPUT:

        - set of objects

        TESTS::

            sage: M = Manifold(1, 'M', structure='top')
            sage: U = M.open_subset('U'); V = M.open_subset('V')
            sage: c1.<x> = U.chart(); c2.<y> = V.chart()
            sage: c3.<z> = M.chart()
            sage: M._get_min_covering([c1, c2, c3])
            {Chart (M, (z,))}

        """
        min_obj_set = set()
        for obj in object_list:
            redund_obj_set = set()
            for oobj in min_obj_set:
                if obj.domain().is_subset(oobj.domain()):
                    break
                elif oobj.domain().is_subset(obj.domain()):
                    redund_obj_set.add(oobj)
            else:
                min_obj_set.add(obj)
            min_obj_set.difference_update(redund_obj_set)
        return min_obj_set

    def vector_bundle(self, rank, name, field='real', latex_name=None):
        r"""
        Return a topological vector bundle over the given field with given rank
        over this topological manifold.

        INPUT:

        - ``rank`` -- rank of the vector bundle
        - ``name`` -- name given to the total space
        - ``field`` -- (default: ``'real'``) topological field giving the
          vector space structure to the fibers
        - ``latex_name`` -- optional LaTeX name for the total space

        OUTPUT:

        - a topological vector bundle as an instance of
          :class:`~sage.manifolds.vector_bundle.TopologicalVectorBundle`

        EXAMPLES::

            sage: M = Manifold(2, 'M', structure='top')
            sage: M.vector_bundle(2, 'E')
            Topological real vector bundle E -> M of rank 2 over the base space
             2-dimensional topological manifold M

        """
        from sage.manifolds.vector_bundle import TopologicalVectorBundle
        return TopologicalVectorBundle(rank, name, self, field=field,
                                       latex_name=latex_name)

    def scalar_field_algebra(self):
        r"""
        Return the algebra of scalar fields defined the manifold.

        See :class:`~sage.manifolds.scalarfield_algebra.ScalarFieldAlgebra`
        for a complete documentation.

        OUTPUT:

        - instance of
          :class:`~sage.manifolds.scalarfield_algebra.ScalarFieldAlgebra`
          representing the algebra `C^0(U)` of all scalar fields defined
          on `U` = ``self``

        EXAMPLES:

        Scalar algebra of a 3-dimensional open subset::

            sage: M = Manifold(3, 'M', structure='topological')
            sage: U = M.open_subset('U')
            sage: CU = U.scalar_field_algebra() ; CU
            Algebra of scalar fields on the Open subset U of the 3-dimensional topological manifold M
            sage: CU.category()
            Join of Category of commutative algebras over Symbolic Ring and Category of homsets of topological spaces
            sage: CU.zero()
            Scalar field zero on the Open subset U of the 3-dimensional topological manifold M

        The output is cached::

            sage: U.scalar_field_algebra() is CU
            True

        """
        return self._scalar_field_algebra

    def scalar_field(self, coord_expression=None, chart=None, name=None,
                     latex_name=None) -> Union[ScalarField, DiffScalarField]:
        r"""
        Define a scalar field on the manifold.

        See :class:`~sage.manifolds.scalarfield.ScalarField` (or
        :class:`~sage.manifolds.differentiable.scalarfield.DiffScalarField`
        if the manifold is differentiable) for a complete documentation.

        INPUT:

        - ``coord_expression`` -- (default: ``None``) coordinate expression(s)
          of the scalar field; this can be either

          * a single coordinate expression; if the argument ``chart`` is
            ``'all'``, this expression is set to all the charts defined
            on the open set; otherwise, the expression is set in the
            specific chart provided by the argument ``chart``
          * a dictionary of coordinate expressions, with the charts as keys

        - ``chart`` -- (default: ``None``) chart defining the coordinates
          used in ``coord_expression`` when the latter is a single
          coordinate expression; if ``None``, the default chart of the
          open set is assumed; if ``chart=='all'``, ``coord_expression`` is
          assumed to be independent of the chart (constant scalar field)

        - ``name`` -- (default: ``None``) name given to the scalar field

        - ``latex_name`` -- (default: ``None``) LaTeX symbol to denote the
          scalar field; if ``None``, the LaTeX symbol is set to ``name``

        If ``coord_expression`` is ``None`` or does not fully specified the
        scalar field, other coordinate expressions can be added subsequently
        by means of the methods
        :meth:`~sage.manifolds.scalarfield.ScalarField.add_expr`,
        :meth:`~sage.manifolds.scalarfield.ScalarField.add_expr_by_continuation`,
        or :meth:`~sage.manifolds.scalarfield.ScalarField.set_expr`

        OUTPUT:

        - instance of :class:`~sage.manifolds.scalarfield.ScalarField`
          (or of the subclass
          :class:`~sage.manifolds.differentiable.scalarfield.DiffScalarField`
          if the manifold is differentiable) representing the defined scalar
          field

        EXAMPLES:

        A scalar field defined by its coordinate expression in the open
        set's default chart::

            sage: M = Manifold(3, 'M', structure='topological')
            sage: U = M.open_subset('U')
            sage: c_xyz.<x,y,z> = U.chart()
            sage: f = U.scalar_field(sin(x)*cos(y) + z, name='F'); f
            Scalar field F on the Open subset U of the 3-dimensional topological manifold M
            sage: f.display()
            F: U → ℝ
               (x, y, z) ↦ cos(y)*sin(x) + z
            sage: f.parent()
            Algebra of scalar fields on the Open subset U of the 3-dimensional topological manifold M
            sage: f in U.scalar_field_algebra()
            True

        Equivalent definition with the chart specified::

            sage: f = U.scalar_field(sin(x)*cos(y) + z, chart=c_xyz, name='F')
            sage: f.display()
            F: U → ℝ
               (x, y, z) ↦ cos(y)*sin(x) + z

        Equivalent definition with a dictionary of coordinate expression(s)::

            sage: f = U.scalar_field({c_xyz: sin(x)*cos(y) + z}, name='F')
            sage: f.display()
            F: U → ℝ
               (x, y, z) ↦ cos(y)*sin(x) + z

        See the documentation of class
        :class:`~sage.manifolds.scalarfield.ScalarField` for more
        examples.

        .. SEEALSO::

            :meth:`constant_scalar_field`, :meth:`zero_scalar_field`,
            :meth:`one_scalar_field`

        """
        if isinstance(coord_expression, dict):
            # check validity of entry
            for chart in coord_expression:
                if not chart.domain().is_subset(self):
                    raise ValueError("the {} is not defined ".format(chart) +
                                     "on some subset of the " + str(self))
        alg = self.scalar_field_algebra()
        return alg.element_class(alg, coord_expression=coord_expression,
                                 name=name, latex_name=latex_name, chart=chart)

    def constant_scalar_field(self, value, name=None, latex_name=None):
        r"""
        Define a constant scalar field on the manifold.

        INPUT:

        - ``value`` -- constant value of the scalar field, either a numerical
          value or a symbolic expression not involving any chart coordinates
        - ``name`` -- (default: ``None``) name given to the scalar field
        - ``latex_name`` -- (default: ``None``) LaTeX symbol to denote the
          scalar field; if ``None``, the LaTeX symbol is set to ``name``

        OUTPUT:

        - instance of :class:`~sage.manifolds.scalarfield.ScalarField`
          representing the scalar field whose constant value is ``value``

        EXAMPLES:

        A constant scalar field on the 2-sphere::

            sage: M = Manifold(2, 'M', structure='topological') # the 2-dimensional sphere S^2
            sage: U = M.open_subset('U') # complement of the North pole
            sage: c_xy.<x,y> = U.chart() # stereographic coordinates from the North pole
            sage: V = M.open_subset('V') # complement of the South pole
            sage: c_uv.<u,v> = V.chart() # stereographic coordinates from the South pole
            sage: M.declare_union(U,V)   # S^2 is the union of U and V
            sage: xy_to_uv = c_xy.transition_map(c_uv, (x/(x^2+y^2), y/(x^2+y^2)),
            ....:                                intersection_name='W',
            ....:                                restrictions1= x^2+y^2!=0,
            ....:                                restrictions2= u^2+v^2!=0)
            sage: uv_to_xy = xy_to_uv.inverse()
            sage: f = M.constant_scalar_field(-1) ; f
            Scalar field on the 2-dimensional topological manifold M
            sage: f.display()
            M → ℝ
            on U: (x, y) ↦ -1
            on V: (u, v) ↦ -1

        We have::

            sage: f.restrict(U) == U.constant_scalar_field(-1)
            True
            sage: M.constant_scalar_field(0) is M.zero_scalar_field()
            True

        .. SEEALSO::

            :meth:`zero_scalar_field`, :meth:`one_scalar_field`
        """
        if value == 0:
            return self.zero_scalar_field()
        alg = self.scalar_field_algebra()
        return alg.element_class(alg, coord_expression=value, name=name,
                                 latex_name=latex_name, chart='all')

    def zero_scalar_field(self):
        r"""
        Return the zero scalar field defined on ``self``.

        OUTPUT:

        - a :class:`~sage.manifolds.scalarfield.ScalarField`
          representing the constant scalar field with value `0`

        EXAMPLES::

            sage: M = Manifold(2, 'M', structure='topological')
            sage: X.<x,y> = M.chart()
            sage: f = M.zero_scalar_field() ; f
            Scalar field zero on the 2-dimensional topological manifold M
            sage: f.display()
            zero: M → ℝ
               (x, y) ↦ 0
            sage: f.parent()
            Algebra of scalar fields on the 2-dimensional topological manifold M
            sage: f is M.scalar_field_algebra().zero()
            True

        """
        return self._zero_scalar_field

    def one_scalar_field(self):
        r"""
        Return the constant scalar field with value the unit element
        of the base field of ``self``.

        OUTPUT:

        - a :class:`~sage.manifolds.scalarfield.ScalarField` representing
          the constant scalar field with value the unit element
          of the base field of ``self``

        EXAMPLES::

            sage: M = Manifold(2, 'M', structure='topological')
            sage: X.<x,y> = M.chart()
            sage: f = M.one_scalar_field(); f
            Scalar field 1 on the 2-dimensional topological manifold M
            sage: f.display()
            1: M → ℝ
               (x, y) ↦ 1
            sage: f.parent()
            Algebra of scalar fields on the 2-dimensional topological manifold M
            sage: f is M.scalar_field_algebra().one()
            True

        """
        return self._one_scalar_field

    class options(GlobalOptions):
        r"""
        Sets and displays the options for manifolds. If no parameters
        are set, then the function returns a copy of the options dictionary.

        The ``options`` to manifolds can be accessed as the method
        :obj:`Manifold.options`.

        @OPTIONS@

        EXAMPLES::

            sage: M = Manifold(2, 'M', structure='topological')
            sage: X.<x,y> = M.chart()
            sage: g = function('g')(x, y)

        For coordinate functions, the display is more "textbook" like::

            sage: f = X.function(diff(g, x) + diff(g, y))
            sage: f
            d(g)/dx + d(g)/dy
            sage: latex(f)
            \frac{\partial\,g}{\partial x} + \frac{\partial\,g}{\partial y}

        One can switch to Pynac notation by changing ``textbook_output``
        to ``False``::

            sage: Manifold.options.textbook_output=False
            sage: f
            diff(g(x, y), x) + diff(g(x, y), y)
            sage: latex(f)
            \frac{\partial}{\partial x}g\left(x, y\right)
             + \frac{\partial}{\partial y}g\left(x, y\right)
            sage: Manifold.options._reset()

        If there is a clear understanding that `u` and `v` are functions of
        `(x,y)`, the explicit mention of the latter can be cumbersome in lengthy
        tensor expressions::

            sage: f = X.function(function('u')(x, y) * function('v')(x, y))
            sage: f
            u(x, y)*v(x, y)

        We can switch it off by::

            sage: M.options.omit_function_arguments=True
            sage: f
            u*v
            sage: M.options._reset()
        """
        NAME = 'manifolds'
        module = 'sage.manifolds'
        option_class = 'TopologicalManifold'
        textbook_output = dict(default=True,
                             description='textbook-like output instead of the Pynac output for derivatives',
                             checker=lambda x: isinstance(x, bool))
        omit_function_arguments = dict(default=False,
                                     description='Determine whether the arguments of symbolic functions are printed',
                                     checker=lambda x: isinstance(x, bool))

    def _Hom_(self, other, category=None):
        r"""
        Construct the set of morphisms (i.e. continuous maps)
        ``self`` to ``other``.

        INPUT:

        - ``other`` -- an open subset of some topological manifold over the
          same field as ``self``
        - ``category`` -- (default: ``None``) not used here (to ensure
          compatibility with generic hook ``_Hom_``)

        OUTPUT:

        - the homset `\mathrm{Hom}(U,V)`, where `U` is ``self``
          and `V` is ``other``

        .. SEEALSO::

            For more documentation, see
            :class:`~sage.manifolds.manifold_homset.TopologicalManifoldHomset`.

        EXAMPLES::

            sage: M = Manifold(2, 'M', structure='topological')
            sage: N = Manifold(3, 'N', structure='topological')
            sage: H = M._Hom_(N); H
            Set of Morphisms from 2-dimensional topological manifold M to
             3-dimensional topological manifold N in Category of manifolds over
             Real Field with 53 bits of precision

        The result is cached::

            sage: H is Hom(M, N)
            True

        """
        return self._structure.homset(self, other)

    def continuous_map(self, codomain, coord_functions=None, chart1=None,
                       chart2=None, name=None, latex_name=None):
        r"""
        Define a continuous map from ``self`` to ``codomain``.

        INPUT:

        - ``codomain`` -- :class:`TopologicalManifold`; the map's codomain
        - ``coord_functions`` -- (default: ``None``) if not ``None``,
          must be either

          - (i) a dictionary of the coordinate expressions (as lists
            (or tuples) of the coordinates of the image expressed in
            terms of the coordinates of the considered point) with the
            pairs of charts ``(chart1, chart2)`` as keys (``chart1`` being
            a chart on ``self`` and ``chart2`` a chart on ``codomain``);
          - (ii) a single coordinate expression in a given pair of charts, the
            latter being provided by the arguments ``chart1`` and ``chart2``;

          in both cases, if the dimension of the codomain is `1`, a single
          coordinate expression can be passed instead of a tuple with
          a single element
        - ``chart1`` -- (default: ``None``; used only in case (ii) above)
          chart on ``self`` defining the start coordinates involved in
          ``coord_functions`` for case (ii); if ``None``, the coordinates
          are assumed to refer to the default chart of ``self``
        - ``chart2`` -- (default: ``None``; used only in case (ii) above)
          chart on ``codomain`` defining the target coordinates involved in
          ``coord_functions`` for case (ii); if ``None``, the coordinates
          are assumed to refer to the default chart of ``codomain``
        - ``name`` -- (default: ``None``) name given to the continuous map
        - ``latex_name`` -- (default: ``None``) LaTeX symbol to denote the
          continuous map; if ``None``, the LaTeX symbol is set to ``name``

        OUTPUT:

        - the continuous map as an instance of
          :class:`~sage.manifolds.continuous_map.ContinuousMap`

        EXAMPLES:

        A continuous map between an open subset of `S^2` covered by regular
        spherical coordinates and `\RR^3`::

            sage: M = Manifold(2, 'S^2', structure='topological')
            sage: U = M.open_subset('U')
            sage: c_spher.<th,ph> = U.chart(r'th:(0,pi):\theta ph:(0,2*pi):\phi')
            sage: N = Manifold(3, 'R^3', latex_name=r'\RR^3', structure='topological')
            sage: c_cart.<x,y,z> = N.chart()  # Cartesian coord. on R^3
            sage: Phi = U.continuous_map(N, (sin(th)*cos(ph), sin(th)*sin(ph), cos(th)),
            ....:                        name='Phi', latex_name=r'\Phi')
            sage: Phi
            Continuous map Phi from the Open subset U of the 2-dimensional topological manifold S^2 to the 3-dimensional topological manifold R^3

        The same definition, but with a dictionary with pairs of charts as
        keys (case (i) above)::

            sage: Phi1 = U.continuous_map(N,
            ....:        {(c_spher, c_cart): (sin(th)*cos(ph), sin(th)*sin(ph), cos(th))},
            ....:        name='Phi', latex_name=r'\Phi')
            sage: Phi1 == Phi
            True

        The continuous map acting on a point::

            sage: p = U.point((pi/2, pi)) ; p
            Point on the 2-dimensional topological manifold S^2
            sage: Phi(p)
            Point on the 3-dimensional topological manifold R^3
            sage: Phi(p).coord(c_cart)
            (-1, 0, 0)
            sage: Phi1(p) == Phi(p)
            True

        TESTS::

            sage: M = Manifold(2, 'M', structure='topological')
            sage: M.continuous_map(ZZ)
            Traceback (most recent call last):
            ...
            ValueError: Integer Ring is not a manifold
             over Real Field with 53 bits of precision

        .. SEEALSO::

            See :class:`~sage.manifolds.continuous_map.ContinuousMap`
            for the complete documentation and more examples.

        .. TODO::

            Allow the construction of continuous maps from ``self`` to the
            base field (considered as a trivial 1-dimensional manifold).

        """
        if (not isinstance(codomain, TopologicalManifold)
            or codomain.base_field() != self.base_field()):
            raise ValueError("{} is not a manifold over {}".format(codomain, self.base_field()))
        homset = Hom(self, codomain)
        if coord_functions is None:
            coord_functions = {}
        if not isinstance(coord_functions, dict):
            # Turn coord_functions into a dictionary:
            if chart1 is None:
                chart1 = self._def_chart
            elif chart1 not in self._atlas:
                raise ValueError("{} is not a chart ".format(chart1) +
                                 "defined on the {}".format(self))
            if chart2 is None:
                chart2 = codomain._def_chart
            elif chart2 not in codomain._atlas:
                raise ValueError("{} is not a chart ".format(chart2) +
                                 " defined on the {}".format(codomain))
            coord_functions = {(chart1, chart2): coord_functions}
        return homset(coord_functions, name=name, latex_name=latex_name)

    def homeomorphism(self, codomain, coord_functions=None, chart1=None,
                       chart2=None, name=None, latex_name=None):
        r"""
        Define a homeomorphism between the current manifold and another one.

        See :class:`~sage.manifolds.continuous_map.ContinuousMap` for a
        complete documentation.

        INPUT:

        - ``codomain`` -- :class:`TopologicalManifold`; codomain of
          the homeomorphism
        - ``coord_functions`` -- (default: ``None``) if not ``None``,
          must be either

          - (i) a dictionary of the coordinate expressions (as lists
            (or tuples) of the coordinates of the image expressed in
            terms of the coordinates of the considered point) with the
            pairs of charts ``(chart1, chart2)`` as keys (``chart1`` being
            a chart on ``self`` and ``chart2`` a chart on ``codomain``);
          - (ii) a single coordinate expression in a given pair of charts, the
            latter being provided by the arguments ``chart1`` and ``chart2``;

          in both cases, if the dimension of the codomain is `1`, a single
          coordinate expression can be passed instead of a tuple with
          a single element
        - ``chart1`` -- (default: ``None``; used only in case (ii) above)
          chart on ``self`` defining the start coordinates involved in
          ``coord_functions`` for case (ii); if ``None``, the coordinates
          are assumed to refer to the default chart of ``self``
        - ``chart2`` -- (default: ``None``; used only in case (ii) above)
          chart on ``codomain`` defining the target coordinates involved in
          ``coord_functions`` for case (ii); if ``None``, the coordinates
          are assumed to refer to the default chart of ``codomain``
        - ``name`` -- (default: ``None``) name given to the homeomorphism
        - ``latex_name`` -- (default: ``None``) LaTeX symbol to denote the
          homeomorphism; if ``None``, the LaTeX symbol is set to ``name``

        OUTPUT:

        - the homeomorphism, as an instance of
          :class:`~sage.manifolds.continuous_map.ContinuousMap`

        EXAMPLES:

        Homeomorphism between the open unit disk in `\RR^2` and `\RR^2`::

            sage: forget()  # for doctests only
            sage: M = Manifold(2, 'M', structure='topological')  # the open unit disk
            sage: c_xy.<x,y> = M.chart('x:(-1,1) y:(-1,1)', coord_restrictions=lambda x,y: x^2+y^2<1)
            ....:    # Cartesian coord on M
            sage: N = Manifold(2, 'N', structure='topological')  # R^2
            sage: c_XY.<X,Y> = N.chart()  # canonical coordinates on R^2
            sage: Phi = M.homeomorphism(N, [x/sqrt(1-x^2-y^2), y/sqrt(1-x^2-y^2)],
            ....:                       name='Phi', latex_name=r'\Phi')
            sage: Phi
            Homeomorphism Phi from the 2-dimensional topological manifold M to
             the 2-dimensional topological manifold N
            sage: Phi.display()
            Phi: M → N
               (x, y) ↦ (X, Y) = (x/sqrt(-x^2 - y^2 + 1), y/sqrt(-x^2 - y^2 + 1))

        The inverse homeomorphism::

            sage: Phi^(-1)
            Homeomorphism Phi^(-1) from the 2-dimensional topological
             manifold N to the 2-dimensional topological manifold M
            sage: (Phi^(-1)).display()
            Phi^(-1): N → M
               (X, Y) ↦ (x, y) = (X/sqrt(X^2 + Y^2 + 1), Y/sqrt(X^2 + Y^2 + 1))

        See the documentation of
        :class:`~sage.manifolds.continuous_map.ContinuousMap` for more
        examples.

        """
        homset = Hom(self, codomain)
        if coord_functions is None:
            coord_functions = {}
        if not isinstance(coord_functions, dict):
            # Turn coord_functions into a dictionary:
            if chart1 is None:
                chart1 = self._def_chart
            elif chart1 not in self._atlas:
                raise ValueError("{} is not a chart ".format(chart1) +
                                 "defined on the {}".format(self))
            if chart2 is None:
                chart2 = codomain._def_chart
            elif chart2 not in codomain._atlas:
                raise ValueError("{} is not a chart ".format(chart2) +
                                 " defined on the {}".format(codomain))
            coord_functions = {(chart1, chart2): coord_functions}
        return homset(coord_functions, name=name, latex_name=latex_name,
                      is_isomorphism=True)

    @cached_method
    def identity_map(self):
        r"""
        Identity map of ``self``.

        The identity map of a topological manifold `M` is the trivial
        homeomorphism:

        .. MATH::

            \begin{array}{cccc}
            \mathrm{Id}_M: & M & \longrightarrow & M \\
                & p & \longmapsto & p
            \end{array}

        OUTPUT:

        - the identity map as an instance of
          :class:`~sage.manifolds.continuous_map.ContinuousMap`

        EXAMPLES:

        Identity map of a complex manifold::

            sage: M = Manifold(2, 'M', structure='topological', field='complex')
            sage: X.<x,y> = M.chart()
            sage: id = M.identity_map(); id
            Identity map Id_M of the Complex 2-dimensional topological manifold M
            sage: id.parent()
            Set of Morphisms from Complex 2-dimensional topological manifold M
             to Complex 2-dimensional topological manifold M in Category of
             manifolds over Complex Field with 53 bits of precision
            sage: id.display()
            Id_M: M → M
               (x, y) ↦ (x, y)

        The identity map acting on a point::

            sage: p = M((1+I, 3-I), name='p'); p
            Point p on the Complex 2-dimensional topological manifold M
            sage: id(p)
            Point p on the Complex 2-dimensional topological manifold M
            sage: id(p) == p
            True

        .. SEEALSO::

            See :class:`~sage.manifolds.continuous_map.ContinuousMap`
            for the complete documentation.

        """
        return Hom(self, self).one()

    def set_calculus_method(self, method):
        r"""
        Set the calculus method to be used for coordinate computations on this
        manifold.

        The provided method is transmitted to all coordinate charts defined on
        the manifold.

        INPUT:

        - ``method`` -- string specifying the method to be used for
          coordinate computations on this manifold; one of

          - ``'SR'``: Sage's default symbolic engine (Symbolic Ring)
          - ``'sympy'``: SymPy

        EXAMPLES:

        Let us consider a scalar field ``f`` on a 2-dimensional manifold::

            sage: M = Manifold(2, 'M', structure='topological')
            sage: X.<x,y> = M.chart()
            sage: f = M.scalar_field(x^2 + cos(y)*sin(x), name='F')

        By default, the coordinate expression of ``f`` returned by
        :meth:`~sage.manifolds.scalarfield.ScalarField.expr` is a Sage's
        symbolic expression::

            sage: f.expr()
            x^2 + cos(y)*sin(x)
            sage: type(f.expr())
            <class 'sage.symbolic.expression.Expression'>
            sage: parent(f.expr())
            Symbolic Ring
            sage: f.display()
            F: M → ℝ
               (x, y) ↦ x^2 + cos(y)*sin(x)

        If we change the calculus method to SymPy, it becomes a SymPy object
        instead::

            sage: M.set_calculus_method('sympy')
            sage: f.expr()
            x**2 + sin(x)*cos(y)
            sage: type(f.expr())
            <class 'sympy.core.add.Add'>
            sage: parent(f.expr())
            <class 'sympy.core.add.Add'>
            sage: f.display()
            F: M → ℝ
               (x, y) ↦ x**2 + sin(x)*cos(y)

        Back to the Symbolic Ring::

            sage: M.set_calculus_method('SR')
            sage: f.display()
            F: M → ℝ
               (x, y) ↦ x^2 + cos(y)*sin(x)

        The calculus method chosen via ``set_calculus_method()`` applies to any
        chart defined subsequently on the manifold::

            sage: M.set_calculus_method('sympy')
            sage: Y.<u,v> = M.chart()  # a new chart
            sage: Y.calculus_method()
            Available calculus methods (* = current):
             - SR (default)
             - sympy (*)

        .. SEEALSO::

            :meth:`~sage.manifolds.chart.Chart.calculus_method` for a
            control of the calculus method chart by chart

        """
        self._calculus_method = method
        for chart in self._atlas:
            chart.calculus_method().set(method)

    def set_simplify_function(self, simplifying_func, method=None):
        r"""
        Set the simplifying function associated to a given coordinate
        calculus method in all the charts defined on ``self``.

        INPUT:

        - ``simplifying_func`` -- either the string ``'default'`` for restoring
          the default simplifying function or a function ``f`` of a single
          argument ``expr`` such that ``f(expr)`` returns an object of the same
          type as ``expr`` (hopefully the simplified version of ``expr``), this
          type being

          - :class:`~sage.symbolic.expression.Expression` if ``method`` = ``'SR'``
          - a SymPy type if ``method`` = ``'sympy'``

        - ``method`` -- (default: ``None``) string defining the calculus method
          for which ``simplifying_func`` is provided; must be one of

          - ``'SR'``: Sage's default symbolic engine (Symbolic Ring)
          - ``'sympy'``: SymPy
          - ``None``: the currently active calculus method on each chart is
            assumed

        .. SEEALSO::

            :meth:`~sage.manifolds.chart.Chart.calculus_method`
            and :meth:`sage.manifolds.calculus_method.CalculusMethod.simplify`
            for a control of the calculus method chart by chart

        EXAMPLES:

        Les us add two scalar fields on a 2-dimensional manifold::

            sage: M = Manifold(2, 'M', structure='topological')
            sage: X.<x,y> = M.chart()
            sage: f = M.scalar_field((x+y)^2 + cos(x)^2)
            sage: g = M.scalar_field(-x^2-2*x*y-y^2 + sin(x)^2)
            sage: f.expr()
            (x + y)^2 + cos(x)^2
            sage: g.expr()
            -x^2 - 2*x*y - y^2 + sin(x)^2
            sage: s = f + g

        The outcome is automatically simplified::

            sage: s.expr()
            1

        The simplification is performed thanks to the default simplifying
        function on chart ``X``, which is
        :func:`~sage.manifolds.utilities.simplify_chain_real` in the present
        case (real manifold and ``SR`` calculus)::

            sage: X.calculus_method().simplify_function() is \
            ....: sage.manifolds.utilities.simplify_chain_real
            True

        Let us change it to the generic Sage function
        :func:`~sage.calculus.functional.simplify`::

            sage: M.set_simplify_function(simplify)
            sage: X.calculus_method().simplify_function() is simplify
            True

        :func:`~sage.calculus.functional.simplify` is faster, but it does not
        do much::

            sage: s = f + g
            sage: s.expr()
            (x + y)^2 - x^2 - 2*x*y - y^2 + cos(x)^2 + sin(x)^2

        We can replaced it by any user defined function, for instance::

            sage: def simpl_trig(a):
            ....:     return a.simplify_trig()
            sage: M.set_simplify_function(simpl_trig)
            sage: s = f + g
            sage: s.expr()
            1

        The default simplifying function is restored via::

            sage: M.set_simplify_function('default')

        Then we are back to::

            sage: X.calculus_method().simplify_function() is \
            ....: sage.manifolds.utilities.simplify_chain_real
            True

        Thanks to the argument ``method``, one can specify a simplifying
        function for a calculus method distinct from the current one. For
        instance, let us define a simplifying function for SymPy (note that
        ``trigsimp()`` is a SymPy method only)::

            sage: def simpl_trig_sympy(a):
            ....:     return a.trigsimp()
            sage: M.set_simplify_function(simpl_trig_sympy, method='sympy')

        Then, it becomes active as soon as we change the calculus engine to
        SymPy::

            sage: M.set_calculus_method('sympy')
            sage: X.calculus_method().simplify_function() is simpl_trig_sympy
            True

        We have then::

            sage: s = f + g
            sage: s.expr()
            1
            sage: type(s.expr())
            <class 'sympy.core.numbers.One'>

        """
        for chart in self._atlas:
            chart.calculus_method().set_simplify_function(simplifying_func,
                                                          method=method)

##############################################################################
## Constructor function

_manifold_id = Integer(0)

def Manifold(dim, name, latex_name=None, field='real', structure='smooth',
             start_index=0, **extra_kwds):
    r"""
    Construct a manifold of a given type over a topological field.

    Given a topological field `K` (in most applications, `K = \RR` or
    `K = \CC`) and a non-negative integer `n`, a *topological manifold of
    dimension* `n` *over K* is a topological space `M` such that

    - `M` is a Hausdorff space,
    - `M` is second countable, and
    - every point in `M` has a neighborhood homeomorphic to `K^n`.

    A *real manifold* is a manifold over `\RR`. A *differentiable* (resp.
    *smooth*, resp. *analytic*) *manifold* is a manifold such that all
    transition maps are *differentiable* (resp. *smooth*, resp. *analytic*). A
    *pseudo-Riemannian manifold* is a real differentiable manifold equipped
    with a metric tensor `g` (i.e. a field of non-degenerate symmetric bilinear
    forms), with the two subcases of *Riemannian manifold* (`g`
    positive-definite) and *Lorentzian manifold* (`g` has signature `n-2` or
    `2-n`).

    INPUT:

    - ``dim`` -- positive integer; dimension of the manifold
    - ``name`` -- string; name (symbol) given to the manifold
    - ``latex_name`` -- (default: ``None``) string; LaTeX symbol to
      denote the manifold; if none are provided, it is set to ``name``
    - ``field`` -- (default: ``'real'``) field `K` on which the
      manifold is defined; allowed values are

      - ``'real'`` or an object of type ``RealField`` (e.g. ``RR``) for a
        manifold over `\RR`
      - ``'complex'`` or an object of type ``ComplexField`` (e.g. ``CC``)
        for a manifold over `\CC`
      - an object in the category of topological fields (see
        :class:`~sage.categories.fields.Fields` and
        :class:`~sage.categories.topological_spaces.TopologicalSpaces`)
        for other types of manifolds

    - ``structure`` -- (default: ``'smooth'``) to specify the structure or
      type of manifold; allowed values are

      - ``'topological'`` or ``'top'`` for a topological manifold
      - ``'differentiable'`` or ``'diff'`` for a differentiable manifold
      - ``'smooth'`` for a smooth manifold
      - ``'analytic'`` for an analytic manifold
      - ``'pseudo-Riemannian'`` for a real differentiable manifold equipped
        with a pseudo-Riemannian metric; the signature is specified via the
        keyword argument ``signature`` (see below)
      - ``'Riemannian'`` for a real differentiable manifold equipped with a
        Riemannian (i.e. positive definite) metric
      - ``'Lorentzian'`` for a real differentiable manifold equipped with a
        Lorentzian metric; the signature convention is specified by the
        keyword argument ``signature='positive'`` (default) or ``'negative'``

    - ``start_index`` -- (default: 0) integer; lower value of the range of
      indices used for "indexed objects" on the manifold, e.g. coordinates
      in a chart
    - ``extra_kwds`` -- keywords meaningful only for some specific types
      of manifolds:

      - ``diff_degree``  -- (only for differentiable manifolds; default:
        ``infinity``): the degree of differentiability
      - ``ambient`` -- (only to construct a submanifold): the ambient manifold
      - ``metric_name`` -- (only for pseudo-Riemannian manifolds; default:
        ``'g'``) string; name (symbol) given to the metric
      - ``metric_latex_name`` -- (only for pseudo-Riemannian manifolds;
        default: ``None``) string; LaTeX symbol to denote the metric; if none
        is provided, the symbol is set to ``metric_name``
      - ``signature`` -- (only for pseudo-Riemannian manifolds; default:
        ``None``) signature `S` of the metric as a single integer:
        `S = n_+ - n_-`, where `n_+` (resp. `n_-`) is the number of positive
        terms (resp. negative terms) in any diagonal writing of the
        metric components; if ``signature`` is not provided, `S` is set to the
        manifold's dimension (Riemannian signature); for Lorentzian manifolds
        the values ``signature='positive'`` (default) or
        ``signature='negative'`` are allowed to indicate the chosen signature
        convention.

    OUTPUT:

    - a manifold of the specified type, as an instance of
      :class:`~sage.manifolds.manifold.TopologicalManifold` or one of its
      subclasses
      :class:`~sage.manifolds.differentiable.manifold.DifferentiableManifold`
      or
      :class:`~sage.manifolds.differentiable.pseudo_riemannian.PseudoRiemannianManifold`,
      or, if the keyword ``ambient`` is used, one of the subclasses
      :class:`~sage.manifolds.topological_submanifold.TopologicalSubmanifold`,
      :class:`~sage.manifolds.differentiable.differentiable_submanifold.DifferentiableSubmanifold`,
      or
      :class:`~sage.manifolds.differentiable.pseudo_riemannian_submanifold.PseudoRiemannianSubmanifold`.

    EXAMPLES:

    A 3-dimensional real topological manifold::

        sage: M = Manifold(3, 'M', structure='topological'); M
        3-dimensional topological manifold M

    Given the default value of the parameter ``field``, the above is
    equivalent to::

        sage: M = Manifold(3, 'M', structure='topological', field='real'); M
        3-dimensional topological manifold M

    A complex topological manifold::

        sage: M = Manifold(3, 'M', structure='topological', field='complex'); M
        Complex 3-dimensional topological manifold M

    A topological manifold over `\QQ`::

        sage: M = Manifold(3, 'M', structure='topological', field=QQ); M
        3-dimensional topological manifold M over the Rational Field

    A 3-dimensional real differentiable manifold of class `C^4`::

        sage: M = Manifold(3, 'M', field='real', structure='differentiable',
        ....:              diff_degree=4); M
        3-dimensional differentiable manifold M

    Since the default value of the parameter ``field`` is ``'real'``, the above
    is equivalent to::

        sage: M = Manifold(3, 'M', structure='differentiable', diff_degree=4)
        sage: M
        3-dimensional differentiable manifold M
        sage: M.base_field_type()
        'real'

    A 3-dimensional real smooth manifold::

        sage: M = Manifold(3, 'M', structure='differentiable', diff_degree=+oo)
        sage: M
        3-dimensional differentiable manifold M

    Instead of ``structure='differentiable', diff_degree=+oo``, it suffices to
    use ``structure='smooth'`` to get the same result::

        sage: M = Manifold(3, 'M', structure='smooth'); M
        3-dimensional differentiable manifold M
        sage: M.diff_degree()
        +Infinity

    Actually, since ``'smooth'`` is the default value of the parameter
    ``structure``, the creation of a real smooth manifold can be shortened to::

        sage: M = Manifold(3, 'M'); M
        3-dimensional differentiable manifold M
        sage: M.diff_degree()
        +Infinity

    For a complex smooth manifold, we have to set the parameter ``field``::

        sage: M = Manifold(3, 'M', field='complex'); M
        3-dimensional complex manifold M
        sage: M.diff_degree()
        +Infinity

    Submanifolds are constructed by means of the keyword ``ambient``::

        sage: N = Manifold(2, 'N', field='complex', ambient=M); N
        2-dimensional differentiable submanifold N immersed in the
         3-dimensional complex manifold M

    The immersion `N\to M` has to be specified in a second stage, via the
    method
    :meth:`~sage.manifolds.topological_submanifold.TopologicalSubmanifold.set_immersion`
    or
    :meth:`~sage.manifolds.topological_submanifold.TopologicalSubmanifold.set_embedding`.

    For more detailed examples, see the documentation of
    :class:`~sage.manifolds.manifold.TopologicalManifold`,
    :class:`~sage.manifolds.differentiable.manifold.DifferentiableManifold`
    and
    :class:`~sage.manifolds.differentiable.pseudo_riemannian.PseudoRiemannianManifold`,
    or the documentation of
    :class:`~sage.manifolds.topological_submanifold.TopologicalSubmanifold`,
    :class:`~sage.manifolds.differentiable.differentiable_submanifold.DifferentiableSubmanifold`
    and
    :class:`~sage.manifolds.differentiable.pseudo_riemannian_submanifold.PseudoRiemannianSubmanifold`
    for submanifolds.

    .. RUBRIC:: Uniqueness of manifold objects

    Suppose we construct a manifold named `M`::

        sage: M = Manifold(2, 'M', structure='topological')
        sage: X.<x,y> = M.chart()

    At some point, we change our mind and would like to restart with a new
    manifold, using the same name `M` and keeping the previous manifold for
    reference::

        sage: M_old = M  # for reference
        sage: M = Manifold(2, 'M', structure='topological')

    This results in a brand new object::

        sage: M.atlas()
        []

    The object ``M_old`` is intact::

        sage: M_old.atlas()
        [Chart (M, (x, y))]

    Both objects have the same display::

        sage: M
        2-dimensional topological manifold M
        sage: M_old
        2-dimensional topological manifold M

    but they are different::

        sage: M != M_old
        True

    Let us introduce a chart on ``M``, using the same coordinate symbols
    as for ``M_old``::

        sage: X.<x,y> = M.chart()

    The charts are displayed in the same way::

        sage: M.atlas()
        [Chart (M, (x, y))]
        sage: M_old.atlas()
        [Chart (M, (x, y))]

    but they are actually different::

        sage: M.atlas()[0] != M_old.atlas()[0]
        True

    Moreover, the two manifolds ``M`` and ``M_old`` are still considered
    distinct::

        sage: M != M_old
        True

    This reflects the fact that the equality of manifold objects holds only
    for identical objects, i.e. one has ``M1 == M2`` if, and only if,
    ``M1 is M2``. Actually, the manifold classes inherit from
    :class:`~sage.misc.fast_methods.WithEqualityById`::

        sage: isinstance(M, sage.misc.fast_methods.WithEqualityById)
        True
    """
    from sage.rings.infinity import infinity
    from sage.manifolds.differentiable.manifold import DifferentiableManifold
    from sage.manifolds.differentiable.pseudo_riemannian import PseudoRiemannianManifold
    from sage.manifolds.differentiable.degenerate import DegenerateManifold
    from sage.manifolds.topological_submanifold import TopologicalSubmanifold
    from sage.manifolds.differentiable.differentiable_submanifold import DifferentiableSubmanifold
    from sage.manifolds.differentiable.pseudo_riemannian_submanifold import PseudoRiemannianSubmanifold
    from sage.manifolds.differentiable.degenerate_submanifold import DegenerateSubmanifold

    global _manifold_id

    # Some sanity checks
    if not isinstance(dim, (int, Integer)):
        raise TypeError("the manifold dimension must be an integer")
    if dim < 1:
        raise ValueError("the manifold dimension must be strictly positive")

    _manifold_id += 1
    unique_tag = lambda: getrandbits(128)*_manifold_id

    if structure in ['topological', 'top']:
        if field == 'real' or isinstance(field, sage.rings.abc.RealField):
            structure = RealTopologicalStructure()
        else:
            structure = TopologicalStructure()
        if 'ambient' in extra_kwds:
            ambient = extra_kwds['ambient']
            if not isinstance(ambient, TopologicalManifold):
                raise TypeError("ambient must be a manifold")
            if dim>ambient._dim:
                raise ValueError("the submanifold must be of smaller "
                                 + "dimension than its ambient manifold")
            return TopologicalSubmanifold(dim, name, field, structure,
                                          ambient=ambient,
                                          latex_name=latex_name,
                                          start_index=start_index,
                                          unique_tag=unique_tag())
        return TopologicalManifold(dim, name, field, structure,
                                   latex_name=latex_name,
                                   start_index=start_index,
                                   unique_tag=unique_tag())
    elif structure in ['differentiable', 'diff', 'smooth']:
        if 'diff_degree' in extra_kwds:
            diff_degree = extra_kwds['diff_degree']
            if structure == 'smooth' and diff_degree != infinity:
                raise ValueError("diff_degree = {} is ".format(diff_degree) +
                                 "not compatible with a smooth structure")
        else:
            diff_degree = infinity
        if field == 'real' or isinstance(field, sage.rings.abc.RealField):
            structure = RealDifferentialStructure()
        else:
            structure = DifferentialStructure()
        if 'ambient' in extra_kwds:
            ambient = extra_kwds['ambient']
            if not isinstance(ambient, DifferentiableManifold):
                raise TypeError("ambient must be a differentiable manifold")
            if dim>ambient._dim:
                raise ValueError("the submanifold must be of smaller "
                                 + "dimension than its ambient manifold")
            return DifferentiableSubmanifold(dim, name, field, structure,
                                             ambient=ambient,
                                             diff_degree=diff_degree,
                                             latex_name=latex_name,
                                             start_index=start_index,
                                             unique_tag=unique_tag())
        return DifferentiableManifold(dim, name, field, structure,
                                      diff_degree=diff_degree,
                                      latex_name=latex_name,
                                      start_index=start_index,
                                      unique_tag=unique_tag())
    elif structure in ['pseudo-Riemannian', 'Riemannian', 'Lorentzian','degenerate_metric']:
        diff_degree = extra_kwds.get('diff_degree', infinity)
        metric_name = extra_kwds.get('metric_name', None)
        metric_latex_name = extra_kwds.get('metric_latex_name', None)
        if structure == 'pseudo-Riemannian':
            signature = extra_kwds.get('signature', None)
        elif structure == 'Riemannian':
            signature = dim
        elif structure == 'degenerate_metric':
            signature = (0, dim-1, 1)
        elif structure == 'Lorentzian':
            if 'signature' in extra_kwds:
                signat = extra_kwds['signature']
                if signat == 'positive' or signat == dim - 2:
                    signature = dim - 2
                elif signat == 'negative' or signat == 2 - dim:
                    signature = 2 - dim
                else:
                    raise ValueError("signature {} not ".format(signat) +
                                     "compatible with a Lorentzian " +
                                     "manifold of dimension {}".format(dim))
            else:
                signature = dim - 2  # default value for a Lorentzian manifold
        if 'ambient' in extra_kwds:
            ambient = extra_kwds['ambient']
            if not isinstance(ambient, (PseudoRiemannianManifold, DegenerateManifold)):
                raise TypeError("ambient must be a pseudo-Riemannian manifold")
            if dim>ambient._dim:
                raise ValueError("the submanifold must be of smaller "
                                 + "dimension than its ambient manifold")
            if structure == 'degenerate_metric':
                return DegenerateSubmanifold(dim, name, ambient = ambient,
                                               metric_name=metric_name,
                                               signature=signature,
                                               diff_degree=diff_degree,
                                               latex_name=latex_name,
                                               metric_latex_name=metric_latex_name,
                                               start_index=start_index,
                                               unique_tag=unique_tag())
            return PseudoRiemannianSubmanifold(dim, name, ambient = ambient,
                                               metric_name=metric_name,
                                               signature=signature,
                                               diff_degree=diff_degree,
                                               latex_name=latex_name,
                                               metric_latex_name=metric_latex_name,
                                               start_index=start_index,
                                               unique_tag=unique_tag())
        if structure == 'degenerate_metric':
                return DegenerateManifold(dim, name, metric_name=metric_name,
                                               signature=signature,
                                               diff_degree=diff_degree,
                                               latex_name=latex_name,
                                               metric_latex_name=metric_latex_name,
                                               start_index=start_index,
                                               unique_tag=unique_tag())
        return PseudoRiemannianManifold(dim, name, metric_name=metric_name,
                                        signature=signature,
                                        diff_degree=diff_degree,
                                        latex_name=latex_name,
                                        metric_latex_name=metric_latex_name,
                                        start_index=start_index,
                                        unique_tag=unique_tag())
    raise NotImplementedError("manifolds of type {} are ".format(structure) +
                              "not implemented")


Manifold.options = TopologicalManifold.options<|MERGE_RESOLUTION|>--- conflicted
+++ resolved
@@ -1437,12 +1437,8 @@
         """
         return bool(self._covering_charts)
 
-<<<<<<< HEAD
-    def chart(self, coordinates='', names=None, calc_method=None) -> Union[Chart, RealDiffChart]:
-=======
     def chart(self, coordinates='', names=None, calc_method=None,
-              coord_restrictions=None):
->>>>>>> cc60cfeb
+              coord_restrictions=None) -> Union[Chart, RealDiffChart]:
         r"""
         Define a chart, the domain of which is the manifold.
 
