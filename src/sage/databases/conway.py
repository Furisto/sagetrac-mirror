"""
Frank Luebeck's tables of Conway polynomials over finite fields
"""

#*****************************************************************************
#
#       Sage: Copyright (C) 2005 William Stein <wstein@gmail.com>
#             Copyright (C) 2013 R. Andrew Ohana <andrew.ohana@gmail.com>
#
#  Distributed under the terms of the GNU General Public License (GPL)
#
#    This code is distributed in the hope that it will be useful,
#    but WITHOUT ANY WARRANTY; without even the implied warranty of
#    MERCHANTABILITY or FITNESS FOR A PARTICULAR PURPOSE.  See the GNU
#    General Public License for more details.
#
#  The full text of the GPL is available at:
#
#                  http://www.gnu.org/licenses/
#*****************************************************************************

from six import itervalues

import collections, os
<<<<<<< HEAD
=======
from sage.env import SAGE_SHARE
>>>>>>> e22bbb45

from sage.env import CONWAY_DATA_DIR

_CONWAYDATA = os.path.join(CONWAY_DATA_DIR, 'conway_polynomials.sobj')
_conwaydict = None

class DictInMapping(collections.Mapping):
    def __init__(self, dict):
        """
        Places dict into a non-mutable mapping.

        TESTS::

            sage: from sage.databases.conway import DictInMapping
            sage: d = {}
            sage: m = DictInMapping(d); m
            {}
            sage: d[0] = 1; m
            {0: 1}
            sage: m[2] = 3
            Traceback (most recent call last):
            ...
            TypeError: 'DictInMapping' object does not support item assignment
        """
        self._store = dict

    def __getitem__(self, key):
        """
        TESTS::

            sage: from sage.databases.conway import DictInMapping
            sage: DictInMapping({'foo': 'bar'})['foo']
            'bar'
        """
        return self._store[key]

    def __len__(self):
        """
        TESTS::

            sage: from sage.databases.conway import DictInMapping
            sage: d = {}
            sage: m = DictInMapping(d); len(m)
            0
            sage: d['foo'] = 'bar'; len(m)
            1
        """
        return len(self._store)

    def __iter__(self):
        """
        TESTS::

            sage: from sage.databases.conway import DictInMapping
            sage: next(iter(DictInMapping({'foo': 'bar'})))
            'foo'
        """
        return iter(self._store)

    def __repr__(self):
        """
        TESTS::

            sage: from sage.databases.conway import DictInMapping
            sage: DictInMapping({'foo': 'bar'})
            {'foo': 'bar'}
        """
        return repr(self._store)

class ConwayPolynomials(collections.Mapping):
    def __init__(self):
        """
        Initialize the database.

        TESTS::

            sage: c = ConwayPolynomials()
            sage: c
            Frank Luebeck's database of Conway polynomials
        """
        global _conwaydict
        if _conwaydict is None:
            if not os.path.exists(_CONWAYDATA):
                raise RuntimeError('In order to initialize the database, '
                        + '%s must exist.'%_CONWAYDATA)
            from sage.structure.sage_object import load
            _conwaydict = load(_CONWAYDATA)
        self._store = _conwaydict

    def __repr__(self):
        """
        Return a description of this database.

        TESTS::

            sage: c = ConwayPolynomials()
            sage: c.__repr__()
            "Frank Luebeck's database of Conway polynomials"
        """
        return "Frank Luebeck's database of Conway polynomials"

    def __getitem__(self, key):
        """
        If key is a pair of integers ``p,n``, return the Conway
        polynomial of degree ``n`` over ``GF(p)``.

        If key is an integer ``p``, return a non-mutable mapping
        whose keys are the degrees of the polynomial values.

        TESTS::

            sage: c = ConwayPolynomials()
            sage: c[60859]
            {1: (60856, 1), 2: (3, 60854, 1),
                    3: (60856, 8, 0, 1), 4: (3, 32881, 3, 0, 1)}
            sage: c[60869, 3]
            (60867, 2, 0, 1)
        """
        try:
            return DictInMapping(self._store[key])
        except KeyError as err:
            try:
                if isinstance(key, (tuple, list)):
                    if len(key) == 2:
                        return self._store[key[0]][key[1]]
            except KeyError:
                pass
            raise err

    def __len__(self):
        """
        Return the number of polynomials in this database.

        TESTS::

            sage: c = ConwayPolynomials()
            sage: len(c)
            35352
        """
        try:
            return self._len
        except AttributeError:
            pass
        self._len = sum(len(a) for a in itervalues(self._store))
        return self._len

    def __iter__(self):
        """
        Return an iterator over the keys of this database.

        TESTS::

            sage: c = ConwayPolynomials()
            sage: itr = iter(c)
            sage: next(itr)
            (65537, 4)
            sage: next(itr)
            (2, 1)
        """
        for a,b in self._store.iteritems():
            for c in b:
                yield a,c

    def polynomial(self, p, n):
        """
        Return the Conway polynomial of degree ``n`` over ``GF(p)``,
        or raise a RuntimeError if this polynomial is not in the
        database.

        .. NOTE::

            See also the global function ``conway_polynomial`` for
            a more user-friendly way of accessing the polynomial.

        INPUT:

        - ``p`` -- prime number

        - ``n`` -- positive integer

        OUTPUT:

        List of Python int's giving the coefficients of the corresponding
        Conway polynomial in ascending order of degree.

        EXAMPLES::

            sage: c = ConwayPolynomials()
            sage: c.polynomial(3, 21)
            (1, 2, 0, 2, 0, 1, 2, 0, 2, 0, 2, 0, 0, 0, 0, 0, 0, 0, 0, 0, 0, 1)
            sage: c.polynomial(97, 128)
            Traceback (most recent call last):
            ...
            RuntimeError: Conway polynomial over F_97 of degree 128 not in database.
        """
        try:
            return self[p,n]
        except KeyError:
            raise RuntimeError("Conway polynomial over F_%s of degree %s not in database."%(p,n))

    def has_polynomial(self, p, n):
        """
        Return True if the database of Conway polynomials contains the
        polynomial of degree ``n`` over ``GF(p)``.

        INPUT:

        - ``p`` -- prime number

        - ``n`` -- positive integer

        EXAMPLES::

            sage: c = ConwayPolynomials()
            sage: c.has_polynomial(97, 12)
            True
            sage: c.has_polynomial(60821, 5)
            False
        """
        return (p,n) in self

    def primes(self):
        """
        Return the list of prime numbers ``p`` for which the database of
        Conway polynomials contains polynomials over ``GF(p)``.

        EXAMPLES::

            sage: c = ConwayPolynomials()
            sage: P = c.primes()
            sage: 2 in P
            True
            sage: next_prime(10^7) in P
            False
        """
        return self._store.keys()

    def degrees(self, p):
        """
        Return the list of integers ``n`` for which the database of Conway
        polynomials contains the polynomial of degree ``n`` over ``GF(p)``.

        EXAMPLES::

            sage: c = ConwayPolynomials()
            sage: c.degrees(60821)
            [1, 2, 3, 4]
            sage: c.degrees(next_prime(10^7))
            []
        """
        if p not in self._store:
            return []
        return self._store[p].keys()

    def __reduce__(self):
        """
        TESTS::

            sage: c = ConwayPolynomials()
            sage: loads(dumps(c)) == c
            True
        """
        return (ConwayPolynomials, ())<|MERGE_RESOLUTION|>--- conflicted
+++ resolved
@@ -22,11 +22,6 @@
 from six import itervalues
 
 import collections, os
-<<<<<<< HEAD
-=======
-from sage.env import SAGE_SHARE
->>>>>>> e22bbb45
-
 from sage.env import CONWAY_DATA_DIR
 
 _CONWAYDATA = os.path.join(CONWAY_DATA_DIR, 'conway_polynomials.sobj')
