--- conflicted
+++ resolved
@@ -1597,14 +1597,7 @@
                 check( CPXsetlogfilename(self.env, NULL, NULL) )
                 self._logfilename = ''
             else:             # Set log file to logfilename
-<<<<<<< HEAD
-                ff = fopen(str_to_bytes(value), "a")
-                if not ff:
-                    raise ValueError("Unable to append file {}.".format(value))
-                check( CPXsetlogfile(self.env, ff) )
-=======
                 check( CPXsetlogfilename(self.env, str_to_bytes(value), "a") )
->>>>>>> 62a18990
                 self._logfilename = value
             return
 
