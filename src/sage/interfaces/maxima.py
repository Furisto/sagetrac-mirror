r"""
Pexpect interface to Maxima

Maxima is a free GPL'd general purpose computer algebra system
whose development started in 1968 at MIT. It contains symbolic
manipulation algorithms, as well as implementations of special
functions, including elliptic functions and generalized
hypergeometric functions. Moreover, Maxima has implementations of
many functions relating to the invariant theory of the symmetric
group `S_n`. (However, the commands for group invariants,
and the corresponding Maxima documentation, are in French.) For many
links to Maxima documentation see
http://maxima.sourceforge.net/documentation.html.

AUTHORS:

- William Stein (2005-12): Initial version

- David Joyner: Improved documentation

- William Stein (2006-01-08): Fixed bug in parsing

- William Stein (2006-02-22): comparisons (following suggestion of
  David Joyner)

- William Stein (2006-02-24): *greatly* improved robustness by adding
  sequence numbers to IO bracketing in _eval_line

- Robert Bradshaw, Nils Bruin, Jean-Pierre Flori (2010,2011): Binary library
  interface

This is the interface used by the maxima object::

    sage: type(maxima)
    <class 'sage.interfaces.maxima.Maxima'>

If the string "error" (case insensitive) occurs in the output of
anything from Maxima, a RuntimeError exception is raised.

EXAMPLES: We evaluate a very simple expression in Maxima.

::

    sage: maxima('3 * 5')
    15

We factor `x^5 - y^5` in Maxima in several different ways.
The first way yields a Maxima object.

::

    sage: F = maxima.factor('x^5 - y^5')
    sage: F
    -(y-x)*(y^4+x*y^3+x^2*y^2+x^3*y+x^4)
    sage: type(F)
    <class 'sage.interfaces.maxima.MaximaElement'>

Note that Maxima objects can also be displayed using "ASCII art";
to see a normal linear representation of any Maxima object x. Just
use the print command: use ``str(x)``.

::

    sage: print(F)
                               4      3    2  2    3      4
                   - (y - x) (y  + x y  + x  y  + x  y + x )

You can always use ``repr(x)`` to obtain the linear
representation of an object. This can be useful for moving maxima
data to other systems.

::

    sage: repr(F)
    '-(y-x)*(y^4+x*y^3+x^2*y^2+x^3*y+x^4)'
    sage: F.str()
    '-(y-x)*(y^4+x*y^3+x^2*y^2+x^3*y+x^4)'

The ``maxima.eval`` command evaluates an expression in
maxima and returns the result as a *string* not a maxima object.

::

    sage: print(maxima.eval('factor(x^5 - y^5)'))
    -(y-x)*(y^4+x*y^3+x^2*y^2+x^3*y+x^4)

We can create the polynomial `f` as a Maxima polynomial,
then call the factor method on it. Notice that the notation
``f.factor()`` is consistent with how the rest of Sage
works.

::

    sage: f = maxima('x^5 - y^5')
    sage: f^2
    (x^5-y^5)^2
    sage: f.factor()
    -(y-x)*(y^4+x*y^3+x^2*y^2+x^3*y+x^4)

Control-C interruption works well with the maxima interface,
because of the excellent implementation of maxima. For example, try
the following sum but with a much bigger range, and hit control-C.

::

    sage: maxima('sum(1/x^2, x, 1, 10)')
    1968329/1270080

Tutorial
--------

We follow the tutorial at
http://maxima.sourceforge.net/docs/intromax/intromax.html.

::

    sage: maxima('1/100 + 1/101')
    201/10100

::

    sage: a = maxima('(1 + sqrt(2))^5'); a
    (sqrt(2)+1)^5
    sage: a.expand()
    29*sqrt(2)+41

::

    sage: a = maxima('(1 + sqrt(2))^5')
    sage: float(a)
    82.01219330881975
    sage: a.numer()
    82.01219330881975

::

    sage: maxima.eval('fpprec : 100')
    '100'
    sage: a.bfloat()
    8.20121933088197564152489730020812442785204843859314941221237124017312418754011041266612384955016056b1

::

    sage: maxima('100!')
    93326215443944152681699238856266700490715968264381621468592963895217599993229915608941463976156518286253697920827223758251185210916864000000000000000000000000

::

    sage: f = maxima('(x + 3*y + x^2*y)^3')
    sage: f.expand()
    x^6*y^3+9*x^4*y^3+27*x^2*y^3+27*y^3+3*x^5*y^2+18*x^3*y^2+27*x*y^2+3*x^4*y+9*x^2*y+x^3
    sage: f.subst('x=5/z')
    (5/z+25*y/z^2+3*y)^3
    sage: g = f.subst('x=5/z')
    sage: h = g.ratsimp(); h
    (27*y^3*z^6+135*y^2*z^5+(675*y^3+225*y)*z^4+(2250*y^2+125)*z^3+(5625*y^3+1875*y)*z^2+9375*y^2*z+15625*y^3)/z^6
    sage: h.factor()
    (3*y*z^2+5*z+25*y)^3/z^6

::

    sage: eqn = maxima(['a+b*c=1', 'b-a*c=0', 'a+b=5'])
    sage: s = eqn.solve('[a,b,c]'); s
    [[a=(25*sqrt(79)*%i+25)/(6*sqrt(79)*%i-34),b=(5*sqrt(79)*%i+5)/(sqrt(79)*%i+11),c=(sqrt(79)*%i+1)/10],[a=(25*sqrt(79)*%i-25)/(6*sqrt(79)*%i+34),b=(5*sqrt(79)*%i-5)/(sqrt(79)*%i-11),c=-(sqrt(79)*%i-1)/10]]

Here is an example of solving an algebraic equation::

    sage: maxima('x^2+y^2=1').solve('y')
    [y=-sqrt(1-x^2),y=sqrt(1-x^2)]
    sage: maxima('x^2 + y^2 = (x^2 - y^2)/sqrt(x^2 + y^2)').solve('y')
    [y=-sqrt((-y^2-x^2)*sqrt(y^2+x^2)+x^2),y=sqrt((-y^2-x^2)*sqrt(y^2+x^2)+x^2)]

You can even nicely typeset the solution in latex::

    sage: latex(s)
    \left[ \left[ a={{25\,\sqrt{79}\,i+25}\over{6\,\sqrt{79}\,i-34}} ,   b={{5\,\sqrt{79}\,i+5}\over{\sqrt{79}\,i+11}} , c={{\sqrt{79}\,i+1  }\over{10}} \right]  , \left[ a={{25\,\sqrt{79}\,i-25}\over{6\,  \sqrt{79}\,i+34}} , b={{5\,\sqrt{79}\,i-5}\over{\sqrt{79}\,i-11}} ,   c=-{{\sqrt{79}\,i-1}\over{10}} \right]  \right]

To have the above appear onscreen via ``xdvi``, type
``view(s)``. (TODO: For OS X should create pdf output
and use preview instead?)

::

    sage: e = maxima('sin(u + v) * cos(u)^3'); e
    cos(u)^3*sin(v+u)
    sage: f = e.trigexpand(); f
    cos(u)^3*(cos(u)*sin(v)+sin(u)*cos(v))
    sage: f.trigreduce()
    (sin(v+4*u)+sin(v-2*u))/8+(3*sin(v+2*u)+3*sin(v))/8
    sage: w = maxima('3 + k*%i')
    sage: f = w^2 + maxima('%e')^w
    sage: f.realpart()
    %e^3*cos(k)-k^2+9

::

    sage: f = maxima('x^3 * %e^(k*x) * sin(w*x)'); f
    x^3*%e^(k*x)*sin(w*x)
    sage: f.diff('x')
    k*x^3*%e^(k*x)*sin(w*x)+3*x^2*%e^(k*x)*sin(w*x)+w*x^3*%e^(k*x)*cos(w*x)
    sage: f.integrate('x')
    (((k*w^6+3*k^3*w^4+3*k^5*w^2+k^7)*x^3+(3*w^6+3*k^2*w^4-3*k^4*w^2-3*k^6)*x^2+(-18*k*w^4-12*k^3*w^2+6*k^5)*x-6*w^4+36*k^2*w^2-6*k^4)*%e^(k*x)*sin(w*x)+((-w^7-3*k^2*w^5-3*k^4*w^3-k^6*w)*x^3+(6*k*w^5+12*k^3*w^3+6*k^5*w)*x^2+(6*w^5-12*k^2*w^3-18*k^4*w)*x-24*k*w^3+24*k^3*w)*%e^(k*x)*cos(w*x))/(w^8+4*k^2*w^6+6*k^4*w^4+4*k^6*w^2+k^8)

::

    sage: f = maxima('1/x^2')
    sage: f.integrate('x', 1, 'inf')
    1
    sage: g = maxima('f/sinh(k*x)^4')
    sage: g.taylor('x', 0, 3)
    f/(k^4*x^4)-2*f/(3*k^2*x^2)+11*f/45-62*k^2*f*x^2/945

::

    sage: maxima.taylor('asin(x)','x',0, 10)
    x+x^3/6+3*x^5/40+5*x^7/112+35*x^9/1152

Examples involving matrices
---------------------------

We illustrate computing with the matrix whose `i,j` entry
is `i/j`, for `i,j=1,\ldots,4`.

::

    sage: f = maxima.eval('f[i,j] := i/j')
    sage: A = maxima('genmatrix(f,4,4)'); A
    matrix([1,1/2,1/3,1/4],[2,1,2/3,1/2],[3,3/2,1,3/4],[4,2,4/3,1])
    sage: A.determinant()
    0
    sage: A.echelon()
    matrix([1,1/2,1/3,1/4],[0,0,0,0],[0,0,0,0],[0,0,0,0])
    sage: A.eigenvalues()
    [[0,4],[3,1]]
    sage: A.eigenvectors()
    [[[0,4],[3,1]],[[[1,0,0,-4],[0,1,0,-2],[0,0,1,-4/3]],[[1,2,3,4]]]]

We can also compute the echelon form in Sage::

    sage: B = matrix(QQ, A)
    sage: B.echelon_form()
    [  1 1/2 1/3 1/4]
    [  0   0   0   0]
    [  0   0   0   0]
    [  0   0   0   0]
    sage: B.charpoly('x').factor()
    (x - 4) * x^3

Laplace Transforms
------------------

We illustrate Laplace transforms::

    sage: _ = maxima.eval("f(t) := t*sin(t)")
    sage: maxima("laplace(f(t),t,s)")
    2*s/(s^2+1)^2

::

    sage: maxima("laplace(delta(t-3),t,s)") #Dirac delta function
    %e^-(3*s)

::

    sage: _ = maxima.eval("f(t) := exp(t)*sin(t)")
    sage: maxima("laplace(f(t),t,s)")
    1/(s^2-2*s+2)

::

    sage: _ = maxima.eval("f(t) := t^5*exp(t)*sin(t)")
    sage: maxima("laplace(f(t),t,s)")
    360*(2*s-2)/(s^2-2*s+2)^4-480*(2*s-2)^3/(s^2-2*s+2)^5+120*(2*s-2)^5/(s^2-2*s+2)^6
    sage: print(maxima("laplace(f(t),t,s)"))
                                             3                 5
               360 (2 s - 2)    480 (2 s - 2)     120 (2 s - 2)
              --------------- - --------------- + ---------------
                2           4     2           5     2           6
              (s  - 2 s + 2)    (s  - 2 s + 2)    (s  - 2 s + 2)

::

    sage: maxima("laplace(diff(x(t),t),t,s)")
    s*'laplace(x(t),t,s)-x(0)

::

    sage: maxima("laplace(diff(x(t),t,2),t,s)")
    -%at('diff(x(t),t,1),t=0)+s^2*'laplace(x(t),t,s)-x(0)*s

It is difficult to read some of these without the 2d
representation::

    sage: print(maxima("laplace(diff(x(t),t,2),t,s)"))
                         !
                d        !         2
              - -- (x(t))!      + s  laplace(x(t), t, s) - x(0) s
                dt       !
                         !t = 0

Even better, use
``view(maxima("laplace(diff(x(t),t,2),t,s)"))`` to see
a typeset version.

Continued Fractions
-------------------

A continued fraction `a + 1/(b + 1/(c + \cdots))` is
represented in maxima by the list `[a, b, c, \ldots]`.

::

    sage: maxima("cf((1 + sqrt(5))/2)")
    [1,1,1,1,2]
    sage: maxima("cf ((1 + sqrt(341))/2)")
    [9,1,2,1,2,1,17,1,2,1,2,1,17,1,2,1,2,1,17,2]

Special examples
----------------

In this section we illustrate calculations that would be awkward to
do (as far as I know) in non-symbolic computer algebra systems like
MAGMA or GAP.

We compute the gcd of `2x^{n+4} - x^{n+2}` and
`4x^{n+1} + 3x^n` for arbitrary `n`.

::

    sage: f = maxima('2*x^(n+4) - x^(n+2)')
    sage: g = maxima('4*x^(n+1) + 3*x^n')
    sage: f.gcd(g)
    x^n

You can plot 3d graphs (via gnuplot)::

    sage: maxima('plot3d(x^2-y^2, [x,-2,2], [y,-2,2], [grid,12,12])')  # not tested
    [displays a 3 dimensional graph]

You can formally evaluate sums (note the ``nusum``
command)::

    sage: S = maxima('nusum(exp(1+2*i/n),i,1,n)')
    sage: print(S)
                            2/n + 3                   2/n + 1
                          %e                        %e
                   ----------------------- - -----------------------
                      1/n         1/n           1/n         1/n
                   (%e    - 1) (%e    + 1)   (%e    - 1) (%e    + 1)

We formally compute the limit as `n\to\infty` of
`2S/n` as follows::

    sage: T = S*maxima('2/n')
    sage: T.tlimit('n','inf')
    %e^3-%e

Miscellaneous
-------------

Obtaining digits of `\pi`::

    sage: maxima.eval('fpprec : 100')
    '100'
    sage: maxima(pi).bfloat()
    3.141592653589793238462643383279502884197169399375105820974944592307816406286208998628034825342117068b0

Defining functions in maxima::

    sage: maxima.eval('fun[a] := a^2')
    'fun[a]:=a^2'
    sage: maxima('fun[10]')
    100

Interactivity
-------------

Unfortunately maxima doesn't seem to have a non-interactive mode,
which is needed for the Sage interface. If any Sage call leads to
maxima interactively answering questions, then the questions can't be
answered and the maxima session may hang. See the discussion at
http://www.ma.utexas.edu/pipermail/maxima/2005/011061.html for some
ideas about how to fix this problem. An example that illustrates this
problem is ``maxima.eval('integrate (exp(a*x), x, 0, inf)')``.

Latex Output
------------

To TeX a maxima object do this::

    sage: latex(maxima('sin(u) + sinh(v^2)'))
    \sinh v^2+\sin u

Here's another example::

    sage: g = maxima('exp(3*%i*x)/(6*%i) + exp(%i*x)/(2*%i) + c')
    sage: latex(g)
    -{{i\,e^{3\,i\,x}}\over{6}}-{{i\,e^{i\,x}}\over{2}}+c

Long Input
----------

The MAXIMA interface reads in even very long input (using files) in
a robust manner, as long as you are creating a new object.

.. note::

   Using ``maxima.eval`` for long input is much less robust, and is
   not recommended.

::

    sage: t = '"%s"'%10^10000   # ten thousand character string.
    sage: a = maxima(t)

TESTS:

This working tests that a subtle bug has been fixed::

    sage: f = maxima.function('x','gamma(x)')
    sage: g = f(1/7)
    sage: g
    gamma(1/7)
    sage: del f
    sage: maxima(sin(x))
    sin(_SAGE_VAR_x)

This tests to make sure we handle the case where Maxima asks if an
expression is positive or zero.

::

    sage: var('Ax,Bx,By')
    (Ax, Bx, By)
    sage: t = -Ax*sin(sqrt(Ax^2)/2)/(sqrt(Ax^2)*sqrt(By^2 + Bx^2))
    sage: t.limit(Ax=0, dir='+')
    0

A long complicated input expression::

    sage: maxima._eval_line('((((((((((0) + ((1) / ((n0) ^ (0)))) + ((1) / ((n1) ^ (1)))) + ((1) / ((n2) ^ (2)))) + ((1) / ((n3) ^ (3)))) + ((1) / ((n4) ^ (4)))) + ((1) / ((n5) ^ (5)))) + ((1) / ((n6) ^ (6)))) + ((1) / ((n7) ^ (7)))) + ((1) / ((n8) ^ (8)))) + ((1) / ((n9) ^ (9)));')
    '1/n9^9+1/n8^8+1/n7^7+1/n6^6+1/n5^5+1/n4^4+1/n3^3+1/n2^2+1/n1+1'

Test that Maxima gracefully handles this syntax error (:trac:`17667`)::

    sage: maxima.eval("1 == 1;")
    Traceback (most recent call last):
    ...
    TypeError: ...incorrect syntax: = is not a prefix operator...
"""

#*****************************************************************************
#       Copyright (C) 2005 William Stein <wstein@gmail.com>
#
#  Distributed under the terms of the GNU General Public License (GPL)
#
#    This code is distributed in the hope that it will be useful,
#    but WITHOUT ANY WARRANTY; without even the implied warranty of
#    MERCHANTABILITY or FITNESS FOR A PARTICULAR PURPOSE.  See the GNU
#    General Public License for more details.
#
#  The full text of the GPL is available at:
#
#                  http://www.gnu.org/licenses/
#*****************************************************************************
from __future__ import print_function
from __future__ import absolute_import

import os
import re
import pexpect
#cygwin = os.uname()[0][:6]=="CYGWIN"

from random import randrange

from sage.env import DOT_SAGE, SAGE_MAXIMA_INIT

##import sage.rings.all

from .expect import (Expect, ExpectElement, FunctionElement,
                    ExpectFunction, gc_disabled)

from .maxima_abstract import (MaximaAbstract, MaximaAbstractFunction,
                             MaximaAbstractElement,
                             MaximaAbstractFunctionElement,
                             MaximaAbstractElementFunction)

# Thanks to the MRO for multiple inheritance used by the Sage's Python,
# this should work as expected
class Maxima(MaximaAbstract, Expect):
    """
    Interface to the Maxima interpreter.

    EXAMPLES::

        sage: m = Maxima()
        sage: m == maxima
        False
    """
    def __init__(self, script_subdirectory=None, logfile=None, server=None,
                 init_code=None):
        """
        Create an instance of the Maxima interpreter.

        TESTS::

            sage: Maxima == loads(dumps(Maxima))
            True
            sage: maxima == loads(dumps(maxima))
            True

        Unpickling a Maxima Pexpect interface gives the default interface::

            sage: m = Maxima()
            sage: maxima == loads(dumps(m))
            True

        We make sure labels are turned off (see :trac:`6816`)::

            sage: 'nolabels : true' in maxima._Expect__init_code
            True
        """
        # TODO: Input and output prompts in maxima can be changed by
        # setting inchar and outchar..
        eval_using_file_cutoff = 256
        self.__eval_using_file_cutoff = eval_using_file_cutoff

        # We set maxima's configuration directory to $DOT_SAGE/maxima
        # This avoids that sage's maxima inadvertently loads
        # ~/.maxima/maxima-init.mac
        # If you absolutely want maxima instances that are started by
        # this interface to preload commands, put them in
        # $DOT_SAGE/maxima/maxima-init.mac
        # (we use the "--userdir" option in maxima for this)
        SAGE_MAXIMA_DIR = os.path.join(DOT_SAGE,"maxima")

<<<<<<< HEAD
        if not os.path.isfile(SAGE_MAXIMA_INIT):
            raise RuntimeError, 'You must get the file ' + SAGE_MAXIMA_INIT
=======
        if not os.path.exists(STARTUP):
            raise RuntimeError('You must get the file local/bin/sage-maxima.lisp')
>>>>>>> e22bbb45

        #self.__init_code = init_code
        if init_code is None:
            # display2d -- no ascii art output
            # keepfloat -- don't automatically convert floats to rationals
            init_code = ['display2d : false', 'keepfloat : true']

        # Turn off the prompt labels, since computing them *very
        # dramatically* slows down the maxima interpret after a while.
        # See the function makelabel in suprv1.lisp.
        # Many thanks to andrej.vodopivec@gmail.com and also
        # Robert Dodier for figuring this out!
        # See trac # 6818.
        init_code.append('nolabels : true')

        MaximaAbstract.__init__(self,"maxima")
        Expect.__init__(self,
                        name = 'maxima',
<<<<<<< HEAD
                        prompt = '\(\%i[0-9]+\)',
                        command = 'maxima --userdir="%s" -p "%s"'%(SAGE_MAXIMA_DIR,SAGE_MAXIMA_INIT),
                        maxread = 10000,
=======
                        prompt = '\(\%i[0-9]+\) ',
                        command = 'maxima --userdir="%s" -p "%s"'%(SAGE_MAXIMA_DIR,STARTUP),
>>>>>>> e22bbb45
                        script_subdirectory = script_subdirectory,
                        restart_on_ctrlc = False,
                        verbose_start = False,
                        init_code = init_code,
                        logfile = logfile,
                        eval_using_file_cutoff=eval_using_file_cutoff)
        # Must match what is in the file local/bin/sage-maxima.lisp
        self._display_prompt = '<sage-display>'
        # See #15440 for the importance of the trailing space
        self._output_prompt_re = re.compile('\(\%o[0-9]+\) ')
        self._ask = ['zero or nonzero\\?', 'an integer\\?',
                     'positive, negative or zero\\?', 'positive or negative\\?',
                     'positive or zero\\?', 'equal to .*\\?']
        self._prompt_wait = [self._prompt] + [re.compile(x) for x in self._ask] + \
                            ['Break [0-9]+'] #note that you might need to change _expect_expr if you
                                             #change this
        self._error_re = re.compile('(Principal Value|debugmode|incorrect syntax|Maxima encountered a Lisp error)')
        self._display2d = False

    def set_seed(self, seed=None):
        """
        http://maxima.sourceforge.net/docs/manual/maxima_10.html
        make_random_state (n) returns a new random state object created from an
        integer seed value equal to n modulo 2^32. n may be negative.

        EXAMPLES::

            sage: m = Maxima()
            sage: m.set_seed(1)
            1
            sage: [m.random(100) for i in range(5)]
            [45, 39, 24, 68, 63]
        """
        if seed is None:
            seed = self.rand_seed()
        self.set_random_state(self.make_random_state(seed))
        self._seed = seed
        return seed

    def _start(self):
        """
        Starts the Maxima interpreter.

        EXAMPLES::

            sage: m = Maxima()
            sage: m.is_running()
            False
            sage: m._start()
            sage: m.is_running()
            True

        Test that we can use more than 256MB RAM (see :trac:`6772`)::

            sage: a = maxima(10)^(10^5)
            sage: b = a^600              # long time -- about 10-15 seconds

        """
        Expect._start(self)
        self._sendline(r":lisp (defun tex-derivative (x l r) (tex (if $derivabbrev (tex-dabbrev x) (tex-d x '\\partial)) l r lop rop ))")

        # Don't use ! for factorials (#11539)
        self._sendline(":lisp (remprop 'mfactorial 'grind)")

        # Remove limit on the max heapsize (since otherwise it defaults
        # to 256MB with ECL).
        self._sendline(":lisp (ext:set-limit 'ext:heap-size 0)")
        self._eval_line('0;')

        # set random seed
        self.set_seed(self._seed)

    def __reduce__(self):
        """
        Implementation of __reduce__ for ``Maxima``.

        EXAMPLES::

            sage: maxima.__reduce__()
            (<function reduce_load_Maxima at 0x...>, ())
        """
        return reduce_load_Maxima, tuple([]) #(self.__init_code,)

    def _sendline(self, str):
        """
        Send a string followed by a newline character.

        EXAMPLES::

            sage: maxima._sendline('t : 9;')
            sage: maxima.get('t')
            '9'
        """
        self._sendstr(str)
        os.write(self._expect.child_fd, os.linesep)

    def _expect_expr(self, expr=None, timeout=None):
        """
        Wait for a given expression expr (which could be a regular
        expression or list of regular expressions) to appear in the output
        for at most timeout seconds.

        See `sage.interfaces.expect.Expect._expect_expr` for full details
        on its use and functionality.

        TESTS:

        These tests indirectly show that the interface is working
        and catching certain errors::

            sage: maxima('2+2')
            4
            sage: maxima('integrate(1/(x^3*(a+b*x)^(1/3)),x)')
            Traceback (most recent call last):
            ...
            TypeError: Computation failed since Maxima requested additional
            constraints (try the command "maxima.assume('a>0')"
            before integral or limit evaluation, for example):
            Is a positive or negative?
            sage: maxima.assume('a>0')
            [a>0]
            sage: maxima('integrate(1/(x^3*(a+b*x)^(1/3)),x)')
            -b^2*log((b*x+a)^(2/3)+a^(1/3)*(b*x+a)^(1/3)+a^(2/3))/(9*a^(7/3))+2*b^2*atan((2*(b*x+a)^(1/3)+a^(1/3))/(sqrt(3)*a^(1/3)))/(3^(3/2)*a^(7/3))+2*b^2*log((b*x+a)^(1/3)-a^(1/3))/(9*a^(7/3))+(4*b^2*(b*x+a)^(5/3)-7*a*b^2*(b*x+a)^(2/3))/(6*a^2*(b*x+a)^2-12*a^3*(b*x+a)+6*a^4)
            sage: maxima('integrate(x^n,x)')
            Traceback (most recent call last):
            ...
            TypeError: Computation failed since Maxima requested additional
            constraints (try the command "maxima.assume('n>0')" before
            integral or limit evaluation, for example):
            Is n equal to -1?
            sage: maxima.assume('n+1>0')
            [n>-1]
            sage: maxima('integrate(x^n,x)')
            x^(n+1)/(n+1)
            sage: maxima.forget([fact for fact in maxima.facts()])
            [[a>0,n>-1]]
            sage: maxima.facts()
            []
            sage: var('a')
            a
            sage: maxima('limit(x^a,x,0)')
            Traceback (most recent call last):
            ...
            TypeError: Computation failed since Maxima requested additional
            constraints (try the command "maxima.assume('a>0')" before
            integral or limit evaluation, for example):
            Is a positive, negative or zero?
        """
        if expr is None:
            expr = self._prompt_wait
        if self._expect is None:
            self._start()
        try:
            if timeout:
                i = self._expect.expect(expr,timeout=timeout)
            else:
                i = self._expect.expect(expr)
            if i > 0:
                v = self._expect.before

                #We check to see if there is a "serious" error in Maxima.
                #Note that this depends on the order of self._prompt_wait
                if expr is self._prompt_wait and i > len(self._ask):
                    self.quit()
                    raise ValueError("%s\nComputation failed due to a bug in Maxima -- NOTE: Maxima had to be restarted."%v)

                j = v.find('Is ')
                v = v[j:]
                k = v.find(' ', 3)
                msg = """Computation failed since Maxima requested additional constraints (try the command "maxima.assume('""" + v[3:k] + """>0')" before integral or limit evaluation, for example):\n""" + v + self._expect.after
                self._sendline(";")
                self._expect_expr()
                raise ValueError(msg)
        except KeyboardInterrupt as msg:
            i = 0
            while True:
                try:
                    print("Control-C pressed.  Interrupting Maxima. Please wait a few seconds...")
                    self._sendstr('quit;\n'+chr(3))
                    self._sendstr('quit;\n'+chr(3))
                    self.interrupt()
                    self.interrupt()
                except KeyboardInterrupt:
                    i += 1
                    if i > 10:
                        break
                    pass
                else:
                    break
            raise KeyboardInterrupt(msg)

    def _eval_line(self, line, allow_use_file=False,
                   wait_for_prompt=True, reformat=True, error_check=True, restart_if_needed=False):
        """
        Return result of line evaluation.

        EXAMPLES:

        We check that errors are correctly checked::

            sage: maxima._eval_line('1+1;')
            '2'
            sage: maxima._eval_line('sage0: x == x;')
            Traceback (most recent call last):
            ...
            TypeError: Error executing code in Maxima...


        """
        if len(line) == 0:
            return ''
        line = line.rstrip()
        if line[-1] != '$' and line[-1] != ';':
            line += ';'

        self._synchronize()

        if len(line) > self.__eval_using_file_cutoff:
            # This implicitly uses the set method, then displays
            # the result of the thing that was set.
            # This only works when the input line is an expression.
            # But this is our only choice, since
            # batchmode doesn't display expressions to screen.
            a = self(line)
            return repr(a)
        else:
            self._sendline(line)

        line_echo = self._expect.readline()
        if not wait_for_prompt:
            return
        # line_echo sometimes has randomly inserted terminal echo in front #15811
        assert line_echo.strip().endswith(line.strip()), 'mismatch:\n' + line_echo + line

        self._expect_expr(self._display_prompt)
        out = self._before()        # input echo + output prompt + output
        if error_check:
            self._error_check(line, out)
        if not reformat:
            return out

        self._expect_expr()
        assert len(self._before())==0, 'Maxima expect interface is confused!'
        r = self._output_prompt_re
        m = r.search(out)
        if m is not None:
            out = out[m.end():]
        return re.sub('\s+', '', out)

    def _synchronize(self):
        """
        Synchronize pexpect interface.

        This put a random integer (plus one!) into the output stream, then
        waits for it, thus resynchronizing the stream. If the random
        integer doesn't appear within 1 second, maxima is sent interrupt
        signals.

        This way, even if you somehow left maxima in a busy state
        computing, calling _synchronize gets everything fixed.

        EXAMPLES: This makes Maxima start a calculation::

            sage: maxima._sendstr('1/1'*500)

        When you type this command, this synchronize command is implicitly
        called, and the above running calculation is interrupted::

            sage: maxima('2+2')
            4
        """
        marker = '__SAGE_SYNCHRO_MARKER_'
        if self._expect is None: return
        r = randrange(2147483647)
        s = marker + str(r+1)

        # The 0; *is* necessary... it comes up in certain rare cases
        # that are revealed by extensive testing.
        # Don't delete it. -- william stein
        cmd = '''0;sconcat("%s",(%s+1));\n'''%(marker,r)
        self._sendstr(cmd)
        try:
            try:
                self._expect_expr(timeout=0.5)
                if not s in self._before():
                    self._expect_expr(s,timeout=0.5)
                    self._expect_expr(timeout=0.5)
            except pexpect.TIMEOUT:
                # Don't call self._interrupt() here, as that might send multiple
                # interrupts.  On OS X 10.4, maxima takes a long time to
                # process one interrupt (7.5 seconds on an idle system, but up
                # to a minute on a loaded system) and gets confused by multiple
                # interrupts.  Instead, send just one interrupt and wait.
                # See Trac #9361.
                self._sendstr(chr(3))
                self._expect_expr(timeout=120)
        except pexpect.EOF:
            self._crash_msg()
            self.quit()

    def _batch(self, s, batchload=True):
        """
        Call Maxima's batch or batchload command with a file
        containing the given string as argument.

        EXAMPLES::

            sage: maxima._batch('10003;')
            '...batchload...'
            sage: maxima._batch('10003;',batchload=False)
            '...batch...10003...'
        """
        filename = '%s-%s'%(self._local_tmpfile(),randrange(2147483647))
        F = open(filename, 'w')
        F.write(s)
        F.close()
        if self.is_remote():
            self._send_tmpfile_to_server(local_file=filename)
            tmp_to_use = self._remote_tmpfile()
        tmp_to_use = filename

        if batchload:
            cmd = 'batchload("%s");'%tmp_to_use
        else:
            cmd = 'batch("%s");'%tmp_to_use

        r = randrange(2147483647)
        s = str(r+1)
        cmd = "%s1+%s;\n"%(cmd,r)

        self._sendline(cmd)
        self._expect_expr(s)
        out = self._before()
        self._error_check(cmd, out)
        os.unlink(filename)
        return out

    def _quit_string(self):
        """
        Return string representation of quit command.

        EXAMPLES::

            sage: maxima._quit_string()
            'quit();'
        """
        return 'quit();'

    def _crash_msg(self):
        """
        Return string representation of crash message.

        EXAMPLES::

            sage: maxima._crash_msg()
            Maxima crashed -- automatically restarting.
        """
        print("Maxima crashed -- automatically restarting.")

    def _error_check(self, cmd, out):
        """
        Check string for errors.

        EXAMPLES::

            sage: maxima._error_check("1+1;","Principal Value")
            Traceback (most recent call last):
            ...
            TypeError: Error executing code in Maxima
            CODE:
                1+1;
            Maxima ERROR:
                Principal Value
        """
        r = self._error_re
        m = r.search(out)
        if not m is None:
            self._error_msg(cmd, out)

    def _error_msg(self, cmd, out):
        """
        Raise error with formatted description.

        EXAMPLES::

            sage: maxima._error_msg("1+1;","Principal Value")
            Traceback (most recent call last):
            ...
            TypeError: Error executing code in Maxima
            CODE:
                1+1;
            Maxima ERROR:
                Principal Value
        """
        raise TypeError("Error executing code in Maxima\nCODE:\n\t%s\nMaxima ERROR:\n\t%s"%(cmd, out.replace('-- an error.  To debug this try debugmode(true);','')))

    ###########################################
    # Direct access to underlying lisp interpreter.
    ###########################################
    def lisp(self, cmd):
        """
        Send a lisp command to Maxima.

        .. note::

           The output of this command is very raw - not pretty.

        EXAMPLES::

            sage: maxima.lisp("(+ 2 17)")   # random formatted output
             :lisp (+ 2 17)
            19
            (
        """
        self._eval_line(':lisp %s\n""'%cmd, allow_use_file=False,
               wait_for_prompt=False, reformat=False, error_check=False)
        self._expect_expr('(%i)')
        return self._before()

    #####
    #
    #####

    def set(self, var, value):
        """
        Set the variable var to the given value.

        INPUT:

        - ``var`` - string

        - ``value`` - string

        EXAMPLES::

            sage: maxima.set('xxxxx', '2')
            sage: maxima.get('xxxxx')
            '2'
        """
        if not isinstance(value, str):
            raise TypeError
        cmd = '%s : %s$'%(var, value.rstrip(';'))
        if len(cmd) > self.__eval_using_file_cutoff:
            self._batch(cmd, batchload=True)
        else:
            self._eval_line(cmd)
            #self._sendline(cmd)
            #self._expect_expr()
            #out = self._before()
            #self._error_check(cmd, out)

    def clear(self, var):
        """
        Clear the variable named var.

        EXAMPLES::

            sage: maxima.set('xxxxx', '2')
            sage: maxima.get('xxxxx')
            '2'
            sage: maxima.clear('xxxxx')
            sage: maxima.get('xxxxx')
            'xxxxx'
        """
        try:
            self._expect.send('kill(%s)$'%var)
        except (TypeError, AttributeError):
             pass

    def get(self, var):
        """
        Get the string value of the variable var.

        EXAMPLES::

            sage: maxima.set('xxxxx', '2')
            sage: maxima.get('xxxxx')
            '2'
        """
        s = self._eval_line('%s;'%var)
        return s

    def _function_class(self):
        """
        Return the Python class of Maxima functions.

        EXAMPLES::

            sage: maxima._function_class()
            <class 'sage.interfaces.maxima.MaximaFunction'>
        """
        return MaximaFunction

    def _object_class(self):
        """
        Return the Python class of Maxima elements.

        EXAMPLES::

            sage: maxima._object_class()
            <class 'sage.interfaces.maxima.MaximaElement'>
        """
        return MaximaElement

    def _function_element_class(self):
        """
        Return the Python class of Maxima functions of elements.

        EXAMPLES::

            sage: maxima._function_element_class()
            <class 'sage.interfaces.maxima.MaximaFunctionElement'>
        """
        return MaximaFunctionElement

    def _object_function_class(self):
        """
        Return the Python class of Maxima user-defined functions.

        EXAMPLES::

            sage: maxima._object_function_class()
            <class 'sage.interfaces.maxima.MaximaElementFunction'>
        """
        return MaximaElementFunction

    ## some old helper functions to wrap the calculus use
    ## of the Maxima interface. these routines expect arguments
    ## living in the symbolic ring and return something
    ## that is hopefully coercible into the symbolic ring again.
##
##    def sr_integral(self,*args):
##        return args[0]._maxima_().integrate(*args[1:])
##
##    def sr_sum(self,expression,v,a,b):
##        sum  = "'sum(%s, %s, %s, %s)" % tuple([repr(expr._maxima_()) for expr in (expression, v, a, b)])
##        result = self.simplify_sum(sum)
##        result = result.ratsimp()
##        return expression.parent()(result)
##
##    def sr_limit(self,ex,*args):
##        return ex._maxima_().limit(*args)
##
##    def sr_tlimit(self,ex,*args):
##        return ex._maxima_().tlimit(*args)
##

def is_MaximaElement(x):
    """
    Returns True if x is of type MaximaElement.

    EXAMPLES::

        sage: from sage.interfaces.maxima import is_MaximaElement
        sage: m = maxima(1)
        sage: is_MaximaElement(m)
        True
        sage: is_MaximaElement(1)
        False
    """
    return isinstance(x, MaximaElement)

# Thanks to the MRO for multiple inheritance used by the Sage's Python,
# this should work as expected
class MaximaElement(MaximaAbstractElement, ExpectElement):
    """
    Element of Maxima through Pexpect interface.

    EXAMPLES:

    Elements of this class should not be created directly.
    The targeted parent should be used instead::

        sage: maxima(3)
        3
        sage: maxima(cos(x)+e^234)
        cos(_SAGE_VAR_x)+%e^234
    """

    def __init__(self, parent, value, is_name=False, name=None):
        """
        Create a Maxima element.
        See ``MaximaElement`` for full documentation.

        EXAMPLES::

           sage: maxima(zeta(7))
           zeta(7)

        TESTS::

            sage: from sage.interfaces.maxima import MaximaElement
            sage: loads(dumps(MaximaElement))==MaximaElement
            True
            sage: a = maxima(5)
            sage: type(a)
            <class 'sage.interfaces.maxima.MaximaElement'>
            sage: loads(dumps(a))==a
            True
        """
        ExpectElement.__init__(self, parent, value, is_name=False, name=None)

    def display2d(self, onscreen=True):
        """
        Return the 2d string representation of this Maxima object.

        EXAMPLES::

            sage: F = maxima('x^5 - y^5').factor()
            sage: F.display2d()
                                   4      3    2  2    3      4
                       - (y - x) (y  + x y  + x  y  + x  y + x )
        """
        self._check_valid()
        P = self.parent()
        with gc_disabled():
            P._eval_line('display2d : true$')
            s = P._eval_line('disp(%s)$'%self.name(), reformat=False)
            P._eval_line('display2d : false$')
        s = s.strip('\r\n')

        # if ever want to dedent, see
        # http://mail.python.org/pipermail/python-list/2006-December/420033.html
        if onscreen:
            print(s)
        else:
            return s


# Thanks to the MRO for multiple inheritance used by the Sage's Python,
# this should work as expected
class MaximaFunctionElement(MaximaAbstractFunctionElement, FunctionElement):
    pass
#    def __init__(self, obj, name):
#        MaximaAbstractFunctionElement.__init__(self, obj, name)
#        FunctionElement.__init__(self, obj, name)


# Thanks to the MRO for multiple inheritance used by the Sage's Python,
# this should work as expected
class MaximaFunction(MaximaAbstractFunction, ExpectFunction):
    pass
#    def __init__(self, parent, name):
#        MaximaAbstractFunction.__init__(self, parent, name)
#        ExpectFunction.__init__(self, parent, name)


# Thanks to the MRO for multiple inheritance used by the Sage's Python,
# this should work as expected
class MaximaElementFunction(MaximaElement, MaximaAbstractElementFunction):
    """
    Maxima user-defined functions.

    EXAMPLES:

    Elements of this class should not be created directly.
    The method ``function`` of the targeted parent should be used instead::

        sage: maxima.function('x,y','h(x)*y')
        h(x)*y
    """

    def __init__(self, parent, name, defn, args, latex):
        """
        Create a Maxima function.
        See ``MaximaElementFunction`` for full documentation.

        EXAMPLES::

            sage: maxima.function('x,y','cos(x)+y')
            cos(x)+y

        TESTS::

            sage: f = maxima.function('x,y','x+y^9')
            sage: f == loads(dumps(f))
            True

        Unpickling a Maxima Pexpect interface gives the default interface::

            sage: m = Maxima()
            sage: g = m.function('x,y','x+y^9')
            sage: h = loads(dumps(g))
            sage: g.parent() == h.parent()
            False
        """
        MaximaElement.__init__(self, parent, name, is_name=True)
        MaximaAbstractElementFunction.__init__(self, parent,
                                name, defn, args, latex)


# An instance
maxima = Maxima(init_code = ['display2d : false',
                'domain : complex', 'keepfloat : true'],
                script_subdirectory=None)


def reduce_load_Maxima(): #(init_code=None):
    """
    Unpickle a Maxima Pexpect interface.

    EXAMPLES::

        sage: from sage.interfaces.maxima import reduce_load_Maxima
        sage: reduce_load_Maxima()
        Maxima
    """
    return maxima #Maxima(init_code=init_code)

# This is defined for compatibility with the old Maxima interface.
def reduce_load_Maxima_function(parent, defn, args, latex):
    """
    Unpickle a Maxima function.

    EXAMPLES::

        sage: from sage.interfaces.maxima import reduce_load_Maxima_function
        sage: f = maxima.function('x,y','sin(x+y)')
        sage: _,args = f.__reduce__()
        sage: g = reduce_load_Maxima_function(*args)
        sage: g == f
        True
    """
    return parent.function(args, defn, defn, latex)

def __doctest_cleanup():
    """
    Kill all Pexpect interfaces.

    EXAMPLES::

        sage: from sage.interfaces.maxima import __doctest_cleanup
        sage: maxima(1)
        1
        sage: maxima.is_running()
        True
        sage: __doctest_cleanup()
        sage: maxima.is_running()
        False
    """
    import sage.interfaces.quit
    sage.interfaces.quit.expect_quitall()<|MERGE_RESOLUTION|>--- conflicted
+++ resolved
@@ -534,13 +534,8 @@
         # (we use the "--userdir" option in maxima for this)
         SAGE_MAXIMA_DIR = os.path.join(DOT_SAGE,"maxima")
 
-<<<<<<< HEAD
         if not os.path.isfile(SAGE_MAXIMA_INIT):
             raise RuntimeError, 'You must get the file ' + SAGE_MAXIMA_INIT
-=======
-        if not os.path.exists(STARTUP):
-            raise RuntimeError('You must get the file local/bin/sage-maxima.lisp')
->>>>>>> e22bbb45
 
         #self.__init_code = init_code
         if init_code is None:
@@ -559,14 +554,9 @@
         MaximaAbstract.__init__(self,"maxima")
         Expect.__init__(self,
                         name = 'maxima',
-<<<<<<< HEAD
-                        prompt = '\(\%i[0-9]+\)',
+                        prompt = '\(\%i[0-9]+\) ',
                         command = 'maxima --userdir="%s" -p "%s"'%(SAGE_MAXIMA_DIR,SAGE_MAXIMA_INIT),
                         maxread = 10000,
-=======
-                        prompt = '\(\%i[0-9]+\) ',
-                        command = 'maxima --userdir="%s" -p "%s"'%(SAGE_MAXIMA_DIR,STARTUP),
->>>>>>> e22bbb45
                         script_subdirectory = script_subdirectory,
                         restart_on_ctrlc = False,
                         verbose_start = False,
