r"""
Interface to polymake

polymake (https://polymake.org) is a mature open source package for
research in polyhedral geometry and related fields, developed since 1997
by Ewgenij Gawrilow and Michael Joswig and various contributors.

polymake has been described in [GJ1997]_, [GJ2006]_, [JMP2009]_, [GJRW2010]_,
[GHJ2016]_, and [AGHJLPR2017]_.
"""


# ****************************************************************************
#       Copyright (C) 2017 Simon King <simon.king@uni-jena.de>
#
#  Distributed under the terms of the GNU General Public License (GPL)
#
#    This code is distributed in the hope that it will be useful,
#    but WITHOUT ANY WARRANTY; without even the implied warranty of
#    MERCHANTABILITY or FITNESS FOR A PARTICULAR PURPOSE.  See the GNU
#    General Public License for more details.
#
#  The full text of the GPL is available at:
#
#                  hsttp://www.gnu.org/licenses/
# ****************************************************************************
from __future__ import print_function, absolute_import
import six
from six.moves import range
from six import reraise as raise_

import os
import re
import sys
import time

from .expect import Expect, ExpectElement, FunctionElement
from .interface import (Interface, InterfaceElement, InterfaceFunctionElement,
                        InterfaceFunction)

from sage.misc.misc import get_verbose
from sage.misc.cachefunc import cached_method
from sage.interfaces.tab_completion import ExtraTabCompletion

import pexpect
from random import randrange

from time import sleep
import warnings
from warnings import warn

_name_pattern = re.compile('SAGE[0-9]+')

_available_polymake_answers = {
    0: "returns prompt",
    1: "returns continuation prompt",
    2: "requests interactive input",
    3: "kills computation",
    4: "raises error",
    5: "issues warning",
    6: "shows additional information",
    7: "lost connection",
    8: "fails to respond timely"
        }


class PolymakeError(RuntimeError):
    """
    Raised if polymake yields an error message.

    TESTS::

        sage: polymake.eval('print foo;')    # optional polymake
        Traceback (most recent call last):
        ...
        PolymakeError: Unquoted string "foo" may clash with future reserved word...

    """
    pass


def polymake_console(command=''):
    """
    Spawn a new polymake command-line session.

    EXAMPLES::

        sage: from sage.interfaces.polymake import polymake_console
        sage: polymake_console()        # not tested
        Welcome to polymake version ...
        ...
        Ewgenij Gawrilow, Michael Joswig (TU Berlin)
        http://www.polymake.org

        This is free software licensed under GPL; see the source for copying conditions.
        There is NO warranty; not even for MERCHANTABILITY or FITNESS FOR A PARTICULAR PURPOSE.

        Press F1 or enter 'help;' for basic instructions.

        Application polytope currently uses following third-party software packages:
        4ti2, bliss, cdd, latte, libnormaliz, lrs, permlib, ppl, sketch, sympol, threejs, tikz, topcom, tosimplex
        For more details:  show_credits;
        polytope >

    """
    from sage.repl.rich_output.display_manager import get_display_manager
    if not get_display_manager().is_in_terminal():
        raise RuntimeError('Can use the console only in the terminal. Try %%polymake magics instead.')
    os.system(command or os.getenv('SAGE_POLYMAKE_COMMAND') or 'polymake')


class PolymakeAbstract(ExtraTabCompletion, Interface):
    r"""
    Abstract interface to the polymake interpreter.

    This class should not be instantiated directly,
    but through its subclasses Polymake (Pexpect interface)
    or PolymakeJuPyMake (JuPyMake interface).

    EXAMPLES:

        sage: from sage.interfaces.polymake import PolymakeAbstract, polymake_expect, polymake_jupymake

    We test the verbosity management with very early doctests
    because messages will not be repeated.

    Testing the Pexpect interface::

        sage: type(polymake_expect)
        <...sage.interfaces.polymake.PolymakeExpect...
        sage: isinstance(polymake_expect, PolymakeAbstract)
        True
        sage: p = polymake_expect.rand_sphere(4, 20, seed=5)       # optional - polymake
        sage: p                                             # optional - polymake
        Random spherical polytope of dimension 4; seed=5...
        sage: set_verbose(3)
        sage: p.H_VECTOR                                    # optional - polymake
        used package ppl
          The Parma Polyhedra Library ...
        1 16 40 16 1
        sage: set_verbose(0)
        sage: p.F_VECTOR                                    # optional - polymake
        20 94 148 74

    Testing the JuPyMake interface::

        sage: isinstance(polymake_jupymake, PolymakeAbstract)
        True
        sage: p = polymake_jupymake.rand_sphere(4, 20, seed=5)       # optional - jupymake
        sage: p                                             # optional - jupymake
        Random spherical polytope of dimension 4; seed=5...
        sage: set_verbose(3)
        sage: p.H_VECTOR                                    # optional - jupymake
        polymake: used package ppl
          The Parma Polyhedra Library ...
        1 16 40 16 1
        sage: set_verbose(0)
        sage: p.F_VECTOR                                    # optional - jupymake
        20 94 148 74
    """
    def __init__(self, seed=None):
        """
        TESTS::

            sage: from sage.interfaces.polymake import PolymakeAbstract
            sage: PolymakeAbstract()
            Polymake

        """
        Interface.__init__(self, "polymake")
        self._seed = seed
        self.__tab_completion = {}

    @cached_method
    def version(self):
        """
        Version of the polymake installation.

        EXAMPLES::

            sage: polymake.version()               # optional - polymake
            '3...'

        TESTS::

            sage: from sage.interfaces.polymake import Polymake
            sage: Polymake(command='foobar').version()
            Traceback (most recent call last):
            ...
            RuntimeError: unable to start polymake because the command 'foobar' failed:
            The command was not found or was not executable: foobar.
            Please install the optional polymake package for sage (but read its SPKG.txt first!)
            or install polymake system-wide

        """
        return self.get('$Polymake::Version')

    # Pickling etc

    def __reduce__(self):
        """
        EXAMPLES::

            sage: loads(dumps(polymake)) is polymake
            True

        """
        return reduce_load_Polymake, tuple([])

    def _object_class(self):
        """
        Return the class by which elements in this interface are implemented.

        TESTS::

            sage: C = polymake('cube(3)')  # indirect doctest   # optional - polymake
            sage: C                                             # optional - polymake
            cube of dimension 3
            sage: type(C)                                       # optional - polymake
            <class 'sage.interfaces.polymake.PolymakeElement'>

        """
        return PolymakeElement

    def _function_element_class(self):
        """
        Return the class by which member functions of this interface are implemented.

        TESTS:

        We use ellipses in the tests, to make it more robust against future
        changes in polymake::

            sage: p = polymake.rand_sphere(4, 20, seed=5)    # optional - polymake
            sage: p.get_schedule                            # optional - polymake  # indirect doctest
            Member function 'get_schedule' of Polymake::polytope::Polytope__Rational object
            sage: p.get_schedule('"F_VECTOR"')                # optional - polymake  # random
            CONE_DIM : RAYS | INPUT_RAYS
            precondition : BOUNDED ( POINTED : )
            POINTED :
            N_INPUT_RAYS : INPUT_RAYS
            precondition : N_RAYS | N_INPUT_RAYS ( ppl.convex_hull.primal: FACETS, LINEAR_SPAN : RAYS | INPUT_RAYS )
            sensitivity check for FacetPerm
            ppl.convex_hull.primal: FACETS, LINEAR_SPAN : RAYS | INPUT_RAYS
            INPUT_RAYS_IN_FACETS : INPUT_RAYS, FACETS
            sensitivity check for VertexPerm
            RAYS_IN_FACETS, RAYS, LINEALITY_SPACE : INPUT_RAYS_IN_FACETS, INPUT_RAYS
            GRAPH.ADJACENCY : RAYS_IN_FACETS
            DUAL_GRAPH.ADJACENCY : RAYS_IN_FACETS
            N_EDGES : ADJACENCY ( applied to GRAPH )
            N_EDGES : ADJACENCY ( applied to DUAL_GRAPH )
            precondition : POINTED ( LINEALITY_DIM, LINEALITY_SPACE : )
            LINEALITY_DIM, LINEALITY_SPACE :
            COMBINATORIAL_DIM : CONE_DIM, LINEALITY_DIM
            N_RAYS : RAYS
            N_FACETS : FACETS
            precondition : COMBINATORIAL_DIM ( F_VECTOR : N_FACETS, N_RAYS, GRAPH.N_EDGES, DUAL_GRAPH.N_EDGES, COMBINATORIAL_DIM )
            F_VECTOR : N_FACETS, N_RAYS, GRAPH.N_EDGES, DUAL_GRAPH.N_EDGES, COMBINATORIAL_DIM

        """
        return PolymakeFunctionElement

    def function_call(self, function, args=None, kwds=None):
        """
        EXAMPLES::

            sage: polymake.rand_sphere(4, 30, seed=15)           # optional - polymake  # indirect doctest
            Random spherical polytope of dimension 4; seed=15...

        """
        args, kwds = self._convert_args_kwds(args, kwds)
        self._check_valid_function_name(function)
        s = self._function_call_string(function,
                                       [s.name() for s in args],
                                       ['{}=>{}'.format(key, value.name()) for key, value in kwds.items()])
        return self(s)

    def _function_call_string(self, function, args, kwds):
        """
        Returns the string used to make function calls.

        EXAMPLES::

            sage: polymake._function_call_string('cube', ['2','7','3'], ['group=>1']) # optional - polymake
            'cube(2,7,3, group=>1);'
            sage: c = polymake('cube(2,7,3, group=>1)')                 # optional - polymake
            sage: c.VERTICES                                            # optional - polymake
            1 3 3
            1 7 3
            1 3 7
            1 7 7
            sage: c.GROUP                                               # optional - polymake
            full combinatorial group

        """
        if kwds:
            if args:
                call_str = "{}({}, {});".format(function, ",".join(list(args)), ",".join(list(kwds)))
                return call_str
            return "{}({});".format(function, ",".join(list(kwds)))
        return "{}({});".format(function, ",".join(list(args)))

    def console(self):
        """
        Raise an error, pointing to :meth:`~sage.interfaces.interface.Interface.interact` and :func:`polymake_console`.

        EXAMPLES::

            sage: polymake.console()
            Traceback (most recent call last):
            ...
            NotImplementedError: Please use polymake_console() function or the .interact() method

        """
        raise NotImplementedError("Please use polymake_console() function or the .interact() method")

    # Methods concerning interface communication

    def _install_hints(self):
        """
        TESTS::

            sage: print(polymake._install_hints())
            Please install the optional polymake package for sage (but read its SPKG.txt first!)
            or install polymake system-wide

        """
        return "Please install the optional polymake package for sage  (but read its SPKG.txt first!)"+os.linesep+"or install polymake system-wide"

    def _start(self):
        """
        Start the polymake interface in the application "polytope".

        NOTE:

        There should be no need to call this explicitly.

        TESTS::

            sage: polymake._start()                         # optional - polymake

        Since 'normal_fan' is not defined in the polymake application 'polytope',
        we now get
        ::

            sage: 'normal_fan' in dir(polymake)             # optional - polymake
            False

        """
        self.application("polytope")
        self.eval('use Scalar::Util qw(reftype);')
        self.eval('use Scalar::Util qw(blessed);')

    def _assign_symbol(self):
        """
        TESTS::

            sage: polymake._assign_symbol()
            '='
        """
        return "="

    def _equality_symbol(self):
        """
        TESTS::

            sage: polymake._equality_symbol()
            '=='
        """
        return "=="

    def _read_in_file_command(self, filename):
        """
        TESTS::

            sage: polymake._read_in_file_command('foobar')
            'eval read_file "foobar";\n'

        Force use of file::

            sage: L = polymake([42] * 400)                      # optional - polymake
            sage: len(L)                                        # optional - polymake
            400

        Just below standard file cutoff of 1024::

            sage: L = polymake([42] * 84)                       # optional - polymake
            sage: len(L)                                        # optional - polymake
            84

        """
        return 'eval read_file "{}";\n'.format(filename)

    def _next_var_name(self):
        r"""
        Returns the next unused variable name.

        TESTS::

            sage: print(polymake._next_var_name())
            SAGE...

        """
        if len(self._available_vars):
            return self._available_vars.pop(0)
        try:
            self.__seq += 1
        except AttributeError:
            self.__seq = 0
        return r'SAGE{}'.format(self.__seq)

    def clear(self, var):
        """
        Clear the variable named var.

        NOTE:

        This is implicitly done when deleting an element in the interface.

        TESTS::

            sage: c = polymake.cube(15)                 # optional - polymake
            sage: polymake._available_vars = []         # optional - polymake
            sage: old = c._name                         # optional - polymake
            sage: del c                                 # optional - polymake  # indirect doctest
            sage: len(polymake._available_vars)         # optional - polymake
            1
            sage: polymake._next_var_name() in old      # optional - polymake
            True

        """
        self._available_vars.append(_name_pattern.search(var).group())

    def _create(self, value, name=None):
        """
        Assign a value to a name in the polymake interface.

        INPUT:

        - ``value``, a string: Polymake command (or value) whose result
          is to be assigned to a variable
        - ``name``, optional string: If given, the new variable has this name.
          Otherwise, the name is automatically generated.

        RETURN:

        The command by which the assigned value can now be retrieved.

        NOTE:

        In order to overcome problems with the perl programming language,
        we store *all* data as arrays. If the given value is an array
        of length different from one, then the new variable contains that
        array. Otherwise, the new variable is an array of length one whose
        only entry is the given value, which has to be a scalar (which
        also includes Perl references). In other words, perl hashes
        are not suitable.

        EXAMPLES::

            sage: polymake._create("('foo', 'bar')", name="my_array")   # optional - polymake
            '@my_array'
            sage: print(polymake.eval('print join(", ", @my_array);'))  # optional - polymake
            foo, bar
            sage: polymake._create('"foobar"', name="my_string")        # optional - polymake
            '$my_string[0]'
            sage: print(polymake.eval('print $my_string[0];'))          # optional - polymake
            foobar

        """
        name = self._next_var_name() if name is None else name
        self.set(name, value)
        # If value is a list, then @name is now equal to that list.
        # Otherwise, value is obtained by $name[0]. So, we modify
        # the name returned by _create so that it can be used to
        # access the wrapped value.
        if self.eval('print scalar @{};'.format(name)).strip() == '1':
            return '$'+name+'[0]'
        return '@'+name

    def set(self, var, value):
        """
        Set the variable var to the given value.

        Eventually, ``var`` is a reference to ``value``.

        .. WARNING::

            This method, although it doesn't start with an underscore, is
            an internal method and not part of the interface. So, please do
            not try to call it explicitly. Instead, use the polymake interface
            as shown in the examples.

        REMARK:

        Polymake's user language is Perl. In Perl, if one wants to assign
        the return value of a function to a variable, the syntax to do so
        depends on the type of the return value. While this is fine in
        compiled code, it seems quite awkward in user interaction.

        To make this polymake pexpect interface a bit more user friendly,
        we treat *all* variables as arrays. A scalar value (most typically
        a reference) is thus interpreted as the only item in an array of
        length one. It is, of course, possible to use the interface without
        knowing these details.

        EXAMPLES::

            sage: c = polymake('cube(3)')                       # optional - polymake # indirect doctest
            sage: d = polymake.cube(3)                          # optional - polymake

        Equality is, for "big" objects such as polytopes, comparison by
        identity::

            sage: c == d                                        # optional - polymake
            False

        However, the list of vertices is equal::

            sage: c.VERTICES == d.VERTICES                      # optional - polymake
            True

        TESTS:

        The following shows how polymake variables are wrapped in our interface.
        It should, however, **never** be needed to do the following
        *explicitly*::

            sage: polymake.set('myvar', 'cube(3)')              # optional - polymake
            sage: polymake.get('$myvar[0]')                     # optional - polymake
            'Polymake::polytope::Polytope__Rational=ARRAY(...)'

        The following tests against :trac:`22658`::

            sage: P = polymake.new_object("Polytope", FACETS=[[12, -2, -3, -5, -8, -13, -21, -34, -55],   # optional - polymake
            ....:  [0, 1, 0, 0, 0, 0, 0, 0, 0],
            ....:  [0, 0, 0, 0, 0, 0, 0, 0, 1],
            ....:  [0, 0, 0, 0, 0, 0, 0, 1, 0],
            ....:  [0, 0, 0, 0, 0, 0, 1, 0, 0],
            ....:  [0, 0, 0, 0, 0, 1, 0, 0, 0],
            ....:  [0, 0, 0, 0, 1, 0, 0, 0, 0],
            ....:  [0, 0, 0, 1, 0, 0, 0, 0, 0],
            ....:  [0, 0, 1, 0, 0, 0, 0, 0, 0]])
            sage: P.VERTICES                        # optional - polymake
            1 6 0 0 0 0 0 0 0
            1 0 4 0 0 0 0 0 0
            1 0 0 0 0 0 0 0 0
            1 0 0 12/5 0 0 0 0 0
            1 0 0 0 0 0 0 0 12/55
            1 0 0 0 0 0 0 6/17 0
            1 0 0 0 0 0 4/7 0 0
            1 0 0 0 0 12/13 0 0 0
            1 0 0 0 3/2 0 0 0 0
            sage: P.F_VECTOR                        # optional - polymake
            9 36 84 126 126 84 36 9

        """
        if isinstance(value, six.string_types):
            value = value.strip().rstrip(';').strip()
        cmd = "@{}{}({});".format(var, self._assign_symbol(), value)
        self.eval(cmd)

    def get(self, cmd):
        """
        Return the string representation of an object in the polymake interface.

        EXAMPLES::

            sage: polymake.get('cube(3)')                     # optional - polymake
            'Polymake::polytope::Polytope__Rational=ARRAY(...)'

        Note that the above string representation is what polymake provides.
        In our interface, we use what polymake calls a "description"::

            sage: polymake('cube(3)')                         # optional - polymake
            cube of dimension 3


        """
        return self.eval("print {};".format(cmd)).strip()

    def help(self, topic, pager=True):
        """
        Displays polymake's help on a given topic, as a string.

        INPUT:

        - ``topic``, a string
        - ``pager``, optional bool, default ``True``: When True, display help, otherwise return as a string.

        EXAMPLES::

            sage: print(polymake.help('Polytope', pager=False))         # optional - polymake # random
            objects/Polytope:
             Not necessarily bounded or unbounded polyhedron.
             Nonetheless, the name "Polytope" is used for two reasons:
             Firstly, combinatorially we always deal with polytopes; see the description of VERTICES_IN_FACETS for details.
             The second reason is historical.
             We use homogeneous coordinates, which is why Polytope is derived from Cone.
             Note that a pointed polyhedron is projectively equivalent to a polytope.
             Scalar is the numeric data type used for the coordinates.

        In some cases, polymake expects user interaction to choose from
        different available help topics. In these cases, a warning is given,
        and the available help topics are displayed resp. printed, without
        user interaction::

            sage: polymake.help('TRIANGULATION')                        # optional - polymake # random
            doctest:warning
            ...
            UserWarning: Polymake expects user interaction. We abort and return the options that Polymake provides.
            There are 5 help topics matching 'TRIANGULATION':
            1: objects/Visualization/Visual::Polytope/methods/TRIANGULATION
            2: objects/Visualization/Visual::PointConfiguration/methods/TRIANGULATION
            3: objects/Cone/properties/Triangulation and volume/TRIANGULATION
            4: objects/PointConfiguration/properties/Triangulation and volume/TRIANGULATION
            5: objects/Polytope/properties/Triangulation and volume/TRIANGULATION

        If an unknown help topic is requested, a :class:`PolymakeError`
        results::

            sage: polymake.help('Triangulation')      # optional - polymake
            Traceback (most recent call last):
            ...
            PolymakeError: unknown help topic 'Triangulation'
        """
        H = self.eval('help("{}");\n'.format(topic))
        if not H:
            raise PolymakeError("unknown help topic '{}'".format(topic))
        if pager:
            from IPython.core.page import page
            page(H, start=0)
        else:
            return H

    def _tab_completion(self):
        """
        Returns a list of polymake function names.

        NOTE:

        - The list of functions depends on the current application. The
          result is cached, of course separately for each application.
        - It is generally not the case that all the returned function names
          can actually successfully be called.

        TESTS::

            sage: polymake.application('fan')                   # optional - polymake
            sage: 'normal_fan' in dir(polymake)                 # optional - polymake  # indirect doctest
            True
            sage: polymake.application('polytope')              # optional - polymake

        Since 'normal_fan' is not defined in the polymake application 'polytope',
        we now get
        ::

            sage: 'normal_fan' in dir(polymake)                 # optional - polymake
            False

        Global functions from 'core' are available::

            sage: 'show_credits' in dir(polymake)               # optional - polymake
            True

        Global functions from 'common' are available::

            sage: 'lex_ordered' in dir(polymake)                # optional - polymake
            True
        """
        if not self.is_running():
            self._start()
        try:
            return self.__tab_completion[self._application]
        except KeyError:
            pass
        s = self.eval("apropos '';").split('\n')
        out = []
        for name in s:
            if name.startswith("/common/functions/") or name.startswith("/core/functions") or name.startswith("/" + self._application + "/functions/"):
                out.append(name.split("/")[-1])
        self.__tab_completion[self._application] = sorted(out)
        return self.__tab_completion[self._application]

    # Polymake specific methods

    def application(self, app):
        """
        Change to a given polymake application.

        INPUT:

        - ``app``, a string, one of "common", "fulton", "group", "matroid", "topaz",
          "fan", "graph", "ideal", "polytope", "tropical"

        EXAMPLES:

        We expose a computation that uses both the 'polytope' and the 'fan'
        application of polymake. Let us start by defining a polytope `q` in
        terms of inequalities. Polymake knows to compute the f- and h-vector
        and finds that the polytope is very ample::

            sage: q = polymake.new_object("Polytope", INEQUALITIES=[[5,-4,0,1],[-3,0,-4,1],[-2,1,0,0],[-4,4,4,-1],[0,0,1,0],[8,0,0,-1],[1,0,-1,0],[3,-1,0,0]]) # optional - polymake
            sage: q.H_VECTOR                    # optional - polymake
            1 5 5 1
            sage: q.F_VECTOR                    # optional - polymake
            8 14 8
            sage: q.VERY_AMPLE                  # optional - polymake
            true

        In the application 'fan', polymake can now compute the normal fan
        of `q` and its (primitive) rays::

            sage: polymake.application('fan')   # optional - polymake
            sage: g = q.normal_fan()            # optional - polymake
            sage: g.RAYS                        # optional - polymake
            -1 0 1/4
            0 -1 1/4
            1 0 0
            1 1 -1/4
            0 1 0
            0 0 -1
            0 -1 0
            -1 0 0
            sage: g.RAYS.primitive()            # optional - polymake
            -4 0 1
            0 -4 1
            1 0 0
            4 4 -1
            0 1 0
            0 0 -1
            0 -1 0
            -1 0 0

        Note that the list of functions available by tab completion depends
        on the application.

        TESTS:

        Since 'trop_witness' is not defined in the polymake application 'polytope'
        but only in 'tropical', the following shows the effect of changing
        the application. ::

            sage: polymake.application('polytope')                   # optional - polymake
            sage: 'trop_witness' in dir(polymake)                 # optional - polymake
            False
            sage: polymake.application('tropical')                   # optional - polymake
            sage: 'trop_witness' in dir(polymake)                 # optional - polymake
            True
            sage: polymake.application('polytope')                   # optional - polymake
            sage: 'trop_witness' in dir(polymake)                 # optional - polymake
            False

        For completeness, we show what happens when asking for an application
        that doesn't exist::

            sage: polymake.application('killerapp')                  # optional - polymake
            Traceback (most recent call last):
            ...
            ValueError: Unknown polymake application 'killerapp'

        Of course, a different error results when we send an explicit
        command in polymake to change to an unknown application::

            sage: polymake.eval('application "killerapp";')         # known bug # optional - polymake
            Traceback (most recent call last):
            ...
            PolymakeError: Unknown application killerapp

        """
        if app not in ["common", "fulton", "group", "matroid", "topaz", "fan", "graph", "ideal", "polytope", "tropical"]:
            raise ValueError("Unknown polymake application '{}'".format(app))
        self._application = app
        self.eval('application "{}";'.format(app))

    def new_object(self, name, *args, **kwds):
        """
        Return a new instance of a given polymake type, with given positional or named arguments.

        INPUT:

        - ``name`` of a polymake class (potentially templated), as string.
        - further positional or named arguments, to be passed to the constructor.

        EXAMPLES::

            sage: q = polymake.new_object("Polytope<Rational>", INEQUALITIES=[[4,-4,0,1],[-4,0,-4,1],[-2,1,0,0],[-4,4,4,-1],[0,0,1,0],[8,0,0,-1]]) # optional - polymake
            sage: q.N_VERTICES                  # optional - polymake
            4
            sage: q.BOUNDED                     # optional - polymake
            true
            sage: q.VERTICES                    # optional - polymake
            1 2 0 4
            1 3 0 8
            1 2 1 8
            1 3 1 8
            sage: q.full_typename()             # optional - polymake
            'Polytope<Rational>'

        """
        try:
            f = self.__new[name]
        except AttributeError:
            self.__new = {}
            f = self.__new[name] = self._function_class()(self, "new {}".format(name))
        except KeyError:
            f = self.__new[name] = self._function_class()(self, "new {}".format(name))
        return f(*args, **kwds)


########################################
## Elements

class PolymakeElement(ExtraTabCompletion, InterfaceElement):
    """
    Elements in the polymake interface.

    EXAMPLES:

    We support all "big" polymake types, Perl arrays of length
    different from one, and Perl scalars::

        sage: p = polymake.rand_sphere(4, 20, seed=5)            # optional - polymake
        sage: p.typename()                                      # optional - polymake
        'Polytope'
        sage: p                                                 # optional - polymake
        Random spherical polytope of dimension 4; seed=5...

    Now, one can work with that element in Python syntax, for example::

        sage: p.VERTICES[2][2]                                  # optional - polymake
        1450479926727001/2251799813685248

    """
    def _repr_(self):
        """
        String representation of polymake elements.

        EXAMPLES:

        In the case of a "big" object, if polymake provides a description
        of the object that is not longer than single line, it is used for
        printing::

            sage: p = polymake.rand_sphere(3, 12, seed=15)           # optional - polymake
            sage: p                                                 # optional - polymake
            Random spherical polytope of dimension 3; seed=15...
            sage: c = polymake.cube(4)                              # optional - polymake
            sage: c                                                 # optional - polymake
            cube of dimension 4

        We use the print representation of scalars to display scalars::

            sage: p.N_VERTICES                                      # optional - polymake
            12

        The items of a Perl arrays are shown separated by commas::

            sage: p.get_member('list_properties')                   # optional - polymake  # random
            POINTS, CONE_AMBIENT_DIM, BOUNDED, FEASIBLE, N_POINTS, POINTED,
            CONE_DIM, FULL_DIM, LINEALITY_DIM, LINEALITY_SPACE,
            COMBINATORIAL_DIM, AFFINE_HULL, VERTICES, N_VERTICES

        We chose to print rule chains explicitly, so that the user doesn't
        need to know how to list the rules using polymake commands::

            sage: r = p.get_schedule('"H_VECTOR"')                  # optional - polymake
            sage: r                                                 # optional - polymake  # random
            precondition : N_RAYS | N_INPUT_RAYS ( ppl.convex_hull.primal: FACETS, LINEAR_SPAN : RAYS | INPUT_RAYS )
            sensitivity check for FacetPerm
            ppl.convex_hull.primal: FACETS, LINEAR_SPAN : RAYS | INPUT_RAYS
            RAYS_IN_FACETS : RAYS, FACETS
            SIMPLICIAL : COMBINATORIAL_DIM, RAYS_IN_FACETS
            N_FACETS : FACETS
            precondition : COMBINATORIAL_DIM ( F_VECTOR : N_FACETS, N_RAYS, COMBINATORIAL_DIM )
            F_VECTOR : N_FACETS, N_RAYS, COMBINATORIAL_DIM
            precondition : SIMPLICIAL ( H_VECTOR : F_VECTOR )
            H_VECTOR : F_VECTOR
            sage: r.typeof()                                        # optional - polymake
            ('Polymake::Core::Scheduler::RuleChain', 'ARRAY')

        Similarly, polymake matrices and vectors are explicitly listed::

            sage: c.VERTICES.typename()                         # optional - polymake
            'Matrix'
            sage: c.VERTICES[0].typename()                      # optional - polymake
            'Vector'
            sage: c.VERTICES                                    # optional - polymake # random
            1 -1 -1 -1 -1
            1 1 -1 -1 -1
            1 -1 1 -1 -1
            1 1 1 -1 -1
            1 -1 -1 1 -1
            1 1 -1 1 -1
            1 -1 1 1 -1
            1 1 1 1 -1
            1 -1 -1 -1 1
            1 1 -1 -1 1
            1 -1 1 -1 1
            1 1 1 -1 1
            1 -1 -1 1 1
            1 1 -1 1 1
            1 -1 1 1 1
            1 1 1 1 1
            sage: c.VERTICES[0]                                 # optional - polymake
            1 -1 -1 -1 -1

        For other types, we simply use the print representation offered
        by polymake::

            sage: p.TWO_FACE_SIZES.typename()                   # optional - polymake
            'Map'
            sage: p.TWO_FACE_SIZES                              # optional - polymake
            {(3 20)}

    """
        T1, T2 = self.typeof()
        P = self._check_valid()
        name = self._name
        if T1:
            Temp = self.typename()
            if Temp:
                T1 = Temp
        if T1 in ['Matrix', 'Vector']:
            out = P.get(name).strip()
        elif 'RuleChain' in T1:
            out = os.linesep.join(P.get('join("##",{}->list)'.format(name)).split('##'))
        else:
            try:
                out = P.get('{}->description'.format(name)).strip()
            except PolymakeError:
                out = ''
            if os.linesep in out:
                out = ''
        if not out:
            if "Polytope" == T1:
                out = "{}[{}]".format(P.get("{}->type->full_name".format(name)) or "PolymakeElement", _name_pattern.search(name).group())
            elif T1 == '' and T2 == 'ARRAY':
                out = P.eval('print join(", ", @{});'.format(name)).strip()
            elif T1 == '' and T2 == 'HASH':
                out = P.get('%{}'.format(name)).strip()
            elif self._name[0] == '@':
                out = P.eval('print join(", ", {});'.format(name)).strip()
            else:
                out = P.get(name).strip()
        return out

    def _cmp_(self, other):
        """
        Comparison of polymake elements.

        EXAMPLES:

        The default for comparing equality for polytopes is *identity*::

            sage: p1 = polymake.rand_sphere(3, 12, seed=15)          # optional - polymake
            sage: p2 = polymake.rand_sphere(3, 12, seed=15)          # optional - polymake
            sage: p1 == p2                                          # optional - polymake
            False

        However, other data types are compared by equality, not identity::

            sage: p1.VERTICES == p2.VERTICES                        # optional - polymake
            True

        A computation applied to a polytope can change the available
        properties, and thus we have
        ::

            sage: p1.get_member('list_properties') == p2.get_member('list_properties')  # optional - polymake
            True
            sage: p1.F_VECTOR                                       # optional - polymake
            12 30 20
            sage: p1.get_member('list_properties') == p2.get_member('list_properties')  # optional - polymake
            False

        """
        P = self._check_valid()
        if P.eval("print {} {} {};".format(self.name(), P._equality_symbol(), other.name())).strip() == P._true_symbol():
            return 0
        if P.eval("print {} {} {};".format(self.name(), P._lessthan_symbol(), other.name())).strip() == P._true_symbol():
            return -1
        if P.eval("print {} {} {};".format(self.name(), P._greaterthan_symbol(), other.name())).strip() == P._true_symbol():
            return 1
        return -2  # that's supposed to be an error value.

    def bool(self):
        """
        Return whether this polymake element is equal to ``True``.

        EXAMPLES::

            sage: from sage.interfaces.polymake import polymake
            sage: polymake(0).bool()                # optional polymake
            False
            sage: polymake(1).bool()                # optional polymake
            True

        """
        P = self._check_valid()
        t = P._true_symbol()
        cmd = '{} {} {};'.format(self._name, P._equality_symbol(), t)
        return P.get(cmd) == t

    def known_properties(self):
        """
        List the names of properties that have been computed so far on this element.

        NOTE:

        This is in many cases equivalent to use polymake's ``list_properties``,
        which returns a blank separated string representation of the list of properties.
        However, on some elements, ``list_properties`` would simply result in
        an error.

        EXAMPLES::

            sage: c = polymake.cube(4)                      # optional - polymake
            sage: c.known_properties()                      # optional - polymake
            ['AFFINE_HULL',
             'BOUNDED',
             'CONE_AMBIENT_DIM',
             'CONE_DIM',
            ...
             'VERTICES_IN_FACETS']
            sage: c.list_properties()                       # optional - polymake
            CONE_AMBIENT_DIM, CONE_DIM, FACETS, AFFINE_HULL, VERTICES_IN_FACETS,
            BOUNDED...

        A computation can change the list of known properties::

            sage: c.F_VECTOR                                # optional - polymake
            16 32 24 8
            sage: c.known_properties()                      # optional - polymake
            ['AFFINE_HULL',
             'BOUNDED',
             'COMBINATORIAL_DIM',
             'CONE_AMBIENT_DIM',
             'CONE_DIM',
            ...
             'VERTICES_IN_FACETS']

        """
        P = self._check_valid()
        try:
            return sorted(P.get('join(", ", {}->list_properties)'.format(self._name)).split(', '))
        except PolymakeError:
            return []

    @cached_method
    def _member_list(self):
        """
        The list of properties that polymake knows to compute for this element.

        The resulting list is used for tab completion.

        TESTS::

            sage: c = polymake.cube(4)                          # optional - polymake
            sage: c._member_list()                              # optional - polymake
            ['AFFINE_HULL',
            ...
             'WEAKLY_CENTERED',
            ...]

        """
        # return the members of a "big" object.
        P = self._check_valid()
        try:
            cmd = '$SAGETMP = ' + self._name + ' -> type;'
            P.eval(cmd)
        except (TypeError, PolymakeError):  # this happens for a perl type that isn't a Polymake type
            return []
        cmd = 'print join(", ", sorted_uniq(sort { $a cmp $b } map { keys %{$_->properties} }$SAGETMP, @{$SAGETMP->super}));'
        try:
            out = P.eval(cmd).split(', ')
        except PolymakeError:
            return []
        return sorted(out)

    def typename(self):
        """
        The name of the underlying base type of this element in polymake.

        EXAMPLES::

            sage: c = polymake.cube(4)          # optional - polymake
            sage: c.typename()                  # optional - polymake
            'Polytope'
            sage: c.VERTICES.typename()         # optional - polymake
            'Matrix'

        """
        P = self._check_valid()
        try:
            return P.eval('print {}->type->name;'.format(self._name))
        except PolymakeError:
            return ''

    def full_typename(self):
        """
        The name of the specialised type of this element.

        EXAMPLES::

            sage: c = polymake.cube(4)          # optional - polymake
            sage: c.full_typename()             # optional - polymake
            'Polytope<Rational>'
            sage: c.VERTICES.full_typename()    # optional - polymake
            'Matrix<Rational, NonSymmetric>'

        """
        P = self._check_valid()
        try:
            return P.eval('print {}->type->full_name;'.format(self._name))
        except PolymakeError:
            return ''

    def qualified_typename(self):
        """
        The qualified name of the type of this element.

        EXAMPLES::

            sage: c = polymake.cube(4)              # optional - polymake
            sage: c.qualified_typename()            # optional - polymake
            'polytope::Polytope<Rational>'
            sage: c.VERTICES.qualified_typename()   # optional - polymake
            'common::Matrix<Rational, NonSymmetric>'

        """
        P = self._check_valid()
        try:
            return P.eval('print {}->type->qualified_name;'.format(self._name))
        except PolymakeError:
            return ''

    def _tab_completion(self):
        """
        Return a list of available function and property names.

        NOTE:

        This currently returns the names of functions defined in the current
        application, regardless whether they can be applied to this element
        or not, together with the list of properties of this element that
        polymake knows how to compute. It does not contain the list of available
        member functions of this element. This may change in future versions
        of polymake.

        EXAMPLES::

            sage: c = polymake.cube(4)              # optional - polymake
            sage: c._tab_completion()               # optional - polymake
            ['AFFINE_HULL',
             ...
             'zero_vector',
             'zonotope',
             'zonotope_tiling_lattice',
             'zonotope_vertices_fukuda']

        """
        return sorted(self._member_list()+self.parent()._tab_completion())

    def __getattr__(self, attrname):
        """
        Return a property of this element, or a polymake function with this
        element as first argument, or a member function of this element.

        NOTE:

        If the attribute name is known as the name of a property, it is
        interpreted as such. Otherwise, if it is known as a function in
        the current application, the function is returned with this
        element inserted as first argument, and potential further arguments,
        when called. Otherwise, it is assumed that it is a member function
        of this element, and treated as such. Note that member functions
        are currently invisible in tab completion, thus, the user has
        to know the name of the member function.

        EXAMPLES:

        A property::

            sage: c = polymake.cube(3)                  # optional - polymake
            sage: c.H_VECTOR                            # optional - polymake
            1 5 5 1
            sage: c.N_VERTICES                          # optional - polymake
            8
            sage: d = polymake.cross(3)                 # optional - polymake
            sage: d.N_VERTICES                          # optional - polymake
            6

        A function::

            sage: c.minkowski_sum_fukuda                # optional - polymake
            minkowski_sum_fukuda (bound to Polymake::polytope::Polytope__Rational object)
            sage: s = c.minkowski_sum_fukuda(d)         # optional - polymake
            sage: s.N_VERTICES                          # optional - polymake
            24
            sage: s                                     # optional - polymake
            Polytope<Rational>[SAGE...]

        A member function::

            sage: c = polymake.cube(2)                          # optional - polymake
            sage: V = polymake.new_object('Vector', [1,0,0])    # optional - polymake
            sage: V                                             # optional - polymake
            1 0 0
            sage: c.contains                                    # optional - polymake
            Member function 'contains' of Polymake::polytope::Polytope__Rational object
            sage: c.contains(V)                                 # optional - polymake
            true

        """
        P = self._check_valid()
        if attrname[:1] == "_":
            raise AttributeError
        if attrname not in P._tab_completion():
            # Does not appear in list of global functions.
            if attrname in self._member_list():
                try:
                    return P('{}->{}'.format(self._name, attrname))
                except (TypeError, PolymakeError):
                    raise AttributeError
            else:
                return P._function_element_class()(self, '{}->{}'.format(self._name, attrname), memberfunction=True)
        return P._function_element_class()(self, attrname, memberfunction=False)

    def get_member_function(self, attrname):
        """
        Request a member function of this element.

        NOTE:

        It is not checked whether a member function with the given name
        exists.

        EXAMPLES::

            sage: c = polymake.cube(2)                                  # optional - polymake
            sage: c.contains                                            # optional - polymake
            Member function 'contains' of Polymake::polytope::Polytope__Rational object
            sage: V = polymake.new_object('Vector', [1,0,0])            # optional - polymake
            sage: V                                                     # optional - polymake
            1 0 0
            sage: c.contains(V)                                         # optional - polymake
            true

        Whether a member function of the given name actually exists for that
        object will only be clear when calling it::

            sage: c.get_member_function("foo")                          # optional - polymake
            Member function 'foo' of Polymake::polytope::Polytope__Rational object
            sage: c.get_member_function("foo")()                        # optional - polymake
            Traceback (most recent call last):
            ...
            TypeError: Can't locate object method "foo" via package "Polymake::polytope::Polytope__Rational"
        """
        P = self._check_valid()
        return P._function_element_class()(self, '{}->{}'.format(self._name, attrname), memberfunction=True)

    def get_member(self, attrname):
        """
        Get a member/property of this element.

        NOTE:

        Normally, it should be possible to just access the property
        in the usual Python syntax for attribute access. However, if
        that fails, one can request the member explicitly.

        EXAMPLES::

            sage: p = polymake.rand_sphere(4, 20, seed=5)    # optional - polymake

        Normally, a property would be accessed as follows::

            sage: p.F_VECTOR                                # optional - polymake
            20 94 148 74

        However, explicit access is possible as well::

            sage: p.get_member('F_VECTOR')                  # optional - polymake
            20 94 148 74

        In some cases, the explicit access works better::

            sage: p.type                                    # optional - polymake
            Member function 'type' of Polymake::polytope::Polytope__Rational object
            sage: p.get_member('type')                      # optional - polymake
            Polytope<Rational>[SAGE...]
            sage: p.get_member('type').get_member('name')   # optional - polymake
            Polytope

        Note that in the last example calling the erroneously constructed
        member function ``type`` still works::

            sage: p.type()                                  # optional - polymake
            Polytope<Rational>[SAGE...]

        """
        P = self._check_valid()
        return P('{}->{}'.format(self.name(), attrname))

    def __getitem__(self, key):
        """
        Indexing and slicing.

        Slicing returns a Python list.

        EXAMPLES::

            sage: p = polymake.rand_sphere(3, 12, seed=15)  # optional - polymake
            sage: p.VERTICES[3]                             # optional - polymake
            1 7977905618560809/18014398509481984 -1671539598851959/144115188075855872 8075083879632623/9007199254740992
            sage: p.list_properties()[2]                    # optional - polymake
            BOUNDED

        Slicing::

            sage: p.F_VECTOR[:]                             # optional - polymake
            [12, 30, 20]
            sage: p.F_VECTOR[0:1]                           # optional - polymake
            [12]
            sage: p.F_VECTOR[0:3:2]                         # optional - polymake
            [12, 20]
        """
        P = self._check_valid()
        if isinstance(key, slice):
            indices = key.indices(len(self))
            return [ self[i] for i in range(*indices) ]
        _, T = self.typeof()
        if self._name.startswith('@'):
            return P('${}[{}]'.format(self._name[1:], key))
        if T == 'ARRAY':
            return P('{}[{}]'.format(self._name, key))
        if T == 'HASH':
            try:
                if key.parent() is self.parent():
                    key = key._name
                else:
                    key = str(key)
            except AttributeError:
                key = str(key)
            return P(self._name + "{" + key + "}")
        raise NotImplementedError("Cannot get items from Perl type {}".format(T))

    def __iter__(self):
        """
        Return an iterator for ``self``.

        OUTPUT: iterator

        EXAMPLES::

            sage: p = polymake.rand_sphere(3, 12, seed=15)  # optional - polymake
            sage: [ x for x in p.VERTICES[3] ]              # optional - polymake
            [1, 7977905618560809/18014398509481984, -1671539598851959/144115188075855872, 8075083879632623/9007199254740992]
        """
        for i in range(len(self)):
            yield self[i]

    def __len__(self):
        """
        EXAMPLES::

            sage: p = polymake.rand_sphere(3, 12, seed=15)           # optional - polymake
            sage: len(p.FACETS)                                     # optional - polymake
            20
            sage: len(p.list_properties()) >= 12                     # optional - polymake
            True

        """
        P = self._check_valid()
        T1, T2 = self.typeof()
        name = self._name
        if T2 == 'ARRAY':
            return int(P.eval('print scalar @{+%s};'%name))
        if T2 == 'HASH':
            return int(P.eval('print scalar keys %{+%s};'%name))
        if T1:
            raise TypeError("Don't know how to compute the length of {} object".format(T1))
        return int(P.eval('print scalar {};'.format(name)))

    @cached_method
    def typeof(self):
        """
        Returns the type of a polymake "big" object, and its underlying Perl type.

        NOTE:

        This is mainly for internal use.

        EXAMPLES::

            sage: p = polymake.rand_sphere(3, 13, seed=12)               # optional - polymake
            sage: p.typeof()                                            # optional - polymake
            ('Polymake::polytope::Polytope__Rational', 'ARRAY')
            sage: p.VERTICES.typeof()                                   # optional - polymake
            ('Polymake::common::Matrix_A_Rational_I_NonSymmetric_Z', 'ARRAY')
            sage: p.get_schedule('"F_VECTOR"').typeof()                   # optional - polymake
            ('Polymake::Core::Scheduler::RuleChain', 'ARRAY')

        On "small" objects, it just returns empty strings::

            sage: p.N_VERTICES.typeof()                                 # optional - polymake
            ('', '')
            sage: p.list_properties().typeof()                          # optional - polymake
            ('', '')
        """
        P = self._check_valid()
        name = self._name
        T1, T2 = P.eval('print ref({});'.format(name)), P.eval('print reftype({});'.format(name))
        if T1 == 'false':                 # Polymake 3.4 returns this
            T1 = ''
        return T1, T2

    def _sage_(self):
        """
        Convert self to a Sage object.

        EXAMPLES::

            sage: a = polymake(1/2); a    # optional - polymake
            1/2
            sage: a.sage()                # optional - polymake
            1/2
            sage: _.parent()              # optional - polymake
            Rational Field

        Quadratic extensions::

            sage: K.<sqrt5> = QuadraticField(5)
            sage: polymake(K(0)).sage()   # optional - polymake
            0
            sage: _.parent()              # optional - polymake
            Rational Field
            sage: polymake(sqrt5).sage()   # optional - polymake
            a
            sage: polymake(-sqrt5).sage()   # optional - polymake
            -a
            sage: polymake(1/3-1/2*sqrt5).sage()   # optional - polymake
            -1/2*a + 1/3
            sage: polymake(-1+sqrt5).sage()   # optional - polymake
            a - 1

        Vectors::

            sage: PP = polymake.cube(3)   # optional - polymake
            sage: PP.F_VECTOR.sage()      # optional - polymake
            (8, 12, 6)
            sage: _.parent()              # optional - polymake
            Ambient free module of rank 3 over the principal ideal domain Integer Ring

        Matrices::

            sage: polymake.unit_matrix(2).sage()   # optional - polymake
            [1 0]
            [0 1]
            sage: _.parent()              # optional - polymake
            Full MatrixSpace of 2 by 2 dense matrices over Integer Ring

        """
        T1, T2 = self.typeof()
        self._check_valid()
        if T1:
            Temp = self.typename()
            if Temp:
                T1 = Temp
        if T1 == 'QuadraticExtension':
            # We can't seem to access a, b, r by method calls, so let's parse.
            from re import match
            m = match(r'(-?[0-9/]+)[+]?((-?[0-9/]+)r([0-9/]+))?', repr(self))
            if m is None:
                raise NotImplementedError("Cannot parse QuadraticExtension element: {}".format(self))
            a, b, r = m.group(1), m.group(3), m.group(4)
            from sage.rings.rational_field import QQ
            if r is None:
                # Prints like a rational, so we can't know the extension. Coerce to rational.
                return QQ(a)
            else:
                from sage.rings.number_field.number_field import QuadraticField
                K = QuadraticField(r)
                return QQ(a) + QQ(b) * K.gen()
        elif T1 == 'Vector' or T1 == 'SparseVector':
            from sage.modules.free_module_element import vector
            return vector([x.sage() for x in self])
        elif T1 == 'Matrix' or T1 == 'SparseMatrix':
            from sage.matrix.constructor import matrix
            return matrix([x.sage() for x in self])
        else:
            return super(PolymakeElement, self)._sage_()

    def _sage_doc_(self):
        """
        EXAMPLES::

            sage: c = polymake.cube(3)                  # optional - polymake
            sage: print(c._sage_doc_())                 # optional - polymake # random
            objects/Polytope:
             Not necessarily bounded or unbounded polyhedron.
             Nonetheless, the name "Polytope" is used for two reasons:
             Firstly, combinatorially we always deal with polytopes; see the description of VERTICES_IN_FACETS for details.
             The second reason is historical.
             We use homogeneous coordinates, which is why Polytope is derived from Cone.
             Note that a pointed polyhedron is projectively equivalent to a polytope.
             Scalar is the numeric data type used for the coordinates.
            <BLANKLINE>
            objects/Polytope/specializations/Polytope<Rational>:
             A rational polyhedron realized in Q^d
            sage: print(c.FACETS._sage_doc_())          # optional - polymake # random
            property_types/Algebraic Types/SparseMatrix:
             A SparseMatrix is a two-dimensional associative array with row and column indices as keys; elements equal to the default value (ElementType(), which is 0 for most numerical types) are not stored, but implicitly encoded by the gaps in the key set. Each row and column is organized as an AVL-tree.
            <BLANKLINE>
             Use dense to convert this into its dense form.
            <BLANKLINE>
             You can create a new SparseMatrix by entering its entries row by row, as a list of SparseVectors e.g.:
                $A = new SparseMatrix<Int>(<< '.');
                (5) (1 1)
                (5) (4 2)
                (5)
                (5) (0 3) (1 -1)
                .

        """
        P = self._check_valid()
        # according to Julian Pfeifle, the only case in which the fully qualified
        # typename would not provide the doc.
        Tname = self.typename()
        Tqname = self.qualified_typename()
        Tfname = self.full_typename()
        if Tname == 'Polytope':
            try:
                doc = P.eval('help "Polytope";')
            except PolymakeError:
                doc = ''
        else:
            try:
                doc = P.eval('help "{}";'.format(Tname))
            except PolymakeError:
                doc = ''
            try:
                doc2 = P.eval('help "{}";'.format(Tqname))
            except PolymakeError:
                doc2 = ''
            if doc:
                if doc2:
                    doc = doc+os.linesep+doc2
            else:
                doc = doc2
        try:
            doc3 = P.eval('help "{}";'.format(Tfname))
        except PolymakeError:
            doc3 = ''
        if doc:
            if doc3:
                doc = doc+os.linesep+doc3
        else:
            doc = doc3
        if doc:
            return doc
        return "Undocumented polymake type '{}'".format(self.full_typename())


class PolymakeFunctionElement(InterfaceFunctionElement):
    """
    A callable (function or member function) bound to a polymake element.

    EXAMPLES::

        sage: c = polymake.cube(2)                          # optional - polymake
        sage: V = polymake.new_object('Vector', [1,0,0])    # optional - polymake
        sage: V                                             # optional - polymake
        1 0 0
        sage: c.contains                                    # optional - polymake
        Member function 'contains' of Polymake::polytope::Polytope__Rational object
        sage: c.contains(V)                                 # optional - polymake
        true

    """
    def __init__(self, obj, name, memberfunction=False):
        """
        INPUT:

        - Polymake object that this function is bound to
        - name (string): It actually says how to call this function in polymake.
          So, if it is a member function, it will look like `"$SAGE123[0]->func_name"`.
        - ``memberfunction`` (bool, default False): Whether this is a member function
          or a plain function applied with this element as first argument.

        EXAMPLES::

            sage: p = polymake.rand_sphere(3, 13, seed=12)   # optional - polymake
            sage: p.minkowski_sum_fukuda                    # optional - polymake
            minkowski_sum_fukuda (bound to Polymake::polytope::Polytope__Rational object)
            sage: p.get_schedule                            # optional - polymake
            Member function 'get_schedule' of Polymake::polytope::Polytope__Rational object

        """
        self._obj = obj
        self._name = name
        self._is_memberfunc = memberfunction

    def _repr_(self):
        """
        EXAMPLES::

            sage: p = polymake.rand_sphere(3, 13, seed=12)  # optional - polymake
            sage: p.minkowski_sum_fukuda                    # optional - polymake
            minkowski_sum_fukuda (bound to Polymake::polytope::Polytope__Rational object)
            sage: p.contains                                # optional - polymake
            Member function 'contains' of Polymake::polytope::Polytope__Rational object

        """
        if self._is_memberfunc:
            return "Member function '{}' of {} object".format(self._name.split("->")[-1], self._obj.typeof()[0])
        return "{} (bound to {} object)".format(self._name, self._obj.typeof()[0])

    def __call__(self, *args, **kwds):
        """
        EXAMPLES:

        We consider both member functions of an element and global functions
        bound to an element::

            sage: p = polymake.rand_sphere(3, 13, seed=12)      # optional - polymake
            sage: p.get_schedule('"VERTICES"')                    # optional - polymake  # random
            sensitivity check for VertexPerm
            cdd.convex_hull.canon: POINTED, RAYS, LINEALITY_SPACE : INPUT_RAYS
            sage: p.minkowski_sum_fukuda(p).F_VECTOR            # optional - polymake
            13 33 22

        """
        if self._is_memberfunc:
            return self._obj._check_valid().function_call(self._name, list(args), kwds)
        return self._obj._check_valid().function_call(self._name, [self._obj] + list(args), kwds)

    def _sage_doc_(self):
        """
        Return documentation of this function.

        NOTE:

        For unclear reasons, accessing documentation with `?` sometimes
        does not include the return value of this method.

        EXAMPLES::

            sage: p = polymake.rand_sphere(3, 13, seed=12)           # optional - polymake
            sage: print(p.get_schedule._sage_doc_())                 # optional - polymake # random
            objects/Core::Object/methods/get_schedule:
            get_schedule(request;  ... ) -> Core::RuleChain
            <BLANKLINE>
             Compose an optimal chain of production rules providing all requested properties.
             The returned RuleChain object can be applied to the original object as well as to any other object
             with the same initial set of properties.  If no feasible rule chain exists, `undef' is returned.
            <BLANKLINE>
             To watch the rule scheduler at work, e.g. to see announcements about tried preconditions,
             you may temporarily increase the verbosity levels $Verbose::rules and $Verbose::scheduler.
            <BLANKLINE>
            Arguments:
              String request : name of a property with optional alternatives or a property path in dotted notation.
                Several requests may be listed.
            <BLANKLINE>
            Returns Core::RuleChain
            sage: print(p.minkowski_sum_fukuda._sage_doc_())        # optional - polymake # random
            functions/Producing a polytope from polytopes/minkowski_sum_fukuda:
            minkowski_sum_fukuda(summands) -> Polytope<Scalar>
            <BLANKLINE>
             Computes the (VERTICES of the) Minkowski sum of a list of polytopes using the algorithm by Fukuda described in
                   Komei Fukuda, From the zonotope construction to the Minkowski addition of convex polytopes, J. Symbolic Comput., 38(4):1261-1272, 2004.
            <BLANKLINE>
            Arguments:
              Array<Polytope<Scalar>> summands
            <BLANKLINE>
            Returns Polytope<Scalar>
            <BLANKLINE>
            Example:
                > $p = minkowski_sum_fukuda([cube(2),simplex(2),cross(2)]);
                > print $p->VERTICES;
                1 -2 -1
                1 -1 -2
                1 3 -1
                1 3 1
                1 2 -2
                1 -2 2
                1 -1 3
                1 1 3

        """
        P = self._obj._check_valid()
        return P.help(self._name.split("->")[-1], pager=False)


class PolymakeExpect(PolymakeAbstract, Expect):
    r"""
    Interface to the polymake interpreter using pexpect.

    In order to use this interface, you need to either install the
    optional polymake package for Sage, or install polymake system-wide
    on your computer; it is available from https://polymake.org.

    Type ``polymake.[tab]`` for a list of most functions
    available from your polymake install. Type
    ``polymake.Function?`` for polymake's help about a given ``Function``.
    Type ``polymake(...)`` to create a new polymake
    object, and ``polymake.eval(...)`` to run a string using
    polymake and get the result back as a string.

    EXAMPLES::

        sage: from sage.interfaces.polymake import polymake_expect as polymake
        sage: type(polymake)
        <...sage.interfaces.polymake.PolymakeExpect...
        sage: p = polymake.rand_sphere(4, 20, seed=5)       # optional - polymake
        sage: p                                             # optional - polymake
        Random spherical polytope of dimension 4; seed=5...
        sage: set_verbose(3)
        sage: p.H_VECTOR;                                   # optional - polymake # random
        used package ppl
          The Parma Polyhedra Library ...
        sage: p.H_VECTOR                                    # optional - polymake
        1 16 40 16 1
        sage: set_verbose(0)
        sage: p.F_VECTOR                                    # optional - polymake
        20 94 148 74
        sage: print(p.F_VECTOR._sage_doc_())                # optional - polymake # random
        property_types/Algebraic Types/Vector:
         A type for vectors with entries of type Element.

         You can perform algebraic operations such as addition or scalar multiplication.

         You can create a new Vector by entering its elements, e.g.:
            $v = new Vector<Int>(1,2,3);
         or
            $v = new Vector<Int>([1,2,3]);

    .. automethod:: _eval_line
    """

    def __init__(self, script_subdirectory=None,
                 logfile=None, server=None, server_tmpdir=None,
                 seed=None, command=None):
        """
        TESTS::

            sage: from sage.interfaces.polymake import PolymakeExpect
            sage: PolymakeExpect()
            Polymake
            sage: PolymakeExpect().is_running()
            False

        """
        if command is None:
            command = "env TERM=dumb {}".format(os.getenv('SAGE_POLYMAKE_COMMAND') or 'polymake')
        PolymakeAbstract.__init__(self, seed=seed)
        Expect.__init__(self,
                        name="polymake",
                        command=command,
                        prompt="polytope > ",
                        server=server,
                        server_tmpdir=server_tmpdir,
                        script_subdirectory=script_subdirectory,
                        restart_on_ctrlc=False,
                        logfile=logfile,
                        eval_using_file_cutoff=1024)   # > 1024 causes hangs

    def _start(self, alt_message=None):
        """
        Start the polymake interface in the application "polytope".

        NOTE:

        There should be no need to call this explicitly.

        TESTS::

            sage: from sage.interfaces.polymake import polymake_expect as polymake
            sage: polymake.application('fan')               # optional - polymake
            sage: 'normal_fan' in dir(polymake)             # optional - polymake
            True
            sage: polymake.quit()                           # optional - polymake
            sage: polymake._start()                         # optional - polymake

        Since 'normal_fan' is not defined in the polymake application 'polytope',
        we now get
        ::

            sage: 'normal_fan' in dir(polymake)             # optional - polymake
            False

        """
        if not self.is_running():
            self._change_prompt("polytope > ")
            Expect._start(self, alt_message=None)
        PolymakeAbstract._start(self)
        self.eval('use File::Slurp;')

    def _quit_string(self):
        """
        TESTS::

            sage: from sage.interfaces.polymake import polymake_expect as polymake
            sage: polymake._quit_string()
            'exit;'
        """
        return "exit;"

    def _keyboard_interrupt(self):
        """
        Interrupt a computation with <Ctrl-c>

        TESTS:

        For reasons that are not clear to the author, the following test
        is very flaky. Therefore, this test is marked as "not tested".

            sage: from sage.interfaces.polymake import polymake_expect as polymake
            sage: c = polymake.cube(15)                         # optional - polymake
            sage: alarm(1)                                      # not tested
            sage: try:                                          # not tested # indirect doctest
            ....:     c.F_VECTOR
            ....: except KeyboardInterrupt:
            ....:     pass
            Interrupting Polymake...
            doctest:warning
            ...
            RuntimeWarning: We ignore that Polymake issues warning during keyboard interrupt
            doctest:warning
            ...
            RuntimeWarning: We ignore that Polymake raises error during keyboard interrupt

        Afterwards, the interface should still be running.  ::

            sage: c.N_FACETS                                    # optional - polymake
            30

        """
        if not self.is_running():
            raise KeyboardInterrupt
        print("Interrupting %s..." % self)
        while True:
            try:
                self._expect.send(chr(3))
            except pexpect.ExceptionPexpect as msg:
                raise pexpect.ExceptionPexpect("THIS IS A BUG -- PLEASE REPORT. This should never happen.\n" + msg)
            sleep(0.1)
            i = self._expect.expect_list(self._prompt, timeout=1)
            if i == 0:
                break
            elif i == 7:  # EOF
                warnings.warn("Polymake {} during keyboard interrupt".format(_available_polymake_answers[i]), RuntimeWarning)
                self._crash_msg()
                self.quit()
            elif i == 8:  # Timeout
                self.quit()
                raise RuntimeError("{} interface is not responding. We closed it".format(self))
            elif i != 3:  # Anything but a "computation killed"
                warnings.warn("We ignore that {} {} during keyboard interrupt".format(self, _available_polymake_answers[i]), RuntimeWarning)
        raise KeyboardInterrupt("Ctrl-c pressed while running {}".format(self))

    def _synchronize(self):
        """
        TESTS::

            sage: from sage.interfaces.polymake import polymake_expect as polymake
            sage: Q = polymake.cube(4)                          # optional - polymake
            sage: polymake('"ok"')                              # optional - polymake
            ok
            sage: polymake._expect.sendline()                   # optional - polymake
            1

        Now the interface is badly out of sync::

            sage: polymake('"foobar"')                          # optional - polymake
            <repr(<sage.interfaces.polymake.PolymakeElement at ...>) failed:
            PolymakeError: Can't locate object method "description" via package "1"
            (perhaps you forgot to load "1"?)...>
            sage: Q.typeof()                                    # optional - polymake # random
            ('foobar...', 'Polymake::polytope::Polytope__Rational')
            sage: Q.typeof.clear_cache()                        # optional - polymake

        After synchronisation, things work again as expected::

            sage: polymake._synchronize()                       # optional - polymake
            doctest:warning
            ...
            UserWarning: Polymake seems out of sync:
            The expected output did not appear before reaching the next prompt.
            sage: polymake('"back to normal"')                  # optional - polymake
            back to normal
            sage: Q.typeof()                                    # optional - polymake
            ('Polymake::polytope::Polytope__Rational', 'ARRAY')

        """
        if not self.is_running():
            return
        rnd = randrange(2147483647)
        res = str(rnd+1)
        cmd = 'print 1+{};' + self._expect.linesep
        self._sendstr(cmd.format(rnd))
        pat = self._expect.expect(self._prompt, timeout=0.5)
        # 0: normal prompt
        # 1: continuation prompt
        # 2: user input expected when requestion "help"
        # 3: what we are looking for when interrupting a computation
        # 4: error
        # 5: warning
        # 6: anything but an error or warning, thus, an information
        # 7: unexpected end of the stream
        # 8: (expected) timeout
        if pat == 8:  # timeout
            warnings.warn("{} unexpectedly {} during synchronisation.".format(self, _available_polymake_answers[pat]), RuntimeWarning)
            self.interrupt()
            # ... but we continue, as that probably means we currently are at the end of the buffer
        elif pat == 7:  # EOF
            self._crash_msg()
            self.quit()
        elif pat == 0:
            # We got the right prompt, but perhaps in a wrong position in the stream
            # The result of the addition should appear *before* our prompt
            if res not in self._expect.before:
                try:
                    warnings.warn("{} seems out of sync: The expected output did not appear before reaching the next prompt.".format(self))
                    while True:
                        i = self._expect.expect_list(self._prompt, timeout=0.1)
                        if i == 8:  # This time, we do expect a timeout
                            return
                        elif i > 0:
                            raise RuntimeError("Polymake unexpectedly {}".format(_available_polymake_answers[i]))
                except pexpect.TIMEOUT:
                    warnings.warn("A timeout has occured when synchronising {}.".format(self), RuntimeWarning)
                    self._interrupt()
                except pexpect.EOF:
                    self._crash_msg()
                    self.quit()
            else:
                return
        else:
            raise RuntimeError("Polymake unexpectedly {}".format(_available_polymake_answers[pat]))

    def _eval_line(self, line, allow_use_file=True, wait_for_prompt=True, restart_if_needed=True, **kwds):
        r"""
        Evaluate a command.

        INPUT:

        - ``line``, a command (string) to be evaluated
        - ``allow_use_file`` (optional bool, default ``True``), whether or not
          to use a file if the line is very long.
        - ``wait_for_prompt`` (optional, default ``True``), whether or not
          to wait before polymake returns a prompt. If it is a string, it is considered
          as alternative prompt to be waited for.
        - ``restart_if_needed`` (optional bool, default ``True``), whether or
          not to restart polymake in case something goes wrong
        - further optional arguments (e.g., timeout) that will be passed to
          :meth:`pexpect.pty_spawn.spawn.expect`. Note that they are ignored
          if the line is too long and thus is evaluated via a file. So,
          if a timeout is defined, it should be accompanied by ``allow_use_file=False``.

        Different reaction types of polymake, including warnings, comments,
        errors, request for user interaction, and yielding a continuation prompt,
        are taken into account.

        Usually, this method is indirectly called via :meth:`~sage.interfaces.expect.Expect.eval`.

        EXAMPLES::

            sage: from sage.interfaces.polymake import polymake_expect as polymake
            sage: p = polymake.cube(3)              # optional - polymake  # indirect doctest

        Here we see that remarks printed by polymake are displayed if
        the verbosity is positive::

            sage: set_verbose(1)
            sage: p.N_LATTICE_POINTS                # optional - polymake # random
            used package latte
              LattE (Lattice point Enumeration) is a computer software dedicated to the
              problems of counting lattice points and integration inside convex polytopes.
              Copyright by Matthias Koeppe, Jesus A. De Loera and others.
              http://www.math.ucdavis.edu/~latte/
            27
            sage: set_verbose(0)

        If polymake raises an error, the polymake *interface* raises
        a :class:`PolymakeError`::

            sage: polymake.eval('FOOBAR(3);')       # optional - polymake
            Traceback (most recent call last):
            ...
            PolymakeError: Undefined subroutine &Polymake::User::FOOBAR called...

        If a command is incomplete, then polymake returns a continuation
        prompt. In that case, we raise an error::

            sage: polymake.eval('print 3')          # optional - polymake
            Traceback (most recent call last):
            ...
            SyntaxError: Incomplete polymake command 'print 3'
            sage: polymake.eval('print 3;')         # optional - polymake
            '3'

        However, if the command contains line breaks but eventually is complete,
        no error is raised::

            sage: print(polymake.eval('$tmp="abc";\nprint $tmp;'))  # optional - polymake
            abc

        When requesting help, polymake sometimes expect the user to choose
        from a list. In that situation, we abort with a warning, and show
        the list from which the user can choose; we could demonstrate this using
        the :meth:`help` method, but here we use an explicit code evaluation::

            sage: print(polymake.eval('help "TRIANGULATION";'))     # optional - polymake # random
            doctest:warning
            ...
            UserWarning: Polymake expects user interaction. We abort and return
            the options that Polymake provides.
            There are 5 help topics matching 'TRIANGULATION':
            1: objects/Cone/properties/Triangulation and volume/TRIANGULATION
            2: objects/Polytope/properties/Triangulation and volume/TRIANGULATION
            3: objects/Visualization/Visual::PointConfiguration/methods/TRIANGULATION
            4: objects/Visualization/Visual::Polytope/methods/TRIANGULATION
            5: objects/PointConfiguration/properties/Triangulation and volume/TRIANGULATION

        By default, we just wait until polymake returns a result. However,
        it is possible to explicitly set a timeout. The following usually does
        work in an interactive session and often in doc tests, too. However,
        sometimes it hangs, and therefore we remove it from the tests, for now::

            sage: c = polymake.cube(15)             # optional - polymake
            sage: polymake.eval('print {}->F_VECTOR;'.format(c.name()), timeout=1) # not tested # optional - polymake
            Traceback (most recent call last):
            ...
            RuntimeError: Polymake fails to respond timely

        We verify that after the timeout, polymake is still able to give answers::

            sage: c                                 # optional - polymake
            cube of dimension 15
            sage: c.N_VERTICES                      # optional - polymake
            32768

        Note, however, that the recovery after a timeout is not perfect.
        It may happen that in some situation the interface collapses and
        thus polymake would automatically be restarted, thereby losing all
        data that have been computed before.

        """
        line = line.strip()
        if allow_use_file and wait_for_prompt and self._eval_using_file_cutoff and len(line) > self._eval_using_file_cutoff:
            return self._eval_line_using_file(line)
        try:
            if not self.is_running():
                self._start()
            E = self._expect
            try:
                if len(line) >= 4096:
                    raise RuntimeError("Sending more than 4096 characters with {} on a line may cause a hang and you're sending {} characters".format(self, len(line)))
                E.sendline(line)
                if not wait_for_prompt:
                    return ''

            except OSError as msg:
                if restart_if_needed:
                    # The subprocess most likely crashed.
                    # If it's really still alive, we fall through
                    # and raise RuntimeError.
                    if sys.platform.startswith('sunos'):
                        # On (Open)Solaris, we might need to wait a
                        # while because the process might not die
                        # immediately. See Trac #14371.
                        for t in [0.5, 1.0, 2.0]:
                            if E.isalive():
                                time.sleep(t)
                            else:
                                break
                    if not E.isalive():
                        try:
                            self._synchronize()
                        except (TypeError, RuntimeError):
                            pass
                        return self._eval_line(line, allow_use_file=allow_use_file, wait_for_prompt=wait_for_prompt, restart_if_needed=False, **kwds)
                raise_(RuntimeError, "{}\nError evaluating {} in {}".format(msg, line, self), sys.exc_info()[2])

            p_warnings = []
            p_errors = []
            have_warning = False
            have_error = False
            have_log = False
            if len(line) > 0:
                first = True
                while True:
                    try:
                        if isinstance(wait_for_prompt, six.string_types):
                            pat = E.expect(wait_for_prompt, **kwds)
                        else:
                            pat = E.expect_list(self._prompt, **kwds)
                    except pexpect.EOF as msg:
                        try:
                            if self.is_local():
                                tmp_to_use = self._local_tmpfile()
                            else:
                                tmp_to_use = self._remote_tmpfile()
                            if self._read_in_file_command(tmp_to_use) in line:
                                raise pexpect.EOF(msg)
                        except NotImplementedError:
                            pass
                        if self._quit_string() in line:
                            # we expect to get an EOF if we're quitting.
                            return ''
                        elif restart_if_needed:  # the subprocess might have crashed
                            try:
                                self._synchronize()
                                return self._eval_line(line, allow_use_file=allow_use_file, wait_for_prompt=wait_for_prompt, restart_if_needed=False, **kwds)
                            except (TypeError, RuntimeError):
                                pass
                        raise RuntimeError("{}\n{} crashed executing {}".format(msg, self, line))
                    if self._terminal_echo:
                        out = E.before
                    else:
                        out = E.before.rstrip('\n\r')
                    if self._terminal_echo and first:
                        i = out.find("\n")
                        j = out.rfind("\r")
                        out = out[i+1:j].replace('\r\n', '\n')
                    else:
                        out = out.strip().replace('\r\n', '\n')
                    first = False
                    if have_error:
                        p_errors.append(out)
                        have_error = False
                        out = ""
                    elif have_warning:
                        p_warnings.append(out)
                        have_warning = False
                        out = ""
                    elif have_log:
                        if get_verbose() > 0:
                            print(out)
                        have_log = False
                        out = ""
                    # 0: normal prompt
                    # 1: continuation prompt
                    # 2: user input expected when requestion "help"
                    # 3: what we are looking for when interrupting a computation
                    # 4: error
                    # 5: warning
                    # 6: anything but an error or warning, thus, an information
                    # 7: unexpected end of the stream
                    # 8: (expected) timeout
                    if pat == 0:
                        have_log = False
                        have_error = False
                        have_warning = False
                        if E.buffer:
                            if not E.buffer.strip():
                                E.send(chr(3))
                                sleep(0.1)
                                pat = E.expect_list(self._prompt)
                                if E.buffer or pat:
                                    raise RuntimeError("Couldn't return to prompt after command '{}'".format(line))
                        break
                    elif pat == 1:  # unexpected continuation prompt
                        # Return to normal prompt
                        i = pat
                        E.send(chr(3))
                        sleep(0.1)
                        i = E.expect_list(self._prompt)
                        assert i == 0, "Command '{}': Couldn't return to normal prompt after polymake {}. Instead, polymake {}".format(line, _available_polymake_answers[pat], _available_polymake_answers[i])
                        raise SyntaxError("Incomplete polymake command '{}'".format(line))
                    elif pat == 2:  # request for user interaction
                        # Return to normal prompt
                        warnings.warn("{} expects user interaction. We abort and return the options that {} provides.".format(self, self))
                        i = pat
                        while i:
                            self._expect.send(chr(3))
                            sleep(0.1)
                            i = self._expect.expect(self._prompt, timeout=0.1)
                        # User interaction is expected to happen when requesting help
                        if line.startswith('help'):
                            out = os.linesep.join(out.split(os.linesep)[:-1])
                            break
                        else:
                            RuntimeError("Polymake unexpectedly {}".format(_available_polymake_answers[pat]))
                    elif pat == 3:  # killed by signal
                        i = pat
                        while pat != 0:
                            E.send(chr(3))
                            sleep(0.1)
                            i = E.expect_list(self._prompt)
                        RuntimeError("Polymake unexpectedly {}".format(_available_polymake_answers[pat]))
                    elif pat == 4:  # polymake error
                        have_error = True
                    elif pat == 5:  # polymake warning
                        have_warning = True
                    elif pat == 6:  # apparently polymake prints a comment
                        have_log = True
                    elif pat == 7:  # we have reached the end of the buffer
                        warnings.warn("Polymake unexpectedly {}".format(_available_polymake_answers[pat]), RuntimeWarning)
                        E.buffer = E.before + E.after + E.buffer
                        break
                    else:  # timeout or some other problem
                        # Polymake would still continue with the computation. Thus, we send an interrupt
                        E.send(chr(3))
                        sleep(0.1)
                        while E.expect_list(self._prompt, timeout=0.1):
                            # ... and since a single Ctrl-c just interrupts *one* of polymake's
                            # rule chains, we repeat until polymake is running out of rules.
                            E.send(chr(3))
                            sleep(0.1)
                        raise RuntimeError("Polymake {}".format(_available_polymake_answers[pat]))
            else:
                out = ''
        except KeyboardInterrupt:
            self._keyboard_interrupt()
            raise KeyboardInterrupt("Ctrl-c pressed while running {}".format(self))
        for w in p_warnings:
            warnings.warn(w, RuntimeWarning)
        for e in p_errors:
            raise PolymakeError(e)
        return out

    def application(self, app):
        """
        Change to a given polymake application.

        INPUT:

        - ``app``, a string, one of "common", "fulton", "group", "matroid", "topaz",
          "fan", "graph", "ideal", "polytope", "tropical"

        EXAMPLES:

        We expose a computation that uses both the 'polytope' and the 'fan'
        application of polymake. Let us start by defining a polytope `q` in
        terms of inequalities. Polymake knows to compute the f- and h-vector
        and finds that the polytope is very ample::

            sage: from sage.interfaces.polymake import polymake_expect as polymake
            sage: q = polymake.new_object("Polytope", INEQUALITIES=[[5,-4,0,1],[-3,0,-4,1],[-2,1,0,0],[-4,4,4,-1],[0,0,1,0],[8,0,0,-1],[1,0,-1,0],[3,-1,0,0]]) # optional - polymake
            sage: q.H_VECTOR                    # optional - polymake
            1 5 5 1
            sage: q.F_VECTOR                    # optional - polymake
            8 14 8
            sage: q.VERY_AMPLE                  # optional - polymake
            true

        In the application 'fan', polymake can now compute the normal fan
        of `q` and its (primitive) rays::

            sage: polymake.application('fan')   # optional - polymake
            sage: g = q.normal_fan()            # optional - polymake
            sage: g.RAYS                        # optional - polymake
            -1 0 1/4
            0 -1 1/4
            1 0 0
            1 1 -1/4
            0 1 0
            0 0 -1
            0 -1 0
            -1 0 0
            sage: g.RAYS.primitive()            # optional - polymake
            -4 0 1
            0 -4 1
            1 0 0
            4 4 -1
            0 1 0
            0 0 -1
            0 -1 0
            -1 0 0

        Note that the list of functions available by tab completion depends
        on the application.

        TESTS:

        Since 'trop_witness' is not defined in the polymake application 'polytope'
        but only in 'tropical', the following shows the effect of changing
        the application. ::

            sage: polymake.application('polytope')                   # optional - polymake
            sage: 'trop_witness' in dir(polymake)                 # optional - polymake
            False
            sage: polymake.application('tropical')                   # optional - polymake
            sage: 'trop_witness' in dir(polymake)                 # optional - polymake
            True
            sage: polymake.application('polytope')                   # optional - polymake
            sage: 'trop_witness' in dir(polymake)                 # optional - polymake
            False

        For completeness, we show what happens when asking for an application
        that doesn't exist::

            sage: polymake.application('killerapp')                  # optional - polymake
            Traceback (most recent call last):
            ...
            ValueError: Unknown polymake application 'killerapp'

        Of course, a different error results when we send an explicit
        command in polymake to change to an unknown application::

            sage: polymake.eval('application "killerapp";')         # optional - polymake
            Traceback (most recent call last):
            ...
            PolymakeError: Unknown application killerapp

        """
        if not self.is_running():
            self._start()
        if app not in ["common", "fulton", "group", "matroid", "topaz", "fan", "graph", "ideal", "polytope", "tropical"]:
            raise ValueError("Unknown polymake application '{}'".format(app))
        self._application = app
        patterns = ["{} > ".format(app),            # 0: normal prompt
                    r"{} \([0-9]+\)> ".format(app),  # 1: continuation prompt
                    "Please choose ".format(app),   # 2: user input expected when requesting "help"
                    "killed by signal",             # 3: what we are looking for when interrupting a computation
                    "polymake: +ERROR: +",          # 4: error
                    "polymake: +WARNING: +",        # 5: warning
                    "polymake: +",                  # 6: anything but an error or warning, thus, an information
                    pexpect.EOF,                    # 7: unexpected end of the stream
                    pexpect.TIMEOUT]                # 8: timeout
        self._change_prompt(self._expect.compile_pattern_list(patterns))
        self._sendstr('application "{}";{}'.format(app, self._expect.linesep))
        pat = self._expect.expect_list(self._prompt)
        if pat:
            raise RuntimeError("When changing the application, polymake unexpectedly {}".format(_available_polymake_answers[pat]))

Polymake = PolymakeExpect

class PolymakeJuPyMake(PolymakeAbstract):

    r"""
    Interface to the polymake interpreter using JuPyMake.

    In order to use this interface, you need to either install the
    optional polymake package for Sage, or install polymake system-wide
    on your computer; it is available from https://polymake.org.
    Also install the jupymake Python package.

    Type ``polymake.[tab]`` for a list of most functions
    available from your polymake install. Type
    ``polymake.Function?`` for polymake's help about a given ``Function``.
    Type ``polymake(...)`` to create a new polymake
    object, and ``polymake.eval(...)`` to run a string using
    polymake and get the result back as a string.

    EXAMPLES::

        sage: from sage.interfaces.polymake import polymake_jupymake as polymake
        sage: type(polymake)
        <...sage.interfaces.polymake.PolymakeJuPyMake...
        sage: p = polymake.rand_sphere(4, 20, seed=5)       # optional - jupymake
        sage: p                                             # optional - jupymake
        Random spherical polytope of dimension 4; seed=5...
        sage: set_verbose(3)
        sage: p.H_VECTOR;                                   # optional - jupymake # random
        used package ppl
          The Parma Polyhedra Library ...
        sage: p.H_VECTOR                                    # optional - jupymake
        1 16 40 16 1
        sage: set_verbose(0)
        sage: p.F_VECTOR                                    # optional - jupymake
        20 94 148 74
        sage: print(p.F_VECTOR._sage_doc_())                # optional - jupymake # random
        property_types/Algebraic Types/Vector:
         A type for vectors with entries of type Element.

         You can perform algebraic operations such as addition or scalar multiplication.

<<<<<<< HEAD
         You can create a new Vector by entering its elements, e.g.:
            $v = new Vector<Int>(1,2,3);
         or
            $v = new Vector<Int>([1,2,3]);
    """
=======
        Polytopes::

            sage: polymake.cube(3).sage() # optional - polymake
            A 3-dimensional polyhedron in QQ^3 defined as the convex hull of 8 vertices
            sage: polymake.icosahedron().sage() # optional - polymake
            A 3-dimensional polyhedron in AA^3 defined as the convex hull of 12 vertices

        """
        T1, T2 = self.typeof()
        self._check_valid()
        if T1:
            Temp = self.typename()
            if Temp:
                T1 = Temp
        if T1 == 'QuadraticExtension':
            # We can't seem to access a, b, r by method calls, so let's parse.
            from re import match
            m = match(r'(-?[0-9/]+)[+]?((-?[0-9/]+)r([0-9/]+))?', repr(self))
            if m is None:
                raise NotImplementedError("Cannot parse QuadraticExtension element: {}".format(self))
            a, b, r = m.group(1), m.group(3), m.group(4)
            from sage.rings.rational_field import QQ
            if r is None:
                # Prints like a rational, so we can't know the extension. Coerce to rational.
                return QQ(a)
            else:
                from sage.rings.number_field.number_field import QuadraticField
                K = QuadraticField(r)
                return QQ(a) + QQ(b) * K.gen()
        elif T1 == 'Vector' or T1 == 'SparseVector':
            from sage.modules.free_module_element import vector
            return vector([x.sage() for x in self])
        elif T1 == 'Matrix' or T1 == 'SparseMatrix':
            from sage.matrix.constructor import matrix
            return matrix([x.sage() for x in self])
        elif T1 == 'Polytope':
            from sage.geometry.polyhedron.backend_polymake import Polyhedron_polymake
            from sage.geometry.polyhedron.parent import Polyhedra
            from sage.rings.rational_field import QQ
            from sage.rings.qqbar import AA
            if self.typeof()[0] == 'Polymake::polytope::Polytope__Rational':
                base_ring = QQ
            else:
                # We could try to find out a more specific field.
                base_ring = AA
            ambient_dim = self.AMBIENT_DIM()
            parent = Polyhedra(base_ring, ambient_dim, backend='polymake')
            return Polyhedron_polymake._from_polymake_polytope(parent, self)
        else:
            return super(PolymakeElement, self)._sage_()
>>>>>>> baff1c42

    def __init__(self, seed=None, verbose=False):
        """
        Initialize ``self``.

        INPUT:

        - ``verbose`` -- boolean (default: ``False``); whether to print the
        commands passed to polymake.

        TESTS::

            sage: from sage.interfaces.polymake import PolymakeJuPyMake
            sage: PolymakeJuPyMake()
            Polymake
            sage: PolymakeJuPyMake().is_running()
            False

        """
        self._verbose = verbose
        PolymakeAbstract.__init__(self, seed=seed)

    _is_running = False    # class variable

    def is_running(self):
        return self._is_running

    def _start(self):
        from JuPyMake import InitializePolymake
        if not self.is_running():
            InitializePolymake()          # Can only be called once
            self._is_running = True
        PolymakeAbstract._start(self)
        self.eval("sub Polymake::Core::Shell::Mock::fill_history {}")
        self._tab_completion()   # Run it here already because it causes a segfault when invoked in actual tab completion situation?!

    def eval(self, code, **kwds):
        r"""
        Evaluate a command.

        INPUT:

        - ``code``, a command (string) to be evaluated

        Different reaction types of polymake, including warnings, comments,
        errors, request for user interaction, and yielding a continuation prompt,
        are taken into account.

        EXAMPLES::

            sage: from sage.interfaces.polymake import polymake_jupymake as polymake
            sage: p = polymake.cube(3)              # optional - jupymake  # indirect doctest

        Here we see that remarks printed by polymake are displayed if
        the verbosity is positive::

            sage: set_verbose(1)
            sage: p.N_LATTICE_POINTS                # optional - jupymake # random
            used package latte
              LattE (Lattice point Enumeration) is a computer software dedicated to the
              problems of counting lattice points and integration inside convex polytopes.
              Copyright by Matthias Koeppe, Jesus A. De Loera and others.
              http://www.math.ucdavis.edu/~latte/
            27
            sage: set_verbose(0)

        If polymake raises an error, the polymake *interface* raises
        a :class:`PolymakeError`::

            sage: polymake.eval('FOOBAR(3);')       # optional - jupymake
            Traceback (most recent call last):
            ...
            PolymakeError: Undefined subroutine &Polymake::User::FOOBAR called...

        If a command is incomplete, then polymake returns a continuation
        prompt. In that case, we raise an error::

            sage: polymake.eval('print 3')          # optional - jupymake
            Traceback (most recent call last):
            ...
            SyntaxError: Incomplete polymake command 'print 3'
            sage: polymake.eval('print 3;')         # optional - jupymake
            '3'

        However, if the command contains line breaks but eventually is complete,
        no error is raised::

            sage: print(polymake.eval('$tmp="abc";\nprint $tmp;'))  # optional - jupymake
            abc

        When requesting help, polymake sometimes expect the user to choose
        from a list. In that situation, we abort with a warning, and show
        the list from which the user can choose; we could demonstrate this using
        the :meth:`help` method, but here we use an explicit code evaluation::

            sage: print(polymake.eval('help "TRIANGULATION";'))     # optional - jupymake # random
            doctest:warning
            ...
            UserWarning: Polymake expects user interaction. We abort and return
            the options that Polymake provides.
            There are 5 help topics matching 'TRIANGULATION':
            1: objects/Cone/properties/Triangulation and volume/TRIANGULATION
            2: objects/Polytope/properties/Triangulation and volume/TRIANGULATION
            3: objects/Visualization/Visual::PointConfiguration/methods/TRIANGULATION
            4: objects/Visualization/Visual::Polytope/methods/TRIANGULATION
            5: objects/PointConfiguration/properties/Triangulation and volume/TRIANGULATION

        By default, we just wait until polymake returns a result. However,
        it is possible to explicitly set a timeout. The following usually does
        work in an interactive session and often in doc tests, too. However,
        sometimes it hangs, and therefore we remove it from the tests, for now::

            sage: c = polymake.cube(15)             # optional - jupymake
            sage: polymake.eval('print {}->F_VECTOR;'.format(c.name()), timeout=1) # not tested # optional - jupymake
            Traceback (most recent call last):
            ...
            RuntimeError: Polymake fails to respond timely

        We verify that after the timeout, polymake is still able to give answers::

            sage: c                                 # optional - jupymake
            cube of dimension 15
            sage: c.N_VERTICES                      # optional - jupymake
            32768

        Note, however, that the recovery after a timeout is not perfect.
        It may happen that in some situation the interface collapses and
        thus polymake would automatically be restarted, thereby losing all
        data that have been computed before.

        """
        if not self.is_running():
            self._start()
        from JuPyMake import ExecuteCommand
        if self._verbose:
            print("## eval: {}".format(code))
        parsed, stdout, stderr, error = ExecuteCommand(code)
        if get_verbose() > 0 or self._verbose:
            stderr = stderr.rstrip('\n\r')
            if stderr:
                print(stderr)
        if error:
            # "Error evaluating {} in {}: {}".format(code, self, error)
            raise PolymakeError(error)
        if not parsed:
            raise SyntaxError("Incomplete polymake command '{}'".format(code))
        return stdout

    _eval_line = eval


def reduce_load_Polymake():
    """
    Returns the polymake interface object defined in :mod:`sage.interfaces.polymake`.

    EXAMPLES::

        sage: from sage.interfaces.polymake import reduce_load_Polymake
        sage: reduce_load_Polymake()
        Polymake
    """
    return polymake


polymake_expect = PolymakeExpect()

polymake_jupymake = PolymakeJuPyMake()

from sage.features import PythonModule
if PythonModule("JuPyMake").is_present():
    polymake = polymake_jupymake
else:
    polymake = polymake_expect<|MERGE_RESOLUTION|>--- conflicted
+++ resolved
@@ -1461,6 +1461,13 @@
             sage: _.parent()              # optional - polymake
             Full MatrixSpace of 2 by 2 dense matrices over Integer Ring
 
+        Polytopes::
+
+            sage: polymake.cube(3).sage() # optional - polymake
+            A 3-dimensional polyhedron in QQ^3 defined as the convex hull of 8 vertices
+            sage: polymake.icosahedron().sage() # optional - polymake
+            A 3-dimensional polyhedron in AA^3 defined as the convex hull of 12 vertices
+
         """
         T1, T2 = self.typeof()
         self._check_valid()
@@ -1489,6 +1496,19 @@
         elif T1 == 'Matrix' or T1 == 'SparseMatrix':
             from sage.matrix.constructor import matrix
             return matrix([x.sage() for x in self])
+        elif T1 == 'Polytope':
+            from sage.geometry.polyhedron.backend_polymake import Polyhedron_polymake
+            from sage.geometry.polyhedron.parent import Polyhedra
+            from sage.rings.rational_field import QQ
+            from sage.rings.qqbar import AA
+            if self.typeof()[0] == 'Polymake::polytope::Polytope__Rational':
+                base_ring = QQ
+            else:
+                # We could try to find out a more specific field.
+                base_ring = AA
+            ambient_dim = self.AMBIENT_DIM()
+            parent = Polyhedra(base_ring, ambient_dim, backend='polymake')
+            return Polyhedron_polymake._from_polymake_polytope(parent, self)
         else:
             return super(PolymakeElement, self)._sage_()
 
@@ -2369,64 +2389,11 @@
 
          You can perform algebraic operations such as addition or scalar multiplication.
 
-<<<<<<< HEAD
          You can create a new Vector by entering its elements, e.g.:
             $v = new Vector<Int>(1,2,3);
          or
             $v = new Vector<Int>([1,2,3]);
     """
-=======
-        Polytopes::
-
-            sage: polymake.cube(3).sage() # optional - polymake
-            A 3-dimensional polyhedron in QQ^3 defined as the convex hull of 8 vertices
-            sage: polymake.icosahedron().sage() # optional - polymake
-            A 3-dimensional polyhedron in AA^3 defined as the convex hull of 12 vertices
-
-        """
-        T1, T2 = self.typeof()
-        self._check_valid()
-        if T1:
-            Temp = self.typename()
-            if Temp:
-                T1 = Temp
-        if T1 == 'QuadraticExtension':
-            # We can't seem to access a, b, r by method calls, so let's parse.
-            from re import match
-            m = match(r'(-?[0-9/]+)[+]?((-?[0-9/]+)r([0-9/]+))?', repr(self))
-            if m is None:
-                raise NotImplementedError("Cannot parse QuadraticExtension element: {}".format(self))
-            a, b, r = m.group(1), m.group(3), m.group(4)
-            from sage.rings.rational_field import QQ
-            if r is None:
-                # Prints like a rational, so we can't know the extension. Coerce to rational.
-                return QQ(a)
-            else:
-                from sage.rings.number_field.number_field import QuadraticField
-                K = QuadraticField(r)
-                return QQ(a) + QQ(b) * K.gen()
-        elif T1 == 'Vector' or T1 == 'SparseVector':
-            from sage.modules.free_module_element import vector
-            return vector([x.sage() for x in self])
-        elif T1 == 'Matrix' or T1 == 'SparseMatrix':
-            from sage.matrix.constructor import matrix
-            return matrix([x.sage() for x in self])
-        elif T1 == 'Polytope':
-            from sage.geometry.polyhedron.backend_polymake import Polyhedron_polymake
-            from sage.geometry.polyhedron.parent import Polyhedra
-            from sage.rings.rational_field import QQ
-            from sage.rings.qqbar import AA
-            if self.typeof()[0] == 'Polymake::polytope::Polytope__Rational':
-                base_ring = QQ
-            else:
-                # We could try to find out a more specific field.
-                base_ring = AA
-            ambient_dim = self.AMBIENT_DIM()
-            parent = Polyhedra(base_ring, ambient_dim, backend='polymake')
-            return Polyhedron_polymake._from_polymake_polytope(parent, self)
-        else:
-            return super(PolymakeElement, self)._sage_()
->>>>>>> baff1c42
 
     def __init__(self, seed=None, verbose=False):
         """
