r"""
Interface to polymake

polymake (https://polymake.org) is a mature open source package for
research in polyhedral geometry and related fields, developed since 1997
by Ewgenij Gawrilow and Michael Joswig and various contributors.

polymake has been described in [GJ1997]_, [GJ2006]_, [JMP2009]_, [GJRW2010]_,
[GHJ2016]_, and [AGHJLPR2017]_.
"""


# ****************************************************************************
#       Copyright (C) 2017 Simon King <simon.king@uni-jena.de>
#
#  Distributed under the terms of the GNU General Public License (GPL)
#
#    This code is distributed in the hope that it will be useful,
#    but WITHOUT ANY WARRANTY; without even the implied warranty of
#    MERCHANTABILITY or FITNESS FOR A PARTICULAR PURPOSE.  See the GNU
#    General Public License for more details.
#
#  The full text of the GPL is available at:
#
#                  hsttp://www.gnu.org/licenses/
# ****************************************************************************
from __future__ import print_function, absolute_import
import six
from six.moves import range
from six import reraise as raise_

import os
import re
import sys
import time

<<<<<<< HEAD
from .expect import Expect, ExpectElement, FunctionElement
from .interface import (Interface, InterfaceElement, InterfaceFunctionElement,
                        InterfaceFunction)
=======
from .expect import Expect
from .interface import (Interface, InterfaceElement, InterfaceFunctionElement)
>>>>>>> 716fb697

from sage.misc.misc import get_verbose
from sage.misc.cachefunc import cached_method
from sage.interfaces.tab_completion import ExtraTabCompletion

import pexpect
from random import randrange

from time import sleep
import warnings
from warnings import warn

_name_pattern = re.compile('SAGE[0-9]+')

_available_polymake_answers = {
    0: "returns prompt",
    1: "returns continuation prompt",
    2: "requests interactive input",
    3: "kills computation",
    4: "raises error",
    5: "issues warning",
    6: "shows additional information",
    7: "lost connection",
    8: "fails to respond timely"
        }


class PolymakeError(RuntimeError):
    """
    Raised if polymake yields an error message.

    TESTS::

        sage: polymake.eval('print foo;')    # optional polymake
        Traceback (most recent call last):
        ...
        PolymakeError: Unquoted string "foo" may clash with future reserved word...

    """
    pass


def polymake_console(command=''):
    """
    Spawn a new polymake command-line session.

    EXAMPLES::

        sage: from sage.interfaces.polymake import polymake_console
        sage: polymake_console()        # not tested
        Welcome to polymake version ...
        ...
        Ewgenij Gawrilow, Michael Joswig (TU Berlin)
        http://www.polymake.org

        This is free software licensed under GPL; see the source for copying conditions.
        There is NO warranty; not even for MERCHANTABILITY or FITNESS FOR A PARTICULAR PURPOSE.

        Press F1 or enter 'help;' for basic instructions.

        Application polytope currently uses following third-party software packages:
        4ti2, bliss, cdd, latte, libnormaliz, lrs, permlib, ppl, sketch, sympol, threejs, tikz, topcom, tosimplex
        For more details:  show_credits;
        polytope >

    """
    from sage.repl.rich_output.display_manager import get_display_manager
    if not get_display_manager().is_in_terminal():
        raise RuntimeError('Can use the console only in the terminal. Try %%polymake magics instead.')
    os.system(command or os.getenv('SAGE_POLYMAKE_COMMAND') or 'polymake')


class PolymakeAbstract(ExtraTabCompletion, Interface):
    r"""
    Abstract interface to the polymake interpreter.

    This class should not be instantiated directly,
    but through its subclasses Polymake (Pexpect interface)
    or PolymakeJuPyMake (JuPyMake interface).

    EXAMPLES:

        sage: from sage.interfaces.polymake import PolymakeAbstract, polymake_expect, polymake_jupymake

    We test the verbosity management with very early doctests
    because messages will not be repeated.

    Testing the Pexpect interface::

        sage: type(polymake_expect)
        <...sage.interfaces.polymake.PolymakeExpect...
        sage: isinstance(polymake_expect, PolymakeAbstract)
        True
        sage: p = polymake_expect.rand_sphere(4, 20, seed=5)       # optional - polymake
        sage: p                                             # optional - polymake
        Random spherical polytope of dimension 4; seed=5...
        sage: set_verbose(3)
        sage: p.H_VECTOR                                    # optional - polymake
        used package ppl
          The Parma Polyhedra Library ...
        1 16 40 16 1
        sage: set_verbose(0)
        sage: p.F_VECTOR                                    # optional - polymake
        20 94 148 74

    Testing the JuPyMake interface::

        sage: isinstance(polymake_jupymake, PolymakeAbstract)
        True
        sage: p = polymake_jupymake.rand_sphere(4, 20, seed=5)       # optional - jupymake
        sage: p                                             # optional - jupymake
        Random spherical polytope of dimension 4; seed=5...
        sage: set_verbose(3)
        sage: p.H_VECTOR                                    # optional - jupymake
        polymake: used package ppl
          The Parma Polyhedra Library ...
        1 16 40 16 1
        sage: set_verbose(0)
        sage: p.F_VECTOR                                    # optional - jupymake
        20 94 148 74
    """
    def __init__(self, seed=None):
        """
        TESTS::

            sage: from sage.interfaces.polymake import PolymakeAbstract
            sage: PolymakeAbstract()
            Polymake

        """
        Interface.__init__(self, "polymake")
        self._seed = seed
        self.__tab_completion = {}

    @cached_method
    def version(self):
        """
        Version of the polymake installation.

        EXAMPLES::

            sage: polymake.version()               # optional - polymake
            '3...'

        TESTS::

            sage: from sage.interfaces.polymake import Polymake
            sage: Polymake(command='foobar').version()
            Traceback (most recent call last):
            ...
            RuntimeError: unable to start polymake because the command 'foobar' failed:
            The command was not found or was not executable: foobar.
            Please install the optional polymake package for sage (but read its SPKG.txt first!)
            or install polymake system-wide

        """
        return self.get('$Polymake::Version')

    # Pickling etc

    def __reduce__(self):
        """
        EXAMPLES::

            sage: loads(dumps(polymake)) is polymake
            True

        """
        return reduce_load_Polymake, tuple([])

    def _object_class(self):
        """
        Return the class by which elements in this interface are implemented.

        TESTS::

            sage: C = polymake('cube(3)')  # indirect doctest   # optional - polymake
            sage: C                                             # optional - polymake
            cube of dimension 3
            sage: type(C)                                       # optional - polymake
            <class 'sage.interfaces.polymake.PolymakeElement'>

        """
        return PolymakeElement

    def _function_element_class(self):
        """
        Return the class by which member functions of this interface are implemented.

        TESTS:

        We use ellipses in the tests, to make it more robust against future
        changes in polymake::

            sage: p = polymake.rand_sphere(4, 20, seed=5)    # optional - polymake
            sage: p.get_schedule                            # optional - polymake  # indirect doctest
            Member function 'get_schedule' of Polymake::polytope::Polytope__Rational object
            sage: p.get_schedule('"F_VECTOR"')                # optional - polymake  # random
            CONE_DIM : RAYS | INPUT_RAYS
            precondition : BOUNDED ( POINTED : )
            POINTED :
            N_INPUT_RAYS : INPUT_RAYS
            precondition : N_RAYS | N_INPUT_RAYS ( ppl.convex_hull.primal: FACETS, LINEAR_SPAN : RAYS | INPUT_RAYS )
            sensitivity check for FacetPerm
            ppl.convex_hull.primal: FACETS, LINEAR_SPAN : RAYS | INPUT_RAYS
            INPUT_RAYS_IN_FACETS : INPUT_RAYS, FACETS
            sensitivity check for VertexPerm
            RAYS_IN_FACETS, RAYS, LINEALITY_SPACE : INPUT_RAYS_IN_FACETS, INPUT_RAYS
            GRAPH.ADJACENCY : RAYS_IN_FACETS
            DUAL_GRAPH.ADJACENCY : RAYS_IN_FACETS
            N_EDGES : ADJACENCY ( applied to GRAPH )
            N_EDGES : ADJACENCY ( applied to DUAL_GRAPH )
            precondition : POINTED ( LINEALITY_DIM, LINEALITY_SPACE : )
            LINEALITY_DIM, LINEALITY_SPACE :
            COMBINATORIAL_DIM : CONE_DIM, LINEALITY_DIM
            N_RAYS : RAYS
            N_FACETS : FACETS
            precondition : COMBINATORIAL_DIM ( F_VECTOR : N_FACETS, N_RAYS, GRAPH.N_EDGES, DUAL_GRAPH.N_EDGES, COMBINATORIAL_DIM )
            F_VECTOR : N_FACETS, N_RAYS, GRAPH.N_EDGES, DUAL_GRAPH.N_EDGES, COMBINATORIAL_DIM

        """
        return PolymakeFunctionElement

    def function_call(self, function, args=None, kwds=None):
        """
        EXAMPLES::

            sage: polymake.rand_sphere(4, 30, seed=15)           # optional - polymake  # indirect doctest
            Random spherical polytope of dimension 4; seed=15...

        """
        args, kwds = self._convert_args_kwds(args, kwds)
        self._check_valid_function_name(function)
        s = self._function_call_string(function,
                                       [s.name() for s in args],
                                       ['{}=>{}'.format(key, value.name()) for key, value in kwds.items()])
        return self(s)

    def _function_call_string(self, function, args, kwds):
        """
        Returns the string used to make function calls.

        EXAMPLES::

            sage: polymake._function_call_string('cube', ['2','7','3'], ['group=>1']) # optional - polymake
            'cube(2,7,3, group=>1);'
            sage: c = polymake('cube(2,7,3, group=>1)')                 # optional - polymake
            sage: c.VERTICES                                            # optional - polymake
            1 3 3
            1 7 3
            1 3 7
            1 7 7
            sage: c.GROUP                                               # optional - polymake
            full combinatorial group

        """
        if kwds:
            if args:
                call_str = "{}({}, {});".format(function, ",".join(list(args)), ",".join(list(kwds)))
                return call_str
            return "{}({});".format(function, ",".join(list(kwds)))
        return "{}({});".format(function, ",".join(list(args)))
<<<<<<< HEAD
=======

    def _coerce_impl(self, x, use_special=True):
        """
        Implementation of coercion.

        TESTS:

        Test that dictionaries are converted to hashes::

            sage: h = polymake({'"a"': 1, '"b"': 2})                   # optional - polymake
            sage: h                                                    # optional - polymake
            HASH(0x...)
            sage: h['"a"']                                             # optional - polymake
            1
        """
        if isinstance(x, dict):
            # Convert dictionaries to hashes.
            # This is an adaptation of the list/tuple code from Interface._coerce_impl
            A = []
            z = dict()
            cls = self._object_class()
            def convert(y):
                if isinstance(y, cls):
                    return y
                else:
                    return self(y)
            for k, v in x.items():
                k = convert(k)
                v = convert(v)
                z[k] = v
                A.append("{}=>{}".format(k.name(), v.name()))
            r = self.new("{" + ",".join(A) + "}")
            r.__sage_dict = z # do this to avoid having the entries of the list be garbage collected
            return r
        else:
            return super(PolymakeAbstract, self)._coerce_impl(x, use_special=use_special)
>>>>>>> 716fb697

    def console(self):
        """
        Raise an error, pointing to :meth:`~sage.interfaces.interface.Interface.interact` and :func:`polymake_console`.

        EXAMPLES::

            sage: polymake.console()
            Traceback (most recent call last):
            ...
            NotImplementedError: Please use polymake_console() function or the .interact() method

        """
        raise NotImplementedError("Please use polymake_console() function or the .interact() method")

    # Methods concerning interface communication

    def _install_hints(self):
        """
        TESTS::

            sage: print(polymake._install_hints())
            Please install the optional polymake package for sage (but read its SPKG.txt first!)
            or install polymake system-wide

        """
        return "Please install the optional polymake package for sage  (but read its SPKG.txt first!)"+os.linesep+"or install polymake system-wide"

    def _start(self):
        """
        Start the polymake interface in the application "polytope".

        NOTE:

        There should be no need to call this explicitly.

        TESTS::

            sage: polymake._start()                         # optional - polymake

        Since 'normal_fan' is not defined in the polymake application 'polytope',
        we now get
        ::

            sage: 'normal_fan' in dir(polymake)             # optional - polymake
            False

        """
        self.application("polytope")
        self.eval('use Scalar::Util qw(reftype);')
        self.eval('use Scalar::Util qw(blessed);')

    def _assign_symbol(self):
        """
        TESTS::

            sage: polymake._assign_symbol()
            '='
        """
        return "="

    def _equality_symbol(self):
        """
        TESTS::

            sage: polymake._equality_symbol()
            '=='
        """
        return "=="

    def _read_in_file_command(self, filename):
        """
        TESTS::

            sage: polymake._read_in_file_command('foobar')
            'eval read_file "foobar";\n'

        Force use of file::

            sage: L = polymake([42] * 400)                      # optional - polymake
            sage: len(L)                                        # optional - polymake
            400

        Just below standard file cutoff of 1024::

            sage: L = polymake([42] * 84)                       # optional - polymake
            sage: len(L)                                        # optional - polymake
            84

        """
        return 'eval read_file "{}";\n'.format(filename)

    def _next_var_name(self):
        r"""
        Returns the next unused variable name.

        TESTS::

            sage: print(polymake._next_var_name())
            SAGE...

        """
        if len(self._available_vars):
            return self._available_vars.pop(0)
        try:
            self.__seq += 1
        except AttributeError:
            self.__seq = 0
        return r'SAGE{}'.format(self.__seq)

    def clear(self, var):
        """
        Clear the variable named var.

        NOTE:

        This is implicitly done when deleting an element in the interface.

        TESTS::

            sage: c = polymake.cube(15)                 # optional - polymake
            sage: polymake._available_vars = []         # optional - polymake
            sage: old = c._name                         # optional - polymake
            sage: del c                                 # optional - polymake  # indirect doctest
            sage: len(polymake._available_vars)         # optional - polymake
            1
            sage: polymake._next_var_name() in old      # optional - polymake
            True

        """
        self._available_vars.append(_name_pattern.search(var).group())

    def _create(self, value, name=None):
        """
        Assign a value to a name in the polymake interface.

        INPUT:

        - ``value``, a string: Polymake command (or value) whose result
          is to be assigned to a variable
        - ``name``, optional string: If given, the new variable has this name.
          Otherwise, the name is automatically generated.

        RETURN:

        The command by which the assigned value can now be retrieved.

        NOTE:

        In order to overcome problems with the perl programming language,
        we store *all* data as arrays. If the given value is an array
        of length different from one, then the new variable contains that
        array. Otherwise, the new variable is an array of length one whose
        only entry is the given value, which has to be a scalar (which
        also includes Perl references). In other words, perl hashes
        are not suitable.

        EXAMPLES::

            sage: polymake._create("('foo', 'bar')", name="my_array")   # optional - polymake
            '@my_array'
            sage: print(polymake.eval('print join(", ", @my_array);'))  # optional - polymake
            foo, bar
            sage: polymake._create('"foobar"', name="my_string")        # optional - polymake
            '$my_string[0]'
            sage: print(polymake.eval('print $my_string[0];'))          # optional - polymake
            foobar

        """
        name = self._next_var_name() if name is None else name
        self.set(name, value)
        # If value is a list, then @name is now equal to that list.
        # Otherwise, value is obtained by $name[0]. So, we modify
        # the name returned by _create so that it can be used to
        # access the wrapped value.
        if self.eval('print scalar @{};'.format(name)).strip() == '1':
            return '$'+name+'[0]'
        return '@'+name

    def set(self, var, value):
        """
        Set the variable var to the given value.

        Eventually, ``var`` is a reference to ``value``.

        .. WARNING::

            This method, although it doesn't start with an underscore, is
            an internal method and not part of the interface. So, please do
            not try to call it explicitly. Instead, use the polymake interface
            as shown in the examples.

        REMARK:

        Polymake's user language is Perl. In Perl, if one wants to assign
        the return value of a function to a variable, the syntax to do so
        depends on the type of the return value. While this is fine in
        compiled code, it seems quite awkward in user interaction.

        To make this polymake pexpect interface a bit more user friendly,
        we treat *all* variables as arrays. A scalar value (most typically
        a reference) is thus interpreted as the only item in an array of
        length one. It is, of course, possible to use the interface without
        knowing these details.

        EXAMPLES::

            sage: c = polymake('cube(3)')                       # optional - polymake # indirect doctest
            sage: d = polymake.cube(3)                          # optional - polymake

        Equality is, for "big" objects such as polytopes, comparison by
        identity::

            sage: c == d                                        # optional - polymake
            False

        However, the list of vertices is equal::

            sage: c.VERTICES == d.VERTICES                      # optional - polymake
            True

        TESTS:

        The following shows how polymake variables are wrapped in our interface.
        It should, however, **never** be needed to do the following
        *explicitly*::

            sage: polymake.set('myvar', 'cube(3)')              # optional - polymake
            sage: polymake.get('$myvar[0]')                     # optional - polymake
            'Polymake::polytope::Polytope__Rational=ARRAY(...)'

        The following tests against :trac:`22658`::

            sage: P = polymake.new_object("Polytope", FACETS=[[12, -2, -3, -5, -8, -13, -21, -34, -55],   # optional - polymake
            ....:  [0, 1, 0, 0, 0, 0, 0, 0, 0],
            ....:  [0, 0, 0, 0, 0, 0, 0, 0, 1],
            ....:  [0, 0, 0, 0, 0, 0, 0, 1, 0],
            ....:  [0, 0, 0, 0, 0, 0, 1, 0, 0],
            ....:  [0, 0, 0, 0, 0, 1, 0, 0, 0],
            ....:  [0, 0, 0, 0, 1, 0, 0, 0, 0],
            ....:  [0, 0, 0, 1, 0, 0, 0, 0, 0],
            ....:  [0, 0, 1, 0, 0, 0, 0, 0, 0]])
            sage: P.VERTICES                        # optional - polymake
            1 6 0 0 0 0 0 0 0
            1 0 4 0 0 0 0 0 0
            1 0 0 0 0 0 0 0 0
            1 0 0 12/5 0 0 0 0 0
            1 0 0 0 0 0 0 0 12/55
            1 0 0 0 0 0 0 6/17 0
            1 0 0 0 0 0 4/7 0 0
            1 0 0 0 0 12/13 0 0 0
            1 0 0 0 3/2 0 0 0 0
            sage: P.F_VECTOR                        # optional - polymake
            9 36 84 126 126 84 36 9

        """
        if isinstance(value, six.string_types):
            value = value.strip().rstrip(';').strip()
        cmd = "@{}{}({});".format(var, self._assign_symbol(), value)
        self.eval(cmd)

    def get(self, cmd):
        """
        Return the string representation of an object in the polymake interface.

        EXAMPLES::

            sage: polymake.get('cube(3)')                     # optional - polymake
            'Polymake::polytope::Polytope__Rational=ARRAY(...)'

        Note that the above string representation is what polymake provides.
        In our interface, we use what polymake calls a "description"::

            sage: polymake('cube(3)')                         # optional - polymake
            cube of dimension 3


        """
        return self.eval("print {};".format(cmd)).strip()

    def help(self, topic, pager=True):
        """
        Displays polymake's help on a given topic, as a string.

        INPUT:

        - ``topic``, a string
        - ``pager``, optional bool, default ``True``: When True, display help, otherwise return as a string.

        EXAMPLES::

            sage: print(polymake.help('Polytope', pager=False))         # optional - polymake # random
            objects/Polytope:
             Not necessarily bounded or unbounded polyhedron.
             Nonetheless, the name "Polytope" is used for two reasons:
             Firstly, combinatorially we always deal with polytopes; see the description of VERTICES_IN_FACETS for details.
             The second reason is historical.
             We use homogeneous coordinates, which is why Polytope is derived from Cone.
             Note that a pointed polyhedron is projectively equivalent to a polytope.
             Scalar is the numeric data type used for the coordinates.

        In some cases, polymake expects user interaction to choose from
        different available help topics. In these cases, a warning is given,
        and the available help topics are displayed resp. printed, without
        user interaction::

            sage: polymake.help('TRIANGULATION')                        # optional - polymake # random
            doctest:warning
            ...
            UserWarning: Polymake expects user interaction. We abort and return the options that Polymake provides.
            There are 5 help topics matching 'TRIANGULATION':
            1: objects/Visualization/Visual::Polytope/methods/TRIANGULATION
            2: objects/Visualization/Visual::PointConfiguration/methods/TRIANGULATION
            3: objects/Cone/properties/Triangulation and volume/TRIANGULATION
            4: objects/PointConfiguration/properties/Triangulation and volume/TRIANGULATION
            5: objects/Polytope/properties/Triangulation and volume/TRIANGULATION

        If an unknown help topic is requested, a :class:`PolymakeError`
        results::

            sage: polymake.help('Triangulation')      # optional - polymake
            Traceback (most recent call last):
            ...
            PolymakeError: unknown help topic 'Triangulation'
        """
        H = self.eval('help("{}");\n'.format(topic))
        if not H:
            raise PolymakeError("unknown help topic '{}'".format(topic))
        if pager:
            from IPython.core.page import page
            page(H, start=0)
        else:
            return H

    def _tab_completion(self):
        """
        Returns a list of polymake function names.
<<<<<<< HEAD

        NOTE:

        - The list of functions depends on the current application. The
          result is cached, of course separately for each application.
        - It is generally not the case that all the returned function names
          can actually successfully be called.

        TESTS::

            sage: polymake.application('fan')                   # optional - polymake
            sage: 'normal_fan' in dir(polymake)                 # optional - polymake  # indirect doctest
            True
            sage: polymake.application('polytope')              # optional - polymake

        Since 'normal_fan' is not defined in the polymake application 'polytope',
        we now get
        ::

            sage: 'normal_fan' in dir(polymake)                 # optional - polymake
            False

        Global functions from 'core' are available::

            sage: 'show_credits' in dir(polymake)               # optional - polymake
            True

        Global functions from 'common' are available::

            sage: 'lex_ordered' in dir(polymake)                # optional - polymake
            True
        """
        if not self.is_running():
            self._start()
        try:
            return self.__tab_completion[self._application]
        except KeyError:
            pass
        s = self.eval("apropos '';").split('\n')
        out = []
        for name in s:
            if name.startswith("/common/functions/") or name.startswith("/core/functions") or name.startswith("/" + self._application + "/functions/"):
                out.append(name.split("/")[-1])
        self.__tab_completion[self._application] = sorted(out)
        return self.__tab_completion[self._application]

=======

        NOTE:

        - The list of functions depends on the current application. The
          result is cached, of course separately for each application.
        - It is generally not the case that all the returned function names
          can actually successfully be called.

        TESTS::

            sage: polymake.application('fan')                   # optional - polymake
            sage: 'normal_fan' in dir(polymake)                 # optional - polymake  # indirect doctest
            True
            sage: polymake.application('polytope')              # optional - polymake

        Since 'normal_fan' is not defined in the polymake application 'polytope',
        we now get
        ::

            sage: 'normal_fan' in dir(polymake)                 # optional - polymake
            False

        Global functions from 'core' are available::

            sage: 'show_credits' in dir(polymake)               # optional - polymake
            True

        Global functions from 'common' are available::

            sage: 'lex_ordered' in dir(polymake)                # optional - polymake
            True
        """
        if not self.is_running():
            self._start()
        try:
            return self.__tab_completion[self._application]
        except KeyError:
            pass
        s = self.eval("apropos '';").split('\n')
        out = []
        for name in s:
            if name.startswith("/common/functions/") or name.startswith("/core/functions") or name.startswith("/" + self._application + "/functions/"):
                out.append(name.split("/")[-1])
        self.__tab_completion[self._application] = sorted(out)
        return self.__tab_completion[self._application]

>>>>>>> 716fb697
    # Polymake specific methods

    def application(self, app):
        """
        Change to a given polymake application.

        INPUT:

        - ``app``, a string, one of "common", "fulton", "group", "matroid", "topaz",
          "fan", "graph", "ideal", "polytope", "tropical"

        EXAMPLES:

        We expose a computation that uses both the 'polytope' and the 'fan'
        application of polymake. Let us start by defining a polytope `q` in
        terms of inequalities. Polymake knows to compute the f- and h-vector
        and finds that the polytope is very ample::

            sage: q = polymake.new_object("Polytope", INEQUALITIES=[[5,-4,0,1],[-3,0,-4,1],[-2,1,0,0],[-4,4,4,-1],[0,0,1,0],[8,0,0,-1],[1,0,-1,0],[3,-1,0,0]]) # optional - polymake
            sage: q.H_VECTOR                    # optional - polymake
            1 5 5 1
            sage: q.F_VECTOR                    # optional - polymake
            8 14 8
            sage: q.VERY_AMPLE                  # optional - polymake
            true

        In the application 'fan', polymake can now compute the normal fan
        of `q` and its (primitive) rays::

            sage: polymake.application('fan')   # optional - polymake
            sage: g = q.normal_fan()            # optional - polymake
            sage: g.RAYS                        # optional - polymake
            -1 0 1/4
            0 -1 1/4
            1 0 0
            1 1 -1/4
            0 1 0
            0 0 -1
            0 -1 0
            -1 0 0
            sage: g.RAYS.primitive()            # optional - polymake
            -4 0 1
            0 -4 1
            1 0 0
            4 4 -1
            0 1 0
            0 0 -1
            0 -1 0
            -1 0 0

        Note that the list of functions available by tab completion depends
        on the application.

        TESTS:

        Since 'trop_witness' is not defined in the polymake application 'polytope'
        but only in 'tropical', the following shows the effect of changing
        the application. ::

            sage: polymake.application('polytope')                   # optional - polymake
            sage: 'trop_witness' in dir(polymake)                 # optional - polymake
            False
            sage: polymake.application('tropical')                   # optional - polymake
            sage: 'trop_witness' in dir(polymake)                 # optional - polymake
            True
            sage: polymake.application('polytope')                   # optional - polymake
            sage: 'trop_witness' in dir(polymake)                 # optional - polymake
            False

        For completeness, we show what happens when asking for an application
        that doesn't exist::

            sage: polymake.application('killerapp')                  # optional - polymake
            Traceback (most recent call last):
            ...
            ValueError: Unknown polymake application 'killerapp'

        Of course, a different error results when we send an explicit
        command in polymake to change to an unknown application::

            sage: polymake.eval('application "killerapp";')         # optional - polymake
            Traceback (most recent call last):
            ...
            PolymakeError: Unknown application killerapp

        """
        if app not in ["common", "fulton", "group", "matroid", "topaz", "fan", "graph", "ideal", "polytope", "tropical"]:
            raise ValueError("Unknown polymake application '{}'".format(app))
        self._application = app
        self.eval('application "{}";'.format(app))

    def new_object(self, name, *args, **kwds):
        """
        Return a new instance of a given polymake type, with given positional or named arguments.

        INPUT:

        - ``name`` of a polymake class (potentially templated), as string.
        - further positional or named arguments, to be passed to the constructor.

        EXAMPLES::

            sage: q = polymake.new_object("Polytope<Rational>", INEQUALITIES=[[4,-4,0,1],[-4,0,-4,1],[-2,1,0,0],[-4,4,4,-1],[0,0,1,0],[8,0,0,-1]]) # optional - polymake
            sage: q.N_VERTICES                  # optional - polymake
            4
            sage: q.BOUNDED                     # optional - polymake
            true
            sage: q.VERTICES                    # optional - polymake
            1 2 0 4
            1 3 0 8
            1 2 1 8
            1 3 1 8
            sage: q.full_typename()             # optional - polymake
            'Polytope<Rational>'

        """
        try:
            f = self.__new[name]
        except AttributeError:
            self.__new = {}
            f = self.__new[name] = self._function_class()(self, "new {}".format(name))
        except KeyError:
            f = self.__new[name] = self._function_class()(self, "new {}".format(name))
        return f(*args, **kwds)


########################################
## Elements

class PolymakeElement(ExtraTabCompletion, InterfaceElement):
    """
    Elements in the polymake interface.

    EXAMPLES:

    We support all "big" polymake types, Perl arrays of length
    different from one, and Perl scalars::

        sage: p = polymake.rand_sphere(4, 20, seed=5)            # optional - polymake
        sage: p.typename()                                      # optional - polymake
        'Polytope'
        sage: p                                                 # optional - polymake
        Random spherical polytope of dimension 4; seed=5...

    Now, one can work with that element in Python syntax, for example::

        sage: p.VERTICES[2][2]                                  # optional - polymake
        1450479926727001/2251799813685248

    """
    def _repr_(self):
        """
        String representation of polymake elements.

        EXAMPLES:

        In the case of a "big" object, if polymake provides a description
        of the object that is not longer than single line, it is used for
        printing::

            sage: p = polymake.rand_sphere(3, 12, seed=15)           # optional - polymake
            sage: p                                                 # optional - polymake
            Random spherical polytope of dimension 3; seed=15...
            sage: c = polymake.cube(4)                              # optional - polymake
            sage: c                                                 # optional - polymake
            cube of dimension 4

        We use the print representation of scalars to display scalars::

            sage: p.N_VERTICES                                      # optional - polymake
            12

        The items of a Perl arrays are shown separated by commas::

            sage: p.get_member('list_properties')                   # optional - polymake  # random
            POINTS, CONE_AMBIENT_DIM, BOUNDED, FEASIBLE, N_POINTS, POINTED,
            CONE_DIM, FULL_DIM, LINEALITY_DIM, LINEALITY_SPACE,
            COMBINATORIAL_DIM, AFFINE_HULL, VERTICES, N_VERTICES

        We chose to print rule chains explicitly, so that the user doesn't
        need to know how to list the rules using polymake commands::

            sage: r = p.get_schedule('"H_VECTOR"')                  # optional - polymake
            sage: r                                                 # optional - polymake  # random
            precondition : N_RAYS | N_INPUT_RAYS ( ppl.convex_hull.primal: FACETS, LINEAR_SPAN : RAYS | INPUT_RAYS )
            sensitivity check for FacetPerm
            ppl.convex_hull.primal: FACETS, LINEAR_SPAN : RAYS | INPUT_RAYS
            RAYS_IN_FACETS : RAYS, FACETS
            SIMPLICIAL : COMBINATORIAL_DIM, RAYS_IN_FACETS
            N_FACETS : FACETS
            precondition : COMBINATORIAL_DIM ( F_VECTOR : N_FACETS, N_RAYS, COMBINATORIAL_DIM )
            F_VECTOR : N_FACETS, N_RAYS, COMBINATORIAL_DIM
            precondition : SIMPLICIAL ( H_VECTOR : F_VECTOR )
            H_VECTOR : F_VECTOR
            sage: r.typeof()                                        # optional - polymake
            ('Polymake::Core::Scheduler::RuleChain', 'ARRAY')

        Similarly, polymake matrices and vectors are explicitly listed::

            sage: c.VERTICES.typename()                         # optional - polymake
            'Matrix'
            sage: c.VERTICES[0].typename()                      # optional - polymake
            'Vector'
            sage: c.VERTICES                                    # optional - polymake # random
            1 -1 -1 -1 -1
            1 1 -1 -1 -1
            1 -1 1 -1 -1
            1 1 1 -1 -1
            1 -1 -1 1 -1
            1 1 -1 1 -1
            1 -1 1 1 -1
            1 1 1 1 -1
            1 -1 -1 -1 1
            1 1 -1 -1 1
            1 -1 1 -1 1
            1 1 1 -1 1
            1 -1 -1 1 1
            1 1 -1 1 1
            1 -1 1 1 1
            1 1 1 1 1
            sage: c.VERTICES[0]                                 # optional - polymake
            1 -1 -1 -1 -1

        For other types, we simply use the print representation offered
        by polymake::

            sage: p.TWO_FACE_SIZES.typename()                   # optional - polymake
            'Map'
            sage: p.TWO_FACE_SIZES                              # optional - polymake
            {(3 20)}

    """
        T1, T2 = self.typeof()
        P = self._check_valid()
        name = self._name
        if T1:
            Temp = self.typename()
            if Temp:
                T1 = Temp
        if T1 in ['Matrix', 'Vector']:
            out = P.get(name).strip()
        elif 'RuleChain' in T1:
            out = os.linesep.join(P.get('join("##",{}->list)'.format(name)).split('##'))
        else:
            try:
                out = P.get('{}->description'.format(name)).strip()
            except PolymakeError:
                out = ''
            if os.linesep in out:
                out = ''
        if not out:
            if "Polytope" == T1:
                out = "{}[{}]".format(P.get("{}->type->full_name".format(name)) or "PolymakeElement", _name_pattern.search(name).group())
            elif T1 == '' and T2 == 'ARRAY':
                out = P.eval('print join(", ", @{});'.format(name)).strip()
            elif T1 == '' and T2 == 'HASH':
                out = P.get('%{}'.format(name)).strip()
            elif self._name[0] == '@':
                out = P.eval('print join(", ", {});'.format(name)).strip()
            else:
                out = P.get(name).strip()
        return out

    def _cmp_(self, other):
        """
        Comparison of polymake elements.

        EXAMPLES:

        The default for comparing equality for polytopes is *identity*::

            sage: p1 = polymake.rand_sphere(3, 12, seed=15)          # optional - polymake
            sage: p2 = polymake.rand_sphere(3, 12, seed=15)          # optional - polymake
            sage: p1 == p2                                          # optional - polymake
            False

        However, other data types are compared by equality, not identity::

            sage: p1.VERTICES == p2.VERTICES                        # optional - polymake
            True

        A computation applied to a polytope can change the available
        properties, and thus we have
        ::

            sage: p1.get_member('list_properties') == p2.get_member('list_properties')  # optional - polymake
            True
            sage: p1.F_VECTOR                                       # optional - polymake
            12 30 20
            sage: p1.get_member('list_properties') == p2.get_member('list_properties')  # optional - polymake
            False

        """
        P = self._check_valid()
        if P.eval("print {} {} {};".format(self.name(), P._equality_symbol(), other.name())).strip() == P._true_symbol():
            return 0
        if P.eval("print {} {} {};".format(self.name(), P._lessthan_symbol(), other.name())).strip() == P._true_symbol():
            return -1
        if P.eval("print {} {} {};".format(self.name(), P._greaterthan_symbol(), other.name())).strip() == P._true_symbol():
            return 1
        return -2  # that's supposed to be an error value.

    def bool(self):
        """
        Return whether this polymake element is equal to ``True``.

        EXAMPLES::

            sage: from sage.interfaces.polymake import polymake
            sage: polymake(0).bool()                # optional polymake
            False
            sage: polymake(1).bool()                # optional polymake
            True

        """
        P = self._check_valid()
        t = P._true_symbol()
        cmd = '{} {} {};'.format(self._name, P._equality_symbol(), t)
        return P.get(cmd) == t

    def known_properties(self):
        """
        List the names of properties that have been computed so far on this element.

        NOTE:

        This is in many cases equivalent to use polymake's ``list_properties``,
        which returns a blank separated string representation of the list of properties.
        However, on some elements, ``list_properties`` would simply result in
        an error.

        EXAMPLES::

            sage: c = polymake.cube(4)                      # optional - polymake
            sage: c.known_properties()                      # optional - polymake
            ['AFFINE_HULL',
             'BOUNDED',
             'CONE_AMBIENT_DIM',
             'CONE_DIM',
            ...
             'VERTICES_IN_FACETS']
            sage: c.list_properties()                       # optional - polymake
            CONE_AMBIENT_DIM, CONE_DIM, FACETS, AFFINE_HULL, VERTICES_IN_FACETS,
            BOUNDED...

        A computation can change the list of known properties::

            sage: c.F_VECTOR                                # optional - polymake
            16 32 24 8
            sage: c.known_properties()                      # optional - polymake
            ['AFFINE_HULL',
             'BOUNDED',
             'COMBINATORIAL_DIM',
             'CONE_AMBIENT_DIM',
             'CONE_DIM',
            ...
             'VERTICES_IN_FACETS']

        """
        P = self._check_valid()
        try:
            return sorted(P.get('join(", ", {}->list_properties)'.format(self._name)).split(', '))
        except PolymakeError:
            return []

    @cached_method
    def _member_list(self):
        """
        The list of properties that polymake knows to compute for this element.

        The resulting list is used for tab completion.

        TESTS::

            sage: c = polymake.cube(4)                          # optional - polymake
            sage: c._member_list()                              # optional - polymake
            ['AFFINE_HULL',
            ...
             'WEAKLY_CENTERED',
            ...]

        """
        # return the members of a "big" object.
        P = self._check_valid()
        try:
            cmd = '$SAGETMP = ' + self._name + ' -> type;'
            P.eval(cmd)
        except (TypeError, PolymakeError):  # this happens for a perl type that isn't a Polymake type
            return []
        cmd = 'print join(", ", sorted_uniq(sort { $a cmp $b } map { keys %{$_->properties} }$SAGETMP, @{$SAGETMP->super}));'
        try:
            out = P.eval(cmd).split(', ')
        except PolymakeError:
            return []
        return sorted(out)

    def typename(self):
        """
        The name of the underlying base type of this element in polymake.

        EXAMPLES::

            sage: c = polymake.cube(4)          # optional - polymake
            sage: c.typename()                  # optional - polymake
            'Polytope'
            sage: c.VERTICES.typename()         # optional - polymake
            'Matrix'

        """
        P = self._check_valid()
        try:
            return P.eval('print {}->type->name;'.format(self._name))
        except PolymakeError:
            return ''

    def full_typename(self):
        """
        The name of the specialised type of this element.

        EXAMPLES::

            sage: c = polymake.cube(4)          # optional - polymake
            sage: c.full_typename()             # optional - polymake
            'Polytope<Rational>'
            sage: c.VERTICES.full_typename()    # optional - polymake
            'Matrix<Rational, NonSymmetric>'

        """
        P = self._check_valid()
        try:
            return P.eval('print {}->type->full_name;'.format(self._name))
        except PolymakeError:
            return ''

    def qualified_typename(self):
        """
        The qualified name of the type of this element.

        EXAMPLES::

            sage: c = polymake.cube(4)              # optional - polymake
            sage: c.qualified_typename()            # optional - polymake
            'polytope::Polytope<Rational>'
            sage: c.VERTICES.qualified_typename()   # optional - polymake
            'common::Matrix<Rational, NonSymmetric>'

        """
        P = self._check_valid()
        try:
            return P.eval('print {}->type->qualified_name;'.format(self._name))
        except PolymakeError:
            return ''

    def _tab_completion(self):
        """
        Return a list of available function and property names.

        NOTE:

        This currently returns the names of functions defined in the current
        application, regardless whether they can be applied to this element
        or not, together with the list of properties of this element that
        polymake knows how to compute. It does not contain the list of available
        member functions of this element. This may change in future versions
        of polymake.

        EXAMPLES::

            sage: c = polymake.cube(4)              # optional - polymake
            sage: c._tab_completion()               # optional - polymake
            ['AFFINE_HULL',
             ...
             'zero_vector',
             'zonotope',
             'zonotope_tiling_lattice',
             'zonotope_vertices_fukuda']

        """
        return sorted(self._member_list()+self.parent()._tab_completion())

    def __getattr__(self, attrname):
        """
        Return a property of this element, or a polymake function with this
        element as first argument, or a member function of this element.

        NOTE:

        If the attribute name is known as the name of a property, it is
        interpreted as such. Otherwise, if it is known as a function in
        the current application, the function is returned with this
        element inserted as first argument, and potential further arguments,
        when called. Otherwise, it is assumed that it is a member function
        of this element, and treated as such. Note that member functions
        are currently invisible in tab completion, thus, the user has
        to know the name of the member function.

        EXAMPLES:

        A property::

            sage: c = polymake.cube(3)                  # optional - polymake
            sage: c.H_VECTOR                            # optional - polymake
            1 5 5 1
            sage: c.N_VERTICES                          # optional - polymake
            8
            sage: d = polymake.cross(3)                 # optional - polymake
            sage: d.N_VERTICES                          # optional - polymake
            6

        A function::

            sage: c.minkowski_sum_fukuda                # optional - polymake
            minkowski_sum_fukuda (bound to Polymake::polytope::Polytope__Rational object)
            sage: s = c.minkowski_sum_fukuda(d)         # optional - polymake
            sage: s.N_VERTICES                          # optional - polymake
            24
            sage: s                                     # optional - polymake
            Polytope<Rational>[SAGE...]

        A member function::

            sage: c = polymake.cube(2)                          # optional - polymake
            sage: V = polymake.new_object('Vector', [1,0,0])    # optional - polymake
            sage: V                                             # optional - polymake
            1 0 0
            sage: c.contains                                    # optional - polymake
            Member function 'contains' of Polymake::polytope::Polytope__Rational object
            sage: c.contains(V)                                 # optional - polymake
            true

        """
        P = self._check_valid()
        if attrname[:1] == "_":
            raise AttributeError
        if attrname not in P._tab_completion():
            # Does not appear in list of global functions.
            if attrname in self._member_list():
                try:
                    return P('{}->{}'.format(self._name, attrname))
                except (TypeError, PolymakeError):
                    raise AttributeError
            else:
                return P._function_element_class()(self, '{}->{}'.format(self._name, attrname), memberfunction=True)
        return P._function_element_class()(self, attrname, memberfunction=False)

    def get_member_function(self, attrname):
        """
        Request a member function of this element.

        NOTE:

        It is not checked whether a member function with the given name
        exists.

        EXAMPLES::

            sage: c = polymake.cube(2)                                  # optional - polymake
            sage: c.contains                                            # optional - polymake
            Member function 'contains' of Polymake::polytope::Polytope__Rational object
            sage: V = polymake.new_object('Vector', [1,0,0])            # optional - polymake
            sage: V                                                     # optional - polymake
            1 0 0
            sage: c.contains(V)                                         # optional - polymake
            true

        Whether a member function of the given name actually exists for that
        object will only be clear when calling it::

            sage: c.get_member_function("foo")                          # optional - polymake
            Member function 'foo' of Polymake::polytope::Polytope__Rational object
            sage: c.get_member_function("foo")()                        # optional - polymake
            Traceback (most recent call last):
            ...
            TypeError: Can't locate object method "foo" via package "Polymake::polytope::Polytope__Rational"
        """
        P = self._check_valid()
        return P._function_element_class()(self, '{}->{}'.format(self._name, attrname), memberfunction=True)

    def get_member(self, attrname):
        """
        Get a member/property of this element.

        NOTE:

        Normally, it should be possible to just access the property
        in the usual Python syntax for attribute access. However, if
        that fails, one can request the member explicitly.

        EXAMPLES::

            sage: p = polymake.rand_sphere(4, 20, seed=5)    # optional - polymake

        Normally, a property would be accessed as follows::

            sage: p.F_VECTOR                                # optional - polymake
            20 94 148 74

        However, explicit access is possible as well::

            sage: p.get_member('F_VECTOR')                  # optional - polymake
            20 94 148 74

        In some cases, the explicit access works better::

            sage: p.type                                    # optional - polymake
            Member function 'type' of Polymake::polytope::Polytope__Rational object
            sage: p.get_member('type')                      # optional - polymake
            Polytope<Rational>[SAGE...]
            sage: p.get_member('type').get_member('name')   # optional - polymake
            Polytope

        Note that in the last example calling the erroneously constructed
        member function ``type`` still works::

            sage: p.type()                                  # optional - polymake
            Polytope<Rational>[SAGE...]

        """
        P = self._check_valid()
        return P('{}->{}'.format(self.name(), attrname))

    def __getitem__(self, key):
        """
        Indexing and slicing.

        Slicing returns a Python list.

        EXAMPLES::

            sage: p = polymake.rand_sphere(3, 12, seed=15)  # optional - polymake
            sage: p.VERTICES[3]                             # optional - polymake
            1 7977905618560809/18014398509481984 -1671539598851959/144115188075855872 8075083879632623/9007199254740992
            sage: p.list_properties()[2]                    # optional - polymake
            BOUNDED

        Slicing::

            sage: p.F_VECTOR[:]                             # optional - polymake
            [12, 30, 20]
            sage: p.F_VECTOR[0:1]                           # optional - polymake
            [12]
            sage: p.F_VECTOR[0:3:2]                         # optional - polymake
            [12, 20]
        """
        P = self._check_valid()
        if isinstance(key, slice):
            indices = key.indices(len(self))
            return [ self[i] for i in range(*indices) ]
        _, T = self.typeof()
        if self._name.startswith('@'):
            return P('${}[{}]'.format(self._name[1:], key))
        if T == 'ARRAY':
            return P('{}[{}]'.format(self._name, key))
        if T == 'HASH':
            try:
                if key.parent() is self.parent():
                    key = key._name
                else:
                    key = str(key)
            except AttributeError:
                key = str(key)
            return P(self._name + "{" + key + "}")
        raise NotImplementedError("Cannot get items from Perl type {}".format(T))

    def __iter__(self):
        """
        Return an iterator for ``self``.

        OUTPUT: iterator

        EXAMPLES::

            sage: p = polymake.rand_sphere(3, 12, seed=15)  # optional - polymake
            sage: [ x for x in p.VERTICES[3] ]              # optional - polymake
            [1, 7977905618560809/18014398509481984, -1671539598851959/144115188075855872, 8075083879632623/9007199254740992]
        """
        for i in range(len(self)):
            yield self[i]

    def __len__(self):
        """
        EXAMPLES::

            sage: p = polymake.rand_sphere(3, 12, seed=15)           # optional - polymake
            sage: len(p.FACETS)                                     # optional - polymake
            20
            sage: len(p.list_properties()) >= 12                     # optional - polymake
            True

        """
        P = self._check_valid()
        T1, T2 = self.typeof()
        name = self._name
        if T2 == 'ARRAY':
            return int(P.eval('print scalar @{+%s};'%name))
        if T2 == 'HASH':
            return int(P.eval('print scalar keys %{+%s};'%name))
        if T1:
            raise TypeError("Don't know how to compute the length of {} object".format(T1))
        return int(P.eval('print scalar {};'.format(name)))

    @cached_method
    def typeof(self):
        """
        Returns the type of a polymake "big" object, and its underlying Perl type.

        NOTE:

        This is mainly for internal use.

        EXAMPLES::

            sage: p = polymake.rand_sphere(3, 13, seed=12)               # optional - polymake
            sage: p.typeof()                                            # optional - polymake
            ('Polymake::polytope::Polytope__Rational', 'ARRAY')
            sage: p.VERTICES.typeof()                                   # optional - polymake
            ('Polymake::common::Matrix_A_Rational_I_NonSymmetric_Z', 'ARRAY')
            sage: p.get_schedule('"F_VECTOR"').typeof()                   # optional - polymake
            ('Polymake::Core::Scheduler::RuleChain', 'ARRAY')

        On "small" objects, it just returns empty strings::

            sage: p.N_VERTICES.typeof()                                 # optional - polymake
            ('', '')
            sage: p.list_properties().typeof()                          # optional - polymake
            ('', '')
        """
        P = self._check_valid()
        name = self._name
        T1, T2 = P.eval('print ref({});'.format(name)), P.eval('print reftype({});'.format(name))
        if T1 == 'false':                 # Polymake 3.4 returns this
            T1 = ''
        return T1, T2

    def _sage_(self):
        """
        Convert self to a Sage object.

        EXAMPLES::

            sage: a = polymake(1/2); a    # optional - polymake
            1/2
            sage: a.sage()                # optional - polymake
            1/2
            sage: _.parent()              # optional - polymake
            Rational Field

        Quadratic extensions::

            sage: K.<sqrt5> = QuadraticField(5)
            sage: polymake(K(0)).sage()   # optional - polymake
            0
            sage: _.parent()              # optional - polymake
            Rational Field
            sage: polymake(sqrt5).sage()   # optional - polymake
            a
            sage: polymake(-sqrt5).sage()   # optional - polymake
            -a
            sage: polymake(1/3-1/2*sqrt5).sage()   # optional - polymake
            -1/2*a + 1/3
            sage: polymake(-1+sqrt5).sage()   # optional - polymake
            a - 1

        Vectors::

            sage: PP = polymake.cube(3)   # optional - polymake
            sage: PP.F_VECTOR.sage()      # optional - polymake
            (8, 12, 6)
            sage: _.parent()              # optional - polymake
            Ambient free module of rank 3 over the principal ideal domain Integer Ring

        Matrices::

            sage: polymake.unit_matrix(2).sage()   # optional - polymake
            [1 0]
            [0 1]
            sage: _.parent()              # optional - polymake
            Full MatrixSpace of 2 by 2 dense matrices over Integer Ring

        Polytopes::

            sage: polymake.cube(3).sage() # optional - polymake
            A 3-dimensional polyhedron in QQ^3 defined as the convex hull of 8 vertices
<<<<<<< HEAD
            sage: polymake.icosahedron().sage()
=======
            sage: polymake.icosahedron().sage() # optional - polymake
>>>>>>> 716fb697
            A 3-dimensional polyhedron in AA^3 defined as the convex hull of 12 vertices

        """
        T1, T2 = self.typeof()
        self._check_valid()
        if T1:
            Temp = self.typename()
            if Temp:
                T1 = Temp
        if T1 == 'QuadraticExtension':
            # We can't seem to access a, b, r by method calls, so let's parse.
            from re import match
            m = match(r'(-?[0-9/]+)[+]?((-?[0-9/]+)r([0-9/]+))?', repr(self))
            if m is None:
                raise NotImplementedError("Cannot parse QuadraticExtension element: {}".format(self))
            a, b, r = m.group(1), m.group(3), m.group(4)
            from sage.rings.rational_field import QQ
            if r is None:
                # Prints like a rational, so we can't know the extension. Coerce to rational.
                return QQ(a)
            else:
                from sage.rings.number_field.number_field import QuadraticField
                K = QuadraticField(r)
                return QQ(a) + QQ(b) * K.gen()
        elif T1 == 'Vector' or T1 == 'SparseVector':
            from sage.modules.free_module_element import vector
            return vector([x.sage() for x in self])
        elif T1 == 'Matrix' or T1 == 'SparseMatrix':
            from sage.matrix.constructor import matrix
            return matrix([x.sage() for x in self])
        elif T1 == 'Polytope':
            from sage.geometry.polyhedron.backend_polymake import Polyhedron_polymake
            from sage.geometry.polyhedron.parent import Polyhedra
            from sage.rings.rational_field import QQ
            from sage.rings.qqbar import AA
            if self.typeof()[0] == 'Polymake::polytope::Polytope__Rational':
                base_ring = QQ
            else:
                # We could try to find out a more specific field.
                base_ring = AA
            ambient_dim = self.AMBIENT_DIM()
            parent = Polyhedra(base_ring, ambient_dim, backend='polymake')
            return Polyhedron_polymake._from_polymake_polytope(parent, self)
        else:
            return super(PolymakeElement, self)._sage_()

    def _sage_doc_(self):
        """
        EXAMPLES::

            sage: c = polymake.cube(3)                  # optional - polymake
            sage: print(c._sage_doc_())                 # optional - polymake # random
            objects/Polytope:
             Not necessarily bounded or unbounded polyhedron.
             Nonetheless, the name "Polytope" is used for two reasons:
             Firstly, combinatorially we always deal with polytopes; see the description of VERTICES_IN_FACETS for details.
             The second reason is historical.
             We use homogeneous coordinates, which is why Polytope is derived from Cone.
             Note that a pointed polyhedron is projectively equivalent to a polytope.
             Scalar is the numeric data type used for the coordinates.
            <BLANKLINE>
            objects/Polytope/specializations/Polytope<Rational>:
             A rational polyhedron realized in Q^d
            sage: print(c.FACETS._sage_doc_())          # optional - polymake # random
            property_types/Algebraic Types/SparseMatrix:
             A SparseMatrix is a two-dimensional associative array with row and column indices as keys; elements equal to the default value (ElementType(), which is 0 for most numerical types) are not stored, but implicitly encoded by the gaps in the key set. Each row and column is organized as an AVL-tree.
            <BLANKLINE>
             Use dense to convert this into its dense form.
            <BLANKLINE>
             You can create a new SparseMatrix by entering its entries row by row, as a list of SparseVectors e.g.:
                $A = new SparseMatrix<Int>(<< '.');
                (5) (1 1)
                (5) (4 2)
                (5)
                (5) (0 3) (1 -1)
                .

        """
        P = self._check_valid()
        # according to Julian Pfeifle, the only case in which the fully qualified
        # typename would not provide the doc.
        Tname = self.typename()
        Tqname = self.qualified_typename()
        Tfname = self.full_typename()
        if Tname == 'Polytope':
            try:
                doc = P.eval('help "Polytope";')
            except PolymakeError:
                doc = ''
        else:
            try:
                doc = P.eval('help "{}";'.format(Tname))
            except PolymakeError:
                doc = ''
            try:
                doc2 = P.eval('help "{}";'.format(Tqname))
            except PolymakeError:
                doc2 = ''
            if doc:
                if doc2:
                    doc = doc+os.linesep+doc2
            else:
                doc = doc2
        try:
            doc3 = P.eval('help "{}";'.format(Tfname))
        except PolymakeError:
            doc3 = ''
        if doc:
            if doc3:
                doc = doc+os.linesep+doc3
        else:
            doc = doc3
        if doc:
            return doc
        return "Undocumented polymake type '{}'".format(self.full_typename())


class PolymakeFunctionElement(InterfaceFunctionElement):
    """
    A callable (function or member function) bound to a polymake element.

    EXAMPLES::

        sage: c = polymake.cube(2)                          # optional - polymake
        sage: V = polymake.new_object('Vector', [1,0,0])    # optional - polymake
        sage: V                                             # optional - polymake
        1 0 0
        sage: c.contains                                    # optional - polymake
        Member function 'contains' of Polymake::polytope::Polytope__Rational object
        sage: c.contains(V)                                 # optional - polymake
        true

    """
    def __init__(self, obj, name, memberfunction=False):
        """
        INPUT:

        - Polymake object that this function is bound to
        - name (string): It actually says how to call this function in polymake.
          So, if it is a member function, it will look like `"$SAGE123[0]->func_name"`.
        - ``memberfunction`` (bool, default False): Whether this is a member function
          or a plain function applied with this element as first argument.

        EXAMPLES::

            sage: p = polymake.rand_sphere(3, 13, seed=12)   # optional - polymake
            sage: p.minkowski_sum_fukuda                    # optional - polymake
            minkowski_sum_fukuda (bound to Polymake::polytope::Polytope__Rational object)
            sage: p.get_schedule                            # optional - polymake
            Member function 'get_schedule' of Polymake::polytope::Polytope__Rational object

        """
        self._obj = obj
        self._name = name
        self._is_memberfunc = memberfunction

    def _repr_(self):
        """
        EXAMPLES::

            sage: p = polymake.rand_sphere(3, 13, seed=12)  # optional - polymake
            sage: p.minkowski_sum_fukuda                    # optional - polymake
            minkowski_sum_fukuda (bound to Polymake::polytope::Polytope__Rational object)
            sage: p.contains                                # optional - polymake
            Member function 'contains' of Polymake::polytope::Polytope__Rational object

        """
        if self._is_memberfunc:
            return "Member function '{}' of {} object".format(self._name.split("->")[-1], self._obj.typeof()[0])
        return "{} (bound to {} object)".format(self._name, self._obj.typeof()[0])

    def __call__(self, *args, **kwds):
        """
        EXAMPLES:

        We consider both member functions of an element and global functions
        bound to an element::

            sage: p = polymake.rand_sphere(3, 13, seed=12)      # optional - polymake
            sage: p.get_schedule('"VERTICES"')                    # optional - polymake  # random
            sensitivity check for VertexPerm
            cdd.convex_hull.canon: POINTED, RAYS, LINEALITY_SPACE : INPUT_RAYS
            sage: p.minkowski_sum_fukuda(p).F_VECTOR            # optional - polymake
            13 33 22

        """
        if self._is_memberfunc:
            return self._obj._check_valid().function_call(self._name, list(args), kwds)
        return self._obj._check_valid().function_call(self._name, [self._obj] + list(args), kwds)

    def _sage_doc_(self):
        """
        Return documentation of this function.

        NOTE:

        For unclear reasons, accessing documentation with `?` sometimes
        does not include the return value of this method.

        EXAMPLES::

            sage: p = polymake.rand_sphere(3, 13, seed=12)           # optional - polymake
            sage: print(p.get_schedule._sage_doc_())                 # optional - polymake # random
            objects/Core::Object/methods/get_schedule:
            get_schedule(request;  ... ) -> Core::RuleChain
            <BLANKLINE>
             Compose an optimal chain of production rules providing all requested properties.
             The returned RuleChain object can be applied to the original object as well as to any other object
             with the same initial set of properties.  If no feasible rule chain exists, `undef' is returned.
            <BLANKLINE>
             To watch the rule scheduler at work, e.g. to see announcements about tried preconditions,
             you may temporarily increase the verbosity levels $Verbose::rules and $Verbose::scheduler.
            <BLANKLINE>
            Arguments:
              String request : name of a property with optional alternatives or a property path in dotted notation.
                Several requests may be listed.
            <BLANKLINE>
            Returns Core::RuleChain
            sage: print(p.minkowski_sum_fukuda._sage_doc_())        # optional - polymake # random
            functions/Producing a polytope from polytopes/minkowski_sum_fukuda:
            minkowski_sum_fukuda(summands) -> Polytope<Scalar>
            <BLANKLINE>
             Computes the (VERTICES of the) Minkowski sum of a list of polytopes using the algorithm by Fukuda described in
                   Komei Fukuda, From the zonotope construction to the Minkowski addition of convex polytopes, J. Symbolic Comput., 38(4):1261-1272, 2004.
            <BLANKLINE>
            Arguments:
              Array<Polytope<Scalar>> summands
            <BLANKLINE>
            Returns Polytope<Scalar>
            <BLANKLINE>
            Example:
                > $p = minkowski_sum_fukuda([cube(2),simplex(2),cross(2)]);
                > print $p->VERTICES;
                1 -2 -1
                1 -1 -2
                1 3 -1
                1 3 1
                1 2 -2
                1 -2 2
                1 -1 3
                1 1 3

        """
        P = self._obj._check_valid()
        return P.help(self._name.split("->")[-1], pager=False)


class PolymakeExpect(PolymakeAbstract, Expect):
    r"""
    Interface to the polymake interpreter using pexpect.

    In order to use this interface, you need to either install the
    optional polymake package for Sage, or install polymake system-wide
    on your computer; it is available from https://polymake.org.

    Type ``polymake.[tab]`` for a list of most functions
    available from your polymake install. Type
    ``polymake.Function?`` for polymake's help about a given ``Function``.
    Type ``polymake(...)`` to create a new polymake
    object, and ``polymake.eval(...)`` to run a string using
    polymake and get the result back as a string.

    EXAMPLES::

        sage: from sage.interfaces.polymake import polymake_expect as polymake
        sage: type(polymake)
        <...sage.interfaces.polymake.PolymakeExpect...
        sage: p = polymake.rand_sphere(4, 20, seed=5)       # optional - polymake
        sage: p                                             # optional - polymake
        Random spherical polytope of dimension 4; seed=5...
        sage: set_verbose(3)
        sage: p.H_VECTOR;                                   # optional - polymake # random
        used package ppl
          The Parma Polyhedra Library ...
        sage: p.H_VECTOR                                    # optional - polymake
        1 16 40 16 1
        sage: set_verbose(0)
        sage: p.F_VECTOR                                    # optional - polymake
        20 94 148 74
        sage: print(p.F_VECTOR._sage_doc_())                # optional - polymake # random
        property_types/Algebraic Types/Vector:
         A type for vectors with entries of type Element.

         You can perform algebraic operations such as addition or scalar multiplication.

         You can create a new Vector by entering its elements, e.g.:
            $v = new Vector<Int>(1,2,3);
         or
            $v = new Vector<Int>([1,2,3]);

    .. automethod:: _eval_line
    """

    def __init__(self, script_subdirectory=None,
                 logfile=None, server=None, server_tmpdir=None,
                 seed=None, command=None):
        """
        TESTS::

            sage: from sage.interfaces.polymake import PolymakeExpect
            sage: PolymakeExpect()
            Polymake
            sage: PolymakeExpect().is_running()
            False

        """
        if command is None:
            command = "env TERM=dumb {}".format(os.getenv('SAGE_POLYMAKE_COMMAND') or 'polymake')
        PolymakeAbstract.__init__(self, seed=seed)
        Expect.__init__(self,
                        name="polymake",
                        command=command,
                        prompt="polytope > ",
                        server=server,
                        server_tmpdir=server_tmpdir,
                        script_subdirectory=script_subdirectory,
                        restart_on_ctrlc=False,
                        logfile=logfile,
                        eval_using_file_cutoff=1024)   # > 1024 causes hangs

    def _start(self, alt_message=None):
        """
        Start the polymake interface in the application "polytope".

        NOTE:

        There should be no need to call this explicitly.

        TESTS::

            sage: from sage.interfaces.polymake import polymake_expect as polymake
            sage: polymake.application('fan')               # optional - polymake
            sage: 'normal_fan' in dir(polymake)             # optional - polymake
            True
            sage: polymake.quit()                           # optional - polymake
            sage: polymake._start()                         # optional - polymake

        Since 'normal_fan' is not defined in the polymake application 'polytope',
        we now get
        ::

            sage: 'normal_fan' in dir(polymake)             # optional - polymake
            False

        """
        if not self.is_running():
            self._change_prompt("polytope > ")
            Expect._start(self, alt_message=None)
        PolymakeAbstract._start(self)
        self.eval('use File::Slurp;')

    def _quit_string(self):
        """
        TESTS::

            sage: from sage.interfaces.polymake import polymake_expect as polymake
            sage: polymake._quit_string()
            'exit;'
        """
        return "exit;"

    def _keyboard_interrupt(self):
        """
        Interrupt a computation with <Ctrl-c>

        TESTS:

        For reasons that are not clear to the author, the following test
        is very flaky. Therefore, this test is marked as "not tested".

            sage: from sage.interfaces.polymake import polymake_expect as polymake
            sage: c = polymake.cube(15)                         # optional - polymake
            sage: alarm(1)                                      # not tested
            sage: try:                                          # not tested # indirect doctest
            ....:     c.F_VECTOR
            ....: except KeyboardInterrupt:
            ....:     pass
            Interrupting Polymake...
            doctest:warning
            ...
            RuntimeWarning: We ignore that Polymake issues warning during keyboard interrupt
            doctest:warning
            ...
            RuntimeWarning: We ignore that Polymake raises error during keyboard interrupt

        Afterwards, the interface should still be running.  ::

            sage: c.N_FACETS                                    # optional - polymake
            30

        """
        if not self.is_running():
            raise KeyboardInterrupt
        print("Interrupting %s..." % self)
        while True:
            try:
                self._expect.send(chr(3))
            except pexpect.ExceptionPexpect as msg:
                raise pexpect.ExceptionPexpect("THIS IS A BUG -- PLEASE REPORT. This should never happen.\n" + msg)
            sleep(0.1)
            i = self._expect.expect_list(self._prompt, timeout=1)
            if i == 0:
                break
            elif i == 7:  # EOF
                warnings.warn("Polymake {} during keyboard interrupt".format(_available_polymake_answers[i]), RuntimeWarning)
                self._crash_msg()
                self.quit()
            elif i == 8:  # Timeout
                self.quit()
                raise RuntimeError("{} interface is not responding. We closed it".format(self))
            elif i != 3:  # Anything but a "computation killed"
                warnings.warn("We ignore that {} {} during keyboard interrupt".format(self, _available_polymake_answers[i]), RuntimeWarning)
        raise KeyboardInterrupt("Ctrl-c pressed while running {}".format(self))

    def _synchronize(self):
        """
        TESTS::

            sage: from sage.interfaces.polymake import polymake_expect as polymake
            sage: Q = polymake.cube(4)                          # optional - polymake
            sage: polymake('"ok"')                              # optional - polymake
            ok
            sage: polymake._expect.sendline()                   # optional - polymake
            1

        Now the interface is badly out of sync::

            sage: polymake('"foobar"')                          # optional - polymake
            <repr(<sage.interfaces.polymake.PolymakeElement at ...>) failed:
            PolymakeError: Can't locate object method "description" via package "1"
            (perhaps you forgot to load "1"?)...>
            sage: Q.typeof()                                    # optional - polymake # random
            ('foobar...', 'Polymake::polytope::Polytope__Rational')
            sage: Q.typeof.clear_cache()                        # optional - polymake

        After synchronisation, things work again as expected::

            sage: polymake._synchronize()                       # optional - polymake
            doctest:warning
            ...
            UserWarning: Polymake seems out of sync:
            The expected output did not appear before reaching the next prompt.
            sage: polymake('"back to normal"')                  # optional - polymake
            back to normal
            sage: Q.typeof()                                    # optional - polymake
            ('Polymake::polytope::Polytope__Rational', 'ARRAY')

        """
        if not self.is_running():
            return
        rnd = randrange(2147483647)
        res = str(rnd+1)
        cmd = 'print 1+{};' + self._expect.linesep
        self._sendstr(cmd.format(rnd))
        pat = self._expect.expect(self._prompt, timeout=0.5)
        # 0: normal prompt
        # 1: continuation prompt
        # 2: user input expected when requestion "help"
        # 3: what we are looking for when interrupting a computation
        # 4: error
        # 5: warning
        # 6: anything but an error or warning, thus, an information
        # 7: unexpected end of the stream
        # 8: (expected) timeout
        if pat == 8:  # timeout
            warnings.warn("{} unexpectedly {} during synchronisation.".format(self, _available_polymake_answers[pat]), RuntimeWarning)
            self.interrupt()
            # ... but we continue, as that probably means we currently are at the end of the buffer
        elif pat == 7:  # EOF
            self._crash_msg()
            self.quit()
        elif pat == 0:
            # We got the right prompt, but perhaps in a wrong position in the stream
            # The result of the addition should appear *before* our prompt
            if res not in self._expect.before:
                try:
                    warnings.warn("{} seems out of sync: The expected output did not appear before reaching the next prompt.".format(self))
                    while True:
                        i = self._expect.expect_list(self._prompt, timeout=0.1)
                        if i == 8:  # This time, we do expect a timeout
                            return
                        elif i > 0:
                            raise RuntimeError("Polymake unexpectedly {}".format(_available_polymake_answers[i]))
                except pexpect.TIMEOUT:
                    warnings.warn("A timeout has occured when synchronising {}.".format(self), RuntimeWarning)
                    self._interrupt()
                except pexpect.EOF:
                    self._crash_msg()
                    self.quit()
            else:
                return
        else:
            raise RuntimeError("Polymake unexpectedly {}".format(_available_polymake_answers[pat]))

    def _eval_line(self, line, allow_use_file=True, wait_for_prompt=True, restart_if_needed=True, **kwds):
        r"""
        Evaluate a command.

        INPUT:

        - ``line``, a command (string) to be evaluated
        - ``allow_use_file`` (optional bool, default ``True``), whether or not
          to use a file if the line is very long.
        - ``wait_for_prompt`` (optional, default ``True``), whether or not
          to wait before polymake returns a prompt. If it is a string, it is considered
          as alternative prompt to be waited for.
        - ``restart_if_needed`` (optional bool, default ``True``), whether or
          not to restart polymake in case something goes wrong
        - further optional arguments (e.g., timeout) that will be passed to
          :meth:`pexpect.pty_spawn.spawn.expect`. Note that they are ignored
          if the line is too long and thus is evaluated via a file. So,
          if a timeout is defined, it should be accompanied by ``allow_use_file=False``.

        Different reaction types of polymake, including warnings, comments,
        errors, request for user interaction, and yielding a continuation prompt,
        are taken into account.

        Usually, this method is indirectly called via :meth:`~sage.interfaces.expect.Expect.eval`.

        EXAMPLES::

            sage: from sage.interfaces.polymake import polymake_expect as polymake
            sage: p = polymake.cube(3)              # optional - polymake  # indirect doctest

        Here we see that remarks printed by polymake are displayed if
        the verbosity is positive::

            sage: set_verbose(1)
            sage: p.N_LATTICE_POINTS                # optional - polymake # random
            used package latte
              LattE (Lattice point Enumeration) is a computer software dedicated to the
              problems of counting lattice points and integration inside convex polytopes.
              Copyright by Matthias Koeppe, Jesus A. De Loera and others.
              http://www.math.ucdavis.edu/~latte/
            27
            sage: set_verbose(0)

        If polymake raises an error, the polymake *interface* raises
        a :class:`PolymakeError`::

            sage: polymake.eval('FOOBAR(3);')       # optional - polymake
            Traceback (most recent call last):
            ...
            PolymakeError: Undefined subroutine &Polymake::User::FOOBAR called...

        If a command is incomplete, then polymake returns a continuation
        prompt. In that case, we raise an error::

            sage: polymake.eval('print 3')          # optional - polymake
            Traceback (most recent call last):
            ...
            SyntaxError: Incomplete polymake command 'print 3'
            sage: polymake.eval('print 3;')         # optional - polymake
            '3'

        However, if the command contains line breaks but eventually is complete,
        no error is raised::

            sage: print(polymake.eval('$tmp="abc";\nprint $tmp;'))  # optional - polymake
            abc

        When requesting help, polymake sometimes expect the user to choose
        from a list. In that situation, we abort with a warning, and show
        the list from which the user can choose; we could demonstrate this using
        the :meth:`help` method, but here we use an explicit code evaluation::

            sage: print(polymake.eval('help "TRIANGULATION";'))     # optional - polymake # random
            doctest:warning
            ...
            UserWarning: Polymake expects user interaction. We abort and return
            the options that Polymake provides.
            There are 5 help topics matching 'TRIANGULATION':
            1: objects/Cone/properties/Triangulation and volume/TRIANGULATION
            2: objects/Polytope/properties/Triangulation and volume/TRIANGULATION
            3: objects/Visualization/Visual::PointConfiguration/methods/TRIANGULATION
            4: objects/Visualization/Visual::Polytope/methods/TRIANGULATION
            5: objects/PointConfiguration/properties/Triangulation and volume/TRIANGULATION

        By default, we just wait until polymake returns a result. However,
        it is possible to explicitly set a timeout. The following usually does
        work in an interactive session and often in doc tests, too. However,
        sometimes it hangs, and therefore we remove it from the tests, for now::

            sage: c = polymake.cube(15)             # optional - polymake
<<<<<<< HEAD
            sage: polymake.eval('print {}->F_VECTOR;'.format(c.name()), timeout=1) # optional - polymake # not tested
=======
            sage: polymake.eval('print {}->F_VECTOR;'.format(c.name()), timeout=1) # not tested # optional - polymake
>>>>>>> 716fb697
            Traceback (most recent call last):
            ...
            RuntimeError: Polymake fails to respond timely

        We verify that after the timeout, polymake is still able to give answers::

            sage: c                                 # optional - polymake
            cube of dimension 15
            sage: c.N_VERTICES                      # optional - polymake
            32768

        Note, however, that the recovery after a timeout is not perfect.
        It may happen that in some situation the interface collapses and
        thus polymake would automatically be restarted, thereby losing all
        data that have been computed before.

        """
        line = line.strip()
        if allow_use_file and wait_for_prompt and self._eval_using_file_cutoff and len(line) > self._eval_using_file_cutoff:
            return self._eval_line_using_file(line)
        try:
            if not self.is_running():
                self._start()
            E = self._expect
            try:
                if len(line) >= 4096:
                    raise RuntimeError("Sending more than 4096 characters with {} on a line may cause a hang and you're sending {} characters".format(self, len(line)))
                E.sendline(line)
                if not wait_for_prompt:
                    return ''

            except OSError as msg:
                if restart_if_needed:
                    # The subprocess most likely crashed.
                    # If it's really still alive, we fall through
                    # and raise RuntimeError.
                    if sys.platform.startswith('sunos'):
                        # On (Open)Solaris, we might need to wait a
                        # while because the process might not die
                        # immediately. See Trac #14371.
                        for t in [0.5, 1.0, 2.0]:
                            if E.isalive():
                                time.sleep(t)
                            else:
                                break
                    if not E.isalive():
                        try:
                            self._synchronize()
                        except (TypeError, RuntimeError):
                            pass
                        return self._eval_line(line, allow_use_file=allow_use_file, wait_for_prompt=wait_for_prompt, restart_if_needed=False, **kwds)
                raise_(RuntimeError, "{}\nError evaluating {} in {}".format(msg, line, self), sys.exc_info()[2])

            p_warnings = []
            p_errors = []
            have_warning = False
            have_error = False
            have_log = False
            if len(line) > 0:
                first = True
                while True:
                    try:
                        if isinstance(wait_for_prompt, six.string_types):
                            pat = E.expect(wait_for_prompt, **kwds)
                        else:
                            pat = E.expect_list(self._prompt, **kwds)
                    except pexpect.EOF as msg:
                        try:
                            if self.is_local():
                                tmp_to_use = self._local_tmpfile()
                            else:
                                tmp_to_use = self._remote_tmpfile()
                            if self._read_in_file_command(tmp_to_use) in line:
                                raise pexpect.EOF(msg)
                        except NotImplementedError:
                            pass
                        if self._quit_string() in line:
                            # we expect to get an EOF if we're quitting.
                            return ''
                        elif restart_if_needed:  # the subprocess might have crashed
                            try:
                                self._synchronize()
                                return self._eval_line(line, allow_use_file=allow_use_file, wait_for_prompt=wait_for_prompt, restart_if_needed=False, **kwds)
                            except (TypeError, RuntimeError):
                                pass
                        raise RuntimeError("{}\n{} crashed executing {}".format(msg, self, line))
                    if self._terminal_echo:
                        out = E.before
                    else:
                        out = E.before.rstrip('\n\r')
                    if self._terminal_echo and first:
                        i = out.find("\n")
                        j = out.rfind("\r")
                        out = out[i+1:j].replace('\r\n', '\n')
                    else:
                        out = out.strip().replace('\r\n', '\n')
                    first = False
                    if have_error:
                        p_errors.append(out)
                        have_error = False
                        out = ""
                    elif have_warning:
                        p_warnings.append(out)
                        have_warning = False
                        out = ""
                    elif have_log:
                        if get_verbose() > 0:
                            print(out)
                        have_log = False
                        out = ""
                    # 0: normal prompt
                    # 1: continuation prompt
                    # 2: user input expected when requestion "help"
                    # 3: what we are looking for when interrupting a computation
                    # 4: error
                    # 5: warning
                    # 6: anything but an error or warning, thus, an information
                    # 7: unexpected end of the stream
                    # 8: (expected) timeout
                    if pat == 0:
                        have_log = False
                        have_error = False
                        have_warning = False
                        if E.buffer:
                            if not E.buffer.strip():
                                E.send(chr(3))
                                sleep(0.1)
                                pat = E.expect_list(self._prompt)
                                if E.buffer or pat:
                                    raise RuntimeError("Couldn't return to prompt after command '{}'".format(line))
                        break
                    elif pat == 1:  # unexpected continuation prompt
                        # Return to normal prompt
                        i = pat
                        E.send(chr(3))
                        sleep(0.1)
                        i = E.expect_list(self._prompt)
                        assert i == 0, "Command '{}': Couldn't return to normal prompt after polymake {}. Instead, polymake {}".format(line, _available_polymake_answers[pat], _available_polymake_answers[i])
                        raise SyntaxError("Incomplete polymake command '{}'".format(line))
                    elif pat == 2:  # request for user interaction
                        # Return to normal prompt
                        warnings.warn("{} expects user interaction. We abort and return the options that {} provides.".format(self, self))
                        i = pat
                        while i:
                            self._expect.send(chr(3))
                            sleep(0.1)
                            i = self._expect.expect(self._prompt, timeout=0.1)
                        # User interaction is expected to happen when requesting help
                        if line.startswith('help'):
                            out = os.linesep.join(out.split(os.linesep)[:-1])
                            break
                        else:
                            RuntimeError("Polymake unexpectedly {}".format(_available_polymake_answers[pat]))
                    elif pat == 3:  # killed by signal
                        i = pat
                        while pat != 0:
                            E.send(chr(3))
                            sleep(0.1)
                            i = E.expect_list(self._prompt)
                        RuntimeError("Polymake unexpectedly {}".format(_available_polymake_answers[pat]))
                    elif pat == 4:  # polymake error
                        have_error = True
                    elif pat == 5:  # polymake warning
                        have_warning = True
                    elif pat == 6:  # apparently polymake prints a comment
                        have_log = True
                    elif pat == 7:  # we have reached the end of the buffer
                        warnings.warn("Polymake unexpectedly {}".format(_available_polymake_answers[pat]), RuntimeWarning)
                        E.buffer = E.before + E.after + E.buffer
                        break
                    else:  # timeout or some other problem
                        # Polymake would still continue with the computation. Thus, we send an interrupt
                        E.send(chr(3))
                        sleep(0.1)
                        while E.expect_list(self._prompt, timeout=0.1):
                            # ... and since a single Ctrl-c just interrupts *one* of polymake's
                            # rule chains, we repeat until polymake is running out of rules.
                            E.send(chr(3))
                            sleep(0.1)
                        raise RuntimeError("Polymake {}".format(_available_polymake_answers[pat]))
            else:
                out = ''
        except KeyboardInterrupt:
            self._keyboard_interrupt()
            raise KeyboardInterrupt("Ctrl-c pressed while running {}".format(self))
        for w in p_warnings:
            warnings.warn(w, RuntimeWarning)
        for e in p_errors:
            raise PolymakeError(e)
        return out

    def application(self, app):
        """
        Change to a given polymake application.

        INPUT:

        - ``app``, a string, one of "common", "fulton", "group", "matroid", "topaz",
          "fan", "graph", "ideal", "polytope", "tropical"

        EXAMPLES:

        We expose a computation that uses both the 'polytope' and the 'fan'
        application of polymake. Let us start by defining a polytope `q` in
        terms of inequalities. Polymake knows to compute the f- and h-vector
        and finds that the polytope is very ample::

            sage: from sage.interfaces.polymake import polymake_expect as polymake
            sage: q = polymake.new_object("Polytope", INEQUALITIES=[[5,-4,0,1],[-3,0,-4,1],[-2,1,0,0],[-4,4,4,-1],[0,0,1,0],[8,0,0,-1],[1,0,-1,0],[3,-1,0,0]]) # optional - polymake
            sage: q.H_VECTOR                    # optional - polymake
            1 5 5 1
            sage: q.F_VECTOR                    # optional - polymake
            8 14 8
            sage: q.VERY_AMPLE                  # optional - polymake
            true

        In the application 'fan', polymake can now compute the normal fan
        of `q` and its (primitive) rays::

            sage: polymake.application('fan')   # optional - polymake
            sage: g = q.normal_fan()            # optional - polymake
            sage: g.RAYS                        # optional - polymake
            -1 0 1/4
            0 -1 1/4
            1 0 0
            1 1 -1/4
            0 1 0
            0 0 -1
            0 -1 0
            -1 0 0
            sage: g.RAYS.primitive()            # optional - polymake
            -4 0 1
            0 -4 1
            1 0 0
            4 4 -1
            0 1 0
            0 0 -1
            0 -1 0
            -1 0 0

        Note that the list of functions available by tab completion depends
        on the application.

        TESTS:

        Since 'trop_witness' is not defined in the polymake application 'polytope'
        but only in 'tropical', the following shows the effect of changing
        the application. ::

            sage: polymake.application('polytope')                   # optional - polymake
            sage: 'trop_witness' in dir(polymake)                 # optional - polymake
            False
            sage: polymake.application('tropical')                   # optional - polymake
            sage: 'trop_witness' in dir(polymake)                 # optional - polymake
            True
            sage: polymake.application('polytope')                   # optional - polymake
            sage: 'trop_witness' in dir(polymake)                 # optional - polymake
            False

        For completeness, we show what happens when asking for an application
        that doesn't exist::

            sage: polymake.application('killerapp')                  # optional - polymake
            Traceback (most recent call last):
            ...
            ValueError: Unknown polymake application 'killerapp'

        Of course, a different error results when we send an explicit
        command in polymake to change to an unknown application::

            sage: polymake.eval('application "killerapp";')         # optional - polymake
            Traceback (most recent call last):
            ...
            PolymakeError: Unknown application killerapp

        """
        if not self.is_running():
            self._start()
        if app not in ["common", "fulton", "group", "matroid", "topaz", "fan", "graph", "ideal", "polytope", "tropical"]:
            raise ValueError("Unknown polymake application '{}'".format(app))
        self._application = app
        patterns = ["{} > ".format(app),            # 0: normal prompt
                    r"{} \([0-9]+\)> ".format(app),  # 1: continuation prompt
                    "Please choose ".format(app),   # 2: user input expected when requesting "help"
                    "killed by signal",             # 3: what we are looking for when interrupting a computation
                    "polymake: +ERROR: +",          # 4: error
                    "polymake: +WARNING: +",        # 5: warning
                    "polymake: +",                  # 6: anything but an error or warning, thus, an information
                    pexpect.EOF,                    # 7: unexpected end of the stream
                    pexpect.TIMEOUT]                # 8: timeout
        self._change_prompt(self._expect.compile_pattern_list(patterns))
        self._sendstr('application "{}";{}'.format(app, self._expect.linesep))
        pat = self._expect.expect_list(self._prompt)
        if pat:
            raise RuntimeError("When changing the application, polymake unexpectedly {}".format(_available_polymake_answers[pat]))

Polymake = PolymakeExpect

class PolymakeJuPyMake(PolymakeAbstract):

    r"""
    Interface to the polymake interpreter using JuPyMake.

    In order to use this interface, you need to either install the
    optional polymake package for Sage, or install polymake system-wide
    on your computer; it is available from https://polymake.org.
    Also install the jupymake Python package.

    Type ``polymake.[tab]`` for a list of most functions
    available from your polymake install. Type
    ``polymake.Function?`` for polymake's help about a given ``Function``.
    Type ``polymake(...)`` to create a new polymake
    object, and ``polymake.eval(...)`` to run a string using
    polymake and get the result back as a string.

    EXAMPLES::

        sage: from sage.interfaces.polymake import polymake_jupymake as polymake
        sage: type(polymake)
        <...sage.interfaces.polymake.PolymakeJuPyMake...
        sage: p = polymake.rand_sphere(4, 20, seed=5)       # optional - jupymake
        sage: p                                             # optional - jupymake
        Random spherical polytope of dimension 4; seed=5...
        sage: set_verbose(3)
        sage: p.H_VECTOR;                                   # optional - jupymake # random
        used package ppl
          The Parma Polyhedra Library ...
        sage: p.H_VECTOR                                    # optional - jupymake
        1 16 40 16 1
        sage: set_verbose(0)
        sage: p.F_VECTOR                                    # optional - jupymake
        20 94 148 74
        sage: print(p.F_VECTOR._sage_doc_())                # optional - jupymake # random
        property_types/Algebraic Types/Vector:
         A type for vectors with entries of type Element.

         You can perform algebraic operations such as addition or scalar multiplication.

         You can create a new Vector by entering its elements, e.g.:
            $v = new Vector<Int>(1,2,3);
         or
            $v = new Vector<Int>([1,2,3]);
<<<<<<< HEAD
=======

    Python strings are translated to polymake (Perl) identifiers.
    To obtain Perl strings, use strings containing double-quote characters.
    Python dicts are translated to Perl hashes.

         sage: L = polymake.db_query({'"_id"': '"F.4D.0047"'},    # long time, optional - jupymake internet perl_mongodb
         ....:                       db='"LatticePolytopes"',
         ....:                       collection='"SmoothReflexive"'); L
         BigObjectArray
         sage: len(L)                                             # long time, optional - jupymake internet perl_mongodb
         1
         sage: P = L[0]                                           # long time, optional - jupymake internet perl_mongodb
         sage: sorted(P.list_properties(), key=str)               # long time, optional - jupymake internet perl_mongodb
         [..., LATTICE_POINTS_GENERATORS, ..., POINTED, ...]
         sage: P.F_VECTOR                                         # long time, optional - jupymake internet perl_mongodb
         20 40 29 9
>>>>>>> 716fb697
    """

    def __init__(self, seed=None, verbose=False):
        """
        Initialize ``self``.

        INPUT:

        - ``verbose`` -- boolean (default: ``False``); whether to print the
        commands passed to polymake.

        TESTS::

            sage: from sage.interfaces.polymake import PolymakeJuPyMake
            sage: PolymakeJuPyMake()
            Polymake
<<<<<<< HEAD
            sage: PolymakeJuPyMake().is_running()
            False

=======
>>>>>>> 716fb697
        """
        self._verbose = verbose
        PolymakeAbstract.__init__(self, seed=seed)

    _is_running = False    # class variable

    def is_running(self):
<<<<<<< HEAD
        return self._is_running

    def _start(self):
        from JuPyMake import InitializePolymake
        if not self.is_running():
            InitializePolymake()          # Can only be called once
            self._is_running = True
=======
        """
        Return True if self is currently running.

        TESTS::

            sage: from sage.interfaces.polymake import PolymakeJuPyMake
            sage: pm = PolymakeJuPyMake()
            sage: pm(1)                         # optional - jupymake
            1
            sage: pm.is_running()               # optional - jupymake
            True

        Several PolymakeJuPyMake interfaces can be created, but they all
        talk to the same polymake interpreter::

            sage: pm2 = PolymakeJuPyMake()
            sage: pm2.is_running()              # optional - jupymake
            True
        """
        return self._is_running

    def _start(self):
        """
        Initialize the interpreter.

        TESTS::

            sage: from sage.interfaces.polymake import PolymakeJuPyMake
            sage: pm = PolymakeJuPyMake()
            sage: pm._start()                   # optional - jupymake
            sage: pm.is_running()               # optional - jupymake
            True
        """
        from JuPyMake import InitializePolymake
        if not self.is_running():
            InitializePolymake()          # Can only be called once
            PolymakeJuPyMake._is_running = True
>>>>>>> 716fb697
        PolymakeAbstract._start(self)
        self.eval("sub Polymake::Core::Shell::Mock::fill_history {}")
        self._tab_completion()   # Run it here already because it causes a segfault when invoked in actual tab completion situation?!

    def eval(self, code, **kwds):
        r"""
        Evaluate a command.

        INPUT:

        - ``code``, a command (string) to be evaluated

        Different reaction types of polymake, including warnings, comments,
        errors, request for user interaction, and yielding a continuation prompt,
        are taken into account.

        EXAMPLES::

            sage: from sage.interfaces.polymake import polymake_jupymake as polymake
            sage: p = polymake.cube(3)              # optional - jupymake  # indirect doctest

        Here we see that remarks printed by polymake are displayed if
        the verbosity is positive::

            sage: set_verbose(1)
            sage: p.N_LATTICE_POINTS                # optional - jupymake # random
            used package latte
              LattE (Lattice point Enumeration) is a computer software dedicated to the
              problems of counting lattice points and integration inside convex polytopes.
              Copyright by Matthias Koeppe, Jesus A. De Loera and others.
              http://www.math.ucdavis.edu/~latte/
            27
            sage: set_verbose(0)

        If polymake raises an error, the polymake *interface* raises
        a :class:`PolymakeError`::

            sage: polymake.eval('FOOBAR(3);')       # optional - jupymake
            Traceback (most recent call last):
            ...
            PolymakeError: Undefined subroutine &Polymake::User::FOOBAR called...

        If a command is incomplete, then polymake returns a continuation
        prompt. In that case, we raise an error::

            sage: polymake.eval('print 3')          # optional - jupymake
            Traceback (most recent call last):
            ...
            SyntaxError: Incomplete polymake command 'print 3'
            sage: polymake.eval('print 3;')         # optional - jupymake
            '3'

        However, if the command contains line breaks but eventually is complete,
        no error is raised::

            sage: print(polymake.eval('$tmp="abc";\nprint $tmp;'))  # optional - jupymake
            abc

        When requesting help, polymake sometimes expect the user to choose
        from a list. In that situation, we abort with a warning, and show
        the list from which the user can choose; we could demonstrate this using
        the :meth:`help` method, but here we use an explicit code evaluation::

            sage: print(polymake.eval('help "TRIANGULATION";'))     # optional - jupymake # random
            doctest:warning
            ...
            UserWarning: Polymake expects user interaction. We abort and return
            the options that Polymake provides.
            There are 5 help topics matching 'TRIANGULATION':
            1: objects/Cone/properties/Triangulation and volume/TRIANGULATION
            2: objects/Polytope/properties/Triangulation and volume/TRIANGULATION
            3: objects/Visualization/Visual::PointConfiguration/methods/TRIANGULATION
            4: objects/Visualization/Visual::Polytope/methods/TRIANGULATION
            5: objects/PointConfiguration/properties/Triangulation and volume/TRIANGULATION

        By default, we just wait until polymake returns a result. However,
        it is possible to explicitly set a timeout. The following usually does
        work in an interactive session and often in doc tests, too. However,
        sometimes it hangs, and therefore we remove it from the tests, for now::

            sage: c = polymake.cube(15)             # optional - jupymake
<<<<<<< HEAD
            sage: polymake.eval('print {}->F_VECTOR;'.format(c.name()), timeout=1) # optional - jupymake # not tested
=======
            sage: polymake.eval('print {}->F_VECTOR;'.format(c.name()), timeout=1) # not tested # optional - jupymake
>>>>>>> 716fb697
            Traceback (most recent call last):
            ...
            RuntimeError: Polymake fails to respond timely

        We verify that after the timeout, polymake is still able to give answers::

            sage: c                                 # optional - jupymake
            cube of dimension 15
            sage: c.N_VERTICES                      # optional - jupymake
            32768

        Note, however, that the recovery after a timeout is not perfect.
        It may happen that in some situation the interface collapses and
        thus polymake would automatically be restarted, thereby losing all
        data that have been computed before.

        """
        if not self.is_running():
            self._start()
        from JuPyMake import ExecuteCommand
        if self._verbose:
            print("## eval: {}".format(code))
        parsed, stdout, stderr, error = ExecuteCommand(code)
        if get_verbose() > 0 or self._verbose:
            stderr = stderr.rstrip('\n\r')
            if stderr:
                print(stderr)
        if error:
            # "Error evaluating {} in {}: {}".format(code, self, error)
            raise PolymakeError(error)
        if not parsed:
            raise SyntaxError("Incomplete polymake command '{}'".format(code))
        return stdout

    _eval_line = eval


def reduce_load_Polymake():
    """
    Returns the polymake interface object defined in :mod:`sage.interfaces.polymake`.

    EXAMPLES::

        sage: from sage.interfaces.polymake import reduce_load_Polymake
        sage: reduce_load_Polymake()
        Polymake
    """
    return polymake


polymake_expect = PolymakeExpect()

polymake_jupymake = PolymakeJuPyMake()

from sage.features import PythonModule
if PythonModule("JuPyMake").is_present():
    polymake = polymake_jupymake
else:
    polymake = polymake_expect<|MERGE_RESOLUTION|>--- conflicted
+++ resolved
@@ -34,14 +34,8 @@
 import sys
 import time
 
-<<<<<<< HEAD
-from .expect import Expect, ExpectElement, FunctionElement
-from .interface import (Interface, InterfaceElement, InterfaceFunctionElement,
-                        InterfaceFunction)
-=======
 from .expect import Expect
 from .interface import (Interface, InterfaceElement, InterfaceFunctionElement)
->>>>>>> 716fb697
 
 from sage.misc.misc import get_verbose
 from sage.misc.cachefunc import cached_method
@@ -52,7 +46,6 @@
 
 from time import sleep
 import warnings
-from warnings import warn
 
 _name_pattern = re.compile('SAGE[0-9]+')
 
@@ -304,8 +297,6 @@
                 return call_str
             return "{}({});".format(function, ",".join(list(kwds)))
         return "{}({});".format(function, ",".join(list(args)))
-<<<<<<< HEAD
-=======
 
     def _coerce_impl(self, x, use_special=True):
         """
@@ -342,7 +333,6 @@
             return r
         else:
             return super(PolymakeAbstract, self)._coerce_impl(x, use_special=use_special)
->>>>>>> 716fb697
 
     def console(self):
         """
@@ -680,7 +670,6 @@
     def _tab_completion(self):
         """
         Returns a list of polymake function names.
-<<<<<<< HEAD
 
         NOTE:
 
@@ -727,54 +716,6 @@
         self.__tab_completion[self._application] = sorted(out)
         return self.__tab_completion[self._application]
 
-=======
-
-        NOTE:
-
-        - The list of functions depends on the current application. The
-          result is cached, of course separately for each application.
-        - It is generally not the case that all the returned function names
-          can actually successfully be called.
-
-        TESTS::
-
-            sage: polymake.application('fan')                   # optional - polymake
-            sage: 'normal_fan' in dir(polymake)                 # optional - polymake  # indirect doctest
-            True
-            sage: polymake.application('polytope')              # optional - polymake
-
-        Since 'normal_fan' is not defined in the polymake application 'polytope',
-        we now get
-        ::
-
-            sage: 'normal_fan' in dir(polymake)                 # optional - polymake
-            False
-
-        Global functions from 'core' are available::
-
-            sage: 'show_credits' in dir(polymake)               # optional - polymake
-            True
-
-        Global functions from 'common' are available::
-
-            sage: 'lex_ordered' in dir(polymake)                # optional - polymake
-            True
-        """
-        if not self.is_running():
-            self._start()
-        try:
-            return self.__tab_completion[self._application]
-        except KeyError:
-            pass
-        s = self.eval("apropos '';").split('\n')
-        out = []
-        for name in s:
-            if name.startswith("/common/functions/") or name.startswith("/core/functions") or name.startswith("/" + self._application + "/functions/"):
-                out.append(name.split("/")[-1])
-        self.__tab_completion[self._application] = sorted(out)
-        return self.__tab_completion[self._application]
-
->>>>>>> 716fb697
     # Polymake specific methods
 
     def application(self, app):
@@ -1558,11 +1499,7 @@
 
             sage: polymake.cube(3).sage() # optional - polymake
             A 3-dimensional polyhedron in QQ^3 defined as the convex hull of 8 vertices
-<<<<<<< HEAD
-            sage: polymake.icosahedron().sage()
-=======
             sage: polymake.icosahedron().sage() # optional - polymake
->>>>>>> 716fb697
             A 3-dimensional polyhedron in AA^3 defined as the convex hull of 12 vertices
 
         """
@@ -2147,11 +2084,7 @@
         sometimes it hangs, and therefore we remove it from the tests, for now::
 
             sage: c = polymake.cube(15)             # optional - polymake
-<<<<<<< HEAD
-            sage: polymake.eval('print {}->F_VECTOR;'.format(c.name()), timeout=1) # optional - polymake # not tested
-=======
             sage: polymake.eval('print {}->F_VECTOR;'.format(c.name()), timeout=1) # not tested # optional - polymake
->>>>>>> 716fb697
             Traceback (most recent call last):
             ...
             RuntimeError: Polymake fails to respond timely
@@ -2494,8 +2427,6 @@
             $v = new Vector<Int>(1,2,3);
          or
             $v = new Vector<Int>([1,2,3]);
-<<<<<<< HEAD
-=======
 
     Python strings are translated to polymake (Perl) identifiers.
     To obtain Perl strings, use strings containing double-quote characters.
@@ -2512,7 +2443,6 @@
          [..., LATTICE_POINTS_GENERATORS, ..., POINTED, ...]
          sage: P.F_VECTOR                                         # long time, optional - jupymake internet perl_mongodb
          20 40 29 9
->>>>>>> 716fb697
     """
 
     def __init__(self, seed=None, verbose=False):
@@ -2529,12 +2459,6 @@
             sage: from sage.interfaces.polymake import PolymakeJuPyMake
             sage: PolymakeJuPyMake()
             Polymake
-<<<<<<< HEAD
-            sage: PolymakeJuPyMake().is_running()
-            False
-
-=======
->>>>>>> 716fb697
         """
         self._verbose = verbose
         PolymakeAbstract.__init__(self, seed=seed)
@@ -2542,15 +2466,6 @@
     _is_running = False    # class variable
 
     def is_running(self):
-<<<<<<< HEAD
-        return self._is_running
-
-    def _start(self):
-        from JuPyMake import InitializePolymake
-        if not self.is_running():
-            InitializePolymake()          # Can only be called once
-            self._is_running = True
-=======
         """
         Return True if self is currently running.
 
@@ -2588,7 +2503,6 @@
         if not self.is_running():
             InitializePolymake()          # Can only be called once
             PolymakeJuPyMake._is_running = True
->>>>>>> 716fb697
         PolymakeAbstract._start(self)
         self.eval("sub Polymake::Core::Shell::Mock::fill_history {}")
         self._tab_completion()   # Run it here already because it causes a segfault when invoked in actual tab completion situation?!
@@ -2670,11 +2584,7 @@
         sometimes it hangs, and therefore we remove it from the tests, for now::
 
             sage: c = polymake.cube(15)             # optional - jupymake
-<<<<<<< HEAD
-            sage: polymake.eval('print {}->F_VECTOR;'.format(c.name()), timeout=1) # optional - jupymake # not tested
-=======
             sage: polymake.eval('print {}->F_VECTOR;'.format(c.name()), timeout=1) # not tested # optional - jupymake
->>>>>>> 716fb697
             Traceback (most recent call last):
             ...
             RuntimeError: Polymake fails to respond timely
