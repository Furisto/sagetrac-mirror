--- conflicted
+++ resolved
@@ -140,12 +140,8 @@
 # display2d -- no ascii art output
 # keepfloat -- don't automatically convert floats to rationals
 init_code = ['display2d : false', 'domain : complex', 'keepfloat : true',
-<<<<<<< HEAD
-            'load(to_poly_solve)', 'load(simplify_sum)']
-=======
             'load(to_poly_solve)', 'load(simplify_sum)',
-            'load(abs_integrate)', 'load(diag)']
->>>>>>> 06dbbffb
+            'load(diag)']
 
 # Turn off the prompt labels, since computing them *very
 # dramatically* slows down the maxima interpret after a while.
