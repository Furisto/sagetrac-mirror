--- conflicted
+++ resolved
@@ -664,11 +664,7 @@
     if Add._sage_ == _sympysage_add:
         return
 
-<<<<<<< HEAD
-    from sympy import Mul, Pow, Symbol
-=======
     from sympy import Mul, Pow, Symbol, Subs
->>>>>>> e5de4698
     from sympy.core.function import (Function, AppliedUndef, Derivative)
     from sympy.core.numbers import (Float, Integer, Rational, Infinity,
             NegativeInfinity, ComplexInfinity, Exp1, Pi, GoldenRatio,
