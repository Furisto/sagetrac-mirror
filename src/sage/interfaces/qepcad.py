r"""
Interface to QEPCAD

The basic function of QEPCAD is to construct cylindrical algebraic
decompositions (CADs) of $\RR^k$, given a list of polynomials.  Using
this CAD, it is possible to perform quantifier elimination and formula
simplification.

A CAD for a set $A$ of $k$-variate polynomials decomposes $\RR^j$ into
disjoint cells, for each $j$ in $0 \leq j \leq k$.  The sign of each
polynomial in $A$ is constant in each cell of $\RR^k$, and for each
cell in $\RR^j$ ($j > 1$), the projection of that cell into
$\RR^{j-1}$ is a cell of $\RR^{j-1}$.  (This property makes the
decomposition ``cylindrical''.)

Given a formula $\exists x. P(a,b,x) = 0$ (for a polynomial $P$), and
a cylindrical algebraic decomposition for $P$, we can eliminate the
quantifier (find an equivalent formula in the two variables $a$, $b$
without the quantifier $\exists$) as follows.  For each cell $C$ in
$\RR^2$, find the cells of $\RR^3$ which project to $C$.  (This
collection is called the \emph{stack} over $C$.)  Mark $C$ as true if
some member of the stack has sign $= 0$; otherwise, mark $C$ as false.
Then, construct a polynomial formula in $a$, $b$ which specifies
exactly the true cells (this is always possible).  The same technique
works if the body of the quantifier is any boolean combination of
polynomial equalities and inequalities.

Formula simplification is a similar technique.  Given a formula which
describes a simple set of $\RR^k$ in a complicated way as a boolean
combination of polynomial equalities and inequalities, QEPCAD can
construct a CAD for the polynomials and recover a simple equivalent
formula.

Note that while the following documentation is tutorial in nature, and
is written for people who may not be familiar with QEPCAD, it is
documentation for the \sage interface rather than for QEPCAD.  As
such, it does not cover several issues that are very important to use
QEPCAD efficiently, such as variable ordering, the efficient use of
the alternate quantifiers and \code{_root_} expressions, the
\code{measure-zero-error} command, etc.  For more information on
QEPCAD, see the online documentation at
\url{http://www.cs.usna.edu/~qepcad/B/QEPCAD.html} and Chris Brown's
tutorial handout and slides from
\url{http://www.cs.usna.edu/~wcbrown/research/ISSAC04/Tutorial.html}.
(Several of the examples in this documentation came from these
sources.)

The examples below require that the optional qepcad package is installed.

QEPCAD can be run in a fully automatic fashion, or interactively.
We first demonstrate the automatic use of QEPCAD.

Since \sage has no built-in support for quantifiers, this interface
provides \code{qepcad_formula} which helps construct quantified
formulas in the syntax QEPCAD requires. ::

    sage: var('a,b,c,d,x,y,z')
    (a, b, c, d, x, y, z)
    sage: qf = qepcad_formula

We start with a simple example.  Consider an arbitrarily-selected
ellipse::

    sage: ellipse = 3*x^2 + 2*x*y + y^2 - x + y - 7

What is the projection onto the $x$ axis of this ellipse?  First we
construct a formula asking this question. ::

    sage: F = qf.exists(y, ellipse == 0); F
    (E y)[3 x^2 + 2 x y + y^2 - x + y - 7 = 0]

Then we run qepcad to get the answer::

    sage: qepcad(F)                            # optional - qepcad
    8 x^2 - 8 x - 29 <= 0

How about the projection onto the $y$ axis? ::

    sage: qepcad(qf.exists(x, ellipse == 0))   # optional - qepcad
    8 y^2 + 16 y - 85 <= 0

QEPCAD deals with more quantifiers than just ``exists'', of course.
Besides the standard ``forall'', there are also ``for infinitely
many'', ``for all but finitely many'', ``for a connected subset'', and
``for exactly $k$''.  The \function{qepcad} documentation has examples
of all of these; here we'll just give one example.

First we construct a circle::

    sage: circle = x^2 + y^2 - 3

For what values $k$ does a vertical line $x=k$ intersect the combined
figure of the circle and ellipse exactly three times? ::

    sage: F = qf.exactly_k(3, y, circle * ellipse == 0); F    # optional - qepcad
    (X3 y)[(x^2 + y^2 - 3) (3 x^2 + 2 x y + y^2 - x + y - 7) = 0]
    sage: qepcad(F)                                           # optional - qepcad
    8 x^2 - 8 x - 29 <= 0 /\ x^2 - 3 <= 0 /\ 8 x^4 - 26 x^2 - 4 x + 13 >= 0 /\ [ 8 x^4 - 26 x^2 - 4 x + 13 = 0 \/ x^2 - 3 = 0 \/ 8 x^2 - 8 x - 29 = 0 ]

Here we see that the solutions are among the eight ($4 + 2 + 2$) roots
of the three polynomials inside the brackets, but not all of these
roots are solutions; the polynomial inequalities outside the brackets
are needed to select those roots that are solutions.

QEPCAD also supports an extended formula language, where
$\mbox{_root_}k \quad P(\bar x, y)$ refers to a particular zero of
$P(\bar x, y)$ (viewed as a polynomial in $y$).  If there are $n$ roots,
then _root_$1$ refers to the least root and _root_$n$ refers to the greatest;
also, _root_$-n$ refers to the least root and _root_$-1$ refers to the
greatest.

This extended language is available both on input and output; see the
QEPCAD documentation for more information on how to use this syntax on
input.  We can request output that's intended to be easy to interpret
geometrically; then QEPCAD will use the extended language to produce
a solution formula without the selection polynomials. ::

    sage: qepcad(F, solution='geometric')                          # optional - qepcad
    x = _root_1 8 x^2 - 8 x - 29
    \/
    8 x^4 - 26 x^2 - 4 x + 13 = 0
    \/
    x = _root_-1 x^2 - 3

We then see that the 6 solutions correspond to the vertical tangent on
the left side of the ellipse, the four intersections between the
ellipse and the circle, and the vertical tangent on the right side of
the circle.

Let's do some basic formula simplification and visualization.
We'll look at the region which is inside both the ellipse and the circle::

    sage: F = qf.and_(ellipse < 0, circle < 0); F                     # optional - qepcad
    [3 x^2 + 2 x y + y^2 - x + y - 7 < 0 /\ x^2 + y^2 - 3 < 0]
    sage: qepcad(F)                                                   # optional - qepcad
    y^2 + 2 x y + y + 3 x^2 - x - 7 < 0 /\ y^2 + x^2 - 3 < 0

We get back the same formula we put in.  This is not surprising (we
started with a pretty simple formula, after all), but it's not very
enlightening either.  Again, if we ask for a 'geometric' output, then we see
an output that lets us understand something about the shape of the solution
set. ::

    sage: qepcad(F, solution='geometric')                             # optional - qepcad
    [
      [
        x = _root_-2 8 x^4 - 26 x^2 - 4 x + 13
        \/
        x = _root_2 8 x^4 - 26 x^2 - 4 x + 13
        \/
        8 x^4 - 26 x^2 - 4 x + 13 < 0
      ]
      /\
      y^2 + 2 x y + y + 3 x^2 - x - 7 < 0
      /\
      y^2 + x^2 - 3 < 0
    ]
    \/
    [
      x > _root_2 8 x^4 - 26 x^2 - 4 x + 13
      /\
      x < _root_-2 8 x^4 - 26 x^2 - 4 x + 13
      /\
      y^2 + x^2 - 3 < 0
    ]

There's another reason to prefer output using _root_ expressions; not
only does it sometimes give added insight into the geometric
structure, it also can be more efficient to construct.  Consider this
formula for the projection of a particular semicircle onto the $x$
axis::

    sage: F = qf.exists(y, qf.and_(circle == 0, x + y > 0)); F                # optional - qepcad
    (E y)[x^2 + y^2 - 3 = 0 /\ x + y > 0]
    sage: qepcad(F)                                                           # optional - qepcad
    x^2 - 3 <= 0 /\ [ x > 0 \/ 2 x^2 - 3 < 0 ]

Here, the formula $x > 0$ had to be introduced in order to get a
solution formula; the original CAD of F did not include the
polynomial $x$.  To avoid having QEPCAD do the extra work to come up
with a solution formula, we can tell it to use the extended language;
it's always possible to construct a solution formula in the extended
language without introducing new polynomials. ::

    sage: qepcad(F, solution='extended')                                      # optional - qepcad
    x^2 - 3 <= 0 /\ x > _root_1 2 x^2 - 3

Up to this point, all the output we've seen has basically been in the
form of strings; there is no support (yet) for parsing these outputs
back into \sage polynomials (partly because \sage does not yet have
support for symbolic conjunctions and disjunctions).  The function
\function{qepcad} supports three more output types that give numbers which
can be manipulated in \sage: any-point, all-points, and cell-points.

These output types give dictionaries mapping variable names to values.
With any-point, \function{qepcad} either produces a single dictionary
specifying a point where the formula is true, or raises an exception
if the formula is false everywhere.  With all-points,
\function{qepcad} either produces a list of dictionaries for all
points where the formula is true, or raises an exception if the
formula is true on infinitely many points.  With cell-points,
\function{qepcad} produces a list of dictionaries with one point for
each cell where the formula is true.  (This means you will have at least
one point in each connected component of the solution, although you will
often have many more points than that.)

Let's revisit some of the above examples and get some points to play
with.  We'll start by finding a point on our ellipse. ::

    sage: p = qepcad(ellipse == 0, solution='any-point'); p                       # optional - qepcad
    {'y': 0.9685019685029527?, 'x': -1.468501968502953?}

(Note that despite the decimal printing and the question marks, these
are really exact numbers.)

We can verify that this point is a solution.  To do so, we create
a copy of ellipse as a polynomial over QQ (instead of a symbolic
expression). ::

    sage: pellipse = QQ['x,y'](ellipse)                                           # optional - qepcad
    sage: pellipse(**p) == 0                                                      # optional - qepcad
    True

For cell-points, let's look at points \emph{not} on the ellipse. ::

    sage: pts = qepcad(ellipse != 0, solution='cell-points'); pts                 # optional - qepcad
    [{'y': 0, 'x': 4}, {'y': 1, 'x': 2.468501968502953?}, {'y': -9, 'x': 2.468501968502953?}, {'y': 9, 'x': 1/2}, {'y': -1, 'x': 1/2}, {'y': -5, 'x': 1/2}, {'y': 3, 'x': -1.468501968502953?}, {'y': -1, 'x': -1.468501968502953?}, {'y': 0, 'x': -3}]

For the points here which are in full-dimensional cells, QEPCAD has the
freedom to choose rational sample points, and it does so.

And, of course, all these points really are not on the ellipse. ::

    sage: [pellipse(**p) != 0 for p in pts]                                       # optional - qepcad
    [True, True, True, True, True, True, True, True, True]

Finally, for all-points, let's look again at finding vertical lines that
intersect the union of the circle and the ellipse exactly three times. ::

    sage: F = qf.exactly_k(3, y, circle * ellipse == 0); F                       # optional - qepcad
    (X3 y)[(x^2 + y^2 - 3) (3 x^2 + 2 x y + y^2 - x + y - 7) = 0]
    sage: pts = qepcad(F, solution='all-points'); pts                            # optional - qepcad
    [{'x': 1.732050807568878?}, {'x': 1.731054913462534?}, {'x': 0.678911384208004?}, {'x': -0.9417727377417167?}, {'x': -1.468193559928821?}, {'x': -1.468501968502953?}]

Since $y$ is bound by the quantifier, the solutions only refer to $x$.

We can substitute one of these solutions into the original equation::

    sage: pt = pts[0]                                                           # optional - qepcad
    sage: pcombo = QQ['x,y'](circle * ellipse)                                  # optional - qepcad
    sage: intersections = pcombo(y=polygen(AA, 'y'), **pt); intersections       # optional - qepcad
    y^4 + 4.464101615137755?*y^3 + 0.2679491924311227?*y^2

and verify that it does have three roots::

    sage: intersections.roots()                                                 # optional - qepcad
    [(-4.403249005600958?, 1), (-0.06085260953679653?, 1), (0, 2)]

Let's check all six solutions. ::

    sage: [len(pcombo(y=polygen(AA, 'y'), **p).roots()) for p in pts]          # optional - qepcad
    [3, 3, 3, 3, 3, 3]

We said earlier that we can run QEPCAD either automatically or
interactively.  Now that we've discussed the automatic modes, let's turn
to interactive uses.

If the \function{qepcad} function is passed \code{interact=True}, then
instead of returning a result, it returns an object of class
\class{Qepcad} representing a running instance of QEPCAD that you can
interact with.  For example::

    sage: qe = qepcad(qf.forall(x, x^2 + b*x + c > 0), interact=True); qe     # optional - qepcad
    QEPCAD object in phase 'Before Normalization'

This object is a fairly thin wrapper over QEPCAD; most QEPCAD commands
are available as methods on the \class{Qepcad} object.  Given a
\class{Qepcad} object \var{qe}, you can type \code{qe.[tab]} to see
the available QEPCAD commands; to see the documentation for an
individual QEPCAD command, for example \code{d_setting}, you can type
\code{qe.d_setting?}.  (In QEPCAD, this command is called
\code{d-setting}; we systematically replace hyphens with underscores
for this interface.)

The execution of QEPCAD is divided into four phases; most commands are
not available during all phases.  We saw above that QEPCAD starts out
in phase `Before Normalization'; we see that the \code{d_cell} command
is not available in this phase::

    sage: qe.d_cell()                                                         # optional - qepcad
    Error GETCID: This command is not active here.

We will focus here on the fourth (and last) phase, `Before Solution',
because this interface has special support for some operations in this
phase.  Consult the QEPCAD documentation for information on the other
phases.

We can tell QEPCAD to finish off the current phase and move to the
next with its \code{go} command.  (There is also the \code{step}
command, which partially completes a phase for phases that have
multiple steps, and the \code{finish} command, which runs QEPCAD to
completion.) ::

    sage: qe.go()                                                             # optional - qepcad
    QEPCAD object has moved to phase 'Before Projection (x)'
    sage: qe.go()                                                             # optional - qepcad
    QEPCAD object has moved to phase 'Before Choice'
    sage: qe.go()                                                             # optional - qepcad
    QEPCAD object has moved to phase 'Before Solution'

Note that the \class{Qepcad} object returns the new phase whenever the
phase changes, as a convenience for interactive use; except that when
the new phase is `EXITED', the solution formula printed by QEPCAD is
returned instead. ::

    sage: qe.go()                                                             # optional - qepcad
    4 c - b^2 > 0
    sage: qe                                                                  # optional - qepcad
    QEPCAD object in phase 'EXITED'

Let's pick a nice, simple example, return to phase 4, and explore the
resulting \var{qe} object. ::

    sage: qe = qepcad(circle == 0, interact=True); qe                         # optional - qepcad
    QEPCAD object in phase 'Before Normalization'
    sage: qe.go(); qe.go(); qe.go()                                           # optional - qepcad
    QEPCAD object has moved to phase 'Before Projection (y)'
    QEPCAD object has moved to phase 'Before Choice'
    QEPCAD object has moved to phase 'Before Solution'

We said before that QEPCAD creates ``cylindrical algebraic
decompositions''; since we have a bivariate polynomial, we get
decompositions of $\RR^0$, $\RR^1$, and $\RR^2$.  In this case, where
our example is a circle of radius $\sqrt{3}$ centered on the origin,
these decompositions are as follows:

The decomposition of $\RR^0$ is trivial (of course).  The
decomposition of $\RR^1$ has five cells: $x < -\sqrt{3}$, $x =
-\sqrt{3}$, $-\sqrt{3} < x < \sqrt{3}$, $x = \sqrt{3}$, and $x >
\sqrt{3}$.  These five cells comprise the \emph{stack} over the single
cell in the trivial decomposition of $\RR^0$.

These five cells give rise to five stacks in $\RR^2$.  The first and
fifth stack have just one cell apiece.  The second and fourth stacks
have three cells: $y < 0$, $y = 0$, and $y > 0$.  The third stack has
five cells: below the circle, the lower semicircle, the interior of
the circle, the upper semicircle, and above the circle.

QEPCAD (and this QEPCAD interface) number the cells in a stack
starting with 1.  Each cell has an \emph{index}, which is a tuple of
integers describing the path to the cell in the tree of all cells.
For example, the cell ``below the circle'' has index (3,1) (the first
cell in the stack over the third cell of $\RR^1$) and the interior of
the circle has index (3,3).

We can view these cells with the QEPCAD command \code{d_cell}.  For
instance, let's look at the cell for the upper semicircle::

    sage: qe.d_cell(3, 4)                                                        # optional - qepcad
    ---------- Information about the cell (3,4) ----------
    Level                       : 2
    Dimension                   : 1
    Number of children          : 0
    Truth value                 : T    by trial evaluation.
    Degrees after substitution  : Not known yet or No polynomial.
    Multiplicities              : ((1,1))
    Signs of Projection Factors
    Level 1  : (-)
    Level 2  : (0)
    ----------   Sample point  ----------
    The sample point is in a PRIMITIVE representation.
    <BLANKLINE>
    alpha = the unique root of x^2 - 3 between 0 and 4
          = 1.7320508076-
    <BLANKLINE>
    Coordinate 1 = 0
                 = 0.0000000000
    Coordinate 2 = alpha
                 = 1.7320508076-
    ----------------------------------------------------

We see that, the level of this cell is 2, meaning that it is part of
the decomposition of $\RR^2$.  The dimension is 1, meaning that the
cell is homeomorphic to a line (rather than a plane or a point).  The
sample point gives the coordinates of one point in the cell, both
symbolically and numerically.

For programmatic access to cells, we've defined a \sage wrapper class
\class{QepcadCell}.  These cells can be created with the \method{cell}
method; for example::

    sage: c = qe.cell(3, 4); c                                       # optional - qepcad
    QEPCAD cell (3, 4)

A \class{QepcadCell} has accessor methods for the important state held
within a cell.  For instance::

    sage: c.level()                                                  # optional - qepcad
    2
    sage: c.index()                                                  # optional - qepcad
    (3, 4)
    sage: qe.cell(3).number_of_children()                            # optional - qepcad
    5
    sage: len(qe.cell(3))                                            # optional - qepcad
    5

One particularly useful thing we can get from a cell is its sample point,
as \sage algebraic real numbers. ::

    sage: c.sample_point()                                           # optional - qepcad
    (0, 1.732050807568878?)
    sage: c.sample_point_dict()                                      # optional - qepcad
    {'y': 1.732050807568878?, 'x': 0}

We've seen that we can get cells using the \method{cell} method.
There are several QEPCAD commands that print lists of cells; we can
also get cells using the \method{make_cells} method, passing it the
output of one of these commands. ::

    sage: qe.make_cells(qe.d_true_cells())                          # optional - qepcad
    [QEPCAD cell (4, 2), QEPCAD cell (3, 4), QEPCAD cell (3, 2), QEPCAD cell (2, 2)]

Also, the cells in the stack over a given cell can be accessed using
array subscripting or iteration.  (Remember that cells in a stack are
numbered starting with one; we preserve this convention in the
array-subscripting syntax.) ::

    sage: c = qe.cell(3)                                           # optional - qepcad
    sage: c[1]                                                     # optional - qepcad
    QEPCAD cell (3, 1)
    sage: [c2 for c2 in c]                                         # optional - qepcad
    [QEPCAD cell (3, 1), QEPCAD cell (3, 2), QEPCAD cell (3, 3), QEPCAD cell (3, 4), QEPCAD cell (3, 5)]

We can do one more thing with a cell: we can set its truth value.
Once the truth values of the cells have been set, we can get QEPCAD to
produce a formula which is true in exactly the cells we have selected.
This is useful if QEPCAD's quantifier language is insufficient to
express your problem.

For example, consider again our combined figure of the circle and the
ellipse.  Suppose you want to find all vertical lines that intersect
the circle twice, and also intersect the ellipse twice.  The vertical
lines that intersect the circle twice can be found by simplifying::

    sage: F = qf.exactly_k(2, y, circle == 0); F                     # optional - qepcad
    (X2 y)[x^2 + y^2 - 3 = 0]

and the vertical lines that intersect the ellipse twice are expressed by::

    sage: G = qf.exactly_k(2, y, ellipse == 0); G                   # optional - qepcad
    (X2 y)[3 x^2 + 2 x y + y^2 - x + y - 7 = 0]

and the lines that intersect both figures would be::

    sage: qf.and_(F, G)                                            # optional - qepcad
    Traceback (most recent call last):
    ...
    ValueError: QEPCAD formulas must be in prenex (quantifiers outermost) form

...except that QEPCAD does not support formulas like this; in QEPCAD
input, all logical connectives must be inside all quantifiers.

Instead, we can get QEPCAD to construct a CAD for our combined figure
and set the truth values ourselves.  (The exact formula we use doesn't
matter, since we're going to replace the truth values in the cells; we
just need to use a formula that uses both polynomials.) ::

    sage: qe = qepcad(qf.and_(ellipse == 0, circle == 0), interact=True)       # optional - qepcad
    sage: qe.go(); qe.go(); qe.go()                                            # optional - qepcad
    QEPCAD object has moved to phase 'Before Projection (y)'
    QEPCAD object has moved to phase 'Before Choice'
    QEPCAD object has moved to phase 'Before Solution'

Now we want to find all cells $c$ in the decomposition of $\RR^1$ such
that the stack over $c$ contains exactly two cells on the ellipse, and
also contains exactly two cells on the circle.

Our input polynomials are ``level-2 projection factors'', we see::

    sage: qe.d_proj_factors()                                                 # optional - qepcad
    P_1,1  = fac(J_1,1) = fac(dis(A_2,1))
           = 8 x^2 - 8 x - 29
    P_1,2  = fac(J_1,2) = fac(dis(A_2,2))
           = x^2 - 3
    P_1,3  = fac(J_1,3) = fac(res(A_2,1|A_2,2))
           = 8 x^4 - 26 x^2 - 4 x + 13
    A_2,1  = input
           = y^2 + 2 x y + y + 3 x^2 - x - 7
    A_2,2  = input
           = y^2 + x^2 - 3

so we can test whether a cell is on the ellipse by checking that the
sign of the corresponding projection factor is 0 in our cell.
For instance, the cell (12,2) is on the ellipse::

    sage: qe.cell(12,2).signs()[1][0]                                          # optional - qepcad
    0

So we can update the truth values as desired like this::

    sage: for c in qe.cell():                                                 # optional - qepcad
    ...       count_ellipse = 0                                               # optional - qepcad
    ...       count_circle = 0                                                # optional - qepcad
    ...       for c2 in c:                                                    # optional - qepcad
    ...           count_ellipse += (c2.signs()[1][0] == 0)                    # optional - qepcad
    ...           count_circle += (c2.signs()[1][1] == 0)                     # optional - qepcad
    ...       c.set_truth(count_ellipse == 2 and count_circle == 2)           # optional - qepcad

and then we can get our desired solution formula.  (The 'G' stands for
'geometric', and gives solutions using the same rules as
\code{solution='geometric'} described above.) ::

    sage: qe.solution_extension('G')                                         # optional - qepcad
    8 x^2 - 8 x - 29 < 0
    /\
    x^2 - 3 < 0

TESTS:

Check the qepcad configuration file::

    sage: from sage.misc.misc import SAGE_ETC
    sage: open('%s/default.qepcadrc'%SAGE_ETC).readlines()[-1]
<<<<<<< HEAD
    'SINGULAR .../local/bin\n'
=======
    'SINGULAR .../bin\n'
>>>>>>> 88a44789

AUTHORS:

- Carl Witty (2008-03): initial version
"""

#*****************************************************************************
#       Copyright (C) 2008 Carl Witty <Carl.Witty@gmail.com>
#
#  Distributed under the terms of the GNU General Public License (GPL)
#  as published by the Free Software Foundation; either version 2 of
#  the License, or (at your option) any later version.
#                  http://www.gnu.org/licenses/
#*****************************************************************************

import sage.misc.misc
import pexpect
import re
import sys

from sage.misc.flatten import flatten
from sage.misc.sage_eval import sage_eval
from sage.misc.preparser import implicit_mul

from expect import Expect, ExpectFunction, AsciiArtString

def _qepcad_cmd(memcells=None):
    r"""
    Construct a QEPCAD command line.  Optionally set the
    number of memory cells to use.

    EXAMPLES::

        sage: from sage.interfaces.qepcad import _qepcad_cmd
        sage: from sage.misc.misc import SAGE_LOCAL
        sage: s = _qepcad_cmd()
        sage: s == 'env qe=%s qepcad '%SAGE_LOCAL
        True
        sage: s = _qepcad_cmd(memcells=8000000)
        sage: s == 'env qe=%s qepcad +N8000000'%SAGE_LOCAL
        True
    """
    if memcells is not None:
        memcells_arg = '+N%s' % memcells
    else:
        memcells_arg = ''
    return "env qe=%s qepcad %s"%(sage.misc.misc.SAGE_LOCAL, memcells_arg)

_command_info_cache = None

def _update_command_info():
    r"""
    Read the file \file{qepcad.help} to find the list of commands
    supported by QEPCAD.  Used for tab-completion and documentation.

    EXAMPLES::

        sage: from sage.interfaces.qepcad import _update_command_info, _command_info_cache
        sage: _update_command_info()                         # optional - qepcad
        sage: _command_info_cache['approx_precision']        # optional - qepcad
        ('46', 'abcde', 'm', 'approx-precision N\n\nApproximate algeraic numbers to N decimal places.\n', None)
    """
    global _command_info_cache
    if _command_info_cache is not None:
        return

    cache = {}

    with open('%s/bin/qepcad.help'%sage.misc.misc.SAGE_LOCAL) as help:
        assert(help.readline().strip() == '@')

        while True:
            cmd_line = help.readline()
            while len(cmd_line.strip()) == 0:
                cmd_line = help.readline()
            cmd_line = cmd_line.strip()
            if cmd_line == '@@@':
                break

            (cmd, id, phases, kind) = cmd_line.split()
            assert(help.readline().strip() == '@')

            help_text = ''
            help_line = help.readline()
            while help_line.strip() != '@':
                help_text += help_line
                help_line = help.readline()

            # I went through qepcad.help and picked out commands that
            # I thought might be worth a little extra tweaking...
            special = None

            # These commands have been tweaked.
            if cmd in ['d-all-cells-in-subtree', 'd-cell', 'd-pcad',
                       'd-pscad', 'd-stack', 'manual-choose-cell']:
                special = 'cell'
            if cmd in ['ipfzt', 'rational-sample', 'triv-convert', 'use-db',
                       'use-selected-cells-cond', 'verbose']:
                special = 'yn'

            # The tweaking for these commands has not been implemented yet.
            if cmd in ['selected-cells-cond']:
                special = 'formula'
            if cmd in ['ch-pivot', 'rem-pf', 'rem-pj']:
                special = 'i,j'
            if cmd in ['d-2d-cad', 'set-truth-value', 'solution-extension']:
                special = 'interactive'
            if cmd in ['p-2d-cad', 'trace-alg', 'trace-data']:
                special = 'optional'

            cmd = cmd.replace('-', '_')

            cache[cmd] = (id, phases, kind, help_text, special)

    _command_info_cache = cache

# QEPCAD does not have a typical "computer algebra system" interaction
# model.  Instead, you run QEPCAD once for each problem you wish to solve,
# then interact with it while you solve that problem.

# For this reason, most of the methods on the Expect class are
# inapplicable.  To avoid confusing the user with useless commands
# in tab completion, we split the control into two classes:
# Qepcad_expect is a subclass of Expect, and is never seen by the user;
# Qepcad is a wrapper for Qepcad_expect, and is what the user interacts with.

class Qepcad_expect(Expect):
    r"""
    The low-level wrapper for QEPCAD.
    """
    def __init__(self, memcells=None,
                 maxread=100000,
                 logfile=None,
                 server=None):
        r"""
        Initialize a low-level wrapper for QEPCAD.  You can specify
        the number of memory cells that QEPCAD allocates on startup
        (which controls the maximum problem size QEPCAD can handle),
        and specify a logfile.  You can also specify a server, and the
        interface will run QEPCAD on that server, using ssh.  (UNTESTED)

        EXAMPLES::

            sage: from sage.interfaces.qepcad import Qepcad_expect
            sage: Qepcad_expect(memcells=100000, logfile=sys.stdout)
            Qepcad
        """
        Expect.__init__(self,
                        name="QEPCAD",
                        # yuck: when QEPCAD first starts,
                        # it doesn't give prompts
                        prompt="\nEnter an .*:\r",
                        command=_qepcad_cmd(memcells),
                        maxread=maxread,
                        server=server,
                        restart_on_ctrlc=False,
                        verbose_start=False,
                        logfile=logfile)

class Qepcad:
    r"""
    The wrapper for QEPCAD.
    """

    def __init__(self, formula,
                 vars=None, logfile=None, verbose=False,
                 memcells=None, server=None):
        r"""
        Construct a QEPCAD wrapper object.  Requires a formula, which
        may be a \class{qformula} as returned by the methods of
        \code{qepcad_formula}, a symbolic equality or inequality, a
        polynomial $p$ (meaning $p = 0$), or a string, which is passed
        straight to QEPCAD.

        \var{vars} specifies the variables to use; this gives the variable
        ordering, which may be very important.  If \var{formula} is
        given as a string, then \var{vars} is required; otherwise,
        if \var{vars} is omitted, then a default ordering is used
        (alphabetical ordering for the free variables).

        A logfile can be specified with \var{logfile}.
        If \code{verbose=True} is given, then the logfile is automatically
        set to \code{sys.stdout}, so all QEPCAD interaction is echoed to
        the terminal.

        You can set the amount of memory that QEPCAD allocates with
        \var{memcells}, and you can use \var{server} to run QEPCAD on
        another machine using ssh.  (UNTESTED)

        Usually you will not call this directly, but use \function{qepcad}
        to do so.  Check the \function{qepcad} documentation for more
        information.

        EXAMPLES::

            sage: from sage.interfaces.qepcad import Qepcad
            sage: Qepcad(x^2 - 1 == 0)                     # optional - qepcad
            QEPCAD object in phase 'Before Normalization'
        """
        self._cell_cache = {}

        if verbose:
            logfile=sys.stdout

        varlist = None
        if vars is not None:
            if isinstance(vars, str):
                varlist = vars.strip('()').split(',')
            else:
                varlist = [str(v) for v in vars]

        if isinstance(formula, str):
            if varlist is None:
                raise ValueError, "vars must be specified if formula is a string"

            free_vars = len(varlist) - formula.count('(')
        else:
            formula = qepcad_formula.formula(formula)
            fvars = formula.vars
            fqvars = formula.qvars
            if varlist is None:
                varlist = sorted(fvars) + fqvars
            else:
                # Do some error-checking here.  Parse the given vars
                # and ensure they match up with the variables in the formula.
                if frozenset(varlist) != (fvars | frozenset(fqvars)):
                    raise ValueError, "specified vars don't match vars in formula"
                if len(fqvars) and varlist[-len(fqvars):] != fqvars:
                    raise ValueError, "specified vars don't match quantified vars"
            free_vars = len(fvars)
            formula = repr(formula)

        self._varlist = varlist
        self._free_vars = free_vars

        varlist = [v.replace('_', '') for v in varlist]
        if len(frozenset(varlist)) != len(varlist):
            raise ValueError, "variables collide after stripping underscores"
        formula = formula.replace('_', '')

        qex = Qepcad_expect(logfile=logfile)
        qex._send('[ input from Sage ]')
        qex._send('(' + ','.join(varlist) + ')')
        qex._send(str(free_vars))
        # I hope this prompt is distinctive enough...
        # if not, we could list all the cases separately
        qex._change_prompt(['\r\n([^\r\n]*) >\r\n', pexpect.EOF])
        qex.eval(formula + '.')
        self._qex = qex

    def __repr__(self):
        r"""
        Return a string representation of this \class{Qepcad} object.

        EXAMPLES::

            sage: qepcad(x - 1 == 0, interact=True) # optional - qepcad
            QEPCAD object in phase 'Before Normalization'
        """
        return "QEPCAD object in phase '%s'"%self.phase()

    def assume(self, assume):
        r"""
        The following documentation is from \file{qepcad.help}:

        Add an assumption to the problem.  These will not be
        included in the solution formula.

        For example, with input  (E x)[ a x^2 + b x + c = 0],
        if we issue the command

            assume [ a /= 0 ]

        we'll get the solution formula b^2 - 4 a c >= 0.  Without
        the assumption we'd get something like [a = 0 /\ b /= 0] \/
        [a /= 0 /\ 4 a c - b^2 <= 0] \/ [a = 0 /\ b = 0 /\ c = 0].

        EXAMPLES::

            sage: var('a,b,c,x')
            (a, b, c, x)
            sage: qf = qepcad_formula
            sage: qe = qepcad(qf.exists(x, a*x^2 + b*x + c == 0), interact=True) # optional - qepcad
            sage: qe.assume(a != 0) # optional - qepcad
            sage: qe.finish() # optional - qepcad
            4 a c - b^2 <= 0
        """
        if not isinstance(assume, str):
            assume = qepcad_formula.formula(assume)
            if len(assume.qvars):
                raise ValueError, "assumptions cannot be quantified"
            if not assume.vars.issubset(frozenset(self._varlist[:self._free_vars])):
                raise ValueError, "assumption contains variables not present in formula"
            assume = repr(assume)
        assume = assume.replace('_', '')
        result = self._eval_line("assume [%s]" % assume)
        if len(result):
            return AsciiArtString(result)

    def solution_extension(self, kind):
        r"""
        The following documentation is modified from \file{qepcad.help}:

        solution-extension x

        Use an alternative solution formula construction method.  The
        parameter x is allowed to be T,E, or G.  If x is T, then a
        formula in the usual language of Tarski formulas is produced.
        If x is E, a formula in the language of Extended Tarski formulas
        is produced.  If x is G, then a geometry-based formula is
        produced.

        EXAMPLES::

            sage: var('x,y')
            (x, y)
            sage: qf = qepcad_formula
            sage: qe = qepcad(qf.and_(x^2 + y^2 - 3 == 0, x + y > 0), interact=True) # optional
            sage: qe.go(); qe.go(); qe.go() # optional - qepcad
            QEPCAD object has moved to phase 'Before Projection (y)'
            QEPCAD object has moved to phase 'Before Choice'
            QEPCAD object has moved to phase 'Before Solution'
            sage: qe.solution_extension('E') # optional - qepcad
            x > _root_1 2 x^2 - 3 /\ y^2 + x^2 - 3 = 0 /\ [ 2 x^2 - 3 > 0 \/ y = _root_-1 y^2 + x^2 - 3 ]
            sage: qe.solution_extension('G') # optional - qepcad
            [
              [
                2 x^2 - 3 < 0
                \/
                x = _root_-1 2 x^2 - 3
              ]
              /\
              y = _root_-1 y^2 + x^2 - 3
            ]
            \/
            [
              x^2 - 3 <= 0
              /\
              x > _root_-1 2 x^2 - 3
              /\
              y^2 + x^2 - 3 = 0
            ]
            sage: qe.solution_extension('T') # optional - qepcad
            y + x > 0 /\ y^2 + x^2 - 3 = 0
        """
        if kind == 'I':
            raise ValueError, "Interactive solution construction not handled by Sage interface"
        result = self._eval_line('solution-extension %s'%kind)
        tagline = 'An equivalent quantifier-free formula:'
        loc = result.find(tagline)
        if loc >= 0:
            result = result[loc + len(tagline):]
        result = result.strip()
        if len(result):
            return AsciiArtString(result)

    def set_truth_value(self, index, nv):
        r"""
        Given a cell index (or a cell) and an integer, set the truth value
        of the cell to that integer.  Valid integers are 0 (false),
        1 (true), and 2 (undetermined).

        EXAMPLES::

            sage: qe = qepcad(x == 1, interact=True) # optional - qepcad
            sage: qe.go(); qe.go(); qe.go() # optional - qepcad
            QEPCAD object has moved to phase 'At the end of projection phase'
            QEPCAD object has moved to phase 'Before Choice'
            QEPCAD object has moved to phase 'Before Solution'
            sage: qe.set_truth_value(1, 1) # optional - qepcad
        """
        index_str = _format_cell_index([index])
        self._eval_line('set-truth-value\n%s\n%s' % (index_str, nv))

    def phase(self):
        r"""
        Return the current phase of the QEPCAD program.

        EXAMPLES::

            sage: qe = qepcad(x > 2/3, interact=True) # optional - qepcad
            sage: qe.phase() # optional - qepcad
            'Before Normalization'
            sage: qe.go() # optional
            QEPCAD object has moved to phase 'At the end of projection phase'
            sage: qe.phase() # optional  - qepcad
            'At the end of projection phase'
            sage: qe.go() # optional
            QEPCAD object has moved to phase 'Before Choice'
            sage: qe.phase() # optional - qepcad
            'Before Choice'
            sage: qe.go() # optional
            QEPCAD object has moved to phase 'Before Solution'
            sage: qe.phase() # optional - qepcad
            'Before Solution'
            sage: qe.go() # optional - qepcad
            3 x - 2 > 0
            sage: qe.phase() # optional - qepcad
            'EXITED'
        """
        match = self._qex.expect().match
        if match == pexpect.EOF:
            return 'EXITED'
        else:
            return match.group(1)

    def _parse_answer_stats(self):
        r"""
        Parse the final string printed by QEPCAD, which should be
        the simplified quantifier-free formula followed by some
        statistics.  Return a pair of the formula and the statistics
        (both as strings).

        EXAMPLES::

            sage: qe = qepcad(x^2 > 2, interact=True) # optional - qepcad
            sage: qe.finish() # optional - qepcad
            x^2 - 2 > 0
            sage: (ans, stats) = qe._parse_answer_stats() # optional - qepcad
            sage: ans # optional - qepcad
            'x^2 - 2 > 0'
            sage: stats # random, optional - qepcad
            '-----------------------------------------------------------------------------\r\n0 Garbage collections, 0 Cells and 0 Arrays reclaimed, in 0 milliseconds.\r\n492514 Cells in AVAIL, 500000 Cells in SPACE.\r\n\r\nSystem time: 16 milliseconds.\r\nSystem time after the initialization: 4 milliseconds.\r\n-----------------------------------------------------------------------------\r\n'
        """
        if self.phase() != 'EXITED':
            raise ValueError, "QEPCAD is not finished yet"
        final = self._qex.expect().before
        match = re.search('\nAn equivalent quantifier-free formula:(.*)\n=+  The End  =+\r\n\r\n(.*)$', final, re.DOTALL)

        if match:
            return (match.group(1).strip(), match.group(2))
        else:
            return (final, '')

    def answer(self):
        r"""
        For a QEPCAD instance which is finished, return the
        simplified quantifier-free formula that it printed just before
        exiting.

        EXAMPLES::

            sage: qe = qepcad(x^3 - x == 0, interact=True) # optional - qepcad
            sage: qe.finish() # optional - qepcad
            x - 1 <= 0 /\ x + 1 >= 0 /\ [ x = 0 \/ x - 1 = 0 \/ x + 1 = 0 ]
            sage: qe.answer() # optional - qepcad
            x - 1 <= 0 /\ x + 1 >= 0 /\ [ x = 0 \/ x - 1 = 0 \/ x + 1 = 0 ]
        """
        return AsciiArtString(self._parse_answer_stats()[0])

    def final_stats(self):
        r"""
        For a QEPCAD instance which is finished, return the
        statistics that it printed just before exiting.

        EXAMPLES::

            sage: qe = qepcad(x == 0, interact=True) # optional
            sage: qe.finish() # optional
            x = 0
            sage: qe.final_stats() # random, optional
            -----------------------------------------------------------------------------
            0 Garbage collections, 0 Cells and 0 Arrays reclaimed, in 0 milliseconds.
            492840 Cells in AVAIL, 500000 Cells in SPACE.
            System time: 8 milliseconds.
            System time after the initialization: 4 milliseconds.
            -----------------------------------------------------------------------------
        """
        return AsciiArtString(self._parse_answer_stats()[1])

    def trait_names(self):
        r"""
        Returns a list of the QEPCAD commands which are available as
        extra methods on a \class{Qepcad} object.

        EXAMPLES::

            sage: qe = qepcad(x^2 < 0, interact=True) # optional - qepcad
            sage: len(qe.trait_names()) # random, optional - qepcad
            97
            sage: 'd_cell' in qe.trait_names() # optional - qepcad
            True
        """
        _update_command_info()
        return _command_info_cache.keys()

    def cell(self, *index):
        r"""
        Given a cell index, returns a \class{QepcadCell} wrapper for that
        cell.  Uses a cache for efficiency.

        EXAMPLES::

            sage: qe = qepcad(x + 3 == 42, interact=True) # optional - qepcad
            sage: qe.go(); qe.go(); qe.go() # optional - qepcad
            QEPCAD object has moved to phase 'At the end of projection phase'
            QEPCAD object has moved to phase 'Before Choice'
            QEPCAD object has moved to phase 'Before Solution'
            sage: qe.cell(2) # optional - qepcad
            QEPCAD cell (2)
            sage: qe.cell(2) is qe.cell(2) # optional - qepcad
            True
        """
        index_str = _format_cell_index(index)
        if self._cell_cache.has_key(index_str):
            return self._cell_cache[index_str]
        else:
            c = self.make_cells(self.d_cell(index))[0]
            self._cell_cache[index_str] = c
            return c

    def make_cells(self, text):
        r"""
        Given the result of some QEPCAD command that returns cells
        (such as \method{d_cell}, \method{d_witness_list}, etc.),
        return a list of cell objects.

        EXAMPLES::

            sage: var('x,y')
            (x, y)
            sage: qe = qepcad(x^2 + y^2 == 1, interact=True) # optional - qepcad
            sage: qe.go(); qe.go(); qe.go() # optional - qepcad
            QEPCAD object has moved to phase 'Before Projection (y)'
            QEPCAD object has moved to phase 'Before Choice'
            QEPCAD object has moved to phase 'Before Solution'
            sage: qe.make_cells(qe.d_false_cells()) # optional - qepcad
            [QEPCAD cell (5, 1), QEPCAD cell (4, 3), QEPCAD cell (4, 1), QEPCAD cell (3, 5), QEPCAD cell (3, 3), QEPCAD cell (3, 1), QEPCAD cell (2, 3), QEPCAD cell (2, 1), QEPCAD cell (1, 1)]
        """
        # get rid of AsciiArtString
        text = str(text)

        lines = text.strip().splitlines()

        cells = []
        cell_lines = []
        in_cell = False

        for line in lines:
            if 'Information about the cell' in line:
                in_cell = True
            if in_cell: cell_lines.append(line)
            if line == '----------------------------------------------------':
                cells.append(QepcadCell(self, cell_lines))
                cell_lines = []
                in_cell = False

        return cells


    def __getattr__(self, attrname):
        r"""
        Returns a \class{QepcadFunction} object for any QEPCAD command.

        EXAMPLES::

            sage: qe = qepcad(x^3 == 8, interact=True) # optional - qepcad
            sage: qe.d_cell # optional - qepcad
            d_cell
        """
        if attrname[:1] == "_":
            raise AttributeError
        if not attrname in self.trait_names():
            raise AttributeError
        return QepcadFunction(self, attrname)

    def _eval_line(self, cmd, restart_if_needed=False):
        r"""
        Send a command to QEPCAD, wait for a prompt, and return the
        text printed by QEPCAD before the prompt.  Not intended for
        direct use.

        EXAMPLES::

            sage: qe = qepcad(x^2 == x^3, interact=True) # optional - qepcad
            sage: qe._eval_line('d-formula') # optional - qepcad
            '-x^3 + x^2 = 0'
        """
        # Evidently when the QEPCAD command parser reads a command, it
        # parses from the beginning of a line until it has found a command,
        # ignoring newlines.  It then throws away the rest of the line
        # after the end of the command.  There is no command terminator;
        # each command does its own argument parsing and executes
        # as soon as it sees all the arguments.

        # Thus, if the user gives a function call with a missing argument,
        # QEPCAD will wait forever for the missing argument to show up
        # (with no further prompting), and Sage will wait forever for
        # a prompt.  Not good.

        # To avoid this, we add a trailing "&" to each command.
        # If there is a missing argument, then the QEPCAD argument parsing
        # will give a syntax error on the "&", instead of waiting forever;
        # if there is no missing argument then QEPCAD will silently
        # ignore the "&".  (Hopefully all QEPCAD commands will treat "&"
        # as a syntax error; as far as I know that's the case.)

        # This trailing "&" also helps with another problem; sometimes
        # we get a copy of the command we send to QEPCAD echoed back as
        # the first line of the result.  I'm guessing this is because
        # readline turns raw mode on when it's reading and off when it isn't;
        # if we manage to send a command with raw mode off, then it's
        # echoed twice (once by the normal UNIX tty handling and once by
        # readline).  To work around this problem, we check for an "&"
        # in the first line of the input, and remove the text up to the "&"
        # if it is present.  (Hopefully QEPCAD doesn't print "&" as part
        # of its normal operation.)

        result = self._qex._eval_line(cmd + ' &')

        nl = result.find('\n')
        if nl < 0: nl = len(result)

        amp = result.find('&', 0, nl)
        if amp > 0: result = result[amp+1:]

        result = result.strip()

        return result

    def _function_call(self, name, args):
        r"""
        Given a command name and a list of arguments, send the command
        to QEPCAD and return the result.  Not intended for direct use.

        EXAMPLES::

            sage: qe = qepcad(x^2 - 1 == 0, interact=True) # optional - qepcad
            sage: qe.go(); qe.go() # optional - qepcad
            QEPCAD object has moved to phase 'At the end of projection phase'
            QEPCAD object has moved to phase 'Before Choice'
            sage: qe._function_call('d_level_factors', (1,)) # optional - qepcad
            A_1,1  = input
                   = x + 1
            A_1,2  = input
                   = x - 1
        """
        name = name.replace('_', '-')
        args = map(str, args)
        pre_phase = self.phase()
        result = self._eval_line('%s %s'%(name, ' '.join(args)))
        post_phase = self.phase()
        if len(result) and post_phase != 'EXITED':
            return AsciiArtString(result)
        if pre_phase != post_phase:
            if post_phase == 'EXITED' and name != 'quit':
                return self.answer()
            return AsciiArtString("QEPCAD object has moved to phase '%s'"%post_phase)

def _format_cell_index(a):
    """
    Given a tuple (or list, etc.) containing a QEPCAD cell index, return a
    string with a properly-formatted index.  The input is flattened, so
    extra levels of brackets are ignored.  Also, if the first item
    in the flattened list is a \class{QepcadCell} object, then its index
    is used in place of the object.

    EXAMPLES::

        sage: from sage.interfaces.qepcad import _format_cell_index

        sage: qe = qepcad(x == 0, interact=True); qe.go(); qe.go(); qe.go() # optional - qepcad
        QEPCAD object has moved to phase 'At the end of projection phase'
        QEPCAD object has moved to phase 'Before Choice'
        QEPCAD object has moved to phase 'Before Solution'
        sage: _format_cell_index(qe.cell(1)) # optional - qepcad
        '(1)'
        sage: _format_cell_index((qe.cell(1), 2, 3)) # optional - qepcad
        '(1, 2, 3)'
        sage: _format_cell_index(())
        '()'
        sage: _format_cell_index(5)
        '(5)'
    """
    a = flatten([a])
    if len(a) and isinstance(a[0], QepcadCell):
        a[0:1] = a[0].index()
    if len(a) == 1:
        return '(%s)' % a[0]
    else:
        return str(tuple(a))

class QepcadFunction(ExpectFunction):
    r"""
    A wrapper for a QEPCAD command.
    """
    def _sage_doc_(self):
        r"""
        Returns the documentation for a QEPCAD command, from
        \file{qepcad.help}.

        EXAMPLES::

            sage: qe = qepcad(x == 17, interact=True) # optional - qepcad
            sage: cmd = qe.approx_precision # optional - qepcad
            sage: cmd._sage_doc_() # optional - qepcad
            'approx-precision N\n\nApproximate algeraic numbers to N decimal places.\n'
        """
        _update_command_info()
        return _command_info_cache[self._name][3]

    def __call__(self, *args):
        r"""
        Calls QEPCAD with the command this is a wrapper for.

        For commands which take cell indexes, \function{_format_cell_index}
        is automatically called.  For commands which take 'y' or 'n',
        booleans are also allowed.  (These special commands were hand-selected
        after reading \file{qepcad.help}.)

        EXAMPLES::

            sage: qe = qepcad(x^2 < 1, interact=True) # optional - qepcad
            sage: cmd = qe.d_formula # optional - qepcad
            sage: cmd.__call__() # optional - qepcad
            x^2 - 1 < 0
        """
        _update_command_info()
        info = _command_info_cache[self._name]
        special = info[4]
        # Tweak the argument processing for a few commands.
        args = list(args)

        if special == 'cell':
            args = [_format_cell_index(args)]

        if special == 'yn':
            if isinstance(args[0], bool):
                args[0] = 'y' if args[0] else 'n'

        if special == 'interactive':
            raise ValueError, "Cannot call %s through Sage interface... interactive commands not handled"

        return self._parent._function_call(self._name, args)

def qepcad(formula, assume=None, interact=False, solution=None, vars=None, **kwargs):
    r"""
    Quantifier elimination and formula simplification using QEPCAD B.

    If \var{assume} is specified, then the given formula is ``assumed'',
    which is taken into account during final solution formula construction.

    If \code{interact=True} is given, then a \class{Qepcad} object is
    returned which can be interacted with either at the command line
    or programmatically.

    The type of solution returned can be adjusted with \var{solution}.
    The options are \code{'geometric'}, which tries to construct a
    solution formula with geometric meaning; \code{'extended'}, which
    gives a solution formula in an extended language that may be more
    efficient to construct; \code{'any-point'}, which returns any
    point where the formula is true; \code{'all-points'}, which
    returns a list of all points where the formula is true (or raises
    an exception if there are infinitely many); and \code{'cell-points'},
    which returns one point in each cell where the formula is true.

    All other keyword arguments are passed through to the \class{Qepcad}
    constructor.

    For much more documentation and many more examples, see the module
    docstring for this module (type \code{sage.interfaces.qepcad?} to
    read this docstring from the \sage command line).

    The examples below require that the optional qepcad package is installed.

    EXAMPLES::

        sage: qf = qepcad_formula

        sage: var('a,b,c,d,x,y,z,long_with_underscore_314159')
        (a, b, c, d, x, y, z, long_with_underscore_314159)
        sage: K.<q,r> = QQ[]

        sage: qepcad('(E x)[a x + b > 0]', vars='(a,b,x)')      # optional - qepcad
        a /= 0 \/ b > 0

        sage: qepcad(a > b)                                     # optional - qepcad
        b - a < 0

        sage: qepcad(qf.exists(x, a*x^2 + b*x + c == 0))        # optional - qepcad
        4 a c - b^2 <= 0 /\ [ c = 0 \/ a /= 0 \/ 4 a c - b^2 < 0 ]

        sage: qepcad(qf.exists(x, a*x^2 + b*x + c == 0), assume=(a != 0))    # optional - qepcad
        4 a c - b^2 <= 0

    For which values of $a$, $b$, $c$ does $a x^2 + b x + c$ have
    2 real zeroes? ::

        sage: exact2 = qepcad(qf.exactly_k(2, x, a*x^2 + b*x + c == 0)); exact2   # optional - qepcad
        a /= 0 /\ 4 a c - b^2 < 0

    one real zero? ::

        sage: exact1 = qepcad(qf.exactly_k(1, x, a*x^2 + b*x + c == 0)); exact1   # optional - qepcad
        [ a > 0 /\ 4 a c - b^2 = 0 ] \/ [ a < 0 /\ 4 a c - b^2 = 0 ] \/ [ a = 0 /\ 4 a c - b^2 < 0 ]

    No real zeroes? ::

        sage: exact0 = qepcad(qf.forall(x, a*x^2 + b*x + c != 0)); exact0     # optional - qepcad
        4 a c - b^2 >= 0 /\ c /= 0 /\ [ b = 0 \/ 4 a c - b^2 > 0 ]

    $3^{75}$ real zeroes? ::

        sage: qepcad(qf.exactly_k(3^75, x, a*x^2 + b*x + c == 0))             # optional - qepcad
        FALSE

    We can check that the results don't overlap::

        sage: qepcad(r'[[%s] /\ [%s]]' % (exact0, exact1), vars='a,b,c')      # optional - qepcad
        FALSE
        sage: qepcad(r'[[%s] /\ [%s]]' % (exact0, exact2), vars='a,b,c')      # optional - qepcad
        FALSE
        sage: qepcad(r'[[%s] /\ [%s]]' % (exact1, exact2), vars='a,b,c')      # optional - qepcad
        FALSE

    and that the union of the results is as expected::

        sage: qepcad(r'[[%s] \/ [%s] \/ [%s]]' % (exact0, exact1, exact2), vars=(a,b,c))  # optional - qepcad
        b /= 0 \/ a /= 0 \/ c /= 0

    So we have finitely many zeroes if $a$, $b$, or $c$ is nonzero;
    which means we should have infinitely many zeroes if they are all
    zero. ::

        sage: qepcad(qf.infinitely_many(x, a*x^2 + b*x + c == 0))          # optional - qepcad
        a = 0 /\ b = 0 /\ c = 0

    The polynomial is nonzero almost everywhere iff it is not
    identically zero. ::

        sage: qepcad(qf.all_but_finitely_many(x, a*x^2 + b*x + c != 0))    # optional - qepcad
        b /= 0 \/ a /= 0 \/ c /= 0

    The non-zeroes are continuous iff there are no zeroes or if
    the polynomial is zero. ::

        sage: qepcad(qf.connected_subset(x, a*x^2 + b*x + c != 0))         # optional - qepcad
        4 a c - b^2 >= 0 /\ [ a = 0 \/ 4 a c - b^2 > 0 ]

    The zeroes are continuous iff there are no or one zeroes, or if the
    polynomial is zero::

        sage: qepcad(qf.connected_subset(x, a*x^2 + b*x + c == 0))         # optional - qepcad
        a = 0 \/ 4 a c - b^2 >= 0
        sage: qepcad(r'[[%s] \/ [%s] \/ [a = 0 /\ b = 0 /\ c = 0]]' % (exact0, exact1), vars='a,b,c')   # optional - qepcad
        a = 0 \/ 4 a c - b^2 >= 0

    Since polynomials are continuous and $y > 0$ is an open set,
    they are positive infinitely often iff they are positive at
    least once. ::

        sage: qepcad(qf.infinitely_many(x, a*x^2 + b*x + c > 0))        # optional - qepcad
        c > 0 \/ a > 0 \/ 4 a c - b^2 < 0
        sage: qepcad(qf.exists(x, a*x^2 + b*x + c > 0))                 # optional - qepcad
        c > 0 \/ a > 0 \/ 4 a c - b^2 < 0

    However, since $y >= 0$ is not open, the equivalence does not
    hold if you replace ``positive'' with ``nonnegative''.
    (We assume $a \neq 0$ to get simpler formulas.) ::

        sage: qepcad(qf.infinitely_many(x, a*x^2 + b*x + c >= 0), assume=(a != 0))    # optional - qepcad
        a > 0 \/ 4 a c - b^2 < 0
        sage: qepcad(qf.exists(x, a*x^2 + b*x + c >= 0), assume=(a != 0))             # optional - qepcad
        a > 0 \/ 4 a c - b^2 <= 0

    TESTS:

    We verify that long variable names work.  (Note that QEPCAD
    does not support underscores, so they are stripped from the formula.) ::

        sage: qepcad(qf.exists(a, a*long_with_underscore_314159 == 1))                # optional - qepcad
        longwithunderscore314159 /= 0
    """
    use_witness = False
    if solution == 'any-point':
        formula = qepcad_formula.formula(formula)
        if len(formula.qvars) == 0:
            if vars is None:
                vars = sorted(list(formula.vars))
            formula = qepcad_formula.exists(vars, formula)
            vars = None
            use_witness = True

    qe = Qepcad(formula, vars=vars, **kwargs)
    if assume is not None:
        qe.assume(assume)
    if interact:
        if solution is not None:
            print "WARNING: 'solution=' is ignored for interactive use"
        return qe
    else:
        qe.go()
        qe.go()
        qe.go()
        if solution is None:
            qe.finish()
            return qe.answer()
        elif solution == 'geometric':
            s = qe.solution_extension('G')
            qe.quit()
            return s
        elif solution == 'extended':
            s = qe.solution_extension('E')
            qe.quit()
            return s
        elif solution == 'any-point':
            if use_witness:
                cells = qe.make_cells(qe.d_witness_list())
            else:
                cells = qe.make_cells(qe.d_true_cells())
            qe.quit()
            if len(cells) == 0:
                raise ValueError, "input formula is false everywhere"
            return cells[0].sample_point_dict()
        elif solution == 'cell-points':
            cells = qe.make_cells(qe.d_true_cells())
            qe.quit()
            return [c.sample_point_dict() for c in cells]
        elif solution == 'all-points':
            cells = qe.make_cells(qe.d_true_cells())
            qe.quit()
            for c in cells:
                if c._dimension > 0:
                    raise ValueError, "input formula is true for infinitely many points"
            return [c.sample_point_dict() for c in cells]
        else:
            raise ValueError, "Unknown solution type (%s)" % solution


import os
def qepcad_console(memcells=None):
    r"""
    Run QEPCAD directly.  To exit early, press Control-C.

    EXAMPLES::

        sage: qepcad_console() # not tested
        ...
        Enter an informal description  between '[' and ']':
    """
    # This will only spawn local processes
    os.system(_qepcad_cmd(memcells))


def qepcad_banner():
    """
    Return the QEPCAD startup banner.

    EXAMPLES::

        sage: from sage.interfaces.qepcad import qepcad_banner
        sage: qepcad_banner() # optional - qepcad
        =======================================================
                        Quantifier Elimination
                                  in
                    Elementary Algebra and Geometry
                                  by
              Partial Cylindrical Algebraic Decomposition
        ...
                                  by
                               Hoon Hong
                         (hhong@math.ncsu.edu)
        With contributions by: Christopher W. Brown, George E.
        Collins, Mark J. Encarnacion, Jeremy R. Johnson
        Werner Krandick, Richard Liska, Scott McCallum,
        Nicolas Robidoux, and Stanly Steinberg
        =======================================================
    """
    qex = Qepcad_expect()
    qex._start()
    banner = qex.expect().before
    qex.quit(timeout=0)
    return AsciiArtString(banner)

def qepcad_version():
    """
    Return a string containing the current QEPCAD version number.

    EXAMPLES::

        sage: qepcad_version() # random, optional - qepcad
        'Version B 1.48, 25 Oct 2007'

    TESTS::

        sage: qepcad_version() # optional - qepcad
        'Version B ..., ...'
    """
    banner = str(qepcad_banner())
    lines = banner.split('\n')
    for line in lines:
        if 'Version' in line:
            return line.strip()

class qformula:
    """
    A qformula holds a string describing a formula in QEPCAD's syntax,
    and a set of variables used.
    """
    def __init__(self, formula, vars, qvars=[]):
        r"""
        Construct a qformula from a string, a frozenset of variable names,
        and (optionally) a list of ordered quantified names.

        EXAMPLES::

            sage: from sage.interfaces.qepcad import qformula
            sage: f = qformula('x + y = 0', frozenset(['x','y']))
            sage: f
            x + y = 0
            sage: f.formula
            'x + y = 0'
            sage: f.vars
            frozenset(['y', 'x'])
            sage: f.qvars
            []
        """
        self.formula = formula
        self.vars = vars
        self.qvars = qvars

    def __repr__(self):
        r"""
        Returns a string representation of a qformula (this is just
        the formula it holds).

        EXAMPLES::

            sage: from sage.interfaces.qepcad import qformula
            sage: f = qformula('x + y = 0', frozenset(['x','y']))
            sage: f.__repr__()
            'x + y = 0'
        """
        return self.formula

class qepcad_formula_factory:
    r"""
    Contains routines to help construct formulas in QEPCAD syntax.
    """

    def _normalize_op(self, op):
        r"""
        Given a relational operator (either a string, or a function from
        the \module{operator} module) return the corresponding QEPCAD
        operator.

        EXAMPLES::

            sage: qf = qepcad_formula
            sage: qf._normalize_op(operator.ne)
            '/='
            sage: qf._normalize_op('==')
            '='
        """
        import operator
        if op == operator.eq: return '='
        if op == operator.ne: return '/='
        if op == operator.lt: return '<'
        if op == operator.gt: return '>'
        if op == operator.le: return '<='
        if op == operator.ge: return '>='

        if op == '==': return '='
        if op == '!=': return '/='

        return op

    def _varset(self, p):
        r"""
        Given a polynomial or a symbolic expression, return a frozenset
        of the variables involved.

        EXAMPLES::

            sage: qf = qepcad_formula
            sage: var('x,y')
            (x, y)
            sage: K.<p,q> = QQ[]
            sage: qf._varset(x)
            frozenset(['x'])
            sage: qf._varset(x*y)
            frozenset(['y', 'x'])
            sage: qf._varset(q)
            frozenset(['q'])
            sage: qf._varset(p*q)
            frozenset(['q', 'p'])
        """
        try:
            vars = p.variables()
        except AttributeError:
            vars = []
        return frozenset([str(v) for v in vars])

    def _combine_formulas(self, formulas):
        r"""
        Given a list of formulas, convert them to strings and return
        the free variables found in the formulas.

        Since this is used to build boolean expressions for QEPCAD,
        and QEPCAD boolean expressions cannot be built from quantified
        formulas, an exception is raised if an input formula is quantified.

        INPUT:

        - ``formulas`` -- a list of unquantified formulas

        OUTPUT:

        form_strs -- a list of formulas as strings
        vars -- a frozenset of all variables in the formulas

        EXAMPLES::

            sage: var('x,y')
            (x, y)
            sage: qf = qepcad_formula
            sage: qf._combine_formulas([x^2 == 0, y < 17])
            (['x^2 = 0', 'y < 17'], frozenset(['y', 'x']))
        """
        formulas = map(self.atomic, formulas)
        formulas = map(self.atomic, formulas)
        formula_strs = map(repr, formulas)
        vars = frozenset()
        for f in formulas:
            vars = vars | f.vars
            if len(f.qvars):
                raise ValueError, "QEPCAD formulas must be in prenex (quantifiers outermost) form"
        return formula_strs, vars

    def atomic(self, lhs, op='=', rhs=0):
        r"""
        Constructs a QEPCAD formula from the given inputs.

        INPUT:

        - ``lhs`` -- a polynomial, or a symbolic equality or inequality
        - ``op`` -- a relational operator, default '='
        - ``rhs`` -- a polynomial, default 0

        If \var{lhs} is a symbolic equality or inequality, then \var{op}
        and \var{rhs} are ignored.

        This method works by printing the given polynomials, so we don't
        care what ring they are in (as long as they print with integral
        or rational coefficients).

        EXAMPLES::

            sage: qf = qepcad_formula
            sage: var('a,b,c')
            (a, b, c)
            sage: K.<x,y> = QQ[]
            sage: def test_qf(qf):
            ...       return qf, qf.vars
            sage: test_qf(qf.atomic(a^2 + 17))
            (a^2 + 17 = 0, frozenset(['a']))
            sage: test_qf(qf.atomic(a*b*c <= c^3))
            (a b c <= c^3, frozenset(['a', 'c', 'b']))
            sage: test_qf(qf.atomic(x+y^2, '!=', a+b))
            (y^2 + x /= a + b, frozenset(['y', 'x', 'b', 'a']))
            sage: test_qf(qf.atomic(x, operator.lt))
            (x < 0, frozenset(['x']))
        """
        if isinstance(lhs, qformula):
            return lhs

        from sage.symbolic.expression import is_SymbolicEquation
        if is_SymbolicEquation(lhs):
            rhs = lhs.rhs()
            op = lhs.operator()
            lhs = lhs.lhs()

        op = self._normalize_op(op)

        formula = ('%r %s %r' % (lhs, op, rhs))
        formula = formula.replace('*', ' ')
        vars = self._varset(lhs) | self._varset(rhs)

        return qformula(formula, vars)

    def formula(self, formula):
        r"""
        Constructs a QEPCAD formula from the given input.

        INPUTS:

        - ``formula`` -- a polynomial, a symbolic equality or inequality,
          or a list of polynomials, equalities, or inequalities

        A polynomial $p$ is interpreted as the equation $p = 0$.
        A list is interpreted as the conjunction (``and'') of the elements.

        EXAMPLES::

            sage: var('a,b,c,x')
            (a, b, c, x)
            sage: qf = qepcad_formula
            sage: qf.formula(a*x + b)
            a x + b = 0
            sage: qf.formula((a*x^2 + b*x + c, a != 0))
            [a x^2 + b x + c = 0 /\ a /= 0]
        """
        if isinstance(formula, (list, tuple)):
            return self.and_(formula)
        else:
            return self.atomic(formula)

    def and_(self, *formulas):
        r"""
        Returns the conjunction of its input formulas.  (This method would
        be named ``and'' if that weren't a Python keyword.)

        Each input formula may be a \class{qformula} as returned by the
        methods of \code{qepcad_formula}, a symbolic equality or
        inequality, or a polynomial $p$ (meaning $p = 0$).

        EXAMPLES::

            sage: var('a,b,c,x')
            (a, b, c, x)
            sage: qf = qepcad_formula
            sage: qf.and_(a*b, a*c, b*c != 0)
            [a b = 0 /\ a c = 0 /\ b c /= 0]
            sage: qf.and_(a*x^2 == 3, qf.or_(a > b, b > c))
            [a x^2 = 3 /\ [a > b \/ b > c]]
        """
        formulas = flatten(formulas)
        formula_strs, vars = self._combine_formulas(formulas)
        formula = '[' + r' /\ '.join(formula_strs) + ']'
        return qformula(formula, vars)

    def or_(self, *formulas):
        r"""
        Returns the disjunction of its input formulas.  (This method would
        be named ``or'' if that weren't a Python keyword.)

        Each input formula may be a \class{qformula} as returned by the
        methods of \code{qepcad_formula}, a symbolic equality or
        inequality, or a polynomial $p$ (meaning $p = 0$).

        EXAMPLES::

            sage: var('a,b,c,x')
            (a, b, c, x)
            sage: qf = qepcad_formula
            sage: qf.or_(a*b, a*c, b*c != 0)
            [a b = 0 \/ a c = 0 \/ b c /= 0]
            sage: qf.or_(a*x^2 == 3, qf.and_(a > b, b > c))
            [a x^2 = 3 \/ [a > b /\ b > c]]
        """
        formulas = flatten(formulas)
        formula_strs, vars = self._combine_formulas(formulas)
        formula = '[' + r' \/ '.join(formula_strs) + ']'
        return qformula(formula, vars)

    def not_(self, formula):
        r"""
        Returns the negation of its input formula.  (This method would be
        named ``not'' if that weren't a Python keyword.)

        The input formula may be a \class{qformula} as returned by the
        methods of \code{qepcad_formula}, a symbolic equality or
        inequality, or a polynomial $p$ (meaning $p = 0$).

        EXAMPLES::

            sage: var('a,b')
            (a, b)
            sage: qf = qepcad_formula
            sage: qf.not_(a > b)
            [~a > b]
            sage: qf.not_(a^2 + b^2)
            [~a^2 + b^2 = 0]
            sage: qf.not_(qf.and_(a > 0, b < 0))
            [~[a > 0 /\ b < 0]]
        """
        (formula_str,), vars = self._combine_formulas([formula])
        f = '[~' + formula_str + ']'
        return qformula(f, vars)

    def implies(self, f1, f2):
        r"""
        Returns the implication of its input formulas (that is, given
        formulas $P$ and $Q$, returns ``$P$ implies $Q$'').

        The input formulas may be a \class{qformula} as returned by the
        methods of \code{qepcad_formula}, a symbolic equality or
        inequality, or a polynomial $p$ (meaning $p = 0$).

        EXAMPLES::

            sage: var('a,b')
            (a, b)
            sage: qf = qepcad_formula
            sage: qf.implies(a, b)
            [a = 0 ==> b = 0]
            sage: qf.implies(a^2 < b, b^2 < a)
            [a^2 < b ==> b^2 < a]
        """
        (f1s, f2s), vars = self._combine_formulas([f1, f2])
        f = '[' + f1s + ' ==> ' + f2s + ']'
        return qformula(f, vars)

    # QEPCAD also has a "reverse implication" symbol "<==", which
    # I'm not bothering to support.

    def iff(self, f1, f2):
        r"""
        Returns the equivalence of its input formulas (that is, given
        formulas $P$ and $Q$, returns ``$P$ iff $Q$'').

        The input formulas may be a \class{qformula} as returned by the
        methods of \code{qepcad_formula}, a symbolic equality or
        inequality, or a polynomial $p$ (meaning $p = 0$).

        EXAMPLES::

            sage: var('a,b')
            (a, b)
            sage: qf = qepcad_formula
            sage: qf.iff(a, b)
            [a = 0 <==> b = 0]
            sage: qf.iff(a^2 < b, b^2 < a)
            [a^2 < b <==> b^2 < a]
        """
        (f1s, f2s), vars = self._combine_formulas([f1, f2])
        f = '[' + f1s + ' <==> ' + f2s + ']'
        return qformula(f, vars)

    def exists(self, v, formula):
        r"""
        Given a variable (or list of variables) and a formula, returns
        the existential quantification of the formula over the variables.

        This method is available both as \method{exists} and \method{E}
        (the QEPCAD name for this quantifier).

        The input formula may be a \class{qformula} as returned by the
        methods of \code{qepcad_formula}, a symbolic equality or
        inequality, or a polynomial $p$ (meaning $p = 0$).

        EXAMPLE::

            sage: var('a,b')
            (a, b)
            sage: qf = qepcad_formula
            sage: qf.exists(a, a^2 + b > b^2 + a)
            (E a)[a^2 + b > b^2 + a]
            sage: qf.exists((a, b), a^2 + b^2 < 0)
            (E a)(E b)[a^2 + b^2 < 0]
            sage: qf.E(b, b^2 == a)
            (E b)[b^2 = a]
        """
        return self.quantifier('E', v, formula)
    E = exists

    def forall(self, v, formula):
        r"""
        Given a variable (or list of variables) and a formula, returns
        the universal quantification of the formula over the variables.

        This method is available both as \method{forall} and \method{A}
        (the QEPCAD name for this quantifier).

        The input formula may be a \class{qformula} as returned by the
        methods of \code{qepcad_formula}, a symbolic equality or
        inequality, or a polynomial $p$ (meaning $p = 0$).

        EXAMPLE::

            sage: var('a,b')
            (a, b)
            sage: qf = qepcad_formula
            sage: qf.forall(a, a^2 + b > b^2 + a)
            (A a)[a^2 + b > b^2 + a]
            sage: qf.forall((a, b), a^2 + b^2 > 0)
            (A a)(A b)[a^2 + b^2 > 0]
            sage: qf.A(b, b^2 != a)
            (A b)[b^2 /= a]
        """
        return self.quantifier('A', v, formula)
    A = forall

    def infinitely_many(self, v, formula):
        r"""
        Given a variable and a formula, returns a new formula which is
        true iff the original formula was true for infinitely many
        values of the variable.

        This method is available both as \method{infinitely_many}
        and \method{F} (the QEPCAD name for this quantifier).

        The input formula may be a \class{qformula} as returned by the
        methods of \code{qepcad_formula}, a symbolic equality or
        inequality, or a polynomial $p$ (meaning $p = 0$).

        EXAMPLE::

            sage: var('a,b')
            (a, b)
            sage: qf = qepcad_formula
            sage: qf.infinitely_many(a, a^2 + b > b^2 + a)
            (F a)[a^2 + b > b^2 + a]
            sage: qf.F(b, b^2 != a)
            (F b)[b^2 /= a]
        """
        return self.quantifier('F', v, formula, allow_multi=False)
    F = infinitely_many

    def all_but_finitely_many(self, v, formula):
        r"""
        Given a variable and a formula, returns a new formula which is
        true iff the original formula was true for all but finitely many
        values of the variable.

        This method is available both as \method{all_but_finitely_many}
        and \method{G} (the QEPCAD name for this quantifier).

        The input formula may be a \class{qformula} as returned by the
        methods of \code{qepcad_formula}, a symbolic equality or
        inequality, or a polynomial $p$ (meaning $p = 0$).

        EXAMPLE::

            sage: var('a,b')
            (a, b)
            sage: qf = qepcad_formula
            sage: qf.all_but_finitely_many(a, a^2 + b > b^2 + a)
            (G a)[a^2 + b > b^2 + a]
            sage: qf.G(b, b^2 != a)
            (G b)[b^2 /= a]
        """
        return self.quantifier('G', v, formula, allow_multi=False)
    G = all_but_finitely_many

    def connected_subset(self, v, formula, allow_multi=False):
        r"""
        Given a variable and a formula, returns a new formula which is
        true iff the set of values for the variable at which the
        original formula was true is connected (including cases where
        this set is empty or is a single point).

        This method is available both as \method{connected_subset}
        and \method{C} (the QEPCAD name for this quantifier).

        The input formula may be a \class{qformula} as returned by the
        methods of \code{qepcad_formula}, a symbolic equality or
        inequality, or a polynomial $p$ (meaning $p = 0$).

        EXAMPLE::

            sage: var('a,b')
            (a, b)
            sage: qf = qepcad_formula
            sage: qf.connected_subset(a, a^2 + b > b^2 + a)
            (C a)[a^2 + b > b^2 + a]
            sage: qf.C(b, b^2 != a)
            (C b)[b^2 /= a]
        """
        return self.quantifier('C', v, formula)
    C = connected_subset

    def exactly_k(self, k, v, formula, allow_multi=False):
        r"""
        Given a nonnegative integer $k$, a variable, and a formula,
        returns a new formula which is true iff the original formula
        is true for exactly $k$ values of the variable.

        This method is available both as \method{exactly_k}
        and \method{X} (the QEPCAD name for this quantifier).

        (Note that QEPCAD does not support $k=0$ with this syntax, so if
        $k=0$ is requested we implement it with \method{forall} and
        \method{not_}.)

        The input formula may be a \class{qformula} as returned by the
        methods of \code{qepcad_formula}, a symbolic equality or
        inequality, or a polynomial $p$ (meaning $p = 0$).

        EXAMPLE::

            sage: var('a,b')
            (a, b)
            sage: qf = qepcad_formula
            sage: qf.exactly_k(1, x, x^2 + a*x + b == 0)
            (X1 x)[a x + x^2 + b = 0]
            sage: qf.exactly_k(0, b, a*b == 1)
            (A b)[~a b = 1]
        """
        from sage.all import ZZ
        k = ZZ(k)
        if k < 0:
            raise ValueError, "negative k in exactly_k quantifier"

        if k == 0:
            return self.forall(v, self.not_(formula))

        return self.quantifier('X%s' % k, v, formula)
    X = exactly_k

    def quantifier(self, kind, v, formula, allow_multi=True):
        r"""
        A helper method for building quantified QEPCAD formulas; not
        expected to be called directly.

        Takes the quantifier kind (the string label of this quantifier),
        a variable or list of variables, and a formula, and returns
        the quantified formula.

        EXAMPLES::

            sage: var('a,b')
            (a, b)
            sage: qf = qepcad_formula
            sage: qf.quantifier('NOT_A_REAL_QEPCAD_QUANTIFIER', a, a*b==0)
            (NOT_A_REAL_QEPCAD_QUANTIFIER a)[a b = 0]
            sage: qf.quantifier('FOO', (a, b), a*b)
            (FOO a)(FOO b)[a b = 0]
        """

        formula = self.formula(formula)

        if allow_multi and isinstance(v, (list, tuple)):
            if len(v) == 0:
                return formula
            else:
                return self.quantifier(kind, v[0],
                                       self.quantifier(kind, v[1:], formula))

        form_str = str(formula)
        if form_str[-1] != ']':
            form_str = '[' + form_str + ']'
        v = str(v)
        if not (v in formula.vars):
            raise ValueError, "Attempting to quantify variable which does not occur in formula"
        form_str = "(%s %s)%s" % (kind, v, form_str)
        return qformula(form_str, formula.vars - frozenset([v]), [v] + formula.qvars)


qepcad_formula = qepcad_formula_factory()

_qepcad_algebraic_re = \
    re.compile(' ?the unique root of (.*) between (.*) and (.*)$')

def _eval_qepcad_algebraic(text):
    r"""
    Given a string of the form:
    'the unique root of 8 x^2 - 8 x - 29 between -47/32 and -1503/1024'
    (as produced by QEPCAD) this returns the corresponding \sage
    algebraic real number.

    Requires that the given rational bounds are exactly representable as
    arbitrary-precision floating-point numbers (that is, that the
    denominators are powers of two); this is true of the expressions
    given by QEPCAD.

    EXAMPLES::

        sage: from sage.interfaces.qepcad import _eval_qepcad_algebraic
        sage: x = _eval_qepcad_algebraic('the unique root of 8 x^2 - 8 x - 29 between -47/32 and -1503/1024'); x
        -1.468501968502953?
        sage: 8*x^2 - 8*x - 29 == 0
        True
    """
    from sage.rings.rational_field import QQ
    from sage.rings.polynomial.polynomial_ring import polygen
    from sage.rings.real_mpfi import RealIntervalField
    from sage.rings.qqbar import AA

    match = _qepcad_algebraic_re.match(text)

    p_text = match.group(1)
    lbound = QQ(match.group(2))
    ubound = QQ(match.group(3))

    p = sage_eval(implicit_mul(p_text), {'x': polygen(QQ)})

    for prec_scale in range(15):
        fld = RealIntervalField(53 << prec_scale)
        intv = fld(lbound, ubound)
        if intv.lower().exact_rational() == lbound and intv.upper().exact_rational() == ubound:
            return AA.polynomial_root(p, intv)

    raise ValueError, "%s or %s not an exact floating-point number"%(lbound, ubound)

class QepcadCell:
    r"""
    A wrapper for a QEPCAD cell.
    """
    def __init__(self, parent, lines):
        r"""
        Constructs a \class{QepcadCell} wrapper for a QEPCAD cell, given
        a \class{Qepcad} object and a list of lines holding QEPCAD's
        cell output.  This is typically called by the \method{make_cells}
        method of \class{Qepcad}.

        EXAMPLES::

            sage: from sage.interfaces.qepcad import QepcadCell
            sage: var('a,b')
            (a, b)
            sage: qe = qepcad(a^2 + b^2 == 5, interact=True) # optional - qepcad
            sage: qe.go(); qe.go(); qe.go() # optional - qepcad
            QEPCAD object has moved to phase 'Before Projection (b)'
            QEPCAD object has moved to phase 'Before Choice'
            QEPCAD object has moved to phase 'Before Solution'
            sage: qe.d_cell(4, 3) # optional - qepcad
            ---------- Information about the cell (4,3) ----------
            Level                       : 2
            Dimension                   : 1
            Number of children          : 0
            Truth value                 : F    by trial evaluation.
            Degrees after substitution  : Not known yet or No polynomial.
            Multiplicities              : ()
            Signs of Projection Factors
            Level 1  : (0)
            Level 2  : (+)
            ----------   Sample point  ----------
            The sample point is in a PRIMITIVE representation.
            <BLANKLINE>
            alpha = the unique root of x^2 - 5 between 2289/1024 and 1145/512
                  = 2.2360679775-
            <BLANKLINE>
            Coordinate 1 = alpha
                         = 2.2360679775-
            Coordinate 2 = 1
                         = 1.0000000000
            ----------------------------------------------------

            sage: QepcadCell(qe, str(qe.d_cell(4, 3)).splitlines()) # optional - qepcad
            QEPCAD cell (4, 3)
        """
        self._parent = parent
        self._lines = lines

        max_level = len(parent._varlist)

        all_signs = []
        saw_signs = False

        saw_primitive = False
        saw_extended = False

        grab_extended = False

        all_coordinates = []

        for line in lines:
            if 'Information about the cell' in line:
                tail = line.split('(')[1]
                index = tail.split(')')[0]
                if index == '':
                    index = ()
                else:
                    index = sage_eval(index)
                    if not isinstance(index, tuple):
                        index = (index,)
                self._index = index

                self._dimension = sum([r&1 for r in index])
            if 'Level        ' in line:
                self._level = int(line.split(':')[1].strip())
            if 'Number of children' in line:
                nkids = int(line.split(':')[1].strip())
                if nkids > 0 or self._level == max_level:
                    self._number_of_children = nkids
                else:
                    self._number_of_children = None
            if 'Truth value' in line:
                pass # might change
            if 'Degrees after substitution' in line:
                if self._level == max_level or self._level == 0:
                    self._degrees = None
                else:
                    self._degrees = sage_eval(line.split(':')[1].strip())
            if 'Multiplicities' in line:
                self._multiplicities = sage_eval(line.split(':')[1].strip())
            if 'Signs of Projection Factors' in line:
                saw_signs = True
            if saw_signs and 'Level' in line:
                (lev, n, colon, signs) = line.split()
                assert(lev == 'Level' and colon == ':')
                assert(int(n) == len(all_signs) + 1)
                signs = signs.replace('+','1').replace('-','-1').replace(')',',)')
                all_signs.append(sage_eval(signs))
            if 'PRIMITIVE' in line:
                saw_primitive = True
            if 'EXTENDED' in line:
                saw_extended = True

            if 'alpha = ' in line:
                alpha_text = line[8:]
            if 'Coordinate ' in line:
                (coord_n, val) = line.split('=')
                n = int(coord_n.split()[1])
                assert(n == len(all_coordinates) + 1)
                if n == self._level and saw_extended:
                    grab_extended = True
                else:
                    all_coordinates.append(val)
            elif grab_extended:
                assert('=' in line)
                grab_extended = False
                all_coordinates.append(line.split('=')[1])

        if saw_signs:
            self._signs = all_signs

        if saw_primitive or saw_extended:
            self._raw_sample_point = (saw_extended, alpha_text, all_coordinates)

    def __iter__(self):
        r"""
        Iterate through the stack over a QEPCAD cell.

        EXAMPLES::

            sage: var('x,y')
            (x, y)
            sage: qe = qepcad(x^2 + y^2 == 1, interact=True) # optional - qepcad
            sage: qe.go(); qe.go(); qe.go() # optional - qepcad
            QEPCAD object has moved to phase 'Before Projection (y)'
            QEPCAD object has moved to phase 'Before Choice'
            QEPCAD object has moved to phase 'Before Solution'
            sage: [c.sample_point() for c in qe.cell(3)] # optional - qepcad
            [(0, -3), (0, -1), (0, -1/2), (0, 1), (0, 3)]
        """
        for i in range(1, self._number_of_children + 1):
            yield self[i]

    def __getitem__(self, i):
        r"""
        Select an element from the stack over a QEPCAD cell.

        Note that cells are numbered starting with 1.

        EXAMPLES::

            sage: var('x,y')
            (x, y)
            sage: qe = qepcad(x^2 + y^2 == 1, interact=True) # optional
            sage: qe.go(); qe.go(); qe.go() # optional
            QEPCAD object has moved to phase 'Before Projection (y)'
            QEPCAD object has moved to phase 'Before Choice'
            QEPCAD object has moved to phase 'Before Solution'
            sage: qe.cell(2).__getitem__(3) # optional
            QEPCAD cell (2, 3)
        """
        return self._parent.cell(self.index() + (i,))

    def __len__(self):
        r"""
        Return the number of elements in the stack over a QEPCAD cell.
        (This is always an odd number, if the stack has been constructed.)

        EXAMPLES::

            sage: var('x,y')
            (x, y)
            sage: qe = qepcad(x^2 + y^2 == 1, interact=True) # optional - qepcad
            sage: qe.go(); qe.go(); qe.go() # optional - qepcad
            QEPCAD object has moved to phase 'Before Projection (y)'
            QEPCAD object has moved to phase 'Before Choice'
            QEPCAD object has moved to phase 'Before Solution'
            sage: len(qe.cell()) # optional - qepcad
            5
            sage: [len(c) for c in qe.cell()] # optional - qepcad
            [1, 3, 5, 3, 1]
        """
        return self._number_of_children

    def __repr__(self):
        r"""
        Return a string representation of a QEPCAD cell.  Just gives the
        cell index.

        EXAMPLES::

            sage: var('x,y')
            (x, y)
            sage: qe = qepcad(x^2 + y^2 == 1, interact=True) # optional - qepcad
            sage: qe.go(); qe.go(); qe.go() # optional - qepcad
            QEPCAD object has moved to phase 'Before Projection (y)'
            QEPCAD object has moved to phase 'Before Choice'
            QEPCAD object has moved to phase 'Before Solution'
            sage: qe.cell() # optional - qepcad
            QEPCAD cell ()
            sage: qe.cell(1) # optional - qepcad
            QEPCAD cell (1)
            sage: qe.cell(2, 2) # optional - qepcad
            QEPCAD cell (2, 2)
        """
        ind = self.index()
        if len(ind) == 1:
            ind = '(%s)' % ind[0]
        else:
            ind = str(ind)
        return ('QEPCAD cell %s' % ind)

    def index(self):
        r"""
        Gives the index of a QEPCAD cell.

        EXAMPLES::

            sage: var('x,y')
            (x, y)
            sage: qe = qepcad(x^2 + y^2 == 1, interact=True) # optional - qepcad
            sage: qe.go(); qe.go(); qe.go() # optional - qepcad
            QEPCAD object has moved to phase 'Before Projection (y)'
            QEPCAD object has moved to phase 'Before Choice'
            QEPCAD object has moved to phase 'Before Solution'
            sage: qe.cell().index() # optional - qepcad
            ()
            sage: qe.cell(1).index() # optional - qepcad
            (1,)
            sage: qe.cell(2, 2).index() # optional - qepcad
            (2, 2)
        """
        return self._index

    def level(self):
        r"""
        Returns the level of a QEPCAD cell.

        EXAMPLES::

            sage: var('x,y')
            (x, y)
            sage: qe = qepcad(x^2 + y^2 == 1, interact=True) # optional - qepcad
            sage: qe.go(); qe.go(); qe.go() # optional - qepcad
            QEPCAD object has moved to phase 'Before Projection (y)'
            QEPCAD object has moved to phase 'Before Choice'
            QEPCAD object has moved to phase 'Before Solution'
            sage: qe.cell().level() # optional - qepcad
            0
            sage: qe.cell(1).level() # optional - qepcad
            1
            sage: qe.cell(2, 2).level() # optional - qepcad
            2
        """
        return self._level

    def signs(self):
        r"""
        Returns the sign vector of a QEPCAD cell.  This is a list of lists.
        The outer list contains one element for each level of the cell;
        the inner list contains one element for each projection factor at
        that level.  These elements are either -1, 0, or 1.

        EXAMPLES::

            sage: var('x,y')
            (x, y)
            sage: qe = qepcad(x^2 + y^2 == 1, interact=True) # optional - qepcad
            sage: qe.go(); qe.go(); qe.go() # optional - qepcad
            QEPCAD object has moved to phase 'Before Projection (y)'
            QEPCAD object has moved to phase 'Before Choice'
            QEPCAD object has moved to phase 'Before Solution'
            sage: from sage.interfaces.qepcad import QepcadCell
            sage: all_cells = flatten(qe.cell(), ltypes=QepcadCell, max_level=1) # optional - qepcad
            sage: [(c, c.signs()[1][0]) for c in all_cells] # optional - qepcad
            [(QEPCAD cell (1, 1), 1), (QEPCAD cell (2, 1), 1), (QEPCAD cell (2, 2), 0), (QEPCAD cell (2, 3), 1), (QEPCAD cell (3, 1), 1), (QEPCAD cell (3, 2), 0), (QEPCAD cell (3, 3), -1), (QEPCAD cell (3, 4), 0), (QEPCAD cell (3, 5), 1), (QEPCAD cell (4, 1), 1), (QEPCAD cell (4, 2), 0), (QEPCAD cell (4, 3), 1), (QEPCAD cell (5, 1), 1)]
        """
        return self._signs

    def number_of_children(self):
        r"""
        Return the number of elements in the stack over a QEPCAD cell.
        (This is always an odd number, if the stack has been constructed.)

        EXAMPLES::

            sage: var('x,y')
            (x, y)
            sage: qe = qepcad(x^2 + y^2 == 1, interact=True) # optional - qepcad
            sage: qe.go(); qe.go(); qe.go() # optional - qepcad
            QEPCAD object has moved to phase 'Before Projection (y)'
            QEPCAD object has moved to phase 'Before Choice'
            QEPCAD object has moved to phase 'Before Solution'
            sage: qe.cell().number_of_children() # optional - qepcad
            5
            sage: [c.number_of_children() for c in qe.cell()] # optional - qepcad
            [1, 3, 5, 3, 1]
        """
        return self._number_of_children

    def set_truth(self, v):
        r"""
        Sets the truth value of this cell, as used by QEPCAD for solution
        formula construction.

        The argument \var{v} should be either a boolean or \code{None}
        (which will set the truth value to ``undetermined'').

        EXAMPLES::

            sage: var('x,y')
            (x, y)
            sage: qe = qepcad(x^2 + y^2 == 1, interact=True) # optional - qepcad
            sage: qe.go(); qe.go(); qe.go() # optional - qepcad
            QEPCAD object has moved to phase 'Before Projection (y)'
            QEPCAD object has moved to phase 'Before Choice'
            QEPCAD object has moved to phase 'Before Solution'
            sage: qe.solution_extension('T') # optional - qepcad
            y^2 + x^2 - 1 = 0
            sage: qe.cell(3, 3).set_truth(True) # optional - qepcad
            sage: qe.solution_extension('T') # optional - qepcad
            y^2 + x^2 - 1 <= 0
        """
        if v is None:
            nv = 2
        else:
            nv = 1 if v else 0
        self._parent.set_truth_value(self, nv)

    def sample_point(self):
        r"""
        Returns the coordinates of a point in the cell, as a tuple of
        \sage algebraic reals.

        EXAMPLES::

            sage: qe = qepcad(x^2 - x - 1 == 0, interact=True) # optional - qepcad
            sage: qe.go(); qe.go(); qe.go() # optional - qepcad
            QEPCAD object has moved to phase 'At the end of projection phase'
            QEPCAD object has moved to phase 'Before Choice'
            QEPCAD object has moved to phase 'Before Solution'
            sage: v1 = qe.cell(2).sample_point()[0]; v1 # optional - qepcad
            -0.618033988749895?
            sage: v2 = qe.cell(4).sample_point()[0]; v2 # optional - qepcad
            1.618033988749895?
            sage: v1 + v2 == 1 # optional - qepcad
            True
        """
        try:
            return self._sample_point
        except AttributeError:
            (extended, alpha, coordinates) = self._raw_sample_point

            need_alpha = False
            for c in coordinates:
                if 'alpha' in c:
                    need_alpha = True
                    break

            if need_alpha:
                locals = {'alpha': _eval_qepcad_algebraic(alpha)}
            else:
                locals = {}

            points = []

            for c in coordinates:
                if 'unique' in c:
                    points.append(_eval_qepcad_algebraic(c))
                else:
                    points.append(sage_eval(implicit_mul(c), locals))

            return tuple(points)

    def sample_point_dict(self):
        r"""
        Returns the coordinates of a point in the cell, as a dictionary
        mapping variable names (as strings) to \sage algebraic reals.

        EXAMPLES::

            sage: qe = qepcad(x^2 - x - 1 == 0, interact=True) # optional - qepcad
            sage: qe.go(); qe.go(); qe.go() # optional - qepcad
            QEPCAD object has moved to phase 'At the end of projection phase'
            QEPCAD object has moved to phase 'Before Choice'
            QEPCAD object has moved to phase 'Before Solution'
            sage: qe.cell(4).sample_point_dict() # optional - qepcad
            {'x': 1.618033988749895?}
        """
        points = self.sample_point()
        vars = self._parent._varlist

        return dict([(vars[i], points[i]) for i in range(len(points))])<|MERGE_RESOLUTION|>--- conflicted
+++ resolved
@@ -521,11 +521,7 @@
 
     sage: from sage.misc.misc import SAGE_ETC
     sage: open('%s/default.qepcadrc'%SAGE_ETC).readlines()[-1]
-<<<<<<< HEAD
-    'SINGULAR .../local/bin\n'
-=======
     'SINGULAR .../bin\n'
->>>>>>> 88a44789
 
 AUTHORS:
 
