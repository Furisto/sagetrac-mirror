r"""
Interface to LiE

LiE is a software package under development at CWI since
January 1988.  Its purpose is to enable mathematicians and
physicists to obtain on-line information as well as to
interactively perform computations of a Lie group theoretic
nature.  It focuses on the representation theory of complex
semisimple (reductive) Lie groups and algebras, and on the
structure of their Weyl groups and root systems.

Type \code{lie.[tab]} for a list of all the functions available
from your LiE install.  Type \code{lie.[tab]?} for LiE's
help about a given function.  Type \code{lie(...)} to create
a new LiE object, and \code{lie.eval(...)} to run a string
using LiE (and get the result back as a string).

To access the LiE interpreter directly, run lie_console().


EXAMPLES:
    sage: a4 = lie('A4')  # optional - lie
    sage: lie.diagram('A4')          # optional - lie
    O---O---O---O
    1   2   3   4
    A4

    sage: lie.diagram(a4)            # optional - lie
    O---O---O---O
    1   2   3   4
    A4

    sage: a4.diagram()               # optional - lie
    O---O---O---O
    1   2   3   4
    A4

    sage: a4.Cartan()                # optional - lie
         [[ 2,-1, 0, 0]
         ,[-1, 2,-1, 0]
         ,[ 0,-1, 2,-1]
         ,[ 0, 0,-1, 2]
         ]
    sage: lie.LR_tensor([3,1],[2,2]) # optional - lie
    1X[5,3]


\subsection{Tutorial}

The following examples are taken from Section 2.1 of the LiE manual.

You can perform basic arithmetic operations in LiE.

    sage: lie.eval('19+68') # optional - lie
    '87'
    sage: a = lie('1111111111*1111111111') # optional - lie
    sage: a # optional - lie
    1234567900987654321
    sage: a/1111111111 # optional - lie
    1111111111
    sage: a = lie('345') # optional - lie
    sage: a^2+3*a-5 # optional - lie
    120055
    sage: _ / 7*a # optional - lie
    5916750

Vectors in LiE are created using square brackets.  Notice that
the indexing in LiE is 1-based, unlike Python/Sage which is
0-based.

    sage: v = lie('[3,2,6873,-38]') # optional - lie
    sage: v # optional - lie
    [3,2,6873,-38]
    sage: v[3] # optional - lie
    6873
    sage: v+v # optional - lie
    [6,4,13746,-76]
    sage: v*v # optional - lie
    47239586
    sage: v+234786 # optional - lie
    [3,2,6873,-38,234786]
    sage: v-3 # optional - lie
    [3,2,-38]
    sage: v^v # optional - lie
    [3,2,6873,-38,3,2,6873,-38]

You can also work with matrices in LiE.

    sage: m = lie('[[1,0,3,3],[12,4,-4,7],[-1,9,8,0],[3,-5,-2,9]]') # optional - lie
    sage: m # optional - lie
         [[ 1, 0, 3,3]
         ,[12, 4,-4,7]
         ,[-1, 9, 8,0]
         ,[ 3,-5,-2,9]
         ]
    sage: print lie.eval('*'+m._name) # optional - lie
         [[1,12,-1, 3]
         ,[0, 4, 9,-5]
         ,[3,-4, 8,-2]
         ,[3, 7, 0, 9]
         ]

    sage: m^3 # optional - lie
         [[ 220,   87, 81, 375]
         ,[-168,-1089, 13,1013]
         ,[1550,  357,-55,1593]
         ,[-854, -652, 98,-170]
         ]
    sage: v*m # optional - lie
    [-6960,62055,55061,-319]
    sage: m*v # optional - lie
    [20508,-27714,54999,-14089]
    sage: v*m*v # optional - lie
    378549605
    sage: m+v # optional - lie
         [[ 1, 0,   3,  3]
         ,[12, 4,  -4,  7]
         ,[-1, 9,   8,  0]
         ,[ 3,-5,  -2,  9]
         ,[ 3, 2,6873,-38]
         ]

    sage: m-2 # optional - lie
         [[ 1, 0, 3,3]
         ,[-1, 9, 8,0]
         ,[ 3,-5,-2,9]
         ]


LiE handles multivariate (Laurent) polynomials.

    sage: lie('X[1,2]') # optional - lie
    1X[1,2]
    sage: -3*_ # optional - lie
    -3X[1,2]
    sage: _ + lie('4X[-1,4]') # optional - lie
    4X[-1,4] - 3X[ 1,2]
    sage: _^2 # optional - lie
    16X[-2,8] - 24X[ 0,6] +  9X[ 2,4]
    sage: lie('(4X[-1,4]-3X[1,2])*(X[2,0]-X[0,-4])') # optional - lie
    -4X[-1, 0] + 3X[ 1,-2] + 4X[ 1, 4] - 3X[ 3, 2]
    sage: _ - _ # optional - lie
    0X[0,0]


You can call LiE's built-in functions using lie.functionname .

    sage: lie.partitions(6) # optional - lie
         [[6,0,0,0,0,0]
         ,[5,1,0,0,0,0]
         ,[4,2,0,0,0,0]
         ,[4,1,1,0,0,0]
         ,[3,3,0,0,0,0]
         ,[3,2,1,0,0,0]
         ,[3,1,1,1,0,0]
         ,[2,2,2,0,0,0]
         ,[2,2,1,1,0,0]
         ,[2,1,1,1,1,0]
         ,[1,1,1,1,1,1]
         ]
    sage: lie.diagram('E8') # optional - lie
            O 2
            |
            |
    O---O---O---O---O---O---O
    1   3   4   5   6   7   8
    E8


You can define your own functions in LiE using lie.eval .  Once you've defined
a function (say f), you can call it using lie.f ; however, user-defined functions
do not show up when using tab-completion.

    sage: lie.eval('f(int x) = 2*x') # optional - lie
    ''
    sage: lie.f(984) # optional - lie
    1968
    sage: lie.eval('f(int n) = a=3*n-7; if a < 0 then a = -a fi; 7^a+a^3-4*a-57') # optional - lie
    ''
    sage: lie.f(2) # optional - lie
    -53
    sage: lie.f(5) # optional - lie
    5765224



LiE's help can be accessed through lie.help('functionname') where
functionname is the function you want to receive help for.

   sage: print lie.help('diagram') # optional - lie
   diagram(g).   Prints the Dynkin diagram of g, also indicating
      the type of each simple component printed, and labeling the nodes as
      done by Bourbaki (for the second and further simple components the
      labels are given an offset so as to make them disjoint from earlier
      labels). The labeling of the vertices of the Dynkin diagram prescribes
      the order of the coordinates of root- and weight vectors used in LiE.

This can also be accessed with lie.functionname? .



With the exception of groups, all LiE data types can be converted into
native Sage data types by calling the .sage() method.

Integers::

    sage: a = lie('1234') # optional - lie
    sage: b = a.sage(); b # optional - lie
    1234
    sage: type(b) # optional - lie
    <type 'sage.rings.integer.Integer'>

Vectors:

    sage: a = lie('[1,2,3]') # optional - lie
    sage: b = a.sage(); b # optional - lie
    [1, 2, 3]
    sage: type(b) # optional - lie
    <type 'list'>

Matrices:

    sage: a = lie('[[1,2],[3,4]]') # optional - lie
    sage: b = a.sage(); b # optional - lie
    [1 2]
    [3 4]
    sage: type(b) # optional - lie
    <type 'sage.matrix.matrix_integer_dense.Matrix_integer_dense'>


Polynomials:

    sage: a = lie('X[1,2] - 2*X[2,1]') # optional - lie
    sage: b = a.sage(); b              # optional - lie
    -2*x0^2*x1 + x0*x1^2
    sage: type(b)                      # optional - lie
    <type 'sage.rings.polynomial.multi_polynomial_libsingular.MPolynomial_libsingular'>

Text:

    sage: a = lie('"text"') # optional - lie
    sage: b = a.sage(); b # optional - lie
    'text'
    sage: type(b) # optional - lie
    <type 'str'>


LiE can be programmed using the Sage interface as well. Section 5.1.5
of the manual gives an example of a function written in LiE's language
which evaluates a polynomial at a point.  Below is a (roughly) direct
translation of that program into Python / Sage.

    sage: def eval_pol(p, pt): # optional - lie
    ...       s = 0
    ...       for i in range(1,p.length().sage()+1):
    ...           m = 1
    ...           for j in range(1,pt.size().sage()+1):
    ...               m *= pt[j]^p.expon(i)[j]
    ...           s += p.coef(i)*m
    ...       return s
    sage: a = lie('X[1,2]') # optional - lie
    sage: b1 = lie('[1,2]') # optional - lie
    sage: b2 = lie('[2,3]') # optional - lie
    sage: eval_pol(a, b1) # optional - lie
    4
    sage: eval_pol(a, b2) # optional - lie
    18



AUTHORS:
    -- Mike Hansen 2007-08-27
    -- William Stein (template)
"""

##########################################################################
#
#       Copyright (C) 2007 Mike Hansen <mhansen@gmail.com>
#       Copyright (C) 2006 William Stein <wstein@gmail.com>
#
#  Distributed under the terms of the GNU General Public License (GPL)
#
#                  http://www.gnu.org/licenses/
#
##########################################################################

from expect import Expect, ExpectElement, ExpectFunction, FunctionElement, AsciiArtString
from sage.misc.all import verbose, prod
from sage.env import DOT_SAGE, SAGE_LOCAL


COMMANDS_CACHE = '%s/lie_commandlist_cache.sobj'%DOT_SAGE
HELP_CACHE = '%s/lie_helpdict_cache.sobj'%DOT_SAGE

class LiE(Expect):
    r"""
    Interface to the LiE interpreter.

    Type \code{lie.[tab]} for a list of all the functions available
    from your LiE install.  Type \code{lie.[tab]?} for LiE's
    help about a given function.  Type \code{lie(...)} to create
    a new LiE object, and \code{lie.eval(...)} to run a string
    using LiE (and get the result back as a string).

    """
    def __init__(self,
                 maxread=100000, script_subdirectory=None,
                 logfile=None,
                 server=None):
        """
        EXAMPLES:
            sage: lie == loads(dumps(lie))
            True
        """
        Expect.__init__(self,

                        # The capitalized version of this is used for printing.
                        name = 'LiE',

                        # This is regexp of the input prompt.  If you can change
                        # it to be very obfuscated that would be better.   Even
                        # better is to use sequence numbers.
                        prompt = '> ',

                        # This is the command that starts up your program
                        command = "bash "+ SAGE_LOCAL + "/bin/lie",

                        maxread = maxread,
                        server=server,
                        script_subdirectory = script_subdirectory,

                        # If this is true, then whenever the user presses Control-C to
                        # interrupt a calculation, the whole interface is restarted.
                        restart_on_ctrlc = False,

                        # If true, print out a message when starting
                        # up the command when you first send a command
                        # to this interface.
                        verbose_start = False,

                        logfile=logfile,

                        # If an input is longer than this number of characters, then
                        # try to switch to outputting to a file.
                        eval_using_file_cutoff=1024)

        self._seq = 0

        self._trait_names_dict = None
        self._trait_names_list = None
        self._help_dict = None

    def _read_info_files(self, use_disk_cache=True):
        """
        EXAMPLES:
            sage: from sage.interfaces.lie import LiE
            sage: lie = LiE()
            sage: lie._trait_names_list is None
            True
            sage: lie._read_info_files(use_disk_cache=False) #optional - lie
            sage: lie._trait_names_list # optional - lie
            ['history',
             'version',
             ...
             'sort']
        """
        import sage.misc.persist
        if use_disk_cache:
            try:
                trait_dict = sage.misc.persist.load(COMMANDS_CACHE)
                help_dict = sage.misc.persist.load(HELP_CACHE)
                v = []
                for key in trait_dict:
                    v += trait_dict[key]
                self._trait_names_list = v
                self._trait_names_dict = trait_dict
                self._help_dict = help_dict
                return
            except IOError:
                pass


        #Go through INFO.3 and get the necessary information
        filenames = ['INFO.3', 'INFO.0']
        commands = {}
        commands['vid'] = []
        help = {}


        for f in filenames:
            filename = SAGE_LOCAL + "/lib/LiE/" + f
            info = open(filename)
            prev_command = ""
            help_text = ""
            for line in info:
                #If the line doesn't start with an "@", then
                #it is part of the help text for the previous
                #command
                if len(line) == 0 or line[0] != "@":
                    if prev_command != "":
                        help_text += line
                    continue


                #Do not add not completions that do not start with an
                #alphabetical character or that contain 'silence'
                if len(line) > 1 and (not line[1].isalpha() or line.find('silence') != -1):
                    help[prev_command] = help.get(prev_command, "") + help_text
                    help_text = ""
                    prev_command = ""
                    continue


                #At this point we should be at the start of a new
                #command definition


                #Get the type of the first argument of the command
                i = line.find('(')
                if line[i+1] == ")":
                    t = 'vid'
                else:
                    t = line[i+1:i+4]

                #Save the help text for the command
                help[prev_command] = help.get(prev_command, "") + help_text
                help_text = ""
                prev_command = line[1:i]

                #Add the commad
                if t in commands:
                    commands[t].append(line[1:i])
                else:
                    commands[t] = [ line[1:i] ]

            #Take care of the last help text which doesn't get processed
            #since there's no following @ symbol
            help[prev_command] = help.get(prev_command, "") + help_text

        info.close()


        #Build the list of all possible command completions
        l = []
        for key in commands:
            l += commands[key]

        #Save the data
        self._trait_names_dict = commands
        self._trait_names_list = l
        self._help_dict = help

        #Write them to file
        if use_disk_cache:
            sage.misc.persist.save(commands, COMMANDS_CACHE)
            sage.misc.persist.save(help, HELP_CACHE)

    def _repr_(self):
        """
        EXAMPLES:
            sage: lie
            LiE Interpreter
        """
        return 'LiE Interpreter'

    def __reduce__(self):
        """
        EXAMPLES:
            sage: lie.__reduce__()
            (<function reduce_load_lie at 0x...>, ())

        """
        return reduce_load_lie, tuple([])

    def _function_class(self):
        """
        EXAMPLES:
            sage: lie._function_class()
            <class 'sage.interfaces.lie.LiEFunction'>
        """
        return LiEFunction

    def _quit_string(self):
        """
        EXAMPLES:
            sage: lie._quit_string()
            'quit'
        """
        return 'quit'

    def _read_in_file_command(self, filename):
        """
        EXAMPLES:
            sage: lie._read_in_file_command('testfile')
            Traceback (most recent call last):
            ...
            NotImplementedError
        """
        raise NotImplementedError


    def trait_names(self, type=None, verbose=False, use_disk_cache=True):
        """
        EXAMPLES:
            sage: lie.trait_names() # optional - lie
            ['Cartan_type',
             'cent_roots',
             ...
             'n_comp']

        """
        if self._trait_names_dict is None:
            self._read_info_files()
        if type:
            return self._trait_names_dict[type]
        else:
            return self._trait_names_list

    def _an_element_impl(self):
        """
        EXAMPLES:
            sage: lie._an_element_impl() # optional - lie
            0
        """
        return self(0)

    def read(self, filename):
        """
        EXAMPLES:
            sage: filename = tmp_filename()
            sage: f = open(filename, 'w')
            sage: f.write('x = 2\n')
            sage: f.close()
            sage: lie.read(filename)  # optional - lie
            sage: lie.get('x')        # optional - lie
            '2'
            sage: import os
            sage: os.unlink(filename)
        """
        self.eval('read %s'%filename)

    def console(self):
        """
        Spawn a new LiE command-line session.

        EXAMPLES:
            sage: lie.console()                    # not tested
            LiE version 2.2.2 created on Sep 26 2007 at 18:13:19
            Authors: Arjeh M. Cohen, Marc van Leeuwen, Bert Lisser.
            Free source code distribution
            ...

        """
        lie_console()

    def version(self):
        """
        EXAMPLES:
            sage: lie.version() # optional - lie
            '2.1'
        """
        return lie_version()

    def _object_class(self):
        """
        EXAMPLES:
            sage: lie._object_class()
            <class 'sage.interfaces.lie.LiEElement'>

        """
        return LiEElement

    def _true_symbol(self):
        """
        EXAMPLES:
            sage: lie._true_symbol()
            '1'
        """
        return '1'

    def _false_symbol(self):
        """
        EXAMPLES:
            sage: lie._false_symbol()
            '0'
        """
        return '0'

    def _equality_symbol(self):
        """
        EXAMPLES:
            sage: lie._equality_symbol()
            '=='
        """
        return '=='

    def help(self, command):
        """
        Returns a string of the LiE help for command.

        EXAMPLES:
            sage: lie.help('diagram') # optional - lie
            'diagram(g)...'
        """
        # return help on a given command.
        if self._help_dict is None:
            self._read_info_files()
        try:
            return self._help_dict[command]
        except KeyError:
            return "Could not find help for " + command

    def _eval_line(self, line, allow_use_file=True, wait_for_prompt=True, restart_if_needed=False):
        """
        EXAMPLES:
            sage: lie._eval_line('2+2') # optional - lie
            '     4'
            sage: lie._eval_line('diagram(2)') # optional - lie
            Traceback (most recent call last):
            ...
            RuntimeError: An error occurred running a LiE command:
            Argument types do not match in call. Types are: diagram(bin).
            Valid argument types are for instance: diagram(grp).

        """
        out = Expect._eval_line(self, line, allow_use_file=allow_use_file, wait_for_prompt=wait_for_prompt)
        #Check to see if an error has occurred
        err = max( out.find("\n(in"), out.find('not defined'), out.find('Argument types')  )
        if err != -1:
            raise RuntimeError("An error occurred running a LiE command:\n%s"%(out.replace('\r\n','\n')))
        return out


    def eval(self, code, strip=True, **kwds):
        """
        EXAMPLES:
            sage: lie.eval('2+2')  # optional - lie
            '4'
        """
        s = Expect.eval(self,code, strip=True, **kwds)
        #return s.strip()
        if len(s) > 0 and s.find("\n") != -1:
            return s
        else:
            return s.strip()

    def set(self, var, value):
        """
        Set the variable var to the given value.

        EXAMPLES:
            sage: lie.set('x', '2')  # optional - lie
            sage: lie.get('x')       # optional - lie
            '2'
        """
        cmd = '%s=%s'%(var,value)
        out = self.eval(cmd)
        i = min( out.find('not defined'), out.find('\(in'), out.find('Argument types') )
        if i != -1:
            raise RuntimeError(out)

    def get(self, var):
        """
        Get the value of the variable var.

        EXAMPLES:
            sage: lie.set('x', '2')  # optional - lie
            sage: lie.get('x')       # optional - lie
            '2'

        """
        s = self.eval('%s'%var)
        return s

    def get_using_file(self, var):
        """
        EXAMPLES:
            sage: lie.get_using_file('x')
            Traceback (most recent call last):
            ...
            NotImplementedError
        """
        raise NotImplementedError

    def function_call(self, function, args=None, kwds=None):
        """
        EXAMPLES:
            sage: lie.function_call("diagram", args=['A4']) # optional - lie
            O---O---O---O
            1   2   3   4
            A4
        """
        #If function just prints something on the screen rather than
        #returning an object, then we return an AsciiArtString rather
        #than a LiEElement
        if function in ['diagram', 'setdefault', 'print_tab', 'type', 'factor', 'void', 'gcol']:
            args, kwds = self._convert_args_kwds(args, kwds)
            cmd = "%s(%s)"%(function, ",".join([s.name() for s in args]))
            return AsciiArtString(self.eval(cmd))

        return Expect.function_call(self, function, args, kwds)

    def _function_element_class(self):
        """
        EXAMPLES:
            sage: lie._function_element_class()
            <class 'sage.interfaces.lie.LiEFunctionElement'>
        """
        return LiEFunctionElement

class LiEElement(ExpectElement):
    def trait_names(self):
        """
        Returns the possible tab completions for self.

        EXAMPLES:
            sage: a4 = lie('A4')   # optional - lie
            sage: a4.trait_names() # optional - lie
            ['center',
             'diagram',
             ...
             'n_comp']

        """
        return self.parent().trait_names(type=self.type())

    def type(self):
        """
        EXAMPLES:
            sage: m = lie('[[1,0,3,3],[12,4,-4,7],[-1,9,8,0],[3,-5,-2,9]]') # optional - lie
            sage: m.type() # optional - lie
            'mat'
        """
        t = self.parent().eval('type(%s)'%self._name)
        i = t.find(':')
        return t[i+1:].strip()

    def _matrix_(self, R=None):
        """
        EXAMPLES:
            sage: m = lie('[[1,0,3,3],[12,4,-4,7],[-1,9,8,0],[3,-5,-2,9]]') # optional - lie
            sage: matrix(m)  # optional - lie
            [ 1  0  3  3]
            [12  4 -4  7]
            [-1  9  8  0]
            [ 3 -5 -2  9]
            sage: matrix(RDF, m) # optional - lie
            [ 1.0  0.0  3.0  3.0]
            [12.0  4.0 -4.0  7.0]
            [-1.0  9.0  8.0  0.0]
            [ 3.0 -5.0 -2.0  9.0]
        """
        P = self._check_valid()
        if self.type() == 'mat':
            m = self.sage()
            if R is not None:
                m = m.change_ring(R)
            return m
        else:
            raise ValueError("not a matrix")


    def _sage_(self):
        """
        EXAMPLES:
            sage: m = lie('[[1,0,3,3],[12,4,-4,7],[-1,9,8,0],[3,-5,-2,9]]') # optional - lie
            sage: m.sage()  # optional - lie
            [ 1  0  3  3]
            [12  4 -4  7]
            [-1  9  8  0]
            [ 3 -5 -2  9]

        """
        t = self.type()
        if t == 'grp':
            raise ValueError("cannot convert Lie groups to native Sage objects")
        elif t == 'mat':
            import sage.matrix.constructor
            return  sage.matrix.constructor.matrix( eval( str(self).replace('\n','').strip())  )
        elif t == 'pol':
            from sage.rings.all import PolynomialRing, QQ

            #Figure out the number of variables
            s = str(self)
            open_bracket = s.find('[')
            close_bracket = s.find(']')
            nvars = len(s[open_bracket:close_bracket].split(','))

            #create the polynomial ring
            R = PolynomialRing(QQ, nvars, 'x')
            x = R.gens()
            pol = R(0)

            #Split up the polynomials into terms
            terms = []
            for termgrp in s.split(' - '):
                #The first entry in termgrp has
                #a negative coefficient
                termgrp = "-"+termgrp.strip()
                terms += termgrp.split('+')
            #Make sure we don't accidentally add a negative
            #sign to the first monomial
            if s[0] != "-":
                terms[0] = terms[0][1:]

            #go through all the terms in s
            for term in terms:
                xpos = term.find('X')
                coef = eval(term[:xpos].strip())
                exps = eval(term[xpos+1:].strip())
<<<<<<< HEAD
                monomial = sage.misc.misc.prod([x[i]**exps[i] for i in range(nvars)])
=======
                monomial = prod(map(lambda i: x[i]**exps[i] , range(nvars)))
>>>>>>> b22c33b8
                pol += coef * monomial

            return pol
        elif t == 'tex':
            return repr(self)
        elif t == 'vid':
            return None
        else:
            return ExpectElement._sage_(self)


class LiEFunctionElement(FunctionElement):
    def _sage_doc_(self):
        """
        EXAMPLES:
            sage: a4 = lie('A4')  # optional - lie
            sage: a4.diagram._sage_doc_() # optional - lie
            'diagram(g)...'
        """
        M = self._obj.parent()
        return M.help(self._name)


class LiEFunction(ExpectFunction):
    def _sage_doc_(self):
        """
        Returns the help for self.

        EXAMPLES:
            sage: lie.diagram._sage_doc_() # optional - lie
            'diagram(g)...'
        """
        M = self._parent
        return M.help(self._name)



def is_LiEElement(x):
    """
    EXAMPLES:
        sage: from sage.interfaces.lie import is_LiEElement
        sage: l = lie(2) # optional - lie
        sage: is_LiEElement(l) # optional - lie
        True
        sage: is_LiEElement(2)
        False
    """
    return isinstance(x, LiEElement)

# An instance
lie = LiE()

def reduce_load_lie():
    """
    EXAMPLES:
        sage: from sage.interfaces.lie import reduce_load_lie
        sage: reduce_load_lie()
        LiE Interpreter
    """
    return lie

import os
def lie_console():
    """
    Spawn a new LiE command-line session.

    EXAMPLES:
        sage: from sage.interfaces.lie import lie_console
        sage: lie_console()                    # not tested
        LiE version 2.2.2 created on Sep 26 2007 at 18:13:19
        Authors: Arjeh M. Cohen, Marc van Leeuwen, Bert Lisser.
        Free source code distribution
        ...

    """
    os.system('bash `which lie`')


def lie_version():
    """
    EXAMPLES:
        sage: from sage.interfaces.lie import lie_version
        sage: lie_version() # optional - lie
        '2.1'
    """
    f = open(SAGE_LOCAL + 'lib/LiE/INFO.0')
    lines = f.readlines()
    f.close()
    i = lines.index('@version()\n')
    return lines[i+1].split()[1]
<|MERGE_RESOLUTION|>--- conflicted
+++ resolved
@@ -808,11 +808,7 @@
                 xpos = term.find('X')
                 coef = eval(term[:xpos].strip())
                 exps = eval(term[xpos+1:].strip())
-<<<<<<< HEAD
-                monomial = sage.misc.misc.prod([x[i]**exps[i] for i in range(nvars)])
-=======
                 monomial = prod(map(lambda i: x[i]**exps[i] , range(nvars)))
->>>>>>> b22c33b8
                 pol += coef * monomial
 
             return pol
