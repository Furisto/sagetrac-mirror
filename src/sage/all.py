"""
all.py -- much of sage is imported into this module, so you don't
          have to import everything individually.

TESTS:

This is to test :trac:`10570`. If the number of stackframes at startup
changes due to a patch you made, please check that this was an
intended effect of your patch.

::

    sage: import gc
    sage: import inspect
    sage: from sage import *
    sage: frames = [x for x in gc.get_objects() if inspect.isframe(x)]

We exclude the dependencies and check to see that there are no others
except for the known bad apples::

    sage: allowed = [
    ....:     'IPython', 'prompt_toolkit', 'jedi',     # sage dependencies
    ....:     'threading', 'multiprocessing',  # doctest dependencies
    ....:     '__main__', 'sage.doctest',      # doctesting
    ....:     'signal', 'enum', 'types'        # may appear in Python 3
    ....: ]
    sage: def is_not_allowed(frame):
    ....:     module = inspect.getmodule(frame)
    ....:     if module is None: return False
    ....:     return not any(module.__name__.startswith(name) for name in allowed)
    sage: [inspect.getmodule(f).__name__ for f in frames if is_not_allowed(f)]
    ['sage.combinat.species.generating_series']


Check that the Sage Notebook is not imported at startup (see
:trac:`15335`)::

    sage: sagenb
    Traceback (most recent call last):
    ...
    NameError: name 'sagenb' is not defined

Check lazy import of ``interacts``::

    sage: type(interacts)
    <type 'sage.misc.lazy_import.LazyImport'>
    sage: interacts
    <module 'sage.interacts.all' from '...'>
"""
# ****************************************************************************
#       Copyright (C) 2005-2012 William Stein <wstein@gmail.com>
#
# This program is free software: you can redistribute it and/or modify
# it under the terms of the GNU General Public License as published by
# the Free Software Foundation, either version 2 of the License, or
# (at your option) any later version.
#                  https://www.gnu.org/licenses/
# ****************************************************************************

import os
import sys
import operator
import math

############ setup warning filters before importing Sage stuff ####
import warnings

__with_pydebug = hasattr(sys, 'gettotalrefcount')   # This is a Python debug build (--with-pydebug) 
if __with_pydebug:
    # a debug build does not install the default warning filters. Sadly, this breaks doctests so we
    # have to re-add them:
    warnings.filterwarnings('ignore', category=PendingDeprecationWarning)
    warnings.filterwarnings('ignore', category=ImportWarning)
    warnings.filterwarnings('ignore', category=ResourceWarning)
else:
    deprecationWarning = ('ignore', None, DeprecationWarning, None, 0)
    if deprecationWarning in warnings.filters: warnings.filters.remove(deprecationWarning)

# The psutil swap_memory() function tries to collect some statistics
# that may not be available and that we don't need. Hide the warnings
# that are emitted if the stats aren't available (Trac #28329). That
# function is called in two places, so let's install this filter
# before the first one is imported from sage.misc.all below.
warnings.filterwarnings('ignore', category=RuntimeWarning,
  message=r"'sin' and 'sout' swap memory stats couldn't be determined")

# Ignore all deprecations from IPython etc.
warnings.filterwarnings('ignore', category=DeprecationWarning,
    module='.*(IPython|ipykernel|jupyter_client|jupyter_core|nbformat|notebook|ipywidgets|storemagic|jedi)')

# scipy 1.18 introduced reprecation warnings on a number of things they are moving to
# numpy, e.g. DeprecationWarning: scipy.array is deprecated
#             and will be removed in SciPy 2.0.0, use numpy.array instead
# This affects networkx 2.2 up and including 2.4 (cf. :trac:29766)
warnings.filterwarnings('ignore', category=DeprecationWarning,
    module='.*(scipy|networkx)')

# Ignore collections.abc warnings, there are a lot of them but they are
# harmless.
warnings.filterwarnings('ignore', category=DeprecationWarning,
    message='.*collections[.]abc.*')
# However, be sure to keep OUR deprecation warnings
warnings.filterwarnings('default', category=DeprecationWarning,
    message=r'[\s\S]*See https\?://trac\.sagemath\.org/[0-9]* for details.')

# Ignore Python 3.9 deprecation warnings
warnings.filterwarnings('ignore', category=DeprecationWarning,
    module='.*ast')

################ end setup warnings ###############################

import sage.misc.startup_guard
startup_guard = sage.misc.startup_guard.startup()
startup_guard.__enter__()

from sage.env import SAGE_ROOT, SAGE_SRC, SAGE_DOC_SRC, SAGE_LOCAL, DOT_SAGE, SAGE_ENV


###################################################################

# This import also sets up the interrupt handler
from cysignals.signals import (AlarmInterrupt, SignalError,
        sig_on_reset as sig_on_count)

from time                import sleep
from functools import reduce  # in order to keep reduce in python3

import sage.misc.lazy_import

from sage.misc.all       import *         # takes a while
from sage.typeset.all    import *
from sage.repl.all       import *

from sage.misc.sh import sh

from sage.libs.all       import *
from sage.data_structures.all import *
from sage.doctest.all    import *

from sage.structure.all  import *
from sage.rings.all      import *
from sage.arith.all      import *
from sage.matrix.all     import *

from sage.symbolic.all   import *
from sage.modules.all    import *
from sage.monoids.all    import *
from sage.algebras.all   import *
from sage.modular.all    import *
from sage.sat.all        import *
from sage.schemes.all    import *
from sage.graphs.all     import *
from sage.groups.all     import *
from sage.arith.power    import generic_power as power
from sage.databases.all  import *
from sage.categories.all import *
from sage.sets.all       import *
from sage.probability.all import *
from sage.interfaces.all import *

from sage.functions.all  import *
from sage.calculus.all   import *

lazy_import('sage.tests', 'all', as_='tests', deprecation=27337)
from sage.cpython.all    import *

from sage.crypto.all     import *
import sage.crypto.mq as mq

from sage.plot.all       import *
from sage.plot.plot3d.all     import *

from sage.coding.all     import *
from sage.combinat.all   import *

from sage.lfunctions.all import *

from sage.geometry.all   import *
from sage.geometry.triangulation.all   import *
from sage.geometry.riemannian_manifolds.all   import *

from sage.dynamics.all   import *

from sage.homology.all   import *

from sage.quadratic_forms.all import *

from sage.games.all      import *

from sage.media.all      import *

from sage.logic.all      import *

from sage.numerical.all  import *

from sage.stats.all      import *
import sage.stats.all as stats

import sage.finance.all  as finance

from sage.parallel.all   import *

from sage.ext.fast_callable  import fast_callable
from sage.ext.fast_eval      import fast_float

sage.misc.lazy_import.lazy_import('sage.sandpiles.all', '*', globals())

from sage.tensor.all     import *

from sage.matroids.all   import *

from sage.game_theory.all import *

from sage.knots.all import *

from sage.manifolds.all import *

from cysignals.alarm import alarm, cancel_alarm

# Lazily import notebook functions and interacts (#15335)
lazy_import('sage.interacts.debugger', 'debug')
lazy_import('sage.interacts', 'all', 'interacts')

from copy import copy, deepcopy

# The code executed here uses a large amount of Sage components
from sage.rings.qqbar import _init_qqbar
_init_qqbar()


###########################################################
#### WARNING:
# DO *not* import numpy / matplotlib / networkx here!!
# Each takes a surprisingly long time to initialize,
# and that initialization should be done more on-the-fly
# when they are first needed.
###########################################################

CC = ComplexField()
QQ = RationalField()
RR = RealField()  # default real field
ZZ = IntegerRing()

true = True
false = False
oo = infinity

from sage.misc.copying import license
copying = license
copyright = license

_cpu_time_ = cputime()
_wall_time_ = walltime()


def quit_sage(verbose=True):
    """
    If you use Sage in library mode, you should call this function
    when your application quits.

    It makes sure any child processes are also killed, etc.
    """
    if verbose:
        t1 = cputime(_cpu_time_)
        t1m = int(t1) // 60
        t1s = t1 - t1m * 60
        t2 = walltime(_wall_time_)
        t2m = int(t2) // 60
        t2s = t2 - t2m * 60
        print("Exiting Sage (CPU time %sm%.2fs, Wall time %sm%.2fs)." %
              (t1m, t1s, t2m, t2s))

    import gc
    gc.collect()

    from sage.interfaces.quit import expect_quitall
    expect_quitall(verbose=verbose)

    import sage.matrix.matrix_mod2_dense
    sage.matrix.matrix_mod2_dense.free_m4ri()

    import sage.libs.flint.flint
    sage.libs.flint.flint.free_flint_stack()

    # Free globally allocated mpir integers.
    import sage.rings.integer
    sage.rings.integer.free_integer_pool()
    import sage.algebras.quatalg.quaternion_algebra_element
    sage.algebras.quatalg.quaternion_algebra_element._clear_globals()

    from sage.libs.all import symmetrica
    symmetrica.end()


from sage.misc.persist import register_unpickle_override
register_unpickle_override('sage.categories.category', 'Sets', Sets)
register_unpickle_override('sage.categories.category_types', 'HeckeModules', HeckeModules)
register_unpickle_override('sage.categories.category_types', 'Objects', Objects)
register_unpickle_override('sage.categories.category_types', 'Rings', Rings)
register_unpickle_override('sage.categories.category_types', 'Fields', Fields)
register_unpickle_override('sage.categories.category_types', 'VectorSpaces', VectorSpaces)
register_unpickle_override('sage.categories.category_types', 'Schemes_over_base', sage.categories.schemes.Schemes_over_base)
register_unpickle_override('sage.categories.category_types', 'ModularAbelianVarieties', ModularAbelianVarieties)
register_unpickle_override('sage.libs.pari.gen_py', 'pari', pari)

# Cache the contents of star imports.
sage.misc.lazy_import.save_cache_file()


### Debugging for Singular, see trac #10903
# from sage.libs.singular.ring import poison_currRing
# sys.settrace(poison_currRing)


# Write a file indicating that Sage was started up successfully.
# This is called by the sage-starts script.
def _write_started_file():
    """
    Write a ``sage-started.txt`` file if it does not exist.  The
    contents of this file do not matter, only its existence.

    The non-existence of this file will be used as a trigger to run
    ``sage-starts`` during the Sage build.

    TESTS:

    Check that the file exists when Sage is running (note, this file is not
    necessarily installed or used by downstream packages of Sage)::

        sage: started_file = os.path.join(SAGE_LOCAL, 'etc', 'sage-started.txt')
        sage: os.path.isfile(started_file)  # optional - build
        True
    """
    started_file = os.path.join(SAGE_LOCAL, 'etc', 'sage-started.txt')

    # Current time with a resolution of 1 second
    import datetime
    t = datetime.datetime.now().replace(microsecond=0)

    O = open(started_file, 'w')
    O.write("Sage {} was started at {}\n".format(sage.version.version, t))
    O.close()


# Set a new random number seed as the very last thing
# (so that printing initial_seed() and using that seed
# in set_random_seed() will result in the same sequence you got at
# Sage startup).
set_random_seed()

<<<<<<< HEAD
=======
# From now on it is ok to resolve lazy imports
startup_guard.__exit__(None, None, None)

>>>>>>> d4d94a8d
def sage_globals():
    r"""
    Return the Sage namespace.

    EXAMPLES::

        sage: 'log' in sage_globals()
        True
        sage: 'MatrixSpace' in sage_globals()
        True
        sage: 'Permutations' in sage_globals()
        True
        sage: 'TheWholeUniverse' in sage_globals()
        False
    """
    return globals()<|MERGE_RESOLUTION|>--- conflicted
+++ resolved
@@ -348,12 +348,9 @@
 # Sage startup).
 set_random_seed()
 
-<<<<<<< HEAD
-=======
 # From now on it is ok to resolve lazy imports
 startup_guard.__exit__(None, None, None)
 
->>>>>>> d4d94a8d
 def sage_globals():
     r"""
     Return the Sage namespace.
