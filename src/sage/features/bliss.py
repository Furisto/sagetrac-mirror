--- conflicted
+++ resolved
@@ -30,11 +30,7 @@
     EXAMPLES::
 
         sage: from sage.features.bliss import BlissLibrary
-<<<<<<< HEAD
-        sage: BlissLibrary().require()  # optional: libbliss
-=======
         sage: BlissLibrary().require()  # optional - libbliss
->>>>>>> 547206c8
     """
 
     def __init__(self):
