r"""
Sage Runtime Environment

AUTHORS:

- \R. Andrew Ohana (2012): Initial version.

Verify that importing ``sage.all`` works in Sage's Python without any ``SAGE_``
environment variables, and has the same ``SAGE_ROOT`` and ``SAGE_LOCAL``
(see also :trac:`29446`)::

    sage: env = {k:v for (k,v) in os.environ.items() if not k.startswith("SAGE_")}
    sage: from subprocess import check_output
    sage: cmd = "from sage.all import SAGE_ROOT, SAGE_LOCAL; print((SAGE_ROOT, SAGE_LOCAL))"
    sage: out = check_output([sys.executable, "-c", cmd], env=env).decode().strip()   # long time
    sage: out == repr((SAGE_ROOT, SAGE_LOCAL))                                        # long time
    True
"""

# ****************************************************************************
#       Copyright (C) 2013 R. Andrew Ohana <andrew.ohana@gmail.com>
#       Copyright (C) 2019 Jeroen Demeyer <J.Demeyer@UGent.be>
#
# This program is free software: you can redistribute it and/or modify
# it under the terms of the GNU General Public License as published by
# the Free Software Foundation, either version 2 of the License, or
# (at your option) any later version.
#                  https://www.gnu.org/licenses/
# ****************************************************************************

<<<<<<< HEAD
from __future__ import absolute_import
from typing import Optional
=======
>>>>>>> c4a802d2

import sage
import glob
import os
import socket
import sys
import sysconfig
from . import version
from pathlib import Path


# All variables set by var() appear in this SAGE_ENV dict and also
# appear as module global (contained in __all__).
SAGE_ENV = dict()
__all__ = ['sage_include_directories', 'cython_aliases']


def join(*args):
    """
    Join paths like ``os.path.join`` except that the result is ``None``
    if any of the components is ``None``.

    EXAMPLES::

        sage: from sage.env import join
        sage: print(join("hello", "world"))
        hello/world
        sage: print(join("hello", None))
        None
    """
    if any(a is None for a in args):
        return None
    return os.path.join(*args)


def var(key, *fallbacks, **kwds):
    """
    Set ``SAGE_ENV[key]``.

    If ``key`` is an environment variable, this is the value.
    Otherwise, the ``fallbacks`` are tried until one is found which
    is not ``None``. If the environment variable is not set and all
    fallbacks are ``None``, then the final value is ``None``.

    INPUT:

    - ``key`` -- string.

    - ``fallbacks`` -- tuple containing ``str`` or ``None`` values.

    - ``force`` -- boolean (optional, default is ``False``). If
      ``True``, skip the environment variable and only use the
      fallbacks.

    EXAMPLES::

        sage: import os, sage.env
        sage: sage.env.SAGE_ENV = dict()
        sage: os.environ['SAGE_FOO'] = 'foo'
        sage: sage.env.var('SAGE_FOO', 'unused')
        sage: sage.env.SAGE_FOO
        'foo'
        sage: sage.env.SAGE_ENV['SAGE_FOO']
        'foo'

    If the environment variable does not exist, the fallbacks (if any)
    are used. In most typical uses, there is exactly one fallback::

        sage: _ = os.environ.pop('SAGE_BAR', None)  # ensure that SAGE_BAR does not exist
        sage: sage.env.var('SAGE_BAR', 'bar')
        sage: sage.env.SAGE_BAR
        'bar'
        sage: sage.env.SAGE_ENV['SAGE_BAR']
        'bar'

    Test multiple fallbacks::

        sage: sage.env.var('SAGE_BAR', None, 'yes', 'no')
        sage: sage.env.SAGE_BAR
        'yes'

    If all fallbacks are ``None``, the result is ``None``::

        sage: sage.env.var('SAGE_BAR')
        sage: print(sage.env.SAGE_BAR)
        None
        sage: sage.env.var('SAGE_BAR', None)
        sage: print(sage.env.SAGE_BAR)
        None

    Test the ``force`` keyword::

        sage: os.environ['SAGE_FOO'] = 'foo'
        sage: sage.env.var('SAGE_FOO', 'forced', force=True)
        sage: sage.env.SAGE_FOO
        'forced'
        sage: sage.env.var('SAGE_FOO', 'forced', force=False)
        sage: sage.env.SAGE_FOO
        'foo'
    """
    if kwds.get("force"):
        value = None
    else:
        value = os.environ.get(key)
    if value is None:
        try:
            import sage_conf
            value = getattr(sage_conf, key, None)
        except ImportError:
            pass
    # Try all fallbacks in order as long as we don't have a value
    for f in fallbacks:
        if value is not None:
            break
        value = f
    SAGE_ENV[key] = value
    globals()[key] = value
    __all__.append(key)


# system info
var('UNAME',               os.uname()[0])
var('HOSTNAME',            socket.gethostname())
var('LOCAL_IDENTIFIER',    "{}.{}".format(HOSTNAME, os.getpid()))

# version info
var('SAGE_VERSION',        version.version)
var('SAGE_DATE',           version.date)
var('SAGE_VERSION_BANNER', version.banner)

# virtual environment where sagelib is installed
var('SAGE_VENV',           os.path.abspath(sys.prefix))
var('SAGE_LIB',            os.path.dirname(os.path.dirname(sage.__file__)))
var('SAGE_EXTCODE',        join(SAGE_LIB, 'sage', 'ext_data'))

# prefix hierarchy where non-Python packages are installed
var('SAGE_LOCAL',          SAGE_VENV)
var('SAGE_ETC',            join(SAGE_LOCAL, 'etc'))
var('SAGE_INC',            join(SAGE_LOCAL, 'include'))
var('SAGE_SHARE',          join(SAGE_LOCAL, 'share'))
var('SAGE_DOC',            join(SAGE_SHARE, 'doc', 'sage'))
var('SAGE_SPKG_INST',      join(SAGE_LOCAL, 'var', 'lib', 'sage', 'installed'))

# source tree of the Sage distribution
var('SAGE_ROOT')           # no fallback for SAGE_ROOT
var('SAGE_SRC',            join(SAGE_ROOT, 'src'), SAGE_LIB)
var('SAGE_DOC_SRC',        join(SAGE_ROOT, 'src', 'doc'), SAGE_DOC)
var('SAGE_PKGS',           join(SAGE_ROOT, 'build', 'pkgs'))
var('SAGE_ROOT_GIT',       join(SAGE_ROOT, '.git'))

# ~/.sage
var('DOT_SAGE',            join(os.environ.get('HOME'), '.sage'))
var('SAGE_STARTUP_FILE',   join(DOT_SAGE, 'init.sage'))

# installation directories for various packages
var('CONWAY_POLYNOMIALS_DATA_DIR',   join(SAGE_SHARE, 'conway_polynomials'))
var('GRAPHS_DATA_DIR',               join(SAGE_SHARE, 'graphs'))
var('ELLCURVE_DATA_DIR',             join(SAGE_SHARE, 'ellcurves'))
var('POLYTOPE_DATA_DIR',             join(SAGE_SHARE, 'reflexive_polytopes'))
var('GAP_ROOT_DIR',                  join(SAGE_SHARE, 'gap'))
var('THEBE_DIR',                     join(SAGE_SHARE, 'thebe'))
var('COMBINATORIAL_DESIGN_DATA_DIR', join(SAGE_SHARE, 'combinatorial_designs'))
var('CREMONA_MINI_DATA_DIR',         join(SAGE_SHARE, 'cremona'))
var('CREMONA_LARGE_DATA_DIR',        join(SAGE_SHARE, 'cremona'))
var('JMOL_DIR',                      join(SAGE_SHARE, 'jmol'))
var('MATHJAX_DIR',                   join(SAGE_SHARE, 'mathjax'))
var('MTXLIB',                        join(SAGE_SHARE, 'meataxe'))
var('THREEJS_DIR',                   join(SAGE_SHARE, 'threejs'))
var('SINGULARPATH',                  join(SAGE_SHARE, 'singular'))
var('PPLPY_DOCS',                    join(SAGE_SHARE, 'doc', 'pplpy'))
var('MAXIMA',                        'maxima')
var('MAXIMA_FAS')
var('SAGE_NAUTY_BINS_PREFIX',        '')
var('ARB_LIBRARY',                   'arb')
var('CBLAS_PC_MODULES',              'cblas:openblas:blas')

# misc
var('SAGE_BANNER', '')
var('SAGE_IMPORTALL', 'yes')


def _get_shared_lib_path(libname, *additional_libnames) -> Optional[str]:
    """
    Return the full path to a shared library file installed in
    ``$SAGE_LOCAL/lib`` or the directories associated with the
    Python sysconfig.

    This can also be passed more than one library name (e.g. for cases where
    some library may have multiple names depending on the platform) in which
    case the first one found is returned.

    This supports most *NIX variants (in which ``lib<libname>.so`` is found
    under ``$SAGE_LOCAL/lib``), macOS (same, but with the ``.dylib``
    extension), and Cygwin (under ``$SAGE_LOCAL/bin/cyg<libname>.dll``,
    or ``$SAGE_LOCAL/bin/cyg<libname>-*.dll`` for versioned DLLs).

    For distributions like Debian that use a multiarch layout, we also try the
    multiarch lib paths (i.e. ``/usr/lib/<arch>/``).

    This returns ``None`` if the file does not exist.

    EXAMPLES::

        sage: import sys
        sage: from fnmatch import fnmatch
        sage: from sage.env import _get_shared_lib_path
        sage: lib_filename = _get_shared_lib_path("Singular", "singular-Singular")
        sage: if sys.platform == 'cygwin':
        ....:     pattern = "*/cygSingular-*.dll"
        ....: elif sys.platform == 'darwin':
        ....:     pattern = "*/libSingular-*.dylib"
        ....: else:
        ....:     pattern = "*/lib*Singular-*.so"
        sage: fnmatch(str(lib_filename), pattern)
        True
        sage: _get_shared_lib_path("an_absurd_lib") is None
        True
    """

    for libname in (libname,) + additional_libnames:
        search_directories: list[Path] = []
        patterns: list[str] = []
        if sys.platform == 'cygwin':
            # Later down we take the first matching DLL found, so search
            # SAGE_LOCAL first so that it takes precedence
            search_directories = [
                _get_sage_local() / 'bin',
                Path(sysconfig.get_config_var('BINDIR')),
            ]
            # Note: The following is not very robust, since if there are multible
            # versions for the same library this just selects one more or less
            # at arbitrary. However, practically speaking, on Cygwin, there
            # will only ever be one version
            patterns = [f'cyg{libname}.dll', f'cyg{libname}-*.dll']
        else:
            if sys.platform == 'darwin':
                ext = 'dylib'
            else:
                ext = 'so'

            search_directories = [_get_sage_local() / 'lib']
            libdir = sysconfig.get_config_var('LIBDIR')
            if libdir is not None:
                libdir = Path(libdir)
                search_directories.append(libdir)

                multiarchlib = sysconfig.get_config_var('MULTIARCH')
                if multiarchlib is not None: 
                    search_directories.append(libdir / multiarchlib),

            patterns = [f'lib{libname}.{ext}']

        for directory in search_directories:
            for pattern in patterns:
                path = next(directory.glob(pattern), None)
                if path is not None:
                    return str(path.resolve())

    # Just return None if no files were found
    return None

def _get_sage_local() -> Path:
    return Path(SAGE_LOCAL)

# locate singular shared object
# On Debian it's libsingular-Singular so try that as well
SINGULAR_SO = _get_shared_lib_path('Singular', 'singular-Singular')
var('SINGULAR_SO', SINGULAR_SO)

# locate libgap shared object
GAP_SO = _get_shared_lib_path('gap','')
var('GAP_SO', GAP_SO)

# post process
if ' ' in DOT_SAGE:
    if UNAME[:6] == 'CYGWIN':
        # on windows/cygwin it is typical for the home directory
        # to have a space in it.  Fortunately, users also have
        # write privileges to c:\cygwin\home, so we just put
        # .sage there.
        var('DOT_SAGE', "/home/.sage", force=True)
    else:
        print("Your home directory has a space in it.  This")
        print("will probably break some functionality of Sage.  E.g.,")
        print("the GAP interface will not work. A workaround")
        print("is to set the environment variable HOME to a")
        print("directory with no spaces that you have write")
        print("permissions to before you start sage.")


CYGWIN_VERSION = None
if UNAME[:6] == 'CYGWIN':
    import re
    _uname = os.uname()
    if len(_uname) >= 2:
        m = re.match(r'(\d+\.\d+\.\d+)\(.+\)', _uname[2])
        if m:
            CYGWIN_VERSION = tuple(map(int, m.group(1).split('.')))


def sage_include_directories(use_sources=False):
    """
    Return the list of include directories for compiling Sage extension modules.

    INPUT:

    -  ``use_sources`` -- (default: False) a boolean

    OUTPUT:

    a list of include directories to be used to compile sage code
    1. while building sage (use_sources='True')
    2. while using sage (use_sources='False')

    EXAMPLES:

    Expected output while using Sage::

        sage: import sage.env
        sage: sage.env.sage_include_directories()
        ['.../include/python...',
        '.../python.../numpy/core/include']

    To check that C/C++ files are correctly found, we verify that we can
    always find the include file ``sage/cpython/cython_metaclass.h``,
    with both values for ``use_sources``::

        sage: file = os.path.join("sage", "cpython", "cython_metaclass.h")
        sage: dirs = sage.env.sage_include_directories(use_sources=True)
        sage: any(os.path.isfile(os.path.join(d, file)) for d in dirs)
        True
        sage: dirs = sage.env.sage_include_directories(use_sources=False)
        sage: any(os.path.isfile(os.path.join(d, file)) for d in dirs)
        True
    """
    import numpy
    import distutils.sysconfig

    TOP = SAGE_SRC if use_sources else SAGE_LIB

    return [TOP,
            distutils.sysconfig.get_python_inc(),
            numpy.get_include()]

def get_cblas_pc_module_name() -> str:
    """
    Return the name of the BLAS libraries to be used.
    """
    import pkgconfig
    cblas_pc_modules = CBLAS_PC_MODULES.split(':')
    return next((blas_lib for blas_lib in cblas_pc_modules if pkgconfig.exists(blas_lib)))

def cython_aliases():
    """
    Return the aliases for compiling Cython code. These aliases are
    macros which can occur in ``# distutils`` headers.

    EXAMPLES::

        sage: from sage.env import cython_aliases
        sage: cython_aliases()
        {...}
        sage: sorted(cython_aliases().keys())
        ['ARB_LIBRARY',
         'CBLAS_CFLAGS',
         ...,
         'ZLIB_LIBRARIES']
    """
    import pkgconfig

    aliases = {}

    for lib in ['fflas-ffpack', 'givaro', 'gsl', 'linbox', 'Singular',
                'libpng', 'gdlib', 'm4ri', 'zlib', 'cblas', 'lapack']:
        var = lib.upper().replace("-", "") + "_"
        if lib == 'cblas':
            lib = get_cblas_pc_module_name()
        if lib == 'zlib':
            aliases[var + "CFLAGS"] = ""
            try:
                pc = pkgconfig.parse('zlib')
                libs = pkgconfig.libs(lib)
            except pkgconfig.PackageNotFoundError:
                from collections import defaultdict
                pc = defaultdict(list, {'libraries': ['z']})
                libs = "-lz"
        else:
            aliases[var + "CFLAGS"] = pkgconfig.cflags(lib).split()
            pc = pkgconfig.parse(lib)
            libs = pkgconfig.libs(lib)
        # It may seem that INCDIR is redundant because the -I options are also
        # passed in CFLAGS.  However, "extra_compile_args" are put at the end
        # of the compiler command line.  "include_dirs" go to the front; the
        # include search order matters.
        aliases[var + "INCDIR"] = pc['include_dirs']
        aliases[var + "LIBDIR"] = pc['library_dirs']
        aliases[var + "LIBEXTRA"] = list(filter(lambda s: not s.startswith(('-l','-L')), libs.split()))
        aliases[var + "LIBRARIES"] = pc['libraries']

    # uname-specific flags
    UNAME = os.uname()

    def uname_specific(name, value, alternative):
        if name in UNAME[0]:
            return value
        else:
            return alternative

    aliases["LINUX_NOEXECSTACK"] = uname_specific("Linux", ["-Wl,-z,noexecstack"],
                                                  [])
    aliases["CYGWIN_SQLITE3_LIBS"] = uname_specific("CYGWIN", ["sqlite3"],
                                                    [])

    # LinBox needs special care because it actually requires C++11 with
    # GNU extensions: -std=c++11 does not work, you need -std=gnu++11
    # (this is true at least with GCC 7.2.0).
    #
    # Further, note that LinBox does not add any C++11 flag in its .pc
    # file (possibly because of confusion between CFLAGS and CXXFLAGS?).
    # This is not a problem in practice since LinBox depends on
    # fflas-ffpack and fflas-ffpack does add such a C++11 flag.
    aliases["LINBOX_CFLAGS"].append("-std=gnu++11")
    
    arb_libraries = [ARB_LIBRARY, "arb", "flint-arb"]
    aliases["ARB_LIBRARY"] = next((arb_lib for arb_lib in arb_libraries if _get_shared_lib_path(arb_lib) is not None), ARB_LIBRARY)

    # TODO: Remove Cygwin hack by installing a suitable cblas.pc
    if os.path.exists('/usr/lib/libblas.dll.a'):
        aliases["CBLAS_LIBS"] = ['gslcblas']

    try:
        aliases["M4RI_CFLAGS"].remove("-pedantic")
    except ValueError:
        pass

    return aliases<|MERGE_RESOLUTION|>--- conflicted
+++ resolved
@@ -28,11 +28,8 @@
 #                  https://www.gnu.org/licenses/
 # ****************************************************************************
 
-<<<<<<< HEAD
-from __future__ import absolute_import
 from typing import Optional
-=======
->>>>>>> c4a802d2
+
 
 import sage
 import glob
