--- conflicted
+++ resolved
@@ -1885,15 +1885,6 @@
             sage: C2 = codes.HammingCode(GF(2), 3)
             sage: C1 == C2
             True
-<<<<<<< HEAD
-            sage: C2 = C1.extended_code()
-            sage: C3 = C2.punctured([7])
-            sage: G1 = C1.generator_matrix().echelon_form()
-            sage: G3 = C3.generator_matrix().echelon_form()
-            sage: G1 == G3
-            True
-=======
->>>>>>> c6904435
 
         TESTS:
 
@@ -2419,13 +2410,8 @@
 
             sage: P.<x> = PolynomialRing(GF(2),"x")
             sage: g = x^3+x+1
-<<<<<<< HEAD
             sage: C1 = codes.CyclicCode(length = 7, generator_pol = g); C1
             [7, 4] Cyclic Code over Finite Field of size 2 with x^3 + x + 1 as generator polynomial
-=======
-            sage: C1 = codes.CyclicCodeFromGeneratingPolynomial(7,g); C1
-            Linear code of length 7, dimension 4 over Finite Field of size 2
->>>>>>> c6904435
             sage: C2 = codes.HammingCode(GF(2), 3); C2
             [7, 4] Hamming Code over Finite Field of size 2
             sage: C1.is_permutation_equivalent(C2)
@@ -2913,11 +2899,7 @@
             sage: Cg = C.permuted_code(g)
             sage: Cg
             Linear code of length 7, dimension 4 over Finite Field of size 2
-<<<<<<< HEAD
-            sage: C.generator_matrix() == Cg.generator_matrix().echelon_form()
-=======
             sage: C.generator_matrix() == Cg.generator_matrix_systematic()
->>>>>>> c6904435
             True
         """
         F = self.base_ring()
