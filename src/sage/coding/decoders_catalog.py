r"""
Index of decoders

The ``codes.decoders`` object may be used to access the decoders that Sage can build.

**Generic decoders**

- :class:`linear_code.LinearCodeSyndromeDecoder <sage.coding.linear_code.LinearCodeSyndromeDecoder>`
- :class:`linear_code.LinearCodeNearestNeighborDecoder <sage.coding.linear_code.LinearCodeNearestNeighborDecoder>`

**Generalized Reed-Solomon code decoders**

- :class:`grs.GRSBerlekampWelchDecoder <sage.coding.grs.GRSBerlekampWelchDecoder>`
- :class:`grs.GRSErrorErasureDecoder <sage.coding.grs.GRSErrorErasureDecoder>`
- :class:`grs.GRSGaoDecoder <sage.coding.grs.GRSGaoDecoder>`
- :class:`grs.GRSKeyEquationSyndromeDecoder <sage.coding.grs.GRSKeyEquationSyndromeDecoder>`
- :class:`guruswami_sudan.gs_decoder.GRSGuruswamiSudanDecoder <sage.coding.guruswami_sudan.gs_decoder.GRSGuruswamiSudanDecoder>`

**Extended code decoders**

- :class:`extended_code.ExtendedCodeOriginalCodeDecoder <sage.coding.extended_code.ExtendedCodeOriginalCodeDecoder>`

**Punctured codes decoders**

- :class:`punctured_code.PuncturedCodeOriginalCodeDecoder <sage.coding.punctured_code.PuncturedCodeOriginalCodeDecoder>`

.. NOTE::

    To import these names into the global namespace, use:

        sage: from sage.coding.decoders_catalog import *
"""
from __future__ import absolute_import
#*****************************************************************************
#       Copyright (C) 2009 David Joyner <wdjoyner@gmail.com>
#                     2015 David Lucas <david.lucas@inria.fr>
#
#  Distributed under the terms of the GNU General Public License (GPL),
#  version 2 or later (at your preference).
#
#                  http://www.gnu.org/licenses/
#*****************************************************************************

from .linear_code import (LinearCodeSyndromeDecoder, LinearCodeNearestNeighborDecoder)
from .punctured_code import PuncturedCodeOriginalCodeDecoder
from .grs import (GRSBerlekampWelchDecoder,
                 GRSGaoDecoder,
                 GRSKeyEquationSyndromeDecoder,
                 GRSErrorErasureDecoder)
<<<<<<< HEAD
from .guruswami_sudan.gs_decoder import GRSGuruswamiSudanDecoder
from .extended_code import ExtendedCodeOriginalCodeDecoder
from .grs import (GRSBerlekampWelchDecoder,
=======
from reed_muller_code import BinaryReedMullerMajorityDecoder, QAryReedMullerRSDecoder
from guruswami_sudan.gs_decoder import GRSGuruswamiSudanDecoder
from extended_code import ExtendedCodeOriginalCodeDecoder
from grs import (GRSBerlekampWelchDecoder,
>>>>>>> 699b2e74
                 GRSGaoDecoder,
                 GRSKeyEquationSyndromeDecoder,
                 GRSErrorErasureDecoder)<|MERGE_RESOLUTION|>--- conflicted
+++ resolved
@@ -43,20 +43,10 @@
 
 from .linear_code import (LinearCodeSyndromeDecoder, LinearCodeNearestNeighborDecoder)
 from .punctured_code import PuncturedCodeOriginalCodeDecoder
-from .grs import (GRSBerlekampWelchDecoder,
-                 GRSGaoDecoder,
-                 GRSKeyEquationSyndromeDecoder,
-                 GRSErrorErasureDecoder)
-<<<<<<< HEAD
 from .guruswami_sudan.gs_decoder import GRSGuruswamiSudanDecoder
 from .extended_code import ExtendedCodeOriginalCodeDecoder
 from .grs import (GRSBerlekampWelchDecoder,
-=======
-from reed_muller_code import BinaryReedMullerMajorityDecoder, QAryReedMullerRSDecoder
-from guruswami_sudan.gs_decoder import GRSGuruswamiSudanDecoder
-from extended_code import ExtendedCodeOriginalCodeDecoder
-from grs import (GRSBerlekampWelchDecoder,
->>>>>>> 699b2e74
-                 GRSGaoDecoder,
-                 GRSKeyEquationSyndromeDecoder,
-                 GRSErrorErasureDecoder)+                  GRSErrorErasureDecoder,
+                  GRSGaoDecoder,
+                  GRSKeyEquationSyndromeDecoder)
+from .reed_muller_code import BinaryReedMullerMajorityDecoder, QAryReedMullerRSDecoder