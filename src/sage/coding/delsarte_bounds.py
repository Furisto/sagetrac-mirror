# -*- coding: utf-8 -*-
r"""
Delsarte, a.k.a. Linear Programming (LP), upper bounds

This module provides LP upper bounds for the parameters of codes,
introduced in [De73]_.

The exact LP solver PPL is used by default, ensuring that no
rounding/overflow problems occur.

AUTHORS:

- Dmitrii V. (Dima) Pasechnik (2012-10): initial implementation. Minor fixes (2015)

REFERENCES:

.. [Dels] \P. Delsarte, An algebraic approach to the association schemes of coding theory,
        Philips Res. Rep., Suppl., vol. 10, 1973.

"""
#*****************************************************************************
#       Copyright (C) 2012 Dima Pasechnik <dimpase@gmail.com>
#
# This program is free software: you can redistribute it and/or modify
# it under the terms of the GNU General Public License as published by
# the Free Software Foundation, either version 2 of the License, or
# (at your option) any later version.
#                  http://www.gnu.org/licenses/
#*****************************************************************************
from __future__ import print_function, division
from sage.misc.superseded import deprecation, deprecated_function_alias



def krawtchouk(n, q, l, x, check=True):
    r"""
    Compute ``K^{n,q}_l(x)``, the Krawtchouk (a.k.a. Kravchuk) polynomial.

    See :wikipedia:`Kravchuk_polynomials`.

    It is defined by the generating function

    .. math::

        (1+(q-1)z)^{n-x}(1-z)^x=\sum_{l} K^{n,q}_l(x)z^l

    and is equal to

    .. math::

        K^{n,q}_l(x)=\sum_{j=0}^l (-1)^j (q-1)^{(l-j)} \binom{x}{j} \binom{n-x}{l-j},

    INPUT:

    - ``n, q, x`` -- arbitrary numbers

    - ``l`` -- a nonnegative integer

    - ``check`` -- check the input for correctness. ``True`` by
      default. Otherwise, pass it as it is. Use ``check=False`` at
      your own risk.

    EXAMPLES::

        sage: codes.bounds.krawtchouk(24,2,5,4)
        2224
        sage: codes.bounds.krawtchouk(12300,4,5,6)
        567785569973042442072

    TESTS:

    check that the bug reported on :trac:`19561` is fixed::

        sage: codes.bounds.krawtchouk(3,2,3,3)
        -1
        sage: codes.bounds.krawtchouk(int(3),int(2),int(3),int(3))
        -1
        sage: codes.bounds.krawtchouk(int(3),int(2),int(3),int(3),check=False)
        -1.0
        sage: codes.bounds.kravchuk(24,2,5,4)
        2224

    other unusual inputs ::

        sage: codes.bounds.krawtchouk(sqrt(5),1-I*sqrt(3),3,55.3).n()
        211295.892797... + 1186.42763...*I
        sage: codes.bounds.krawtchouk(-5/2,7*I,3,-1/10)
        480053/250*I - 357231/400
        sage: codes.bounds.krawtchouk(1,1,-1,1)
        Traceback (most recent call last):
        ...
        ValueError: l must be a nonnegative integer
        sage: codes.bounds.krawtchouk(1,1,3/2,1)
        Traceback (most recent call last):
        ...
        TypeError: no conversion of this rational to integer
    """
    from sage.arith.all import binomial
    from sage.arith.srange import srange
    # Use the expression in equation (55) of MacWilliams & Sloane, pg 151
    # We write jth term = some_factor * (j-1)th term
    if check:
        from sage.rings.integer_ring import ZZ
        l0 = ZZ(l)
        if l0 != l or l0<0:
            raise ValueError('l must be a nonnegative integer')
        l = l0
    kraw = jth_term = (q-1)**l * binomial(n, l) # j=0
    for j in srange(1,l+1):
        jth_term *= -q*(l-j+1)*(x-j+1)/((q-1)*j*(n-j+1))
        kraw += jth_term
    return kraw

Krawtchouk = deprecated_function_alias(20908, krawtchouk)
Kravchuk   = deprecated_function_alias(20908, krawtchouk)

def _delsarte_LP_building(n, d, d_star, q, isinteger,  solver, maxc = 0):
    """
    LP builder - common for the two functions; not exported.

    EXAMPLES::

        sage: from sage.coding.delsarte_bounds import _delsarte_LP_building
        sage: _,p=_delsarte_LP_building(7, 3, 0, 2, False, "PPL")
        sage: p.show()
        Maximization:
          x_0 + x_1 + x_2 + x_3 + x_4 + x_5 + x_6 + x_7
        Constraints:
          constraint_0: 1 <= x_0 <= 1
          constraint_1: 0 <= x_1 <= 0
          constraint_2: 0 <= x_2 <= 0
          constraint_3: -7 x_0 - 5 x_1 - 3 x_2 - x_3 + x_4 + 3 x_5 + 5 x_6 + 7 x_7 <= 0
          constraint_4: -7 x_0 - 5 x_1 - 3 x_2 - x_3 + x_4 + 3 x_5 + 5 x_6 + 7 x_7 <= 0
          ...
          constraint_16: - x_0 + x_1 - x_2 + x_3 - x_4 + x_5 - x_6 + x_7 <= 0
        Variables:
          x_0 is a continuous variable (min=0, max=+oo)
          ...
          x_7 is a continuous variable (min=0, max=+oo)

    """
    from sage.numerical.mip import MixedIntegerLinearProgram

    p = MixedIntegerLinearProgram(maximization=True, solver=solver)
    A = p.new_variable(integer=isinteger, nonnegative=True)
    p.set_objective(sum([A[r] for r in xrange(n+1)]))
    p.add_constraint(A[0]==1)
    for i in xrange(1,d):
        p.add_constraint(A[i]==0)
    for j in xrange(1,n+1):
        rhs = sum([Krawtchouk(n,q,j,r,check=False)*A[r] for r in xrange(n+1)])
        p.add_constraint(0*A[0] <= rhs)
        if j >= d_star:
          p.add_constraint(0*A[0] <= rhs)
        else: # rhs is proportional to j-th weight of the dual code
          p.add_constraint(0*A[0] == rhs)

    if maxc > 0:
        p.add_constraint(sum([A[r] for r in xrange(n+1)]), max=maxc)
    return A, p

def delsarte_bound_hamming_space(n, d, q, return_data=False, solver="PPL", isinteger=False):
    """
<<<<<<< HEAD
    Find the Delsarte bound [Dels]_ on codes in Hamming space ``H_q^n``
=======
    Find the Delsarte bound [De73]_ on codes in Hamming space ``H_q^n``
>>>>>>> 04251884
    of minimal distance ``d``


    INPUT:

    - ``n`` -- the code length

    - ``d`` -- the (lower bound on) minimal distance of the code

    - ``q`` -- the size of the alphabet

    - ``return_data`` -- if ``True``, return a triple
      ``(W,LP,bound)``, where ``W`` is a weights vector, and ``LP``
      the Delsarte upper bound LP; both of them are Sage LP data.
      ``W`` need not be a weight distribution of a code.

    - ``solver`` -- the LP/ILP solver to be used. Defaults to
      ``PPL``. It is arbitrary precision, thus there will be no
      rounding errors. With other solvers (see
      :class:`MixedIntegerLinearProgram` for the list), you are on
      your own!

    - ``isinteger`` -- if ``True``, uses an integer programming solver
      (ILP), rather that an LP solver. Can be very slow if set to
      ``True``.

    EXAMPLES:

    The bound on the size of the `F_2`-codes of length 11 and minimal distance 6::

       sage: codes.bounds.delsarte_bound_hamming_space(11, 6, 2)
       12
       sage: a, p, val = codes.bounds.delsarte_bound_hamming_space(11, 6, 2, return_data=True)
       sage: [j for i,j in p.get_values(a).iteritems()]
       [1, 0, 0, 0, 0, 0, 11, 0, 0, 0, 0, 0]

    The bound on the size of the `F_2`-codes of length 24 and minimal distance
    8, i.e. parameters of the extened binary Golay code::

       sage: a,p,x = codes.bounds.delsarte_bound_hamming_space(24,8,2,return_data=True)
       sage: x
       4096
       sage: [j for i,j in p.get_values(a).iteritems()]
       [1, 0, 0, 0, 0, 0, 0, 0, 759, 0, 0, 0, 2576, 0, 0, 0, 759, 0, 0, 0, 0, 0, 0, 0, 1]

    The bound on the size of `F_4`-codes of length 11 and minimal distance 3::

       sage: codes.bounds.delsarte_bound_hamming_space(11,3,4)
       327680/3

    An improvement of a known upper bound (150) from http://www.win.tue.nl/~aeb/codes/binary-1.html ::

       sage: a,p,x = codes.bounds.delsarte_bound_hamming_space(23,10,2,return_data=True,isinteger=True); x # long time
       148
       sage: [j for i,j in p.get_values(a).iteritems()]                                      # long time
       [1, 0, 0, 0, 0, 0, 0, 0, 0, 0, 95, 0, 2, 0, 36, 0, 14, 0, 0, 0, 0, 0, 0, 0]

    Note that a usual LP, without integer variables, won't do the trick ::

       sage: codes.bounds.delsarte_bound_hamming_space(23,10,2).n(20)
       151.86

    Such an input is invalid::

       sage: codes.bounds.delsarte_bound_hamming_space(11,3,-4)
       Solver exception: PPL : There is no feasible solution
       False
<<<<<<< HEAD
=======

    REFERENCES:

    .. [De73] \P. Delsarte, An algebraic approach to the association schemes of coding theory,
       Philips Res. Rep., Suppl., vol. 10, 1973.

>>>>>>> 04251884
    """
    from sage.numerical.mip import MIPSolverException
    A, p = _delsarte_LP_building(n, d, 0, q, isinteger, solver)
    try:
        bd=p.solve()
    except MIPSolverException as exc:
        print("Solver exception: {}".format(exc))
        if return_data:
            return A,p,False
        return False

    if return_data:
        return A,p,bd
    else:
        return bd

def delsarte_bound_additive_hamming_space(n, d, q, d_star=1, q_base=0,
                     return_data=False, solver="PPL", isinteger=False):
   """
   Find a modified Delsarte bound on additive codes in Hamming space ``H_q^n`` of minimal distance ``d``

   Find the Delsarte LP bound on ``F_{q_base}``-dimension of additive codes in
   Hamming space ``H_q^n`` of minimal distance ``d`` with minimal distance of the dual
   code at least ``d_star``.  If ``q_base`` is set to
   non-zero, then  ``q`` is a power of ``q_base``, and the code is, formally, linear over
   ``F_{q_base}``. Otherwise it is assumed that ``q_base==q``.


   INPUT:

   - ``n`` -- the code length

   - ``d`` -- the (lower bound on) minimal distance of the code

   - ``q`` -- the size of the alphabet

   - ``d_star`` -- the (lower bound on) minimal distance of the dual code;
     only makes sense for additive codes.

   - ``q_base`` -- if ``0``, the code is assumed to be linear. Otherwise,
     ``q=q_base^m`` and the code is linear over ``F_{q_base}``.

   - ``return_data`` -- if ``True``, return a triple ``(W,LP,bound)``, where ``W`` is
     a weights vector,  and ``LP`` the Delsarte bound LP; both of them are Sage LP
     data.  ``W`` need not be a weight distribution of a code, or,
     if ``isinteger==False``, even have integer entries.

   - ``solver`` -- the LP/ILP solver to be used. Defaults to ``PPL``. It is arbitrary
     precision, thus there will be no rounding errors. With other solvers
     (see :class:`MixedIntegerLinearProgram` for the list), you are on your own!

   - ``isinteger`` -- if ``True``, uses an integer programming solver (ILP), rather
     that an LP solver. Can be very slow if set to ``True``.

   EXAMPLES:

   The bound on dimension of linear `F_2`-codes of length 11 and minimal distance 6::

       sage: codes.bounds.delsarte_bound_additive_hamming_space(11, 6, 2)
       3
       sage: a,p,val = codes.bounds.delsarte_bound_additive_hamming_space(\
                            11, 6, 2, return_data=True)
       sage: [j for i,j in p.get_values(a).iteritems()]
       [1, 0, 0, 0, 0, 0, 5, 2, 0, 0, 0, 0]

   The bound on the dimension of linear `F_4`-codes of length 11 and minimal distance 3::

       sage: codes.bounds.delsarte_bound_additive_hamming_space(11,3,4)
       8

   The bound on the `F_2`-dimension of additive `F_4`-codes of length 11 and minimal
   distance 3::

       sage: codes.bounds.delsarte_bound_additive_hamming_space(11,3,4,q_base=2)
       16

   Such a ``d_star`` is not possible::

       sage: codes.bounds.delsarte_bound_additive_hamming_space(11,3,4,d_star=9)
       Solver exception: PPL : There is no feasible solution
       False

   TESTS::

       sage: a,p,x = codes.bounds.delsarte_bound_additive_hamming_space(\
                        19,15,7,return_data=True,isinteger=True)
       sage: [j for i,j in p.get_values(a).iteritems()]
       [1, 0, 0, 0, 0, 0, 0, 0, 0, 0, 0, 0, 0, 0, 0, 307, 0, 0, 1, 34]
       sage: codes.bounds.delsarte_bound_additive_hamming_space(19,15,7,solver='glpk')
       3
       sage: codes.bounds.delsarte_bound_additive_hamming_space(\
                19,15,7, isinteger=True, solver='glpk')
       3
   """
   from sage.numerical.mip import MIPSolverException
   if q_base == 0:
      q_base = q

   kk = 0
   while q_base**kk < q:
      kk += 1

   if q_base**kk != q:
      print("Wrong q_base=", q_base, " for q=", q, kk)
      return False

   # this implementation assumes that our LP solver to be unable to do a hot
   # restart with an adjusted constraint

   m = kk*n # this is to emulate repeat/until block
   bd = q**n+1

   while q_base**m < bd: # need to solve the LP repeatedly, as this is a new constraint!
                         # we might become infeasible. More precisely, after rounding down
                         # to the closest value of q_base^m, the LP, with the constraint that
                         # the objective function is at most q_base^m,
      A, p = _delsarte_LP_building(n, d, d_star, q, isinteger,  solver, q_base**m)
      try:
        bd=p.solve()
      except MIPSolverException as exc:
        print("Solver exception:", exc)
        if return_data:
           return A,p,False
        return False
    # rounding the bound down to the nearest power of q_base, for q=q_base^m
#      bd_r = roundres(log(bd, base=q_base))
      m = -1
      while q_base**(m+1) < bd:
        m += 1
      if q_base**(m+1) == bd:
        m += 1

   if return_data:
      return A, p, m
   else:
      return m<|MERGE_RESOLUTION|>--- conflicted
+++ resolved
@@ -14,9 +14,8 @@
 
 REFERENCES:
 
-.. [Dels] \P. Delsarte, An algebraic approach to the association schemes of coding theory,
-        Philips Res. Rep., Suppl., vol. 10, 1973.
-
+.. [De73] \P. Delsarte, An algebraic approach to the association schemes of coding theory,
+    Philips Res. Rep., Suppl., vol. 10, 1973.
 """
 #*****************************************************************************
 #       Copyright (C) 2012 Dima Pasechnik <dimpase@gmail.com>
@@ -161,11 +160,7 @@
 
 def delsarte_bound_hamming_space(n, d, q, return_data=False, solver="PPL", isinteger=False):
     """
-<<<<<<< HEAD
-    Find the Delsarte bound [Dels]_ on codes in Hamming space ``H_q^n``
-=======
     Find the Delsarte bound [De73]_ on codes in Hamming space ``H_q^n``
->>>>>>> 04251884
     of minimal distance ``d``
 
 
@@ -233,15 +228,6 @@
        sage: codes.bounds.delsarte_bound_hamming_space(11,3,-4)
        Solver exception: PPL : There is no feasible solution
        False
-<<<<<<< HEAD
-=======
-
-    REFERENCES:
-
-    .. [De73] \P. Delsarte, An algebraic approach to the association schemes of coding theory,
-       Philips Res. Rep., Suppl., vol. 10, 1973.
-
->>>>>>> 04251884
     """
     from sage.numerical.mip import MIPSolverException
     A, p = _delsarte_LP_building(n, d, 0, q, isinteger, solver)
