--- conflicted
+++ resolved
@@ -36,16 +36,12 @@
     By default, symbols are based at the cusp $\infty$, i.e. we evaluate $\{\infty,r\}$::
 
         sage: [M(1/i) for i in range(1,11)]
-<<<<<<< HEAD
         [-2/5, 8/5, 3/5, -7/5, -12/5, -12/5, -7/5, 3/5, 8/5, -2/5]
 
     We can also switch the base point to the cusp $0$::
 
         sage: [M(1/i, base_at_infinity=False) for i in range(1,11)]
-        [0, 2, 1, -1, -2, -2, -1, 1, 2, 0]
-=======
         [0, -2, -1, 1, 2, 2, 1, -1, -2, 0]
->>>>>>> 57e1ae4c
 
     For the minus symbols this makes no difference since
     $\{0,\infty\}$ is in the plus space::
@@ -201,15 +197,10 @@
             sage: from sage.libs.eclib.newforms import ECModularSymbol
             sage: E = EllipticCurve('11a')
             sage: M = ECModularSymbol(E)
-<<<<<<< HEAD
             sage: [M(1/i) for i in range(1,11)]
             [-2/5, 8/5, 3/5, -7/5, -12/5, -12/5, -7/5, 3/5, 8/5, -2/5]
             sage: [M(1/i, base_at_infinity=False) for i in range(1,11)]
-            [0, 2, 1, -1, -2, -2, -1, 1, 2, 0]
-=======
-            sage: [M(1/i) for i in range(1,10)]
-            [0, -2, -1, 1, 2, 2, 1, -1, -2]
->>>>>>> 57e1ae4c
+            [0, -2, -1, 1, 2, 2, 1, -1, -2, 0]
             sage: E = EllipticCurve('37a')
             sage: M = ECModularSymbol(E)
             sage: [M(1/i) for i in range(1,11)]
@@ -246,27 +237,17 @@
             sage: E = EllipticCurve('11a')
             sage: M = ECModularSymbol(E)
             sage: M(oo)
-<<<<<<< HEAD
             0
             sage: M(oo, base_at_infinity=False)
             2/5
             sage: M(7/5)
             13/5
-=======
-            -2/5
-            sage: M(7/5)
-            -3
->>>>>>> 57e1ae4c
             sage: M("garbage")
             Traceback (most recent call last):
             ...
             TypeError: unable to convert 'garbage' to a cusp
             sage: M(7/5)
-<<<<<<< HEAD
             13/5
-=======
-            -3
->>>>>>> 57e1ae4c
         """
         cdef rational _r
         cdef rational _sp, _sm
