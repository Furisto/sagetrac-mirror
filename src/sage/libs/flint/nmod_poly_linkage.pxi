r"""
Linkage for arithmetic with FLINT's nmod_poly_t elements.

This file provides the backend for \class{Polynomial_zmod_flint} via
templating.

AUTHOR:
    -- Martin Albrecht (2009-01) another initial implementation
    -- Burcin Erocal (2008-11) initial implementation
"""
#*****************************************************************************
#       Copyright (C) 2008-2009 Burcin Erocal <burcin@erocal.org>
#       Copyright (C) 2009 Martin Albrecht <M.R.Albrecht@rhul.ac.uk>
#
#  Distributed under the terms of the GNU General Public License (GPL),
#  version 2 or any later version.  The full text of the GPL is available at:
#                  http://www.gnu.org/licenses/
#*****************************************************************************

from sage.libs.flint.nmod_poly cimport *
from sage.libs.flint.ulong_extras cimport *

include "sage/ext/stdsage.pxi"
include "sage/ext/cdefs.pxi"

cdef inline celement *celement_new(unsigned long n):
    cdef celement *g = <celement *>sage_malloc(sizeof(nmod_poly_t))
    nmod_poly_init(g, n)
    return g

cdef inline int celement_delete(nmod_poly_t e, unsigned long n):
    nmod_poly_clear(e)
    sage_free(e)

cdef inline int celement_construct(nmod_poly_t e, unsigned long n):
    """
    EXAMPLE:
        sage: P.<x> = GF(32003)[]

        sage: Q.<x> = GF(7)[]
    """
    nmod_poly_init(e, n)

cdef inline int celement_destruct(nmod_poly_t e, unsigned long n):
    """
    EXAMPLE:
        sage: P.<x> = GF(32003)[]
        sage: del x

        sage: Q.<x> = GF(7)[]
        sage: del x
    """
    nmod_poly_clear(e)

cdef inline int celement_gen(nmod_poly_t e, long i, unsigned long n) except -2:
    """
    EXAMPLE:
        sage: P.<x> = GF(32003)[]

        sage: Q.<x> = GF(7)[]
    """
    nmod_poly_zero(e)
    nmod_poly_set_coeff_ui(e, 1, 1)

cdef object celement_repr(nmod_poly_t e, unsigned long n):
    raise NotImplementedError

cdef inline int celement_set(nmod_poly_t res, nmod_poly_t a, unsigned long n) except -2:
    """
    EXAMPLE:
        sage: P.<x> = GF(32003)[]
        sage: y = copy(x)
        sage: y is x
        False
        sage: y == x
        True

        sage: Q.<x> = GF(7)[]
        sage: y = copy(x)
        sage: y is x
        False
        sage: y == x
        True

        sage: R.<x> = PolynomialRing(Integers(121))
        sage: S.<y> = PolynomialRing(Integers(11))
        sage: S(50*x)
        6*y
        sage: R(S(50*x))
        6*x
    """
    cdef unsigned long i
    if a.mod.n <= n:
        nmod_poly_set(res, a)
    else:
        nmod_poly_zero(res)
        for i from 0 <= i < a.length:
            nmod_poly_set_coeff_ui(res, i, nmod_poly_get_coeff_ui(a, i) % n)

cdef inline int celement_set_si(nmod_poly_t res, long i, unsigned long n) except -2:
    """
    EXAMPLE:
        sage: P.<x> = GF(32003)[]
        sage: P(32003)
        0
        sage: P(1)
        1
        sage: P(32004)
        1

        sage: Q.<x> = GF(7)[]
        sage: Q(7)
        0
        sage: Q(1)
        1
        sage: Q(8)
        1
    """
    while i < 0:
        i += n
    nmod_poly_zero(res)
    if i:
        nmod_poly_set_coeff_ui(res, 0, <unsigned long>i)

cdef inline long celement_get_si(nmod_poly_t res, unsigned long n) except -2:
    raise NotImplementedError

cdef inline bint celement_is_zero(nmod_poly_t a, unsigned long n) except -2:
    """
    EXAMPLE:
        sage: P.<x> = GF(32003)[]
        sage: P(1).is_zero()
        False
        sage: P(0).is_zero()
        True

        sage: Q.<x> = GF(7)[]
        sage: Q(1).is_zero()
        False
        sage: Q(0).is_zero()
        True
    """
    return nmod_poly_is_zero(a)

cdef inline bint celement_is_one(nmod_poly_t a, unsigned long n) except -2:
    """
    EXAMPLE:
        sage: P.<x> = GF(32003)[]
        sage: P(1).is_one()
        True
        sage: P(0).is_one()
        False

        sage: Q.<x> = GF(7)[]
        sage: Q(1).is_one()
        True
        sage: Q(0).is_one()
        False
    """

    return nmod_poly_is_one(a)

cdef inline bint celement_equal(nmod_poly_t a, nmod_poly_t b, unsigned long n) except -2:
    """
    EXAMPLE:
        sage: P.<x> = GF(32003)[]
        sage: (3*2)*x == 3*(2*x)
        True
        sage: (3*2)*x + 2 == 3*(2*x) + 1 + 1
        True
        sage: (3*2)*x + 7 == 3*(2*x) + 1 + 1
        False

        sage: Q.<x> = GF(7)[]
        sage: (3*2)*x == 3*(2*x)
        True
        sage: (3*2)*x + 2 == 3*(2*x) + 1 + 1
        True
        sage: (3*2)*x + 7 == 3*(2*x) + 1 + 1
        False
    """
    return nmod_poly_equal(a, b)

cdef inline int celement_cmp(nmod_poly_t l, nmod_poly_t r, unsigned long n) except -2:
    """
    EXAMPLE:
        sage: P.<x> = GF(32003)[]
        sage: x > x
        False
        sage: x^2 > x
        True
        sage: 3*x > x
        True

        sage: Q.<x> = GF(7)[]
        sage: x > x
        False
        sage: x^2 > x
        True
        sage: 3*x > x
        True

        sage: f = x^64 + x^20 + 1
        sage: g = x^63 + x^20 + 1
        sage: f > g
        True

        sage: f = x^64 + x^10 + 1
        sage: g = x^64 + x^20 + 1
        sage: f < g
        True

        sage: f = x^64 + x^20
        sage: g = x^64 + x^20 + 1
        sage: f < g
        True
    """
    cdef int deg_right = nmod_poly_degree(r)
    cdef int degdiff = deg_right - nmod_poly_degree(l)
    cdef int i
    cdef unsigned long rcoeff, lcoeff
    if degdiff > 0:
        return -1
    elif degdiff < 0:
        return 1
    else:
        if nmod_poly_equal(l, r):
            return 0
        i = deg_right
        rcoeff = nmod_poly_get_coeff_ui(r, i)
        lcoeff = nmod_poly_get_coeff_ui(l, i)
        while rcoeff == lcoeff and i > 0:
            i -= 1
            rcoeff = nmod_poly_get_coeff_ui(r, i)
            lcoeff = nmod_poly_get_coeff_ui(l, i)
        return cmp(lcoeff, rcoeff)

cdef long celement_len(nmod_poly_t a, unsigned long n) except -2:
    """
    EXAMPLE:
        sage: P.<x> = GF(32003)[]
        sage: (x + 1).degree()
        1
        sage: (x).degree()
        1
        sage: P(0).degree()
        -1

        sage: Q.<x> = GF(7)[]
        sage: (x + 1).degree()
        1
        sage: (x).degree()
        1
        sage: P(0).degree()
        -1
    """
    return <long>nmod_poly_length(a)

cdef inline int celement_add(nmod_poly_t res, nmod_poly_t a, nmod_poly_t b, unsigned long n) except -2:
    """
    EXAMPLE:
        sage: P.<x> = GF(32003)[]
        sage: x + 1
        x + 1

        sage: Q.<x> = GF(7)[]
        sage: x + 1
        x + 1
    """
    nmod_poly_add(res, a, b)

cdef inline int celement_sub(nmod_poly_t res, nmod_poly_t a, nmod_poly_t b, unsigned long n) except -2:
    """
    EXAMPLE:
        sage: P.<x> = GF(32003)[]
        sage: x - 1
        x + 32002

        sage: Q.<x> = GF(7)[]
        sage: x - 1
        x + 6
    """
    nmod_poly_sub(res, a, b)

cdef inline int celement_neg(nmod_poly_t res, nmod_poly_t a, unsigned long n) except -2:
    """
    EXAMPLE:
        sage: P.<x> = GF(32003)[]
        sage: -(x + 2)
        32002*x + 32001

        sage: Q.<x> = GF(7)[]
        sage: -(x + 2)
        6*x + 5
    """
    nmod_poly_neg(res, a)

cdef inline int celement_mul_scalar(nmod_poly_t res, nmod_poly_t p,
        object c, unsigned long n) except -2:
    """
    TESTS::

        sage: P.<x> = GF(32003)[]
        sage: p = P.random_element()
        sage: 389*p
        12219*x^2 + 2340*x + 11045
        sage: p*983
        29561*x^2 + 18665*x + 17051
    """
    nmod_poly_scalar_mul_nmod(res, p, (<unsigned long>c)%n)

cdef inline int celement_mul(nmod_poly_t res, nmod_poly_t a, nmod_poly_t b, unsigned long n) except -2:
    """
    EXAMPLE:
        sage: P.<x> = GF(32003)[]
        sage: (x + 1) * (x + 2)
        x^2 + 3*x + 2

        sage: Q.<x> = GF(7)[]
        sage: (x + 1) * (x + 2)
        x^2 + 3*x + 2
    """
    nmod_poly_mul(res, a, b)

cdef inline int celement_div(nmod_poly_t res, nmod_poly_t a, nmod_poly_t b, unsigned long n) except -2:
    raise NotImplementedError

cdef inline int celement_floordiv(nmod_poly_t res, nmod_poly_t a, nmod_poly_t b, unsigned long n) except -2:
    """
    EXAMPLE:
        sage: P.<x> = GF(32003)[]
        sage: (x + 1) // (x + 2)
        1
        sage: (3*x^2 + 1) // (x + 2)
        3*x + 31997
        sage: (x^2 + 3*x + 2)//(x + 1)
        x + 2
        sage: (x^2 + 3*x + 2)//(x + 2)
        x + 1

        sage: Q.<x> = GF(7)[]
        sage: (x + 1) // (x + 2)
        1
        sage: (3*x^2 + 1) // (x + 2)
        3*x + 1
        sage: (x^2 + 3*x + 2)//(x + 1)
        x + 2
        sage: (x^2 + 3*x + 2)//(x + 2)
        x + 1
    """
    nmod_poly_div(res, a, b)

cdef inline int celement_mod(nmod_poly_t res, nmod_poly_t a, nmod_poly_t b, unsigned long n) except -2:
    """
    EXAMPLE:
        sage: P.<x> = GF(32003)[]
        sage: f = 24998*x^2 + 29761*x + 2252
        sage: g = 20778*x^2 + 15346*x + 12697

        sage: f % g
        5815*x + 10280

        sage: f^5 % g
        7231*x + 17274

        sage: R.<x> = Integers(81)[]
        sage: f = x^7 + x + 1; g = x^3
        sage: r = f % g; r
        x + 1
        sage: g * x^4 + r
        x^7 + x + 1

        sage: f = x^3 + 1
        sage: f % 3
        Traceback (most recent call last):
        ...
        ValueError: Leading coefficient of a must be invertible.

        sage: f % 0
        Traceback (most recent call last):
        ...
        ZeroDivisionError
    """
    cdef nmod_poly_t q
    cdef unsigned long leadcoeff, modulus

    nmod_poly_init(q, n)
    leadcoeff = nmod_poly_get_coeff_ui(b, nmod_poly_degree(b))
    modulus = nmod_poly_modulus(b)
    if (leadcoeff > 1 and n_gcd(modulus,leadcoeff) != 1):
        raise ValueError("Leading coefficient of a must be invertible.")

    nmod_poly_divrem(q, res, a, b)
    nmod_poly_clear(q)

cdef inline int celement_quorem(nmod_poly_t q, nmod_poly_t r, nmod_poly_t a, nmod_poly_t b, unsigned long n) except -2:
    """
    EXAMPLES:
        sage: R.<x> = Integers(125)[]
        sage: f = x^5+1; g = (x+1)^2
        sage: q, r = f.quo_rem(g)
        sage: q
        x^3 + 123*x^2 + 3*x + 121
        sage: r
        5*x + 5
        sage: q*g + r
        x^5 + 1

        sage: x.quo_rem(5*x)
        Traceback (most recent call last):
        ...
        ValueError: Leading coefficient of a must be invertible.

        sage: x.quo_rem(0)
        Traceback (most recent call last):
        ...
        ZeroDivisionError
    """
    cdef unsigned long leadcoeff, modulus

    leadcoeff = nmod_poly_get_coeff_ui(b, nmod_poly_degree(b))
    modulus = nmod_poly_modulus(b)
    if (leadcoeff > 1 and n_gcd(modulus,leadcoeff) != 1):
        raise ValueError("Leading coefficient of a must be invertible.")

    nmod_poly_divrem(q, r, a, b)

cdef inline int celement_inv(nmod_poly_t res, nmod_poly_t a, unsigned long n) except -2:
    raise NotImplementedError

cdef inline int celement_pow(nmod_poly_t res, nmod_poly_t x, long e, nmod_poly_t modulus, unsigned long n) except -2:
    """
<<<<<<< HEAD
    EXAMPLE::
=======
    Compute `x^e`, possibly modulo ``modulus``.

    INPUT:

    - ``x`` -- polynomial - the base.

    - ``e`` -- integer - the exponent.

    - ``modulus`` -- polynomial or NULL - if not NULL, then perform a modular exponentiation.

    - ``n`` -- integer - not used, but all polynomials' coefficients are understood modulo ``n``.

    EXAMPLES::
>>>>>>> 53db8cc5

        sage: P.<x> = GF(32003)[]
        sage: f = 24998*x^2 + 29761*x + 2252

        sage: f*f
        9426*x^4 + 15477*x^3 + 6531*x^2 + 14980*x + 15030
        sage: f^2
        9426*x^4 + 15477*x^3 + 6531*x^2 + 14980*x + 15030

        sage: f*f*f
        25062*x^6 + 30670*x^5 + 15816*x^4 + 20746*x^3 + 9142*x^2 + 5697*x + 20389
        sage: f^3
        25062*x^6 + 30670*x^5 + 15816*x^4 + 20746*x^3 + 9142*x^2 + 5697*x + 20389

        sage: f*f*f*f*f
        20269*x^10 + 20535*x^9 + 7313*x^8 + 7311*x^7 + 16853*x^6 + 142*x^5 + 23853*x^4 + 12065*x^3 + 516*x^2 + 8473*x + 17945
        sage: f^5
        20269*x^10 + 20535*x^9 + 7313*x^8 + 7311*x^7 + 16853*x^6 + 142*x^5 + 23853*x^4 + 12065*x^3 + 516*x^2 + 8473*x + 17945

        sage: f^0
        1

        sage: f^1
        24998*x^2 + 29761*x + 2252

        sage: f^-1
        18649/(x^2 + 16863*x + 9612)

        sage: f^-5
        24620/(x^10 + 20309*x^9 + 29185*x^8 + 11948*x^7 + 1965*x^6 + 7713*x^5 + 5810*x^4 + 20457*x^3 + 30732*x^2 + 9706*x + 4485)

     Testing the modulus::

        sage: g = 20778*x^2 + 15346*x + 12697

        sage: pow(f, 2, g)
        15328*x + 6968
        sage: f^2 % g
        15328*x + 6968

        sage: pow(f, -2, g)
        16346/(x + 251)
        sage: (f^2 % g)^-1
        16346/(x + 251)

        sage: pow(f, 5, g)
        7231*x + 17274
        sage: f^5 % g
        7231*x + 17274
<<<<<<< HEAD

    Make sure that exponentiation can be interrupted, see :trac:`17470`::

        sage: n = 1 << 30
        sage: alarm(1)
        sage: x^n
        Traceback (most recent call last):
        ...
        AlarmInterrupt
    """
    cdef nmod_poly_t pow2
    cdef nmod_poly_t q
    cdef nmod_poly_t tmp

    nmod_poly_init(q, n)
    nmod_poly_init(tmp, n)

    if nmod_poly_degree(x) == 1 and nmod_poly_get_coeff_ui(x,0) == 0 and nmod_poly_get_coeff_ui(x,1) == 1 and (modulus == NULL or e < 2*nmod_poly_degree(modulus)):
        nmod_poly_zero(res)
        nmod_poly_set_coeff_ui(res,e,1)
    elif e == 0:
        nmod_poly_zero(res)
        nmod_poly_set_coeff_ui(res,0,1)
    elif e == 1:
        nmod_poly_set(res, x)
    elif e == 2:
        nmod_poly_pow(res, x, 2)
    else:
        if res == x:
            nmod_poly_set(tmp, x)
            x = tmp
        nmod_poly_init(pow2, n)
        nmod_poly_set(pow2, x)
        if e % 2:
            nmod_poly_set(res, x)
        else:
            nmod_poly_zero(res)
            nmod_poly_set_coeff_ui(res, 0, 1)
        e = e >> 1
        sig_on()
        while(e != 0):
            nmod_poly_pow(pow2, pow2, 2)
            if e % 2:
                nmod_poly_mul(res, res, pow2)
            e = e >> 1
            if modulus != NULL:
                nmod_poly_divrem(q, res, res, modulus)
        sig_off()
        nmod_poly_clear(pow2)
=======

    Make sure that exponentiation can be interrupted, see :trac:`17470`::
>>>>>>> 53db8cc5

        sage: n = 1 << 30
        sage: alarm(1); x^n
        Traceback (most recent call last):
        ...
        AlarmInterrupt
    """
    if modulus != NULL:
        sig_on()
        nmod_poly_powmod_ui_binexp(res, x, e, modulus)
        sig_off()
    else:
        sig_on()
        nmod_poly_pow(res, x, e)
        sig_off()

cdef inline int celement_gcd(nmod_poly_t res, nmod_poly_t a, nmod_poly_t b, unsigned long n) except -2:
    """
    EXAMPLE:
        sage: P.<x> = GF(32003)[]
        sage: f = P.random_element(degree=4); f
        16660*x^4 + 10640*x^3 + 1430*x^2 + 16460*x + 3566
        sage: g = P.random_element(degree=3); g
        28452*x^3 + 2561*x^2 + 22429*x + 5847
        sage: h = P.random_element(degree=2); h
        24731*x^2 + 28238*x + 18622
        sage: F = f*g; F
        13887*x^7 + 19164*x^6 + 25146*x^5 + 25986*x^4 + 21143*x^3 + 14830*x^2 + 14916*x + 16449
        sage: G = f*h; G
        11838*x^6 + 10154*x^5 + 15609*x^4 + 26164*x^3 + 11353*x^2 + 8656*x + 31830
        sage: d = (F).gcd(G); d
        x^4 + 18557*x^3 + 22917*x^2 + 30813*x + 4914
        sage: (F//d)*d == F
        True
        sage: (G//d)*d == G
        True

        sage: Q.<x> = GF(7)[]
        sage: f = Q.random_element(degree=4); f
        5*x^4 + 3*x^3 + 6*x^2 + 6*x + 1
        sage: g = Q.random_element(degree=3); g
        2*x^3 + 5*x^2 + 2*x + 3
        sage: h = Q.random_element(degree=2); h
        4*x^2 + 4*x + 6
        sage: F = f*g; F
        3*x^7 + 3*x^6 + 2*x^5 + 4*x^3 + 6*x + 3
        sage: G = f*h; G
        6*x^6 + 4*x^5 + 3*x^4 + 3*x^3 + x^2 + 5*x + 6
        sage: d = (F).gcd(G); d
        x^4 + 2*x^3 + 4*x^2 + 4*x + 3
        sage: (F//d)*d == F
        True
        sage: (G//d)*d == G
        True
    """
    if celement_is_zero(b, n):
        nmod_poly_set(res, a)
        return 0

    nmod_poly_gcd(res, a, b)
    cdef unsigned long leadcoeff = nmod_poly_get_coeff_ui(res, nmod_poly_degree(res))
    cdef unsigned long modulus = nmod_poly_modulus(res)
    if n_gcd(modulus,leadcoeff) == 1:
        nmod_poly_make_monic(res, res)

cdef inline int celement_xgcd(nmod_poly_t res, nmod_poly_t s, nmod_poly_t t, nmod_poly_t a, nmod_poly_t b, unsigned long n) except -2:
    """
    EXAMPLE:
        sage: P.<x> = GF(32003)[]
        sage: f = P.random_element(degree=4); f
        16660*x^4 + 10640*x^3 + 1430*x^2 + 16460*x + 3566
        sage: g = P.random_element(degree=3); g
        28452*x^3 + 2561*x^2 + 22429*x + 5847
        sage: h = P.random_element(degree=2); h
        24731*x^2 + 28238*x + 18622
        sage: F = f*g; F
        13887*x^7 + 19164*x^6 + 25146*x^5 + 25986*x^4 + 21143*x^3 + 14830*x^2 + 14916*x + 16449
        sage: G = f*h; G
        11838*x^6 + 10154*x^5 + 15609*x^4 + 26164*x^3 + 11353*x^2 + 8656*x + 31830
        sage: d,s,t = (F).xgcd(G); d
        x^4 + 18557*x^3 + 22917*x^2 + 30813*x + 4914
        sage: (F//d)*d == F
        True
        sage: (G//d)*d == G
        True

        sage: Q.<x> = GF(7)[]
        sage: f = Q.random_element(degree=4); f
        5*x^4 + 3*x^3 + 6*x^2 + 6*x + 1
        sage: g = Q.random_element(degree=3); g
        2*x^3 + 5*x^2 + 2*x + 3
        sage: h = Q.random_element(degree=2); h
        4*x^2 + 4*x + 6
        sage: F = f*g; F
        3*x^7 + 3*x^6 + 2*x^5 + 4*x^3 + 6*x + 3
        sage: G = f*h; G
        6*x^6 + 4*x^5 + 3*x^4 + 3*x^3 + x^2 + 5*x + 6
        sage: d,s,t = (F).xgcd(G); d
        x^4 + 2*x^3 + 4*x^2 + 4*x + 3
        sage: (F//d)*d == F
        True
        sage: (G//d)*d == G
        True
    """
    nmod_poly_xgcd(res, s, t, a, b)


cdef factor_helper(Polynomial_zmod_flint poly, bint squarefree=False):
    """
    EXAMPLES::

        sage: P.<x> = GF(1009)[]
        sage: (prod(P.random_element() for i in range(5))).factor()
        (920) * (x + 96) * (x + 288) * (x + 362) * (x + 432) * (x + 603) * (x + 709) * (x^2 + x + 585) * (x^2 + 40*x + 888)
        sage: (prod(P.random_element()^i for i in range(5))).squarefree_decomposition()
        (54) * (x^2 + 55*x + 839) * (x^2 + 48*x + 496)^2 * (x^2 + 435*x + 104)^3 * (x^2 + 176*x + 156)^4
    """
    cdef nmod_poly_factor_t factors_c
    nmod_poly_factor_init(factors_c)

    if squarefree:
        nmod_poly_factor_squarefree(factors_c, &poly.x)
    else:
        nmod_poly_factor(factors_c, &poly.x)

    factor_list = []
    cdef Polynomial_zmod_flint t
    for i in range(factors_c.num):
        t = poly._new()
        nmod_poly_swap(&t.x, &factors_c.p[i])
        factor_list.append((t, factors_c.exp[i]))

    nmod_poly_factor_clear(factors_c)

    return Factorization(factor_list, unit=poly.leading_coefficient(),
            sort=(not squarefree))<|MERGE_RESOLUTION|>--- conflicted
+++ resolved
@@ -430,9 +430,6 @@
 
 cdef inline int celement_pow(nmod_poly_t res, nmod_poly_t x, long e, nmod_poly_t modulus, unsigned long n) except -2:
     """
-<<<<<<< HEAD
-    EXAMPLE::
-=======
     Compute `x^e`, possibly modulo ``modulus``.
 
     INPUT:
@@ -446,7 +443,6 @@
     - ``n`` -- integer - not used, but all polynomials' coefficients are understood modulo ``n``.
 
     EXAMPLES::
->>>>>>> 53db8cc5
 
         sage: P.<x> = GF(32003)[]
         sage: f = 24998*x^2 + 29761*x + 2252
@@ -496,60 +492,8 @@
         7231*x + 17274
         sage: f^5 % g
         7231*x + 17274
-<<<<<<< HEAD
 
     Make sure that exponentiation can be interrupted, see :trac:`17470`::
-
-        sage: n = 1 << 30
-        sage: alarm(1)
-        sage: x^n
-        Traceback (most recent call last):
-        ...
-        AlarmInterrupt
-    """
-    cdef nmod_poly_t pow2
-    cdef nmod_poly_t q
-    cdef nmod_poly_t tmp
-
-    nmod_poly_init(q, n)
-    nmod_poly_init(tmp, n)
-
-    if nmod_poly_degree(x) == 1 and nmod_poly_get_coeff_ui(x,0) == 0 and nmod_poly_get_coeff_ui(x,1) == 1 and (modulus == NULL or e < 2*nmod_poly_degree(modulus)):
-        nmod_poly_zero(res)
-        nmod_poly_set_coeff_ui(res,e,1)
-    elif e == 0:
-        nmod_poly_zero(res)
-        nmod_poly_set_coeff_ui(res,0,1)
-    elif e == 1:
-        nmod_poly_set(res, x)
-    elif e == 2:
-        nmod_poly_pow(res, x, 2)
-    else:
-        if res == x:
-            nmod_poly_set(tmp, x)
-            x = tmp
-        nmod_poly_init(pow2, n)
-        nmod_poly_set(pow2, x)
-        if e % 2:
-            nmod_poly_set(res, x)
-        else:
-            nmod_poly_zero(res)
-            nmod_poly_set_coeff_ui(res, 0, 1)
-        e = e >> 1
-        sig_on()
-        while(e != 0):
-            nmod_poly_pow(pow2, pow2, 2)
-            if e % 2:
-                nmod_poly_mul(res, res, pow2)
-            e = e >> 1
-            if modulus != NULL:
-                nmod_poly_divrem(q, res, res, modulus)
-        sig_off()
-        nmod_poly_clear(pow2)
-=======
-
-    Make sure that exponentiation can be interrupted, see :trac:`17470`::
->>>>>>> 53db8cc5
 
         sage: n = 1 << 30
         sage: alarm(1); x^n
