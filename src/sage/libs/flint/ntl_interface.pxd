--- conflicted
+++ resolved
@@ -1,9 +1,4 @@
-<<<<<<< HEAD
-from fmpz cimport fmpz_t
-from fmpz_poly cimport fmpz_poly_t
-=======
 from types cimport fmpz_t, fmpz_poly_t
->>>>>>> ce226027
 
 from sage.libs.ntl.ntl_ZZ_decl cimport ZZ_c
 from sage.libs.ntl.ntl_ZZX_decl cimport ZZX_c
