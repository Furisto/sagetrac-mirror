r"""
Convert PARI objects to Sage types
"""

#*****************************************************************************
#       Copyright (C) 2016 Jeroen Demeyer <jdemeyer@cage.ugent.be>
#       Copyright (C) 2016 Luca De Feo <luca.defeo@polytechnique.edu>
#       Copyright (C) 2016 Vincent Delecroix <vincent.delecroix@u-bordeaux.fr>
#
# This program is free software: you can redistribute it and/or modify
# it under the terms of the GNU General Public License as published by
# the Free Software Foundation, either version 2 of the License, or
# (at your option) any later version.
#                  http://www.gnu.org/licenses/
#*****************************************************************************

from cypari2.types cimport (GEN, typ, t_INT, t_FRAC, t_REAL, t_COMPLEX,
                            t_INTMOD, t_PADIC, t_INFINITY, t_VEC, t_COL,
                            t_VECSMALL, t_MAT, t_STR,
                            lg, precp)
from cypari2.pari_instance cimport prec_words_to_bits
from cypari2.paridecl cimport gel, inf_get_sign

from sage.rings.integer cimport Integer
from sage.rings.rational cimport Rational
from sage.rings.all import RealField, ComplexField, QuadraticField
from sage.matrix.args cimport MatrixArgs
from sage.rings.padics.factory import Qp
from sage.rings.infinity import Infinity


cpdef gen_to_sage(Gen z, locals=None):
    """
    Convert a PARI gen to a Sage/Python object.

    INPUT:

    - ``z`` -- PARI ``gen``

    - ``locals`` -- optional dictionary used in fallback cases that
      involve :func:`sage_eval`

    OUTPUT:

    One of the following depending on the PARI type of ``z``

    - a :class:`~sage.rings.integer.Integer` if ``z`` is an integer (type ``t_INT``)

    - a :class:`~sage.rings.rational.Rational` if ``z`` is a rational (type ``t_FRAC``)

    - a :class:`~sage.rings.real_mpfr.RealNumber` if ``z`` is a real
      number (type ``t_REAL``). The precision will be equivalent.

    - a :class:`~sage.rings.number_field.number_field_element_quadratic.NumberFieldElement_quadratic`
      or a :class:`~sage.rings.complex_mpfr.ComplexNumber` if ``z`` is a complex
      number (type ``t_COMPLEX``). The former is used when the real and imaginary parts are
      integers or rationals and the latter when they are floating point numbers. In that
      case The precision will be the maximal precision of the real and imaginary parts.

    - a Python list if ``z`` is a vector or a list (type ``t_VEC``, ``t_COL``)

    - a Python string if ``z`` is a string (type ``t_STR``)

    - a Python list of Python integers if ``z`` is a small vector (type ``t_VECSMALL``)

    - a matrix if ``z`` is a matrix (type ``t_MAT``)

    - a padic element (type ``t_PADIC``)

    - a :class:`~sage.rings.infinity.Infinity` if ``z`` is an infinity
      (type ``t_INF``)

    EXAMPLES::

        sage: from sage.libs.pari.convert_sage import gen_to_sage

    Converting an integer::

        sage: z = pari('12'); z
        12
        sage: z.type()
        't_INT'
        sage: a = gen_to_sage(z); a
        12
        sage: a.parent()
        Integer Ring

        sage: gen_to_sage(pari('7^42'))
        311973482284542371301330321821976049

    Converting a rational number::

        sage: z = pari('389/17'); z
        389/17
        sage: z.type()
        't_FRAC'
        sage: a = gen_to_sage(z); a
        389/17
        sage: a.parent()
        Rational Field

        sage: gen_to_sage(pari('5^30 / 3^50'))
        931322574615478515625/717897987691852588770249

    Converting a real number::

        sage: pari.set_real_precision(70)
        15
        sage: z = pari('1.234'); z
        1.234000000000000000000000000000000000000000000000000000000000000000000
        sage: a = gen_to_sage(z); a
        1.234000000000000000000000000000000000000000000000000000000000000000000000000
        sage: a.parent()
        Real Field with 256 bits of precision
        sage: pari.set_real_precision(15)
        70
        sage: a = gen_to_sage(pari('1.234')); a
        1.23400000000000000
        sage: a.parent()
        Real Field with 64 bits of precision

    For complex numbers, the parent depends on the PARI type::

        sage: z = pari('(3+I)'); z
        3 + I
        sage: z.type()
        't_COMPLEX'
        sage: a = gen_to_sage(z); a
        i + 3
        sage: a.parent()
        Number Field in i with defining polynomial x^2 + 1 with i = 1*I

        sage: z = pari('(3+I)/2'); z
        3/2 + 1/2*I
        sage: a = gen_to_sage(z); a
        1/2*i + 3/2
        sage: a.parent()
        Number Field in i with defining polynomial x^2 + 1 with i = 1*I

        sage: z = pari('1.0 + 2.0*I'); z
        1.00000000000000 + 2.00000000000000*I
        sage: a = gen_to_sage(z); a
        1.00000000000000000 + 2.00000000000000000*I
        sage: a.parent()
        Complex Field with 64 bits of precision

        sage: z = pari('1 + 1.0*I'); z
        1 + 1.00000000000000*I
        sage: a = gen_to_sage(z); a
        1.00000000000000000 + 1.00000000000000000*I
        sage: a.parent()
        Complex Field with 64 bits of precision

        sage: z = pari('1.0 + 1*I'); z
        1.00000000000000 + I
        sage: a = gen_to_sage(z); a
        1.00000000000000000 + 1.00000000000000000*I
        sage: a.parent()
        Complex Field with 64 bits of precision

    Converting polynomials::

        sage: f = pari('(2/3)*x^3 + x - 5/7 + y')
        sage: f.type()
        't_POL'

        sage: R.<x,y> = QQ[]
        sage: gen_to_sage(f, {'x': x, 'y': y})
        2/3*x^3 + x + y - 5/7
        sage: parent(gen_to_sage(f, {'x': x, 'y': y}))
        Multivariate Polynomial Ring in x, y over Rational Field

        sage: x,y = SR.var('x,y')
        sage: gen_to_sage(f, {'x': x, 'y': y})
        2/3*x^3 + x + y - 5/7
        sage: parent(gen_to_sage(f, {'x': x, 'y': y}))
        Symbolic Ring

        sage: gen_to_sage(f)
        Traceback (most recent call last):
        ...
        NameError: name 'x' is not defined

    Converting vectors::

        sage: z1 = pari('[-3, 2.1, 1+I]'); z1
        [-3, 2.10000000000000, 1 + I]
        sage: z2 = pari('[1.0*I, [1,2]]~'); z2
        [1.00000000000000*I, [1, 2]]~
        sage: z1.type(), z2.type()
        ('t_VEC', 't_COL')
        sage: a1 = gen_to_sage(z1)
        sage: a2 = gen_to_sage(z2)
        sage: type(a1), type(a2)
        (<... 'list'>, <... 'list'>)
        sage: [parent(b) for b in a1]
        [Integer Ring,
         Real Field with 64 bits of precision,
         Number Field in i with defining polynomial x^2 + 1 with i = 1*I]
        sage: [parent(b) for b in a2]
        [Complex Field with 64 bits of precision, <... 'list'>]

        sage: z = pari('Vecsmall([1,2,3,4])')
        sage: z.type()
        't_VECSMALL'
        sage: a = gen_to_sage(z); a
        [1, 2, 3, 4]
        sage: type(a)
        <... 'list'>
        sage: [parent(b) for b in a]
        [<... 'int'>, <... 'int'>, <... 'int'>, <... 'int'>]

    Matrices::

        sage: z = pari('[1,2;3,4]')
        sage: z.type()
        't_MAT'
        sage: a = gen_to_sage(z); a
        [1 2]
        [3 4]
        sage: a.parent()
        Full MatrixSpace of 2 by 2 dense matrices over Integer Ring

    Conversion of p-adics::

        sage: z = pari('569 + O(7^8)'); z
        2 + 4*7 + 4*7^2 + 7^3 + O(7^8)
        sage: a = gen_to_sage(z); a
        2 + 4*7 + 4*7^2 + 7^3 + O(7^8)
        sage: a.parent()
        7-adic Field with capped relative precision 8

    Conversion of infinities::

        sage: gen_to_sage(pari('oo'))
        +Infinity
        sage: gen_to_sage(pari('-oo'))
        -Infinity

    Conversion of strings::

        sage: s = pari('"foo"').sage(); s
        'foo'
        sage: type(s)
        <type 'str'>
    """
    cdef GEN g = z.g
    cdef long t = typ(g)
    cdef long tx, ty
    cdef Gen real, imag, prec, xprec, yprec
    cdef Py_ssize_t i, j, nr, nc

    if t == t_INT:
        return Integer(z)
    elif t == t_FRAC:
        return Rational(z)
    elif t == t_REAL:
        prec = z.bitprecision()
<<<<<<< HEAD
        if prec.type() == 't_INFINITY':
            prec = 53
        return RealField(prec)(z)
=======
        if typ(prec.g) == t_INFINITY:
            sage_prec = 53
        else:
            sage_prec = prec
        return RealField(sage_prec)(z)
>>>>>>> 8453ffb8
    elif t == t_COMPLEX:
        real = z.real()
        imag = z.imag()
        tx = typ(real.g)
        ty = typ(imag.g)
        if tx in [t_INTMOD, t_PADIC] or ty in [t_INTMOD, t_PADIC]:
            raise NotImplementedError("No conversion to python available for t_COMPLEX with t_INTMOD or t_PADIC components")
        if tx == t_REAL or ty == t_REAL:
<<<<<<< HEAD
            xprec = real.bitprecision()  # will be 0 if exact
            yprec = imag.bitprecision()  # will be 0 if exact
            if xprec == 0 or yprec == 0:
                raise RuntimeError
            if xprec.type() == 't_INFINITY':
                if yprec.type() == 't_INFINITY':
                    prec = 53
                else:
                    prec = yprec
            elif yprec.type() == 't_INFINITY':
                prec = xprec
            else:
                prec = max(xprec, yprec)
=======
            xprec = real.bitprecision()  # will be infinite if exact
            yprec = imag.bitprecision()  # will be infinite if exact
            if typ(xprec.g) == t_INFINITY:
                if typ(yprec.g) == t_INFINITY:
                    sage_prec = 53
                else:
                    sage_prec = yprec
            elif typ(yprec.g) == t_INFINITY:
                sage_prec = xprec
            else:
                sage_prec = max(xprec, yprec)
>>>>>>> 8453ffb8

            R = RealField(sage_prec)
            C = ComplexField(sage_prec)
            return C(R(real), R(imag))
        else:
            K = QuadraticField(-1, 'i')
            return K([gen_to_sage(real), gen_to_sage(imag)])
    elif t == t_VEC or t == t_COL:
        return [gen_to_sage(x, locals) for x in z.python_list()]
    elif t == t_VECSMALL:
        return z.python_list_small()
    elif t == t_MAT:
        nc = lg(g) - 1
        nr = 0 if nc == 0 else lg(gel(g,1)) - 1
        ma = MatrixArgs.__new__(MatrixArgs)
        ma.nrows = nr
        ma.ncols = nc
        ma.entries = [gen_to_sage(z[i,j], locals) for i in range(nr) for j in range(nc)]
        return ma.matrix()
    elif t == t_PADIC:
        p = z.padicprime()
        K = Qp(Integer(p), precp(g))
        return K(z.lift())
    elif t == t_STR:
        return str(z)
    elif t == t_INFINITY:
        if inf_get_sign(g) >= 0:
            return Infinity
        else:
            return -Infinity

    # Fallback (e.g. polynomials): use string representation
    from sage.misc.sage_eval import sage_eval
    locals = {} if locals is None else locals
    return sage_eval(str(z), locals=locals)<|MERGE_RESOLUTION|>--- conflicted
+++ resolved
@@ -256,17 +256,11 @@
         return Rational(z)
     elif t == t_REAL:
         prec = z.bitprecision()
-<<<<<<< HEAD
-        if prec.type() == 't_INFINITY':
-            prec = 53
-        return RealField(prec)(z)
-=======
         if typ(prec.g) == t_INFINITY:
             sage_prec = 53
         else:
             sage_prec = prec
         return RealField(sage_prec)(z)
->>>>>>> 8453ffb8
     elif t == t_COMPLEX:
         real = z.real()
         imag = z.imag()
@@ -275,21 +269,6 @@
         if tx in [t_INTMOD, t_PADIC] or ty in [t_INTMOD, t_PADIC]:
             raise NotImplementedError("No conversion to python available for t_COMPLEX with t_INTMOD or t_PADIC components")
         if tx == t_REAL or ty == t_REAL:
-<<<<<<< HEAD
-            xprec = real.bitprecision()  # will be 0 if exact
-            yprec = imag.bitprecision()  # will be 0 if exact
-            if xprec == 0 or yprec == 0:
-                raise RuntimeError
-            if xprec.type() == 't_INFINITY':
-                if yprec.type() == 't_INFINITY':
-                    prec = 53
-                else:
-                    prec = yprec
-            elif yprec.type() == 't_INFINITY':
-                prec = xprec
-            else:
-                prec = max(xprec, yprec)
-=======
             xprec = real.bitprecision()  # will be infinite if exact
             yprec = imag.bitprecision()  # will be infinite if exact
             if typ(xprec.g) == t_INFINITY:
@@ -301,7 +280,6 @@
                 sage_prec = xprec
             else:
                 sage_prec = max(xprec, yprec)
->>>>>>> 8453ffb8
 
             R = RealField(sage_prec)
             C = ComplexField(sage_prec)
