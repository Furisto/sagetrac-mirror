"""
Sage class for PARI's GEN type

See the ``PariInstance`` class for documentation and examples.

AUTHORS:

- William Stein (2006-03-01): updated to work with PARI 2.2.12-beta

- William Stein (2006-03-06): added newtonpoly

- Justin Walker: contributed some of the function definitions

- Gonzalo Tornaria: improvements to conversions; much better error
  handling.

- Robert Bradshaw, Jeroen Demeyer, William Stein (2010-08-15):
  Upgrade to PARI 2.4.3 (#9343)

- Jeroen Demeyer (2011-11-12): rewrite various conversion routines
  (#11611, #11854, #11952)

- Peter Bruin (2013-11-17): move PariInstance to a separate file
  (#15185)

"""

#*****************************************************************************
#       Copyright (C) 2006,2010 William Stein <wstein@gmail.com>
#       Copyright (C) ???? Justin Walker
#       Copyright (C) ???? Gonzalo Tornaria
#       Copyright (C) 2010 Robert Bradshaw <robertwb@math.washington.edu>
#       Copyright (C) 2010,2011 Jeroen Demeyer <jdemeyer@cage.ugent.be>
#
#  Distributed under the terms of the GNU General Public License (GPL)
#  as published by the Free Software Foundation; either version 2 of
#  the License, or (at your option) any later version.
#                  http://www.gnu.org/licenses/
#*****************************************************************************


import math
import types
import operator
import sage.structure.element
from sage.structure.element cimport ModuleElement, RingElement, Element
from sage.misc.randstate cimport randstate, current_randstate

from sage.misc.misc_c import is_64_bit

include 'pari_err.pxi'
include 'sage/ext/stdsage.pxi'
include 'sage/ext/python.pxi'
include 'sage/ext/interrupt.pxi'

cimport cython

cdef extern from "misc.h":
    int     factorint_withproof_sage(GEN* ans, GEN x, GEN cutoff)
    int     gcmp_sage(GEN x, GEN y)

cdef extern from "mpz_pylong.h":
    cdef int mpz_set_pylong(mpz_t dst, src) except -1

# Will be imported as needed
Integer = None

import pari_instance
from pari_instance cimport PariInstance, prec_bits_to_words
cdef PariInstance P = pari_instance.pari


@cython.final
cdef class gen(sage.structure.element.RingElement):
    """
    Python extension class that models the PARI GEN type.
    """
    def __init__(self):
        raise RuntimeError("PARI objects cannot be instantiated directly; use pari(x) to convert x to PARI")

    def __dealloc__(self):
        if self.b:
            sage_free(<void*> self.b)

    def __repr__(self):
        cdef char *c
        pari_catch_sig_on()
        # Use sig_block(), which is needed because GENtostr() uses
        # malloc(), which is dangerous inside sig_on()
        sig_block()
        c = GENtostr(self.g)
        sig_unblock()
        pari_catch_sig_off()

        s = str(c)
        pari_free(c)
        return s

    def __hash__(self):
        """
        Return the hash of self, computed using PARI's hash_GEN().

        TESTS::

            sage: type(pari('1 + 2.0*I').__hash__())
            <type 'int'>
        """
        cdef long h
        pari_catch_sig_on()
        h = hash_GEN(self.g)
        pari_catch_sig_off()
        return h

    def _testclass(self):
        import test
        T = test.testclass()
        T._init(self)
        return T

    def list(self):
        """
        Convert self to a list of PARI gens.

        EXAMPLES:

        A PARI vector becomes a Sage list::

            sage: L = pari("vector(10,i,i^2)").list()
            sage: L
            [1, 4, 9, 16, 25, 36, 49, 64, 81, 100]
            sage: type(L)
            <type 'list'>
            sage: type(L[0])
            <type 'sage.libs.pari.gen.gen'>

        For polynomials, list() behaves as for ordinary Sage polynomials::

            sage: pol = pari("x^3 + 5/3*x"); pol.list()
            [0, 5/3, 0, 1]

        For power series or Laurent series, we get all coefficients starting
        from the lowest degree term.  This includes trailing zeros::

            sage: R.<x> = LaurentSeriesRing(QQ)
            sage: s = x^2 + O(x^8)
            sage: s.list()
            [1]
            sage: pari(s).list()
            [1, 0, 0, 0, 0, 0]
            sage: s = x^-2 + O(x^0)
            sage: s.list()
            [1]
            sage: pari(s).list()
            [1, 0]

        For matrices, we get a list of columns::

            sage: M = matrix(ZZ,3,2,[1,4,2,5,3,6]); M
            [1 4]
            [2 5]
            [3 6]
            sage: pari(M).list()
            [[1, 2, 3]~, [4, 5, 6]~]

        For "scalar" types, we get a 1-element list containing ``self``::

            sage: pari("42").list()
            [42]
        """
        if typ(self.g) == t_POL:
            return list(self.Vecrev())
        return list(self.Vec())

    def __reduce__(self):
        """
        EXAMPLES::

            sage: f = pari('x^3 - 3')
            sage: loads(dumps(f)) == f
            True
        """
        s = str(self)
        import sage.libs.pari.gen_py
        return sage.libs.pari.gen_py.pari, (s,)

    cpdef ModuleElement _add_(self, ModuleElement right):
        pari_catch_sig_on()
        return P.new_gen(gadd(self.g, (<gen>right).g))

    cpdef ModuleElement _sub_(self, ModuleElement right):
        pari_catch_sig_on()
        return P.new_gen(gsub(self.g, (<gen> right).g))

    cpdef RingElement _mul_(self, RingElement right):
        pari_catch_sig_on()
        return P.new_gen(gmul(self.g, (<gen>right).g))

    cpdef RingElement _div_(self, RingElement right):
        pari_catch_sig_on()
        return P.new_gen(gdiv(self.g, (<gen>right).g))

    def _add_one(gen self):
        """
        Return self + 1.

        OUTPUT: pari gen

        EXAMPLES::

            sage: n = pari(5)
            sage: n._add_one()
            6
            sage: n = pari('x^3')
            sage: n._add_one()
            x^3 + 1
        """
        pari_catch_sig_on()
        return P.new_gen(gaddsg(1, self.g))

    def __mod__(self, other):
        """
        Return ``self`` modulo ``other``.

        EXAMPLES::

            sage: pari(15) % pari(6)
            3
            sage: pari("x^3+x^2+x+1") % pari("x^2")
            x + 1
            sage: pari(-2) % int(3)
            1
            sage: int(-2) % pari(3)
            1
        """
        cdef gen selfgen = objtogen(self)
        cdef gen othergen = objtogen(other)
        pari_catch_sig_on()
        return P.new_gen(gmod(selfgen.g, othergen.g))

    def __pow__(self, n, m):
        """
        Return ``self`` to the power ``n`` (if ``m`` is ``None``) or
        ``Mod(self, m)^n`` if ``m`` is not ``None``.

        EXAMPLES::

            sage: pari(5) ^ pari(3)
            125
            sage: pari("x-1") ^ 3
            x^3 - 3*x^2 + 3*x - 1
            sage: pow(pari(5), pari(28), int(29))
            Mod(1, 29)
            sage: int(2) ^ pari(-5)
            1/32
            sage: pari(2) ^ int(-5)
            1/32
        """
        cdef gen t0 = objtogen(self)
        cdef gen t1 = objtogen(n)
        if m is not None:
            t0 = t0.Mod(m)
        pari_catch_sig_on()
        return P.new_gen(gpow(t0.g, t1.g, prec_bits_to_words(0)))

    def __neg__(gen self):
        pari_catch_sig_on()
        return P.new_gen(gneg(self.g))

    def __xor__(gen self, n):
        raise RuntimeError, "Use ** for exponentiation, not '^', which means xor\n"+\
              "in Python, and has the wrong precedence."

    def __rshift__(self, long n):
        """
        Divide ``self`` by `2^n` (truncating or not, depending on the
        input type).

        EXAMPLES::

            sage: pari(25) >> 3
            3
            sage: pari(25/2) >> 2
            25/8
            sage: pari("x") >> 3
            1/8*x
            sage: pari(1.0) >> 100
            7.88860905221012 E-31
            sage: int(33) >> pari(2)
            8
        """
        cdef gen t0 = objtogen(self)
        pari_catch_sig_on()
        return P.new_gen(gshift(t0.g, -n))

    def __lshift__(self, long n):
        """
        Multiply ``self`` by `2^n`.

        EXAMPLES::

            sage: pari(25) << 3
            200
            sage: pari(25/32) << 2
            25/8
            sage: pari("x") << 3
            8*x
            sage: pari(1.0) << 100
            1.26765060022823 E30
            sage: int(33) << pari(2)
            132
        """
        cdef gen t0 = objtogen(self)
        pari_catch_sig_on()
        return P.new_gen(gshift(t0.g, n))

    def __invert__(gen self):
        pari_catch_sig_on()
        return P.new_gen(ginv(self.g))

    def getattr(gen self, attr):
        """
        Return the PARI attribute with the given name.

        EXAMPLES::

            sage: K = pari("nfinit(x^2 - x - 1)")
            sage: K.getattr("pol")
            x^2 - x - 1
            sage: K.getattr("disc")
            5

            sage: K.getattr("reg")
            Traceback (most recent call last):
            ...
            PariError: _.reg: incorrect type in reg
            sage: K.getattr("zzz")
            Traceback (most recent call last):
            ...
            PariError: no function named "_.zzz"

        """
        cdef str s = "_." + attr
        cdef char *t = PyString_AsString(s)
        pari_catch_sig_on()
        return P.new_gen(closure_callgen1(strtofunction(t), self.g))

    def mod(self):
        """
        Given an INTMOD or POLMOD ``Mod(a,m)``, return the modulus `m`.

        EXAMPLES::

            sage: pari(4).Mod(5).mod()
            5
            sage: pari("Mod(x, x*y)").mod()
            y*x
            sage: pari("[Mod(4,5)]").mod()
            Traceback (most recent call last):
            ...
            TypeError: Not an INTMOD or POLMOD in mod()
        """
        if typ(self.g) != t_INTMOD and typ(self.g) != t_POLMOD:
            raise TypeError("Not an INTMOD or POLMOD in mod()")
        pari_catch_sig_on()
        # The hardcoded 1 below refers to the position in the internal
        # representation of a INTMOD or POLDMOD where the modulus is
        # stored.
        return P.new_gen(gel(self.g, 1))

    def nf_get_pol(self):
        """
        Returns the defining polynomial of this number field.

        INPUT:

        - ``self`` -- A PARI number field being the output of ``nfinit()``,
                      ``bnfinit()`` or ``bnrinit()``.

        EXAMPLES::

            sage: K.<a> = NumberField(x^4 - 4*x^2 + 1)
            sage: pari(K).nf_get_pol()
            y^4 - 4*y^2 + 1
            sage: bnr = pari("K = bnfinit(x^4 - 4*x^2 + 1); bnrinit(K, 2*x)")
            sage: bnr.nf_get_pol()
            x^4 - 4*x^2 + 1

        For relative extensions, this returns the absolute polynomial,
        not the relative one::

            sage: L.<b> = K.extension(x^2 - 5)
            sage: pari(L).nf_get_pol()   # Absolute polynomial
            y^8 - 28*y^6 + 208*y^4 - 408*y^2 + 36
            sage: L.pari_rnf().nf_get_pol()
            x^8 - 28*x^6 + 208*x^4 - 408*x^2 + 36

        TESTS::

            sage: x = polygen(QQ)
            sage: K.<a> = NumberField(x^4 - 4*x^2 + 1)
            sage: K.pari_nf().nf_get_pol()
            y^4 - 4*y^2 + 1
            sage: K.pari_bnf().nf_get_pol()
            y^4 - 4*y^2 + 1

        An error is raised for invalid input::

            sage: pari("[0]").nf_get_pol()
            Traceback (most recent call last):
            ...
            PariError: incorrect type in pol
        """
        pari_catch_sig_on()
        return P.new_gen(member_pol(self.g))

    def nf_get_diff(self):
        """
        Returns the different of this number field as a PARI ideal.

        INPUT:

        - ``self`` -- A PARI number field being the output of ``nfinit()``,
                      ``bnfinit()`` or ``bnrinit()``.

        EXAMPLES::

            sage: K.<a> = NumberField(x^4 - 4*x^2 + 1)
            sage: pari(K).nf_get_diff()
            [12, 0, 0, 0; 0, 12, 8, 0; 0, 0, 4, 0; 0, 0, 0, 4]
        """
        pari_catch_sig_on()
        return P.new_gen(member_diff(self.g))

    def nf_get_sign(self):
        """
        Returns a Python list ``[r1, r2]``, where ``r1`` and ``r2`` are
        Python ints representing the number of real embeddings and pairs
        of complex embeddings of this number field, respectively.

        INPUT:

        - ``self`` -- A PARI number field being the output of ``nfinit()``,
                      ``bnfinit()`` or ``bnrinit()``.

        EXAMPLES::

            sage: K.<a> = NumberField(x^4 - 4*x^2 + 1)
            sage: s = K.pari_nf().nf_get_sign(); s
            [4, 0]
            sage: type(s); type(s[0])
            <type 'list'>
            <type 'int'>
            sage: CyclotomicField(15).pari_nf().nf_get_sign()
            [0, 4]
        """
        cdef long r1
        cdef long r2
        cdef GEN sign
        pari_catch_sig_on()
        sign = member_sign(self.g)
        r1 = itos(gel(sign, 1))
        r2 = itos(gel(sign, 2))
        pari_catch_sig_off()
        return [r1, r2]

    def nf_get_zk(self):
        """
        Returns a vector with a `\ZZ`-basis for the ring of integers of
        this number field. The first element is always `1`.

        INPUT:

        - ``self`` -- A PARI number field being the output of ``nfinit()``,
                      ``bnfinit()`` or ``bnrinit()``.

        EXAMPLES::

            sage: K.<a> = NumberField(x^4 - 4*x^2 + 1)
            sage: pari(K).nf_get_zk()
            [1, y, y^3 - 4*y, y^2 - 2]
        """
        pari_catch_sig_on()
        return P.new_gen(member_zk(self.g))

    def bnf_get_no(self):
        """
        Returns the class number of ``self``, a "big number field" (``bnf``).

        EXAMPLES::

            sage: K.<a> = QuadraticField(-65)
            sage: K.pari_bnf().bnf_get_no()
            8
        """
        pari_catch_sig_on()
        return P.new_gen(bnf_get_no(self.g))

    def bnf_get_cyc(self):
        """
        Returns the structure of the class group of this number field as
        a vector of SNF invariants.

        NOTE: ``self`` must be a "big number field" (``bnf``).

        EXAMPLES::

            sage: K.<a> = QuadraticField(-65)
            sage: K.pari_bnf().bnf_get_cyc()
            [4, 2]
        """
        pari_catch_sig_on()
        return P.new_gen(bnf_get_cyc(self.g))

    def bnf_get_gen(self):
        """
        Returns a vector of generators of the class group of this
        number field.

        NOTE: ``self`` must be a "big number field" (``bnf``).

        EXAMPLES::

            sage: K.<a> = QuadraticField(-65)
            sage: G = K.pari_bnf().bnf_get_gen(); G
            [[3, 2; 0, 1], [2, 1; 0, 1]]
            sage: map(lambda J: K.ideal(J), G)
            [Fractional ideal (3, a + 2), Fractional ideal (2, a + 1)]
        """
        pari_catch_sig_on()
        return P.new_gen(bnf_get_gen(self.g))

    def bnf_get_reg(self):
        """
        Returns the regulator of this number field.

        NOTE: ``self`` must be a "big number field" (``bnf``).

        EXAMPLES::

            sage: K.<a> = NumberField(x^4 - 4*x^2 + 1)
            sage: K.pari_bnf().bnf_get_reg()
            2.66089858019037...
        """
        pari_catch_sig_on()
        return P.new_gen(bnf_get_reg(self.g))

    def pr_get_p(self):
        """
        Returns the prime of `\ZZ` lying below this prime ideal.

        NOTE: ``self`` must be a PARI prime ideal (as returned by
        ``idealfactor`` for example).

        EXAMPLES::

            sage: K.<i> = QuadraticField(-1)
            sage: F = pari(K).idealfactor(K.ideal(5)); F
            [[5, [-2, 1]~, 1, 1, [2, 1]~], 1; [5, [2, 1]~, 1, 1, [-2, 1]~], 1]
            sage: F[0,0].pr_get_p()
            5
        """
        pari_catch_sig_on()
        return P.new_gen(pr_get_p(self.g))

    def pr_get_e(self):
        """
        Returns the ramification index (over `\QQ`) of this prime ideal.

        NOTE: ``self`` must be a PARI prime ideal (as returned by
        ``idealfactor`` for example).

        EXAMPLES::

            sage: K.<i> = QuadraticField(-1)
            sage: pari(K).idealfactor(K.ideal(2))[0,0].pr_get_e()
            2
            sage: pari(K).idealfactor(K.ideal(3))[0,0].pr_get_e()
            1
            sage: pari(K).idealfactor(K.ideal(5))[0,0].pr_get_e()
            1
        """
        cdef long e
        pari_catch_sig_on()
        e = pr_get_e(self.g)
        pari_catch_sig_off()
        return e

    def pr_get_f(self):
        """
        Returns the residue class degree (over `\QQ`) of this prime ideal.

        NOTE: ``self`` must be a PARI prime ideal (as returned by
        ``idealfactor`` for example).

        EXAMPLES::

            sage: K.<i> = QuadraticField(-1)
            sage: pari(K).idealfactor(K.ideal(2))[0,0].pr_get_f()
            1
            sage: pari(K).idealfactor(K.ideal(3))[0,0].pr_get_f()
            2
            sage: pari(K).idealfactor(K.ideal(5))[0,0].pr_get_f()
            1
        """
        cdef long f
        pari_catch_sig_on()
        f = pr_get_f(self.g)
        pari_catch_sig_off()
        return f

    def pr_get_gen(self):
        """
        Returns the second generator of this PARI prime ideal, where the
        first generator is ``self.pr_get_p()``.

        NOTE: ``self`` must be a PARI prime ideal (as returned by
        ``idealfactor`` for example).

        EXAMPLES::

            sage: K.<i> = QuadraticField(-1)
            sage: g = pari(K).idealfactor(K.ideal(2))[0,0].pr_get_gen(); g; K(g)
            [1, 1]~
            i + 1
            sage: g = pari(K).idealfactor(K.ideal(3))[0,0].pr_get_gen(); g; K(g)
            [3, 0]~
            3
            sage: g = pari(K).idealfactor(K.ideal(5))[0,0].pr_get_gen(); g; K(g)
            [-2, 1]~
            i - 2
        """
        pari_catch_sig_on()
        return P.new_gen(pr_get_gen(self.g))

    def bid_get_cyc(self):
        """
        Returns the structure of the group `(O_K/I)^*`, where `I` is the
        ideal represented by ``self``.

        NOTE: ``self`` must be a "big ideal" (``bid``) as returned by
        ``idealstar`` for example.

        EXAMPLES::

            sage: K.<i> = QuadraticField(-1)
            sage: J = pari(K).idealstar(K.ideal(4*i + 2))
            sage: J.bid_get_cyc()
            [4, 2]
        """
        pari_catch_sig_on()
        return P.new_gen(bid_get_cyc(self.g))

    def bid_get_gen(self):
        """
        Returns a vector of generators of the group `(O_K/I)^*`, where
        `I` is the ideal represented by ``self``.

        NOTE: ``self`` must be a "big ideal" (``bid``) with generators,
        as returned by ``idealstar`` with ``flag`` = 2.

        EXAMPLES::

            sage: K.<i> = QuadraticField(-1)
            sage: J = pari(K).idealstar(K.ideal(4*i + 2), 2)
            sage: J.bid_get_gen()
            [7, [-2, -1]~]

        We get an exception if we do not supply ``flag = 2`` to
        ``idealstar``::

            sage: J = pari(K).idealstar(K.ideal(3))
            sage: J.bid_get_gen()
            Traceback (most recent call last):
            ...
            PariError: missing bid generators. Use idealstar(,,2)
        """
        pari_catch_sig_on()
        return P.new_gen(bid_get_gen(self.g))

    def __getitem__(gen self, n):
        """
        Return the nth entry of self. The indexing is 0-based, like in
        Python. Note that this is *different* than the default behavior
        of the PARI/GP interpreter.

        EXAMPLES::

            sage: p = pari('1 + 2*x + 3*x^2')
            sage: p[0]
            1
            sage: p[2]
            3
            sage: p[100]
            0
            sage: p[-1]
            0
            sage: q = pari('x^2 + 3*x^3 + O(x^6)')
            sage: q[3]
            3
            sage: q[5]
            0
            sage: q[6]
            Traceback (most recent call last):
            ...
            IndexError: index out of bounds
            sage: m = pari('[1,2;3,4]')
            sage: m[0]
            [1, 3]~
            sage: m[1,0]
            3
            sage: l = pari('List([1,2,3])')
            sage: l[1]
            2
            sage: s = pari('"hello, world!"')
            sage: s[0]
            'h'
            sage: s[4]
            'o'
            sage: s[12]
            '!'
            sage: s[13]
            Traceback (most recent call last):
            ...
            IndexError: index out of bounds
            sage: v = pari('[1,2,3]')
            sage: v[0]
            1
            sage: c = pari('Col([1,2,3])')
            sage: c[1]
            2
            sage: sv = pari('Vecsmall([1,2,3])')
            sage: sv[2]
            3
            sage: type(sv[2])
            <type 'int'>
            sage: tuple(pari(3/5))
            (3, 5)
            sage: tuple(pari('1 + 5*I'))
            (1, 5)
            sage: tuple(pari('Qfb(1, 2, 3)'))
            (1, 2, 3)
            sage: pari(57)[0]
            Traceback (most recent call last):
            ...
            TypeError: unindexable object
            sage: m = pari("[[1,2;3,4],5]") ; m[0][1,0]
            3
            sage: v = pari(xrange(20))
            sage: v[2:5]
            [2, 3, 4]
            sage: v[:]
            [0, 1, 2, 3, 4, 5, 6, 7, 8, 9, 10, 11, 12, 13, 14, 15, 16, 17, 18, 19]
            sage: v[10:]
            [10, 11, 12, 13, 14, 15, 16, 17, 18, 19]
            sage: v[:5]
            [0, 1, 2, 3, 4]
            sage: v
            [0, 1, 2, 3, 4, 5, 6, 7, 8, 9, 10, 11, 12, 13, 14, 15, 16, 17, 18, 19]
            sage: v[-1]
            Traceback (most recent call last):
            ...
            IndexError: index out of bounds
            sage: v[:-3]
            [0, 1, 2, 3, 4, 5, 6, 7, 8, 9, 10, 11, 12, 13, 14, 15, 16]
            sage: v[5:]
            [5, 6, 7, 8, 9, 10, 11, 12, 13, 14, 15, 16, 17, 18, 19]
            sage: pari([])[::]
            []
        """
        cdef int pari_type

        pari_type = typ(self.g)

        if isinstance(n, tuple):
            if pari_type != t_MAT:
                raise TypeError, "self must be of pari type t_MAT"
            if len(n) != 2:
                raise IndexError, "index must be an integer or a 2-tuple (i,j)"
            i = int(n[0])
            j = int(n[1])

            if i < 0 or i >= glength(<GEN>(self.g[1])):
                raise IndexError, "row index out of bounds"
            if j < 0 or j >= glength(self.g):
                raise IndexError, "column index out of bounds"

            ind = (i,j)

            if self.refers_to is not None and ind in self.refers_to:
                return self.refers_to[ind]
            else:
                ## In this case, we're being asked to return
                ## a GEN that has no gen pointing to it, so
                ## we need to create such a gen, add it to
                ## self.refers_to, and return it.
                val = P.new_ref(gmael(self.g, j+1, i+1), self)
                if self.refers_to is None:
                    self.refers_to = {ind: val}
                else:
                    self.refers_to[ind] = val
                return val

        elif isinstance(n, slice):
            l = glength(self.g)
            start,stop,step = n.indices(l)
            inds = xrange(start,stop,step)
            k = len(inds)
            # fast exit
            if k==0:
                return P.vector(0)
            # fast call, beware pari is one based
            if pari_type == t_VEC:
                if step==1:
                    return self.vecextract('"'+str(start+1)+".."+str(stop)+'"')
                if step==-1:
                    return self.vecextract('"'+str(start+1)+".."+str(stop+2)+'"')
            # slow call
            v = P.vector(k)
            for i,j in enumerate(inds):
                v[i] = self[j]
            return v

        ## there are no "out of bounds" problems
        ## for a polynomial or power series, so these go before
        ## bounds testing
        if pari_type == t_POL:
            return self.polcoeff(n)

        elif pari_type == t_SER:
            bound = valp(self.g) + lg(self.g) - 2
            if n >= bound:
                raise IndexError, "index out of bounds"
            return self.polcoeff(n)

        elif pari_type in (t_INT, t_REAL, t_PADIC, t_QUAD):
            # these are definitely scalar!
            raise TypeError, "unindexable object"

        elif n < 0 or n >= glength(self.g):
            raise IndexError, "index out of bounds"

        elif pari_type == t_VEC or pari_type == t_MAT:
            #t_VEC    : row vector        [ code ] [  x_1  ] ... [  x_k  ]
            #t_MAT    : matrix            [ code ] [ col_1 ] ... [ col_k ]
            if self.refers_to is not None and n in self.refers_to:
                return self.refers_to[n]
            else:
                ## In this case, we're being asked to return
                ## a GEN that has no gen pointing to it, so
                ## we need to create such a gen, add it to
                ## self.refers_to, and return it.
                val = P.new_ref(gel(self.g, n+1), self)
                if self.refers_to is None:
                    self.refers_to = {n: val}
                else:
                    self.refers_to[n] = val
                return val

        elif pari_type == t_VECSMALL:
            #t_VECSMALL: vec. small ints  [ code ] [ x_1 ] ... [ x_k ]
            return self.g[n+1]

        elif pari_type == t_STR:
            #t_STR    : string            [ code ] [ man_1 ] ... [ man_k ]
            return chr( (<char *>(self.g+1))[n] )

        elif pari_type == t_LIST:
            #t_LIST   : list              [ code ] [ n ] [ nmax ][ vec ]
            return self.component(n+1)
            #code from previous version, now segfaults:
            #return P.new_ref(gel(self.g,n+2), self)

        elif pari_type in (t_INTMOD, t_POLMOD):
            #t_INTMOD : integermods       [ code ] [ mod  ] [ integer ]
            #t_POLMOD : poly mod          [ code ] [ mod  ] [ polynomial ]

            # if we keep going we would get:
            #   [0] = modulus
            #   [1] = lift to t_INT or t_POL
            # do we want this? maybe the other way around?
            raise TypeError, "unindexable object"

        #elif pari_type in (t_FRAC, t_RFRAC):
            # generic code gives us:
            #   [0] = numerator
            #   [1] = denominator

        #elif pari_type == t_COMPLEX:
            # generic code gives us
            #   [0] = real part
            #   [1] = imag part

        #elif type(self.g) in (t_QFR, t_QFI):
            # generic code works ok

        else:
            ## generic code, which currently handles cases
            ## as mentioned above
            return P.new_ref(gel(self.g,n+1), self)

    def __setitem__(gen self, n, y):
        r"""
        Set the nth entry to a reference to y.


            -  The indexing is 0-based, like everywhere else in Python, but
               *unlike* in PARI/GP.

            -  Assignment sets the nth entry to a reference to y, assuming y is
               an object of type gen. This is the same as in Python, but
               *different* than what happens in the gp interpreter, where
               assignment makes a copy of y.

            -  Because setting creates references it is *possible* to make
               circular references, unlike in GP. Do *not* do this (see the
               example below). If you need circular references, work at the Python
               level (where they work well), not the PARI object level.



        EXAMPLES::

            sage: v = pari(range(10))
            sage: v
            [0, 1, 2, 3, 4, 5, 6, 7, 8, 9]
            sage: v[0] = 10
            sage: w = pari([5,8,-20])
            sage: v
            [10, 1, 2, 3, 4, 5, 6, 7, 8, 9]
            sage: v[1] = w
            sage: v
            [10, [5, 8, -20], 2, 3, 4, 5, 6, 7, 8, 9]
            sage: w[0] = -30
            sage: v
            [10, [-30, 8, -20], 2, 3, 4, 5, 6, 7, 8, 9]
            sage: t = v[1]; t[1] = 10 ; v
            [10, [-30, 10, -20], 2, 3, 4, 5, 6, 7, 8, 9]
            sage: v[1][0] = 54321 ; v
            [10, [54321, 10, -20], 2, 3, 4, 5, 6, 7, 8, 9]
            sage: w
            [54321, 10, -20]
            sage: v = pari([[[[0,1],2],3],4]) ; v[0][0][0][1] = 12 ; v
            [[[[0, 12], 2], 3], 4]
            sage: m = pari(matrix(2,2,range(4))) ; l = pari([5,6]) ; n = pari(matrix(2,2,[7,8,9,0])) ; m[1,0] = l ; l[1] = n ; m[1,0][1][1,1] = 1111 ; m
            [0, 1; [5, [7, 8; 9, 1111]], 3]
            sage: m = pari("[[1,2;3,4],5,6]") ; m[0][1,1] = 11 ; m
            [[1, 2; 3, 11], 5, 6]

        Finally, we create a circular reference::

            sage: v = pari([0])
            sage: w = pari([v])
            sage: v
            [0]
            sage: w
            [[0]]
            sage: v[0] = w

        Now there is a circular reference. Accessing v[0] will crash Sage.

        ::

            sage: s=pari.vector(2,[0,0])
            sage: s[:1]
            [0]
            sage: s[:1]=[1]
            sage: s
            [1, 0]
            sage: type(s[0])
            <type 'sage.libs.pari.gen.gen'>
            sage: s = pari(range(20)) ; s
            [0, 1, 2, 3, 4, 5, 6, 7, 8, 9, 10, 11, 12, 13, 14, 15, 16, 17, 18, 19]
            sage: s[0:10:2] = range(50,55) ; s
            [50, 1, 51, 3, 52, 5, 53, 7, 54, 9, 10, 11, 12, 13, 14, 15, 16, 17, 18, 19]
            sage: s[10:20:3] = range(100,150) ; s
            [50, 1, 51, 3, 52, 5, 53, 7, 54, 9, 100, 11, 12, 101, 14, 15, 102, 17, 18, 103]

        TESTS::

            sage: v = pari(xrange(10)) ; v
            [0, 1, 2, 3, 4, 5, 6, 7, 8, 9]
            sage: v[:] = [20..29]
            sage: v
            [20, 21, 22, 23, 24, 25, 26, 27, 28, 29]
            sage: type(v[0])
            <type 'sage.libs.pari.gen.gen'>
        """
        cdef int i, j
        cdef gen x = objtogen(y)
        cdef long l
        cdef Py_ssize_t ii, jj, step

        pari_catch_sig_on()
        try:
            if isinstance(n, tuple):
                if typ(self.g) != t_MAT:
                    raise TypeError, "cannot index PARI type %s by tuple"%typ(self.g)

                if len(n) != 2:
                    raise ValueError, "matrix index must be of the form [row, column]"

                i = int(n[0])
                j = int(n[1])
                ind = (i,j)

                if i < 0 or i >= glength(<GEN>(self.g[1])):
                    raise IndexError, "row i(=%s) must be between 0 and %s"%(i,self.nrows()-1)
                if j < 0 or j >= glength(self.g):
                    raise IndexError, "column j(=%s) must be between 0 and %s"%(j,self.ncols()-1)
                if self.refers_to is None:
                    self.refers_to = {ind: x}
                else:
                    self.refers_to[ind] = x

                (<GEN>(self.g)[j+1])[i+1] = <long>(x.g)
                return

            elif isinstance(n, slice):
                l = glength(self.g)
                inds = xrange(*n.indices(l))
                k = len(inds)
                if k > len(y):
                    raise ValueError, "attempt to assign sequence of size %s to slice of size %s"%(len(y), k)

                # actually set the values
                for i,j in enumerate(inds):
                    self[j] = y[i]
                return

            i = int(n)

            if i < 0 or i >= glength(self.g):
                raise IndexError, "index (%s) must be between 0 and %s"%(i,glength(self.g)-1)

            # so python memory manager will work correctly
            # and not free x if PARI part of self is the
            # only thing pointing to it.
            if self.refers_to is None:
                self.refers_to = {i: x}
            else:
                self.refers_to[i] = x

            ## correct indexing for t_POLs
            if typ(self.g) == t_POL:
                i = i + 1

            ## actually set the value
            (self.g)[i+1] = <long>(x.g)
            return
        finally:
            pari_catch_sig_off()

    def __len__(gen self):
        return glength(self.g)



    ###########################################
    # comparisons
    # I had to rewrite PARI's compare, since
    # otherwise trapping signals and other horrible,
    # memory-leaking and slow stuff occurs.
    ###########################################

    def __richcmp__(left, right, int op):
        return (<Element>left)._richcmp(right, op)

    cdef int _cmp_c_impl(left, Element right) except -2:
        """
        Comparisons

        First uses PARI's cmp routine; if it decides the objects are not
        comparable, it then compares the underlying strings (since in
        Python all objects are supposed to be comparable).

        EXAMPLES::

            sage: a = pari(5)
            sage: b = 10
            sage: a < b
            True
            sage: a <= b
            True
            sage: a <= 5
            True
            sage: a > b
            False
            sage: a >= b
            False
            sage: a >= pari(10)
            False
            sage: a == 5
            True
            sage: a is 5
            False

        ::

            sage: pari(2.5) > None
            True
            sage: pari(3) == pari(3)
            True
            sage: pari('x^2 + 1') == pari('I-1')
            False
            sage: pari(I) == pari(I)
            True
        """
        return gcmp_sage(left.g, (<gen>right).g)

    def __copy__(gen self):
        pari_catch_sig_on()
        return P.new_gen(gcopy(self.g))

    ###########################################
    # Conversion --> Python
    # Try to convert to a meaningful python object
    # in various ways
    ###########################################

    def list_str(gen self):
        """
        Return str that might correctly evaluate to a Python-list.
        """
        s = str(self)
        if s[:4] == "Mat(":
            s = "[" + s[4:-1] + "]"
        s = s.replace("~","")
        if s.find(";") != -1:
            s = s.replace(";","], [")
            s = "[" + s + "]"
            return eval(s)
        else:
            return eval(s)

    def __hex__(gen self):
        """
        Return the hexadecimal digits of self in lower case.

        EXAMPLES::

            sage: print hex(pari(0))
            0
            sage: print hex(pari(15))
            f
            sage: print hex(pari(16))
            10
            sage: print hex(pari(16938402384092843092843098243))
            36bb1e3929d1a8fe2802f083
            sage: print hex(long(16938402384092843092843098243))
            0x36bb1e3929d1a8fe2802f083L
            sage: print hex(pari(-16938402384092843092843098243))
            -36bb1e3929d1a8fe2802f083
        """
        cdef GEN x
        cdef long lx, *xp
        cdef long w
        cdef char *s, *sp
        cdef char *hexdigits
        hexdigits = "0123456789abcdef"
        cdef int i, j
        cdef int size
        x = self.g
        if typ(x) != t_INT:
            raise TypeError, "gen must be of PARI type t_INT"
        if not signe(x):
            return "0"
        lx = lgefint(x)-2  # number of words
        size = lx*2*sizeof(long)
        s = <char *>sage_malloc(size+2) # 1 char for sign, 1 char for '\0'
        sp = s + size+1
        sp[0] = 0
        xp = int_LSW(x)
        for i from 0 <= i < lx:
            w = xp[0]
            for j from 0 <= j < 2*sizeof(long):
                sp = sp-1
                sp[0] = hexdigits[w & 15]
                w = w>>4
            xp = int_nextW(xp)
        # remove leading zeros!
        while sp[0] == c'0':
            sp = sp+1
        if signe(x) < 0:
            sp = sp-1
            sp[0] = c'-'
        k = <object>sp
        sage_free(s)
        return k

    def __int__(gen self):
        """
        Convert ``self`` to a Python integer.

        If the number is too large to fit into a Pyhon ``int``, a
        Python ``long`` is returned instead.

        EXAMPLES::

            sage: int(pari(0))
            0
            sage: int(pari(10))
            10
            sage: int(pari(-10))
            -10
            sage: int(pari(123456789012345678901234567890))
            123456789012345678901234567890L
            sage: int(pari(-123456789012345678901234567890))
            -123456789012345678901234567890L
            sage: int(pari(2^31-1))
            2147483647
            sage: int(pari(-2^31))
            -2147483648
            sage: int(pari("Pol(10)"))
            10
            sage: int(pari("Mod(2, 7)"))
            2
            sage: int(pari(RealField(63)(2^63-1)))
            9223372036854775807L  # 32-bit
            9223372036854775807   # 64-bit
            sage: int(pari(RealField(63)(2^63+2)))
            9223372036854775810L

        """
        global Integer
        if Integer is None:
            import sage.rings.integer
            Integer = sage.rings.integer.Integer
        return int(Integer(self))

    def python_list_small(gen self):
        """
        Return a Python list of the PARI gens. This object must be of type
        t_VECSMALL, and the resulting list contains python 'int's.

        EXAMPLES::

            sage: v=pari([1,2,3,10,102,10]).Vecsmall()
            sage: w = v.python_list_small()
            sage: w
            [1, 2, 3, 10, 102, 10]
            sage: type(w[0])
            <type 'int'>
        """
        cdef long n, m
        if typ(self.g) != t_VECSMALL:
            raise TypeError, "Object (=%s) must be of type t_VECSMALL."%self
        V = []
        m = glength(self.g)
        for n from 0 <= n < m:
            V.append(self.g[n+1])
        return V

    def python_list(gen self):
        """
        Return a Python list of the PARI gens. This object must be of type
        t_VEC.

        INPUT: None

        OUTPUT:

        -  ``list`` - Python list whose elements are the
           elements of the input gen.


        EXAMPLES::

            sage: v=pari([1,2,3,10,102,10])
            sage: w = v.python_list()
            sage: w
            [1, 2, 3, 10, 102, 10]
            sage: type(w[0])
            <type 'sage.libs.pari.gen.gen'>
            sage: pari("[1,2,3]").python_list()
            [1, 2, 3]
        """
        cdef long n, m
        cdef gen t

        if typ(self.g) != t_VEC:
            raise TypeError, "Object (=%s) must be of type t_VEC."%self
        m = glength(self.g)
        V = []
        for n from 0 <= n < m:
            V.append(self.__getitem__(n))
        return V

    def python(self, locals=None):
        """
        Return Python eval of self.

        Note: is self is a real (type t_REAL) the result will be a
        RealField element of the equivalent precision; if self is a complex
        (type t_COMPLEX) the result will be a ComplexField element of
        precision the minimum precision of the real and imaginary parts.

        EXAMPLES::

            sage: pari('389/17').python()
            389/17
            sage: f = pari('(2/3)*x^3 + x - 5/7 + y'); f
            2/3*x^3 + x + (y - 5/7)
            sage: var('x,y')
            (x, y)
            sage: f.python({'x':x, 'y':y})
            2/3*x^3 + x + y - 5/7

        You can also use .sage, which is a psynonym::

            sage: f.sage({'x':x, 'y':y})
            2/3*x^3 + x + y - 5/7
        """
        import sage.libs.pari.gen_py
        return sage.libs.pari.gen_py.python(self, locals=locals)

    sage = python

    _sage_ = _eval_ = python

    def __long__(gen self):
        """
        Convert ``self`` to a Python ``long``.

        EXAMPLES::

            sage: long(pari(0))
            0L
            sage: long(pari(10))
            10L
            sage: long(pari(-10))
            -10L
            sage: long(pari(123456789012345678901234567890))
            123456789012345678901234567890L
            sage: long(pari(-123456789012345678901234567890))
            -123456789012345678901234567890L
            sage: long(pari(2^31-1))
            2147483647L
            sage: long(pari(-2^31))
            -2147483648L
            sage: long(pari("Pol(10)"))
            10L
            sage: long(pari("Mod(2, 7)"))
            2L
        """
        global Integer
        if Integer is None:
            import sage.rings.integer
            Integer = sage.rings.integer.Integer
        return long(Integer(self))

    def __float__(gen self):
        """
        Return Python float.
        """
        cdef double d
        pari_catch_sig_on()
        d = gtodouble(self.g)
        pari_catch_sig_off()
        return d

    def __complex__(self):
        r"""
        Return ``self`` as a Python ``complex``
        value.

        EXAMPLES::

            sage: g = pari(-1.0)^(1/5); g
            0.809016994374947 + 0.587785252292473*I
            sage: g.__complex__()
            (0.8090169943749475+0.5877852522924731j)
            sage: complex(g)
            (0.8090169943749475+0.5877852522924731j)

        ::

            sage: g = pari(Integers(5)(3)); g
            Mod(3, 5)
            sage: complex(g)
            Traceback (most recent call last):
            ...
            PariError: incorrect type in greal/gimag
        """
        cdef double re, im
        pari_catch_sig_on()
        re = gtodouble(greal(self.g))
        im = gtodouble(gimag(self.g))
        pari_catch_sig_off()
        return complex(re, im)

    def __nonzero__(self):
        """
        EXAMPLES::

            sage: pari('1').__nonzero__()
            True
            sage: pari('x').__nonzero__()
            True
            sage: bool(pari(0))
            False
            sage: a = pari('Mod(0,3)')
            sage: a.__nonzero__()
            False
        """
        return not gequal0(self.g)


    ###########################################
    # Comparisons (from PARI)
    ###########################################

    def gequal(gen a, b):
        r"""
        Check whether `a` and `b` are equal using PARI's ``gequal``.

        EXAMPLES::

            sage: a = pari(1); b = pari(1.0); c = pari('"some_string"')
            sage: a.gequal(a)
            True
            sage: b.gequal(b)
            True
            sage: c.gequal(c)
            True
            sage: a.gequal(b)
            True
            sage: a.gequal(c)
            False

        WARNING: this relation is not transitive::

            sage: a = pari('[0]'); b = pari(0); c = pari('[0,0]')
            sage: a.gequal(b)
            True
            sage: b.gequal(c)
            True
            sage: a.gequal(c)
            False
        """
        cdef gen t0 = objtogen(b)
        pari_catch_sig_on()
        cdef int ret = gequal(a.g, t0.g)
        pari_catch_sig_off()
        return ret != 0

    def gequal0(gen a):
        r"""
        Check whether `a` is equal to zero.

        EXAMPLES::

            sage: pari(0).gequal0()
            True
            sage: pari(1).gequal0()
            False
            sage: pari(1e-100).gequal0()
            False
            sage: pari("0.0 + 0.0*I").gequal0()
            True
            sage: pari(GF(3^20,'t')(0)).gequal0()
            True
        """
        pari_catch_sig_on()
        cdef int ret = gequal0(a.g)
        pari_catch_sig_off()
        return ret != 0

    def gequal_long(gen a, long b):
        r"""
        Check whether `a` is equal to the ``long int`` `b` using PARI's ``gequalsg``.

        EXAMPLES::

            sage: a = pari(1); b = pari(2.0); c = pari('3*matid(3)')
            sage: a.gequal_long(1)
            True
            sage: a.gequal_long(-1)
            False
            sage: a.gequal_long(0)
            False
            sage: b.gequal_long(2)
            True
            sage: b.gequal_long(-2)
            False
            sage: c.gequal_long(3)
            True
            sage: c.gequal_long(-3)
            False
        """
        pari_catch_sig_on()
        cdef int ret = gequalsg(b, a.g)
        pari_catch_sig_off()
        return ret != 0


    ###########################################
    # arith1.c
    ###########################################
    def isprime(gen self, long flag=0):
        """
        isprime(x, flag=0): Returns True if x is a PROVEN prime number, and
        False otherwise.

        INPUT:


        -  ``flag`` - int 0 (default): use a combination of
           algorithms. 1: certify primality using the Pocklington-Lehmer Test.
           2: certify primality using the APRCL test.


        OUTPUT:


        -  ``bool`` - True or False


        EXAMPLES::

            sage: pari(9).isprime()
            False
            sage: pari(17).isprime()
            True
            sage: n = pari(561)    # smallest Carmichael number
            sage: n.isprime()      # not just a pseudo-primality test!
            False
            sage: n.isprime(1)
            False
            sage: n.isprime(2)
            False
            sage: n = pari(2^31-1)
            sage: n.isprime(1)
            (True, [2, 3, 1; 3, 5, 1; 7, 3, 1; 11, 3, 1; 31, 2, 1; 151, 3, 1; 331, 3, 1])
        """
        cdef GEN x
        pari_catch_sig_on()
        x = gisprime(self.g, flag)
        if typ(x) != t_INT:
            # case flag=1 with prime input: x is the certificate
            return True, P.new_gen(x)
        else:
            pari_catch_sig_off()
            return signe(x) != 0

    def qfbhclassno(gen n):
        r"""
        Computes the Hurwitz-Kronecker class number of `n`.

        INPUT:

        - `n` (gen) -- a non-negative integer

        .. note::

           If `n` is large (more than `5*10^5`), the result is
           conditional upon GRH.

        EXAMPLES:

        The Hurwitx class number is 0 is n is congruent to 1 or 2 modulo 4::
            sage: pari(-10007).qfbhclassno()
            0
            sage: pari(-2).qfbhclassno()
            0

        It is -1/12 for n=0::

            sage: pari(0).qfbhclassno()
            -1/12

        Otherwise it is the number of classes of positive definite
        binary quadratic forms with discriminant `-n`, weighted by
        `1/m` where `m` is the number of automorphisms of the form::

            sage: pari(4).qfbhclassno()
            1/2
            sage: pari(3).qfbhclassno()
            1/3
            sage: pari(23).qfbhclassno()
            3

        """
        pari_catch_sig_on()
        return P.new_gen(hclassno(n.g))

    def ispseudoprime(gen self, long flag=0):
        """
        ispseudoprime(x, flag=0): Returns True if x is a pseudo-prime
        number, and False otherwise.

        INPUT:


        -  ``flag`` - int 0 (default): checks whether x is a
           Baillie-Pomerance-Selfridge-Wagstaff pseudo prime (strong
           Rabin-Miller pseudo prime for base 2, followed by strong Lucas test
           for the sequence (P,-1), P smallest positive integer such that
           `P^2 - 4` is not a square mod x). 0: checks whether x is a
           strong Miller-Rabin pseudo prime for flag randomly chosen bases
           (with end-matching to catch square roots of -1).


        OUTPUT:


        -  ``bool`` - True or False, or when flag=1, either False or a tuple
           (True, cert) where ``cert`` is a primality certificate.


        EXAMPLES::

            sage: pari(9).ispseudoprime()
            False
            sage: pari(17).ispseudoprime()
            True
            sage: n = pari(561)     # smallest Carmichael number
            sage: n.ispseudoprime(2)
            False
        """
        pari_catch_sig_on()
        cdef long t = ispseudoprime(self.g, flag)
        pari_catch_sig_off()
        return t != 0

    def ispower(gen self, k=None):
        r"""
        Determine whether or not self is a perfect k-th power. If k is not
        specified, find the largest k so that self is a k-th power.

        INPUT:


        -  ``k`` - int (optional)


        OUTPUT:


        -  ``power`` - int, what power it is

        -  ``g`` - what it is a power of


        EXAMPLES::

            sage: pari(9).ispower()
            (2, 3)
            sage: pari(17).ispower()
            (1, 17)
            sage: pari(17).ispower(2)
            (False, None)
            sage: pari(17).ispower(1)
            (1, 17)
            sage: pari(2).ispower()
            (1, 2)
        """
        cdef int n
        cdef GEN x
        cdef gen t0

        if k is None:
            pari_catch_sig_on()
            n = gisanypower(self.g, &x)
            if n == 0:
                pari_catch_sig_off()
                return 1, self
            else:
                return n, P.new_gen(x)
        else:
            t0 = objtogen(k)
            pari_catch_sig_on()
            n = ispower(self.g, t0.g, &x)
            if n == 0:
                pari_catch_sig_off()
                return False, None
            else:
                return k, P.new_gen(x)

    ###########################################
    # 1: Standard monadic or dyadic OPERATORS
    ###########################################
    def divrem(gen x, y, var=-1):
        """
        divrem(x, y, v): Euclidean division of x by y giving as a
        2-dimensional column vector the quotient and the remainder, with
        respect to v (to main variable if v is omitted).
        """
        cdef gen t0 = objtogen(y)
        pari_catch_sig_on()
        return P.new_gen(divrem(x.g, t0.g, P.get_var(var)))

    def lex(gen x, y):
        """
        lex(x,y): Compare x and y lexicographically (1 if xy, 0 if x==y, -1
        if xy)
        """
        cdef gen t0 = objtogen(y)
        pari_catch_sig_on()
        r = lexcmp(x.g, t0.g)
        pari_catch_sig_off()
        return r

    def max(gen x, y):
        """
        max(x,y): Return the maximum of x and y.
        """
        cdef gen t0 = objtogen(y)
        pari_catch_sig_on()
        return P.new_gen(gmax(x.g, t0.g))

    def min(gen x, y):
        """
        min(x,y): Return the minimum of x and y.
        """
        cdef gen t0 = objtogen(y)
        pari_catch_sig_on()
        return P.new_gen(gmin(x.g, t0.g))

    def shift(gen x, long n):
        """
        shift(x,n): shift x left n bits if n=0, right -n bits if n0.
        """
        pari_catch_sig_on()
        return P.new_gen(gshift(x.g, n))

    def shiftmul(gen x, long n):
        """
        shiftmul(x,n): Return the product of x by `2^n`.
        """
        pari_catch_sig_on()
        return P.new_gen(gmul2n(x.g, n))

    def moebius(gen x):
        """
        moebius(x): Moebius function of x.
        """
        pari_catch_sig_on()
        return P.new_gen(gmoebius(x.g))

    def sign(gen x):
        """
        Return the sign of x, where x is of type integer, real or
        fraction.

        EXAMPLES::

            sage: pari(pi).sign()
            1
            sage: pari(0).sign()
            0
            sage: pari(-1/2).sign()
            -1

        PARI throws an error if you attempt to take the sign of a
        complex number::

            sage: pari(I).sign()
            Traceback (most recent call last):
            ...
            PariError: incorrect type in gsigne

        """
        pari_catch_sig_on()
        r = gsigne(x.g)
        pari_catch_sig_off()
        return r

    def vecmax(gen x):
        """
        vecmax(x): Return the maximum of the elements of the vector/matrix
        x.
        """
        pari_catch_sig_on()
        return P.new_gen(vecmax(x.g))


    def vecmin(gen x):
        """
        vecmin(x): Return the maximum of the elements of the vector/matrix
        x.
        """
        pari_catch_sig_on()
        return P.new_gen(vecmin(x.g))



    ###########################################
    # 2: CONVERSIONS and similar elementary functions
    ###########################################

    def Col(gen x, long n = 0):
        """
        Transform the object `x` into a column vector with minimal size `|n|`.

        INPUT:

        - ``x`` -- gen

        - ``n`` -- Make the column vector of minimal length `|n|`. If `n > 0`,
          append zeros; if `n < 0`, prepend zeros.

        OUTPUT:

        A PARI column vector (type ``t_COL``)

        EXAMPLES::

            sage: pari(1.5).Col()
            [1.50000000000000]~
            sage: pari([1,2,3,4]).Col()
            [1, 2, 3, 4]~
            sage: pari('[1,2; 3,4]').Col()
            [[1, 2], [3, 4]]~
            sage: pari('"Sage"').Col()
            ["S", "a", "g", "e"]~
            sage: pari('x + 3*x^3').Col()
            [3, 0, 1, 0]~
            sage: pari('x + 3*x^3 + O(x^5)').Col()
            [1, 0, 3, 0]~

        We demonstate the `n` argument::

            sage: pari([1,2,3,4]).Col(2)
            [1, 2, 3, 4]~
            sage: pari([1,2,3,4]).Col(-2)
            [1, 2, 3, 4]~
            sage: pari([1,2,3,4]).Col(6)
            [1, 2, 3, 4, 0, 0]~
            sage: pari([1,2,3,4]).Col(-6)
            [0, 0, 1, 2, 3, 4]~

        See also :meth:`Vec` (create a row vector) for more examples
        and :meth:`Colrev` (create a column in reversed order).
        """
        pari_catch_sig_on()
        return P.new_gen(_Vec_append(gtocol(x.g), gen_0, n))

    def Colrev(gen x, long n = 0):
        """
        Transform the object `x` into a column vector with minimal size `|n|`.
        The order of the resulting vector is reversed compared to :meth:`Col`.

        INPUT:

        - ``x`` -- gen

        - ``n`` -- Make the vector of minimal length `|n|`. If `n > 0`,
          prepend zeros; if `n < 0`, append zeros.

        OUTPUT:

        A PARI column vector (type ``t_COL``)

        EXAMPLES::

            sage: pari(1.5).Colrev()
            [1.50000000000000]~
            sage: pari([1,2,3,4]).Colrev()
            [4, 3, 2, 1]~
            sage: pari('[1,2; 3,4]').Colrev()
            [[3, 4], [1, 2]]~
            sage: pari('x + 3*x^3').Colrev()
            [0, 1, 0, 3]~

        We demonstate the `n` argument::

            sage: pari([1,2,3,4]).Colrev(2)
            [4, 3, 2, 1]~
            sage: pari([1,2,3,4]).Colrev(-2)
            [4, 3, 2, 1]~
            sage: pari([1,2,3,4]).Colrev(6)
            [0, 0, 4, 3, 2, 1]~
            sage: pari([1,2,3,4]).Colrev(-6)
            [4, 3, 2, 1, 0, 0]~
        """
        pari_catch_sig_on()
        # Create a non-reversed column vector
        cdef GEN v = _Vec_append(gtocol(x.g), gen_0, n)
        # Reverse it in-place
        cdef GEN L = v + 1
        cdef GEN R = v + (lg(v)-1)
        cdef long t
        while (L < R):
            t = L[0]
            L[0] = R[0]
            R[0] = t
            L += 1
            R -= 1
        return P.new_gen(v)

    def List(gen x):
        """
        List(x): transforms the PARI vector or list x into a list.

        EXAMPLES::

            sage: v = pari([1,2,3])
            sage: v
            [1, 2, 3]
            sage: v.type()
            't_VEC'
            sage: w = v.List()
            sage: w
            List([1, 2, 3])
            sage: w.type()
            't_LIST'
        """
        pari_catch_sig_on()
        return P.new_gen(gtolist(x.g))

    def Mat(gen x):
        """
        Mat(x): Returns the matrix defined by x.

        - If x is already a matrix, a copy of x is created and returned.

        - If x is not a vector or a matrix, this function returns a 1x1
          matrix.

        - If x is a row (resp. column) vector, this functions returns
          a 1-row (resp. 1-column) matrix, *unless* all elements are
          column (resp. row) vectors of the same length, in which case
          the vectors are concatenated sideways and the associated big
          matrix is returned.

        INPUT:


        -  ``x`` - gen


        OUTPUT:


        -  ``gen`` - a PARI matrix


        EXAMPLES::

            sage: x = pari(5)
            sage: x.type()
            't_INT'
            sage: y = x.Mat()
            sage: y
            Mat(5)
            sage: y.type()
            't_MAT'
            sage: x = pari('[1,2;3,4]')
            sage: x.type()
            't_MAT'
            sage: x = pari('[1,2,3,4]')
            sage: x.type()
            't_VEC'
            sage: y = x.Mat()
            sage: y
            Mat([1, 2, 3, 4])
            sage: y.type()
            't_MAT'

        ::

            sage: v = pari('[1,2;3,4]').Vec(); v
            [[1, 3]~, [2, 4]~]
            sage: v.Mat()
            [1, 2; 3, 4]
            sage: v = pari('[1,2;3,4]').Col(); v
            [[1, 2], [3, 4]]~
            sage: v.Mat()
            [1, 2; 3, 4]
        """
        pari_catch_sig_on()
        return P.new_gen(gtomat(x.g))

    def Mod(gen x, y):
        """
        Mod(x, y): Returns the object x modulo y, denoted Mod(x, y).

        The input y must be a an integer or a polynomial:

        - If y is an INTEGER, x must also be an integer, a rational
          number, or a p-adic number compatible with the modulus y.

        - If y is a POLYNOMIAL, x must be a scalar (which is not a
          polmod), a polynomial, a rational function, or a power
          series.

        .. warning::

           This function is not the same as ``x % y`` which is an
           integer or a polynomial.

        INPUT:


        -  ``x`` - gen

        -  ``y`` - integer or polynomial


        OUTPUT:


        -  ``gen`` - intmod or polmod


        EXAMPLES::

            sage: z = pari(3)
            sage: x = z.Mod(pari(7))
            sage: x
            Mod(3, 7)
            sage: x^2
            Mod(2, 7)
            sage: x^100
            Mod(4, 7)
            sage: x.type()
            't_INTMOD'

        ::

            sage: f = pari("x^2 + x + 1")
            sage: g = pari("x")
            sage: a = g.Mod(f)
            sage: a
            Mod(x, x^2 + x + 1)
            sage: a*a
            Mod(-x - 1, x^2 + x + 1)
            sage: a.type()
            't_POLMOD'
        """
        cdef gen t0 = objtogen(y)
        pari_catch_sig_on()
        return P.new_gen(gmodulo(x.g, t0.g))

    def Pol(self, v=-1):
        """
        Pol(x, v): convert x into a polynomial with main variable v and
        return the result.

        - If x is a scalar, returns a constant polynomial.

        - If x is a power series, the effect is identical to
          ``truncate``, i.e. it chops off the `O(X^k)`.

        - If x is a vector, this function creates the polynomial whose
          coefficients are given in x, with x[0] being the leading
          coefficient (which can be zero).

        .. warning::

           This is *not* a substitution function. It will not
           transform an object containing variables of higher priority
           than v::

               sage: pari('x+y').Pol('y')
               Traceback (most recent call last):
               ...
               PariError: variable must have higher priority in gtopoly

        INPUT:


        -  ``x`` - gen

        -  ``v`` - (optional) which variable, defaults to 'x'


        OUTPUT:


        -  ``gen`` - a polynomial


        EXAMPLES::

            sage: v = pari("[1,2,3,4]")
            sage: f = v.Pol()
            sage: f
            x^3 + 2*x^2 + 3*x + 4
            sage: f*f
            x^6 + 4*x^5 + 10*x^4 + 20*x^3 + 25*x^2 + 24*x + 16

        ::

            sage: v = pari("[1,2;3,4]")
            sage: v.Pol()
            [1, 3]~*x + [2, 4]~
        """
        pari_catch_sig_on()
        return P.new_gen(gtopoly(self.g, P.get_var(v)))

    def Polrev(self, v=-1):
        """
        Polrev(x, v): Convert x into a polynomial with main variable v and
        return the result. This is the reverse of Pol if x is a vector,
        otherwise it is identical to Pol. By "reverse" we mean that the
        coefficients are reversed.

        INPUT:

        -  ``x`` - gen

        OUTPUT:

        -  ``gen`` - a polynomial

        EXAMPLES::

            sage: v = pari("[1,2,3,4]")
            sage: f = v.Polrev()
            sage: f
            4*x^3 + 3*x^2 + 2*x + 1
            sage: v.Pol()
            x^3 + 2*x^2 + 3*x + 4
            sage: v.Polrev('y')
            4*y^3 + 3*y^2 + 2*y + 1

        Note that Polrev does *not* reverse the coefficients of a
        polynomial! ::

            sage: f
            4*x^3 + 3*x^2 + 2*x + 1
            sage: f.Polrev()
            4*x^3 + 3*x^2 + 2*x + 1
            sage: v = pari("[1,2;3,4]")
            sage: v.Polrev()
            [2, 4]~*x + [1, 3]~
        """
        pari_catch_sig_on()
        return P.new_gen(gtopolyrev(self.g, P.get_var(v)))

    def Qfb(gen a, b, c, D=0, unsigned long precision=0):
        """
        Qfb(a,b,c,D=0.): Returns the binary quadratic form

        .. math::

                                ax^2 + bxy + cy^2.


        The optional D is 0 by default and initializes Shank's distance if
        `b^2 - 4ac > 0`.  The discriminant of the quadratic form must not
        be a perfect square.

        .. note::

           Negative definite forms are not implemented, so use their
           positive definite counterparts instead. (I.e., if f is a
           negative definite quadratic form, then -f is positive
           definite.)

        INPUT:


        -  ``a`` - gen

        -  ``b`` - gen

        -  ``c`` - gen

        -  ``D`` - gen (optional, defaults to 0)


        OUTPUT:


        -  ``gen`` - binary quadratic form


        EXAMPLES::

            sage: pari(3).Qfb(7, 1)
            Qfb(3, 7, 1, 0.E-19)
            sage: pari(3).Qfb(7, 2)  # discriminant is 25
            Traceback (most recent call last):
            ...
            PariError: square discriminant in Qfb
        """
        cdef gen t0 = objtogen(b)
        cdef gen t1 = objtogen(c)
        cdef gen t2 = objtogen(D)
        pari_catch_sig_on()
        return P.new_gen(Qfb0(a.g, t0.g, t1.g, t2.g, prec_bits_to_words(precision)))

    def Ser(gen f, v=-1, long precision=-1):
        """
        Return a power series or Laurent series in the variable `v`
        constructed from the object `f`.

        INPUT:

        - ``f`` -- PARI gen

        - ``v`` -- PARI variable (default: `x`)

        - ``precision`` -- the desired relative precision (default:
          the value returned by ``pari.get_series_precision()``).
          This is the absolute precision minus the `v`-adic valuation.

        OUTPUT:

        - PARI object of type ``t_SER``

        The series is constructed from `f` in the following way:

        - If `f` is a scalar, a constant power series is returned.

        - If `f` is a polynomial, it is converted into a power series
          in the obvious way.

        - If `f` is a rational function, it will be expanded in a
          Laurent series around `v = 0`.

        - If `f` is a vector, its coefficients become the coefficients
          of the power series, starting from the constant term.  This
          is the convention used by the function ``Polrev()``, and the
          reverse of that used by ``Pol()``.

        .. warning::

           This function will not transform objects containing
           variables of higher priority than `v`.

        EXAMPLES::

            sage: pari(2).Ser()
            2 + O(x^16)
            sage: pari(Mod(0, 7)).Ser()
            O(x^16)

            sage: x = pari([1, 2, 3, 4, 5])
            sage: x.Ser()
            1 + 2*x + 3*x^2 + 4*x^3 + 5*x^4 + O(x^16)
            sage: f = x.Ser('v'); print f
            1 + 2*v + 3*v^2 + 4*v^3 + 5*v^4 + O(v^16)
            sage: pari(1)/f
            1 - 2*v + v^2 + 6*v^5 - 17*v^6 + 16*v^7 - 5*v^8 + 36*v^10 - 132*v^11 + 181*v^12 - 110*v^13 + 25*v^14 + 216*v^15 + O(v^16)

            sage: pari('x^5').Ser(precision=20)
            x^5 + O(x^25)
            sage: pari('1/x').Ser(precision=1)
            x^-1 + O(x^0)

        """
        if precision < 0:
            precision = P.get_series_precision()
        pari_catch_sig_on()
        cdef long vn = P.get_var(v)
        if isexactzero(f.g):
            # Special case for f = 0, because scalarser() is broken
            # in PARI 2.5.5, causing e.g. Ser(gen_0) to give O(x^0).
            # This is fixed in PARI 2.6.
            if vn == -1:
                vn = 0  # otherwise the variable will be called '#'
            return P.new_gen(zeroser(vn, precision))
        elif typ(f.g) == t_VEC:
            # The precision flag is ignored for vectors, so we first
            # convert the vector to a polynomial.
            return P.new_gen(gtoser(gtopolyrev(f.g, vn), vn, precision))
        else:
            return P.new_gen(gtoser(f.g, vn, precision))

    def Set(gen x):
        """
        Set(x): convert x into a set, i.e. a row vector of strings in
        increasing lexicographic order.

        INPUT:


        -  ``x`` - gen


        OUTPUT:


        -  ``gen`` - a vector of strings in increasing
           lexicographic order.


        EXAMPLES::

            sage: pari([1,5,2]).Set()
            ["1", "2", "5"]
            sage: pari([]).Set()     # the empty set
            []
            sage: pari([1,1,-1,-1,3,3]).Set()
            ["-1", "1", "3"]
            sage: pari(1).Set()
            ["1"]
            sage: pari('1/(x*y)').Set()
            ["1/(y*x)"]
            sage: pari('["bc","ab","bc"]').Set()
            ["\"ab\"", "\"bc\""]
        """
        pari_catch_sig_on()
        return P.new_gen(gtoset(x.g))


    def Str(self):
        """
        Str(self): Return the print representation of self as a PARI
        object.

        INPUT:


        -  ``self`` - gen


        OUTPUT:


        -  ``gen`` - a PARI gen of type t_STR, i.e., a PARI
           string


        EXAMPLES::

            sage: pari([1,2,['abc',1]]).Str()
            "[1, 2, [abc, 1]]"
            sage: pari([1,1, 1.54]).Str()
            "[1, 1, 1.54000000000000]"
            sage: pari(1).Str()       # 1 is automatically converted to string rep
            "1"
            sage: x = pari('x')       # PARI variable "x"
            sage: x.Str()             # is converted to string rep.
            "x"
            sage: x.Str().type()
            't_STR'
        """
        cdef char* c
        pari_catch_sig_on()
        # Use sig_block(), which is needed because GENtostr() uses
        # malloc(), which is dangerous inside sig_on()
        sig_block()
        c = GENtostr(self.g)
        sig_unblock()
        v = P.new_gen(strtoGENstr(c))
        pari_free(c)
        return v


    def Strchr(gen x):
        """
        Strchr(x): converts x to a string, translating each integer into a
        character (in ASCII).

        .. note::

           :meth:`.Vecsmall` is (essentially) the inverse to :meth:`.Strchr`.

        INPUT:


        -  ``x`` - PARI vector of integers


        OUTPUT:


        -  ``gen`` - a PARI string


        EXAMPLES::

            sage: pari([65,66,123]).Strchr()
            "AB{"
            sage: pari('"Sage"').Vecsmall()   # pari('"Sage"') --> PARI t_STR
            Vecsmall([83, 97, 103, 101])
            sage: _.Strchr()
            "Sage"
            sage: pari([83, 97, 103, 101]).Strchr()
            "Sage"
        """
        pari_catch_sig_on()
        return P.new_gen(Strchr(x.g))

    def Strexpand(gen x):
        """
        Strexpand(x): Concatenate the entries of the vector x into a single
        string, performing tilde expansion.

        .. note::

           I have no clue what the point of this function is. - William
        """
        if typ(x.g) != t_VEC:
            raise TypeError, "x must be of type t_VEC."
        pari_catch_sig_on()
        return P.new_gen(Strexpand(x.g))


    def Strtex(gen x):
        r"""
        Strtex(x): Translates the vector x of PARI gens to TeX format and
        returns the resulting concatenated strings as a PARI t_STR.

        INPUT:


        -  ``x`` - gen


        OUTPUT:


        -  ``gen`` - PARI t_STR (string)


        EXAMPLES::

            sage: v=pari('x^2')
            sage: v.Strtex()
            "x^2"
            sage: v=pari(['1/x^2','x'])
            sage: v.Strtex()
            "\\frac{1}{x^2}x"
            sage: v=pari(['1 + 1/x + 1/(y+1)','x-1'])
            sage: v.Strtex()
            "\\frac{ \\left(y\n + 2\\right)  x\n + \\left(y\n + 1\\right) }{ \\left(y\n + 1\\right)  x}x\n - 1"
        """
        if typ(x.g) != t_VEC:
            x = P.vector(1, [x])
        pari_catch_sig_on()
        return P.new_gen(Strtex(x.g))

    def printtex(gen x):
        return x.Strtex()

    def Vec(gen x, long n = 0):
        """
        Transform the object `x` into a vector with minimal size `|n|`.

        INPUT:

        - ``x`` -- gen

        - ``n`` -- Make the vector of minimal length `|n|`. If `n > 0`,
          append zeros; if `n < 0`, prepend zeros.

        OUTPUT:

        A PARI vector (type ``t_VEC``)

        EXAMPLES::

            sage: pari(1).Vec()
            [1]
            sage: pari('x^3').Vec()
            [1, 0, 0, 0]
            sage: pari('x^3 + 3*x - 2').Vec()
            [1, 0, 3, -2]
            sage: pari([1,2,3]).Vec()
            [1, 2, 3]
            sage: pari('[1, 2; 3, 4]').Vec()
            [[1, 3]~, [2, 4]~]
            sage: pari('"Sage"').Vec()
            ["S", "a", "g", "e"]
            sage: pari('2*x^2 + 3*x^3 + O(x^5)').Vec()
            [2, 3, 0]
            sage: pari('2*x^-2 + 3*x^3 + O(x^5)').Vec()
            [2, 0, 0, 0, 0, 3, 0]

        Note the different term ordering for polynomials and series::

            sage: pari('1 + x + 3*x^3 + O(x^5)').Vec()
            [1, 1, 0, 3, 0]
            sage: pari('1 + x + 3*x^3').Vec()
            [3, 0, 1, 1]

        We demonstate the `n` argument::

            sage: pari([1,2,3,4]).Vec(2)
            [1, 2, 3, 4]
            sage: pari([1,2,3,4]).Vec(-2)
            [1, 2, 3, 4]
            sage: pari([1,2,3,4]).Vec(6)
            [1, 2, 3, 4, 0, 0]
            sage: pari([1,2,3,4]).Vec(-6)
            [0, 0, 1, 2, 3, 4]

        See also :meth:`Col` (create a column vector) and :meth:`Vecrev`
        (create a vector in reversed order).
        """
        pari_catch_sig_on()
        return P.new_gen(_Vec_append(gtovec(x.g), gen_0, n))

    def Vecrev(gen x, long n = 0):
        """
        Transform the object `x` into a vector with minimal size `|n|`.
        The order of the resulting vector is reversed compared to :meth:`Vec`.

        INPUT:

        - ``x`` -- gen

        - ``n`` -- Make the vector of minimal length `|n|`. If `n > 0`,
          prepend zeros; if `n < 0`, append zeros.

        OUTPUT:

        A PARI vector (type ``t_VEC``)

        EXAMPLES::

            sage: pari(1).Vecrev()
            [1]
            sage: pari('x^3').Vecrev()
            [0, 0, 0, 1]
            sage: pari('x^3 + 3*x - 2').Vecrev()
            [-2, 3, 0, 1]
            sage: pari([1, 2, 3]).Vecrev()
            [3, 2, 1]
            sage: pari('Col([1, 2, 3])').Vecrev()
            [3, 2, 1]
            sage: pari('[1, 2; 3, 4]').Vecrev()
            [[2, 4]~, [1, 3]~]
            sage: pari('"Sage"').Vecrev()
            ["e", "g", "a", "S"]

        We demonstate the `n` argument::

            sage: pari([1,2,3,4]).Vecrev(2)
            [4, 3, 2, 1]
            sage: pari([1,2,3,4]).Vecrev(-2)
            [4, 3, 2, 1]
            sage: pari([1,2,3,4]).Vecrev(6)
            [0, 0, 4, 3, 2, 1]
            sage: pari([1,2,3,4]).Vecrev(-6)
            [4, 3, 2, 1, 0, 0]
        """
        pari_catch_sig_on()
        return P.new_gen(_Vec_append(gtovecrev(x.g), gen_0, -n))

    def Vecsmall(gen x, long n = 0):
        """
        Transform the object `x` into a ``t_VECSMALL`` with minimal size `|n|`.

        INPUT:

        - ``x`` -- gen

        - ``n`` -- Make the vector of minimal length `|n|`. If `n > 0`,
          append zeros; if `n < 0`, prepend zeros.

        OUTPUT:

        A PARI vector of small integers (type ``t_VECSMALL``)

        EXAMPLES::

            sage: pari([1,2,3]).Vecsmall()
            Vecsmall([1, 2, 3])
            sage: pari('"Sage"').Vecsmall()
            Vecsmall([83, 97, 103, 101])
            sage: pari(1234).Vecsmall()
            Vecsmall([1234])
            sage: pari('x^2 + 2*x + 3').Vecsmall()
            Traceback (most recent call last):
            ...
            PariError: incorrect type in vectosmall

        We demonstate the `n` argument::

            sage: pari([1,2,3]).Vecsmall(2)
            Vecsmall([1, 2, 3])
            sage: pari([1,2,3]).Vecsmall(-2)
            Vecsmall([1, 2, 3])
            sage: pari([1,2,3]).Vecsmall(6)
            Vecsmall([1, 2, 3, 0, 0, 0])
            sage: pari([1,2,3]).Vecsmall(-6)
            Vecsmall([0, 0, 0, 1, 2, 3])
        """
        pari_catch_sig_on()
        return P.new_gen(_Vec_append(gtovecsmall(x.g), <GEN>0, n))

    def binary(gen x):
        """
        binary(x): gives the vector formed by the binary digits of abs(x),
        where x is of type t_INT.

        INPUT:


        -  ``x`` - gen of type t_INT


        OUTPUT:


        -  ``gen`` - of type t_VEC


        EXAMPLES::

            sage: pari(0).binary()
            [0]
            sage: pari(-5).binary()
            [1, 0, 1]
            sage: pari(5).binary()
            [1, 0, 1]
            sage: pari(2005).binary()
            [1, 1, 1, 1, 1, 0, 1, 0, 1, 0, 1]

        ::

            sage: pari('"2"').binary()
            Traceback (most recent call last):
            ...
            TypeError: x (="2") must be of type t_INT, but is of type t_STR.
        """
        if typ(x.g) != t_INT:
            raise TypeError, "x (=%s) must be of type t_INT, but is of type %s."%(x,x.type())
        pari_catch_sig_on()
        return P.new_gen(binaire(x.g))

    def bitand(gen x, y):
        """
        bitand(x,y): Bitwise and of two integers x and y. Negative numbers
        behave as if modulo some large power of 2.

        INPUT:


        -  ``x`` - gen (of type t_INT)

        -  ``y`` - coercible to gen (of type t_INT)


        OUTPUT:


        -  ``gen`` - of type type t_INT


        EXAMPLES::

            sage: pari(8).bitand(4)
            0
            sage: pari(8).bitand(8)
            8
            sage: pari(6).binary()
            [1, 1, 0]
            sage: pari(7).binary()
            [1, 1, 1]
            sage: pari(6).bitand(7)
            6
            sage: pari(19).bitand(-1)
            19
            sage: pari(-1).bitand(-1)
            -1
        """
        cdef gen t0 = objtogen(y)
        pari_catch_sig_on()
        return P.new_gen(gbitand(x.g, t0.g))


    def bitneg(gen x, long n=-1):
        r"""
        bitneg(x,n=-1): Bitwise negation of the integer x truncated to n
        bits. n=-1 (the default) represents an infinite sequence of the bit
        1. Negative numbers behave as if modulo some large power of 2.

        With n=-1, this function returns -n-1. With n = 0, it returns a
        number a such that `a\cong -n-1 \pmod{2^n}`.

        INPUT:


        -  ``x`` - gen (t_INT)

        -  ``n`` - long, default = -1


        OUTPUT:


        -  ``gen`` - t_INT


        EXAMPLES::

            sage: pari(10).bitneg()
            -11
            sage: pari(1).bitneg()
            -2
            sage: pari(-2).bitneg()
            1
            sage: pari(-1).bitneg()
            0
            sage: pari(569).bitneg()
            -570
            sage: pari(569).bitneg(10)
            454
            sage: 454 % 2^10
            454
            sage: -570 % 2^10
            454
        """
        pari_catch_sig_on()
        return P.new_gen(gbitneg(x.g,n))


    def bitnegimply(gen x, y):
        """
        bitnegimply(x,y): Bitwise negated imply of two integers x and y, in
        other words, x BITAND BITNEG(y). Negative numbers behave as if
        modulo big power of 2.

        INPUT:


        -  ``x`` - gen (of type t_INT)

        -  ``y`` - coercible to gen (of type t_INT)


        OUTPUT:


        -  ``gen`` - of type type t_INT


        EXAMPLES::

            sage: pari(14).bitnegimply(0)
            14
            sage: pari(8).bitnegimply(8)
            0
            sage: pari(8+4).bitnegimply(8)
            4
        """
        cdef gen t0 = objtogen(y)
        pari_catch_sig_on()
        return P.new_gen(gbitnegimply(x.g, t0.g))


    def bitor(gen x, y):
        """
        bitor(x,y): Bitwise or of two integers x and y. Negative numbers
        behave as if modulo big power of 2.

        INPUT:


        -  ``x`` - gen (of type t_INT)

        -  ``y`` - coercible to gen (of type t_INT)


        OUTPUT:


        -  ``gen`` - of type type t_INT


        EXAMPLES::

            sage: pari(14).bitor(0)
            14
            sage: pari(8).bitor(4)
            12
            sage: pari(12).bitor(1)
            13
            sage: pari(13).bitor(1)
            13
        """
        cdef gen t0 = objtogen(y)
        pari_catch_sig_on()
        return P.new_gen(gbitor(x.g, t0.g))


    def bittest(gen x, long n):
        """
        bittest(x, long n): Returns bit number n (coefficient of
        `2^n` in binary) of the integer x. Negative numbers behave
        as if modulo a big power of 2.

        INPUT:


        -  ``x`` - gen (pari integer)


        OUTPUT:


        -  ``bool`` - a Python bool


        EXAMPLES::

            sage: x = pari(6)
            sage: x.bittest(0)
            False
            sage: x.bittest(1)
            True
            sage: x.bittest(2)
            True
            sage: x.bittest(3)
            False
            sage: pari(-3).bittest(0)
            True
            sage: pari(-3).bittest(1)
            False
            sage: [pari(-3).bittest(n) for n in range(10)]
            [True, False, True, True, True, True, True, True, True, True]
        """
        pari_catch_sig_on()
        cdef long b = bittest(x.g, n)
        pari_catch_sig_off()
        return b != 0

    def bitxor(gen x, y):
        """
        bitxor(x,y): Bitwise exclusive or of two integers x and y. Negative
        numbers behave as if modulo big power of 2.

        INPUT:


        -  ``x`` - gen (of type t_INT)

        -  ``y`` - coercible to gen (of type t_INT)


        OUTPUT:


        -  ``gen`` - of type type t_INT


        EXAMPLES::

            sage: pari(6).bitxor(4)
            2
            sage: pari(0).bitxor(4)
            4
            sage: pari(6).bitxor(0)
            6
        """
        cdef gen t0 = objtogen(y)
        pari_catch_sig_on()
        return P.new_gen(gbitxor(x.g, t0.g))


    def ceil(gen x):
        """
        For real x: return the smallest integer = x. For rational
        functions: the quotient of numerator by denominator. For lists:
        apply componentwise.

        INPUT:


        -  ``x`` - gen


        OUTPUT:


        -  ``gen`` - depends on type of x


        EXAMPLES::

            sage: pari(1.4).ceil()
            2
            sage: pari(-1.4).ceil()
            -1
            sage: pari(3/4).ceil()
            1
            sage: pari(x).ceil()
            x
            sage: pari((x^2+x+1)/x).ceil()
            x + 1

        This may be unexpected: but it is correct, treating the argument as
        a rational function in RR(x).

        ::

            sage: pari(x^2+5*x+2.5).ceil()
            x^2 + 5*x + 2.50000000000000
        """
        pari_catch_sig_on()
        return P.new_gen(gceil(x.g))

    def centerlift(gen x, v=-1):
        """
        centerlift(x,v): Centered lift of x. This function returns exactly
        the same thing as lift, except if x is an integer mod.

        INPUT:


        -  ``x`` - gen

        -  ``v`` - var (default: x)


        OUTPUT: gen

        EXAMPLES::

            sage: x = pari(-2).Mod(5)
            sage: x.centerlift()
            -2
            sage: x.lift()
            3
            sage: f = pari('x-1').Mod('x^2 + 1')
            sage: f.centerlift()
            x - 1
            sage: f.lift()
            x - 1
            sage: f = pari('x-y').Mod('x^2+1')
            sage: f
            Mod(x - y, x^2 + 1)
            sage: f.centerlift('x')
            x - y
            sage: f.centerlift('y')
            Mod(x - y, x^2 + 1)
        """
        pari_catch_sig_on()
        return P.new_gen(centerlift0(x.g, P.get_var(v)))


    def component(gen x, long n):
        """
        component(x, long n): Return n'th component of the internal
        representation of x. This function is 1-based instead of 0-based.

        .. note::

           For vectors or matrices, it is simpler to use x[n-1]. For
           list objects such as is output by nfinit, it is easier to
           use member functions.

        INPUT:


        -  ``x`` - gen

        -  ``n`` - C long (coercible to)


        OUTPUT: gen

        EXAMPLES::

            sage: pari([0,1,2,3,4]).component(1)
            0
            sage: pari([0,1,2,3,4]).component(2)
            1
            sage: pari([0,1,2,3,4]).component(4)
            3
            sage: pari('x^3 + 2').component(1)
            2
            sage: pari('x^3 + 2').component(2)
            0
            sage: pari('x^3 + 2').component(4)
            1

        ::

            sage: pari('x').component(0)
            Traceback (most recent call last):
            ...
            PariError: nonexistent component
        """
        pari_catch_sig_on()
        return P.new_gen(compo(x.g, n))

    def conj(gen x):
        """
        conj(x): Return the algebraic conjugate of x.

        INPUT:


        -  ``x`` - gen


        OUTPUT: gen

        EXAMPLES::

            sage: pari('x+1').conj()
            x + 1
            sage: pari('x+I').conj()
            x - I
            sage: pari('1/(2*x+3*I)').conj()
            1/(2*x - 3*I)
            sage: pari([1,2,'2-I','Mod(x,x^2+1)', 'Mod(x,x^2-2)']).conj()
            [1, 2, 2 + I, Mod(-x, x^2 + 1), Mod(-x, x^2 - 2)]
            sage: pari('Mod(x,x^2-2)').conj()
            Mod(-x, x^2 - 2)
            sage: pari('Mod(x,x^3-3)').conj()
            Traceback (most recent call last):
            ...
            PariError: incorrect type in gconj
        """
        pari_catch_sig_on()
        return P.new_gen(gconj(x.g))

    def conjvec(gen x, unsigned long precision=0):
        """
        conjvec(x): Returns the vector of all conjugates of the algebraic
        number x. An algebraic number is a polynomial over Q modulo an
        irreducible polynomial.

        INPUT:


        -  ``x`` - gen


        OUTPUT: gen

        EXAMPLES::

            sage: pari('Mod(1+x,x^2-2)').conjvec()
            [-0.414213562373095, 2.41421356237310]~
            sage: pari('Mod(x,x^3-3)').conjvec()
            [1.44224957030741, -0.721124785153704 + 1.24902476648341*I, -0.721124785153704 - 1.24902476648341*I]~
            sage: pari('Mod(1+x,x^2-2)').conjvec(precision=192)[0].sage()
            -0.414213562373095048801688724209698078569671875376948073177
        """
        pari_catch_sig_on()
        return P.new_gen(conjvec(x.g, prec_bits_to_words(precision)))

    def denominator(gen x):
        """
        denominator(x): Return the denominator of x. When x is a vector,
        this is the least common multiple of the denominators of the
        components of x.

        what about poly? INPUT:


        -  ``x`` - gen


        OUTPUT: gen

        EXAMPLES::

            sage: pari('5/9').denominator()
            9
            sage: pari('(x+1)/(x-2)').denominator()
            x - 2
            sage: pari('2/3 + 5/8*x + 7/3*x^2 + 1/5*y').denominator()
            1
            sage: pari('2/3*x').denominator()
            1
            sage: pari('[2/3, 5/8, 7/3, 1/5]').denominator()
            120
        """
        pari_catch_sig_on()
        return P.new_gen(denom(x.g))

    def floor(gen x):
        """
        For real x: return the largest integer = x. For rational functions:
        the quotient of numerator by denominator. For lists: apply
        componentwise.

        INPUT:


        -  ``x`` - gen


        OUTPUT: gen

        EXAMPLES::

            sage: pari(5/9).floor()
            0
            sage: pari(11/9).floor()
            1
            sage: pari(1.17).floor()
            1
            sage: pari([1.5,2.3,4.99]).floor()
            [1, 2, 4]
            sage: pari([[1.1,2.2],[3.3,4.4]]).floor()
            [[1, 2], [3, 4]]
            sage: pari(x).floor()
            x
            sage: pari((x^2+x+1)/x).floor()
            x + 1
            sage: pari(x^2+5*x+2.5).floor()
            x^2 + 5*x + 2.50000000000000

        ::

            sage: pari('"hello world"').floor()
            Traceback (most recent call last):
            ...
            PariError: incorrect type in gfloor
        """
        pari_catch_sig_on()
        return P.new_gen(gfloor(x.g))

    def frac(gen x):
        """
        frac(x): Return the fractional part of x, which is x - floor(x).

        INPUT:


        -  ``x`` - gen


        OUTPUT: gen

        EXAMPLES::

            sage: pari(1.75).frac()
            0.750000000000000
            sage: pari(sqrt(2)).frac()
            0.414213562373095
            sage: pari('sqrt(-2)').frac()
            Traceback (most recent call last):
            ...
            PariError: incorrect type in gfloor
        """
        pari_catch_sig_on()
        return P.new_gen(gfrac(x.g))

    def imag(gen x):
        """
        imag(x): Return the imaginary part of x. This function also works
        component-wise.

        INPUT:


        -  ``x`` - gen


        OUTPUT: gen

        EXAMPLES::

            sage: pari('1+2*I').imag()
            2
            sage: pari(sqrt(-2)).imag()
            1.41421356237310
            sage: pari('x+I').imag()
            1
            sage: pari('x+2*I').imag()
            2
            sage: pari('(1+I)*x^2+2*I').imag()
            x^2 + 2
            sage: pari('[1,2,3] + [4*I,5,6]').imag()
            [4, 0, 0]
        """
        pari_catch_sig_on()
        return P.new_gen(gimag(x.g))

    def length(self):
        """

        """
        return glength(self.g)

    def lift(gen x, v=-1):
        """
        lift(x,v): Returns the lift of an element of Z/nZ to Z or R[x]/(P)
        to R[x] for a type R if v is omitted. If v is given, lift only
        polymods with main variable v. If v does not occur in x, lift only
        intmods.

        INPUT:


        -  ``x`` - gen

        -  ``v`` - (optional) variable


        OUTPUT: gen

        EXAMPLES::

            sage: x = pari("x")
            sage: a = x.Mod('x^3 + 17*x + 3')
            sage: a
            Mod(x, x^3 + 17*x + 3)
            sage: b = a^4; b
            Mod(-17*x^2 - 3*x, x^3 + 17*x + 3)
            sage: b.lift()
            -17*x^2 - 3*x

        ??? more examples
        """
        pari_catch_sig_on()
        if v == -1:
            return P.new_gen(lift(x.g))
        return P.new_gen(lift0(x.g, P.get_var(v)))

    def numbpart(gen x):
        """
        numbpart(x): returns the number of partitions of x.

        EXAMPLES::

            sage: pari(20).numbpart()
            627
            sage: pari(100).numbpart()
            190569292
        """
        pari_catch_sig_on()
        return P.new_gen(numbpart(x.g))

    def numerator(gen x):
        """
        numerator(x): Returns the numerator of x.

        INPUT:


        -  ``x`` - gen


        OUTPUT: gen

        EXAMPLES:
        """
        pari_catch_sig_on()
        return P.new_gen(numer(x.g))


    def numtoperm(gen k, long n):
        """
        numtoperm(k, n): Return the permutation number k (mod n!) of n
        letters, where n is an integer.

        INPUT:


        -  ``k`` - gen, integer

        -  ``n`` - int


        OUTPUT:


        -  ``gen`` - vector (permutation of 1,...,n)


        EXAMPLES:
        """
        pari_catch_sig_on()
        return P.new_gen(numtoperm(n, k.g))


    def padicprec(gen x, p):
        """
        padicprec(x,p): Return the absolute p-adic precision of the object
        x.

        INPUT:


        -  ``x`` - gen


        OUTPUT: int

        EXAMPLES::

            sage: K = Qp(11,5)
            sage: x = K(11^-10 + 5*11^-7 + 11^-6)
            sage: y = pari(x)
            sage: y.padicprec(11)
            -5
            sage: y.padicprec(17)
            Traceback (most recent call last):
            ...
            PariError: not the same prime in padicprec

        This works for polynomials too::

            sage: R.<t> = PolynomialRing(Zp(3))
            sage: pol = R([O(3^4), O(3^6), O(3^5)])
            sage: pari(pol).padicprec(3)
            4
        """
        cdef gen t0 = objtogen(p)
        pari_catch_sig_on()
        cdef long prec = padicprec(x.g, t0.g)
        pari_catch_sig_off()
        return prec

    def padicprime(gen x):
        """
        The uniformizer of the p-adic ring this element lies in, as a t_INT.

        INPUT:

        - ``x`` - gen, of type t_PADIC

        OUTPUT:

        - ``p`` - gen, of type t_INT

        EXAMPLES::

            sage: K = Qp(11,5)
            sage: x = K(11^-10 + 5*11^-7 + 11^-6)
            sage: y = pari(x)
            sage: y.padicprime()
            11
            sage: y.padicprime().type()
            't_INT'
        """
        pari_catch_sig_on()
        return P.new_gen(gel(x.g, 2))

    def permtonum(gen x):
        """
        permtonum(x): Return the ordinal (between 1 and n!) of permutation
        vector x. ??? Huh ??? say more. what is a perm vector. 0 to n-1 or
        1-n.

        INPUT:


        -  ``x`` - gen (vector of integers)


        OUTPUT:


        -  ``gen`` - integer


        EXAMPLES:
        """
        if typ(x.g) != t_VEC:
            raise TypeError, "x (=%s) must be of type t_VEC, but is of type %s."%(x,x.type())
        pari_catch_sig_on()
        return P.new_gen(permtonum(x.g))

    def precision(gen x, long n=-1):
        """
        precision(x,n): Change the precision of x to be n, where n is a
        C-integer). If n is omitted, output the real precision of x.

        INPUT:


        -  ``x`` - gen

        -  ``n`` - (optional) int


        OUTPUT: nothing or gen if n is omitted

        EXAMPLES:
        """
        if n <= -1:
            return precision(x.g)
        pari_catch_sig_on()
        return P.new_gen(precision0(x.g, n))

    def random(gen N):
        r"""
        ``random(N=2^31)``: Return a pseudo-random integer
        between 0 and `N-1`.

        INPUT:


        -``N`` - gen, integer


        OUTPUT:


        -  ``gen`` - integer


        EXAMPLES:
        """
        if typ(N.g) != t_INT:
            raise TypeError, "x (=%s) must be of type t_INT, but is of type %s."%(N,N.type())
        pari_catch_sig_on()
        return P.new_gen(genrand(N.g))

    def real(gen x):
        """
        real(x): Return the real part of x.

        INPUT:


        -  ``x`` - gen


        OUTPUT: gen

        EXAMPLES:
        """
        pari_catch_sig_on()
        return P.new_gen(greal(x.g))

    def round(gen x, estimate=False):
        """
        round(x,estimate=False): If x is a real number, returns x rounded
        to the nearest integer (rounding up). If the optional argument
        estimate is True, also returns the binary exponent e of the
        difference between the original and the rounded value (the
        "fractional part") (this is the integer ceiling of log_2(error)).

        When x is a general PARI object, this function returns the result
        of rounding every coefficient at every level of PARI object. Note
        that this is different than what the truncate function does (see
        the example below).

        One use of round is to get exact results after a long approximate
        computation, when theory tells you that the coefficients must be
        integers.

        INPUT:


        -  ``x`` - gen

        -  ``estimate`` - (optional) bool, False by default


        OUTPUT:

        - if estimate is False, return a single gen.

        - if estimate is True, return rounded version of x and error
          estimate in bits, both as gens.

        EXAMPLES::

            sage: pari('1.5').round()
            2
            sage: pari('1.5').round(True)
            (2, -1)
            sage: pari('1.5 + 2.1*I').round()
            2 + 2*I
            sage: pari('1.0001').round(True)
            (1, -14)
            sage: pari('(2.4*x^2 - 1.7)/x').round()
            (2*x^2 - 2)/x
            sage: pari('(2.4*x^2 - 1.7)/x').truncate()
            2.40000000000000*x
        """
        cdef int n
        cdef long e
        cdef gen y
        pari_catch_sig_on()
        if not estimate:
            return P.new_gen(ground(x.g))
        y = P.new_gen(grndtoi(x.g, &e))
        return y, e

    def simplify(gen x):
        """
        simplify(x): Simplify the object x as much as possible, and return
        the result.

        A complex or quadratic number whose imaginary part is an exact 0
        (i.e., not an approximate one such as O(3) or 0.E-28) is converted
        to its real part, and a a polynomial of degree 0 is converted to
        its constant term. Simplification occurs recursively.

        This function is useful before using arithmetic functions, which
        expect integer arguments:

        EXAMPLES::

            sage: y = pari('y')
            sage: x = pari('9') + y - y
            sage: x
            9
            sage: x.type()
            't_POL'
            sage: x.factor()
            matrix(0,2)
            sage: pari('9').factor()
            Mat([3, 2])
            sage: x.simplify()
            9
            sage: x.simplify().factor()
            Mat([3, 2])
            sage: x = pari('1.5 + 0*I')
            sage: x.type()
            't_REAL'
            sage: x.simplify()
            1.50000000000000
            sage: y = x.simplify()
            sage: y.type()
            't_REAL'
        """
        pari_catch_sig_on()
        return P.new_gen(simplify(x.g))

    def sizeword(gen x):
        """
        Return the total number of machine words occupied by the
        complete tree of the object x.  A machine word is 32 or
        64 bits, depending on the computer.

        INPUT:

        -  ``x`` - gen

        OUTPUT: int (a Python int)

        EXAMPLES::

            sage: pari('0').sizeword()
            2
            sage: pari('1').sizeword()
            3
            sage: pari('1000000').sizeword()
            3
            sage: pari('10^100').sizeword()
            13      # 32-bit
            8       # 64-bit
            sage: pari(RDF(1.0)).sizeword()
            4       # 32-bit
            3       # 64-bit
            sage: pari('x').sizeword()
            9
            sage: pari('x^20').sizeword()
            66
            sage: pari('[x, I]').sizeword()
            20
        """
        return gsizeword(x.g)

    def sizebyte(gen x):
        """
        Return the total number of bytes occupied by the complete tree
        of the object x. Note that this number depends on whether the
        computer is 32-bit or 64-bit.

        INPUT:

        -  ``x`` - gen

        OUTPUT: int (a Python int)

        EXAMPLE::

            sage: pari('1').sizebyte()
            12           # 32-bit
            24           # 64-bit
        """
        return gsizebyte(x.g)

    def sizedigit(gen x):
        """
        sizedigit(x): Return a quick estimate for the maximal number of
        decimal digits before the decimal point of any component of x.

        INPUT:


        -  ``x`` - gen


        OUTPUT:


        -  ``int`` - Python integer


        EXAMPLES::

            sage: x = pari('10^100')
            sage: x.Str().length()
            101
            sage: x.sizedigit()
            101

        Note that digits after the decimal point are ignored.

        ::

            sage: x = pari('1.234')
            sage: x
            1.23400000000000
            sage: x.sizedigit()
            1

        The estimate can be one too big::

            sage: pari('7234.1').sizedigit()
            4
            sage: pari('9234.1').sizedigit()
            5
        """
        return sizedigit(x.g)

    def truncate(gen x, estimate=False):
        """
        truncate(x,estimate=False): Return the truncation of x. If estimate
        is True, also return the number of error bits.

        When x is in the real numbers, this means that the part after the
        decimal point is chopped away, e is the binary exponent of the
        difference between the original and truncated value (the
        "fractional part"). If x is a rational function, the result is the
        integer part (Euclidean quotient of numerator by denominator) and
        if requested the error estimate is 0.

        When truncate is applied to a power series (in X), it transforms it
        into a polynomial or a rational function with denominator a power
        of X, by chopping away the `O(X^k)`. Similarly, when
        applied to a p-adic number, it transforms it into an integer or a
        rational number by chopping away the `O(p^k)`.

        INPUT:


        -  ``x`` - gen

        -  ``estimate`` - (optional) bool, which is False by
           default


        OUTPUT:

        - if estimate is False, return a single gen.

        - if estimate is True, return rounded version of x and error
          estimate in bits, both as gens.

        EXAMPLES::

            sage: pari('(x^2+1)/x').round()
            (x^2 + 1)/x
            sage: pari('(x^2+1)/x').truncate()
            x
            sage: pari('1.043').truncate()
            1
            sage: pari('1.043').truncate(True)
            (1, -5)
            sage: pari('1.6').truncate()
            1
            sage: pari('1.6').round()
            2
            sage: pari('1/3 + 2 + 3^2 + O(3^3)').truncate()
            34/3
            sage: pari('sin(x+O(x^10))').truncate()
            1/362880*x^9 - 1/5040*x^7 + 1/120*x^5 - 1/6*x^3 + x
            sage: pari('sin(x+O(x^10))').round()   # each coefficient has abs < 1
            x + O(x^10)
        """
        cdef long e
        cdef gen y
        pari_catch_sig_on()
        if not estimate:
            return P.new_gen(gtrunc(x.g))
        y = P.new_gen(gcvtoi(x.g, &e))
        return y, e

    def valuation(gen x, p):
        """
        valuation(x,p): Return the valuation of x with respect to p.

        The valuation is the highest exponent of p dividing x.

        - If p is an integer, x must be an integer, an intmod whose
          modulus is divisible by p, a rational number, a p-adic
          number, or a polynomial or power series in which case the
          valuation is the minimum of the valuations of the
          coefficients.

        - If p is a polynomial, x must be a polynomial or a rational
          function. If p is a monomial then x may also be a power
          series.

        - If x is a vector, complex or quadratic number, then the
          valuation is the minimum of the component valuations.

        - If x = 0, the result is `2^31-1` on 32-bit machines or
          `2^63-1` on 64-bit machines if x is an exact
          object. If x is a p-adic number or power series, the result
          is the exponent of the zero.

        INPUT:


        -  ``x`` - gen

        -  ``p`` - coercible to gen


        OUTPUT:


        -  ``gen`` - integer


        EXAMPLES::

            sage: pari(9).valuation(3)
            2
            sage: pari(9).valuation(9)
            1
            sage: x = pari(9).Mod(27); x.valuation(3)
            2
            sage: pari('5/3').valuation(3)
            -1
            sage: pari('9 + 3*x + 15*x^2').valuation(3)
            1
            sage: pari([9,3,15]).valuation(3)
            1
            sage: pari('9 + 3*x + 15*x^2 + O(x^5)').valuation(3)
            1

        ::

            sage: pari('x^2*(x+1)^3').valuation(pari('x+1'))
            3
            sage: pari('x + O(x^5)').valuation('x')
            1
            sage: pari('2*x^2 + O(x^5)').valuation('x')
            2

        ::

            sage: pari(0).valuation(3)
            2147483647            # 32-bit
            9223372036854775807   # 64-bit
        """
        cdef gen t0 = objtogen(p)
        pari_catch_sig_on()
        v = ggval(x.g, t0.g)
        pari_catch_sig_off()
        return v

    def _valp(gen x):
        """
        Return the valuation of x where x is a p-adic number (t_PADIC)
        or a Laurent series (t_SER).  If x is a different type, this
        will give a bogus number.

        EXAMPLES::

            sage: pari('1/x^2 + O(x^10)')._valp()
            -2
            sage: pari('O(x^10)')._valp()
            10
            sage: pari('(1145234796 + O(3^10))/771966234')._valp()
            -2
            sage: pari('O(2^10)')._valp()
            10
            sage: pari('x')._valp()   # random
            -35184372088832
        """
        # This is a simple macro, so we don't need pari_catch_sig_on()
        return valp(x.g)

    def variable(gen x):
        """
        variable(x): Return the main variable of the object x, or p if x is
        a p-adic number.

        This function raises a TypeError exception on scalars, i.e., on
        objects with no variable associated to them.

        INPUT:


        -  ``x`` - gen


        OUTPUT: gen

        EXAMPLES::

            sage: pari('x^2 + x -2').variable()
            x
            sage: pari('1+2^3 + O(2^5)').variable()
            2
            sage: pari('x+y0').variable()
            x
            sage: pari('y0+z0').variable()
            y0
        """
        pari_catch_sig_on()
        return P.new_gen(gpolvar(x.g))


    ###########################################
    # 3: TRANSCENDENTAL functions
    # AUTHORS: Pyrex Code, docs -- Justin Walker (justin@mac.com)
    #          Examples, docs   -- William Stein
    ###########################################

    def abs(gen x, unsigned long precision=0):
        """
        Returns the absolute value of x (its modulus, if x is complex).
        Rational functions are not allowed. Contrary to most transcendental
        functions, an exact argument is not converted to a real number
        before applying abs and an exact result is returned if possible.

        EXAMPLES::

            sage: x = pari("-27.1")
            sage: x.abs()
            27.1000000000000
            sage: pari('1 + I').abs(precision=128).sage()
            1.4142135623730950488016887242096980786

        If x is a polynomial, returns -x if the leading coefficient is real
        and negative else returns x. For a power series, the constant
        coefficient is considered instead.

        EXAMPLES::

            sage: pari('x-1.2*x^2').abs()
            1.20000000000000*x^2 - x
            sage: pari('-2 + t + O(t^2)').abs()
            2 - t + O(t^2)
        """
        pari_catch_sig_on()
        return P.new_gen(gabs(x.g, prec_bits_to_words(precision)))

    def acos(gen x, unsigned long precision=0):
        r"""
        The principal branch of `\cos^{-1}(x)`, so that
        `\RR e(\mathrm{acos}(x))` belongs to `[0,Pi]`. If `x`
        is real and `|x| > 1`, then `\mathrm{acos}(x)` is complex.

        If `x` is an exact argument, it is first converted to a
        real or complex number using the optional parameter precision (in
        bits). If `x` is inexact (e.g. real), its own precision is
        used in the computation, and the parameter precision is ignored.

        EXAMPLES::

            sage: pari(0.5).acos()
            1.04719755119660
            sage: pari(1/2).acos()
            1.04719755119660
            sage: pari(1.1).acos()
            0.443568254385115*I
            sage: C.<i> = ComplexField()
            sage: pari(1.1+i).acos()
            0.849343054245252 - 1.09770986682533*I
        """
        pari_catch_sig_on()
        return P.new_gen(gacos(x.g, prec_bits_to_words(precision)))

    def acosh(gen x, unsigned long precision=0):
        r"""
        The principal branch of `\cosh^{-1}(x)`, so that
        `\Im(\mathrm{acosh}(x))` belongs to `[0,Pi]`. If
        `x` is real and `x < 1`, then
        `\mathrm{acosh}(x)` is complex.

        If `x` is an exact argument, it is first converted to a
        real or complex number using the optional parameter precision (in
        bits). If `x` is inexact (e.g. real), its own precision is
        used in the computation, and the parameter precision is ignored.

        EXAMPLES::

            sage: pari(2).acosh()
            1.31695789692482
            sage: pari(0).acosh()
            1.57079632679490*I
            sage: C.<i> = ComplexField()
            sage: pari(i).acosh()
            0.881373587019543 + 1.57079632679490*I
        """
        pari_catch_sig_on()
        return P.new_gen(gach(x.g, prec_bits_to_words(precision)))

    def agm(gen x, y, unsigned long precision=0):
        r"""
        The arithmetic-geometric mean of x and y. In the case of complex or
        negative numbers, the principal square root is always chosen.
        p-adic or power series arguments are also allowed. Note that a
        p-adic AGM exists only if x/y is congruent to 1 modulo p (modulo 16
        for p=2). x and y cannot both be vectors or matrices.

        If any of `x` or `y` is an exact argument, it is
        first converted to a real or complex number using the optional
        parameter precision (in bits). If the arguments are inexact (e.g.
        real), the smallest of their two precisions is used in the
        computation, and the parameter precision is ignored.

        EXAMPLES::

            sage: pari(2).agm(2)
            2.00000000000000
            sage: pari(0).agm(1)
            0
            sage: pari(1).agm(2)
            1.45679103104691
            sage: C.<i> = ComplexField()
            sage: pari(1+i).agm(-3)
            -0.964731722290876 + 1.15700282952632*I
        """
        cdef gen t0 = objtogen(y)
        pari_catch_sig_on()
        return P.new_gen(agm(x.g, t0.g, prec_bits_to_words(precision)))

    def arg(gen x, unsigned long precision=0):
        r"""
        arg(x): argument of x,such that `-\pi < \arg(x) \leq \pi`.

        If `x` is an exact argument, it is first converted to a
        real or complex number using the optional parameter precision (in
        bits). If `x` is inexact (e.g. real), its own precision is
        used in the computation, and the parameter precision is ignored.

        EXAMPLES::

            sage: C.<i> = ComplexField()
            sage: pari(2+i).arg()
            0.463647609000806
        """
        pari_catch_sig_on()
        return P.new_gen(garg(x.g, prec_bits_to_words(precision)))

    def asin(gen x, unsigned long precision=0):
        r"""
        The principal branch of `\sin^{-1}(x)`, so that
        `\RR e(\mathrm{asin}(x))` belongs to `[-\pi/2,\pi/2]`. If
        `x` is real and `|x| > 1` then `\mathrm{asin}(x)`
        is complex.

        If `x` is an exact argument, it is first converted to a
        real or complex number using the optional parameter precision (in
        bits). If `x` is inexact (e.g. real), its own precision is
        used in the computation, and the parameter precision is ignored.

        EXAMPLES::

            sage: pari(pari(0.5).sin()).asin()
            0.500000000000000
            sage: pari(2).asin()
            1.57079632679490 - 1.31695789692482*I
        """
        pari_catch_sig_on()
        return P.new_gen(gasin(x.g, prec_bits_to_words(precision)))

    def asinh(gen x, unsigned long precision=0):
        r"""
        The principal branch of `\sinh^{-1}(x)`, so that
        `\Im(\mathrm{asinh}(x))` belongs to `[-\pi/2,\pi/2]`.

        If `x` is an exact argument, it is first converted to a
        real or complex number using the optional parameter precision (in
        bits). If `x` is inexact (e.g. real), its own precision is
        used in the computation, and the parameter precision is ignored.

        EXAMPLES::

            sage: pari(2).asinh()
            1.44363547517881
            sage: C.<i> = ComplexField()
            sage: pari(2+i).asinh()
            1.52857091948100 + 0.427078586392476*I
        """
        pari_catch_sig_on()
        return P.new_gen(gash(x.g, prec_bits_to_words(precision)))

    def atan(gen x, unsigned long precision=0):
        r"""
        The principal branch of `\tan^{-1}(x)`, so that
        `\RR e(\mathrm{atan}(x))` belongs to `]-\pi/2, \pi/2[`.

        If `x` is an exact argument, it is first converted to a
        real or complex number using the optional parameter precision (in
        bits). If `x` is inexact (e.g. real), its own precision is
        used in the computation, and the parameter precision is ignored.

        EXAMPLES::

            sage: pari(1).atan()
            0.785398163397448
            sage: C.<i> = ComplexField()
            sage: pari(1.5+i).atan()
            1.10714871779409 + 0.255412811882995*I
        """
        pari_catch_sig_on()
        return P.new_gen(gatan(x.g, prec_bits_to_words(precision)))

    def atanh(gen x, unsigned long precision=0):
        r"""
        The principal branch of `\tanh^{-1}(x)`, so that
        `\Im(\mathrm{atanh}(x))` belongs to `]-\pi/2,\pi/2]`. If
        `x` is real and `|x| > 1` then `\mathrm{atanh}(x)`
        is complex.

        If `x` is an exact argument, it is first converted to a
        real or complex number using the optional parameter precision (in
        bits). If `x` is inexact (e.g. real), its own precision is
        used in the computation, and the parameter precision is ignored.

        EXAMPLES::

            sage: pari(0).atanh()
            0.E-19
            sage: pari(2).atanh()
            0.549306144334055 - 1.57079632679490*I
        """
        pari_catch_sig_on()
        return P.new_gen(gath(x.g, prec_bits_to_words(precision)))

    def bernfrac(gen x):
        r"""
        The Bernoulli number `B_x`, where `B_0 = 1`,
        `B_1 = -1/2`, `B_2 = 1/6,\ldots,` expressed as a
        rational number. The argument `x` should be of type
        integer.

        EXAMPLES::

            sage: pari(18).bernfrac()
            43867/798
            sage: [pari(n).bernfrac() for n in range(10)]
            [1, -1/2, 1/6, 0, -1/30, 0, 1/42, 0, -1/30, 0]
        """
        pari_catch_sig_on()
        return P.new_gen(bernfrac(x))

    def bernreal(gen x, unsigned long precision=0):
        r"""
        The Bernoulli number `B_x`, as for the function bernfrac,
        but `B_x` is returned as a real number (with the current
        precision).

        EXAMPLES::

            sage: pari(18).bernreal()
            54.9711779448622
            sage: pari(18).bernreal(precision=192).sage()
            54.9711779448621553884711779448621553884711779448621553885
        """
        pari_catch_sig_on()
        return P.new_gen(bernreal(x, prec_bits_to_words(precision)))

    def bernvec(gen x):
        r"""
        Creates a vector containing, as rational numbers, the Bernoulli
        numbers `B_0, B_2,\ldots, B_{2x}`. This routine is
        obsolete. Use bernfrac instead each time you need a Bernoulli
        number in exact form.

        Note: this routine is implemented using repeated independent calls
        to bernfrac, which is faster than the standard recursion in exact
        arithmetic.

        EXAMPLES::

            sage: pari(8).bernvec()
            [1, 1/6, -1/30, 1/42, -1/30, 5/66, -691/2730, 7/6, -3617/510]
            sage: [pari(2*n).bernfrac() for n in range(9)]
            [1, 1/6, -1/30, 1/42, -1/30, 5/66, -691/2730, 7/6, -3617/510]
        """
        pari_catch_sig_on()
        return P.new_gen(bernvec(x))

    def besselh1(gen nu, x, unsigned long precision=0):
        r"""
        The `H^1`-Bessel function of index `\nu` and
        argument `x`.

        If `nu` or `x` is an exact argument, it is first
        converted to a real or complex number using the optional parameter
        precision (in bits). If the arguments are inexact (e.g. real), the
        smallest of their precisions is used in the computation, and the
        parameter precision is ignored.

        EXAMPLES::

            sage: pari(2).besselh1(3)
            0.486091260585891 - 0.160400393484924*I
        """
        cdef gen t0 = objtogen(x)
        pari_catch_sig_on()
        return P.new_gen(hbessel1(nu.g, t0.g, prec_bits_to_words(precision)))

    def besselh2(gen nu, x, unsigned long precision=0):
        r"""
        The `H^2`-Bessel function of index `\nu` and
        argument `x`.

        If `nu` or `x` is an exact argument, it is first
        converted to a real or complex number using the optional parameter
        precision (in bits). If the arguments are inexact (e.g. real), the
        smallest of their precisions is used in the computation, and the
        parameter precision is ignored.

        EXAMPLES::

            sage: pari(2).besselh2(3)
            0.486091260585891 + 0.160400393484924*I
        """
        cdef gen t0 = objtogen(x)
        pari_catch_sig_on()
        return P.new_gen(hbessel2(nu.g, t0.g, prec_bits_to_words(precision)))

    def besselj(gen nu, x, unsigned long precision=0):
        r"""
        Bessel J function (Bessel function of the first kind), with index
        `\nu` and argument `x`. If `x` converts to
        a power series, the initial factor
        `(x/2)^{\nu}/\Gamma(\nu+1)` is omitted (since it cannot be
        represented in PARI when `\nu` is not integral).

        If `nu` or `x` is an exact argument, it is first
        converted to a real or complex number using the optional parameter
        precision (in bits). If the arguments are inexact (e.g. real), the
        smallest of their precisions is used in the computation, and the
        parameter precision is ignored.

        EXAMPLES::

            sage: pari(2).besselj(3)
            0.486091260585891
        """
        cdef gen t0 = objtogen(x)
        pari_catch_sig_on()
        return P.new_gen(jbessel(nu.g, t0.g, prec_bits_to_words(precision)))

    def besseljh(gen nu, x, unsigned long precision=0):
        """
        J-Bessel function of half integral index (Spherical Bessel
        function of the first kind). More precisely, besseljh(n,x) computes
        `J_{n+1/2}(x)` where n must an integer, and x is any
        complex value. In the current implementation (PARI, version
        2.2.11), this function is not very accurate when `x` is
        small.

        If `nu` or `x` is an exact argument, it is first
        converted to a real or complex number using the optional parameter
        precision (in bits). If the arguments are inexact (e.g. real), the
        smallest of their precisions is used in the computation, and the
        parameter precision is ignored.

        EXAMPLES::

            sage: pari(2).besseljh(3)
            0.4127100324          # 32-bit
            0.412710032209716     # 64-bit
        """
        cdef gen t0 = objtogen(x)
        pari_catch_sig_on()
        return P.new_gen(jbesselh(nu.g, t0.g, prec_bits_to_words(precision)))

    def besseli(gen nu, x, unsigned long precision=0):
        r"""
        Bessel I function (Bessel function of the second kind), with index
        `\nu` and argument `x`. If `x` converts to
        a power series, the initial factor
        `(x/2)^{\nu}/\Gamma(\nu+1)` is omitted (since it cannot be
        represented in PARI when `\nu` is not integral).

        If `nu` or `x` is an exact argument, it is first
        converted to a real or complex number using the optional parameter
        precision (in bits). If the arguments are inexact (e.g. real), the
        smallest of their precisions is used in the computation, and the
        parameter precision is ignored.

        EXAMPLES::

            sage: pari(2).besseli(3)
            2.24521244092995
            sage: C.<i> = ComplexField()
            sage: pari(2).besseli(3+i)
            1.12539407613913 + 2.08313822670661*I
        """
        cdef gen t0 = objtogen(x)
        pari_catch_sig_on()
        return P.new_gen(ibessel(nu.g, t0.g, prec_bits_to_words(precision)))

    def besselk(gen nu, x, long flag=0, unsigned long precision=0):
        """
        nu.besselk(x, flag=0): K-Bessel function (modified Bessel function
        of the second kind) of index nu, which can be complex, and argument
        x.

        If `nu` or `x` is an exact argument, it is first
        converted to a real or complex number using the optional parameter
        precision (in bits). If the arguments are inexact (e.g. real), the
        smallest of their precisions is used in the computation, and the
        parameter precision is ignored.

        INPUT:


        -  ``nu`` - a complex number

        -  ``x`` - real number (positive or negative)

        -  ``flag`` - default: 0 or 1: use hyperu (hyperu is
           much slower for small x, and doesn't work for negative x).


        EXAMPLES::

            sage: C.<i> = ComplexField()
            sage: pari(2+i).besselk(3)
            0.0455907718407551 + 0.0289192946582081*I

        ::

            sage: pari(2+i).besselk(-3)
            -4.34870874986752 - 5.38744882697109*I

        ::

            sage: pari(2+i).besselk(300, flag=1)
            3.74224603319728 E-132 + 2.49071062641525 E-134*I
        """
        cdef gen t0 = objtogen(x)
        pari_catch_sig_on()
        return P.new_gen(kbessel(nu.g, t0.g, prec_bits_to_words(precision)))

    def besseln(gen nu, x, unsigned long precision=0):
        """
        nu.besseln(x): Bessel N function (Spherical Bessel function of the
        second kind) of index nu and argument x.

        If `nu` or `x` is an exact argument, it is first
        converted to a real or complex number using the optional parameter
        precision (in bits). If the arguments are inexact (e.g. real), the
        smallest of their precisions is used in the computation, and the
        parameter precision is ignored.

        EXAMPLES::

            sage: C.<i> = ComplexField()
            sage: pari(2+i).besseln(3)
            -0.280775566958244 - 0.486708533223726*I
        """
        cdef gen t0 = objtogen(x)
        pari_catch_sig_on()
        return P.new_gen(nbessel(nu.g, t0.g, prec_bits_to_words(precision)))

    def cos(gen x, unsigned long precision=0):
        """
        The cosine function.

        If `x` is an exact argument, it is first converted to a
        real or complex number using the optional parameter precision (in
        bits). If `x` is inexact (e.g. real), its own precision is
        used in the computation, and the parameter precision is ignored.

        EXAMPLES::

            sage: pari(1.5).cos()
            0.0707372016677029
            sage: C.<i> = ComplexField()
            sage: pari(1+i).cos()
            0.833730025131149 - 0.988897705762865*I
            sage: pari('x+O(x^8)').cos()
            1 - 1/2*x^2 + 1/24*x^4 - 1/720*x^6 + 1/40320*x^8 + O(x^9)
        """
        pari_catch_sig_on()
        return P.new_gen(gcos(x.g, prec_bits_to_words(precision)))

    def cosh(gen x, unsigned long precision=0):
        """
        The hyperbolic cosine function.

        If `x` is an exact argument, it is first converted to a
        real or complex number using the optional parameter precision (in
        bits). If `x` is inexact (e.g. real), its own precision is
        used in the computation, and the parameter precision is ignored.

        EXAMPLES::

            sage: pari(1.5).cosh()
            2.35240961524325
            sage: C.<i> = ComplexField()
            sage: pari(1+i).cosh()
            0.833730025131149 + 0.988897705762865*I
            sage: pari('x+O(x^8)').cosh()
            1 + 1/2*x^2 + 1/24*x^4 + 1/720*x^6 + O(x^8)
        """
        pari_catch_sig_on()
        return P.new_gen(gch(x.g, prec_bits_to_words(precision)))

    def cotan(gen x, unsigned long precision=0):
        """
        The cotangent of x.

        If `x` is an exact argument, it is first converted to a
        real or complex number using the optional parameter precision (in
        bits). If `x` is inexact (e.g. real), its own precision is
        used in the computation, and the parameter precision is ignored.

        EXAMPLES::

            sage: pari(5).cotan()
            -0.295812915532746

        Computing the cotangent of `\pi` doesn't raise an error,
        but instead just returns a very large (positive or negative)
        number.

        ::

            sage: x = RR(pi)
            sage: pari(x).cotan()         # random
            -8.17674825 E15
        """
        pari_catch_sig_on()
        return P.new_gen(gcotan(x.g, prec_bits_to_words(precision)))

    def dilog(gen x, unsigned long precision=0):
        r"""
        The principal branch of the dilogarithm of `x`, i.e. the
        analytic continuation of the power series
        `\log_2(x) = \sum_{n>=1} x^n/n^2`.

        If `x` is an exact argument, it is first converted to a
        real or complex number using the optional parameter precision (in
        bits). If `x` is inexact (e.g. real), its own precision is
        used in the computation, and the parameter precision is ignored.

        EXAMPLES::

            sage: pari(1).dilog()
            1.64493406684823
            sage: C.<i> = ComplexField()
            sage: pari(1+i).dilog()
            0.616850275068085 + 1.46036211675312*I
        """
        pari_catch_sig_on()
        return P.new_gen(dilog(x.g, prec_bits_to_words(precision)))

    def eint1(gen x, long n=0, unsigned long precision=0):
        r"""
        x.eint1(n): exponential integral E1(x):

        .. math::

                         \int_{x}^{\infty} \frac{e^{-t}}{t} dt


        If n is present, output the vector [eint1(x), eint1(2\*x), ...,
        eint1(n\*x)]. This is faster than repeatedly calling eint1(i\*x).

        If `x` is an exact argument, it is first converted to a
        real or complex number using the optional parameter precision (in
        bits). If `x` is inexact (e.g. real), its own precision is
        used in the computation, and the parameter precision is ignored.

        REFERENCE:

        - See page 262, Prop 5.6.12, of Cohen's book "A Course in
          Computational Algebraic Number Theory".

        EXAMPLES:
        """
        pari_catch_sig_on()
        if n <= 0:
            return P.new_gen(eint1(x.g, prec_bits_to_words(precision)))
        else:
            return P.new_gen(veceint1(x.g, stoi(n), prec_bits_to_words(precision)))

    def erfc(gen x, unsigned long precision=0):
        r"""
        Return the complementary error function:

        .. math::

            (2/\sqrt{\pi}) \int_{x}^{\infty} e^{-t^2} dt.



        If `x` is an exact argument, it is first converted to a
        real or complex number using the optional parameter precision (in
        bits). If `x` is inexact (e.g. real), its own precision is
        used in the computation, and the parameter precision is ignored.

        EXAMPLES::

            sage: pari(1).erfc()
            0.157299207050285
        """
        pari_catch_sig_on()
        return P.new_gen(gerfc(x.g, prec_bits_to_words(precision)))

    def eta(gen x, long flag=0, unsigned long precision=0):
        r"""
        x.eta(flag=0): if flag=0, `\eta` function without the
        `q^{1/24}`; otherwise `\eta` of the complex number
        `x` in the upper half plane intelligently computed using
        `\mathrm{SL}(2,\ZZ)` transformations.

        DETAILS: This functions computes the following. If the input
        `x` is a complex number with positive imaginary part, the
        result is `\prod_{n=1}^{\infty} (q-1^n)`, where
        `q=e^{2 i \pi x}`. If `x` is a power series
        (or can be converted to a power series) with positive valuation,
        the result is `\prod_{n=1}^{\infty} (1-x^n)`.

        If `x` is an exact argument, it is first converted to a
        real or complex number using the optional parameter precision (in
        bits). If `x` is inexact (e.g. real), its own precision is
        used in the computation, and the parameter precision is ignored.

        EXAMPLES::

            sage: C.<i> = ComplexField()
            sage: pari(i).eta()
            0.998129069925959
        """
        pari_catch_sig_on()
        if flag == 1:
            return P.new_gen(trueeta(x.g, prec_bits_to_words(precision)))
        return P.new_gen(eta(x.g, prec_bits_to_words(precision)))

    def exp(gen self, unsigned long precision=0):
        """
        x.exp(): exponential of x.

        If `x` is an exact argument, it is first converted to a
        real or complex number using the optional parameter precision (in
        bits). If `x` is inexact (e.g. real), its own precision is
        used in the computation, and the parameter precision is ignored.

        EXAMPLES::

            sage: pari(0).exp()
            1.00000000000000
            sage: pari(1).exp()
            2.71828182845905
            sage: pari('x+O(x^8)').exp()
            1 + x + 1/2*x^2 + 1/6*x^3 + 1/24*x^4 + 1/120*x^5 + 1/720*x^6 + 1/5040*x^7 + O(x^8)
        """
        pari_catch_sig_on()
        return P.new_gen(gexp(self.g, prec_bits_to_words(precision)))

    def gamma(gen s, unsigned long precision=0):
        """
        s.gamma(precision): Gamma function at s.

        If `s` is an exact argument, it is first converted to a
        real or complex number using the optional parameter precision (in
        bits). If `s` is inexact (e.g. real), its own precision is
        used in the computation, and the parameter precision is ignored.

        EXAMPLES::

            sage: pari(2).gamma()
            1.00000000000000
            sage: pari(5).gamma()
            24.0000000000000
            sage: C.<i> = ComplexField()
            sage: pari(1+i).gamma()
            0.498015668118356 - 0.154949828301811*I

        TESTS::

            sage: pari(-1).gamma()
            Traceback (most recent call last):
            ...
            PariError: non-positive integer argument in ggamma
        """
        pari_catch_sig_on()
        return P.new_gen(ggamma(s.g, prec_bits_to_words(precision)))

    def gammah(gen s, unsigned long precision=0):
        """
        s.gammah(): Gamma function evaluated at the argument x+1/2.

        If `s` is an exact argument, it is first converted to a
        real or complex number using the optional parameter precision (in
        bits). If `s` is inexact (e.g. real), its own precision is
        used in the computation, and the parameter precision is ignored.

        EXAMPLES::

            sage: pari(2).gammah()
            1.32934038817914
            sage: pari(5).gammah()
            52.3427777845535
            sage: C.<i> = ComplexField()
            sage: pari(1+i).gammah()
            0.575315188063452 + 0.0882106775440939*I
        """
        pari_catch_sig_on()
        return P.new_gen(ggamd(s.g, prec_bits_to_words(precision)))

    def hyperu(gen a, b, x, unsigned long precision=0):
        r"""
        a.hyperu(b,x): U-confluent hypergeometric function.

        If `a`, `b`, or `x` is an exact argument,
        it is first converted to a real or complex number using the
        optional parameter precision (in bits). If the arguments are
        inexact (e.g. real), the smallest of their precisions is used in
        the computation, and the parameter precision is ignored.

        EXAMPLES::

            sage: pari(1).hyperu(2,3)
            0.333333333333333
        """
        cdef gen t0 = objtogen(b)
        cdef gen t1 = objtogen(x)
        pari_catch_sig_on()
        return P.new_gen(hyperu(a.g, t0.g, t1.g, prec_bits_to_words(precision)))

    def incgam(gen s, x, y=None, unsigned long precision=0):
        r"""
        s.incgam(x, y, precision): incomplete gamma function. y is optional
        and is the precomputed value of gamma(s).

        If `s` is an exact argument, it is first converted to a
        real or complex number using the optional parameter precision (in
        bits). If `s` is inexact (e.g. real), its own precision is
        used in the computation, and the parameter precision is ignored.

        EXAMPLES::

            sage: C.<i> = ComplexField()
            sage: pari(1+i).incgam(3-i)
            -0.0458297859919946 + 0.0433696818726677*I
        """
        cdef gen t0 = objtogen(x)
        cdef gen t1
        if y is None:
            pari_catch_sig_on()
            return P.new_gen(incgam(s.g, t0.g, prec_bits_to_words(precision)))
        else:
            t1 = objtogen(y)
            pari_catch_sig_on()
            return P.new_gen(incgam0(s.g, t0.g, t1.g, prec_bits_to_words(precision)))

    def incgamc(gen s, x, unsigned long precision=0):
        r"""
        s.incgamc(x): complementary incomplete gamma function.

        The arguments `x` and `s` are complex numbers such
        that `s` is not a pole of `\Gamma` and
        `|x|/(|s|+1)` is not much larger than `1`
        (otherwise, the convergence is very slow). The function returns the
        value of the integral
        `\int_{0}^{x} e^{-t} t^{s-1} dt.`

        If `s` or `x` is an exact argument, it is first
        converted to a real or complex number using the optional parameter
        precision (in bits). If the arguments are inexact (e.g. real), the
        smallest of their precisions is used in the computation, and the
        parameter precision is ignored.

        EXAMPLES::

            sage: pari(1).incgamc(2)
            0.864664716763387
        """
        cdef gen t0 = objtogen(x)
        pari_catch_sig_on()
        return P.new_gen(incgamc(s.g, t0.g, prec_bits_to_words(precision)))

    def log(gen x, unsigned long precision=0):
        r"""
        x.log(): natural logarithm of x.

        This function returns the principal branch of the natural logarithm
        of `x`, i.e., the branch such that
        `\Im(\log(x)) \in ]-\pi, \pi].` The result is
        complex (with imaginary part equal to `\pi`) if
        `x\in \RR` and `x<0`. In general, the algorithm uses
        the formula

        .. math::

                         \log(x) \simeq \frac{\pi}{2{\rm agm}(1,4/s)} - m\log(2),


        if `s=x 2^m` is large enough. (The result is exact to
        `B` bits provided that `s>2^{B/2}`.) At low
        accuracies, this function computes `\log` using the series
        expansion near `1`.

        If `x` is an exact argument, it is first converted to a
        real or complex number using the optional parameter precision (in
        bits). If `x` is inexact (e.g. real), its own precision is
        used in the computation, and the parameter precision is ignored.

        Note that `p`-adic arguments can also be given as input,
        with the convention that `\log(p)=0`. Hence, in particular,
        `\exp(\log(x))/x` is not in general equal to `1`
        but instead to a `(p-1)`-st root of unity (or
        `\pm 1` if `p=2`) times a power of `p`.

        EXAMPLES::

            sage: pari(5).log()
            1.60943791243410
            sage: C.<i> = ComplexField()
            sage: pari(i).log()
            0.E-19 + 1.57079632679490*I
        """
        pari_catch_sig_on()
        return P.new_gen(glog(x.g, prec_bits_to_words(precision)))

    def lngamma(gen x, unsigned long precision=0):
        r"""
        This method is deprecated, please use :meth:`.log_gamma` instead.

        See the :meth:`.log_gamma` method for documentation and examples.

        EXAMPLES::

            sage: pari(100).lngamma()
            doctest:...: DeprecationWarning: The method lngamma() is deprecated. Use log_gamma() instead.
            See http://trac.sagemath.org/6992 for details.
            359.134205369575
        """
        from sage.misc.superseded import deprecation
        deprecation(6992, "The method lngamma() is deprecated. Use log_gamma() instead.")
        return x.log_gamma(precision)

    def log_gamma(gen x, unsigned long precision=0):
        r"""
        Logarithm of the gamma function of x.

        This function returns the principal branch of the logarithm of the
        gamma function of `x`. The function
        `\log(\Gamma(x))` is analytic on the complex plane with
        non-positive integers removed. This function can have much larger
        inputs than `\Gamma` itself.

        The `p`-adic analogue of this function is unfortunately not
        implemented.

        If `x` is an exact argument, it is first converted to a
        real or complex number using the optional parameter precision (in
        bits). If `x` is inexact (e.g. real), its own precision is
        used in the computation, and the parameter precision is ignored.

        EXAMPLES::

            sage: pari(100).log_gamma()
            359.134205369575
        """
        pari_catch_sig_on()
        return P.new_gen(glngamma(x.g, prec_bits_to_words(precision)))

    def polylog(gen x, long m, long flag=0, unsigned long precision=0):
        """
        x.polylog(m,flag=0): m-th polylogarithm of x. flag is optional, and
        can be 0: default, 1: D_m -modified m-th polylog of x, 2:
        D_m-modified m-th polylog of x, 3: P_m-modified m-th polylog of
        x.

        If `x` is an exact argument, it is first converted to a
        real or complex number using the optional parameter precision (in
        bits). If `x` is inexact (e.g. real), its own precision is
        used in the computation, and the parameter precision is ignored.

        TODO: Add more explanation, copied from the PARI manual.

        EXAMPLES::

            sage: pari(10).polylog(3)
            5.64181141475134 - 8.32820207698027*I
            sage: pari(10).polylog(3,0)
            5.64181141475134 - 8.32820207698027*I
            sage: pari(10).polylog(3,1)
            0.523778453502411
            sage: pari(10).polylog(3,2)
            -0.400459056163451
        """
        pari_catch_sig_on()
        return P.new_gen(polylog0(m, x.g, flag, prec_bits_to_words(precision)))

    def psi(gen x, unsigned long precision=0):
        r"""
        x.psi(): psi-function at x.

        Return the `\psi`-function of `x`, i.e., the
        logarithmic derivative `\Gamma'(x)/\Gamma(x)`.

        If `x` is an exact argument, it is first converted to a
        real or complex number using the optional parameter precision (in
        bits). If `x` is inexact (e.g. real), its own precision is
        used in the computation, and the parameter precision is ignored.

        EXAMPLES::

            sage: pari(1).psi()
            -0.577215664901533
        """
        pari_catch_sig_on()
        return P.new_gen(gpsi(x.g, prec_bits_to_words(precision)))

    def sin(gen x, unsigned long precision=0):
        """
        x.sin(): The sine of x.

        If `x` is an exact argument, it is first converted to a
        real or complex number using the optional parameter precision (in
        bits). If `x` is inexact (e.g. real), its own precision is
        used in the computation, and the parameter precision is ignored.

        EXAMPLES::

            sage: pari(1).sin()
            0.841470984807897
            sage: C.<i> = ComplexField()
            sage: pari(1+i).sin()
            1.29845758141598 + 0.634963914784736*I
        """
        pari_catch_sig_on()
        return P.new_gen(gsin(x.g, prec_bits_to_words(precision)))

    def sinh(gen x, unsigned long precision=0):
        """
        The hyperbolic sine function.

        If `x` is an exact argument, it is first converted to a
        real or complex number using the optional parameter precision (in
        bits). If `x` is inexact (e.g. real), its own precision is
        used in the computation, and the parameter precision is ignored.

        EXAMPLES::

            sage: pari(0).sinh()
            0.E-19
            sage: C.<i> = ComplexField()
            sage: pari(1+i).sinh()
            0.634963914784736 + 1.29845758141598*I
        """
        pari_catch_sig_on()
        return P.new_gen(gsh(x.g, prec_bits_to_words(precision)))

    def sqr(gen x):
        """
        x.sqr(): square of x. Faster than, and most of the time (but not
        always - see the examples) identical to x\*x.

        EXAMPLES::

            sage: pari(2).sqr()
            4

        For `2`-adic numbers, x.sqr() may not be identical to x\*x
        (squaring a `2`-adic number increases its precision)::

            sage: pari("1+O(2^5)").sqr()
            1 + O(2^6)
            sage: pari("1+O(2^5)")*pari("1+O(2^5)")
            1 + O(2^5)

        However::

            sage: x = pari("1+O(2^5)"); x*x
            1 + O(2^6)
        """
        pari_catch_sig_on()
        return P.new_gen(gsqr(x.g))


    def sqrt(gen x, unsigned long precision=0):
        """
        x.sqrt(precision): The square root of x.

        If `x` is an exact argument, it is first converted to a
        real or complex number using the optional parameter precision (in
        bits). If `x` is inexact (e.g. real), its own precision is
        used in the computation, and the parameter precision is ignored.

        EXAMPLES::

            sage: pari(2).sqrt()
            1.41421356237310
        """
        pari_catch_sig_on()
        return P.new_gen(gsqrt(x.g, prec_bits_to_words(precision)))

    def sqrtn(gen x, n, unsigned long precision=0):
        r"""
        x.sqrtn(n): return the principal branch of the n-th root of x,
        i.e., the one such that
        `\arg(\sqrt(x)) \in ]-\pi/n, \pi/n]`. Also returns a second
        argument which is a suitable root of unity allowing one to recover
        all the other roots. If it was not possible to find such a number,
        then this second return value is 0. If the argument is present and
        no square root exists, return 0 instead of raising an error.

        If `x` is an exact argument, it is first converted to a
        real or complex number using the optional parameter precision (in
        bits). If `x` is inexact (e.g. real), its own precision is
        used in the computation, and the parameter precision is ignored.

        .. note::

           intmods (modulo a prime) and `p`-adic numbers are
           allowed as arguments.

        INPUT:


        -  ``x`` - gen

        -  ``n`` - integer


        OUTPUT:


        -  ``gen`` - principal n-th root of x

        -  ``gen`` - root of unity z that gives the other
           roots


        EXAMPLES::

            sage: s, z = pari(2).sqrtn(5)
            sage: z
            0.309016994374947 + 0.951056516295154*I
            sage: s
            1.14869835499704
            sage: s^5
            2.00000000000000
            sage: z^5
            1.00000000000000 + 5.42101086 E-19*I        # 32-bit
            1.00000000000000 + 5.96311194867027 E-19*I  # 64-bit
            sage: (s*z)^5
            2.00000000000000 + 1.409462824 E-18*I       # 32-bit
            2.00000000000000 + 9.21571846612679 E-19*I  # 64-bit
        """
        # TODO: ???  lots of good examples in the PARI docs ???
        cdef GEN zetan
        cdef gen t0 = objtogen(n)
        pari_catch_sig_on()
        ans = P.new_gen_noclear(gsqrtn(x.g, t0.g, &zetan, prec_bits_to_words(precision)))
        return ans, P.new_gen(zetan)

    def tan(gen x, unsigned long precision=0):
        """
        x.tan() - tangent of x

        If `x` is an exact argument, it is first converted to a
        real or complex number using the optional parameter precision (in
        bits). If `x` is inexact (e.g. real), its own precision is
        used in the computation, and the parameter precision is ignored.

        EXAMPLES::

            sage: pari(2).tan()
            -2.18503986326152
            sage: C.<i> = ComplexField()
            sage: pari(i).tan()
            0.761594155955765*I
        """
        pari_catch_sig_on()
        return P.new_gen(gtan(x.g, prec_bits_to_words(precision)))

    def tanh(gen x, unsigned long precision=0):
        """
        x.tanh() - hyperbolic tangent of x

        If `x` is an exact argument, it is first converted to a
        real or complex number using the optional parameter precision (in
        bits). If `x` is inexact (e.g. real), its own precision is
        used in the computation, and the parameter precision is ignored.

        EXAMPLES::

            sage: pari(1).tanh()
            0.761594155955765
            sage: C.<i> = ComplexField()
            sage: z = pari(i); z
            1.00000000000000*I
            sage: result = z.tanh()
            sage: result.real() <= 1e-18
            True
            sage: result.imag()
            1.55740772465490
        """
        pari_catch_sig_on()
        return P.new_gen(gth(x.g, prec_bits_to_words(precision)))

    def teichmuller(gen x):
        r"""
        teichmuller(x): teichmuller character of p-adic number x.

        This is the unique `(p-1)`-st root of unity congruent to
        `x/p^{v_p(x)}` modulo `p`.

        EXAMPLES::

            sage: pari('2+O(7^5)').teichmuller()
            2 + 4*7 + 6*7^2 + 3*7^3 + O(7^5)
        """
        pari_catch_sig_on()
        return P.new_gen(teich(x.g))

    def theta(gen q, z, unsigned long precision=0):
        """
        q.theta(z): Jacobi sine theta-function.

        If `q` or `z` is an exact argument, it is first
        converted to a real or complex number using the optional parameter
        precision (in bits). If the arguments are inexact (e.g. real), the
        smallest of their precisions is used in the computation, and the
        parameter precision is ignored.

        EXAMPLES::

            sage: pari(0.5).theta(2)
            1.63202590295260
        """
        cdef gen t0 = objtogen(z)
        pari_catch_sig_on()
        return P.new_gen(theta(q.g, t0.g, prec_bits_to_words(precision)))

    def thetanullk(gen q, long k, unsigned long precision=0):
        """
        q.thetanullk(k): return the k-th derivative at z=0 of theta(q,z).

        If `q` is an exact argument, it is first converted to a
        real or complex number using the optional parameter precision (in
        bits). If `q` is inexact (e.g. real), its own precision is
        used in the computation, and the parameter precision is ignored.

        EXAMPLES::

            sage: pari(0.5).thetanullk(1)
            0.548978532560341
        """
        pari_catch_sig_on()
        return P.new_gen(thetanullk(q.g, k, prec_bits_to_words(precision)))

    def weber(gen x, long flag=0, unsigned long precision=0):
        r"""
        x.weber(flag=0): One of Weber's f functions of x. flag is optional,
        and can be 0: default, function
        f(x)=exp(-i\*Pi/24)\*eta((x+1)/2)/eta(x) such that
        `j=(f^{24}-16)^3/f^{24}`, 1: function f1(x)=eta(x/2)/eta(x)
        such that `j=(f1^24+16)^3/f2^{24}`, 2: function
        f2(x)=sqrt(2)\*eta(2\*x)/eta(x) such that
        `j=(f2^{24}+16)^3/f2^{24}`.

        If `x` is an exact argument, it is first converted to a
        real or complex number using the optional parameter precision (in
        bits). If `x` is inexact (e.g. real), its own precision is
        used in the computation, and the parameter precision is ignored.

        TODO: Add further explanation from PARI manual.

        EXAMPLES::

            sage: C.<i> = ComplexField()
            sage: pari(i).weber()
            1.18920711500272 + 0.E-19*I                 # 32-bit
            1.18920711500272 + 2.71050543121376 E-20*I  # 64-bit
            sage: pari(i).weber(1)
            1.09050773266526
            sage: pari(i).weber(2)
            1.09050773266526
        """
        pari_catch_sig_on()
        return P.new_gen(weber0(x.g, flag, prec_bits_to_words(precision)))

    def zeta(gen s, unsigned long precision=0):
        """
        zeta(s): zeta function at s with s a complex or a p-adic number.

        If `s` is a complex number, this is the Riemann zeta
        function `\zeta(s)=\sum_{n\geq 1} n^{-s}`, computed either
        using the Euler-Maclaurin summation formula (if `s` is not
        an integer), or using Bernoulli numbers (if `s` is a
        negative integer or an even nonnegative integer), or using modular
        forms (if `s` is an odd nonnegative integer).

        If `s` is a `p`-adic number, this is the
        Kubota-Leopoldt zeta function, i.e. the unique continuous
        `p`-adic function on the `p`-adic integers that
        interpolates the values of `(1-p^{-k})\zeta(k)` at negative
        integers `k` such that `k\equiv 1\pmod{p-1}` if
        `p` is odd, and at odd `k` if `p=2`.

        If `x` is an exact argument, it is first converted to a
        real or complex number using the optional parameter precision (in
        bits). If `x` is inexact (e.g. real), its own precision is
        used in the computation, and the parameter precision is ignored.

        INPUT:


        -  ``s`` - gen (real, complex, or p-adic number)


        OUTPUT:


        -  ``gen`` - value of zeta at s.


        EXAMPLES::

            sage: pari(2).zeta()
            1.64493406684823
            sage: x = RR(pi)^2/6
            sage: pari(x)
            1.64493406684823
            sage: pari(3).zeta()
            1.20205690315959
            sage: pari('1+5*7+2*7^2+O(7^3)').zeta()
            4*7^-2 + 5*7^-1 + O(7^0)
        """
        pari_catch_sig_on()
        return P.new_gen(gzeta(s.g, prec_bits_to_words(precision)))

    ###########################################
    # 4: NUMBER THEORETICAL functions
    ###########################################

    def bezout(gen x, y):
        cdef gen u, v, g
        cdef GEN U, V, G
        cdef gen t0 = objtogen(y)
        pari_catch_sig_on()
        G = gbezout(x.g, t0.g, &U, &V)
        g = P.new_gen_noclear(G)
        u = P.new_gen_noclear(U)
        v = P.new_gen(V)
        return g, u, v

    def binomial(gen x, long k):
        """
        binomial(x, k): return the binomial coefficient "x choose k".

        INPUT:


        -  ``x`` - any PARI object (gen)

        -  ``k`` - integer


        EXAMPLES::

            sage: pari(6).binomial(2)
            15
            sage: pari('x+1').binomial(3)
            1/6*x^3 - 1/6*x
            sage: pari('2+x+O(x^2)').binomial(3)
            1/3*x + O(x^2)
        """
        pari_catch_sig_on()
        return P.new_gen(binomial(x.g, k))

    def contfrac(gen x, b=0, long lmax=0):
        """
        contfrac(x,b,lmax): continued fraction expansion of x (x rational,
        real or rational function). b and lmax are both optional, where b
        is the vector of numerators of the continued fraction, and lmax is
        a bound for the number of terms in the continued fraction
        expansion.
        """
        cdef gen t0 = objtogen(b)
        pari_catch_sig_on()
        return P.new_gen(contfrac0(x.g, t0.g, lmax))

    def contfracpnqn(gen x, b=0, long lmax=0):
        """
        contfracpnqn(x): [p_n,p_n-1; q_n,q_n-1] corresponding to the
        continued fraction x.
        """
        pari_catch_sig_on()
        return P.new_gen(pnqn(x.g))

    def ffgen(gen T, v=-1):
        r"""
        Return the generator `g=x \bmod T` of the finite field defined
        by the polynomial `T`.

        INPUT:

        - ``T`` -- a gen of type t_POL with coefficients of type t_INTMOD:
                   a polynomial over a prime finite field

        - ``v`` -- string: a variable name or -1 (optional)

        If `v` is a string, then `g` will be a polynomial in `v`, else the
        variable of the polynomial `T` is used.

        EXAMPLES::

            sage: x = GF(2)['x'].gen()
            sage: pari(x^2+x+2).ffgen()
            x
            sage: pari(x^2+x+1).ffgen('a')
            a
        """
        pari_catch_sig_on()
        return P.new_gen(ffgen(T.g, P.get_var(v)))

    def ffinit(gen p, long n, v=-1):
        r"""
        Return a monic irreducible polynomial `g` of degree `n` over the
        finite field of `p` elements.

        INPUT:

        - ``p`` -- a gen of type t_INT: a prime number

        - ``n`` -- integer: the degree of the polynomial

        - ``v`` -- string: a variable name or -1 (optional)

        If `v \geq 0', then `g` will be a polynomial in `v`, else the
        variable `x` is used.

        EXAMPLES::

            sage: pari(7).ffinit(11)
            Mod(1, 7)*x^11 + Mod(1, 7)*x^10 + Mod(4, 7)*x^9 + Mod(5, 7)*x^8 + Mod(1, 7)*x^7 + Mod(1, 7)*x^2 + Mod(1, 7)*x + Mod(6, 7)
            sage: pari(2003).ffinit(3)
            Mod(1, 2003)*x^3 + Mod(1, 2003)*x^2 + Mod(1993, 2003)*x + Mod(1995, 2003)
        """
        pari_catch_sig_on()
        return P.new_gen(ffinit(p.g, n, P.get_var(v)))

    def fibonacci(gen x):
        r"""
        Return the Fibonacci number of index x.

        EXAMPLES::

            sage: pari(18).fibonacci()
            2584
            sage: [pari(n).fibonacci() for n in range(10)]
            [0, 1, 1, 2, 3, 5, 8, 13, 21, 34]
        """
        pari_catch_sig_on()
        return P.new_gen(fibo(long(x)))

    def gcd(gen x, y=None):
        """
        Return the greatest common divisor of `x` and `y`.

        If `y` is ``None``, then `x` must be a list or tuple, and the
        greatest common divisor of its components is returned.

        EXAMPLES::

            sage: pari(10).gcd(15)
            5
            sage: pari([5, 'y']).gcd()
            1
            sage: pari(['x', x^2]).gcd()      
            x

        """
        cdef gen t0
        if y is None:
            pari_catch_sig_on()
            return P.new_gen(ggcd0(x.g, NULL))
        else:
            t0 = objtogen(y)
            pari_catch_sig_on()
            return P.new_gen(ggcd0(x.g, t0.g))

    def issquare(gen x, find_root=False):
        """
        issquare(x,n): ``True`` if x is a square, ``False`` if not. If
        ``find_root`` is given, also returns the exact square root.
        """
        cdef GEN G
        cdef long t
        cdef gen g
        pari_catch_sig_on()
        if find_root:
            t = itos(gissquareall(x.g, &G))
            if t:
                return True, P.new_gen(G)
            else:
                P.clear_stack()
                return False, None
        else:
            t = itos(gissquare(x.g))
            pari_catch_sig_off()
            return t != 0

    def issquarefree(gen self):
        """
        EXAMPLES::

            sage: pari(10).issquarefree()
            True
            sage: pari(20).issquarefree()
            False
        """
        pari_catch_sig_on()
        cdef long t = issquarefree(self.g)
        pari_catch_sig_off()
        return t != 0

    def lcm(gen x, y=None):
        """
        Return the least common multiple of `x` and `y`.

        If `y` is ``None``, then `x` must be a list or tuple, and the
        least common multiple of its components is returned.

        EXAMPLES::

            sage: pari(10).lcm(15)
            30
            sage: pari([5, 'y']).lcm()
            5*y
            sage: pari([10, 'x', x^2]).lcm()
            10*x^2

        """
        cdef gen t0
        if y is None:
            pari_catch_sig_on()
            return P.new_gen(glcm0(x.g, NULL))
        else:
            t0 = objtogen(y)
            pari_catch_sig_on()
            return P.new_gen(glcm0(x.g, t0.g))

    def numdiv(gen n):
        """
        Return the number of divisors of the integer n.

        EXAMPLES::

            sage: pari(10).numdiv()
            4
        """
        pari_catch_sig_on()
        return P.new_gen(gnumbdiv(n.g))

    def phi(gen n):
        """
        Return the Euler phi function of n. EXAMPLES::

            sage: pari(10).phi()
            4
        """
        pari_catch_sig_on()
        return P.new_gen(geulerphi(n.g))

    def primepi(gen self):
        """
        Return the number of primes less than or equal to self.

        EXAMPLES::

            sage: pari(7).primepi()
            4
            sage: pari(100).primepi()
            25
            sage: pari(1000).primepi()
            168
            sage: pari(100000).primepi()
            9592
            sage: pari(0).primepi()
            0
            sage: pari(-15).primepi()
            0
            sage: pari(500509).primepi()
            41581
        """
        pari_catch_sig_on()
        if self > P._primelimit():
            P.init_primes(self + 10)
        if signe(self.g) != 1:
            pari_catch_sig_off()
            return P.PARI_ZERO
        return P.new_gen(primepi(self.g))

    def sumdiv(gen n):
        """
        Return the sum of the divisors of `n`.

        EXAMPLES::

            sage: pari(10).sumdiv()
            18
        """
        pari_catch_sig_on()
        return P.new_gen(sumdiv(n.g))

    def sumdivk(gen n, long k):
        """
        Return the sum of the k-th powers of the divisors of n.

        EXAMPLES::

            sage: pari(10).sumdivk(2)
            130
        """
        pari_catch_sig_on()
        return P.new_gen(sumdivk(n.g, k))

    def xgcd(gen x, y):
        """
        Returns u,v,d such that d=gcd(x,y) and u\*x+v\*y=d.

        EXAMPLES::

            sage: pari(10).xgcd(15)
            (5, -1, 1)
        """
        return x.bezout(y)

    def Zn_issquare(gen self, n):
        """
        Return ``True`` if ``self`` is a square modulo `n`, ``False``
        if not.

        INPUT:

        - ``self`` -- integer

        - ``n`` -- integer or factorisation matrix

        EXAMPLES::

            sage: pari(3).Zn_issquare(4)
            False
            sage: pari(4).Zn_issquare(30.factor())
            True

        """
        cdef gen t0 = objtogen(n)
        pari_catch_sig_on()
        cdef long t = Zn_issquare(self.g, t0.g)
        pari_catch_sig_off()
        return t != 0

    def Zn_sqrt(gen self, n):
        """
        Return a square root of ``self`` modulo `n`, if such a square
        root exists; otherwise, raise a ``ValueError``.

        INPUT:

        - ``self`` -- integer

        - ``n`` -- integer or factorisation matrix

        EXAMPLES::

            sage: pari(3).Zn_sqrt(4)
            Traceback (most recent call last):
            ...
            ValueError: 3 is not a square modulo 4
            sage: pari(4).Zn_sqrt(30.factor())
            22

        """
        cdef gen t0 = objtogen(n)
        cdef GEN s
        pari_catch_sig_on()
        s = Zn_sqrt(self.g, t0.g)
        if s == NULL:
            pari_catch_sig_off()
            raise ValueError("%s is not a square modulo %s" % (self, n))
        return P.new_gen(s)


    ##################################################
    # 5: Elliptic curve functions
    ##################################################

    def ellinit(self, long flag=0, unsigned long precision=0):
        """
        Return the PARI elliptic curve object with Weierstrass coefficients
        given by self, a list with 5 elements.

        INPUT:


        -  ``self`` - a list of 5 coefficients

        -  ``flag (optional, default: 0)`` - if 0, ask for a PARI ell
           structure with 19 components; if 1, ask for a shorted PARI
           sell structure with only the first 13 components.

        -  ``precision (optional, default: 0)`` - the real
           precision to be used in the computation of the components of the
           PARI (s)ell structure; if 0, use the default 64 bits.

           .. note::

              The parameter ``precision`` in ``ellinit`` controls not
              only the real precision of the resulting (s)ell structure,
              but in some cases also the precision of most subsequent
              computations with this elliptic curve (if those rely on
              the precomputations done by ``ellinit``).  You should
              therefore set the precision from the start to the value
              you require.

        OUTPUT:


        -  ``gen`` - either a PARI ell structure with 19 components
           (if flag=0), or a PARI sell structure with 13 components
           (if flag=1).


        EXAMPLES: An elliptic curve with integer coefficients::

            sage: e = pari([0,1,0,1,0]).ellinit(); e
            [0, 1, 0, 1, 0, 4, 2, 0, -1, -32, 224, -48, 2048/3, [0.E-28, -0.500000000000000 - 0.866025403784439*I, -0.500000000000000 + 0.866025403784439*I]~, 3.37150070962519, -1.68575035481260 - 2.15651564749964*I, 1.37451455785745 - 1.084202173 E-19*I,      -0.687257278928726 + 0.984434956803824*I, 7.27069403586288] # 32-bit
            [0, 1, 0, 1, 0, 4, 2, 0, -1, -32, 224, -48, 2048/3, [0.E-38, -0.500000000000000 - 0.866025403784439*I, -0.500000000000000 + 0.866025403784439*I]~, 3.37150070962519, -1.68575035481260 - 2.15651564749964*I, 1.37451455785745 - 5.42101086242752 E-19*I, -0.687257278928726 + 0.984434956803824*I, 7.27069403586288] # 64-bit

        Its inexact components have the default precision of 53 bits::

            sage: RR(e[14])
            3.37150070962519

        We can compute this to higher precision::

            sage: R = RealField(150)
            sage: e = pari([0,1,0,1,0]).ellinit(precision=150)
            sage: R(e[14])
            3.3715007096251920857424073155981539790016018

        Using flag=1 returns a short elliptic curve PARI object::

            sage: pari([0,1,0,1,0]).ellinit(flag=1)
            [0, 1, 0, 1, 0, 4, 2, 0, -1, -32, 224, -48, 2048/3]

        The coefficients can be any ring elements that convert to PARI::

            sage: pari([0,1/2,0,-3/4,0]).ellinit(flag=1)
            [0, 1/2, 0, -3/4, 0, 2, -3/2, 0, -9/16, 40, -116, 117/4, 256000/117]
            sage: pari([0,0.5,0,-0.75,0]).ellinit(flag=1)
            [0, 0.500000000000000, 0, -0.750000000000000, 0, 2.00000000000000, -1.50000000000000, 0, -0.562500000000000, 40.0000000000000, -116.000000000000, 29.2500000000000, 2188.03418803419]
            sage: pari([0,I,0,1,0]).ellinit(flag=1)
            [0, I, 0, 1, 0, 4*I, 2, 0, -1, -64, 352*I, -80, 16384/5]
            sage: pari([0,x,0,2*x,1]).ellinit(flag=1)
            [0, x, 0, 2*x, 1, 4*x, 4*x, 4, -4*x^2 + 4*x, 16*x^2 - 96*x, -64*x^3 + 576*x^2 - 864, 64*x^4 - 576*x^3 + 576*x^2 - 432, (256*x^6 - 4608*x^5 + 27648*x^4 - 55296*x^3)/(4*x^4 - 36*x^3 + 36*x^2 - 27)]
        """
        pari_catch_sig_on()
        return P.new_gen(ellinit0(self.g, flag, prec_bits_to_words(precision)))

    def ellglobalred(self):
        """
        e.ellglobalred(): return information related to the global minimal
        model of the elliptic curve e.

        INPUT:


        -  ``e`` - elliptic curve (returned by ellinit)


        OUTPUT:


        -  ``gen`` - the (arithmetic) conductor of e

        -  ``gen`` - a vector giving the coordinate change over
           Q from e to its minimal integral model (see also ellminimalmodel)

        -  ``gen`` - the product of the local Tamagawa numbers
           of e


        EXAMPLES::

            sage: e = pari([0, 5, 2, -1, 1]).ellinit()
            sage: e.ellglobalred()
            [20144, [1, -2, 0, -1], 1]
            sage: e = pari(EllipticCurve('17a').a_invariants()).ellinit()
            sage: e.ellglobalred()
            [17, [1, 0, 0, 0], 4]
        """
        pari_catch_sig_on()
        return P.new_gen(ellglobalred(self.g))

    def elladd(self, z0, z1):
        """
        e.elladd(z0, z1): return the sum of the points z0 and z1 on this
        elliptic curve.

        INPUT:


        -  ``e`` - elliptic curve E

        -  ``z0`` - point on E

        -  ``z1`` - point on E


        OUTPUT: point on E

        EXAMPLES: First we create an elliptic curve::

            sage: e = pari([0, 1, 1, -2, 0]).ellinit()
            sage: str(e)[:65]   # first part of output
            '[0, 1, 1, -2, 0, 4, -4, 1, -3, 112, -856, 389, 1404928/389, [0.90'

        Next we add two points on the elliptic curve. Notice that the
        Python lists are automatically converted to PARI objects so you
        don't have to do that explicitly in your code.

        ::

            sage: e.elladd([1,0], [-1,1])
            [-3/4, -15/8]
        """
        cdef gen t0 = objtogen(z0)
        cdef gen t1 = objtogen(z1)
        pari_catch_sig_on()
        return P.new_gen(addell(self.g, t0.g, t1.g))

    def ellak(self, n):
        r"""
        e.ellak(n): Returns the coefficient `a_n` of the
        `L`-function of the elliptic curve e, i.e. the
        `n`-th Fourier coefficient of the weight 2 newform
        associated to e (according to Shimura-Taniyama).

            The curve `e` *must* be a medium or long vector of the type
            given by ellinit. For this function to work for every n and not
            just those prime to the conductor, e must be a minimal Weierstrass
            equation. If this is not the case, use the function ellminimalmodel
            first before using ellak (or you will get INCORRECT RESULTS!)


        INPUT:


        -  ``e`` - a PARI elliptic curve.

        -  ``n`` - integer.


        EXAMPLES::

            sage: e = pari([0, -1, 1, -10, -20]).ellinit()
            sage: e.ellak(6)
            2
            sage: e.ellak(2005)
            2
            sage: e.ellak(-1)
            0
            sage: e.ellak(0)
            0
        """
        cdef gen t0 = objtogen(n)
        pari_catch_sig_on()
        return P.new_gen(akell(self.g, t0.g))


    def ellan(self, long n, python_ints=False):
        """
        Return the first `n` Fourier coefficients of the modular
        form attached to this elliptic curve. See ellak for more details.

        INPUT:


        -  ``n`` - a long integer

        -  ``python_ints`` - bool (default is False); if True,
           return a list of Python ints instead of a PARI gen wrapper.


        EXAMPLES::

            sage: e = pari([0, -1, 1, -10, -20]).ellinit()
            sage: e.ellan(3)
            [1, -2, -1]
            sage: e.ellan(20)
            [1, -2, -1, 2, 1, 2, -2, 0, -2, -2, 1, -2, 4, 4, -1, -4, -2, 4, 0, 2]
            sage: e.ellan(-1)
            []
            sage: v = e.ellan(10, python_ints=True); v
            [1, -2, -1, 2, 1, 2, -2, 0, -2, -2]
            sage: type(v)
            <type 'list'>
            sage: type(v[0])
            <type 'int'>
        """
        pari_catch_sig_on()
        cdef GEN g
        if python_ints:
            g = anell(self.g, n)
            v = [gtolong(<GEN> g[i+1]) for i in range(glength(g))]
            P.clear_stack()
            return v
        else:
            return P.new_gen(anell(self.g, n))

    def ellanalyticrank(self, unsigned long precision=0):
        r"""
        Returns a 2-component vector with the order of vanishing at
        `s = 1` of the L-function of the elliptic curve and the value
        of the first non-zero derivative.

        EXAMPLE::

            sage: E = EllipticCurve('389a1')
            sage: pari(E).ellanalyticrank()
            [2, 1.51863300057685]
        """
        pari_catch_sig_on()
        return P.new_gen(ellanalyticrank(self.g, <GEN>0, prec_bits_to_words(precision)))

    def ellap(self, p):
        r"""
        e.ellap(p): Returns the prime-indexed coefficient `a_p` of the
        `L`-function of the elliptic curve `e`, i.e. the `p`-th Fourier
        coefficient of the newform attached to e.

        The computation uses the Shanks--Mestre method, or the SEA
        algorithm.

        .. WARNING::

            For this function to work for every n and not just those prime
            to the conductor, e must be a minimal Weierstrass equation.
            If this is not the case, use the function ellminimalmodel first
            before using ellap (or you will get INCORRECT RESULTS!)


        INPUT:


        -  ``e`` - a PARI elliptic curve.

        -  ``p`` - prime integer


        EXAMPLES::

            sage: e = pari([0, -1, 1, -10, -20]).ellinit()
            sage: e.ellap(2)
            -2
            sage: e.ellap(2003)
            4
            sage: e.ellak(-1)
            0
        """
        cdef gen t0 = objtogen(p)
        pari_catch_sig_on()
        return P.new_gen(ellap(self.g, t0.g))


    def ellaplist(self, long n, python_ints=False):
        r"""
        e.ellaplist(n): Returns a PARI list of all the prime-indexed
        coefficients `a_p` (up to n) of the `L`-function
        of the elliptic curve `e`, i.e. the Fourier coefficients of
        the newform attached to `e`.

        INPUT:

        - ``self`` -- an elliptic curve

        - ``n`` -- a long integer

        - ``python_ints`` -- bool (default is False); if True,
          return a list of Python ints instead of a PARI gen wrapper.

        .. WARNING::

            The curve e must be a medium or long vector of the type given by
            ellinit. For this function to work for every n and not just those
            prime to the conductor, e must be a minimal Weierstrass equation.
            If this is not the case, use the function ellminimalmodel first
            before using ellaplist (or you will get INCORRECT RESULTS!)

        EXAMPLES::

            sage: e = pari([0, -1, 1, -10, -20]).ellinit()
            sage: v = e.ellaplist(10); v
            [-2, -1, 1, -2]
            sage: type(v)
            <type 'sage.libs.pari.gen.gen'>
            sage: v.type()
            't_VEC'
            sage: e.ellan(10)
            [1, -2, -1, 2, 1, 2, -2, 0, -2, -2]
            sage: v = e.ellaplist(10, python_ints=True); v
            [-2, -1, 1, -2]
            sage: type(v)
            <type 'list'>
            sage: type(v[0])
            <type 'int'>

        TESTS::

            sage: v = e.ellaplist(1)
            sage: print v, type(v)
            [] <type 'sage.libs.pari.gen.gen'>
            sage: v = e.ellaplist(1, python_ints=True)
            sage: print v, type(v)
            [] <type 'list'>
        """
        if python_ints:
            return [int(x) for x in self.ellaplist(n)]

        if n < 2:
            pari_catch_sig_on()
            return P.new_gen(zerovec(0))

        # 1. Make a table of primes up to n.
        P.init_primes(n+1)
        cdef gen t0 = objtogen(n)
        pari_catch_sig_on()
        cdef GEN g = primes(gtolong(primepi(t0.g)))

        # 2. Replace each prime in the table by ellap of it.
        cdef long i
        for i from 0 <= i < glength(g):
            set_gel(g, i + 1, ellap(self.g, gel(g, i + 1)))
        return P.new_gen(g)

    def ellbil(self, z0, z1, unsigned long precision=0):
        """
        e.ellbil(z0, z1): return the value of the canonical bilinear form
        on z0 and z1.

        INPUT:


        -  ``e`` - elliptic curve (assumed integral given by a
           minimal model, as returned by ellminimalmodel)

        -  ``z0, z1`` - rational points on e


        EXAMPLES::

            sage: e = pari([0,1,1,-2,0]).ellinit().ellminimalmodel()[0]
            sage: e.ellbil([1, 0], [-1, 1])
            0.418188984498861
        """
        cdef gen t0 = objtogen(z0)
        cdef gen t1 = objtogen(z1)
        pari_catch_sig_on()
        return P.new_gen(bilhell(self.g, t0.g, t1.g, prec_bits_to_words(precision)))

    def ellchangecurve(self, ch):
        """
        e.ellchangecurve(ch): return the new model (equation) for the
        elliptic curve e given by the change of coordinates ch.

        The change of coordinates is specified by a vector ch=[u,r,s,t]; if
        `x'` and `y'` are the new coordinates, then
        `x = u^2 x' + r` and `y = u^3 y' + su^2 x' + t`.

        INPUT:


        -  ``e`` - elliptic curve

        -  ``ch`` - change of coordinates vector with 4
           entries


        EXAMPLES::

            sage: e = pari([1,2,3,4,5]).ellinit()
            sage: e.ellglobalred()
            [10351, [1, -1, 0, -1], 1]
            sage: f = e.ellchangecurve([1,-1,0,-1])
            sage: f[:5]
            [1, -1, 0, 4, 3]
        """
        cdef gen t0 = objtogen(ch)
        pari_catch_sig_on()
        return P.new_gen(ellchangecurve(self.g, t0.g))

    def elleta(self, unsigned long precision=0):
        """
        e.elleta(): return the vector [eta1,eta2] of quasi-periods
        associated with the period lattice e.omega() of the elliptic curve
        e.

        EXAMPLES::

            sage: e = pari([0,0,0,-82,0]).ellinit()
            sage: e.elleta()
            [3.60546360143265, 3.60546360143265*I]
            sage: w1,w2 = e.omega()
            sage: eta1, eta2 = e.elleta()
            sage: w1*eta2-w2*eta1
            6.28318530717959*I
            sage: w1*eta2-w2*eta1 == pari(2*pi*I)
            True
            sage: pari([0,0,0,-82,0]).ellinit(flag=1).elleta()
            Traceback (most recent call last):
            ...
            PariError: incorrect type in elleta
        """
        pari_catch_sig_on()
        return P.new_gen(elleta(self.g, prec_bits_to_words(precision)))

    def ellheight(self, a, long flag=2, unsigned long precision=0):
        """
        e.ellheight(a, flag=2): return the global Neron-Tate height of the
        point a on the elliptic curve e.

        INPUT:


        -  ``e`` - elliptic curve over `\QQ`,
           assumed to be in a standard minimal integral model (as given by
           ellminimalmodel)

        -  ``a`` - rational point on e

        -  ``flag (optional)`` - specifies which algorithm to
           be used for computing the archimedean local height:

           -  ``0`` - uses sigma- and theta-functions and a trick
               due to J. Silverman

           -  ``1`` - uses Tate's `4^n` algorithm

           -  ``2`` - uses Mestre's AGM algorithm (this is the
              default, being faster than the other two)

        -  ``precision (optional)`` - the precision of the
           result, in bits.

        EXAMPLES::

            sage: e = pari([0,1,1,-2,0]).ellinit().ellminimalmodel()[0]
            sage: e.ellheight([1,0])
            0.476711659343740
            sage: e.ellheight([1,0], flag=0)
            0.476711659343740
            sage: e.ellheight([1,0], flag=1)
            0.476711659343740
            sage: e.ellheight([1,0], precision=128).sage()
            0.47671165934373953737948605888465305932
        """
        cdef gen t0 = objtogen(a)
        pari_catch_sig_on()
        return P.new_gen(ellheight0(self.g, t0.g, flag, prec_bits_to_words(precision)))

    def ellheightmatrix(self, x, unsigned long precision=0):
        """
        e.ellheightmatrix(x): return the height matrix for the vector x of
        points on the elliptic curve e.

        In other words, it returns the Gram matrix of x with respect to the
        height bilinear form on e (see ellbil).

        INPUT:


        -  ``e`` - elliptic curve over `\QQ`,
           assumed to be in a standard minimal integral model (as given by
           ellminimalmodel)

        -  ``x`` - vector of rational points on e


        EXAMPLES::

            sage: e = pari([0,1,1,-2,0]).ellinit().ellminimalmodel()[0]
            sage: e.ellheightmatrix([[1,0], [-1,1]])
            [0.476711659343740, 0.418188984498861; 0.418188984498861, 0.686667083305587]

        It is allowed to call :meth:`ellinit` with ``flag=1``::

            sage: E = pari([0,1,1,-2,0]).ellinit(flag=1)
            sage: E.ellheightmatrix([[1,0], [-1,1]], precision=128).sage()
            [0.47671165934373953737948605888465305932 0.41818898449886058562988945821587638244]
            [0.41818898449886058562988945821587638244 0.68666708330558658572355210295409678904]
        """
        cdef gen t0 = objtogen(x)
        pari_catch_sig_on()
        return P.new_gen(mathell(self.g, t0.g, prec_bits_to_words(precision)))

    def ellisoncurve(self, x):
        """
        e.ellisoncurve(x): return True if the point x is on the elliptic
        curve e, False otherwise.

        If the point or the curve have inexact coefficients, an attempt is
        made to take this into account.

        EXAMPLES::

            sage: e = pari([0,1,1,-2,0]).ellinit()
            sage: e.ellisoncurve([1,0])
            True
            sage: e.ellisoncurve([1,1])
            False
            sage: e.ellisoncurve([1,0.00000000000000001])
            False
            sage: e.ellisoncurve([1,0.000000000000000001])
            True
            sage: e.ellisoncurve([0])
            True
        """
        cdef gen t0 = objtogen(x)
        pari_catch_sig_on()
        cdef int t = oncurve(self.g, t0.g)
        pari_catch_sig_off()
        return t != 0

    def elllocalred(self, p):
        r"""
        e.elllocalred(p): computes the data of local reduction at the prime
        p on the elliptic curve e

        For more details on local reduction and Kodaira types, see IV.8 and
        IV.9 in J. Silverman's book "Advanced topics in the arithmetic of
        elliptic curves".

        INPUT:


        -  ``e`` - elliptic curve with coefficients in `\ZZ`

        -  ``p`` - prime number


        OUTPUT:


        -  ``gen`` - the exponent of p in the arithmetic
           conductor of e

        -  ``gen`` - the Kodaira type of e at p, encoded as an
           integer:

        -  ``1`` - type `I_0`: good reduction,
           nonsingular curve of genus 1

        -  ``2`` - type `II`: rational curve with a
           cusp

        -  ``3`` - type `III`: two nonsingular rational
           curves intersecting tangentially at one point

        -  ``4`` - type `IV`: three nonsingular
           rational curves intersecting at one point

        -  ``5`` - type `I_1`: rational curve with a
           node

        -  ``6 or larger`` - think of it as `4+v`, then
           it is type `I_v`: `v` nonsingular rational curves
           arranged as a `v`-gon

        -  ``-1`` - type `I_0^*`: nonsingular rational
           curve of multiplicity two with four nonsingular rational curves of
           multiplicity one attached

        -  ``-2`` - type `II^*`: nine nonsingular
           rational curves in a special configuration

        -  ``-3`` - type `III^*`: eight nonsingular
           rational curves in a special configuration

        -  ``-4`` - type `IV^*`: seven nonsingular
           rational curves in a special configuration

        -  ``-5 or smaller`` - think of it as `-4-v`,
           then it is type `I_v^*`: chain of `v+1`
           nonsingular rational curves of multiplicity two, with two
           nonsingular rational curves of multiplicity one attached at either
           end

        -  ``gen`` - a vector with 4 components, giving the
           coordinate changes done during the local reduction; if the first
           component is 1, then the equation for e was already minimal at p

        -  ``gen`` - the local Tamagawa number `c_p`


        EXAMPLES:

        Type `I_0`::

            sage: e = pari([0,0,0,0,1]).ellinit()
            sage: e.elllocalred(7)
            [0, 1, [1, 0, 0, 0], 1]

        Type `II`::

            sage: e = pari(EllipticCurve('27a3').a_invariants()).ellinit()
            sage: e.elllocalred(3)
            [3, 2, [1, -1, 0, 1], 1]

        Type `III`::

            sage: e = pari(EllipticCurve('24a4').a_invariants()).ellinit()
            sage: e.elllocalred(2)
            [3, 3, [1, 1, 0, 1], 2]

        Type `IV`::

            sage: e = pari(EllipticCurve('20a2').a_invariants()).ellinit()
            sage: e.elllocalred(2)
            [2, 4, [1, 1, 0, 1], 3]

        Type `I_1`::

            sage: e = pari(EllipticCurve('11a2').a_invariants()).ellinit()
            sage: e.elllocalred(11)
            [1, 5, [1, 0, 0, 0], 1]

        Type `I_2`::

            sage: e = pari(EllipticCurve('14a4').a_invariants()).ellinit()
            sage: e.elllocalred(2)
            [1, 6, [1, 0, 0, 0], 2]

        Type `I_6`::

            sage: e = pari(EllipticCurve('14a1').a_invariants()).ellinit()
            sage: e.elllocalred(2)
            [1, 10, [1, 0, 0, 0], 2]

        Type `I_0^*`::

            sage: e = pari(EllipticCurve('32a3').a_invariants()).ellinit()
            sage: e.elllocalred(2)
            [5, -1, [1, 1, 1, 0], 1]

        Type `II^*`::

            sage: e = pari(EllipticCurve('24a5').a_invariants()).ellinit()
            sage: e.elllocalred(2)
            [3, -2, [1, 2, 1, 4], 1]

        Type `III^*`::

            sage: e = pari(EllipticCurve('24a2').a_invariants()).ellinit()
            sage: e.elllocalred(2)
            [3, -3, [1, 2, 1, 4], 2]

        Type `IV^*`::

            sage: e = pari(EllipticCurve('20a1').a_invariants()).ellinit()
            sage: e.elllocalred(2)
            [2, -4, [1, 0, 1, 2], 3]

        Type `I_1^*`::

            sage: e = pari(EllipticCurve('24a1').a_invariants()).ellinit()
            sage: e.elllocalred(2)
            [3, -5, [1, 0, 1, 2], 4]

        Type `I_6^*`::

            sage: e = pari(EllipticCurve('90c2').a_invariants()).ellinit()
            sage: e.elllocalred(3)
            [2, -10, [1, 96, 1, 316], 4]
        """
        cdef gen t0 = objtogen(p)
        pari_catch_sig_on()
        return P.new_gen(elllocalred(self.g, t0.g))

    def elllseries(self, s, A=1, unsigned long precision=0):
        """
        e.elllseries(s, A=1): return the value of the `L`-series of
        the elliptic curve e at the complex number s.

        This uses an `O(N^{1/2})` algorithm in the conductor N of
        e, so it is impractical for large conductors (say greater than
        `10^{12}`).

        INPUT:


        -  ``e`` - elliptic curve defined over `\QQ`

        -  ``s`` - complex number

        -  ``A (optional)`` - cutoff point for the integral,
           which must be chosen close to 1 for best speed.


        EXAMPLES::

            sage: e = pari([0,1,1,-2,0]).ellinit()
            sage: e.elllseries(2.1)
            0.402838047956645
            sage: e.elllseries(1, precision=128)
            2.87490929644255 E-38
            sage: e.elllseries(1, precision=256)
            3.00282377034977 E-77
            sage: e.elllseries(-2)
            0
            sage: e.elllseries(2.1, A=1.1)
            0.402838047956645
        """
        cdef gen t0 = objtogen(s)
        cdef gen t1 = objtogen(A)
        pari_catch_sig_on()
        return P.new_gen(elllseries(self.g, t0.g, t1.g, prec_bits_to_words(precision)))

    def ellminimalmodel(self):
        """
        ellminimalmodel(e): return the standard minimal integral model of
        the rational elliptic curve e and the corresponding change of
        variables. INPUT:


        -  ``e`` - gen (that defines an elliptic curve)


        OUTPUT:


        -  ``gen`` - minimal model

        -  ``gen`` - change of coordinates


        EXAMPLES::

            sage: e = pari([1,2,3,4,5]).ellinit()
            sage: F, ch = e.ellminimalmodel()
            sage: F[:5]
            [1, -1, 0, 4, 3]
            sage: ch
            [1, -1, 0, -1]
            sage: e.ellchangecurve(ch)[:5]
            [1, -1, 0, 4, 3]
        """
        cdef GEN x, y
        cdef gen model, change
        cdef pari_sp t
        pari_catch_sig_on()
        x = ellminimalmodel(self.g, &y)
        change = P.new_gen_noclear(y)
        model = P.new_gen(x)
        return model, change

    def ellorder(self, x):
        """
        e.ellorder(x): return the order of the point x on the elliptic
        curve e (return 0 if x is not a torsion point)

        INPUT:


        -  ``e`` - elliptic curve defined over `\QQ`

        -  ``x`` - point on e


        EXAMPLES::

            sage: e = pari(EllipticCurve('65a1').a_invariants()).ellinit()

        A point of order two::

            sage: e.ellorder([0,0])
            2

        And a point of infinite order::

            sage: e.ellorder([1,0])
            0
        """
        cdef gen t0 = objtogen(x)
        pari_catch_sig_on()
        return P.new_gen(orderell(self.g, t0.g))

    def ellordinate(self, x, unsigned long precision=0):
        """
        e.ellordinate(x): return the `y`-coordinates of the points
        on the elliptic curve e having x as `x`-coordinate.

        INPUT:


        -  ``e`` - elliptic curve

        -  ``x`` - x-coordinate (can be a complex or p-adic
           number, or a more complicated object like a power series)


        EXAMPLES::

            sage: e = pari([0,1,1,-2,0]).ellinit()
            sage: e.ellordinate(0)
            [0, -1]
            sage: e.ellordinate(I)
            [0.582203589721741 - 1.38606082464177*I, -1.58220358972174 + 1.38606082464177*I]
            sage: e.ellordinate(I, precision=128)[0].sage()
            0.58220358972174117723338947874993600727 - 1.3860608246417697185311834209833653345*I
            sage: e.ellordinate(1+3*5^1+O(5^3))
            [4*5 + 5^2 + O(5^3), 4 + 3*5^2 + O(5^3)]
            sage: e.ellordinate('z+2*z^2+O(z^4)')
            [-2*z - 7*z^2 - 23*z^3 + O(z^4), -1 + 2*z + 7*z^2 + 23*z^3 + O(z^4)]

        The field in which PARI looks for the point depends on the
        input field::

            sage: e.ellordinate(5)
            []
            sage: e.ellordinate(5.0)
            [11.3427192823270, -12.3427192823270]
            sage: e.ellordinate(RR(-3))
            [-1/2 + 3.42782730020052*I, -1/2 - 3.42782730020052*I]
        """
        cdef gen t0 = objtogen(x)
        pari_catch_sig_on()
        return P.new_gen(ellordinate(self.g, t0.g, prec_bits_to_words(precision)))

    def ellpointtoz(self, pt, unsigned long precision=0):
        """
        e.ellpointtoz(pt): return the complex number (in the fundamental
        parallelogram) corresponding to the point ``pt`` on the elliptic curve
        e, under the complex uniformization of e given by the Weierstrass
        p-function.

        The complex number z returned by this function lies in the
        parallelogram formed by the real and complex periods of e, as given
        by e.omega().

        EXAMPLES::

            sage: e = pari([0,0,0,1,0]).ellinit()
            sage: e.ellpointtoz([0,0])
            1.85407467730137

        The point at infinity is sent to the complex number 0::

            sage: e.ellpointtoz([0])
            0
        """
        cdef gen t0 = objtogen(pt)
        pari_catch_sig_on()
        return P.new_gen(zell(self.g, t0.g, prec_bits_to_words(precision)))

    def ellpow(self, z, n):
        """
        e.ellpow(z, n): return `n` times the point `z` on the elliptic
        curve `e`.

        INPUT:


        -  ``e`` - elliptic curve

        -  ``z`` - point on `e`

        -  ``n`` - integer, or a complex quadratic integer of complex
           multiplication for `e`. Complex multiplication currently
           only works if `e` is defined over `Q`.


        EXAMPLES: We consider a curve with CM by `Z[i]`::

            sage: e = pari([0,0,0,3,0]).ellinit()
            sage: p = [1,2]  # Point of infinite order

        Multiplication by two::

            sage: e.ellpow([0,0], 2)
            [0]
            sage: e.ellpow(p, 2)
            [1/4, -7/8]

        Complex multiplication::

            sage: q = e.ellpow(p, 1+I); q
            [-2*I, 1 + I]
            sage: e.ellpow(q, 1-I)
            [1/4, -7/8]

        TESTS::

            sage: for D in [-7, -8, -11, -12, -16, -19, -27, -28]:  # long time (1s)
            ....:     hcpol = hilbert_class_polynomial(D)
            ....:     j = hcpol.roots(multiplicities=False)[0]
            ....:     t = (1728-j)/(27*j)
            ....:     E = EllipticCurve([4*t,16*t^2])
            ....:     P = E.point([0, 4*t])
            ....:     assert(E.j_invariant() == j)
            ....:     #
            ....:     # Compute some CM number and its minimal polynomial
            ....:     #
            ....:     cm = pari('cm = (3*quadgen(%s)+2)'%D)
            ....:     cm_minpoly = pari('minpoly(cm)')
            ....:     #
            ....:     # Evaluate cm_minpoly(cm)(P), which should be zero
            ....:     #
            ....:     e = pari(E)  # Convert E to PARI
            ....:     P2 = e.ellpow(P, cm_minpoly[2]*cm + cm_minpoly[1])
            ....:     P0 = e.elladd(e.ellpow(P, cm_minpoly[0]), e.ellpow(P2, cm))
            ....:     assert(P0 == E(0))
        """
        cdef gen t0 = objtogen(z)
        cdef gen t1 = objtogen(n)
        pari_catch_sig_on()
        return P.new_gen(powell(self.g, t0.g, t1.g))

    def ellrootno(self, p=1):
        """
        e.ellrootno(p): return the (local or global) root number of the
        `L`-series of the elliptic curve e

        If p is a prime number, the local root number at p is returned. If
        p is 1, the global root number is returned. Note that the global
        root number is the sign of the functional equation of the
        `L`-series, and therefore conjecturally equal to the parity
        of the rank of e.

        INPUT:


        -  ``e`` - elliptic curve over `\QQ`

        -  ``p (default = 1)`` - 1 or a prime number


        OUTPUT: 1 or -1

        EXAMPLES: Here is a curve of rank 3::

            sage: e = pari([0,0,0,-82,0]).ellinit()
            sage: e.ellrootno()
            -1
            sage: e.ellrootno(2)
            1
            sage: e.ellrootno(1009)
            1
        """
        cdef gen t0 = objtogen(p)
        pari_catch_sig_on()
        rootno = ellrootno(self.g, t0.g)
        pari_catch_sig_off()
        return rootno

    def ellsigma(self, z, long flag=0, unsigned long precision=0):
        """
        e.ellsigma(z, flag=0): return the value at the complex point z of
        the Weierstrass `\sigma` function associated to the
        elliptic curve e.

        EXAMPLES::

            sage: e = pari([0,0,0,1,0]).ellinit()
            sage: C.<i> = ComplexField()
            sage: e.ellsigma(2+i)
            1.43490215804166 + 1.80307856719256*I
        """
        cdef gen t0 = objtogen(z)
        pari_catch_sig_on()
        return P.new_gen(ellsigma(self.g, t0.g, flag, prec_bits_to_words(precision)))

    def ellsub(self, z0, z1):
        """
        e.ellsub(z0, z1): return z0-z1 on this elliptic curve.

        INPUT:


        -  ``e`` - elliptic curve E

        -  ``z0`` - point on E

        -  ``z1`` - point on E


        OUTPUT: point on E

        EXAMPLES::

            sage: e = pari([0, 1, 1, -2, 0]).ellinit()
            sage: e.ellsub([1,0], [-1,1])
            [0, 0]
        """
        cdef gen t0 = objtogen(z0)
        cdef gen t1 = objtogen(z1)
        pari_catch_sig_on()
        return P.new_gen(subell(self.g, t0.g, t1.g))

    def elltaniyama(self):
        pari_catch_sig_on()
        return P.new_gen(taniyama(self.g))

    def elltors(self, long flag=0):
        """
        e.elltors(flag = 0): return information about the torsion subgroup
        of the elliptic curve e

        INPUT:


        -  ``e`` - elliptic curve over `\QQ`

        -  ``flag (optional)`` - specify which algorithm to
           use:

        -  ``0 (default)`` - use Doud's algorithm: bound
           torsion by computing the cardinality of e(GF(p)) for small primes
           of good reduction, then look for torsion points using Weierstrass
           parametrization and Mazur's classification

        -  ``1`` - use algorithm given by the Nagell-Lutz
           theorem (this is much slower)


        OUTPUT:


        -  ``gen`` - the order of the torsion subgroup, a.k.a.
           the number of points of finite order

        -  ``gen`` - vector giving the structure of the torsion
           subgroup as a product of cyclic groups, sorted in non-increasing
           order

        -  ``gen`` - vector giving points on e generating these
           cyclic groups


        EXAMPLES::

            sage: e = pari([1,0,1,-19,26]).ellinit()
            sage: e.elltors()
            [12, [6, 2], [[-2, 8], [3, -2]]]
        """
        pari_catch_sig_on()
        return P.new_gen(elltors0(self.g, flag))

    def ellzeta(self, z, unsigned long precision=0):
        """
        e.ellzeta(z): return the value at the complex point z of the
        Weierstrass `\zeta` function associated with the elliptic
        curve e.

        .. note::

           This function has infinitely many poles (one of which is at
           z=0); attempting to evaluate it too close to one of the
           poles will result in a PariError.

        INPUT:


        -  ``e`` - elliptic curve

        -  ``z`` - complex number


        EXAMPLES::

            sage: e = pari([0,0,0,1,0]).ellinit()
            sage: e.ellzeta(1)
            1.06479841295883 + 0.E-19*I                # 32-bit
            1.06479841295883 + 5.42101086242752 E-20*I # 64-bit
            sage: C.<i> = ComplexField()
            sage: e.ellzeta(i-1)
            -0.350122658523049 - 0.350122658523049*I
        """
        cdef gen t0 = objtogen(z)
        pari_catch_sig_on()
        return P.new_gen(ellzeta(self.g, t0.g, prec_bits_to_words(precision)))

    def ellztopoint(self, z, unsigned long precision=0):
        """
        e.ellztopoint(z): return the point on the elliptic curve e
        corresponding to the complex number z, under the usual complex
        uniformization of e by the Weierstrass p-function.

        INPUT:


        -  ``e`` - elliptic curve

        -  ``z`` - complex number


        OUTPUT point on e

        EXAMPLES::

            sage: e = pari([0,0,0,1,0]).ellinit()
            sage: C.<i> = ComplexField()
            sage: e.ellztopoint(1+i)
            [0.E-19                - 1.02152286795670*I, -0.149072813701096 - 0.149072813701096*I]  # 32-bit
            [7.96075508054992 E-21 - 1.02152286795670*I, -0.149072813701096 - 0.149072813701096*I]  # 64-bit

        Complex numbers belonging to the period lattice of e are of course
        sent to the point at infinity on e::

            sage: e.ellztopoint(0)
            [0]
        """
        cdef gen t0 = objtogen(z)
        pari_catch_sig_on()
        return P.new_gen(pointell(self.g, t0.g, prec_bits_to_words(precision)))

    def omega(self):
        """
        e.omega(): return basis for the period lattice of the elliptic
        curve e.

        EXAMPLES::

            sage: e = pari([0, -1, 1, -10, -20]).ellinit()
            sage: e.omega()
            [1.26920930427955, -0.634604652139777 - 1.45881661693850*I]
        """
        return self[14:16]

    def disc(self):
        """
        e.disc(): return the discriminant of the elliptic curve e.

        EXAMPLES::

            sage: e = pari([0, -1, 1, -10, -20]).ellinit()
            sage: e.disc()
            -161051
            sage: _.factor()
            [-1, 1; 11, 5]
        """
        return self[11]

    def j(self):
        """
        e.j(): return the j-invariant of the elliptic curve e.

        EXAMPLES::

            sage: e = pari([0, -1, 1, -10, -20]).ellinit()
            sage: e.j()
            -122023936/161051
            sage: _.factor()
            [-1, 1; 2, 12; 11, -5; 31, 3]
        """
        return self[12]

    def ellj(self, unsigned long precision=0):
        """
        Elliptic `j`-invariant of ``self``.

        EXAMPLES::

            sage: pari(I).ellj()
            1728.00000000000
            sage: pari(3*I).ellj()
            153553679.396729
            sage: pari('quadgen(-3)').ellj()
            0.E-54
            sage: pari('quadgen(-7)').ellj(precision=256).sage()
            -3375.000000000000000000000000000000000000000000000000000000000000000000000000
            sage: pari(-I).ellj()
            Traceback (most recent call last):
            ...
            PariError: argument '-I' does not belong to upper half-plane
        """
        pari_catch_sig_on()
        return P.new_gen(jell(self.g, prec_bits_to_words(precision)))


    ###########################################
    # 6: Functions related to NUMBER FIELDS
    ###########################################
    def bnfcertify(self):
        r"""
        ``bnf`` being as output by ``bnfinit``, checks whether the result is
        correct, i.e. whether the calculation of the contents of ``self``
        are correct without assuming the Generalized Riemann Hypothesis.
        If it is correct, the answer is 1. If not, the program may output
        some error message or loop indefinitely.

        For more information about PARI and the Generalized Riemann
        Hypothesis, see [PariUsers], page 120.

        REFERENCES:

        .. [PariUsers] User's Guide to PARI/GP,
           http://pari.math.u-bordeaux.fr/pub/pari/manuals/2.5.1/users.pdf
        """
        pari_catch_sig_on()
        n = bnfcertify(self.g)
        pari_catch_sig_off()
        return n

    def bnfinit(self, long flag=0, tech=None, unsigned long precision=0):
        cdef gen t0
        if tech is None:
            pari_catch_sig_on()
            return P.new_gen(bnfinit0(self.g, flag, NULL, prec_bits_to_words(precision)))
        else:
            t0 = objtogen(tech)
            pari_catch_sig_on()
            return P.new_gen(bnfinit0(self.g, flag, t0.g, prec_bits_to_words(precision)))

    def bnfisintnorm(self, x):
        cdef gen t0 = objtogen(x)
        pari_catch_sig_on()
        return P.new_gen(bnfisintnorm(self.g, t0.g))

    def bnfisnorm(self, x, long flag=0):
        cdef gen t0 = objtogen(x)
        pari_catch_sig_on()
        return P.new_gen(bnfisnorm(self.g, t0.g, flag))

    def bnfisprincipal(self, x, long flag=1):
        cdef gen t0 = objtogen(x)
        pari_catch_sig_on()
        return P.new_gen(bnfisprincipal0(self.g, t0.g, flag))

    def bnfnarrow(self):
        pari_catch_sig_on()
        return P.new_gen(buchnarrow(self.g))

    def bnfsunit(self, S, unsigned long precision=0):
        cdef gen t0 = objtogen(S)
        pari_catch_sig_on()
        return P.new_gen(bnfsunit(self.g, t0.g, prec_bits_to_words(precision)))

    def bnfunit(self):
        pari_catch_sig_on()
        return P.new_gen(bnf_get_fu(self.g))

    def bnfisunit(self, x):
        cdef gen t0 = objtogen(x)
        pari_catch_sig_on()
        return P.new_gen(bnfisunit(self.g, t0.g))

    def bnrclassno(self, I):
        r"""
        Return the order of the ray class group of self modulo ``I``.

        INPUT:

        - ``self``: a pari "BNF" object representing a number field
        - ``I``: a pari "BID" object representing an ideal of self

        OUTPUT: integer

        TESTS::

            sage: K.<z> = QuadraticField(-23)
            sage: p = K.primes_above(3)[0]
            sage: K.pari_bnf().bnrclassno(p._pari_bid_())
            3
        """
        cdef gen t0 = objtogen(I)
        pari_catch_sig_on()
        return P.new_gen(bnrclassno(self.g, t0.g))

    def bnfissunit(self, sunit_data, x):
        cdef gen t0 = objtogen(x)
        cdef gen t1 = objtogen(sunit_data)
        pari_catch_sig_on()
        return P.new_gen(bnfissunit(self.g, t1.g, t0.g))

    def bnrclassno(self, I):
        r"""
        Return the order of the ray class group of self modulo ``I``.

        INPUT:

        - ``self``: a pari "BNF" object representing a number field
        - ``I``: a pari "BID" object representing an ideal of self

        OUTPUT: integer

        TESTS::

            sage: K.<z> = QuadraticField(-23)
            sage: p = K.primes_above(3)[0]
            sage: K.pari_bnf().bnrclassno(p._pari_bid_())
            3
        """
        t0GEN(I)
        pari_catch_sig_on()
        return self.new_gen(bnrclassno(self.g, t0))

    def bnfissunit(self, sunit_data, x):
        t0GEN(x)
        t1GEN(sunit_data)
        pari_catch_sig_on()
        return self.new_gen(bnfissunit(self.g, t1, t0))

    def dirzetak(self, n):
        cdef gen t0 = objtogen(n)
        pari_catch_sig_on()
        return P.new_gen(dirzetak(self.g, t0.g))

    def galoisapply(self, aut, x):
        cdef gen t0 = objtogen(aut)
        cdef gen t1 = objtogen(x)
        pari_catch_sig_on()
        return P.new_gen(galoisapply(self.g, t0.g, t1.g))

    def galoisinit(self, den=None):
        """
        galoisinit(K{,den}): calculate Galois group of number field K; see PARI manual
        for meaning of den
        """
        cdef gen t0
        if den is None:
            pari_catch_sig_on()
            return P.new_gen(galoisinit(self.g, NULL))
        else:
            t0 = objtogen(den)
            pari_catch_sig_on()
            return P.new_gen(galoisinit(self.g, t0.g))

    def galoispermtopol(self, perm):
        cdef gen t0 = objtogen(perm)
        pari_catch_sig_on()
        return P.new_gen(galoispermtopol(self.g, t0.g))

    def galoisfixedfield(self, perm, long flag=0, v=-1):
        cdef gen t0 = objtogen(perm)
        pari_catch_sig_on()
        return P.new_gen(galoisfixedfield(self.g, t0.g, flag, P.get_var(v)))

    def idealred(self, I, vdir=0):
        cdef gen t0 = objtogen(I)
        cdef gen t1 = objtogen(vdir)
        pari_catch_sig_on()
        return P.new_gen(idealred0(self.g, t0.g, t1.g if vdir else NULL))

    def idealadd(self, x, y):
        cdef gen t0 = objtogen(x)
        cdef gen t1 = objtogen(y)
        pari_catch_sig_on()
        return P.new_gen(idealadd(self.g, t0.g, t1.g))

    def idealaddtoone(self, x, y):
        cdef gen t0 = objtogen(x)
        cdef gen t1 = objtogen(y)
        pari_catch_sig_on()
        return P.new_gen(idealaddtoone0(self.g, t0.g, t1.g))

    def idealappr(self, x, long flag=0):
        cdef gen t0 = objtogen(x)
        pari_catch_sig_on()
<<<<<<< HEAD
        return self.new_gen(idealappr0(self.g, t0, flag))
=======
        return P.new_gen(idealappr0(self.g, t0.g, flag))
>>>>>>> 12622621

    def idealcoprime(self, x, y):
        """
        Given two integral ideals x and y of a pari number field self,
        return an element a of the field (expressed in the integral
        basis of self) such that a*x is an integral ideal coprime to
        y.

        EXAMPLES::

            sage: F = NumberField(x^3-2, 'alpha')
            sage: nf = F._pari_()
            sage: x = pari('[1, -1, 2]~')
            sage: y = pari('[1, -1, 3]~')
            sage: nf.idealcoprime(x, y)
            [1, 0, 0]~

            sage: y = pari('[2, -2, 4]~')
            sage: nf.idealcoprime(x, y)
            [5/43, 9/43, -1/43]~
        """
        cdef gen t0 = objtogen(x)
        cdef gen t1 = objtogen(y)
        pari_catch_sig_on()
        return P.new_gen(idealcoprime(self.g, t0.g, t1.g))

    def idealdiv(self, x, y, long flag=0):
        cdef gen t0 = objtogen(x)
        cdef gen t1 = objtogen(y)
        pari_catch_sig_on()
        return P.new_gen(idealdiv0(self.g, t0.g, t1.g, flag))

    def idealfactor(self, x):
        cdef gen t0 = objtogen(x)
        pari_catch_sig_on()
        return P.new_gen(idealfactor(self.g, t0.g))

    def idealhnf(self, a, b=None):
        cdef gen t0 = objtogen(a)
        cdef gen t1
        if b is None:
            pari_catch_sig_on()
            return P.new_gen(idealhnf(self.g, t0.g))
        else:
            t1 = objtogen(b)
            pari_catch_sig_on()
            return P.new_gen(idealhnf0(self.g, t0.g, t1.g))

    def idealintersection(self, x, y):
        cdef gen t0 = objtogen(x)
        cdef gen t1 = objtogen(y)
        pari_catch_sig_on()
        return P.new_gen(idealintersect(self.g, t0.g, t1.g))

    def ideallist(self, long bound, long flag = 4):
        """
        Vector of vectors `L` of all idealstar of all ideals of `norm <= bound`.

        The binary digits of flag mean:

         - 1: give generators;
         - 2: add units;
         - 4: (default) give only the ideals and not the bid.

        EXAMPLES::

            sage: R.<x> = PolynomialRing(QQ)
            sage: K.<a> = NumberField(x^2 + 1)
            sage: L = K.pari_nf().ideallist(100)

        Now we have our list `L`. Entry `L[n-1]` contains all ideals of
        norm `n`::

            sage: L[0]   # One ideal of norm 1.
            [[1, 0; 0, 1]]
            sage: L[64]  # 4 ideals of norm 65.
            [[65, 8; 0, 1], [65, 47; 0, 1], [65, 18; 0, 1], [65, 57; 0, 1]]
        """
        pari_catch_sig_on()
        return P.new_gen(ideallist0(self.g, bound, flag))

    def ideallog(self, x, bid):
        """
        Return the discrete logarithm of the unit x in (ring of integers)/bid.

        INPUT:

        - ``self`` - a pari number field

        - ``bid``  - a big ideal structure (corresponding to an ideal I
          of self) output by idealstar

        - ``x``  - an element of self with valuation zero at all
          primes dividing I

        OUTPUT:

        - the discrete logarithm of x on the generators given in bid[2]

        EXAMPLE::

            sage: F = NumberField(x^3-2, 'alpha')
            sage: nf = F._pari_()
            sage: I = pari('[1, -1, 2]~')
            sage: bid = nf.idealstar(I)
            sage: x = pari('5')
            sage: nf.ideallog(x, bid)
            [25]~
        """
        cdef gen t0 = objtogen(x)
        cdef gen t1 = objtogen(bid)
        pari_catch_sig_on()
        return P.new_gen(ideallog(self.g, t0.g, t1.g))

    def idealmul(self, x, y, long flag=0):
        cdef gen t0 = objtogen(x)
        cdef gen t1 = objtogen(y)
        pari_catch_sig_on()
        if flag == 0:
            return P.new_gen(idealmul(self.g, t0.g, t1.g))
        else:
            return P.new_gen(idealmulred(self.g, t0.g, t1.g))

    def idealnorm(self, x):
        cdef gen t0 = objtogen(x)
        pari_catch_sig_on()
        return P.new_gen(idealnorm(self.g, t0.g))

    def idealprimedec(nf, p):
        """
        Prime ideal decomposition of the prime number `p` in the number
        field `nf` as a vector of 5 component vectors `[p,a,e,f,b]`
        representing the prime ideals `p O_K + a O_K`, `e` ,`f` as usual,
        `a` as vector of components on the integral basis, `b` Lenstra's
        constant.

        EXAMPLES::

            sage: K.<i> = QuadraticField(-1)
            sage: F = pari(K).idealprimedec(5); F
            [[5, [-2, 1]~, 1, 1, [2, 1]~], [5, [2, 1]~, 1, 1, [-2, 1]~]]
            sage: F[0].pr_get_p()
            5
        """
        cdef gen t0 = objtogen(p)
        pari_catch_sig_on()
        return P.new_gen(idealprimedec(nf.g, t0.g))

    def idealstar(self, I, long flag=1):
        """
        Return the big ideal (bid) structure of modulus I.

        INPUT:

        - ``self`` - a pari number field

        - ``I`` -- an ideal of self, or a row vector whose first
          component is an ideal and whose second component
          is a row vector of r_1 0 or 1.

        - ``flag`` - determines the amount of computation and the shape
          of the output:

          - ``1`` (default): return a bid structure without
            generators

          - ``2``: return a bid structure with generators (slower)

          - ``0`` (deprecated): only outputs units of (ring of integers/I)
            as an abelian group, i.e as a 3-component
            vector [h,d,g]: h is the order, d is the vector
            of SNF cyclic components and g the corresponding
            generators. This flag is deprecated: it is in
            fact slightly faster to compute a true bid
            structure, which contains much more information.

        EXAMPLE::

            sage: F = NumberField(x^3-2, 'alpha')
            sage: nf = F._pari_()
            sage: I = pari('[1, -1, 2]~')
            sage: nf.idealstar(I)
            [[[43, 9, 5; 0, 1, 0; 0, 0, 1], [0]], [42, [42]], Mat([[43, [9, 1, 0]~, 1, 1, [-5, -9, 1]~], 1]), [[[[42], [[3, 0, 0]~], [[3, 0, 0]~], [Vecsmall([])], 1]], [[], [], []]], Mat(1)]
        """
        cdef gen t0 = objtogen(I)
        pari_catch_sig_on()
        return P.new_gen(idealstar0(self.g, t0.g, flag))

    def idealtwoelt(self, x, a=None):
        cdef gen t0 = objtogen(x)
        cdef gen t1
        if a is None:
            pari_catch_sig_on()
            return P.new_gen(idealtwoelt0(self.g, t0.g, NULL))
        else:
            t1 = objtogen(a)
            pari_catch_sig_on()
            return P.new_gen(idealtwoelt0(self.g, t0.g, t1.g))

    def idealval(self, x, p):
        cdef gen t0 = objtogen(x)
        cdef gen t1 = objtogen(p)
        pari_catch_sig_on()
        v = idealval(self.g, t0.g, t1.g)
        pari_catch_sig_off()
        return v

    def elementval(self, x, p):
        cdef gen t0 = objtogen(x)
        cdef gen t1 = objtogen(p)
        pari_catch_sig_on()
        v = nfval(self.g, t0.g, t1.g)
        pari_catch_sig_off()
        return v

    def modreverse(self):
        """
        modreverse(x): reverse polymod of the polymod x, if it exists.

        EXAMPLES:
        """
        pari_catch_sig_on()
        return P.new_gen(modreverse(self.g))

    def nfbasis(self, long flag=0, fa=None):
        """
        nfbasis(x, flag, fa): integral basis of the field QQ[a], where ``a`` is
        a root of the polynomial x.

        Binary digits of ``flag`` mean:

         - 1: assume that no square of a prime>primelimit divides the
              discriminant of ``x``.
         - 2: use round 2 algorithm instead of round 4.

        If present, ``fa`` provides the matrix of a partial factorization of
        the discriminant of ``x``, useful if one wants only an order maximal at
        certain primes only.

        EXAMPLES::

            sage: pari('x^3 - 17').nfbasis()
            [1, x, 1/3*x^2 - 1/3*x + 1/3]

        We test ``flag`` = 1, noting it gives a wrong result when the
        discriminant (-4 * `p`^2 * `q` in the example below) has a big square
        factor::

            sage: p = next_prime(10^10); q = next_prime(p)
            sage: x = polygen(QQ); f = x^2 + p^2*q
            sage: pari(f).nfbasis(1)   # Wrong result
            [1, x]
            sage: pari(f).nfbasis()    # Correct result
            [1, 1/10000000019*x]
            sage: pari(f).nfbasis(fa = "[2,2; %s,2]"%p)    # Correct result and faster
            [1, 1/10000000019*x]

        TESTS:

        ``flag`` = 2 should give the same result::

            sage: pari('x^3 - 17').nfbasis(flag = 2)
            [1, x, 1/3*x^2 - 1/3*x + 1/3]
        """
        cdef gen t0
        if not fa:
            pari_catch_sig_on()
            return P.new_gen(nfbasis0(self.g, flag, NULL))
        else:
            t0 = objtogen(fa)
            pari_catch_sig_on()
            return P.new_gen(nfbasis0(self.g, flag, t0.g))

    def nfbasis_d(self, long flag=0, fa=None):
        """
        nfbasis_d(x): Return a basis of the number field defined over QQ
        by x and its discriminant.

        EXAMPLES::

            sage: F = NumberField(x^3-2,'alpha')
            sage: F._pari_()[0].nfbasis_d()
            ([1, y, y^2], -108)

        ::

            sage: G = NumberField(x^5-11,'beta')
            sage: G._pari_()[0].nfbasis_d()
            ([1, y, y^2, y^3, y^4], 45753125)

        ::

            sage: pari([-2,0,0,1]).Polrev().nfbasis_d()
            ([1, x, x^2], -108)
        """
        cdef gen t0
        cdef GEN disc
        if not fa:
            pari_catch_sig_on()
            B = P.new_gen_noclear(nfbasis(self.g, &disc, flag, NULL))
        else:
            t0 = objtogen(fa)
            pari_catch_sig_on()
            B = P.new_gen_noclear(nfbasis(self.g, &disc, flag, t0.g))
        D = P.new_gen(disc)
        return B, D

    def nfbasistoalg(nf, x):
        r"""
        Transforms the column vector ``x`` on the integral basis into an
        algebraic number.

        INPUT:

         - ``nf`` -- a number field
         - ``x`` -- a column of rational numbers of length equal to the
           degree of ``nf`` or a single rational number

        OUTPUT:

         - A POLMOD representing the element of ``nf`` whose coordinates
           are ``x`` in the Z-basis of ``nf``.

        EXAMPLES::

            sage: x = polygen(QQ)
            sage: K.<a> = NumberField(x^3 - 17)
            sage: Kpari = K.pari_nf()
            sage: Kpari.getattr('zk')
            [1, 1/3*y^2 - 1/3*y + 1/3, y]
            sage: Kpari.nfbasistoalg(42)
            Mod(42, y^3 - 17)
            sage: Kpari.nfbasistoalg("[3/2, -5, 0]~")
            Mod(-5/3*y^2 + 5/3*y - 1/6, y^3 - 17)
            sage: Kpari.getattr('zk') * pari("[3/2, -5, 0]~")
            -5/3*y^2 + 5/3*y - 1/6
        """
        cdef gen t0 = objtogen(x)
        pari_catch_sig_on()
        return P.new_gen(basistoalg(nf.g, t0.g))

    def nfbasistoalg_lift(nf, x):
        r"""
        Transforms the column vector ``x`` on the integral basis into a
        polynomial representing the algebraic number.

        INPUT:

         - ``nf`` -- a number field
         - ``x`` -- a column of rational numbers of length equal to the
           degree of ``nf`` or a single rational number

        OUTPUT:

         - ``nf.nfbasistoalg(x).lift()``

        EXAMPLES::

            sage: x = polygen(QQ)
            sage: K.<a> = NumberField(x^3 - 17)
            sage: Kpari = K.pari_nf()
            sage: Kpari.getattr('zk')
            [1, 1/3*y^2 - 1/3*y + 1/3, y]
            sage: Kpari.nfbasistoalg_lift(42)
            42
            sage: Kpari.nfbasistoalg_lift("[3/2, -5, 0]~")
            -5/3*y^2 + 5/3*y - 1/6
            sage: Kpari.getattr('zk') * pari("[3/2, -5, 0]~")
            -5/3*y^2 + 5/3*y - 1/6
        """
        cdef gen t0 = objtogen(x)
        pari_catch_sig_on()
        return P.new_gen(gel(basistoalg(nf.g, t0.g), 2))

    def nfdisc(self, long flag=0, p=0):
        """
        nfdisc(x): Return the discriminant of the number field defined over
        QQ by x.

        EXAMPLES::

            sage: F = NumberField(x^3-2,'alpha')
            sage: F._pari_()[0].nfdisc()
            -108

        ::

            sage: G = NumberField(x^5-11,'beta')
            sage: G._pari_()[0].nfdisc()
            45753125

        ::

            sage: f = x^3-2
            sage: f._pari_()
            x^3 - 2
            sage: f._pari_().nfdisc()
            -108
        """
        cdef gen _p
        cdef GEN g
        if p != 0:
            _p = self.pari(p)
            g = _p.g
        else:
            g = <GEN>NULL
        pari_catch_sig_on()
        return P.new_gen(nfdisc0(self.g, flag, g))

    def nfeltdiveuc(self, x, y):
        """
        Given `x` and `y` in the number field ``self``, return `q` such
        that `x - q y` is "small".

        EXAMPLES::

            sage: k.<a> = NumberField(x^2 + 5)
            sage: x = 10
            sage: y = a + 1
            sage: pari(k).nfeltdiveuc(pari(x), pari(y))
            [2, -2]~
        """
        cdef gen t0 = objtogen(x)
        cdef gen t1 = objtogen(y)
        pari_catch_sig_on()
        return P.new_gen(nfdiveuc(self.g, t0.g, t1.g))

    def nfeltreduce(self, x, I):
        """
        Given an ideal I in Hermite normal form and an element x of the pari
        number field self, finds an element r in self such that x-r belongs
        to the ideal and r is small.

        EXAMPLES::

            sage: k.<a> = NumberField(x^2 + 5)
            sage: I = k.ideal(a)
            sage: kp = pari(k)
            sage: kp.nfeltreduce(12, I.pari_hnf())
            [2, 0]~
            sage: 12 - k(kp.nfeltreduce(12, I.pari_hnf())) in I
            True
        """
        cdef gen t0 = objtogen(x)
        cdef gen t1 = objtogen(I)
        pari_catch_sig_on()
        return P.new_gen(nfreduce(self.g, t0.g, t1.g))

    def nffactor(self, x):
        cdef gen t0 = objtogen(x)
        pari_catch_sig_on()
        return P.new_gen(nffactor(self.g, t0.g))

    def nfgenerator(self):
        f = self[0]
        x = f.variable()
        return x.Mod(f)

    def nfhilbert(self, a, b, p=None):
        """
        nfhilbert(nf,a,b,{p}): if p is omitted, global Hilbert symbol (a,b)
        in nf, that is 1 if X^2-aY^2-bZ^2 has a non-trivial solution (X,Y,Z)
        in nf, -1 otherwise. Otherwise compute the local symbol modulo the
        prime ideal p.

        EXAMPLES::

            sage: x = polygen(QQ)
            sage: K.<t> = NumberField(x^3 - x + 1)
            sage: pari(K).nfhilbert(t, t + 2)
            -1
            sage: P = K.ideal(t^2 + t - 2)   # Prime ideal above 5
            sage: pari(K).nfhilbert(t, t + 2, P.pari_prime())
            -1
            sage: P = K.ideal(t^2 + 3*t - 1) # Prime ideal above 23, ramified
            sage: pari(K).nfhilbert(t, t + 2, P.pari_prime())
            1
        """
        cdef gen t0 = objtogen(a)
        cdef gen t1 = objtogen(b)
        cdef gen t2
        if p:
            t2 = objtogen(p)
            pari_catch_sig_on()
            r = nfhilbert0(self.g, t0.g, t1.g, t2.g)
        else:
            pari_catch_sig_on()
            r = nfhilbert(self.g, t0.g, t1.g)
        pari_catch_sig_off()
        return r


    def nfhnf(self,x):
        """
        nfhnf(nf,x) : given a pseudo-matrix (A, I) or an integral pseudo-matrix (A,I,J), finds a
        pseudo-basis in Hermite normal form of the module it generates.

        A pseudo-matrix is a 2-component row vector (A, I) where A is a relative m x n matrix and
        I an ideal list of length n. An integral pseudo-matrix is a 3-component row vector (A, I, J).

        .. NOTE::

            The definition of a pseudo-basis ([Cohen]_):
            Let M be a finitely generated, torsion-free R-module, and set V = KM.  If `\mathfrak{a}_i` are
            fractional ideals of R and `w_i` are elements of V, we say that
            `(w_i, \mathfrak{a}_k)_{1 \leq i \leq k}`
            is a pseudo-basis of M if
            `M = \mathfrak{a}_1 w_1 \oplus \cdots \oplus \mathfrak{a}_k w_k.`

        REFERENCES:

        .. [Cohen] Cohen, "Advanced Topics in Computational Number Theory"

        EXAMPLES::

            sage: F.<a> = NumberField(x^2-x-1)
            sage: Fp = pari(F)
            sage: A = matrix(F,[[1,2,a,3],[3,0,a+2,0],[0,0,a,2],[3+a,a,0,1]])
            sage: I = [F.ideal(-2*a+1),F.ideal(7), F.ideal(3),F.ideal(1)]
            sage: Fp.nfhnf([pari(A),[pari(P) for P in I]])
            [[1, [-969/5, -1/15]~, [15, -2]~, [-1938, -3]~; 0, 1, 0, 0; 0, 0, 1, 0;
            0, 0, 0, 1], [[3997, 1911; 0, 7], [15, 6; 0, 3], [1, 0; 0, 1], [1, 0; 0,
            1]]]
            sage: K.<b> = NumberField(x^3-2)
            sage: Kp = pari(K)
            sage: A = matrix(K,[[1,0,0,5*b],[1,2*b^2,b,57],[0,2,1,b^2-3],[2,0,0,b]])
            sage: I = [K.ideal(2),K.ideal(3+b^2),K.ideal(1),K.ideal(1)]
            sage: Kp.nfhnf([pari(A),[pari(P) for P in I]])
            [[1, -225, 72, -31; 0, 1, [0, -1, 0]~, [0, 0, -1/2]~; 0, 0, 1, [0, 0,
            -1/2]~; 0, 0, 0, 1], [[1116, 756, 612; 0, 18, 0; 0, 0, 18], [2, 0, 0; 0,
            2, 0; 0, 0, 2], [1, 0, 0; 0, 1, 0; 0, 0, 1], [2, 0, 0; 0, 1, 0; 0, 0,
            1]]]

        An example where the ring of integers of the number field is not a PID::

            sage: K.<b> = NumberField(x^2+5)
            sage: Kp = pari(K)
            sage: A = matrix(K,[[1,0,0,5*b],[1,2*b^2,b,57],[0,2,1,b^2-3],[2,0,0,b]])
            sage: I = [K.ideal(2),K.ideal(3+b^2),K.ideal(1),K.ideal(1)]
            sage: Kp.nfhnf([pari(A),[pari(P) for P in I]])
            [[1, [15, 6]~, [0, -54]~, [113, 72]~; 0, 1, [-4, -1]~, [0, -1]~; 0, 0,
            1, 0; 0, 0, 0, 1], [[360, 180; 0, 180], [6, 4; 0, 2], [1, 0; 0, 1], [1,
            0; 0, 1]]]
            sage: A = matrix(K,[[1,0,0,5*b],[1,2*b,b,57],[0,2,1,b-3],[2,0,b,b]])
            sage: I = [K.ideal(2).factor()[0][0],K.ideal(3+b),K.ideal(1),K.ideal(1)]
            sage: Kp.nfhnf([pari(A),[pari(P) for P in I]])
            [[1, [7605, 4]~, [5610, 5]~, [7913, -6]~; 0, 1, 0, -1; 0, 0, 1, 0; 0, 0,
            0, 1], [[19320, 13720; 0, 56], [2, 1; 0, 1], [1, 0; 0, 1], [1, 0; 0,
            1]]]

        AUTHORS:

        - Aly Deines (2012-09-19)
        """
        cdef gen t0 = objtogen(x)
        pari_catch_sig_on()
        return P.new_gen(nfhnf(self.g, t0.g))


    def nfinit(self, long flag=0, unsigned long precision=0):
        """
        nfinit(pol, {flag=0}): ``pol`` being a nonconstant irreducible
        polynomial, gives a vector containing all the data necessary for PARI
        to compute in this number field.

        ``flag`` is optional and can be set to:
         - 0: default
         - 1: do not compute different
         - 2: first use polred to find a simpler polynomial
         - 3: outputs a two-element vector [nf,Mod(a,P)], where nf is as in 2
              and Mod(a,P) is a polmod equal to Mod(x,pol) and P=nf.pol

        EXAMPLES::

            sage: pari('x^3 - 17').nfinit()
            [x^3 - 17, [1, 1], -867, 3, [[1, 1.68006..., 2.57128...; 1, -0.340034... + 2.65083...*I, -1.28564... - 2.22679...*I], [1, 1.68006..., 2.57128...; 1, 2.31080..., -3.51243...; 1, -2.99087..., 0.941154...], [1, 2, 3; 1, 2, -4; 1, -3, 1], [3, 1, 0; 1, -11, 17; 0, 17, 0], [51, 0, 16; 0, 17, 3; 0, 0, 1], [17, 0, -1; 0, 0, 3; -1, 3, 2], [51, [-17, 6, -1; 0, -18, 3; 1, 0, -16]]], [2.57128..., -1.28564... - 2.22679...*I], [1, 1/3*x^2 - 1/3*x + 1/3, x], [1, 0, -1; 0, 0, 3; 0, 1, 1], [1, 0, 0, 0, -4, 6, 0, 6, -1; 0, 1, 0, 1, 1, -1, 0, -1, 3; 0, 0, 1, 0, 2, 0, 1, 0, 1]]

        TESTS:

        This example only works after increasing precision::

            sage: pari('x^2 + 10^100 + 1').nfinit(precision=64)
            Traceback (most recent call last):
            ...
            PariError: precision too low in floorr (precision loss in truncation)
            sage: pari('x^2 + 10^100 + 1').nfinit()
            [...]

        Throw a PARI error which is not of type ``precer``::

            sage: pari('1.0').nfinit()
            Traceback (most recent call last):
            ...
            PariError: incorrect type in checknf
        """
        # If explicit precision is given, use only that
        if precision:
            pari_catch_sig_on()
            return P.new_gen(nfinit0(self.g, flag, prec_bits_to_words(precision)))

        # Otherwise, start with 64 bits of precision and increase as needed:
        precision = 64
        while True:
            try:
                return self.nfinit(flag, precision)
            except PariError as err:
                if err.errnum() == precer:
                    precision *= 2
                else:
                    raise

    def nfisisom(self, gen other):
        """
        nfisisom(x, y): Determine if the number fields defined by x and y
        are isomorphic. According to the PARI documentation, this is much
        faster if at least one of x or y is a number field. If they are
        isomorphic, it returns an embedding for the generators. If not,
        returns 0.

        EXAMPLES::

            sage: F = NumberField(x^3-2,'alpha')
            sage: G = NumberField(x^3-2,'beta')
            sage: F._pari_().nfisisom(G._pari_())
            [y]

        ::

            sage: GG = NumberField(x^3-4,'gamma')
            sage: F._pari_().nfisisom(GG._pari_())
            [1/2*y^2]

        ::

            sage: F._pari_().nfisisom(GG.pari_nf())
            [1/2*y^2]

        ::

            sage: F.pari_nf().nfisisom(GG._pari_()[0])
            [y^2]

        ::

            sage: H = NumberField(x^2-2,'alpha')
            sage: F._pari_().nfisisom(H._pari_())
            0
        """
        pari_catch_sig_on()
        return P.new_gen(nfisisom(self.g, other.g))

    def nfrootsof1(self):
        """
        nf.nfrootsof1()

        number of roots of unity and primitive root of unity in the number
        field nf.

        EXAMPLES::

            sage: nf = pari('x^2 + 1').nfinit()
            sage: nf.nfrootsof1()
            [4, -x]
        """
        pari_catch_sig_on()
        return P.new_gen(rootsof1(self.g))

    def nfsubfields(self, long d=0):
        """
        Find all subfields of degree d of number field nf (all subfields if
        d is null or omitted). Result is a vector of subfields, each being
        given by [g,h], where g is an absolute equation and h expresses one
        of the roots of g in terms of the root x of the polynomial defining
        nf.

        INPUT:


        -  ``self`` - nf number field

        -  ``d`` - C long integer
        """
        pari_catch_sig_on()
        return P.new_gen(nfsubfields(self.g, d))

    def rnfcharpoly(self, T, a, v='x'):
        cdef gen t0 = objtogen(T)
        cdef gen t1 = objtogen(a)
        cdef gen t2 = objtogen(v)
        pari_catch_sig_on()
        return P.new_gen(rnfcharpoly(self.g, t0.g, t1.g, gvar(t2.g)))

    def rnfdisc(self, x):
        cdef gen t0 = objtogen(x)
        pari_catch_sig_on()
        return P.new_gen(rnfdiscf(self.g, t0.g))

    def rnfeltabstorel(self, x):
        cdef gen t0 = objtogen(x)
        pari_catch_sig_on()
        return P.new_gen(rnfelementabstorel(self.g, t0.g))

    def rnfeltreltoabs(self, x):
        cdef gen t0 = objtogen(x)
        pari_catch_sig_on()
        return P.new_gen(rnfelementreltoabs(self.g, t0.g))

    def rnfequation(self, poly, long flag=0):
        cdef gen t0 = objtogen(poly)
        pari_catch_sig_on()
        return P.new_gen(rnfequation0(self.g, t0.g, flag))

    def rnfidealabstorel(self, x):
        cdef gen t0 = objtogen(x)
        pari_catch_sig_on()
        return P.new_gen(rnfidealabstorel(self.g, t0.g))

    def rnfidealdown(self, x):
        r"""
        rnfidealdown(rnf,x): finds the intersection of the ideal x with the base field.

        EXAMPLES:
            sage: x = ZZ['xx1'].0; pari(x)
            xx1
            sage: y = ZZ['yy1'].0; pari(y)
            yy1
            sage: nf = pari(y^2 - 6*y + 24).nfinit()
            sage: rnf = nf.rnfinit(x^2 - pari(y))

        This is the relative HNF of the inert ideal (2) in rnf::

            sage: P = pari('[[[1, 0]~, [0, 0]~; [0, 0]~, [1, 0]~], [[2, 0; 0, 2], [2, 0; 0, 1/2]]]')

        And this is the HNF of the inert ideal (2) in nf:

            sage: rnf.rnfidealdown(P)
            [2, 0; 0, 2]
        """
        cdef gen t0 = objtogen(x)
        pari_catch_sig_on()
        return P.new_gen(rnfidealdown(self.g, t0.g))

    def rnfidealhnf(self, x):
        cdef gen t0 = objtogen(x)
        pari_catch_sig_on()
        return P.new_gen(rnfidealhermite(self.g, t0.g))

    def rnfidealnormrel(self, x):
        cdef gen t0 = objtogen(x)
        pari_catch_sig_on()
        return P.new_gen(rnfidealnormrel(self.g, t0.g))

    def rnfidealreltoabs(self, x):
        cdef gen t0 = objtogen(x)
        pari_catch_sig_on()
        return P.new_gen(rnfidealreltoabs(self.g, t0.g))

    def rnfidealtwoelt(self, x):
        cdef gen t0 = objtogen(x)
        pari_catch_sig_on()
        return P.new_gen(rnfidealtwoelement(self.g, t0.g))

    def rnfinit(self, poly):
        """
        EXAMPLES: We construct a relative number field.

        ::

            sage: f = pari('y^3+y+1')
            sage: K = f.nfinit()
            sage: x = pari('x'); y = pari('y')
            sage: g = x^5 - x^2 + y
            sage: L = K.rnfinit(g)
        """
        cdef gen t0 = objtogen(poly)
        pari_catch_sig_on()
        return P.new_gen(rnfinit(self.g, t0.g))

    def rnfisfree(self, poly):
        cdef gen t0 = objtogen(poly)
        pari_catch_sig_on()
        r = rnfisfree(self.g, t0.g)
        pari_catch_sig_off()
        return r

    def quadhilbert(self):
        r"""
        Returns a polynomial over `\QQ` whose roots generate the
        Hilbert class field of the quadratic field of discriminant
        ``self`` (which must be fundamental).

        EXAMPLES::

            sage: pari(-23).quadhilbert()
            x^3 - x^2 + 1
            sage: pari(145).quadhilbert()
            x^4 - x^3 - 3*x^2 + x + 1
            sage: pari(-12).quadhilbert()   # Not fundamental
            Traceback (most recent call last):
            ...
            PariError: quadray needs a fundamental discriminant
        """
        pari_catch_sig_on()
        # Precision argument is only used for real quadratic extensions
        # and will be automatically increased by PARI if needed.
        return P.new_gen(quadhilbert(self.g, DEFAULTPREC))


    ##################################################
    # 7: POLYNOMIALS and power series
    ##################################################
    def reverse(self):
        """
        Return the polynomial obtained by reversing the coefficients of
        this polynomial.
        """
        return self.Vec().Polrev()

    def content(self):
        """
        Greatest common divisor of all the components of ``self``.

        EXAMPLES::

            sage: R.<x> = PolynomialRing(ZZ)
            sage: pari(2*x^2 + 2).content()
            2
            sage: pari("4*x^3 - 2*x/3 + 2/5").content()
            2/15
        """
        pari_catch_sig_on()
        return P.new_gen(content(self.g))

    def deriv(self, v=-1):
        pari_catch_sig_on()
        return P.new_gen(deriv(self.g, P.get_var(v)))

    def eval(self, *args, **kwds):
        """
        Evaluate ``self`` with the given arguments.

        This is currently implemented in 3 cases:
        
        - univariate polynomials, rational functions, power series and
          Laurent series (using a single unnamed argument or keyword
          arguments),
        - any PARI object supporting the PARI function ``substvec``
          (in particular, multivariate polynomials) using keyword
          arguments,
        - objects of type ``t_CLOSURE`` (functions in GP bytecode form)
          using unnamed arguments.

        In no case is mixing unnamed and keyword arguments allowed.

        EXAMPLES::

            sage: f = pari('x^2 + 1')
            sage: f.type()
            't_POL'
            sage: f.eval(I)
            0
            sage: f.eval(x=2)
            5
            sage: (1/f).eval(x=1)
            1/2

        The notation ``f(x)`` is an alternative for ``f.eval(x)``::

            sage: f(3) == f.eval(3)
            True

        Evaluating power series::

            sage: f = pari('1 + x + x^3 + O(x^7)')
            sage: f(2*pari('y')^2)
            1 + 2*y^2 + 8*y^6 + O(y^14)

        Substituting zero is sometimes possible, and trying to do so
        in illegal cases can raise various errors::

            sage: pari('1 + O(x^3)').eval(0)
            1
            sage: pari('1/x').eval(0)
            Traceback (most recent call last):
            ...
            PariError: division by zero
            sage: pari('1/x + O(x^2)').eval(0)
            Traceback (most recent call last):
            ...
            ZeroDivisionError: substituting 0 in Laurent series with negative valuation
            sage: pari('1/x + O(x^2)').eval(pari('O(x^3)'))
            Traceback (most recent call last):
            ...
            PariError: division by zero
            sage: pari('O(x^0)').eval(0)
            Traceback (most recent call last):
            ...
            PariError: non existent component in truecoeff

        Evaluating multivariate polynomials::
        
            sage: f = pari('y^2 + x^3')
            sage: f(1)    # Dangerous, depends on PARI variable ordering
            y^2 + 1
            sage: f(x=1)  # Safe
            y^2 + 1
            sage: f(y=1)
            x^3 + 1
            sage: f(1, 2)
            Traceback (most recent call last):
            ...
            TypeError: evaluating PARI t_POL takes exactly 1 argument (2 given)
            sage: f(y='x', x='2*y')
            x^2 + 8*y^3
            sage: f()
            x^3 + y^2

        It's not an error to substitute variables which do not appear::

            sage: f.eval(z=37)
            x^3 + y^2
            sage: pari(42).eval(t=0)
            42

        We can define and evaluate closures as follows::

            sage: T = pari('n -> n + 2')
            sage: T.type()
            't_CLOSURE'
            sage: T.eval(3)
            5

            sage: T = pari('() -> 42')
            sage: T()
            42

            sage: pr = pari('s -> print(s)')
            sage: pr.eval('"hello world"')
            hello world

            sage: f = pari('myfunc(x,y) = x*y')
            sage: f.eval(5, 6)
            30

        Default arguments work, missing arguments are treated as zero
        (like in GP)::

            sage: f = pari("(x, y, z=1.0) -> [x, y, z]")
            sage: f(1, 2, 3)
            [1, 2, 3]
            sage: f(1, 2)
            [1, 2, 1.00000000000000]
            sage: f(1)
            [1, 0, 1.00000000000000]
            sage: f()
            [0, 0, 1.00000000000000]

        Using keyword arguments, we can substitute in more complicated
        objects, for example a number field::

            sage: K.<a> = NumberField(x^2 + 1)
            sage: nf = K._pari_()
            sage: nf
            [y^2 + 1, [0, 1], -4, 1, [Mat([1, 0.E-19 - 1.00000000000000*I]), [1, -1.00000000000000; 1, 1.00000000000000], [1, -1; 1, 1], [2, 0; 0, -2], [2, 0; 0, 2], [1, 0; 0, -1], [1, [0, -1; 1, 0]]], [0.E-19 - 1.00000000000000*I], [1, y], [1, 0; 0, 1], [1, 0, 0, -1; 0, 1, 1, 0]]
            sage: nf(y='x')
            [x^2 + 1, [0, 1], -4, 1, [Mat([1, 0.E-19 - 1.00000000000000*I]), [1, -1.00000000000000; 1, 1.00000000000000], [1, -1; 1, 1], [2, 0; 0, -2], [2, 0; 0, 2], [1, 0; 0, -1], [1, [0, -1; 1, 0]]], [0.E-19 - 1.00000000000000*I], [1, x], [1, 0; 0, 1], [1, 0, 0, -1; 0, 1, 1, 0]]
        """
        cdef long t = typ(self.g)
        cdef gen t0
        cdef GEN result
        cdef long arity
        cdef long nargs = len(args)
        cdef long nkwds = len(kwds)

        # Closure must be evaluated using *args
        if t == t_CLOSURE:
            if nkwds > 0:
                raise TypeError("cannot evaluate a PARI closure using keyword arguments")
            # XXX: use undocumented internals to get arity of closure
            # (In PARI 2.6, there is closure_arity() which does this)
            arity = self.g[1]
            if nargs > arity:
                raise TypeError("PARI closure takes at most %d argument%s (%d given)"%(
                    arity, "s" if (arity!=1) else "", nargs))
            t0 = objtogen(args)
            pari_catch_sig_on()
            result = closure_callgenvec(self.g, t0.g)
            if result == gnil:
                P.clear_stack()
                return None
            return P.new_gen(result)

        # Evaluate univariate polynomials, rational functions and
        # series using *args
        if nargs > 0:
            if nkwds > 0:
                raise TypeError("mixing unnamed and keyword arguments not allowed when evaluating a PARI object")
            if not (t == t_POL or t == t_RFRAC or t == t_SER):
                raise TypeError("cannot evaluate PARI %s using unnamed arguments" % self.type())
            if nargs != 1:
                raise TypeError("evaluating PARI %s takes exactly 1 argument (%d given)"
                                % (self.type(), nargs))

            t0 = objtogen(args[0])
            pari_catch_sig_on()
            if t == t_POL or t == t_RFRAC:
                return P.new_gen(poleval(self.g, t0.g))
            else:  # t == t_SER
                if isexactzero(t0.g):
                    # Work around the fact that PARI currently doesn't
                    # support substituting exact 0 in a power series.
                    # We don't try to imitate this when using keyword
                    # arguments, and hope this will be fixed in a
                    # future PARI version.
                    if valp(self.g) < 0:
                        pari_catch_sig_off()
                        raise ZeroDivisionError('substituting 0 in Laurent series with negative valuation')
                    elif valp(self.g) == 0:
                        return P.new_gen(polcoeff0(self.g, 0, -1))
                    else:
                        pari_catch_sig_off()
                        return P.PARI_ZERO
                return P.new_gen(gsubst(self.g, varn(self.g), t0.g))

        # Call substvec() using **kwds
        vstr = kwds.keys()            # Variables as Python strings
        t0 = objtogen(kwds.values())  # Replacements

        pari_catch_sig_on()
        cdef GEN v = cgetg(nkwds+1, t_VEC)  # Variables as PARI polynomials
        cdef long i
        for i in range(nkwds):
            set_gel(v, i+1, pol_x(P.get_var(vstr[i])))
        return P.new_gen(gsubstvec(self.g, v, t0.g))
        

    def __call__(self, *args, **kwds):
        """
        Evaluate ``self`` with the given arguments.

        This has the same effect as :meth:`eval`.

        EXAMPLES::

            sage: R.<x> = GF(3)[]
            sage: f = (x^2 + x + 1)._pari_()
            sage: f.type()
            't_POL'
            sage: f(2)
            Mod(1, 3)

        TESTS::

            sage: T = pari('n -> 1/n')
            sage: T.type()
            't_CLOSURE'
            sage: T(0)
            Traceback (most recent call last):
            ...
            PariError: _/_: division by zero
            sage: pari('() -> 42')(1,2,3)
            Traceback (most recent call last):
            ...
            TypeError: PARI closure takes at most 0 arguments (3 given)
            sage: pari('n -> n')(n=2)
            Traceback (most recent call last):
            ...
            TypeError: cannot evaluate a PARI closure using keyword arguments
            sage: pari('x + y')(4, y=1)
            Traceback (most recent call last):
            ...
            TypeError: mixing unnamed and keyword arguments not allowed when evaluating a PARI object
            sage: pari("12345")(4)
            Traceback (most recent call last):
            ...
            TypeError: cannot evaluate PARI t_INT using unnamed arguments
        """
        return self.eval(*args, **kwds)

    def factornf(self, t):
        """
        Factorization of the polynomial ``self`` over the number field
        defined by the polynomial ``t``.  This does not require that `t`
        is integral, nor that the discriminant of the number field can be
        factored.

        EXAMPLES::

            sage: x = polygen(QQ)
            sage: K.<a> = NumberField(x^2 - 1/8)
            sage: pari(x^2 - 2).factornf(K.pari_polynomial("a"))
            [x + Mod(-4*a, 8*a^2 - 1), 1; x + Mod(4*a, 8*a^2 - 1), 1]
        """
        cdef gen t0 = objtogen(t)
        pari_catch_sig_on()
        return P.new_gen(polfnf(self.g, t0.g))

    def factorpadic(self, p, long r=20, long flag=0):
        """
        self.factorpadic(p,r=20,flag=0): p-adic factorization of the
        polynomial x to precision r. flag is optional and may be set to 0
        (use round 4) or 1 (use Buchmann-Lenstra)
        """
        cdef gen t0 = objtogen(p)
        pari_catch_sig_on()
        return P.new_gen(factorpadic0(self.g, t0.g, r, flag))

    def factormod(self, p, long flag=0):
        """
        x.factormod(p,flag=0): factorization mod p of the polynomial x
        using Berlekamp. flag is optional, and can be 0: default or 1:
        simple factormod, same except that only the degrees of the
        irreducible factors are given.
        """
        cdef gen t0 = objtogen(p)
        pari_catch_sig_on()
        return P.new_gen(factormod0(self.g, t0.g, flag))

    def intformal(self, y=-1):
        """
        x.intformal(y): formal integration of x with respect to the main
        variable of y, or to the main variable of x if y is omitted
        """
        pari_catch_sig_on()
        return P.new_gen(integ(self.g, P.get_var(y)))

    def padicappr(self, a):
        """
        x.padicappr(a): p-adic roots of the polynomial x congruent to a mod
        p
        """
        cdef gen t0 = objtogen(a)
        pari_catch_sig_on()
        return P.new_gen(padicappr(self.g, t0.g))

    def newtonpoly(self, p):
        """
        x.newtonpoly(p): Newton polygon of polynomial x with respect to the
        prime p.

        EXAMPLES::

            sage: x = pari('y^8+6*y^6-27*y^5+1/9*y^2-y+1')
            sage: x.newtonpoly(3)
            [1, 1, -1/3, -1/3, -1/3, -1/3, -1/3, -1/3]
        """
        cdef gen t0 = objtogen(p)
        pari_catch_sig_on()
        return P.new_gen(newtonpoly(self.g, t0.g))

    def polcoeff(self, long n, var=-1):
        """
        EXAMPLES::

            sage: f = pari("x^2 + y^3 + x*y")
            sage: f
            x^2 + y*x + y^3
            sage: f.polcoeff(1)
            y
            sage: f.polcoeff(3)
            0
            sage: f.polcoeff(3, "y")
            1
            sage: f.polcoeff(1, "y")
            x
        """
        pari_catch_sig_on()
        return P.new_gen(polcoeff0(self.g, n, P.get_var(var)))

    def polcompositum(self, pol2, long flag=0):
        cdef gen t0 = objtogen(pol2)
        pari_catch_sig_on()
        return P.new_gen(polcompositum0(self.g, t0.g, flag))

    def poldegree(self, var=-1):
        """
        f.poldegree(var=x): Return the degree of this polynomial.
        """
        pari_catch_sig_on()
        n = poldegree(self.g, P.get_var(var))
        pari_catch_sig_off()
        return n

    def poldisc(self, var=-1):
        """
        Return the discriminant of this polynomial.

        EXAMPLES::

            sage: pari("x^2 + 1").poldisc()
            -4

        Before :trac:`15654`, this used to take a very long time.
        Now it takes much less than a second::

            sage: pari.allocatemem(200000)
            PARI stack size set to 200000 bytes
            sage: x = polygen(ZpFM(3,10))
            sage: pol = ((x-1)^50 + x)
            sage: pari(pol).poldisc()
            2*3 + 3^4 + 2*3^6 + 3^7 + 2*3^8 + 2*3^9 + O(3^10)
        """
        pari_catch_sig_on()
        return P.new_gen(poldisc0(self.g, P.get_var(var)))

    def poldiscreduced(self):
        pari_catch_sig_on()
        return P.new_gen(reduceddiscsmith(self.g))

    def polgalois(self, unsigned long precision=0):
        """
        f.polgalois(): Galois group of the polynomial f
        """
        pari_catch_sig_on()
        return P.new_gen(polgalois(self.g, prec_bits_to_words(precision)))

    def nfgaloisconj(self, long flag=0, denom=None, unsigned long precision=0):
        r"""
        Edited from the pari documentation:

        nfgaloisconj(nf): list of conjugates of a root of the
        polynomial x=nf.pol in the same number field.

        Uses a combination of Allombert's algorithm and nfroots.

        EXAMPLES::

            sage: x = QQ['x'].0; nf = pari(x^2 + 2).nfinit()
            sage: nf.nfgaloisconj()
            [-x, x]~
            sage: nf = pari(x^3 + 2).nfinit()
            sage: nf.nfgaloisconj()
            [x]~
            sage: nf = pari(x^4 + 2).nfinit()
            sage: nf.nfgaloisconj()
            [-x, x]~
        """
        cdef gen t0
        if denom is None:
            pari_catch_sig_on()
            return P.new_gen(galoisconj0(self.g, flag, NULL, prec_bits_to_words(precision)))
        else:
            t0 = objtogen(denom)
            pari_catch_sig_on()
            return P.new_gen(galoisconj0(self.g, flag, t0.g, prec_bits_to_words(precision)))

    def nfroots(self, poly):
        r"""
        Return the roots of `poly` in the number field self without
        multiplicity.

        EXAMPLES::

            sage: y = QQ['yy'].0; _ = pari(y) # pari has variable ordering rules
            sage: x = QQ['zz'].0; nf = pari(x^2 + 2).nfinit()
            sage: nf.nfroots(y^2 + 2)
            [Mod(-zz, zz^2 + 2), Mod(zz, zz^2 + 2)]
            sage: nf = pari(x^3 + 2).nfinit()
            sage: nf.nfroots(y^3 + 2)
            [Mod(zz, zz^3 + 2)]
            sage: nf = pari(x^4 + 2).nfinit()
            sage: nf.nfroots(y^4 + 2)
            [Mod(-zz, zz^4 + 2), Mod(zz, zz^4 + 2)]
        """
        cdef gen t0 = objtogen(poly)
        pari_catch_sig_on()
        return P.new_gen(nfroots(self.g, t0.g))

    def polhensellift(self, y, p, long e):
        """
        self.polhensellift(y, p, e): lift the factorization y of self
        modulo p to a factorization modulo `p^e` using Hensel lift.
        The factors in y must be pairwise relatively prime modulo p.
        """
        cdef gen t0 = objtogen(y)
        cdef gen t1 = objtogen(p)
        pari_catch_sig_on()
        return P.new_gen(polhensellift(self.g, t0.g, t1.g, e))

    def polisirreducible(self):
        """
        f.polisirreducible(): Returns True if f is an irreducible
        non-constant polynomial, or False if f is reducible or constant.
        """
        pari_catch_sig_on()
        cdef long t = itos(gisirreducible(self.g))
        P.clear_stack()
        return t != 0

    def pollead(self, v=-1):
        """
        self.pollead(v): leading coefficient of polynomial or series self,
        or self itself if self is a scalar. Error otherwise. With respect
        to the main variable of self if v is omitted, with respect to the
        variable v otherwise
        """
        pari_catch_sig_on()
        return P.new_gen(pollead(self.g, P.get_var(v)))

    def polrecip(self):
        pari_catch_sig_on()
        return P.new_gen(polrecip(self.g))

    def polred(self, long flag=0, fa=None):
        cdef gen t0
        if fa is None:
            pari_catch_sig_on()
            return P.new_gen(polred0(self.g, flag, NULL))
        else:
            t0 = objtogen(fa)
            pari_catch_sig_on()
            return P.new_gen(polred0(self.g, flag, t0.g))

    def polredabs(self, long flag=0):
        pari_catch_sig_on()
        return P.new_gen(polredabs0(self.g, flag))

    def polredbest(self, long flag=0):
        pari_catch_sig_on()
        return P.new_gen(polredbest(self.g, flag))

    def polresultant(self, y, var=-1, long flag=0):
        cdef gen t0 = objtogen(y)
        pari_catch_sig_on()
        return P.new_gen(polresultant0(self.g, t0.g, P.get_var(var), flag))

    def polroots(self, long flag=0, unsigned long precision=0):
        """
        polroots(x,flag=0): complex roots of the polynomial x. flag is
        optional, and can be 0: default, uses Schonhage's method modified
        by Gourdon, or 1: uses a modified Newton method.
        """
        pari_catch_sig_on()
        return P.new_gen(roots0(self.g, flag, prec_bits_to_words(precision)))

    def polrootsmod(self, p, long flag=0):
        cdef gen t0 = objtogen(p)
        pari_catch_sig_on()
        return P.new_gen(rootmod0(self.g, t0.g, flag))

    def polrootspadic(self, p, r=20):
        cdef gen t0 = objtogen(p)
        pari_catch_sig_on()
        return P.new_gen(rootpadic(self.g, t0.g, r))

    def polrootspadicfast(self, p, r=20):
        cdef gen t0 = objtogen(p)
        pari_catch_sig_on()
        return P.new_gen(rootpadicfast(self.g, t0.g, r))

    def polsturm(self, a, b):
        cdef gen t0 = objtogen(a)
        cdef gen t1 = objtogen(b)
        pari_catch_sig_on()
        n = sturmpart(self.g, t0.g, t1.g)
        pari_catch_sig_off()
        return n

    def polsturm_full(self):
        pari_catch_sig_on()
        n = sturmpart(self.g, NULL, NULL)
        pari_catch_sig_off()
        return n

    def polsylvestermatrix(self, g):
        cdef gen t0 = objtogen(g)
        pari_catch_sig_on()
        return P.new_gen(sylvestermatrix(self.g, t0.g))

    def polsym(self, long n):
        pari_catch_sig_on()
        return P.new_gen(polsym(self.g, n))

    def serconvol(self, g):
        cdef gen t0 = objtogen(g)
        pari_catch_sig_on()
        return P.new_gen(convol(self.g, t0.g))

    def serlaplace(self):
        pari_catch_sig_on()
        return P.new_gen(laplace(self.g))

    def serreverse(self):
        """
        serreverse(f): reversion of the power series f.

        If f(t) is a series in t with valuation 1, find the series g(t)
        such that g(f(t)) = t.

        EXAMPLES::

            sage: f = pari('x+x^2+x^3+O(x^4)'); f
            x + x^2 + x^3 + O(x^4)
            sage: g = f.serreverse(); g
            x - x^2 + x^3 + O(x^4)
            sage: f.subst('x',g)
            x + O(x^4)
            sage: g.subst('x',f)
            x + O(x^4)
        """
        pari_catch_sig_on()
        return P.new_gen(recip(self.g))

    def thueinit(self, long flag=0, unsigned long precision=0):
        pari_catch_sig_on()
        return P.new_gen(thueinit(self.g, flag, prec_bits_to_words(precision)))


    def rnfisnorminit(self, polrel, long flag=2):
        cdef gen t0 = objtogen(polrel)
        pari_catch_sig_on()
        return P.new_gen(rnfisnorminit(self.g, t0.g, flag))

    def rnfisnorm(self, T, long flag=0):
        cdef gen t0 = objtogen(T)
        pari_catch_sig_on()
        return P.new_gen(rnfisnorm(t0.g, self.g, flag))

    ###########################################
    # 8: Vectors, matrices, LINEAR ALGEBRA and sets
    ###########################################

    def vecextract(self, y, z=None):
        r"""
        self.vecextract(y,z): extraction of the components of the matrix or
        vector x according to y and z. If z is omitted, y designates
        columns, otherwise y corresponds to rows and z to columns. y and z
        can be vectors (of indices), strings (indicating ranges as
        in"1..10") or masks (integers whose binary representation indicates
        the indices to extract, from left to right 1, 2, 4, 8, etc.)

        .. note::

           This function uses the PARI row and column indexing, so the
           first row or column is indexed by 1 instead of 0.
        """
        cdef gen t0 = objtogen(y)
        cdef gen t1
        if z is None:
            pari_catch_sig_on()
            return P.new_gen(shallowextract(self.g, t0.g))
        else:
            t1 = objtogen(z)
            pari_catch_sig_on()
            return P.new_gen(extract0(self.g, t0.g, t1.g))

    def ncols(self):
        """
        Return the number of columns of self.

        EXAMPLES::

            sage: pari('matrix(19,8)').ncols()
            8
        """
        cdef long n
        pari_catch_sig_on()
        n = glength(self.g)
        pari_catch_sig_off()
        return n

    def nrows(self):
        """
        Return the number of rows of self.

        EXAMPLES::

            sage: pari('matrix(19,8)').nrows()
            19
        """
        cdef long n
        pari_catch_sig_on()
        # if this matrix has no columns
        # then it has no rows.
        if self.ncols() == 0:
            pari_catch_sig_off()
            return 0
        n = glength(<GEN>(self.g[1]))
        pari_catch_sig_off()
        return n

    def mattranspose(self):
        """
        Transpose of the matrix self.

        EXAMPLES::

            sage: pari('[1,2,3; 4,5,6; 7,8,9]').mattranspose()
            [1, 4, 7; 2, 5, 8; 3, 6, 9]
        """
        pari_catch_sig_on()
        return P.new_gen(gtrans(self.g)).Mat()

    def matadjoint(self):
        """
        matadjoint(x): adjoint matrix of x.

        EXAMPLES::

            sage: pari('[1,2,3; 4,5,6;  7,8,9]').matadjoint()
            [-3, 6, -3; 6, -12, 6; -3, 6, -3]
            sage: pari('[a,b,c; d,e,f; g,h,i]').matadjoint()
            [(i*e - h*f), (-i*b + h*c), (f*b - e*c); (-i*d + g*f), i*a - g*c, -f*a + d*c; (h*d - g*e), -h*a + g*b, e*a - d*b]
        """
        pari_catch_sig_on()
        return P.new_gen(adj(self.g)).Mat()

    def qflll(self, long flag=0):
        """
        qflll(x,flag=0): LLL reduction of the vectors forming the matrix x
        (gives the unimodular transformation matrix). The columns of x must
        be linearly independent, unless specified otherwise below. flag is
        optional, and can be 0: default, 1: assumes x is integral, columns
        may be dependent, 2: assumes x is integral, returns a partially
        reduced basis, 4: assumes x is integral, returns [K,I] where K is
        the integer kernel of x and I the LLL reduced image, 5: same as 4
        but x may have polynomial coefficients, 8: same as 0 but x may have
        polynomial coefficients.
        """
        pari_catch_sig_on()
        return P.new_gen(qflll0(self.g,flag)).Mat()

    def qflllgram(self, long flag=0):
        """
        qflllgram(x,flag=0): LLL reduction of the lattice whose gram matrix
        is x (gives the unimodular transformation matrix). flag is optional
        and can be 0: default,1: lllgramint algorithm for integer matrices,
        4: lllgramkerim giving the kernel and the LLL reduced image, 5:
        lllgramkerimgen same when the matrix has polynomial coefficients,
        8: lllgramgen, same as qflllgram when the coefficients are
        polynomials.
        """
        pari_catch_sig_on()
        return P.new_gen(qflllgram0(self.g,flag)).Mat()

    def lllgram(self):
        return self.qflllgram(0)

    def lllgramint(self):
        return self.qflllgram(1)

    def qfminim(self, b=None, m=None, long flag=0, unsigned long precision=0):
        """
        Return vectors with bounded norm for this quadratic form.

        INPUT:

        - ``self`` -- a quadratic form
        - ``b`` -- a bound on vector norm (finds minimal non-zero
          vectors if b=0)
        - ``m`` -- maximum number of vectors to return.  If ``None``
          (default), return all vectors of norm at most B
        - flag (optional) --

           - 0: default;
           - 1: return only the first minimal vector found (ignore ``max``);
           - 2: as 0 but uses a more robust, slower implementation,
             valid for non integral quadratic forms.

        OUTPUT:

        A triple consisting of

        - the number of vectors of norm <= b,
        - the actual maximum norm of vectors listed
        - a matrix whose columns are vectors with norm less than or
          equal to b for the definite quadratic form. Only one of `v`
          and `-v` is returned and the zero vector is never returned.

        .. note::

           If max is specified then only max vectors will be output,
           but all vectors withing the given norm bound will be computed.

        EXAMPLES::

            sage: A = Matrix(3,3,[1,2,3,2,5,5,3,5,11])
            sage: A.is_positive_definite()
            True

        The first 5 vectors of norm at most 10::

             sage: pari(A).qfminim(10, 5).python()
             [
                      [-17 -14 -15 -16 -13]
                      [  4   3   3   3   2]
             146, 10, [  3   3   3   3   3]
             ]


        All vectors of minimal norm::

             sage: pari(A).qfminim(0).python()
             [
                   [-5 -2  1]
                   [ 1  1  0]
             6, 1, [ 1  0  0]
             ]

        Use flag=2 for non-integral input::

             sage: pari(A.change_ring(RR)).qfminim(5, m=5, flag=2).python()
             [
                                      [ -5 -10  -2  -7   3]
                                      [  1   2   1   2   0]
             10, 5.00000000023283..., [  1   2   0   1  -1]
             ]

        """
        cdef gen t0, t1
        cdef GEN g0, g1
        if b is None:
            g0 = NULL
        else:
            t0 = objtogen(b)
            g0 = t0.g
        if m is None:
            g1 = NULL
        else:
            t1 = objtogen(m)
            g1 = t1.g
        pari_catch_sig_on()
        # precision is only used when flag == 2
        return P.new_gen(qfminim0(self.g, g0, g1, flag, prec_bits_to_words(precision)))

    def qfrep(self, B, long flag=0):
        """
        qfrep(x,B,flag=0): vector of (half) the number of vectors of norms
        from 1 to B for the integral and definite quadratic form x. Binary
        digits of flag mean 1: count vectors of even norm from 1 to 2B, 2:
        return a t_VECSMALL instead of a t_VEC.
        """
        cdef gen t0 = objtogen(B)
        pari_catch_sig_on()
        return P.new_gen(qfrep0(self.g, t0.g, flag))

    def matsolve(self, B):
        """
        matsolve(B): Solve the linear system Mx=B for an invertible matrix
        M

        matsolve(B) uses Gaussian elimination to solve Mx=B, where M is
        invertible and B is a column vector.

        The corresponding pari library routine is gauss. The gp-interface
        name matsolve has been given preference here.

        INPUT:


        -  ``B`` - a column vector of the same dimension as the
           square matrix self


        EXAMPLES::

            sage: pari('[1,1;1,-1]').matsolve(pari('[1;0]'))
            [1/2; 1/2]
        """
        cdef gen t0 = objtogen(B)
        pari_catch_sig_on()
        return P.new_gen(gauss(self.g, t0.g))

    def matsolvemod(self, D, B, long flag = 0):
        r"""
        For column vectors `D=(d_i)` and `B=(b_i)`, find a small integer
        solution to the system of linear congruences

        .. math::

            R_ix=b_i\text{ (mod }d_i),

        where `R_i` is the ith row of ``self``. If `d_i=0`, the equation is
        considered over the integers. The entries of ``self``, ``D``, and
        ``B`` should all be integers (those of ``D`` should also be
        non-negative).

        If ``flag`` is 1, the output is a two-component row vector whose first
        component is a solution and whose second component is a matrix whose
        columns form a basis of the solution set of the homogeneous system.

        For either value of ``flag``, the output is 0 if there is no solution.

        Note that if ``D`` or ``B`` is an integer, then it will be considered
        as a vector all of whose entries are that integer.

        EXAMPLES::

            sage: D = pari('[3,4]~')
            sage: B = pari('[1,2]~')
            sage: M = pari('[1,2;3,4]')
            sage: M.matsolvemod(D, B)
            [-2, 0]~
            sage: M.matsolvemod(3, 1)
            [-1, 1]~
            sage: M.matsolvemod(pari('[3,0]~'), pari('[1,2]~'))
            [6, -4]~
            sage: M2 = pari('[1,10;9,18]')
            sage: M2.matsolvemod(3, pari('[2,3]~'), 1)
            [[0, -1]~, [-1, -2; 1, -1]]
            sage: M2.matsolvemod(9, pari('[2,3]~'))
            0
            sage: M2.matsolvemod(9, pari('[2,45]~'), 1)
            [[1, 1]~, [-1, -4; 1, -5]]
        """
        cdef gen t0 = objtogen(D)
        cdef gen t1 = objtogen(B)
        pari_catch_sig_on()
        return P.new_gen(matsolvemod0(self.g, t0.g, t1.g, flag))

    def matker(self, long flag=0):
        """
        Return a basis of the kernel of this matrix.

        INPUT:


        -  ``flag`` - optional; may be set to 0: default;
           non-zero: x is known to have integral entries.


        EXAMPLES::

            sage: pari('[1,2,3;4,5,6;7,8,9]').matker()
            [1; -2; 1]

        With algorithm 1, even if the matrix has integer entries the kernel
        need not be saturated (which is weird)::

            sage: pari('[1,2,3;4,5,6;7,8,9]').matker(1)
            [3; -6; 3]
            sage: pari('matrix(3,3,i,j,i)').matker()
            [-1, -1; 1, 0; 0, 1]
            sage: pari('[1,2,3;4,5,6;7,8,9]*Mod(1,2)').matker()
            [Mod(1, 2); Mod(0, 2); Mod(1, 2)]
        """
        pari_catch_sig_on()
        return P.new_gen(matker0(self.g, flag))

    def matkerint(self, long flag=0):
        """
        Return the integer kernel of a matrix.

        This is the LLL-reduced Z-basis of the kernel of the matrix x with
        integral entries.

        INPUT:


        -  ``flag`` - optional, and may be set to 0: default,
           uses a modified LLL, 1: uses matrixqz.


        EXAMPLES::

            sage: pari('[2,1;2,1]').matker()
            [-1/2; 1]
            sage: pari('[2,1;2,1]').matkerint()
            [1; -2]
            sage: pari('[2,1;2,1]').matkerint(1)
            [1; -2]
        """
        pari_catch_sig_on()
        return P.new_gen(matkerint0(self.g, flag))

    def matdet(self, long flag=0):
        """
        Return the determinant of this matrix.

        INPUT:


        -  ``flag`` - (optional) flag 0: using Gauss-Bareiss.
           1: use classical Gaussian elimination (slightly better for integer
           entries)


        EXAMPLES::

            sage: pari('[1,2; 3,4]').matdet(0)
            -2
            sage: pari('[1,2; 3,4]').matdet(1)
            -2
        """
        pari_catch_sig_on()
        return P.new_gen(det0(self.g, flag))

    def trace(self):
        """
        Return the trace of this PARI object.

        EXAMPLES::

            sage: pari('[1,2; 3,4]').trace()
            5
        """
        pari_catch_sig_on()
        return P.new_gen(gtrace(self.g))

    def mathnf(self, long flag=0):
        """
        A.mathnf(flag=0): (upper triangular) Hermite normal form of A,
        basis for the lattice formed by the columns of A.

        INPUT:


        -  ``flag`` - optional, value range from 0 to 4 (0 if
           omitted), meaning : 0: naive algorithm

        -  ``1: Use Batut's algorithm`` - output 2-component
           vector [H,U] such that H is the HNF of A, and U is a unimodular
           matrix such that xU=H. 3: Use Batut's algorithm. Output [H,U,P]
           where P is a permutation matrix such that P A U = H. 4: As 1, using
           a heuristic variant of LLL reduction along the way.


        EXAMPLES::

            sage: pari('[1,2,3; 4,5,6;  7,8,9]').mathnf()
            [6, 1; 3, 1; 0, 1]
        """
        pari_catch_sig_on()
        return P.new_gen(mathnf0(self.g, flag))

    def mathnfmod(self, d):
        """
        Returns the Hermite normal form if d is a multiple of the
        determinant

        Beware that PARI's concept of a Hermite normal form is an upper
        triangular matrix with the same column space as the input matrix.

        INPUT:


        -  ``d`` - multiple of the determinant of self


        EXAMPLES::

                   sage: M=matrix([[1,2,3],[4,5,6],[7,8,11]])
            sage: d=M.det()
            sage: pari(M).mathnfmod(d)
                   [6, 4, 3; 0, 1, 0; 0, 0, 1]

        Note that d really needs to be a multiple of the discriminant, not
        just of the exponent of the cokernel::

                   sage: M=matrix([[1,0,0],[0,2,0],[0,0,6]])
            sage: pari(M).mathnfmod(6)
            [1, 0, 0; 0, 1, 0; 0, 0, 6]
            sage: pari(M).mathnfmod(12)
            [1, 0, 0; 0, 2, 0; 0, 0, 6]
        """
        cdef gen t0 = objtogen(d)
        pari_catch_sig_on()
        return P.new_gen(hnfmod(self.g, t0.g))

    def mathnfmodid(self, d):
        """
        Returns the Hermite Normal Form of M concatenated with d\*Identity

        Beware that PARI's concept of a Hermite normal form is a maximal
        rank upper triangular matrix with the same column space as the
        input matrix.

        INPUT:


        -  ``d`` - Determines


        EXAMPLES::

                   sage: M=matrix([[1,0,0],[0,2,0],[0,0,6]])
            sage: pari(M).mathnfmodid(6)
                   [1, 0, 0; 0, 2, 0; 0, 0, 6]

        This routine is not completely equivalent to mathnfmod::

            sage: pari(M).mathnfmod(6)
            [1, 0, 0; 0, 1, 0; 0, 0, 6]
        """
        cdef gen t0 = objtogen(d)
        pari_catch_sig_on()
        return P.new_gen(hnfmodid(self.g, t0.g))

    def matsnf(self, long flag=0):
        """
        x.matsnf(flag=0): Smith normal form (i.e. elementary divisors) of
        the matrix x, expressed as a vector d. Binary digits of flag mean
        1: returns [u,v,d] where d=u\*x\*v, otherwise only the diagonal d
        is returned, 2: allow polynomial entries, otherwise assume x is
        integral, 4: removes all information corresponding to entries equal
        to 1 in d.

        EXAMPLES::

            sage: pari('[1,2,3; 4,5,6;  7,8,9]').matsnf()
            [0, 3, 1]
        """
        pari_catch_sig_on()
        return P.new_gen(matsnf0(self.g, flag))

    def matfrobenius(self, long flag=0):
        r"""
        M.matfrobenius(flag=0): Return the Frobenius form of the square
        matrix M. If flag is 1, return only the elementary divisors (a list
        of polynomials). If flag is 2, return a two-components vector [F,B]
        where F is the Frobenius form and B is the basis change so that
        `M=B^{-1} F B`.

        EXAMPLES::

            sage: a = pari('[1,2;3,4]')
            sage: a.matfrobenius()
            [0, 2; 1, 5]
            sage: a.matfrobenius(flag=1)
            [x^2 - 5*x - 2]
            sage: a.matfrobenius(2)
            [[0, 2; 1, 5], [1, -1/3; 0, 1/3]]
            sage: v = a.matfrobenius(2)
            sage: v[0]
            [0, 2; 1, 5]
            sage: v[1]^(-1)*v[0]*v[1]
            [1, 2; 3, 4]

        We let t be the matrix of `T_2` acting on modular symbols
        of level 43, which was computed using
        ``ModularSymbols(43,sign=1).T(2).matrix()``::

            sage: t = pari('[3, -2, 0, 0; 0, -2, 0, 1; 0, -1, -2, 2; 0, -2, 0, 2]')
            sage: t.matfrobenius()
            [0, 0, 0, -12; 1, 0, 0, -2; 0, 1, 0, 8; 0, 0, 1, 1]
            sage: t.charpoly('x')
            x^4 - x^3 - 8*x^2 + 2*x + 12
            sage: t.matfrobenius(1)
            [x^4 - x^3 - 8*x^2 + 2*x + 12]

        AUTHORS:

        - Martin Albrect (2006-04-02)
        """
        pari_catch_sig_on()
        return P.new_gen(matfrobenius(self.g, flag, 0))


    ###########################################
    # polarit2.c
    ###########################################
    def factor(gen self, limit=-1, bint proof=1):
        """
        Return the factorization of x.

        INPUT:

        -  ``limit`` -- (default: -1) is optional and can be set
           whenever x is of (possibly recursive) rational type. If limit is
           set return partial factorization, using primes up to limit (up to
           primelimit if limit=0).

        - ``proof`` -- (default: True) optional. If False (not the default),
          returned factors larger than `2^{64}` may only be pseudoprimes.

        .. note::

           In the standard PARI/GP interpreter and C-library the
           factor command *always* has proof=False, so beware!

        EXAMPLES::

            sage: pari('x^10-1').factor()
            [x - 1, 1; x + 1, 1; x^4 - x^3 + x^2 - x + 1, 1; x^4 + x^3 + x^2 + x + 1, 1]
            sage: pari(2^100-1).factor()
            [3, 1; 5, 3; 11, 1; 31, 1; 41, 1; 101, 1; 251, 1; 601, 1; 1801, 1; 4051, 1; 8101, 1; 268501, 1]
            sage: pari(2^100-1).factor(proof=False)
            [3, 1; 5, 3; 11, 1; 31, 1; 41, 1; 101, 1; 251, 1; 601, 1; 1801, 1; 4051, 1; 8101, 1; 268501, 1]

        We illustrate setting a limit::

            sage: pari(next_prime(10^50)*next_prime(10^60)*next_prime(10^4)).factor(10^5)
            [10007, 1; 100000000000000000000000000000000000000000000000151000000000700000000000000000000000000000000000000000000001057, 1]

        PARI doesn't have an algorithm for factoring multivariate
        polynomials::

            sage: pari('x^3 - y^3').factor()
            Traceback (most recent call last):
            ...
            PariError: sorry, factor for general polynomials is not yet implemented
        """
        cdef int r
        cdef GEN t0
        cdef GEN cutoff
        if limit == -1 and typ(self.g) == t_INT and proof:
            pari_catch_sig_on()
            # cutoff for checking true primality: 2^64 according to the
            # PARI documentation ??ispseudoprime.
            cutoff = mkintn(3, 1, 0, 0)  # expansion of 2^64 in base 2^32: (1,0,0)
            r = factorint_withproof_sage(&t0, self.g, cutoff)
            z = P.new_gen(t0)
            if not r:
                return z
            else:
                return _factor_int_when_pari_factor_failed(self, z)
        pari_catch_sig_on()
        return P.new_gen(factor0(self.g, limit))


    ###########################################
    # misc (classify when I know where they go)
    ###########################################

    def hilbert(x, y, p):
        cdef gen t0 = objtogen(y)
        cdef gen t1 = objtogen(p)
        pari_catch_sig_on()
        ret = hilbert0(x.g, t0.g, t1.g)
        pari_catch_sig_off()
        return ret

    def chinese(self, y):
        cdef gen t0 = objtogen(y)
        pari_catch_sig_on()
        return P.new_gen(chinese(self.g, t0.g))

    def order(self):
        pari_catch_sig_on()
        return P.new_gen(order(self.g))

    def znprimroot(self):
        """
        Return a primitive root modulo self, whenever it exists.

        This is a generator of the group `(\ZZ/n\ZZ)^*`, whenever
        this group is cyclic, i.e. if `n=4` or `n=p^k` or
        `n=2p^k`, where `p` is an odd prime and `k`
        is a natural number.

        INPUT:


        -  ``self`` - positive integer equal to 4, or a power
           of an odd prime, or twice a power of an odd prime


        OUTPUT: gen

        EXAMPLES::

            sage: pari(4).znprimroot()
            Mod(3, 4)
            sage: pari(10007^3).znprimroot()
            Mod(5, 1002101470343)
            sage: pari(2*109^10).znprimroot()
            Mod(236736367459211723407, 473472734918423446802)
        """
        pari_catch_sig_on()
        return P.new_gen(znprimroot0(self.g))

    def __abs__(self):
        return self.abs()

    def norm(gen self):
        pari_catch_sig_on()
        return P.new_gen(gnorm(self.g))

    def nextprime(gen self, bint add_one=0):
        """
        nextprime(x): smallest pseudoprime greater than or equal to `x`.
        If ``add_one`` is non-zero, return the smallest pseudoprime
        strictly greater than `x`.

        EXAMPLES::

            sage: pari(1).nextprime()
            2
            sage: pari(2).nextprime()
            2
            sage: pari(2).nextprime(add_one = 1)
            3
            sage: pari(2^100).nextprime()
            1267650600228229401496703205653
        """
        pari_catch_sig_on()
        if add_one:
            return P.new_gen(gnextprime(gaddsg(1,self.g)))
        return P.new_gen(gnextprime(self.g))

    def change_variable_name(self, var):
        """
        In ``self``, which must be a ``t_POL`` or ``t_SER``, set the
        variable to ``var``.  If the variable of ``self`` is already
        ``var``, then return ``self``.

        .. WARNING::

            You should be careful with variable priorities when
            applying this on a polynomial or series of which the
            coefficients have polynomial components.  To be safe, only
            use this function on polynomials with integer or rational
            coefficients.  For a safer alternative, use :meth:`subst`.

        EXAMPLES::

            sage: f = pari('x^3 + 17*x + 3')
            sage: f.change_variable_name("y")
            y^3 + 17*y + 3
            sage: f = pari('1 + 2*y + O(y^10)')
            sage: f.change_variable_name("q")
            1 + 2*q + O(q^10)
            sage: f.change_variable_name("y") is f
            True

        In PARI, ``I`` refers to the square root of -1, so it cannot be
        used as variable name.  Note the difference with :meth:`subst`::

            sage: f = pari('x^2 + 1')
            sage: f.change_variable_name("I")
            Traceback (most recent call last):
            ...
            PariError: I already exists with incompatible valence
            sage: f.subst("x", "I")
            0
        """
        pari_catch_sig_on()
        cdef long n = P.get_var(var)
        pari_catch_sig_off()
        if varn(self.g) == n:
            return self
        if typ(self.g) != t_POL and typ(self.g) != t_SER:
            raise TypeError, "set_variable() only works for polynomials or power series"
        # Copy self and then change the variable in place
        cdef gen newg = P.new_gen_noclear(self.g)
        setvarn(newg.g, n)
        return newg

    def subst(self, var, z):
        """
        In ``self``, replace the variable ``var`` by the expression `z`.

        EXAMPLES::

            sage: x = pari("x"); y = pari("y")
            sage: f = pari('x^3 + 17*x + 3')
            sage: f.subst(x, y)
            y^3 + 17*y + 3
            sage: f.subst(x, "z")
            z^3 + 17*z + 3
            sage: f.subst(x, "z")^2
            z^6 + 34*z^4 + 6*z^3 + 289*z^2 + 102*z + 9
            sage: f.subst(x, "x+1")
            x^3 + 3*x^2 + 20*x + 21
            sage: f.subst(x, "xyz")
            xyz^3 + 17*xyz + 3
            sage: f.subst(x, "xyz")^2
            xyz^6 + 34*xyz^4 + 6*xyz^3 + 289*xyz^2 + 102*xyz + 9
        """
        cdef gen t0 = objtogen(z)
        pari_catch_sig_on()
        return P.new_gen(gsubst(self.g, P.get_var(var), t0.g))

    def substpol(self, y, z):
        cdef gen t0 = objtogen(y)
        cdef gen t1 = objtogen(z)
        pari_catch_sig_on()
        return P.new_gen(gsubstpol(self.g, t0.g, t1.g))

    def nf_subst(self, z):
        """
        Given a PARI number field ``self``, return the same PARI
        number field but in the variable ``z``.

        INPUT:

        - ``self`` -- A PARI number field being the output of ``nfinit()``,
                      ``bnfinit()`` or ``bnrinit()``.

        EXAMPLES::

            sage: x = polygen(QQ)
            sage: K = NumberField(x^2 + 5, 'a')

        We can substitute in a PARI ``nf`` structure::

            sage: Kpari = K.pari_nf()
            sage: Kpari.nf_get_pol()
            y^2 + 5
            sage: Lpari = Kpari.nf_subst('a')
            sage: Lpari.nf_get_pol()
            a^2 + 5

        We can also substitute in a PARI ``bnf`` structure::

            sage: Kpari = K.pari_bnf()
            sage: Kpari.nf_get_pol()
            y^2 + 5
            sage: Kpari.bnf_get_cyc()  # Structure of class group
            [2]
            sage: Lpari = Kpari.nf_subst('a')
            sage: Lpari.nf_get_pol()
            a^2 + 5
            sage: Lpari.bnf_get_cyc()  # We still have a bnf after substituting
            [2]
        """
        cdef gen t0 = objtogen(z)
        pari_catch_sig_on()
        return P.new_gen(gsubst(self.g, gvar(self.g), t0.g))

    def taylor(self, v=-1):
        pari_catch_sig_on()
        return P.new_gen(tayl(self.g, P.get_var(v), precdl))

    def thue(self, rhs, ne):
        cdef gen t0 = objtogen(rhs)
        cdef gen t1 = objtogen(ne)
        pari_catch_sig_on()
        return P.new_gen(thue(self.g, t0.g, t1.g))

    def charpoly(self, var=-1, long flag=0):
        """
        charpoly(A,v=x,flag=0): det(v\*Id-A) = characteristic polynomial of
        A using the comatrix. flag is optional and may be set to 1 (use
        Lagrange interpolation) or 2 (use Hessenberg form), 0 being the
        default.
        """
        pari_catch_sig_on()
        return P.new_gen(charpoly0(self.g, P.get_var(var), flag))


    def kronecker(gen self, y):
        cdef gen t0 = objtogen(y)
        pari_catch_sig_on()
        return P.new_gen(gkronecker(self.g, t0.g))


    def type(gen self):
        """
        Return the PARI type of self as a string.

        .. note::

           In Cython, it is much faster to simply use typ(self.g) for
           checking PARI types.

        EXAMPLES::

            sage: pari(7).type()
            't_INT'
            sage: pari('x').type()
            't_POL'
        """
        # The following original code leaks memory:
        #        return str(type_name(typ(self.g)))
        #
        # This code is the usual workaround:
        #        cdef char* s= <char*>type_name(typ(self.g))
        #        t=str(s)
        #        free(s)
        #        return(t)
        # However, it causes segfaults with t_INTs on some
        # machines, and errors about freeing non-aligned
        # pointers on others. So we settle for the following
        # fast but ugly code. Note that should the list of
        # valid PARI types ever be updated, this code would
        # need to be updated accordingly.
        #
        cdef long t = typ(self.g)

        if   t == t_INT:      return 't_INT'
        elif t == t_REAL:     return 't_REAL'
        elif t == t_INTMOD:   return 't_INTMOD'
        elif t == t_FRAC:     return 't_FRAC'
        elif t == t_FFELT:    return 't_FFELT'
        elif t == t_COMPLEX:  return 't_COMPLEX'
        elif t == t_PADIC:    return 't_PADIC'
        elif t == t_QUAD:     return 't_QUAD'
        elif t == t_POLMOD:   return 't_POLMOD'
        elif t == t_POL:      return 't_POL'
        elif t == t_SER:      return 't_SER'
        elif t == t_RFRAC:    return 't_RFRAC'
        elif t == t_QFR:      return 't_QFR'
        elif t == t_QFI:      return 't_QFI'
        elif t == t_VEC:      return 't_VEC'
        elif t == t_COL:      return 't_COL'
        elif t == t_MAT:      return 't_MAT'
        elif t == t_LIST:     return 't_LIST'
        elif t == t_STR:      return 't_STR'
        elif t == t_VECSMALL: return 't_VECSMALL'
        elif t == t_CLOSURE:  return 't_CLOSURE'
        else:
            raise TypeError, "Unknown PARI type: %s"%t


    def polinterpolate(self, ya, x):
        """
        self.polinterpolate(ya,x,e): polynomial interpolation at x
        according to data vectors self, ya (i.e. return P such that
        P(self[i]) = ya[i] for all i). Also return an error estimate on the
        returned value.
        """
        cdef gen t0 = objtogen(ya)
        cdef gen t1 = objtogen(x)
        cdef GEN dy, g
        pari_catch_sig_on()
        g = polint(self.g, t0.g, t1.g, &dy)
        dif = P.new_gen_noclear(dy)
        return P.new_gen(g), dif

    def algdep(self, long n):
        """
        EXAMPLES::

            sage: n = pari.set_real_precision(210)
            sage: w1 = pari('z1=2-sqrt(26); (z1+I)/(z1-I)')
            sage: f = w1.algdep(12); f
            545*x^11 - 297*x^10 - 281*x^9 + 48*x^8 - 168*x^7 + 690*x^6 - 168*x^5 + 48*x^4 - 281*x^3 - 297*x^2 + 545*x
            sage: f(w1).abs() < 1.0e-200
            True
            sage: f.factor()
            [x, 1; x + 1, 2; x^2 + 1, 1; x^2 + x + 1, 1; 545*x^4 - 1932*x^3 + 2790*x^2 - 1932*x + 545, 1]
            sage: pari.set_real_precision(n)
            210
        """
        pari_catch_sig_on()
        return P.new_gen(algdep(self.g, n))

    def concat(self, y):
        cdef gen t0 = objtogen(y)
        pari_catch_sig_on()
        return P.new_gen(concat(self.g, t0.g))

    def lindep(self, long flag=0):
        pari_catch_sig_on()
        return P.new_gen(lindep0(self.g, flag))

    def listinsert(self, obj, long n):
        cdef gen t0 = objtogen(obj)
        pari_catch_sig_on()
        return P.new_gen(listinsert(self.g, t0.g, n))

    def listput(self, obj, long n):
        cdef gen t0 = objtogen(obj)
        pari_catch_sig_on()
        return P.new_gen(listput(self.g, t0.g, n))



    def elleisnum(self, long k, long flag=0, unsigned long precision=0):
        """
        om.elleisnum(k, flag=0): om=[om1,om2] being a 2-component vector
        giving a basis of a lattice L and k an even positive integer,
        computes the numerical value of the Eisenstein series of weight k.
        When flag is non-zero and k=4 or 6, this gives g2 or g3 with the
        correct normalization.

        INPUT:


        -  ``om`` - gen, 2-component vector giving a basis of a
           lattice L

        -  ``k`` - int (even positive)

        -  ``flag`` - int (default 0)


        OUTPUT:


        -  ``gen`` - numerical value of E_k


        EXAMPLES::

            sage: e = pari([0,1,1,-2,0]).ellinit()
            sage: om = e.omega()
            sage: om
            [2.49021256085506, -1.97173770155165*I]
            sage: om.elleisnum(2) # was:  -5.28864933965426
            10.0672605281120
            sage: om.elleisnum(4)
            112.000000000000
            sage: om.elleisnum(100)
            2.15314248576078 E50
        """
        pari_catch_sig_on()
        return P.new_gen(elleisnum(self.g, k, flag, prec_bits_to_words(precision)))

    def ellwp(gen self, z='z', long n=20, long flag=0, unsigned long precision=0):
        """
        Return the value or the series expansion of the Weierstrass
        `P`-function at `z` on the lattice `self` (or the lattice
        defined by the elliptic curve `self`).

        INPUT:

        -  ``self`` -- an elliptic curve created using ``ellinit`` or a
           list ``[om1, om2]`` representing generators for a lattice.

        -  ``z`` -- (default: 'z') a complex number or a variable name
           (as string or PARI variable).

        -  ``n`` -- (default: 20) if 'z' is a variable, compute the
           series expansion up to at least `O(z^n)`.

        -  ``flag`` -- (default = 0): If ``flag`` is 0, compute only
           `P(z)`.  If ``flag`` is 1, compute `[P(z), P'(z)]`.

        OUTPUT:

        - `P(z)` (if ``flag`` is 0) or `[P(z), P'(z)]` (if ``flag`` is 1).
           numbers

        EXAMPLES:

        We first define the elliptic curve X_0(11)::

            sage: E = pari([0,-1,1,-10,-20]).ellinit()

        Compute P(1)::

            sage: E.ellwp(1)
            13.9658695257485 + 0.E-18*I

        Compute P(1+i), where i = sqrt(-1)::

            sage: C.<i> = ComplexField()
            sage: E.ellwp(pari(1+i))
            -1.11510682565555 + 2.33419052307470*I
            sage: E.ellwp(1+i)
            -1.11510682565555 + 2.33419052307470*I

        The series expansion, to the default `O(z^20)` precision::

            sage: E.ellwp()
            z^-2 + 31/15*z^2 + 2501/756*z^4 + 961/675*z^6 + 77531/41580*z^8 + 1202285717/928746000*z^10 + 2403461/2806650*z^12 + 30211462703/43418875500*z^14 + 3539374016033/7723451736000*z^16 + 413306031683977/1289540602350000*z^18 + O(z^20)

        Compute the series for wp to lower precision::

            sage: E.ellwp(n=4)
            z^-2 + 31/15*z^2 + O(z^4)

        Next we use the version where the input is generators for a
        lattice::

            sage: pari([1.2692, 0.63 + 1.45*i]).ellwp(1)
            13.9656146936689 + 0.000644829272810...*I

        With flag=1, compute the pair P(z) and P'(z)::

            sage: E.ellwp(1, flag=1)
            [13.9658695257485 + 0.E-18*I, 50.5619300880073 ... E-18*I]
        """
        cdef gen t0 = objtogen(z)
        pari_catch_sig_on()
        return P.new_gen(ellwp0(self.g, t0.g, flag, n+2, prec_bits_to_words(precision)))

    def ellchangepoint(self, y):
        """
        self.ellchangepoint(y): change data on point or vector of points
        self on an elliptic curve according to y=[u,r,s,t]

        EXAMPLES::

            sage: e = pari([0,1,1,-2,0]).ellinit()
            sage: x = pari([1,0])
            sage: e.ellisoncurve([1,4])
            False
            sage: e.ellisoncurve(x)
            True
            sage: f = e.ellchangecurve([1,2,3,-1])
            sage: f[:5]   # show only first five entries
            [6, -2, -1, 17, 8]
            sage: x.ellchangepoint([1,2,3,-1])
            [-1, 4]
            sage: f.ellisoncurve([-1,4])
            True
        """
        cdef gen t0 = objtogen(y)
        pari_catch_sig_on()
        return P.new_gen(ellchangepoint(self.g, t0.g))

    def debug(gen self, long depth = -1):
        r"""
        Show the internal structure of self (like the ``\x`` command in gp).

        EXAMPLE::

            sage: pari('[1/2, 1.0*I]').debug()  # random addresses
            [&=0000000004c5f010] VEC(lg=3):2200000000000003 0000000004c5eff8 0000000004c5efb0
              1st component = [&=0000000004c5eff8] FRAC(lg=3):0800000000000003 0000000004c5efe0 0000000004c5efc8
                num = [&=0000000004c5efe0] INT(lg=3):0200000000000003 (+,lgefint=3):4000000000000003 0000000000000001
                den = [&=0000000004c5efc8] INT(lg=3):0200000000000003 (+,lgefint=3):4000000000000003 0000000000000002
              2nd component = [&=0000000004c5efb0] COMPLEX(lg=3):0c00000000000003 00007fae8a2eb840 0000000004c5ef90
                real = gen_0
                imag = [&=0000000004c5ef90] REAL(lg=4):0400000000000004 (+,expo=0):6000000000000000 8000000000000000 0000000000000000
        """
        pari_catch_sig_on()
        dbgGEN(self.g, depth)
        pari_catch_sig_off()
        return


def init_pari_stack(s=8000000):
    """
    Deprecated, use ``pari.allocatemem()`` instead.

    EXAMPLES::

        sage: from sage.libs.pari.gen import init_pari_stack
        sage: init_pari_stack()
        doctest:...: DeprecationWarning: init_pari_stack() is deprecated; use pari.allocatemem() instead.
        See http://trac.sagemath.org/10018 for details.
        sage: pari.stacksize()
        8000000
    """
    from sage.misc.superseded import deprecation
    deprecation(10018, 'init_pari_stack() is deprecated; use pari.allocatemem() instead.')
    P.allocatemem(s, silent=True)


cdef gen objtogen(s):
    """Convert any Sage/Python object to a PARI gen"""
    cdef GEN g
    cdef Py_ssize_t length, i
    cdef mpz_t mpz_int
    cdef gen v

    if isinstance(s, gen):
        return s
    try:
        return s._pari_()
    except AttributeError:
        pass

    # Check basic Python types. Start with strings, which are a very
    # common case.
    if PyString_Check(s):
        pari_catch_sig_on()
        g = gp_read_str(PyString_AsString(s))
        if g == gnil:
            P.clear_stack()
            return None
        return P.new_gen(g)
    if PyInt_Check(s):
        pari_catch_sig_on()
        return P.new_gen(stoi(PyInt_AS_LONG(s)))
    if PyBool_Check(s):
        return P.PARI_ONE if s else P.PARI_ZERO
    if PyLong_Check(s):
        pari_catch_sig_on()
        mpz_init(mpz_int)
        mpz_set_pylong(mpz_int, s)
        g = P._new_GEN_from_mpz_t(mpz_int)
        mpz_clear(mpz_int)
        return P.new_gen(g)
    if PyFloat_Check(s):
        pari_catch_sig_on()
        return P.new_gen(dbltor(PyFloat_AS_DOUBLE(s)))
    if PyComplex_Check(s):
        pari_catch_sig_on()
        g = cgetg(3, t_COMPLEX)
        set_gel(g, 1, dbltor(PyComplex_RealAsDouble(s)))
        set_gel(g, 2, dbltor(PyComplex_ImagAsDouble(s)))
        return P.new_gen(g)

    if isinstance(s, (types.ListType, types.XRangeType,
                        types.TupleType, types.GeneratorType)):
        length = len(s)
        v = P._empty_vector(length)
        for i from 0 <= i < length:
            v[i] = objtogen(s[i])
        return v

    # Simply use the string representation
    return objtogen(str(s))


cdef GEN _Vec_append(GEN v, GEN a, long n):
    """
    This implements appending zeros (or another constant GEN ``a``) to
    the result of :meth:`Vec` and similar functions.

    This is a shallow function, copying ``a`` and entries of ``v`` to
    the result.  The result is simply stored on the PARI stack.

    INPUT:

    - ``v`` -- GEN of type ``t_VEC`` or ``t_COL``

    - ``a`` -- GEN which will be used for the added entries.
      Normally, this would be ``gen_0``.

    - ``n`` -- Make the vector of minimal length `|n|`. If `n > 0`,
      append zeros; if `n < 0`, prepend zeros.

    OUTPUT:

    A GEN of the same type as ``v``.
    """
    cdef long lenv = lg(v)-1
    cdef GEN w
    cdef long i
    # Do we need to extend the vector with zeros?
    if n > lenv:
        w = cgetg(n+1, typ(v))
        for i from 1 <= i <= lenv:
            set_gel(w, i, gel(v, i))
        for i from 1 <= i <= n-lenv:
            set_gel(w, i+lenv, a)
        return w
    elif n < -lenv:
        n = -n  # Make n positive
        w = cgetg(n+1, typ(v))
        for i from 1 <= i <= lenv:
            set_gel(w, i+(n-lenv), gel(v, i))
        for i from 1 <= i <= n-lenv:
            set_gel(w, i, a)
        return w
    else:
        return v


# We derive PariError from RuntimeError, for backward compatibility with
# code that catches the latter.
class PariError(RuntimeError):
    """
    Error raised by PARI
    """
    def errnum(self):
        r"""
        Return the PARI error number corresponding to this exception.

        EXAMPLES::

            sage: try:
            ....:     pari('1/0')
            ....: except PariError as err:
            ....:     print err.errnum()
            27
        """
        return self.args[0]

    def errtext(self):
        """
        Return the message output by PARI when this error occurred.

        EXAMPLE::

            sage: try:
            ....:     pari('pi()')
            ....: except PariError as e:
            ....:     print e.errtext()
            ....:
              ***   at top-level: pi()
              ***                 ^----
              ***   not a function in function call

        """
        return self.args[1]

    def __repr__(self):
        r"""
        TESTS::

            sage: PariError(11)
            PariError(11)
        """
        return "PariError(%d)"%self.errnum()

    def __str__(self):
        r"""
        Return a suitable message for displaying this exception.

        This is the last line of ``self.errtext()``, with the leading
        ``"  ***   "`` and trailing periods and colons (if any) removed.
        An exception is syntax errors, where the "syntax error" line is
        shown.

        EXAMPLES::

            sage: try:
            ....:     pari('1/0')
            ....: except PariError as err:
            ....:     print err
            _/_: division by zero

        A syntax error::

            sage: pari('!@#$%^&*()')
            Traceback (most recent call last):
            ...
            PariError: syntax error, unexpected $undefined: !@#$%^&*()
        """
        lines = self.errtext().split('\n')
        if self.errnum() == syntaxer:
            for line in lines:
                if "syntax error" in line:
                    return line.lstrip(" *").rstrip(" .:")
        return lines[-1].lstrip(" *").rstrip(" .:")


cdef _factor_int_when_pari_factor_failed(x, failed_factorization):
    """
    This is called by factor when PARI's factor tried to factor, got
    the failed_factorization, and it turns out that one of the factors
    in there is not proved prime. At this point, we don't care too much
    about speed (so don't write everything below using the PARI C
    library), since the probability this function ever gets called is
    infinitesimal. (That said, we of course did test this function by
    forcing a fake failure in the code in misc.h.)
    """
    P = failed_factorization[0]  # 'primes'
    E = failed_factorization[1]  # exponents
    if len(P) == 1 and E[0] == 1:
        # Major problem -- factor can't split the integer at all, but it's composite.  We're stuffed.
        print "BIG WARNING: The number %s wasn't split at all by PARI, but it's definitely composite."%(P[0])
        print "This is probably an infinite loop..."
    w = []
    for i in range(len(P)):
        p = P[i]
        e = E[i]
        if not p.isprime():
            # Try to factor further -- assume this works.
            F = p.factor(proof=True)
            for j in range(len(F[0])):
                w.append((F[0][j], F[1][j]))
        else:
            w.append((p, e))
    m = P.matrix(len(w), 2)
    for i in range(len(w)):
        m[i,0] = w[i][0]
        m[i,1] = w[i][1]
    return m
<|MERGE_RESOLUTION|>--- conflicted
+++ resolved
@@ -6670,34 +6670,6 @@
         pari_catch_sig_on()
         return P.new_gen(bnfissunit(self.g, t1.g, t0.g))
 
-    def bnrclassno(self, I):
-        r"""
-        Return the order of the ray class group of self modulo ``I``.
-
-        INPUT:
-
-        - ``self``: a pari "BNF" object representing a number field
-        - ``I``: a pari "BID" object representing an ideal of self
-
-        OUTPUT: integer
-
-        TESTS::
-
-            sage: K.<z> = QuadraticField(-23)
-            sage: p = K.primes_above(3)[0]
-            sage: K.pari_bnf().bnrclassno(p._pari_bid_())
-            3
-        """
-        t0GEN(I)
-        pari_catch_sig_on()
-        return self.new_gen(bnrclassno(self.g, t0))
-
-    def bnfissunit(self, sunit_data, x):
-        t0GEN(x)
-        t1GEN(sunit_data)
-        pari_catch_sig_on()
-        return self.new_gen(bnfissunit(self.g, t1, t0))
-
     def dirzetak(self, n):
         cdef gen t0 = objtogen(n)
         pari_catch_sig_on()
@@ -6754,11 +6726,7 @@
     def idealappr(self, x, long flag=0):
         cdef gen t0 = objtogen(x)
         pari_catch_sig_on()
-<<<<<<< HEAD
-        return self.new_gen(idealappr0(self.g, t0, flag))
-=======
         return P.new_gen(idealappr0(self.g, t0.g, flag))
->>>>>>> 12622621
 
     def idealcoprime(self, x, y):
         """
