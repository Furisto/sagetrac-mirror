"""
Sage class for PARI's GEN type

See the ``PariInstance`` class for documentation and examples.

AUTHORS:

- William Stein (2006-03-01): updated to work with PARI 2.2.12-beta

- William Stein (2006-03-06): added newtonpoly

- Justin Walker: contributed some of the function definitions

- Gonzalo Tornaria: improvements to conversions; much better error
  handling.

- Robert Bradshaw, Jeroen Demeyer, William Stein (2010-08-15):
  Upgrade to PARI 2.4.3 (:trac:`9343`)

- Jeroen Demeyer (2011-11-12): rewrite various conversion routines
  (:trac:`11611`, :trac:`11854`, :trac:`11952`)

- Peter Bruin (2013-11-17): move PariInstance to a separate file
  (:trac:`15185`)

- Jeroen Demeyer (2014-02-09): upgrade to PARI 2.7 (:trac:`15767`)

- Martin von Gagern (2014-12-17): Added some Galois functions (:trac:`17519`)

- Jeroen Demeyer (2015-01-12): upgrade to PARI 2.8 (:trac:`16997`)

- Jeroen Demeyer (2015-03-17): automatically generate methods from
  ``pari.desc`` (:trac:`17631` and :trac:`17860`)

- Kiran Kedlaya (2016-03-23): implement infinity type

TESTS:

Before :trac:`15654`, this used to take a very long time.
Now it takes much less than a second::

    sage: pari.allocatemem(200000)
    PARI stack size set to 200000 bytes, maximum size set to ...
    sage: x = polygen(ZpFM(3,10))
    sage: pol = ((x-1)^50 + x)
    sage: pari(pol).poldisc()
    2*3 + 3^4 + 2*3^6 + 3^7 + 2*3^8 + 2*3^9 + O(3^10)
"""

#*****************************************************************************
#       Copyright (C) 2006,2010 William Stein <wstein@gmail.com>
#       Copyright (C) ???? Justin Walker
#       Copyright (C) ???? Gonzalo Tornaria
#       Copyright (C) 2010 Robert Bradshaw <robertwb@math.washington.edu>
#       Copyright (C) 2010-2016 Jeroen Demeyer <jdemeyer@cage.ugent.be>
#
#  Distributed under the terms of the GNU General Public License (GPL)
#  as published by the Free Software Foundation; either version 2 of
#  the License, or (at your option) any later version.
#                  http://www.gnu.org/licenses/
#*****************************************************************************
from __future__ import print_function

import types
cimport cython

from cpython.string cimport PyString_AsString
from cpython.int cimport PyInt_Check
from cpython.long cimport PyLong_Check
from cpython.float cimport PyFloat_AS_DOUBLE
from cpython.complex cimport PyComplex_RealAsDouble, PyComplex_ImagAsDouble

include "cysignals/memory.pxi"
include "cysignals/signals.pxi"

from .paridecl cimport *
from .paripriv cimport *
from .convert cimport integer_to_gen, gen_to_integer
from .pari_instance cimport (PariInstance, pari_instance,
        prec_bits_to_words, prec_words_to_bits, default_bitprec)
from .pari_instance cimport pari_instance as P  # Shorthand

from sage.structure.element cimport ModuleElement, RingElement, Element
from sage.misc.randstate cimport randstate, current_randstate
from sage.structure.sage_object cimport rich_to_bool
from sage.misc.superseded import deprecation, deprecated_function_alias
from sage.libs.pari.closure cimport objtoclosure
from sage.rings.integer cimport Integer
from sage.rings.rational cimport Rational
from sage.rings.infinity import Infinity


include 'auto_gen.pxi'

@cython.final
cdef class gen(gen_auto):
    """
    Cython extension class that models the PARI GEN type.
    """
    def __init__(self):
        raise RuntimeError("PARI objects cannot be instantiated directly; use pari(x) to convert x to PARI")

    def __dealloc__(self):
        sig_free(<void*>self.b)

    def __repr__(self):
        """
        Display representation of a gen.

        OUTPUT: a Python string

        EXAMPLES::

            sage: pari('vector(5,i,i)')
            [1, 2, 3, 4, 5]
            sage: pari('[1,2;3,4]')
            [1, 2; 3, 4]
            sage: pari('Str(hello)')
            "hello"
        """
        cdef char *c
        sig_on()
        # Use sig_block(), which is needed because GENtostr() uses
        # malloc(), which is dangerous inside sig_on()
        sig_block()
        c = GENtostr(self.g)
        sig_unblock()
        sig_off()

        s = str(c)
        pari_free(c)
        return s

    def __str__(self):
        """
        Convert this gen to a string.

        Except for PARI strings, we have ``str(x) == repr(x)``.
        For strings (type ``t_STR``), the returned string is not quoted.

        OUTPUT: a Python string

        EXAMPLES::

            sage: print(pari('vector(5,i,i)'))
            [1, 2, 3, 4, 5]
            sage: print(pari('[1,2;3,4]'))
            [1, 2; 3, 4]
            sage: print(pari('Str(hello)'))
            hello
        """
        # Use __repr__ except for strings
        if typ(self.g) == t_STR:
            return GSTR(self.g)
        return repr(self)

    def __hash__(self):
        """
        Return the hash of self, computed using PARI's hash_GEN().

        TESTS::

            sage: type(pari('1 + 2.0*I').__hash__())
            <type 'int'>
        """
        cdef long h
        sig_on()
        h = hash_GEN(self.g)
        sig_off()
        return h

    def list(self):
        """
        Convert self to a list of PARI gens.

        EXAMPLES:

        A PARI vector becomes a Sage list::

            sage: L = pari("vector(10,i,i^2)").list()
            sage: L
            [1, 4, 9, 16, 25, 36, 49, 64, 81, 100]
            sage: type(L)
            <type 'list'>
            sage: type(L[0])
            <type 'sage.libs.pari.gen.gen'>

        For polynomials, list() behaves as for ordinary Sage polynomials::

            sage: pol = pari("x^3 + 5/3*x"); pol.list()
            [0, 5/3, 0, 1]

        For power series or Laurent series, we get all coefficients starting
        from the lowest degree term.  This includes trailing zeros::

            sage: R.<x> = LaurentSeriesRing(QQ)
            sage: s = x^2 + O(x^8)
            sage: s.list()
            [1]
            sage: pari(s).list()
            [1, 0, 0, 0, 0, 0]
            sage: s = x^-2 + O(x^0)
            sage: s.list()
            [1]
            sage: pari(s).list()
            [1, 0]

        For matrices, we get a list of columns::

            sage: M = matrix(ZZ,3,2,[1,4,2,5,3,6]); M
            [1 4]
            [2 5]
            [3 6]
            sage: pari(M).list()
            [[1, 2, 3]~, [4, 5, 6]~]

        For "scalar" types, we get a 1-element list containing ``self``::

            sage: pari("42").list()
            [42]
        """
        if typ(self.g) == t_POL:
            return list(self.Vecrev())
        return list(self.Vec())

    def __reduce__(self):
        """
        EXAMPLES::

            sage: f = pari('x^3 - 3')
            sage: loads(dumps(f)) == f
            True
            sage: f = pari('"hello world"')
            sage: loads(dumps(f)) == f
            True
        """
        s = repr(self)
        return (objtogen, (s,))

    cpdef _add_(self, right):
        sig_on()
        return P.new_gen(gadd(self.g, (<gen>right).g))

    cpdef _sub_(self, right):
        sig_on()
        return P.new_gen(gsub(self.g, (<gen> right).g))

    cpdef _mul_(self, right):
        sig_on()
        return P.new_gen(gmul(self.g, (<gen>right).g))

    cpdef _div_(self, right):
        sig_on()
        return P.new_gen(gdiv(self.g, (<gen>right).g))

    def _add_one(gen self):
        """
        Return self + 1.

        OUTPUT: pari gen

        EXAMPLES::

            sage: n = pari(5)
            sage: n._add_one()
            6
            sage: n = pari('x^3')
            sage: n._add_one()
            x^3 + 1
        """
        sig_on()
        return P.new_gen(gaddsg(1, self.g))

    def __mod__(self, other):
        """
        Return ``self`` modulo ``other``.

        EXAMPLES::

            sage: pari(15) % pari(6)
            3
            sage: pari("x^3+x^2+x+1") % pari("x^2")
            x + 1
            sage: pari(-2) % int(3)
            1
            sage: int(-2) % pari(3)
            1
        """
        cdef gen selfgen = objtogen(self)
        cdef gen othergen = objtogen(other)
        sig_on()
        return P.new_gen(gmod(selfgen.g, othergen.g))

    def __pow__(self, n, m):
        """
        Return ``self`` to the power ``n`` (if ``m`` is ``None``) or
        ``Mod(self, m)^n`` if ``m`` is not ``None``.

        EXAMPLES::

            sage: pari(5) ^ pari(3)
            125
            sage: pari("x-1") ^ 3
            x^3 - 3*x^2 + 3*x - 1
            sage: pow(pari(5), pari(28), int(29))
            Mod(1, 29)
            sage: int(2) ^ pari(-5)
            1/32
            sage: pari(2) ^ int(-5)
            1/32
        """
        cdef gen t0 = objtogen(self)
        cdef gen t1 = objtogen(n)
        if m is not None:
            t0 = t0.Mod(m)
        sig_on()
        return P.new_gen(gpow(t0.g, t1.g, prec_bits_to_words(0)))

    def __neg__(gen self):
        sig_on()
        return P.new_gen(gneg(self.g))

    def __rshift__(self, long n):
        """
        Divide ``self`` by `2^n` (truncating or not, depending on the
        input type).

        EXAMPLES::

            sage: pari(25) >> 3
            3
            sage: pari(25/2) >> 2
            25/8
            sage: pari("x") >> 3
            1/8*x
            sage: pari(1.0) >> 100
            7.88860905221012 E-31
            sage: int(33) >> pari(2)
            8
        """
        cdef gen t0 = objtogen(self)
        sig_on()
        return P.new_gen(gshift(t0.g, -n))

    def __lshift__(self, long n):
        """
        Multiply ``self`` by `2^n`.

        EXAMPLES::

            sage: pari(25) << 3
            200
            sage: pari(25/32) << 2
            25/8
            sage: pari("x") << 3
            8*x
            sage: pari(1.0) << 100
            1.26765060022823 E30
            sage: int(33) << pari(2)
            132
        """
        cdef gen t0 = objtogen(self)
        sig_on()
        return P.new_gen(gshift(t0.g, n))

    def __invert__(gen self):
        sig_on()
        return P.new_gen(ginv(self.g))

    def getattr(gen self, attr):
        """
        Return the PARI attribute with the given name.

        EXAMPLES::

            sage: K = pari("nfinit(x^2 - x - 1)")
            sage: K.getattr("pol")
            x^2 - x - 1
            sage: K.getattr("disc")
            5

            sage: K.getattr("reg")
            Traceback (most recent call last):
            ...
            PariError: _.reg: incorrect type in reg (t_VEC)
            sage: K.getattr("zzz")
            Traceback (most recent call last):
            ...
            PariError: not a function in function call
        """
        cdef str s = "_." + attr
        cdef char *t = PyString_AsString(s)
        sig_on()
        return P.new_gen(closure_callgen1(strtofunction(t), self.g))

    def mod(self):
        """
        Given an INTMOD or POLMOD ``Mod(a,m)``, return the modulus `m`.

        EXAMPLES::

            sage: pari(4).Mod(5).mod()
            5
            sage: pari("Mod(x, x*y)").mod()
            y*x
            sage: pari("[Mod(4,5)]").mod()
            Traceback (most recent call last):
            ...
            TypeError: Not an INTMOD or POLMOD in mod()
        """
        if typ(self.g) != t_INTMOD and typ(self.g) != t_POLMOD:
            raise TypeError("Not an INTMOD or POLMOD in mod()")
        sig_on()
        # The hardcoded 1 below refers to the position in the internal
        # representation of a INTMOD or POLDMOD where the modulus is
        # stored.
        return P.new_gen(gel(self.g, 1))

    def nf_get_pol(self):
        """
        Returns the defining polynomial of this number field.

        INPUT:

        - ``self`` -- A PARI number field being the output of ``nfinit()``,
                      ``bnfinit()`` or ``bnrinit()``.

        EXAMPLES::

            sage: K.<a> = NumberField(x^4 - 4*x^2 + 1)
            sage: pari(K).nf_get_pol()
            y^4 - 4*y^2 + 1
            sage: bnr = pari("K = bnfinit(x^4 - 4*x^2 + 1); bnrinit(K, 2*x)")
            sage: bnr.nf_get_pol()
            x^4 - 4*x^2 + 1

        For relative number fields, this returns the relative
        polynomial. However, beware that ``pari(L)`` returns an absolute
        number field::

            sage: L.<b> = K.extension(x^2 - 5)
            sage: pari(L).nf_get_pol()        # Absolute
            y^8 - 28*y^6 + 208*y^4 - 408*y^2 + 36
            sage: L.pari_rnf().nf_get_pol()   # Relative
            x^2 - 5

        TESTS::

            sage: x = polygen(QQ)
            sage: K.<a> = NumberField(x^4 - 4*x^2 + 1)
            sage: K.pari_nf().nf_get_pol()
            y^4 - 4*y^2 + 1
            sage: K.pari_bnf().nf_get_pol()
            y^4 - 4*y^2 + 1

        An error is raised for invalid input::

            sage: pari("[0]").nf_get_pol()
            Traceback (most recent call last):
            ...
            PariError: incorrect type in pol (t_VEC)

        """
        sig_on()
        return P.new_gen(member_pol(self.g))

    def nf_get_diff(self):
        """
        Returns the different of this number field as a PARI ideal.

        INPUT:

        - ``self`` -- A PARI number field being the output of ``nfinit()``,
                      ``bnfinit()`` or ``bnrinit()``.

        EXAMPLES::

            sage: K.<a> = NumberField(x^4 - 4*x^2 + 1)
            sage: pari(K).nf_get_diff()
            [12, 0, 0, 0; 0, 12, 8, 0; 0, 0, 4, 0; 0, 0, 0, 4]
        """
        sig_on()
        return P.new_gen(member_diff(self.g))

    def nf_get_sign(self):
        """
        Returns a Python list ``[r1, r2]``, where ``r1`` and ``r2`` are
        Python ints representing the number of real embeddings and pairs
        of complex embeddings of this number field, respectively.

        INPUT:

        - ``self`` -- A PARI number field being the output of ``nfinit()``,
                      ``bnfinit()`` or ``bnrinit()``.

        EXAMPLES::

            sage: K.<a> = NumberField(x^4 - 4*x^2 + 1)
            sage: s = K.pari_nf().nf_get_sign(); s
            [4, 0]
            sage: type(s); type(s[0])
            <type 'list'>
            <type 'int'>
            sage: CyclotomicField(15).pari_nf().nf_get_sign()
            [0, 4]
        """
        cdef long r1
        cdef long r2
        cdef GEN sign
        sig_on()
        sign = member_sign(self.g)
        r1 = itos(gel(sign, 1))
        r2 = itos(gel(sign, 2))
        sig_off()
        return [r1, r2]

    def nf_get_zk(self):
        """
        Returns a vector with a `\ZZ`-basis for the ring of integers of
        this number field. The first element is always `1`.

        INPUT:

        - ``self`` -- A PARI number field being the output of ``nfinit()``,
                      ``bnfinit()`` or ``bnrinit()``.

        EXAMPLES::

            sage: K.<a> = NumberField(x^4 - 4*x^2 + 1)
            sage: pari(K).nf_get_zk()
            [1, y, y^3 - 4*y, y^2 - 2]
        """
        sig_on()
        return P.new_gen(member_zk(self.g))

    def bnf_get_no(self):
        """
        Returns the class number of ``self``, a "big number field" (``bnf``).

        EXAMPLES::

            sage: K.<a> = QuadraticField(-65)
            sage: K.pari_bnf().bnf_get_no()
            8
        """
        sig_on()
        return P.new_gen(bnf_get_no(self.g))

    def bnf_get_cyc(self):
        """
        Returns the structure of the class group of this number field as
        a vector of SNF invariants.

        NOTE: ``self`` must be a "big number field" (``bnf``).

        EXAMPLES::

            sage: K.<a> = QuadraticField(-65)
            sage: K.pari_bnf().bnf_get_cyc()
            [4, 2]
        """
        sig_on()
        return P.new_gen(bnf_get_cyc(self.g))

    def bnf_get_gen(self):
        """
        Returns a vector of generators of the class group of this
        number field.

        NOTE: ``self`` must be a "big number field" (``bnf``).

        EXAMPLES::

            sage: K.<a> = QuadraticField(-65)
            sage: G = K.pari_bnf().bnf_get_gen(); G
            [[3, 2; 0, 1], [2, 1; 0, 1]]
            sage: map(lambda J: K.ideal(J), G)
            [Fractional ideal (3, a + 2), Fractional ideal (2, a + 1)]
        """
        sig_on()
        return P.new_gen(bnf_get_gen(self.g))

    def bnf_get_reg(self):
        """
        Returns the regulator of this number field.

        NOTE: ``self`` must be a "big number field" (``bnf``).

        EXAMPLES::

            sage: K.<a> = NumberField(x^4 - 4*x^2 + 1)
            sage: K.pari_bnf().bnf_get_reg()
            2.66089858019037...
        """
        sig_on()
        return P.new_gen(bnf_get_reg(self.g))

    def bnfunit(self):
        sig_on()
        return P.new_gen(bnf_get_fu(self.g))

    def pr_get_p(self):
        """
        Returns the prime of `\ZZ` lying below this prime ideal.

        NOTE: ``self`` must be a PARI prime ideal (as returned by
        ``idealfactor`` for example).

        EXAMPLES::

            sage: K.<i> = QuadraticField(-1)
            sage: F = pari(K).idealfactor(K.ideal(5)); F
            [[5, [-2, 1]~, 1, 1, [2, -1; 1, 2]], 1; [5, [2, 1]~, 1, 1, [-2, -1; 1, -2]], 1]
            sage: F[0,0].pr_get_p()
            5
        """
        sig_on()
        return P.new_gen(pr_get_p(self.g))

    def pr_get_e(self):
        """
        Returns the ramification index (over `\QQ`) of this prime ideal.

        NOTE: ``self`` must be a PARI prime ideal (as returned by
        ``idealfactor`` for example).

        EXAMPLES::

            sage: K.<i> = QuadraticField(-1)
            sage: pari(K).idealfactor(K.ideal(2))[0,0].pr_get_e()
            2
            sage: pari(K).idealfactor(K.ideal(3))[0,0].pr_get_e()
            1
            sage: pari(K).idealfactor(K.ideal(5))[0,0].pr_get_e()
            1
        """
        cdef long e
        sig_on()
        e = pr_get_e(self.g)
        sig_off()
        return e

    def pr_get_f(self):
        """
        Returns the residue class degree (over `\QQ`) of this prime ideal.

        NOTE: ``self`` must be a PARI prime ideal (as returned by
        ``idealfactor`` for example).

        EXAMPLES::

            sage: K.<i> = QuadraticField(-1)
            sage: pari(K).idealfactor(K.ideal(2))[0,0].pr_get_f()
            1
            sage: pari(K).idealfactor(K.ideal(3))[0,0].pr_get_f()
            2
            sage: pari(K).idealfactor(K.ideal(5))[0,0].pr_get_f()
            1
        """
        cdef long f
        sig_on()
        f = pr_get_f(self.g)
        sig_off()
        return f

    def pr_get_gen(self):
        """
        Returns the second generator of this PARI prime ideal, where the
        first generator is ``self.pr_get_p()``.

        NOTE: ``self`` must be a PARI prime ideal (as returned by
        ``idealfactor`` for example).

        EXAMPLES::

            sage: K.<i> = QuadraticField(-1)
            sage: g = pari(K).idealfactor(K.ideal(2))[0,0].pr_get_gen(); g; K(g)
            [1, 1]~
            i + 1
            sage: g = pari(K).idealfactor(K.ideal(3))[0,0].pr_get_gen(); g; K(g)
            [3, 0]~
            3
            sage: g = pari(K).idealfactor(K.ideal(5))[0,0].pr_get_gen(); g; K(g)
            [-2, 1]~
            i - 2
        """
        sig_on()
        return P.new_gen(pr_get_gen(self.g))

    def bid_get_cyc(self):
        """
        Returns the structure of the group `(O_K/I)^*`, where `I` is the
        ideal represented by ``self``.

        NOTE: ``self`` must be a "big ideal" (``bid``) as returned by
        ``idealstar`` for example.

        EXAMPLES::

            sage: K.<i> = QuadraticField(-1)
            sage: J = pari(K).idealstar(K.ideal(4*i + 2))
            sage: J.bid_get_cyc()
            [4, 2]
        """
        sig_on()
        return P.new_gen(bid_get_cyc(self.g))

    def bid_get_gen(self):
        """
        Returns a vector of generators of the group `(O_K/I)^*`, where
        `I` is the ideal represented by ``self``.

        NOTE: ``self`` must be a "big ideal" (``bid``) with generators,
        as returned by ``idealstar`` with ``flag`` = 2.

        EXAMPLES::

            sage: K.<i> = QuadraticField(-1)
            sage: J = pari(K).idealstar(K.ideal(4*i + 2), 2)
            sage: J.bid_get_gen()
            [7, [-2, -1]~]

        We get an exception if we do not supply ``flag = 2`` to
        ``idealstar``::

            sage: J = pari(K).idealstar(K.ideal(3))
            sage: J.bid_get_gen()
            Traceback (most recent call last):
            ...
            PariError: missing bid generators. Use idealstar(,,2)
        """
        sig_on()
        return P.new_gen(bid_get_gen(self.g))

    def __getitem__(gen self, n):
        """
        Return the nth entry of self. The indexing is 0-based, like in
        Python. Note that this is *different* than the default behavior
        of the PARI/GP interpreter.

        EXAMPLES::

            sage: p = pari('1 + 2*x + 3*x^2')
            sage: p[0]
            1
            sage: p[2]
            3
            sage: p[100]
            0
            sage: p[-1]
            0
            sage: q = pari('x^2 + 3*x^3 + O(x^6)')
            sage: q[3]
            3
            sage: q[5]
            0
            sage: q[6]
            Traceback (most recent call last):
            ...
            IndexError: index out of range
            sage: m = pari('[1,2;3,4]')
            sage: m[0]
            [1, 3]~
            sage: m[1,0]
            3
            sage: l = pari('List([1,2,3])')
            sage: l[1]
            2
            sage: s = pari('"hello, world!"')
            sage: s[0]
            'h'
            sage: s[4]
            'o'
            sage: s[12]
            '!'
            sage: s[13]
            Traceback (most recent call last):
            ...
            IndexError: index out of range
            sage: v = pari('[1,2,3]')
            sage: v[0]
            1
            sage: c = pari('Col([1,2,3])')
            sage: c[1]
            2
            sage: sv = pari('Vecsmall([1,2,3])')
            sage: sv[2]
            3
            sage: type(sv[2])
            <type 'int'>
            sage: tuple(pari(3/5))
            (3, 5)
            sage: tuple(pari('1 + 5*I'))
            (1, 5)
            sage: tuple(pari('Qfb(1, 2, 3)'))
            (1, 2, 3)
            sage: pari(57)[0]
            Traceback (most recent call last):
            ...
            TypeError: PARI object of type 't_INT' cannot be indexed
            sage: m = pari("[[1,2;3,4],5]") ; m[0][1,0]
            3
            sage: v = pari(xrange(20))
            sage: v[2:5]
            [2, 3, 4]
            sage: v[:]
            [0, 1, 2, 3, 4, 5, 6, 7, 8, 9, 10, 11, 12, 13, 14, 15, 16, 17, 18, 19]
            sage: v[10:]
            [10, 11, 12, 13, 14, 15, 16, 17, 18, 19]
            sage: v[:5]
            [0, 1, 2, 3, 4]
            sage: v
            [0, 1, 2, 3, 4, 5, 6, 7, 8, 9, 10, 11, 12, 13, 14, 15, 16, 17, 18, 19]
            sage: v[-1]
            Traceback (most recent call last):
            ...
            IndexError: index out of range
            sage: v[:-3]
            [0, 1, 2, 3, 4, 5, 6, 7, 8, 9, 10, 11, 12, 13, 14, 15, 16]
            sage: v[5:]
            [5, 6, 7, 8, 9, 10, 11, 12, 13, 14, 15, 16, 17, 18, 19]
            sage: pari([])[::]
            []
        """
        cdef int pari_type

        pari_type = typ(self.g)

        if isinstance(n, tuple):
            if pari_type != t_MAT:
                raise TypeError("self must be of pari type t_MAT")
            if len(n) != 2:
                raise IndexError("index must be an integer or a 2-tuple (i,j)")
            i = int(n[0])
            j = int(n[1])

            if i < 0 or i >= glength(<GEN>(self.g[1])):
                raise IndexError("row index out of range")
            if j < 0 or j >= glength(self.g):
                raise IndexError("column index out of range")

            ind = (i,j)

            if self.refers_to is not None and ind in self.refers_to:
                return self.refers_to[ind]
            else:
                ## In this case, we're being asked to return
                ## a GEN that has no gen pointing to it, so
                ## we need to create such a gen, add it to
                ## self.refers_to, and return it.
                val = P.new_ref(gmael(self.g, j+1, i+1), self)
                if self.refers_to is None:
                    self.refers_to = {ind: val}
                else:
                    self.refers_to[ind] = val
                return val

        elif isinstance(n, slice):
            l = glength(self.g)
            start,stop,step = n.indices(l)
            inds = xrange(start,stop,step)
            k = len(inds)
            # fast exit
            if k==0:
                return P.vector(0)
            # fast call, beware pari is one based
            if pari_type == t_VEC:
                if step==1:
                    return self.vecextract('"'+str(start+1)+".."+str(stop)+'"')
                if step==-1:
                    return self.vecextract('"'+str(start+1)+".."+str(stop+2)+'"')
            # slow call
            v = P.vector(k)
            for i,j in enumerate(inds):
                v[i] = self[j]
            return v

        ## there are no "out of bounds" problems
        ## for a polynomial or power series, so these go before
        ## bounds testing
        if pari_type == t_POL:
            return self.polcoeff(n)

        elif pari_type == t_SER:
            bound = valp(self.g) + lg(self.g) - 2
            if n >= bound:
                raise IndexError("index out of range")
            return self.polcoeff(n)

        elif pari_type in (t_INT, t_REAL, t_PADIC, t_QUAD, t_FFELT, t_INTMOD, t_POLMOD):
            # these are definitely scalar!
            raise TypeError("PARI object of type %r cannot be indexed" % self.type())

        elif n < 0 or n >= glength(self.g):
            raise IndexError("index out of range")

        elif pari_type == t_VEC or pari_type == t_MAT:
            #t_VEC    : row vector        [ code ] [  x_1  ] ... [  x_k  ]
            #t_MAT    : matrix            [ code ] [ col_1 ] ... [ col_k ]
            if self.refers_to is not None and n in self.refers_to:
                return self.refers_to[n]
            else:
                ## In this case, we're being asked to return
                ## a GEN that has no gen pointing to it, so
                ## we need to create such a gen, add it to
                ## self.refers_to, and return it.
                val = P.new_ref(gel(self.g, n+1), self)
                if self.refers_to is None:
                    self.refers_to = {n: val}
                else:
                    self.refers_to[n] = val
                return val

        elif pari_type == t_VECSMALL:
            #t_VECSMALL: vec. small ints  [ code ] [ x_1 ] ... [ x_k ]
            return self.g[n+1]

        elif pari_type == t_STR:
            #t_STR    : string            [ code ] [ man_1 ] ... [ man_k ]
            return chr( (<char *>(self.g+1))[n] )

        elif pari_type == t_LIST:
            return self.component(n+1)

        #elif pari_type in (t_FRAC, t_RFRAC):
            # generic code gives us:
            #   [0] = numerator
            #   [1] = denominator

        #elif pari_type == t_COMPLEX:
            # generic code gives us
            #   [0] = real part
            #   [1] = imag part

        #elif type(self.g) in (t_QFR, t_QFI):
            # generic code works ok

        else:
            ## generic code, which currently handles cases
            ## as mentioned above
            return P.new_ref(gel(self.g,n+1), self)

    def __setitem__(gen self, n, y):
        r"""
        Set the nth entry to a reference to y.


            -  The indexing is 0-based, like everywhere else in Python, but
               *unlike* in PARI/GP.

            -  Assignment sets the nth entry to a reference to y, assuming y is
               an object of type gen. This is the same as in Python, but
               *different* than what happens in the gp interpreter, where
               assignment makes a copy of y.

            -  Because setting creates references it is *possible* to make
               circular references, unlike in GP. Do *not* do this (see the
               example below). If you need circular references, work at the Python
               level (where they work well), not the PARI object level.



        EXAMPLES::

            sage: v = pari(range(10))
            sage: v
            [0, 1, 2, 3, 4, 5, 6, 7, 8, 9]
            sage: v[0] = 10
            sage: w = pari([5,8,-20])
            sage: v
            [10, 1, 2, 3, 4, 5, 6, 7, 8, 9]
            sage: v[1] = w
            sage: v
            [10, [5, 8, -20], 2, 3, 4, 5, 6, 7, 8, 9]
            sage: w[0] = -30
            sage: v
            [10, [-30, 8, -20], 2, 3, 4, 5, 6, 7, 8, 9]
            sage: t = v[1]; t[1] = 10 ; v
            [10, [-30, 10, -20], 2, 3, 4, 5, 6, 7, 8, 9]
            sage: v[1][0] = 54321 ; v
            [10, [54321, 10, -20], 2, 3, 4, 5, 6, 7, 8, 9]
            sage: w
            [54321, 10, -20]
            sage: v = pari([[[[0,1],2],3],4]) ; v[0][0][0][1] = 12 ; v
            [[[[0, 12], 2], 3], 4]
            sage: m = pari(matrix(2,2,range(4))) ; l = pari([5,6]) ; n = pari(matrix(2,2,[7,8,9,0])) ; m[1,0] = l ; l[1] = n ; m[1,0][1][1,1] = 1111 ; m
            [0, 1; [5, [7, 8; 9, 1111]], 3]
            sage: m = pari("[[1,2;3,4],5,6]") ; m[0][1,1] = 11 ; m
            [[1, 2; 3, 11], 5, 6]

        Finally, we create a circular reference::

            sage: v = pari([0])
            sage: w = pari([v])
            sage: v
            [0]
            sage: w
            [[0]]
            sage: v[0] = w

        Now there is a circular reference. Accessing v[0] will crash Sage.

        ::

            sage: s=pari.vector(2,[0,0])
            sage: s[:1]
            [0]
            sage: s[:1]=[1]
            sage: s
            [1, 0]
            sage: type(s[0])
            <type 'sage.libs.pari.gen.gen'>
            sage: s = pari(range(20)) ; s
            [0, 1, 2, 3, 4, 5, 6, 7, 8, 9, 10, 11, 12, 13, 14, 15, 16, 17, 18, 19]
            sage: s[0:10:2] = range(50,55) ; s
            [50, 1, 51, 3, 52, 5, 53, 7, 54, 9, 10, 11, 12, 13, 14, 15, 16, 17, 18, 19]
            sage: s[10:20:3] = range(100,150) ; s
            [50, 1, 51, 3, 52, 5, 53, 7, 54, 9, 100, 11, 12, 101, 14, 15, 102, 17, 18, 103]

        TESTS::

            sage: v = pari(xrange(10)) ; v
            [0, 1, 2, 3, 4, 5, 6, 7, 8, 9]
            sage: v[:] = [20..29]
            sage: v
            [20, 21, 22, 23, 24, 25, 26, 27, 28, 29]
            sage: type(v[0])
            <type 'sage.libs.pari.gen.gen'>
        """
        cdef int i, j
        cdef gen x = objtogen(y)
        cdef long l
        cdef Py_ssize_t ii, jj, step

        sig_on()
        try:
            if isinstance(n, tuple):
                if typ(self.g) != t_MAT:
                    raise TypeError("cannot index PARI type %s by tuple" % typ(self.g))

                if len(n) != 2:
                    raise ValueError("matrix index must be of the form [row, column]")

                i = int(n[0])
                j = int(n[1])
                ind = (i,j)

                if i < 0 or i >= glength(<GEN>(self.g[1])):
                    raise IndexError("row i(=%s) must be between 0 and %s" % (i, self.nrows()-1))
                if j < 0 or j >= glength(self.g):
                    raise IndexError("column j(=%s) must be between 0 and %s" % (j, self.ncols()-1))
                if self.refers_to is None:
                    self.refers_to = {ind: x}
                else:
                    self.refers_to[ind] = x

                (<GEN>(self.g)[j+1])[i+1] = <long>(x.g)
                return

            elif isinstance(n, slice):
                l = glength(self.g)
                inds = xrange(*n.indices(l))
                k = len(inds)
                if k > len(y):
                    raise ValueError("attempt to assign sequence of size %s to slice of size %s" % (len(y), k))

                # actually set the values
                for i,j in enumerate(inds):
                    self[j] = y[i]
                return

            i = int(n)

            if i < 0 or i >= glength(self.g):
                raise IndexError("index (%s) must be between 0 and %s" % (i, glength(self.g)-1))

            # so python memory manager will work correctly
            # and not free x if PARI part of self is the
            # only thing pointing to it.
            if self.refers_to is None:
                self.refers_to = {i: x}
            else:
                self.refers_to[i] = x

            ## correct indexing for t_POLs
            if typ(self.g) == t_POL:
                i = i + 1

            ## actually set the value
            (self.g)[i+1] = <long>(x.g)
            return
        finally:
            sig_off()

    def __len__(gen self):
        return glength(self.g)

    cpdef _richcmp_(left, right, int op):
        """
        Compare ``left`` and ``right`` using ``op``.

        EXAMPLES::

            sage: a = pari(5)
            sage: b = 10
            sage: a < b
            True
            sage: a <= b
            True
            sage: a <= 5
            True
            sage: a > b
            False
            sage: a >= b
            False
            sage: a >= pari(10)
            False
            sage: a == 5
            True
            sage: a is 5
            False

            sage: pari(2.5) > None
            True
            sage: pari(3) == pari(3)
            True
            sage: pari('x^2 + 1') == pari('I-1')
            False
            sage: pari(I) == pari(I)
            True

        This does not define a total order.  An error is raised when
        applying inequality operators to non-ordered types::

            sage: pari("Mod(1,3)") <= pari("Mod(2,3)")
            Traceback (most recent call last):
            ...
            PariError: forbidden comparison t_INTMOD , t_INTMOD
            sage: pari("[0]") <= pari("0")
            Traceback (most recent call last):
            ...
            PariError: forbidden comparison t_VEC (1 elts) , t_INT

        TESTS:

        Check that :trac:`16127` has been fixed::

            sage: pari(1/2) < pari(1/3)
            False
            sage: pari(1) < pari(1/2)
            False

            sage: pari('O(x)') == 0
            True
            sage: pari('O(2)') == 0
            True
        """
        cdef bint r
        cdef GEN x = (<gen>left).g
        cdef GEN y = (<gen>right).g
        sig_on()
        if op == 2:    # ==
            r = (gequal(x, y) != 0)
        elif op == 3:  # !=
            r = (gequal(x, y) == 0)
        else:
            r = rich_to_bool(op, gcmp(x, y))
        sig_off()
        return r

    cpdef int _cmp_(left, right) except -2:
        """
        Compare ``left`` and ``right``.

        This uses PARI's ``cmp_universal()`` routine, which defines
        a total ordering on the set of all PARI objects (up to the
        indistinguishability relation given by ``gidentical()``).

        .. WARNING::

            This comparison is only mathematically meaningful when
            comparing 2 integers. In particular, when comparing
            rationals or reals, this does not correspond to the natural
            ordering.

        EXAMPLES::

            sage: cmp(pari(5), 5)
            0
            sage: cmp(pari(5), 10)
            -1
            sage: cmp(pari(2.5), None)
            1
            sage: cmp(pari(3), pari(3))
            0
            sage: cmp(pari('x^2 + 1'), pari('I-1'))
            1
            sage: cmp(pari(I), pari(I))
            0

        Beware when comparing rationals or reals::

            sage: cmp(pari(2/3), pari(2/5))
            -1
            sage: two = RealField(256)(2)._pari_()
            sage: cmp(two, pari(1.0))
            1
            sage: cmp(two, pari(2.0))
            1
            sage: cmp(two, pari(3.0))
            1

        Since :trac:`17026`, different elements with the same string
        representation can be distinguished by ``cmp()``::

            sage: a = pari(0); a
            0
            sage: b = pari("0*ffgen(ffinit(29, 10))"); b
            0
            sage: cmp(a, b)
            -1

            sage: x = pari("x"); x
            x
            sage: y = pari("ffgen(ffinit(3, 5))"); y
            x
            sage: cmp(x, y)
            1

        """
        cdef int r
        sig_on()
        r = cmp_universal(left.g, (<gen>right).g)
        sig_off()
        return r

    def __copy__(gen self):
        sig_on()
        return P.new_gen(gcopy(self.g))

    def list_str(gen self):
        """
        Return str that might correctly evaluate to a Python-list.

        TESTS::

            sage: pari.primes(5).list_str()
            doctest:...: DeprecationWarning: the method list_str() is deprecated
            See http://trac.sagemath.org/20219 for details.
            [2, 3, 5, 7, 11]
        """
        deprecation(20219, "the method list_str() is deprecated")

        s = str(self)
        if s[:4] == "Mat(":
            s = "[" + s[4:-1] + "]"
        s = s.replace("~","")
        if s.find(";") != -1:
            s = s.replace(";","], [")
            s = "[" + s + "]"
            return eval(s)
        else:
            return eval(s)

    def __hex__(gen self):
        """
        Return the hexadecimal digits of self in lower case.

        EXAMPLES::

            sage: print(hex(pari(0)))
            0
            sage: print(hex(pari(15)))
            f
            sage: print(hex(pari(16)))
            10
            sage: print(hex(pari(16938402384092843092843098243)))
            36bb1e3929d1a8fe2802f083
            sage: print(hex(long(16938402384092843092843098243)))
            0x36bb1e3929d1a8fe2802f083L
            sage: print(hex(pari(-16938402384092843092843098243)))
            -36bb1e3929d1a8fe2802f083
        """
        cdef GEN x
        cdef long lx
        cdef long *xp
        cdef long w
        cdef char *s
        cdef char *sp
        cdef char *hexdigits
        hexdigits = "0123456789abcdef"
        cdef int i, j
        cdef int size
        x = self.g
        if typ(x) != t_INT:
            raise TypeError("gen must be of PARI type t_INT")
        if not signe(x):
            return "0"
        lx = lgefint(x)-2  # number of words
        size = lx*2*sizeof(long)
        s = <char *>sig_malloc(size+2) # 1 char for sign, 1 char for '\0'
        sp = s + size+1
        sp[0] = 0
        xp = int_LSW(x)
        for i from 0 <= i < lx:
            w = xp[0]
            for j from 0 <= j < 2*sizeof(long):
                sp = sp-1
                sp[0] = hexdigits[w & 15]
                w = w>>4
            xp = int_nextW(xp)
        # remove leading zeros!
        while sp[0] == c'0':
            sp = sp+1
        if signe(x) < 0:
            sp = sp-1
            sp[0] = c'-'
        k = <object>sp
        sig_free(s)
        return k

    def __int__(gen self):
        """
        Convert ``self`` to a Python integer.

        If the number is too large to fit into a Pyhon ``int``, a
        Python ``long`` is returned instead.

        EXAMPLES::

            sage: int(pari(0))
            0
            sage: int(pari(10))
            10
            sage: int(pari(-10))
            -10
            sage: int(pari(123456789012345678901234567890))
            123456789012345678901234567890L
            sage: int(pari(-123456789012345678901234567890))
            -123456789012345678901234567890L
            sage: int(pari(2^31-1))
            2147483647
            sage: int(pari(-2^31))
            -2147483648
            sage: int(pari("Pol(10)"))
            10
            sage: int(pari("Mod(2, 7)"))
            2
            sage: int(pari(RealField(63)(2^63-1)))
            9223372036854775807L  # 32-bit
            9223372036854775807   # 64-bit
            sage: int(pari(RealField(63)(2^63+2)))
            9223372036854775810L
        """
        return gen_to_integer(self)

    def python_list_small(gen self):
        """
        Return a Python list of the PARI gens. This object must be of type
        t_VECSMALL, and the resulting list contains python 'int's.

        EXAMPLES::

            sage: v=pari([1,2,3,10,102,10]).Vecsmall()
            sage: w = v.python_list_small()
            sage: w
            [1, 2, 3, 10, 102, 10]
            sage: type(w[0])
            <type 'int'>
        """
        cdef long n
        if typ(self.g) != t_VECSMALL:
            raise TypeError("Object (=%s) must be of type t_VECSMALL." % self)
        return [self.g[n+1] for n in range(glength(self.g))]

    def python_list(gen self):
        """
        Return a Python list of the PARI gens. This object must be of type
        t_VEC or t_COL.

        INPUT: None

        OUTPUT:

        -  ``list`` - Python list whose elements are the
           elements of the input gen.


        EXAMPLES::

            sage: v = pari([1,2,3,10,102,10])
            sage: w = v.python_list()
            sage: w
            [1, 2, 3, 10, 102, 10]
            sage: type(w[0])
            <type 'sage.libs.pari.gen.gen'>
            sage: pari("[1,2,3]").python_list()
            [1, 2, 3]

            sage: pari("[1,2,3]~").python_list()
            [1, 2, 3]
        """
        cdef long n
        cdef gen t

        if typ(self.g) != t_VEC and typ(self.g) != t_COL:
            raise TypeError("Object (=%s) must be of type t_VEC or t_COL." % self)
        return [self[n] for n in range(glength(self.g))]

    def python(self, locals=None):
        """
        Return the closest Python/Sage equivalent of the given PARI object.

        INPUT:

        - `z` -- PARI ``gen``

        - `locals` -- optional dictionary used in fallback cases that
          involve :func:`sage_eval`

        .. NOTE::

            If ``self`` is a real (type ``t_REAL``), then the result
            will be a RealField element of the equivalent precision;
            if ``self`` is a complex (type ``t_COMPLEX``), then the
            result will be a ComplexField element of precision the
            maximal precision of the real and imaginary parts.

        EXAMPLES::

            sage: pari('389/17').python()
            389/17
            sage: f = pari('(2/3)*x^3 + x - 5/7 + y'); f
            2/3*x^3 + x + (y - 5/7)
            sage: var('x,y')
            (x, y)
            sage: f.python({'x':x, 'y':y})
            2/3*x^3 + x + y - 5/7

        You can also use :meth:`.sage`, which is an alias::

            sage: f.sage({'x':x, 'y':y})
            2/3*x^3 + x + y - 5/7

        Converting a real number::

            sage: pari.set_real_precision(70)
            15
            sage: a = pari('1.234').python(); a
            1.234000000000000000000000000000000000000000000000000000000000000000000000000
            sage: a.parent()
            Real Field with 256 bits of precision
            sage: pari.set_real_precision(15)
            70
            sage: a = pari('1.234').python(); a
            1.23400000000000000
            sage: a.parent()
            Real Field with 64 bits of precision

        For complex numbers, the parent depends on the PARI type::

            sage: a = pari('(3+I)').python(); a
            i + 3
            sage: a.parent()
            Number Field in i with defining polynomial x^2 + 1

            sage: a = pari('2^31-1').python(); a
            2147483647
            sage: a.parent()
            Integer Ring

            sage: a = pari('12/34').python(); a
            6/17
            sage: a.parent()
            Rational Field

            sage: a = pari('(3+I)/2').python(); a
            1/2*i + 3/2
            sage: a.parent()
            Number Field in i with defining polynomial x^2 + 1

            sage: z = pari(CC(1.0+2.0*I)); z
            1.00000000000000 + 2.00000000000000*I
            sage: a = z.python(); a
            1.00000000000000000 + 2.00000000000000000*I
            sage: a.parent()
            Complex Field with 64 bits of precision

            sage: I = sqrt(-1)
            sage: a = pari(1.0 + 2.0*I).python(); a
            1.00000000000000000 + 2.00000000000000000*I
            sage: a.parent()
            Complex Field with 64 bits of precision

        Vectors and matrices::

            sage: a = pari('[1,2,3,4]')
            sage: a
            [1, 2, 3, 4]
            sage: a.type()
            't_VEC'
            sage: b = a.python(); b
            [1, 2, 3, 4]
            sage: type(b)
            <type 'list'>

            sage: a = pari('[1,2;3,4]')
            sage: a.type()
            't_MAT'
            sage: b = a.python(); b
            [1 2]
            [3 4]
            sage: b.parent()
            Full MatrixSpace of 2 by 2 dense matrices over Integer Ring

            sage: a = pari('Vecsmall([1,2,3,4])')
            sage: a.type()
            't_VECSMALL'
            sage: a.python()
            [1, 2, 3, 4]

        We use the locals dictionary::

            sage: f = pari('(2/3)*x^3 + x - 5/7 + y')
            sage: x,y=var('x,y')
            sage: from sage.libs.pari.gen import gentoobj
            sage: gentoobj(f, {'x':x, 'y':y})
            2/3*x^3 + x + y - 5/7
            sage: gentoobj(f)
            Traceback (most recent call last):
            ...
            NameError: name 'x' is not defined

        Conversion of p-adics::

            sage: K = Qp(11,5)
            sage: x = K(11^-10 + 5*11^-7 + 11^-6); x
            11^-10 + 5*11^-7 + 11^-6 + O(11^-5)
            sage: y = pari(x); y
            11^-10 + 5*11^-7 + 11^-6 + O(11^-5)
            sage: y.sage()
            11^-10 + 5*11^-7 + 11^-6 + O(11^-5)
            sage: pari(K(11^-5)).sage()
            11^-5 + O(11^0)

        Conversion of infinities::

            sage: pari('oo').sage()
            +Infinity
            sage: pari('-oo').sage()
            -Infinity
        """
        return gentoobj(self, locals)

    sage = _sage_ = _eval_ = python

    def __long__(gen self):
        """
        Convert ``self`` to a Python ``long``.

        EXAMPLES::

            sage: long(pari(0))
            0L
            sage: long(pari(10))
            10L
            sage: long(pari(-10))
            -10L
            sage: long(pari(123456789012345678901234567890))
            123456789012345678901234567890L
            sage: long(pari(-123456789012345678901234567890))
            -123456789012345678901234567890L
            sage: long(pari(2^31-1))
            2147483647L
            sage: long(pari(-2^31))
            -2147483648L
            sage: long(pari("Pol(10)"))
            10L
            sage: long(pari("Mod(2, 7)"))
            2L
        """
        x = gen_to_integer(self)
        if isinstance(x, long):
            return x
        else:
            return long(x)

    def __float__(gen self):
        """
        Return Python float.
        """
        cdef double d
        sig_on()
        d = gtodouble(self.g)
        sig_off()
        return d

    def __complex__(self):
        r"""
        Return ``self`` as a Python ``complex``
        value.

        EXAMPLES::

            sage: g = pari(-1.0)^(1/5); g
            0.809016994374947 + 0.587785252292473*I
            sage: g.__complex__()
            (0.8090169943749475+0.5877852522924731j)
            sage: complex(g)
            (0.8090169943749475+0.5877852522924731j)

        ::

            sage: g = pari(Integers(5)(3)); g
            Mod(3, 5)
            sage: complex(g)
            Traceback (most recent call last):
            ...
            PariError: incorrect type in greal/gimag (t_INTMOD)
        """
        cdef double re, im
        sig_on()
        re = gtodouble(greal(self.g))
        im = gtodouble(gimag(self.g))
        sig_off()
        return complex(re, im)

    def __nonzero__(self):
        """
        EXAMPLES::

            sage: pari('1').__nonzero__()
            True
            sage: pari('x').__nonzero__()
            True
            sage: bool(pari(0))
            False
            sage: a = pari('Mod(0,3)')
            sage: a.__nonzero__()
            False
        """
        return not gequal0(self.g)

    def gequal(gen a, b):
        r"""
        Check whether `a` and `b` are equal using PARI's ``gequal``.

        EXAMPLES::

            sage: a = pari(1); b = pari(1.0); c = pari('"some_string"')
            sage: a.gequal(a)
            True
            sage: b.gequal(b)
            True
            sage: c.gequal(c)
            True
            sage: a.gequal(b)
            True
            sage: a.gequal(c)
            False

        WARNING: this relation is not transitive::

            sage: a = pari('[0]'); b = pari(0); c = pari('[0,0]')
            sage: a.gequal(b)
            True
            sage: b.gequal(c)
            True
            sage: a.gequal(c)
            False
        """
        cdef gen t0 = objtogen(b)
        sig_on()
        cdef int ret = gequal(a.g, t0.g)
        sig_off()
        return ret != 0

    def gequal0(gen a):
        r"""
        Check whether `a` is equal to zero.

        EXAMPLES::

            sage: pari(0).gequal0()
            True
            sage: pari(1).gequal0()
            False
            sage: pari(1e-100).gequal0()
            False
            sage: pari("0.0 + 0.0*I").gequal0()
            True
            sage: pari(GF(3^20,'t')(0)).gequal0()
            True
        """
        sig_on()
        cdef int ret = gequal0(a.g)
        sig_off()
        return ret != 0

    def gequal_long(gen a, long b):
        r"""
        Check whether `a` is equal to the ``long int`` `b` using PARI's ``gequalsg``.

        EXAMPLES::

            sage: a = pari(1); b = pari(2.0); c = pari('3*matid(3)')
            sage: a.gequal_long(1)
            True
            sage: a.gequal_long(-1)
            False
            sage: a.gequal_long(0)
            False
            sage: b.gequal_long(2)
            True
            sage: b.gequal_long(-2)
            False
            sage: c.gequal_long(3)
            True
            sage: c.gequal_long(-3)
            False
        """
        sig_on()
        cdef int ret = gequalsg(b, a.g)
        sig_off()
        return ret != 0

    def isprime(gen self, long flag=0):
        """
        isprime(x, flag=0): Returns True if x is a PROVEN prime number, and
        False otherwise.

        INPUT:


        -  ``flag`` - int 0 (default): use a combination of
           algorithms. 1: certify primality using the Pocklington-Lehmer Test.
           2: certify primality using the APRCL test.


        OUTPUT:


        -  ``bool`` - True or False


        EXAMPLES::

            sage: pari(9).isprime()
            False
            sage: pari(17).isprime()
            True
            sage: n = pari(561)    # smallest Carmichael number
            sage: n.isprime()      # not just a pseudo-primality test!
            False
            sage: n.isprime(1)
            False
            sage: n.isprime(2)
            False
            sage: n = pari(2^31-1)
            sage: n.isprime(1)
            (True, [2, 3, 1; 3, 5, 1; 7, 3, 1; 11, 3, 1; 31, 2, 1; 151, 3, 1; 331, 3, 1])
        """
        cdef GEN x
        sig_on()
        x = gisprime(self.g, flag)
        if typ(x) != t_INT:
            # case flag=1 with prime input: x is the certificate
            return True, P.new_gen(x)
        else:
            sig_off()
            return signe(x) != 0

    def ispseudoprime(gen self, long flag=0):
        """
        ispseudoprime(x, flag=0): Returns True if x is a pseudo-prime
        number, and False otherwise.

        INPUT:


        -  ``flag`` - int 0 (default): checks whether x is a
           Baillie-Pomerance-Selfridge-Wagstaff pseudo prime (strong
           Rabin-Miller pseudo prime for base 2, followed by strong Lucas test
           for the sequence (P,-1), P smallest positive integer such that
           `P^2 - 4` is not a square mod x). 0: checks whether x is a
           strong Miller-Rabin pseudo prime for flag randomly chosen bases
           (with end-matching to catch square roots of -1).


        OUTPUT:


        -  ``bool`` - True or False, or when flag=1, either False or a tuple
           (True, cert) where ``cert`` is a primality certificate.


        EXAMPLES::

            sage: pari(9).ispseudoprime()
            False
            sage: pari(17).ispseudoprime()
            True
            sage: n = pari(561)     # smallest Carmichael number
            sage: n.ispseudoprime(2)
            False
        """
        sig_on()
        cdef long t = ispseudoprime(self.g, flag)
        sig_off()
        return t != 0

    def ispower(gen self, k=None):
        r"""
        Determine whether or not self is a perfect k-th power. If k is not
        specified, find the largest k so that self is a k-th power.

        INPUT:


        -  ``k`` - int (optional)


        OUTPUT:


        -  ``power`` - int, what power it is

        -  ``g`` - what it is a power of


        EXAMPLES::

            sage: pari(9).ispower()
            (2, 3)
            sage: pari(17).ispower()
            (1, 17)
            sage: pari(17).ispower(2)
            (False, None)
            sage: pari(17).ispower(1)
            (1, 17)
            sage: pari(2).ispower()
            (1, 2)
        """
        cdef int n
        cdef GEN x
        cdef gen t0

        if k is None:
            sig_on()
            n = gisanypower(self.g, &x)
            if n == 0:
                sig_off()
                return 1, self
            else:
                return n, P.new_gen(x)
        else:
            t0 = objtogen(k)
            sig_on()
            n = ispower(self.g, t0.g, &x)
            if n == 0:
                sig_off()
                return False, None
            else:
                return k, P.new_gen(x)

    def isprimepower(gen self):
        r"""
        Check whether ``self`` is a prime power (with an exponent >= 1).

        INPUT:

        - ``self`` - A PARI integer

        OUTPUT:

        A tuple ``(k, p)`` where `k` is a Python integer and `p` a PARI
        integer.

        - If the input was a prime power, `p` is the prime and `k` the
          power.
        - Otherwise, `k = 0` and `p` is ``self``.

        .. SEEALSO::

            If you don't need a proof that `p` is prime, you can use
            :meth:`ispseudoprimepower` instead.

        EXAMPLES::

            sage: pari(9).isprimepower()
            (2, 3)
            sage: pari(17).isprimepower()
            (1, 17)
            sage: pari(18).isprimepower()
            (0, 18)
            sage: pari(3^12345).isprimepower()
            (12345, 3)
        """
        cdef GEN x
        cdef long n

        sig_on()
        n = isprimepower(self.g, &x)
        if n == 0:
            sig_off()
            return 0, self
        else:
            return n, P.new_gen(x)

    def ispseudoprimepower(gen self):
        r"""
        Check whether ``self`` is the power (with an exponent >= 1) of
        a pseudo-prime.

        INPUT:

        - ``self`` - A PARI integer

        OUTPUT:

        A tuple ``(k, p)`` where `k` is a Python integer and `p` a PARI
        integer.

        - If the input was a pseudoprime power, `p` is the pseudoprime
          and `k` the power.
        - Otherwise, `k = 0` and `p` is ``self``.

        EXAMPLES::

            sage: pari(3^12345).ispseudoprimepower()
            (12345, 3)
            sage: p = pari(2^1500 + 1465)         # next_prime(2^1500)
            sage: (p^11).ispseudoprimepower()[0]  # very fast
            11
        """
        cdef GEN x
        cdef long n

        sig_on()
        n = ispseudoprimepower(self.g, &x)
        if n == 0:
            sig_off()
            return 0, self
        else:
            return n, P.new_gen(x)

    def vecmax(x):
        """
        Return the maximum of the elements of the vector/matrix `x`.

        EXAMPLES::

            sage: pari([1, -5/3, 8.0]).vecmax()
            8.00000000000000
        """
        sig_on()
        return P.new_gen(vecmax(x.g))

    def vecmin(x):
        """
        Return the minimum of the elements of the vector/matrix `x`.

        EXAMPLES::

            sage: pari([1, -5/3, 8.0]).vecmin()
            -5/3
        """
        sig_on()
        return P.new_gen(vecmin(x.g))

    def Col(gen x, long n = 0):
        """
        Transform the object `x` into a column vector with minimal size `|n|`.

        INPUT:

        - ``x`` -- gen

        - ``n`` -- Make the column vector of minimal length `|n|`. If `n > 0`,
          append zeros; if `n < 0`, prepend zeros.

        OUTPUT:

        A PARI column vector (type ``t_COL``)

        EXAMPLES::

            sage: pari(1.5).Col()
            [1.50000000000000]~
            sage: pari([1,2,3,4]).Col()
            [1, 2, 3, 4]~
            sage: pari('[1,2; 3,4]').Col()
            [[1, 2], [3, 4]]~
            sage: pari('"Sage"').Col()
            ["S", "a", "g", "e"]~
            sage: pari('x + 3*x^3').Col()
            [3, 0, 1, 0]~
            sage: pari('x + 3*x^3 + O(x^5)').Col()
            [1, 0, 3, 0]~

        We demonstate the `n` argument::

            sage: pari([1,2,3,4]).Col(2)
            [1, 2, 3, 4]~
            sage: pari([1,2,3,4]).Col(-2)
            [1, 2, 3, 4]~
            sage: pari([1,2,3,4]).Col(6)
            [1, 2, 3, 4, 0, 0]~
            sage: pari([1,2,3,4]).Col(-6)
            [0, 0, 1, 2, 3, 4]~

        See also :meth:`Vec` (create a row vector) for more examples
        and :meth:`Colrev` (create a column in reversed order).
        """
        sig_on()
        return P.new_gen(_Vec_append(gtocol(x.g), gen_0, n))

    def Colrev(gen x, long n = 0):
        """
        Transform the object `x` into a column vector with minimal size `|n|`.
        The order of the resulting vector is reversed compared to :meth:`Col`.

        INPUT:

        - ``x`` -- gen

        - ``n`` -- Make the vector of minimal length `|n|`. If `n > 0`,
          prepend zeros; if `n < 0`, append zeros.

        OUTPUT:

        A PARI column vector (type ``t_COL``)

        EXAMPLES::

            sage: pari(1.5).Colrev()
            [1.50000000000000]~
            sage: pari([1,2,3,4]).Colrev()
            [4, 3, 2, 1]~
            sage: pari('[1,2; 3,4]').Colrev()
            [[3, 4], [1, 2]]~
            sage: pari('x + 3*x^3').Colrev()
            [0, 1, 0, 3]~

        We demonstate the `n` argument::

            sage: pari([1,2,3,4]).Colrev(2)
            [4, 3, 2, 1]~
            sage: pari([1,2,3,4]).Colrev(-2)
            [4, 3, 2, 1]~
            sage: pari([1,2,3,4]).Colrev(6)
            [0, 0, 4, 3, 2, 1]~
            sage: pari([1,2,3,4]).Colrev(-6)
            [4, 3, 2, 1, 0, 0]~
        """
        sig_on()
        # Create a non-reversed column vector
        cdef GEN v = _Vec_append(gtocol(x.g), gen_0, n)
        # Reverse it in-place
        cdef GEN L = v + 1
        cdef GEN R = v + (lg(v)-1)
        cdef long t
        while (L < R):
            t = L[0]
            L[0] = R[0]
            R[0] = t
            L += 1
            R -= 1
        return P.new_gen(v)

    def Ser(gen f, v=-1, long precision=-1):
        """
        Return a power series or Laurent series in the variable `v`
        constructed from the object `f`.

        INPUT:

        - ``f`` -- PARI gen

        - ``v`` -- PARI variable (default: `x`)

        - ``precision`` -- the desired relative precision (default:
          the value returned by ``pari.get_series_precision()``).
          This is the absolute precision minus the `v`-adic valuation.

        OUTPUT:

        - PARI object of type ``t_SER``

        The series is constructed from `f` in the following way:

        - If `f` is a scalar, a constant power series is returned.

        - If `f` is a polynomial, it is converted into a power series
          in the obvious way.

        - If `f` is a rational function, it will be expanded in a
          Laurent series around `v = 0`.

        - If `f` is a vector, its coefficients become the coefficients
          of the power series, starting from the constant term.  This
          is the convention used by the function ``Polrev()``, and the
          reverse of that used by ``Pol()``.

        .. warning::

           This function will not transform objects containing
           variables of higher priority than `v`.

        EXAMPLES::

            sage: pari(2).Ser()
            2 + O(x^16)
            sage: pari(Mod(0, 7)).Ser()
            Mod(0, 7)*x^15 + O(x^16)

            sage: x = pari([1, 2, 3, 4, 5])
            sage: x.Ser()
            1 + 2*x + 3*x^2 + 4*x^3 + 5*x^4 + O(x^16)
            sage: f = x.Ser('v'); print(f)
            1 + 2*v + 3*v^2 + 4*v^3 + 5*v^4 + O(v^16)
            sage: pari(1)/f
            1 - 2*v + v^2 + 6*v^5 - 17*v^6 + 16*v^7 - 5*v^8 + 36*v^10 - 132*v^11 + 181*v^12 - 110*v^13 + 25*v^14 + 216*v^15 + O(v^16)

            sage: pari('x^5').Ser(precision=20)
            x^5 + O(x^25)
            sage: pari('1/x').Ser(precision=1)
            x^-1 + O(x^0)

        """
        if precision < 0:
            precision = P.get_series_precision()
        sig_on()
        cdef long vn = P.get_var(v)
        if typ(f.g) == t_VEC:
            # The precision flag is ignored for vectors, so we first
            # convert the vector to a polynomial.
            return P.new_gen(gtoser(gtopolyrev(f.g, vn), vn, precision))
        else:
            return P.new_gen(gtoser(f.g, vn, precision))

    def Str(self):
        """
        Str(self): Return the print representation of self as a PARI
        object.

        INPUT:


        -  ``self`` - gen


        OUTPUT:


        -  ``gen`` - a PARI gen of type t_STR, i.e., a PARI
           string


        EXAMPLES::

            sage: pari([1,2,['abc',1]]).Str()
            "[1, 2, [abc, 1]]"
            sage: pari([1,1, 1.54]).Str()
            "[1, 1, 1.54000000000000]"
            sage: pari(1).Str()       # 1 is automatically converted to string rep
            "1"
            sage: x = pari('x')       # PARI variable "x"
            sage: x.Str()             # is converted to string rep.
            "x"
            sage: x.Str().type()
            't_STR'
        """
        cdef char* c
        sig_on()
        # Use sig_block(), which is needed because GENtostr() uses
        # malloc(), which is dangerous inside sig_on()
        sig_block()
        c = GENtostr(self.g)
        sig_unblock()
        v = P.new_gen(strtoGENstr(c))
        pari_free(c)
        return v

    def Strexpand(gen x):
        """
        Concatenate the entries of the vector `x` into a single string,
        then perform tilde expansion and environment variable expansion
        similar to shells.

        INPUT:

        - ``x`` -- PARI gen. Either a vector or an element which is then
          treated like `[x]`.

        OUTPUT:

        - PARI string (type ``t_STR``)

        EXAMPLES::

            sage: pari('"~/subdir"').Strexpand()     # random
            "/home/johndoe/subdir"
            sage: pari('"$SAGE_LOCAL"').Strexpand()  # random
            "/usr/local/sage/local"

        TESTS::

            sage: a = pari('"$HOME"')
            sage: a.Strexpand() != a
            True
        """
        if typ(x.g) != t_VEC:
            x = P.vector(1, [x])
        sig_on()
        return P.new_gen(Strexpand(x.g))

    def Strtex(gen x):
        r"""
        Strtex(x): Translates the vector x of PARI gens to TeX format and
        returns the resulting concatenated strings as a PARI t_STR.

        INPUT:

        - ``x`` -- PARI gen. Either a vector or an element which is then
          treated like `[x]`.

        OUTPUT:

        - PARI string (type ``t_STR``)

        EXAMPLES::

            sage: v=pari('x^2')
            sage: v.Strtex()
            "x^2"
            sage: v=pari(['1/x^2','x'])
            sage: v.Strtex()
            "\\frac{1}{x^2}x"
            sage: v=pari(['1 + 1/x + 1/(y+1)','x-1'])
            sage: v.Strtex()
            "\\frac{ \\left(y\n + 2\\right) \\*x\n + \\left(y\n + 1\\right) }{ \\left(y\n + 1\\right) \\*x}x\n - 1"
        """
        if typ(x.g) != t_VEC:
            x = P.vector(1, [x])
        sig_on()
        return P.new_gen(Strtex(x.g))

    printtex = deprecated_function_alias(20219, Strtex)

    def Vec(gen x, long n = 0):
        """
        Transform the object `x` into a vector with minimal size `|n|`.

        INPUT:

        - ``x`` -- gen

        - ``n`` -- Make the vector of minimal length `|n|`. If `n > 0`,
          append zeros; if `n < 0`, prepend zeros.

        OUTPUT:

        A PARI vector (type ``t_VEC``)

        EXAMPLES::

            sage: pari(1).Vec()
            [1]
            sage: pari('x^3').Vec()
            [1, 0, 0, 0]
            sage: pari('x^3 + 3*x - 2').Vec()
            [1, 0, 3, -2]
            sage: pari([1,2,3]).Vec()
            [1, 2, 3]
            sage: pari('[1, 2; 3, 4]').Vec()
            [[1, 3]~, [2, 4]~]
            sage: pari('"Sage"').Vec()
            ["S", "a", "g", "e"]
            sage: pari('2*x^2 + 3*x^3 + O(x^5)').Vec()
            [2, 3, 0]
            sage: pari('2*x^-2 + 3*x^3 + O(x^5)').Vec()
            [2, 0, 0, 0, 0, 3, 0]

        Note the different term ordering for polynomials and series::

            sage: pari('1 + x + 3*x^3 + O(x^5)').Vec()
            [1, 1, 0, 3, 0]
            sage: pari('1 + x + 3*x^3').Vec()
            [3, 0, 1, 1]

        We demonstate the `n` argument::

            sage: pari([1,2,3,4]).Vec(2)
            [1, 2, 3, 4]
            sage: pari([1,2,3,4]).Vec(-2)
            [1, 2, 3, 4]
            sage: pari([1,2,3,4]).Vec(6)
            [1, 2, 3, 4, 0, 0]
            sage: pari([1,2,3,4]).Vec(-6)
            [0, 0, 1, 2, 3, 4]

        See also :meth:`Col` (create a column vector) and :meth:`Vecrev`
        (create a vector in reversed order).
        """
        sig_on()
        return P.new_gen(_Vec_append(gtovec(x.g), gen_0, n))

    def Vecrev(gen x, long n = 0):
        """
        Transform the object `x` into a vector with minimal size `|n|`.
        The order of the resulting vector is reversed compared to :meth:`Vec`.

        INPUT:

        - ``x`` -- gen

        - ``n`` -- Make the vector of minimal length `|n|`. If `n > 0`,
          prepend zeros; if `n < 0`, append zeros.

        OUTPUT:

        A PARI vector (type ``t_VEC``)

        EXAMPLES::

            sage: pari(1).Vecrev()
            [1]
            sage: pari('x^3').Vecrev()
            [0, 0, 0, 1]
            sage: pari('x^3 + 3*x - 2').Vecrev()
            [-2, 3, 0, 1]
            sage: pari([1, 2, 3]).Vecrev()
            [3, 2, 1]
            sage: pari('Col([1, 2, 3])').Vecrev()
            [3, 2, 1]
            sage: pari('[1, 2; 3, 4]').Vecrev()
            [[2, 4]~, [1, 3]~]
            sage: pari('"Sage"').Vecrev()
            ["e", "g", "a", "S"]

        We demonstate the `n` argument::

            sage: pari([1,2,3,4]).Vecrev(2)
            [4, 3, 2, 1]
            sage: pari([1,2,3,4]).Vecrev(-2)
            [4, 3, 2, 1]
            sage: pari([1,2,3,4]).Vecrev(6)
            [0, 0, 4, 3, 2, 1]
            sage: pari([1,2,3,4]).Vecrev(-6)
            [4, 3, 2, 1, 0, 0]
        """
        sig_on()
        return P.new_gen(_Vec_append(gtovecrev(x.g), gen_0, -n))

    def Vecsmall(gen x, long n = 0):
        """
        Transform the object `x` into a ``t_VECSMALL`` with minimal size `|n|`.

        INPUT:

        - ``x`` -- gen

        - ``n`` -- Make the vector of minimal length `|n|`. If `n > 0`,
          append zeros; if `n < 0`, prepend zeros.

        OUTPUT:

        A PARI vector of small integers (type ``t_VECSMALL``)

        EXAMPLES::

            sage: pari([1,2,3]).Vecsmall()
            Vecsmall([1, 2, 3])
            sage: pari('"Sage"').Vecsmall()
            Vecsmall([83, 97, 103, 101])
            sage: pari(1234).Vecsmall()
            Vecsmall([1234])
            sage: pari('x^2 + 2*x + 3').Vecsmall()
            Vecsmall([1, 2, 3])

        We demonstate the `n` argument::

            sage: pari([1,2,3]).Vecsmall(2)
            Vecsmall([1, 2, 3])
            sage: pari([1,2,3]).Vecsmall(-2)
            Vecsmall([1, 2, 3])
            sage: pari([1,2,3]).Vecsmall(6)
            Vecsmall([1, 2, 3, 0, 0, 0])
            sage: pari([1,2,3]).Vecsmall(-6)
            Vecsmall([0, 0, 0, 1, 2, 3])
        """
        sig_on()
        return P.new_gen(_Vec_append(gtovecsmall(x.g), <GEN>0, n))


    def bittest(gen x, long n):
        """
        bittest(x, long n): Returns bit number n (coefficient of
        `2^n` in binary) of the integer x. Negative numbers behave
        as if modulo a big power of 2.

        INPUT:


        -  ``x`` - gen (pari integer)


        OUTPUT:


        -  ``bool`` - a Python bool


        EXAMPLES::

            sage: x = pari(6)
            sage: x.bittest(0)
            False
            sage: x.bittest(1)
            True
            sage: x.bittest(2)
            True
            sage: x.bittest(3)
            False
            sage: pari(-3).bittest(0)
            True
            sage: pari(-3).bittest(1)
            False
            sage: [pari(-3).bittest(n) for n in range(10)]
            [True, False, True, True, True, True, True, True, True, True]
        """
        sig_on()
        cdef long b = bittest(x.g, n)
        sig_off()
        return b != 0

    lift_centered = gen_auto.centerlift

    def padicprime(gen x):
        """
        The uniformizer of the p-adic ring this element lies in, as a t_INT.

        INPUT:

        - ``x`` - gen, of type t_PADIC

        OUTPUT:

        - ``p`` - gen, of type t_INT

        EXAMPLES::

            sage: K = Qp(11,5)
            sage: x = K(11^-10 + 5*11^-7 + 11^-6)
            sage: y = pari(x)
            sage: y.padicprime()
            11
            sage: y.padicprime().type()
            't_INT'
        """
        sig_on()
        return P.new_gen(gel(x.g, 2))

    def precision(gen x, long n=-1):
        """
        Change the precision of `x` to be `n`, where `n` is an integer.
        If `n` is omitted, output the real precision of `x`.

        INPUT:

        -  ``x`` - gen

        -  ``n`` - (optional) int

        OUTPUT: gen
        """
        if n <= 0:
            return precision(x.g)
        sig_on()
        return P.new_gen(precision0(x.g, n))

    def round(gen x, estimate=False):
        """
        round(x,estimate=False): If x is a real number, returns x rounded
        to the nearest integer (rounding up). If the optional argument
        estimate is True, also returns the binary exponent e of the
        difference between the original and the rounded value (the
        "fractional part") (this is the integer ceiling of log_2(error)).

        When x is a general PARI object, this function returns the result
        of rounding every coefficient at every level of PARI object. Note
        that this is different than what the truncate function does (see
        the example below).

        One use of round is to get exact results after a long approximate
        computation, when theory tells you that the coefficients must be
        integers.

        INPUT:


        -  ``x`` - gen

        -  ``estimate`` - (optional) bool, False by default


        OUTPUT:

        - if estimate is False, return a single gen.

        - if estimate is True, return rounded version of x and error
          estimate in bits, both as gens.

        EXAMPLES::

            sage: pari('1.5').round()
            2
            sage: pari('1.5').round(True)
            (2, -1)
            sage: pari('1.5 + 2.1*I').round()
            2 + 2*I
            sage: pari('1.0001').round(True)
            (1, -14)
            sage: pari('(2.4*x^2 - 1.7)/x').round()
            (2*x^2 - 2)/x
            sage: pari('(2.4*x^2 - 1.7)/x').truncate()
            2.40000000000000*x
        """
        cdef int n
        cdef long e
        cdef gen y
        sig_on()
        if not estimate:
            return P.new_gen(ground(x.g))
        y = P.new_gen(grndtoi(x.g, &e))
        return y, e

    def sizeword(gen x):
        """
        Return the total number of machine words occupied by the
        complete tree of the object x.  A machine word is 32 or
        64 bits, depending on the computer.

        INPUT:

        -  ``x`` - gen

        OUTPUT: int (a Python int)

        EXAMPLES::

            sage: pari('0').sizeword()
            2
            sage: pari('1').sizeword()
            3
            sage: pari('1000000').sizeword()
            3
            sage: pari('10^100').sizeword()
            13      # 32-bit
            8       # 64-bit
            sage: pari(RDF(1.0)).sizeword()
            4       # 32-bit
            3       # 64-bit
            sage: pari('x').sizeword()
            9
            sage: pari('x^20').sizeword()
            66
            sage: pari('[x, I]').sizeword()
            20
        """
        return gsizeword(x.g)

    def sizebyte(gen x):
        """
        Return the total number of bytes occupied by the complete tree
        of the object x. Note that this number depends on whether the
        computer is 32-bit or 64-bit.

        INPUT:

        -  ``x`` - gen

        OUTPUT: int (a Python int)

        EXAMPLE::

            sage: pari('1').sizebyte()
            12           # 32-bit
            24           # 64-bit
        """
        return gsizebyte(x.g)

    def truncate(gen x, estimate=False):
        """
        truncate(x,estimate=False): Return the truncation of x. If estimate
        is True, also return the number of error bits.

        When x is in the real numbers, this means that the part after the
        decimal point is chopped away, e is the binary exponent of the
        difference between the original and truncated value (the
        "fractional part"). If x is a rational function, the result is the
        integer part (Euclidean quotient of numerator by denominator) and
        if requested the error estimate is 0.

        When truncate is applied to a power series (in X), it transforms it
        into a polynomial or a rational function with denominator a power
        of X, by chopping away the `O(X^k)`. Similarly, when
        applied to a p-adic number, it transforms it into an integer or a
        rational number by chopping away the `O(p^k)`.

        INPUT:


        -  ``x`` - gen

        -  ``estimate`` - (optional) bool, which is False by
           default


        OUTPUT:

        - if estimate is False, return a single gen.

        - if estimate is True, return rounded version of x and error
          estimate in bits, both as gens.

        EXAMPLES::

            sage: pari('(x^2+1)/x').round()
            (x^2 + 1)/x
            sage: pari('(x^2+1)/x').truncate()
            x
            sage: pari('1.043').truncate()
            1
            sage: pari('1.043').truncate(True)
            (1, -5)
            sage: pari('1.6').truncate()
            1
            sage: pari('1.6').round()
            2
            sage: pari('1/3 + 2 + 3^2 + O(3^3)').truncate()
            34/3
            sage: pari('sin(x+O(x^10))').truncate()
            1/362880*x^9 - 1/5040*x^7 + 1/120*x^5 - 1/6*x^3 + x
            sage: pari('sin(x+O(x^10))').round()   # each coefficient has abs < 1
            x + O(x^10)
        """
        cdef long e
        cdef gen y
        sig_on()
        if not estimate:
            return P.new_gen(gtrunc(x.g))
        y = P.new_gen(gcvtoi(x.g, &e))
        return y, e

    def _valp(gen x):
        """
        Return the valuation of x where x is a p-adic number (t_PADIC)
        or a Laurent series (t_SER).  If x is a different type, this
        will give a bogus number.

        EXAMPLES::

            sage: pari('1/x^2 + O(x^10)')._valp()
            -2
            sage: pari('O(x^10)')._valp()
            10
            sage: pari('(1145234796 + O(3^10))/771966234')._valp()
            -2
            sage: pari('O(2^10)')._valp()
            10
            sage: pari('x')._valp()   # random
            -35184372088832
        """
        # This is a simple macro, so we don't need sig_on()
        return valp(x.g)

    def bernfrac(x):
        r"""
        The Bernoulli number `B_x`, where `B_0 = 1`,
        `B_1 = -1/2`, `B_2 = 1/6,\ldots,` expressed as a
        rational number. The argument `x` should be of type
        integer.

        EXAMPLES::

            sage: pari(18).bernfrac()
            43867/798
            sage: [pari(n).bernfrac() for n in range(10)]
            [1, -1/2, 1/6, 0, -1/30, 0, 1/42, 0, -1/30, 0]
        """
        return P.bernfrac(x)

    def bernreal(x, unsigned long precision=0):
        r"""
        The Bernoulli number `B_x`, as for the function bernfrac,
        but `B_x` is returned as a real number (with the current
        precision).

        EXAMPLES::

            sage: pari(18).bernreal()
            54.9711779448622
            sage: pari(18).bernreal(precision=192).sage()
            54.9711779448621553884711779448621553884711779448621553885
        """
        return P.bernreal(x, precision)

    def besselk(gen nu, x, flag=None, unsigned long precision=0):
        """
        nu.besselk(x): K-Bessel function (modified Bessel function
        of the second kind) of index nu, which can be complex, and argument
        x.

        If `nu` or `x` is an exact argument, it is first
        converted to a real or complex number using the optional parameter
        precision (in bits). If the arguments are inexact (e.g. real), the
        smallest of their precisions is used in the computation, and the
        parameter precision is ignored.

        INPUT:


        -  ``nu`` - a complex number

        -  ``x`` - real number (positive or negative)

        EXAMPLES::

            sage: C.<i> = ComplexField()
            sage: pari(2+i).besselk(3)
            0.0455907718407551 + 0.0289192946582081*I

        ::

            sage: pari(2+i).besselk(-3)
            -4.34870874986752 - 5.38744882697109*I

        ::

            sage: pari(2+i).besselk(300)
            3.74224603319728 E-132 + 2.49071062641525 E-134*I
            sage: pari(2+i).besselk(300, flag=1)
            doctest:...: DeprecationWarning: The flag argument to besselk() is deprecated and not used anymore
            See http://trac.sagemath.org/20219 for details.
            3.74224603319728 E-132 + 2.49071062641525 E-134*I
        """
        if flag is not None:
            deprecation(20219, 'The flag argument to besselk() is deprecated and not used anymore')
        cdef gen t0 = objtogen(x)
        sig_on()
        return P.new_gen(kbessel(nu.g, t0.g, prec_bits_to_words(precision)))

    def eint1(gen x, long n=0, unsigned long precision=0):
        r"""
        x.eint1(n): exponential integral E1(x):

        .. math::

                         \int_{x}^{\infty} \frac{e^{-t}}{t} dt


        If n is present, output the vector [eint1(x), eint1(2\*x), ...,
        eint1(n\*x)]. This is faster than repeatedly calling eint1(i\*x).

        If `x` is an exact argument, it is first converted to a
        real or complex number using the optional parameter precision (in
        bits). If `x` is inexact (e.g. real), its own precision is
        used in the computation, and the parameter precision is ignored.

        REFERENCE:

        - See page 262, Prop 5.6.12, of Cohen's book "A Course in
          Computational Algebraic Number Theory".

        EXAMPLES:
        """
        sig_on()
        if n <= 0:
            return P.new_gen(eint1(x.g, prec_bits_to_words(precision)))
        else:
            return P.new_gen(veceint1(x.g, stoi(n), prec_bits_to_words(precision)))

    log_gamma = gen_auto.lngamma

    def polylog(gen x, long m, long flag=0, unsigned long precision=0):
        """
        x.polylog(m,flag=0): m-th polylogarithm of x. flag is optional, and
        can be 0: default, 1: D_m -modified m-th polylog of x, 2:
        D_m-modified m-th polylog of x, 3: P_m-modified m-th polylog of
        x.

        If `x` is an exact argument, it is first converted to a
        real or complex number using the optional parameter precision (in
        bits). If `x` is inexact (e.g. real), its own precision is
        used in the computation, and the parameter precision is ignored.

        TODO: Add more explanation, copied from the PARI manual.

        EXAMPLES::

            sage: pari(10).polylog(3)
            5.64181141475134 - 8.32820207698027*I
            sage: pari(10).polylog(3,0)
            5.64181141475134 - 8.32820207698027*I
            sage: pari(10).polylog(3,1)
            0.523778453502411
            sage: pari(10).polylog(3,2)
            -0.400459056163451
        """
        sig_on()
        return P.new_gen(polylog0(m, x.g, flag, prec_bits_to_words(precision)))

    def sqrtn(gen x, n, unsigned long precision=0):
        r"""
        x.sqrtn(n): return the principal branch of the n-th root of x,
        i.e., the one such that
        `\arg(\sqrt(x)) \in ]-\pi/n, \pi/n]`. Also returns a second
        argument which is a suitable root of unity allowing one to recover
        all the other roots. If it was not possible to find such a number,
        then this second return value is 0. If the argument is present and
        no square root exists, return 0 instead of raising an error.

        If `x` is an exact argument, it is first converted to a
        real or complex number using the optional parameter precision (in
        bits). If `x` is inexact (e.g. real), its own precision is
        used in the computation, and the parameter precision is ignored.

        .. note::

           intmods (modulo a prime) and `p`-adic numbers are
           allowed as arguments.

        INPUT:


        -  ``x`` - gen

        -  ``n`` - integer


        OUTPUT:


        -  ``gen`` - principal n-th root of x

        -  ``gen`` - root of unity z that gives the other
           roots


        EXAMPLES::

            sage: s, z = pari(2).sqrtn(5)
            sage: z
            0.309016994374947 + 0.951056516295154*I
            sage: s
            1.14869835499704
            sage: s^5
            2.00000000000000
            sage: z^5
            1.00000000000000 - 2.710505431 E-20*I       # 32-bit
            1.00000000000000 - 2.71050543121376 E-20*I  # 64-bit
            sage: (s*z)^5
            2.00000000000000 + 0.E-19*I
        """
        cdef GEN zetan
        cdef gen t0 = objtogen(n)
        sig_on()
        ans = P.new_gen_noclear(gsqrtn(x.g, t0.g, &zetan, prec_bits_to_words(precision)))
        return ans, P.new_gen(zetan)

    phi = deprecated_function_alias(20219, gen_auto.eulerphi)

    def ffprimroot(self):
        r"""
        Return a primitive root of the multiplicative group of the
        definition field of the given finite field element.

        INPUT:

        - ``self`` -- a PARI finite field element (``FFELT``)

        OUTPUT:

        - A generator of the multiplicative group of the finite field
          generated by ``self``.

        EXAMPLES::

            sage: x = polygen(GF(3))
            sage: k.<a> = GF(9, modulus=x^2+1)
            sage: b = pari(a).ffprimroot()
            sage: b  # random
            a + 1
            sage: b.fforder()
            8
        """
        sig_on()
        return P.new_gen(ffprimroot(self.g, NULL))

    def fibonacci(self):
        r"""
        Return the Fibonacci number of index x.

        EXAMPLES::

            sage: pari(18).fibonacci()
            2584
            sage: [pari(n).fibonacci() for n in range(10)]
            [0, 1, 1, 2, 3, 5, 8, 13, 21, 34]
        """
        return P.fibonacci(self)

    def issquare(gen x, find_root=False):
        """
        issquare(x,n): ``True`` if x is a square, ``False`` if not. If
        ``find_root`` is given, also returns the exact square root.
        """
        cdef GEN G
        cdef long t
        cdef gen g
        sig_on()
        if find_root:
            t = itos(gissquareall(x.g, &G))
            if t:
                return True, P.new_gen(G)
            else:
                P.clear_stack()
                return False, None
        else:
            t = itos(gissquare(x.g))
            sig_off()
            return t != 0

    def issquarefree(gen self):
        """
        EXAMPLES::

            sage: pari(10).issquarefree()
            True
            sage: pari(20).issquarefree()
            False
        """
        sig_on()
        cdef long t = issquarefree(self.g)
        sig_off()
        return t != 0

    def sumdiv(gen n):
        """
        Return the sum of the divisors of `n`.

        EXAMPLES::

            sage: pari(10).sumdiv()
            18
        """
        sig_on()
        return P.new_gen(sumdiv(n.g))

    def sumdivk(gen n, long k):
        """
        Return the sum of the k-th powers of the divisors of n.

        EXAMPLES::

            sage: pari(10).sumdivk(2)
            130
        """
        sig_on()
        return P.new_gen(sumdivk(n.g, k))

    def Zn_issquare(gen self, n):
        """
        Return ``True`` if ``self`` is a square modulo `n`, ``False``
        if not.

        INPUT:

        - ``self`` -- integer

        - ``n`` -- integer or factorisation matrix

        EXAMPLES::

            sage: pari(3).Zn_issquare(4)
            False
            sage: pari(4).Zn_issquare(30.factor())
            True

        """
        cdef gen t0 = objtogen(n)
        sig_on()
        cdef long t = Zn_issquare(self.g, t0.g)
        sig_off()
        return t != 0

    def Zn_sqrt(gen self, n):
        """
        Return a square root of ``self`` modulo `n`, if such a square
        root exists; otherwise, raise a ``ValueError``.

        INPUT:

        - ``self`` -- integer

        - ``n`` -- integer or factorisation matrix

        EXAMPLES::

            sage: pari(3).Zn_sqrt(4)
            Traceback (most recent call last):
            ...
            ValueError: 3 is not a square modulo 4
            sage: pari(4).Zn_sqrt(30.factor())
            22

        """
        cdef gen t0 = objtogen(n)
        cdef GEN s
        sig_on()
        s = Zn_sqrt(self.g, t0.g)
        if s == NULL:
            sig_off()
            raise ValueError("%s is not a square modulo %s" % (self, n))
        return P.new_gen(s)

    def ellan(self, long n, python_ints=False):
        """
        Return the first `n` Fourier coefficients of the modular
        form attached to this elliptic curve. See ellak for more details.

        INPUT:


        -  ``n`` - a long integer

        -  ``python_ints`` - bool (default is False); if True,
           return a list of Python ints instead of a PARI gen wrapper.


        EXAMPLES::

            sage: e = pari([0, -1, 1, -10, -20]).ellinit()
            sage: e.ellan(3)
            [1, -2, -1]
            sage: e.ellan(20)
            [1, -2, -1, 2, 1, 2, -2, 0, -2, -2, 1, -2, 4, 4, -1, -4, -2, 4, 0, 2]
            sage: e.ellan(-1)
            []
            sage: v = e.ellan(10, python_ints=True); v
            [1, -2, -1, 2, 1, 2, -2, 0, -2, -2]
            sage: type(v)
            <type 'list'>
            sage: type(v[0])
            <type 'int'>
        """
        sig_on()
        cdef GEN g = anell(self.g, n)
        if python_ints:
            v = [gtolong(gel(g, i+1)) for i in range(glength(g))]
            P.clear_stack()
            return v
        else:
            return P.new_gen(g)

    def ellaplist(self, long n, python_ints=False):
        r"""
        e.ellaplist(n): Returns a PARI list of all the prime-indexed
        coefficients `a_p` (up to n) of the `L`-function
        of the elliptic curve `e`, i.e. the Fourier coefficients of
        the newform attached to `e`.

        INPUT:

        - ``self`` -- an elliptic curve

        - ``n`` -- a long integer

        - ``python_ints`` -- bool (default is False); if True,
          return a list of Python ints instead of a PARI gen wrapper.

        .. WARNING::

            The curve e must be a medium or long vector of the type given by
            ellinit. For this function to work for every n and not just those
            prime to the conductor, e must be a minimal Weierstrass equation.
            If this is not the case, use the function ellminimalmodel first
            before using ellaplist (or you will get INCORRECT RESULTS!)

        EXAMPLES::

            sage: e = pari([0, -1, 1, -10, -20]).ellinit()
            sage: v = e.ellaplist(10); v
            [-2, -1, 1, -2]
            sage: type(v)
            <type 'sage.libs.pari.gen.gen'>
            sage: v.type()
            't_VEC'
            sage: e.ellan(10)
            [1, -2, -1, 2, 1, 2, -2, 0, -2, -2]
            sage: v = e.ellaplist(10, python_ints=True); v
            [-2, -1, 1, -2]
            sage: type(v)
            <type 'list'>
            sage: type(v[0])
            <type 'int'>

        TESTS::

            sage: v = e.ellaplist(1)
            sage: v, type(v)
            ([], <type 'sage.libs.pari.gen.gen'>)
            sage: v = e.ellaplist(1, python_ints=True)
            sage: v, type(v)
            ([], <type 'list'>)
        """
        if python_ints:
            return [int(x) for x in self.ellaplist(n)]

        if n < 2:
            sig_on()
            return P.new_gen(zerovec(0))

        # 1. Make a table of primes up to n.
        P.init_primes(n+1)
        cdef gen t0 = objtogen(n)
        sig_on()
        cdef GEN g = primes(gtolong(primepi(t0.g)))

        # 2. Replace each prime in the table by ellap of it.
        cdef long i
        for i from 0 <= i < glength(g):
            set_gel(g, i + 1, ellap(self.g, gel(g, i + 1)))
        return P.new_gen(g)

    def ellisoncurve(self, x):
        """
        e.ellisoncurve(x): return True if the point x is on the elliptic
        curve e, False otherwise.

        If the point or the curve have inexact coefficients, an attempt is
        made to take this into account.

        EXAMPLES::

            sage: e = pari([0,1,1,-2,0]).ellinit()
            sage: e.ellisoncurve([1,0])
            True
            sage: e.ellisoncurve([1,1])
            False
            sage: e.ellisoncurve([1,0.00000000000000001])
            False
            sage: e.ellisoncurve([1,0.000000000000000001])
            True
            sage: e.ellisoncurve([0])
            True
        """
        cdef gen t0 = objtogen(x)
        sig_on()
        cdef int t = oncurve(self.g, t0.g)
        sig_off()
        return t != 0

    def ellminimalmodel(self):
        """
        ellminimalmodel(e): return the standard minimal integral model of
        the rational elliptic curve e and the corresponding change of
        variables. INPUT:


        -  ``e`` - gen (that defines an elliptic curve)


        OUTPUT:


        -  ``gen`` - minimal model

        -  ``gen`` - change of coordinates


        EXAMPLES::

            sage: e = pari([1,2,3,4,5]).ellinit()
            sage: F, ch = e.ellminimalmodel()
            sage: F[:5]
            [1, -1, 0, 4, 3]
            sage: ch
            [1, -1, 0, -1]
            sage: e.ellchangecurve(ch)[:5]
            [1, -1, 0, 4, 3]
        """
        cdef GEN x, y
        cdef gen model, change
        cdef pari_sp t
        sig_on()
        x = ellminimalmodel(self.g, &y)
        change = P.new_gen_noclear(y)
        model = P.new_gen(x)
        return model, change

    def elltors(self, flag=None):
        """
        Return information about the torsion subgroup of the given
        elliptic curve.

        INPUT:

        -  ``e`` - elliptic curve over `\QQ`

        OUTPUT:


        -  ``gen`` - the order of the torsion subgroup, a.k.a.
           the number of points of finite order

        -  ``gen`` - vector giving the structure of the torsion
           subgroup as a product of cyclic groups, sorted in non-increasing
           order

        -  ``gen`` - vector giving points on e generating these
           cyclic groups


        EXAMPLES::

            sage: e = pari([1,0,1,-19,26]).ellinit()
            sage: e.elltors()
            [12, [6, 2], [[1, 2], [3, -2]]]
        """
        if flag is not None:
            deprecation(20219, 'The flag argument to elltors() is deprecated and not used anymore')
        sig_on()
        return P.new_gen(elltors(self.g))

    def omega(self, unsigned long precision=0):
        """
        Return the basis for the period lattice of this elliptic curve.

        EXAMPLES::

            sage: e = pari([0, -1, 1, -10, -20]).ellinit()
            sage: e.omega()
            [1.26920930427955, 0.634604652139777 - 1.45881661693850*I]
        """
        sig_on()
        return P.new_gen(ellR_omega(self.g, prec_bits_to_words(precision)))

    def disc(self):
        """
        Return the discriminant of this object.

        EXAMPLES::

<<<<<<< HEAD
=======
            sage: pari('1').sizebyte()
            12           # 32-bit
            24           # 64-bit
        """
        return gsizebyte(x.g)

    def truncate(gen x, estimate=False):
        """
        truncate(x,estimate=False): Return the truncation of x. If estimate
        is True, also return the number of error bits.

        When x is in the real numbers, this means that the part after the
        decimal point is chopped away, e is the binary exponent of the
        difference between the original and truncated value (the
        "fractional part"). If x is a rational function, the result is the
        integer part (Euclidean quotient of numerator by denominator) and
        if requested the error estimate is 0.

        When truncate is applied to a power series (in X), it transforms it
        into a polynomial or a rational function with denominator a power
        of X, by chopping away the `O(X^k)`. Similarly, when
        applied to a p-adic number, it transforms it into an integer or a
        rational number by chopping away the `O(p^k)`.

        INPUT:


        -  ``x`` - gen

        -  ``estimate`` - (optional) bool, which is False by
           default


        OUTPUT:

        - if estimate is False, return a single gen.

        - if estimate is True, return rounded version of x and error
          estimate in bits, both as gens.

        EXAMPLES::

            sage: pari('(x^2+1)/x').round()
            (x^2 + 1)/x
            sage: pari('(x^2+1)/x').truncate()
            x
            sage: pari('1.043').truncate()
            1
            sage: pari('1.043').truncate(True)
            (1, -5)
            sage: pari('1.6').truncate()
            1
            sage: pari('1.6').round()
            2
            sage: pari('1/3 + 2 + 3^2 + O(3^3)').truncate()
            34/3
            sage: pari('sin(x+O(x^10))').truncate()
            1/362880*x^9 - 1/5040*x^7 + 1/120*x^5 - 1/6*x^3 + x
            sage: pari('sin(x+O(x^10))').round()   # each coefficient has abs < 1
            x + O(x^10)
        """
        cdef long e
        cdef gen y
        pari_catch_sig_on()
        if not estimate:
            return P.new_gen(gtrunc(x.g))
        y = P.new_gen(gcvtoi(x.g, &e))
        return y, e

    def valuation(gen x, p):
        """
        valuation(x,p): Return the valuation of x with respect to p.

        The valuation is the highest exponent of p dividing x.

        - If p is an integer, x must be an integer, an intmod whose
          modulus is divisible by p, a rational number, a p-adic
          number, or a polynomial or power series in which case the
          valuation is the minimum of the valuations of the
          coefficients.

        - If p is a polynomial, x must be a polynomial or a rational
          function. If p is a monomial then x may also be a power
          series.

        - If x is a vector, complex or quadratic number, then the
          valuation is the minimum of the component valuations.

        - If x = 0, the result is `2^31-1` on 32-bit machines or
          `2^63-1` on 64-bit machines if x is an exact
          object. If x is a p-adic number or power series, the result
          is the exponent of the zero.

        INPUT:


        -  ``x`` - gen

        -  ``p`` - coercible to gen


        OUTPUT:


        -  ``gen`` - integer


        EXAMPLES::

            sage: pari(9).valuation(3)
            2
            sage: pari(9).valuation(9)
            1
            sage: x = pari(9).Mod(27); x.valuation(3)
            2
            sage: pari('5/3').valuation(3)
            -1
            sage: pari('9 + 3*x + 15*x^2').valuation(3)
            1
            sage: pari([9,3,15]).valuation(3)
            1
            sage: pari('9 + 3*x + 15*x^2 + O(x^5)').valuation(3)
            1

        ::

            sage: pari('x^2*(x+1)^3').valuation(pari('x+1'))
            3
            sage: pari('x + O(x^5)').valuation('x')
            1
            sage: pari('2*x^2 + O(x^5)').valuation('x')
            2

        ::

            sage: pari(0).valuation(3)
            2147483647            # 32-bit
            9223372036854775807   # 64-bit
        """
        cdef gen t0 = objtogen(p)
        pari_catch_sig_on()
        v = gvaluation(x.g, t0.g)
        pari_catch_sig_off()
        return v

    def _valp(gen x):
        """
        Return the valuation of x where x is a p-adic number (t_PADIC)
        or a Laurent series (t_SER).  If x is a different type, this
        will give a bogus number.

        EXAMPLES::

            sage: pari('1/x^2 + O(x^10)')._valp()
            -2
            sage: pari('O(x^10)')._valp()
            10
            sage: pari('(1145234796 + O(3^10))/771966234')._valp()
            -2
            sage: pari('O(2^10)')._valp()
            10
            sage: pari('x')._valp()   # random
            -35184372088832
        """
        # This is a simple macro, so we don't need pari_catch_sig_on()
        return valp(x.g)

    def variable(gen x):
        """
        variable(x): Return the main variable of the object x, or p if x is
        a p-adic number.

        This function raises a TypeError exception on scalars, i.e., on
        objects with no variable associated to them.

        INPUT:


        -  ``x`` - gen


        OUTPUT: gen

        EXAMPLES::

            sage: pari('x^2 + x -2').variable()
            x
            sage: pari('1+2^3 + O(2^5)').variable()
            2
            sage: pari('x+y0').variable()
            x
            sage: pari('y0+z0').variable()
            y0
        """
        pari_catch_sig_on()
        return P.new_gen(gpolvar(x.g))


    ###########################################
    # 3: TRANSCENDENTAL functions
    # AUTHORS: Pyrex Code, docs -- Justin Walker (justin@mac.com)
    #          Examples, docs   -- William Stein
    ###########################################

    def abs(gen x, unsigned long precision=0):
        """
        Returns the absolute value of x (its modulus, if x is complex).
        Rational functions are not allowed. Contrary to most transcendental
        functions, an exact argument is not converted to a real number
        before applying abs and an exact result is returned if possible.

        EXAMPLES::

            sage: x = pari("-27.1")
            sage: x.abs()
            27.1000000000000
            sage: pari('1 + I').abs(precision=128).sage()
            1.4142135623730950488016887242096980786

        If x is a polynomial, returns -x if the leading coefficient is real
        and negative else returns x. For a power series, the constant
        coefficient is considered instead.

        EXAMPLES::

            sage: pari('x-1.2*x^2').abs()
            1.20000000000000*x^2 - x
            sage: pari('-2 + t + O(t^2)').abs()
            2 - t + O(t^2)
        """
        pari_catch_sig_on()
        return P.new_gen(gabs(x.g, prec_bits_to_words(precision)))

    def acos(gen x, unsigned long precision=0):
        r"""
        The principal branch of `\cos^{-1}(x)`, so that
        `\RR e(\mathrm{acos}(x))` belongs to `[0,Pi]`. If `x`
        is real and `|x| > 1`, then `\mathrm{acos}(x)` is complex.

        If `x` is an exact argument, it is first converted to a
        real or complex number using the optional parameter precision (in
        bits). If `x` is inexact (e.g. real), its own precision is
        used in the computation, and the parameter precision is ignored.

        EXAMPLES::

            sage: pari(0.5).acos()
            1.04719755119660
            sage: pari(1/2).acos()
            1.04719755119660
            sage: pari(1.1).acos()
            0.443568254385115*I
            sage: C.<i> = ComplexField()
            sage: pari(1.1+i).acos()
            0.849343054245252 - 1.09770986682533*I
        """
        pari_catch_sig_on()
        return P.new_gen(gacos(x.g, prec_bits_to_words(precision)))

    def acosh(gen x, unsigned long precision=0):
        r"""
        The principal branch of `\cosh^{-1}(x)`, so that
        `\Im(\mathrm{acosh}(x))` belongs to `[0,Pi]`. If
        `x` is real and `x < 1`, then
        `\mathrm{acosh}(x)` is complex.

        If `x` is an exact argument, it is first converted to a
        real or complex number using the optional parameter precision (in
        bits). If `x` is inexact (e.g. real), its own precision is
        used in the computation, and the parameter precision is ignored.

        EXAMPLES::

            sage: pari(2).acosh()
            1.31695789692482
            sage: pari(0).acosh()
            1.57079632679490*I
            sage: C.<i> = ComplexField()
            sage: pari(i).acosh()
            0.881373587019543 + 1.57079632679490*I
        """
        pari_catch_sig_on()
        return P.new_gen(gacosh(x.g, prec_bits_to_words(precision)))

    def agm(gen x, y, unsigned long precision=0):
        r"""
        The arithmetic-geometric mean of x and y. In the case of complex or
        negative numbers, the principal square root is always chosen.
        p-adic or power series arguments are also allowed. Note that a
        p-adic AGM exists only if x/y is congruent to 1 modulo p (modulo 16
        for p=2). x and y cannot both be vectors or matrices.

        If any of `x` or `y` is an exact argument, it is
        first converted to a real or complex number using the optional
        parameter precision (in bits). If the arguments are inexact (e.g.
        real), the smallest of their two precisions is used in the
        computation, and the parameter precision is ignored.

        EXAMPLES::

            sage: pari(2).agm(2)
            2.00000000000000
            sage: pari(0).agm(1)
            0
            sage: pari(1).agm(2)
            1.45679103104691
            sage: C.<i> = ComplexField()
            sage: pari(1+i).agm(-3)
            -0.964731722290876 + 1.15700282952632*I
        """
        cdef gen t0 = objtogen(y)
        pari_catch_sig_on()
        return P.new_gen(agm(x.g, t0.g, prec_bits_to_words(precision)))

    def arg(gen x, unsigned long precision=0):
        r"""
        arg(x): argument of x,such that `-\pi < \arg(x) \leq \pi`.

        If `x` is an exact argument, it is first converted to a
        real or complex number using the optional parameter precision (in
        bits). If `x` is inexact (e.g. real), its own precision is
        used in the computation, and the parameter precision is ignored.

        EXAMPLES::

            sage: C.<i> = ComplexField()
            sage: pari(2+i).arg()
            0.463647609000806
        """
        pari_catch_sig_on()
        return P.new_gen(garg(x.g, prec_bits_to_words(precision)))

    def asin(gen x, unsigned long precision=0):
        r"""
        The principal branch of `\sin^{-1}(x)`, so that
        `\RR e(\mathrm{asin}(x))` belongs to `[-\pi/2,\pi/2]`. If
        `x` is real and `|x| > 1` then `\mathrm{asin}(x)`
        is complex.

        If `x` is an exact argument, it is first converted to a
        real or complex number using the optional parameter precision (in
        bits). If `x` is inexact (e.g. real), its own precision is
        used in the computation, and the parameter precision is ignored.

        EXAMPLES::

            sage: pari(pari(0.5).sin()).asin()
            0.500000000000000
            sage: pari(2).asin()
            1.57079632679490 - 1.31695789692482*I
        """
        pari_catch_sig_on()
        return P.new_gen(gasin(x.g, prec_bits_to_words(precision)))

    def asinh(gen x, unsigned long precision=0):
        r"""
        The principal branch of `\sinh^{-1}(x)`, so that
        `\Im(\mathrm{asinh}(x))` belongs to `[-\pi/2,\pi/2]`.

        If `x` is an exact argument, it is first converted to a
        real or complex number using the optional parameter precision (in
        bits). If `x` is inexact (e.g. real), its own precision is
        used in the computation, and the parameter precision is ignored.

        EXAMPLES::

            sage: pari(2).asinh()
            1.44363547517881
            sage: C.<i> = ComplexField()
            sage: pari(2+i).asinh()
            1.52857091948100 + 0.427078586392476*I
        """
        pari_catch_sig_on()
        return P.new_gen(gasinh(x.g, prec_bits_to_words(precision)))

    def atan(gen x, unsigned long precision=0):
        r"""
        The principal branch of `\tan^{-1}(x)`, so that
        `\RR e(\mathrm{atan}(x))` belongs to `]-\pi/2, \pi/2[`.

        If `x` is an exact argument, it is first converted to a
        real or complex number using the optional parameter precision (in
        bits). If `x` is inexact (e.g. real), its own precision is
        used in the computation, and the parameter precision is ignored.

        EXAMPLES::

            sage: pari(1).atan()
            0.785398163397448
            sage: C.<i> = ComplexField()
            sage: pari(1.5+i).atan()
            1.10714871779409 + 0.255412811882995*I
        """
        pari_catch_sig_on()
        return P.new_gen(gatan(x.g, prec_bits_to_words(precision)))

    def atanh(gen x, unsigned long precision=0):
        r"""
        The principal branch of `\tanh^{-1}(x)`, so that
        `\Im(\mathrm{atanh}(x))` belongs to `]-\pi/2,\pi/2]`. If
        `x` is real and `|x| > 1` then `\mathrm{atanh}(x)`
        is complex.

        If `x` is an exact argument, it is first converted to a
        real or complex number using the optional parameter precision (in
        bits). If `x` is inexact (e.g. real), its own precision is
        used in the computation, and the parameter precision is ignored.

        EXAMPLES::

            sage: pari(0).atanh()
            0.E-19
            sage: pari(2).atanh()
            0.549306144334055 - 1.57079632679490*I
        """
        pari_catch_sig_on()
        return P.new_gen(gatanh(x.g, prec_bits_to_words(precision)))

    def bernfrac(gen x):
        r"""
        The Bernoulli number `B_x`, where `B_0 = 1`,
        `B_1 = -1/2`, `B_2 = 1/6,\ldots,` expressed as a
        rational number. The argument `x` should be of type
        integer.

        EXAMPLES::

            sage: pari(18).bernfrac()
            43867/798
            sage: [pari(n).bernfrac() for n in range(10)]
            [1, -1/2, 1/6, 0, -1/30, 0, 1/42, 0, -1/30, 0]
        """
        pari_catch_sig_on()
        return P.new_gen(bernfrac(x))

    def bernreal(gen x, unsigned long precision=0):
        r"""
        The Bernoulli number `B_x`, as for the function bernfrac,
        but `B_x` is returned as a real number (with the current
        precision).

        EXAMPLES::

            sage: pari(18).bernreal()
            54.9711779448622
            sage: pari(18).bernreal(precision=192).sage()
            54.9711779448621553884711779448621553884711779448621553885
        """
        pari_catch_sig_on()
        return P.new_gen(bernreal(x, prec_bits_to_words(precision)))

    def besselh1(gen nu, x, unsigned long precision=0):
        r"""
        The `H^1`-Bessel function of index `\nu` and
        argument `x`.

        If `nu` or `x` is an exact argument, it is first
        converted to a real or complex number using the optional parameter
        precision (in bits). If the arguments are inexact (e.g. real), the
        smallest of their precisions is used in the computation, and the
        parameter precision is ignored.

        EXAMPLES::

            sage: pari(2).besselh1(3)
            0.486091260585891 - 0.160400393484924*I
        """
        cdef gen t0 = objtogen(x)
        pari_catch_sig_on()
        return P.new_gen(hbessel1(nu.g, t0.g, prec_bits_to_words(precision)))

    def besselh2(gen nu, x, unsigned long precision=0):
        r"""
        The `H^2`-Bessel function of index `\nu` and
        argument `x`.

        If `nu` or `x` is an exact argument, it is first
        converted to a real or complex number using the optional parameter
        precision (in bits). If the arguments are inexact (e.g. real), the
        smallest of their precisions is used in the computation, and the
        parameter precision is ignored.

        EXAMPLES::

            sage: pari(2).besselh2(3)
            0.486091260585891 + 0.160400393484924*I
        """
        cdef gen t0 = objtogen(x)
        pari_catch_sig_on()
        return P.new_gen(hbessel2(nu.g, t0.g, prec_bits_to_words(precision)))

    def besselj(gen nu, x, unsigned long precision=0):
        r"""
        Bessel J function (Bessel function of the first kind), with index
        `\nu` and argument `x`. If `x` converts to
        a power series, the initial factor
        `(x/2)^{\nu}/\Gamma(\nu+1)` is omitted (since it cannot be
        represented in PARI when `\nu` is not integral).

        If `nu` or `x` is an exact argument, it is first
        converted to a real or complex number using the optional parameter
        precision (in bits). If the arguments are inexact (e.g. real), the
        smallest of their precisions is used in the computation, and the
        parameter precision is ignored.

        EXAMPLES::

            sage: pari(2).besselj(3)
            0.486091260585891
        """
        cdef gen t0 = objtogen(x)
        pari_catch_sig_on()
        return P.new_gen(jbessel(nu.g, t0.g, prec_bits_to_words(precision)))

    def besseljh(gen nu, x, unsigned long precision=0):
        """
        J-Bessel function of half integral index (Spherical Bessel
        function of the first kind). More precisely, besseljh(n,x) computes
        `J_{n+1/2}(x)` where n must an integer, and x is any
        complex value. In the current implementation (PARI, version
        2.2.11), this function is not very accurate when `x` is
        small.

        If `nu` or `x` is an exact argument, it is first
        converted to a real or complex number using the optional parameter
        precision (in bits). If the arguments are inexact (e.g. real), the
        smallest of their precisions is used in the computation, and the
        parameter precision is ignored.

        EXAMPLES::

            sage: pari(2).besseljh(3)
            0.412710032209716
        """
        cdef gen t0 = objtogen(x)
        pari_catch_sig_on()
        return P.new_gen(jbesselh(nu.g, t0.g, prec_bits_to_words(precision)))

    def besseli(gen nu, x, unsigned long precision=0):
        r"""
        Bessel I function (Bessel function of the second kind), with index
        `\nu` and argument `x`. If `x` converts to
        a power series, the initial factor
        `(x/2)^{\nu}/\Gamma(\nu+1)` is omitted (since it cannot be
        represented in PARI when `\nu` is not integral).

        If `nu` or `x` is an exact argument, it is first
        converted to a real or complex number using the optional parameter
        precision (in bits). If the arguments are inexact (e.g. real), the
        smallest of their precisions is used in the computation, and the
        parameter precision is ignored.

        EXAMPLES::

            sage: pari(2).besseli(3)
            2.24521244092995
            sage: C.<i> = ComplexField()
            sage: pari(2).besseli(3+i)
            1.12539407613913 + 2.08313822670661*I
        """
        cdef gen t0 = objtogen(x)
        pari_catch_sig_on()
        return P.new_gen(ibessel(nu.g, t0.g, prec_bits_to_words(precision)))

    def besselk(gen nu, x, long flag=0, unsigned long precision=0):
        """
        nu.besselk(x, flag=0): K-Bessel function (modified Bessel function
        of the second kind) of index nu, which can be complex, and argument
        x.

        If `nu` or `x` is an exact argument, it is first
        converted to a real or complex number using the optional parameter
        precision (in bits). If the arguments are inexact (e.g. real), the
        smallest of their precisions is used in the computation, and the
        parameter precision is ignored.

        INPUT:


        -  ``nu`` - a complex number

        -  ``x`` - real number (positive or negative)

        -  ``flag`` - default: 0 or 1: use hyperu (hyperu is
           much slower for small x, and doesn't work for negative x).


        EXAMPLES::

            sage: C.<i> = ComplexField()
            sage: pari(2+i).besselk(3)
            0.0455907718407551 + 0.0289192946582081*I

        ::

            sage: pari(2+i).besselk(-3)
            -4.34870874986752 - 5.38744882697109*I

        ::

            sage: pari(2+i).besselk(300, flag=1)
            3.74224603319728 E-132 + 2.49071062641525 E-134*I
        """
        cdef gen t0 = objtogen(x)
        pari_catch_sig_on()
        return P.new_gen(kbessel(nu.g, t0.g, prec_bits_to_words(precision)))

    def besseln(gen nu, x, unsigned long precision=0):
        """
        nu.besseln(x): Bessel N function (Spherical Bessel function of the
        second kind) of index nu and argument x.

        If `nu` or `x` is an exact argument, it is first
        converted to a real or complex number using the optional parameter
        precision (in bits). If the arguments are inexact (e.g. real), the
        smallest of their precisions is used in the computation, and the
        parameter precision is ignored.

        EXAMPLES::

            sage: C.<i> = ComplexField()
            sage: pari(2+i).besseln(3)
            -0.280775566958244 - 0.486708533223726*I
        """
        cdef gen t0 = objtogen(x)
        pari_catch_sig_on()
        return P.new_gen(nbessel(nu.g, t0.g, prec_bits_to_words(precision)))

    def cos(gen x, unsigned long precision=0):
        """
        The cosine function.

        If `x` is an exact argument, it is first converted to a
        real or complex number using the optional parameter precision (in
        bits). If `x` is inexact (e.g. real), its own precision is
        used in the computation, and the parameter precision is ignored.

        EXAMPLES::

            sage: pari(1.5).cos()
            0.0707372016677029
            sage: C.<i> = ComplexField()
            sage: pari(1+i).cos()
            0.833730025131149 - 0.988897705762865*I
            sage: pari('x+O(x^8)').cos()
            1 - 1/2*x^2 + 1/24*x^4 - 1/720*x^6 + 1/40320*x^8 + O(x^9)
        """
        pari_catch_sig_on()
        return P.new_gen(gcos(x.g, prec_bits_to_words(precision)))

    def cosh(gen x, unsigned long precision=0):
        """
        The hyperbolic cosine function.

        If `x` is an exact argument, it is first converted to a
        real or complex number using the optional parameter precision (in
        bits). If `x` is inexact (e.g. real), its own precision is
        used in the computation, and the parameter precision is ignored.

        EXAMPLES::

            sage: pari(1.5).cosh()
            2.35240961524325
            sage: C.<i> = ComplexField()
            sage: pari(1+i).cosh()
            0.833730025131149 + 0.988897705762865*I
            sage: pari('x+O(x^8)').cosh()
            1 + 1/2*x^2 + 1/24*x^4 + 1/720*x^6 + O(x^8)
        """
        pari_catch_sig_on()
        return P.new_gen(gcosh(x.g, prec_bits_to_words(precision)))

    def cotan(gen x, unsigned long precision=0):
        """
        The cotangent of x.

        If `x` is an exact argument, it is first converted to a
        real or complex number using the optional parameter precision (in
        bits). If `x` is inexact (e.g. real), its own precision is
        used in the computation, and the parameter precision is ignored.

        EXAMPLES::

            sage: pari(5).cotan()
            -0.295812915532746

        Computing the cotangent of `\pi` doesn't raise an error,
        but instead just returns a very large (positive or negative)
        number.

        ::

            sage: x = RR(pi)
            sage: pari(x).cotan()         # random
            -8.17674825 E15
        """
        pari_catch_sig_on()
        return P.new_gen(gcotan(x.g, prec_bits_to_words(precision)))

    def dilog(gen x, unsigned long precision=0):
        r"""
        The principal branch of the dilogarithm of `x`, i.e. the
        analytic continuation of the power series
        `\log_2(x) = \sum_{n>=1} x^n/n^2`.

        If `x` is an exact argument, it is first converted to a
        real or complex number using the optional parameter precision (in
        bits). If `x` is inexact (e.g. real), its own precision is
        used in the computation, and the parameter precision is ignored.

        EXAMPLES::

            sage: pari(1).dilog()
            1.64493406684823
            sage: C.<i> = ComplexField()
            sage: pari(1+i).dilog()
            0.616850275068085 + 1.46036211675312*I
        """
        pari_catch_sig_on()
        return P.new_gen(dilog(x.g, prec_bits_to_words(precision)))

    def eint1(gen x, long n=0, unsigned long precision=0):
        r"""
        x.eint1(n): exponential integral E1(x):

        .. math::

                         \int_{x}^{\infty} \frac{e^{-t}}{t} dt


        If n is present, output the vector [eint1(x), eint1(2\*x), ...,
        eint1(n\*x)]. This is faster than repeatedly calling eint1(i\*x).

        If `x` is an exact argument, it is first converted to a
        real or complex number using the optional parameter precision (in
        bits). If `x` is inexact (e.g. real), its own precision is
        used in the computation, and the parameter precision is ignored.

        REFERENCE:

        - See page 262, Prop 5.6.12, of Cohen's book "A Course in
          Computational Algebraic Number Theory".

        EXAMPLES:
        """
        pari_catch_sig_on()
        if n <= 0:
            return P.new_gen(eint1(x.g, prec_bits_to_words(precision)))
        else:
            return P.new_gen(veceint1(x.g, stoi(n), prec_bits_to_words(precision)))

    def erfc(gen x, unsigned long precision=0):
        r"""
        Return the complementary error function:

        .. math::

            (2/\sqrt{\pi}) \int_{x}^{\infty} e^{-t^2} dt.



        If `x` is an exact argument, it is first converted to a
        real or complex number using the optional parameter precision (in
        bits). If `x` is inexact (e.g. real), its own precision is
        used in the computation, and the parameter precision is ignored.

        EXAMPLES::

            sage: pari(1).erfc()
            0.157299207050285
        """
        pari_catch_sig_on()
        return P.new_gen(gerfc(x.g, prec_bits_to_words(precision)))

    def eta(gen x, long flag=0, unsigned long precision=0):
        r"""
        x.eta(flag=0): if flag=0, `\eta` function without the
        `q^{1/24}`; otherwise `\eta` of the complex number
        `x` in the upper half plane intelligently computed using
        `\mathrm{SL}(2,\ZZ)` transformations.

        DETAILS: This functions computes the following. If the input
        `x` is a complex number with positive imaginary part, the
        result is `\prod_{n=1}^{\infty} (q-1^n)`, where
        `q=e^{2 i \pi x}`. If `x` is a power series
        (or can be converted to a power series) with positive valuation,
        the result is `\prod_{n=1}^{\infty} (1-x^n)`.

        If `x` is an exact argument, it is first converted to a
        real or complex number using the optional parameter precision (in
        bits). If `x` is inexact (e.g. real), its own precision is
        used in the computation, and the parameter precision is ignored.

        EXAMPLES::

            sage: C.<i> = ComplexField()
            sage: pari(i).eta()
            0.998129069925959
        """
        pari_catch_sig_on()
        if flag == 1:
            return P.new_gen(trueeta(x.g, prec_bits_to_words(precision)))
        return P.new_gen(eta(x.g, prec_bits_to_words(precision)))

    def exp(gen self, unsigned long precision=0):
        """
        x.exp(): exponential of x.

        If `x` is an exact argument, it is first converted to a
        real or complex number using the optional parameter precision (in
        bits). If `x` is inexact (e.g. real), its own precision is
        used in the computation, and the parameter precision is ignored.

        EXAMPLES::

            sage: pari(0).exp()
            1.00000000000000
            sage: pari(1).exp()
            2.71828182845905
            sage: pari('x+O(x^8)').exp()
            1 + x + 1/2*x^2 + 1/6*x^3 + 1/24*x^4 + 1/120*x^5 + 1/720*x^6 + 1/5040*x^7 + O(x^8)
        """
        pari_catch_sig_on()
        return P.new_gen(gexp(self.g, prec_bits_to_words(precision)))

    def gamma(gen s, unsigned long precision=0):
        """
        s.gamma(precision): Gamma function at s.

        If `s` is an exact argument, it is first converted to a
        real or complex number using the optional parameter precision (in
        bits). If `s` is inexact (e.g. real), its own precision is
        used in the computation, and the parameter precision is ignored.

        EXAMPLES::

            sage: pari(2).gamma()
            1.00000000000000
            sage: pari(5).gamma()
            24.0000000000000
            sage: C.<i> = ComplexField()
            sage: pari(1+i).gamma()
            0.498015668118356 - 0.154949828301811*I

        TESTS::

            sage: pari(-1).gamma()
            Traceback (most recent call last):
            ...
            PariError: domain error in gamma: argument = non-positive integer
        """
        pari_catch_sig_on()
        return P.new_gen(ggamma(s.g, prec_bits_to_words(precision)))

    def gammah(gen s, unsigned long precision=0):
        """
        s.gammah(): Gamma function evaluated at the argument x+1/2.

        If `s` is an exact argument, it is first converted to a
        real or complex number using the optional parameter precision (in
        bits). If `s` is inexact (e.g. real), its own precision is
        used in the computation, and the parameter precision is ignored.

        EXAMPLES::

            sage: pari(2).gammah()
            1.32934038817914
            sage: pari(5).gammah()
            52.3427777845535
            sage: C.<i> = ComplexField()
            sage: pari(1+i).gammah()
            0.575315188063452 + 0.0882106775440939*I
        """
        pari_catch_sig_on()
        return P.new_gen(ggammah(s.g, prec_bits_to_words(precision)))

    def hyperu(gen a, b, x, unsigned long precision=0):
        r"""
        a.hyperu(b,x): U-confluent hypergeometric function.

        If `a`, `b`, or `x` is an exact argument,
        it is first converted to a real or complex number using the
        optional parameter precision (in bits). If the arguments are
        inexact (e.g. real), the smallest of their precisions is used in
        the computation, and the parameter precision is ignored.

        EXAMPLES::

            sage: pari(1).hyperu(2,3)
            0.333333333333333
        """
        cdef gen t0 = objtogen(b)
        cdef gen t1 = objtogen(x)
        pari_catch_sig_on()
        return P.new_gen(hyperu(a.g, t0.g, t1.g, prec_bits_to_words(precision)))

    def incgam(gen s, x, y=None, unsigned long precision=0):
        r"""
        s.incgam(x, y, precision): incomplete gamma function. y is optional
        and is the precomputed value of gamma(s).

        If `s` is an exact argument, it is first converted to a
        real or complex number using the optional parameter precision (in
        bits). If `s` is inexact (e.g. real), its own precision is
        used in the computation, and the parameter precision is ignored.

        EXAMPLES::

            sage: C.<i> = ComplexField()
            sage: pari(1+i).incgam(3-i)
            -0.0458297859919946 + 0.0433696818726677*I
        """
        cdef gen t0 = objtogen(x)
        cdef gen t1
        if y is None:
            pari_catch_sig_on()
            return P.new_gen(incgam(s.g, t0.g, prec_bits_to_words(precision)))
        else:
            t1 = objtogen(y)
            pari_catch_sig_on()
            return P.new_gen(incgam0(s.g, t0.g, t1.g, prec_bits_to_words(precision)))

    def incgamc(gen s, x, unsigned long precision=0):
        r"""
        s.incgamc(x): complementary incomplete gamma function.

        The arguments `x` and `s` are complex numbers such
        that `s` is not a pole of `\Gamma` and
        `|x|/(|s|+1)` is not much larger than `1`
        (otherwise, the convergence is very slow). The function returns the
        value of the integral
        `\int_{0}^{x} e^{-t} t^{s-1} dt.`

        If `s` or `x` is an exact argument, it is first
        converted to a real or complex number using the optional parameter
        precision (in bits). If the arguments are inexact (e.g. real), the
        smallest of their precisions is used in the computation, and the
        parameter precision is ignored.

        EXAMPLES::

            sage: pari(1).incgamc(2)
            0.864664716763387
        """
        cdef gen t0 = objtogen(x)
        pari_catch_sig_on()
        return P.new_gen(incgamc(s.g, t0.g, prec_bits_to_words(precision)))

    def log(gen x, unsigned long precision=0):
        r"""
        x.log(): natural logarithm of x.

        This function returns the principal branch of the natural logarithm
        of `x`, i.e., the branch such that
        `\Im(\log(x)) \in ]-\pi, \pi].` The result is
        complex (with imaginary part equal to `\pi`) if
        `x\in \RR` and `x<0`. In general, the algorithm uses
        the formula

        .. math::

                         \log(x) \simeq \frac{\pi}{2{\rm agm}(1,4/s)} - m\log(2),


        if `s=x 2^m` is large enough. (The result is exact to
        `B` bits provided that `s>2^{B/2}`.) At low
        accuracies, this function computes `\log` using the series
        expansion near `1`.

        If `x` is an exact argument, it is first converted to a
        real or complex number using the optional parameter precision (in
        bits). If `x` is inexact (e.g. real), its own precision is
        used in the computation, and the parameter precision is ignored.

        Note that `p`-adic arguments can also be given as input,
        with the convention that `\log(p)=0`. Hence, in particular,
        `\exp(\log(x))/x` is not in general equal to `1`
        but instead to a `(p-1)`-st root of unity (or
        `\pm 1` if `p=2`) times a power of `p`.

        EXAMPLES::

            sage: pari(5).log()
            1.60943791243410
            sage: C.<i> = ComplexField()
            sage: pari(i).log()
            0.E-19 + 1.57079632679490*I
        """
        pari_catch_sig_on()
        return P.new_gen(glog(x.g, prec_bits_to_words(precision)))

    def lngamma(gen x, unsigned long precision=0):
        r"""
        Alias for :meth:`log_gamma`.

        EXAMPLES::

            sage: pari(100).lngamma()
            359.134205369575
        """
        return x.log_gamma(precision)

    def log_gamma(gen x, unsigned long precision=0):
        r"""
        Logarithm of the gamma function of x.

        This function returns the principal branch of the logarithm of the
        gamma function of `x`. The function
        `\log(\Gamma(x))` is analytic on the complex plane with
        non-positive integers removed. This function can have much larger
        inputs than `\Gamma` itself.

        The `p`-adic analogue of this function is unfortunately not
        implemented.

        If `x` is an exact argument, it is first converted to a
        real or complex number using the optional parameter precision (in
        bits). If `x` is inexact (e.g. real), its own precision is
        used in the computation, and the parameter precision is ignored.

        EXAMPLES::

            sage: pari(100).log_gamma()
            359.134205369575
        """
        pari_catch_sig_on()
        return P.new_gen(glngamma(x.g, prec_bits_to_words(precision)))

    def polylog(gen x, long m, long flag=0, unsigned long precision=0):
        """
        x.polylog(m,flag=0): m-th polylogarithm of x. flag is optional, and
        can be 0: default, 1: D_m -modified m-th polylog of x, 2:
        D_m-modified m-th polylog of x, 3: P_m-modified m-th polylog of
        x.

        If `x` is an exact argument, it is first converted to a
        real or complex number using the optional parameter precision (in
        bits). If `x` is inexact (e.g. real), its own precision is
        used in the computation, and the parameter precision is ignored.

        TODO: Add more explanation, copied from the PARI manual.

        EXAMPLES::

            sage: pari(10).polylog(3)
            5.64181141475134 - 8.32820207698027*I
            sage: pari(10).polylog(3,0)
            5.64181141475134 - 8.32820207698027*I
            sage: pari(10).polylog(3,1)
            0.523778453502411
            sage: pari(10).polylog(3,2)
            -0.400459056163451
        """
        pari_catch_sig_on()
        return P.new_gen(polylog0(m, x.g, flag, prec_bits_to_words(precision)))

    def psi(gen x, unsigned long precision=0):
        r"""
        x.psi(): psi-function at x.

        Return the `\psi`-function of `x`, i.e., the
        logarithmic derivative `\Gamma'(x)/\Gamma(x)`.

        If `x` is an exact argument, it is first converted to a
        real or complex number using the optional parameter precision (in
        bits). If `x` is inexact (e.g. real), its own precision is
        used in the computation, and the parameter precision is ignored.

        EXAMPLES::

            sage: pari(1).psi()
            -0.577215664901533
        """
        pari_catch_sig_on()
        return P.new_gen(gpsi(x.g, prec_bits_to_words(precision)))

    def sin(gen x, unsigned long precision=0):
        """
        x.sin(): The sine of x.

        If `x` is an exact argument, it is first converted to a
        real or complex number using the optional parameter precision (in
        bits). If `x` is inexact (e.g. real), its own precision is
        used in the computation, and the parameter precision is ignored.

        EXAMPLES::

            sage: pari(1).sin()
            0.841470984807897
            sage: C.<i> = ComplexField()
            sage: pari(1+i).sin()
            1.29845758141598 + 0.634963914784736*I
        """
        pari_catch_sig_on()
        return P.new_gen(gsin(x.g, prec_bits_to_words(precision)))

    def sinh(gen x, unsigned long precision=0):
        """
        The hyperbolic sine function.

        If `x` is an exact argument, it is first converted to a
        real or complex number using the optional parameter precision (in
        bits). If `x` is inexact (e.g. real), its own precision is
        used in the computation, and the parameter precision is ignored.

        EXAMPLES::

            sage: pari(0).sinh()
            0.E-19
            sage: C.<i> = ComplexField()
            sage: pari(1+i).sinh()
            0.634963914784736 + 1.29845758141598*I
        """
        pari_catch_sig_on()
        return P.new_gen(gsinh(x.g, prec_bits_to_words(precision)))

    def sqr(gen x):
        """
        x.sqr(): square of x. Faster than, and most of the time (but not
        always - see the examples) identical to x\*x.

        EXAMPLES::

            sage: pari(2).sqr()
            4

        For `2`-adic numbers, x.sqr() may not be identical to x\*x
        (squaring a `2`-adic number increases its precision)::

            sage: pari("1+O(2^5)").sqr()
            1 + O(2^6)
            sage: pari("1+O(2^5)")*pari("1+O(2^5)")
            1 + O(2^5)

        However::

            sage: x = pari("1+O(2^5)"); x*x
            1 + O(2^6)
        """
        pari_catch_sig_on()
        return P.new_gen(gsqr(x.g))


    def sqrt(gen x, unsigned long precision=0):
        """
        x.sqrt(precision): The square root of x.

        If `x` is an exact argument, it is first converted to a
        real or complex number using the optional parameter precision (in
        bits). If `x` is inexact (e.g. real), its own precision is
        used in the computation, and the parameter precision is ignored.

        EXAMPLES::

            sage: pari(2).sqrt()
            1.41421356237310
        """
        pari_catch_sig_on()
        return P.new_gen(gsqrt(x.g, prec_bits_to_words(precision)))

    def sqrtint(gen x):
        r"""
        Return the integer square root of the integer `x`, rounded
        towards zero.

        EXAMPLES::

            sage: pari(8).sqrtint()
            2
            sage: pari(10^100).sqrtint()
            100000000000000000000000000000000000000000000000000
        """
        pari_catch_sig_on()
        return P.new_gen(sqrtint(x.g))

    def sqrtn(gen x, n, unsigned long precision=0):
        r"""
        x.sqrtn(n): return the principal branch of the n-th root of x,
        i.e., the one such that
        `\arg(\sqrt(x)) \in ]-\pi/n, \pi/n]`. Also returns a second
        argument which is a suitable root of unity allowing one to recover
        all the other roots. If it was not possible to find such a number,
        then this second return value is 0. If the argument is present and
        no square root exists, return 0 instead of raising an error.

        If `x` is an exact argument, it is first converted to a
        real or complex number using the optional parameter precision (in
        bits). If `x` is inexact (e.g. real), its own precision is
        used in the computation, and the parameter precision is ignored.

        .. note::

           intmods (modulo a prime) and `p`-adic numbers are
           allowed as arguments.

        INPUT:


        -  ``x`` - gen

        -  ``n`` - integer


        OUTPUT:


        -  ``gen`` - principal n-th root of x

        -  ``gen`` - root of unity z that gives the other
           roots


        EXAMPLES::

            sage: s, z = pari(2).sqrtn(5)
            sage: z
            0.309016994374947 + 0.951056516295154*I
            sage: s
            1.14869835499704
            sage: s^5
            2.00000000000000
            sage: z^5
            1.00000000000000 - 2.710505431 E-20*I       # 32-bit
            1.00000000000000 - 2.71050543121376 E-20*I  # 64-bit
            sage: (s*z)^5
            2.00000000000000 + 0.E-19*I
        """
        # TODO: ???  lots of good examples in the PARI docs ???
        cdef GEN zetan
        cdef gen t0 = objtogen(n)
        pari_catch_sig_on()
        ans = P.new_gen_noclear(gsqrtn(x.g, t0.g, &zetan, prec_bits_to_words(precision)))
        return ans, P.new_gen(zetan)

    def tan(gen x, unsigned long precision=0):
        """
        x.tan() - tangent of x

        If `x` is an exact argument, it is first converted to a
        real or complex number using the optional parameter precision (in
        bits). If `x` is inexact (e.g. real), its own precision is
        used in the computation, and the parameter precision is ignored.

        EXAMPLES::

            sage: pari(2).tan()
            -2.18503986326152
            sage: C.<i> = ComplexField()
            sage: pari(i).tan()
            0.761594155955765*I
        """
        pari_catch_sig_on()
        return P.new_gen(gtan(x.g, prec_bits_to_words(precision)))

    def tanh(gen x, unsigned long precision=0):
        """
        x.tanh() - hyperbolic tangent of x

        If `x` is an exact argument, it is first converted to a
        real or complex number using the optional parameter precision (in
        bits). If `x` is inexact (e.g. real), its own precision is
        used in the computation, and the parameter precision is ignored.

        EXAMPLES::

            sage: pari(1).tanh()
            0.761594155955765
            sage: C.<i> = ComplexField()
            sage: z = pari(i); z
            1.00000000000000*I
            sage: result = z.tanh()
            sage: result.real() <= 1e-18
            True
            sage: result.imag()
            1.55740772465490
        """
        pari_catch_sig_on()
        return P.new_gen(gtanh(x.g, prec_bits_to_words(precision)))

    def teichmuller(gen x):
        r"""
        teichmuller(x): teichmuller character of p-adic number x.

        This is the unique `(p-1)`-st root of unity congruent to
        `x/p^{v_p(x)}` modulo `p`.

        EXAMPLES::

            sage: pari('2+O(7^5)').teichmuller()
            2 + 4*7 + 6*7^2 + 3*7^3 + O(7^5)
        """
        pari_catch_sig_on()
        return P.new_gen(teich(x.g))

    def theta(gen q, z, unsigned long precision=0):
        """
        q.theta(z): Jacobi sine theta-function.

        If `q` or `z` is an exact argument, it is first
        converted to a real or complex number using the optional parameter
        precision (in bits). If the arguments are inexact (e.g. real), the
        smallest of their precisions is used in the computation, and the
        parameter precision is ignored.

        EXAMPLES::

            sage: pari(0.5).theta(2)
            1.63202590295260
        """
        cdef gen t0 = objtogen(z)
        pari_catch_sig_on()
        return P.new_gen(theta(q.g, t0.g, prec_bits_to_words(precision)))

    def thetanullk(gen q, long k, unsigned long precision=0):
        """
        q.thetanullk(k): return the k-th derivative at z=0 of theta(q,z).

        If `q` is an exact argument, it is first converted to a
        real or complex number using the optional parameter precision (in
        bits). If `q` is inexact (e.g. real), its own precision is
        used in the computation, and the parameter precision is ignored.

        EXAMPLES::

            sage: pari(0.5).thetanullk(1)
            0.548978532560341
        """
        pari_catch_sig_on()
        return P.new_gen(thetanullk(q.g, k, prec_bits_to_words(precision)))

    def weber(gen x, long flag=0, unsigned long precision=0):
        r"""
        x.weber(flag=0): One of Weber's f functions of x. flag is optional,
        and can be 0: default, function
        f(x)=exp(-i\*Pi/24)\*eta((x+1)/2)/eta(x) such that
        `j=(f^{24}-16)^3/f^{24}`, 1: function f1(x)=eta(x/2)/eta(x)
        such that `j=(f1^24+16)^3/f2^{24}`, 2: function
        f2(x)=sqrt(2)\*eta(2\*x)/eta(x) such that
        `j=(f2^{24}+16)^3/f2^{24}`.

        If `x` is an exact argument, it is first converted to a
        real or complex number using the optional parameter precision (in
        bits). If `x` is inexact (e.g. real), its own precision is
        used in the computation, and the parameter precision is ignored.

        TODO: Add further explanation from PARI manual.

        EXAMPLES::

            sage: C.<i> = ComplexField()
            sage: pari(i).weber()
            1.18920711500272
            sage: pari(i).weber(1)
            1.09050773266526
            sage: pari(i).weber(2)
            1.09050773266526
        """
        pari_catch_sig_on()
        return P.new_gen(weber0(x.g, flag, prec_bits_to_words(precision)))

    def zeta(gen s, unsigned long precision=0):
        """
        zeta(s): zeta function at s with s a complex or a p-adic number.

        If `s` is a complex number, this is the Riemann zeta
        function `\zeta(s)=\sum_{n\geq 1} n^{-s}`, computed either
        using the Euler-Maclaurin summation formula (if `s` is not
        an integer), or using Bernoulli numbers (if `s` is a
        negative integer or an even nonnegative integer), or using modular
        forms (if `s` is an odd nonnegative integer).

        If `s` is a `p`-adic number, this is the
        Kubota-Leopoldt zeta function, i.e. the unique continuous
        `p`-adic function on the `p`-adic integers that
        interpolates the values of `(1-p^{-k})\zeta(k)` at negative
        integers `k` such that `k\equiv 1\pmod{p-1}` if
        `p` is odd, and at odd `k` if `p=2`.

        If `x` is an exact argument, it is first converted to a
        real or complex number using the optional parameter precision (in
        bits). If `x` is inexact (e.g. real), its own precision is
        used in the computation, and the parameter precision is ignored.

        INPUT:


        -  ``s`` - gen (real, complex, or p-adic number)


        OUTPUT:


        -  ``gen`` - value of zeta at s.


        EXAMPLES::

            sage: pari(2).zeta()
            1.64493406684823
            sage: x = RR(pi)^2/6
            sage: pari(x)
            1.64493406684823
            sage: pari(3).zeta()
            1.20205690315959
            sage: pari('1+5*7+2*7^2+O(7^3)').zeta()
            4*7^-2 + 5*7^-1 + O(7^0)
        """
        pari_catch_sig_on()
        return P.new_gen(gzeta(s.g, prec_bits_to_words(precision)))

    ###########################################
    # 4: NUMBER THEORETICAL functions
    ###########################################

    def binomial(gen x, long k):
        """
        binomial(x, k): return the binomial coefficient "x choose k".

        INPUT:


        -  ``x`` - any PARI object (gen)

        -  ``k`` - integer


        EXAMPLES::

            sage: pari(6).binomial(2)
            15
            sage: pari('x+1').binomial(3)
            1/6*x^3 - 1/6*x
            sage: pari('2+x+O(x^2)').binomial(3)
            1/3*x + O(x^2)
        """
        pari_catch_sig_on()
        return P.new_gen(binomial(x.g, k))

    def ffgen(gen T, v=-1):
        r"""
        Return the generator `g=x \bmod T` of the finite field defined
        by the polynomial `T`.

        INPUT:

        - ``T`` -- a gen of type t_POL with coefficients of type t_INTMOD:
                   a polynomial over a prime finite field

        - ``v`` -- string: a variable name or -1 (optional)

        If `v` is a string, then `g` will be a polynomial in `v`, else the
        variable of the polynomial `T` is used.

        EXAMPLES::

            sage: x = GF(2)['x'].gen()
            sage: pari(x^2+x+2).ffgen()
            x
            sage: pari(x^2+x+1).ffgen('a')
            a
        """
        pari_catch_sig_on()
        return P.new_gen(ffgen(T.g, P.get_var(v)))

    def ffinit(gen p, long n, v=-1):
        r"""
        Return a monic irreducible polynomial `g` of degree `n` over the
        finite field of `p` elements.

        INPUT:

        - ``p`` -- a gen of type t_INT: a prime number

        - ``n`` -- integer: the degree of the polynomial

        - ``v`` -- string: a variable name or -1 (optional)

        If `v \geq 0', then `g` will be a polynomial in `v`, else the
        variable `x` is used.

        EXAMPLES::

            sage: pari(7).ffinit(11)
            Mod(1, 7)*x^11 + Mod(1, 7)*x^10 + Mod(4, 7)*x^9 + Mod(5, 7)*x^8 + Mod(1, 7)*x^7 + Mod(1, 7)*x^2 + Mod(1, 7)*x + Mod(6, 7)
            sage: pari(2003).ffinit(3)
            Mod(1, 2003)*x^3 + Mod(1, 2003)*x^2 + Mod(1993, 2003)*x + Mod(1995, 2003)
        """
        pari_catch_sig_on()
        return P.new_gen(ffinit(p.g, n, P.get_var(v)))

    def fflog(gen self, g, o=None):
        r"""
        Return the discrete logarithm of the finite field element
        ``self`` in base `g`.

        INPUT:

        - ``self`` -- a PARI finite field element (``FFELT``) in the
          multiplicative group generated by `g`.

        - ``g`` -- the base of the logarithm as a PARI finite field
          element (``FFELT``). If `o` is ``None``, this must be a
          generator of the parent finite field.

        - ``o`` -- either ``None`` (then `g` must a primitive root)
          or the order of `g` or a tuple ``(o, o.factor())``.

        OUTPUT:

        - An integer `n` such that ``self = g^n``.

        EXAMPLES::

            sage: k.<a> = GF(2^12)
            sage: g = pari(a).ffprimroot()
            sage: (g^1234).fflog(g)
            1234
            sage: pari(k(1)).fflog(g)
            0

        This element does not generate the full multiplicative group::

            sage: b = g^5
            sage: ord = b.fforder(); ord
            819
            sage: (b^555).fflog(b, ord)
            555
            sage: (b^555).fflog(b, (ord, ord.factor()) )
            555
        """
        cdef gen t0 = objtogen(g)
        cdef gen t1
        if o is None:
            pari_catch_sig_on()
            return P.new_gen(fflog(self.g, t0.g, NULL))
        else:
            t1 = objtogen(o)
            pari_catch_sig_on()
            return P.new_gen(fflog(self.g, t0.g, t1.g))

    def fforder(gen self, o=None):
        r"""
        Return the multiplicative order of the finite field element
        ``self``.

        INPUT:

        - ``self`` -- a PARI finite field element (``FFELT``).

        - ``o`` -- either ``None`` or a multiple of the order of `o`
          or a tuple ``(o, o.factor())``.

        OUTPUT:

        - The smallest positive integer `n` such that ``self^n = 1``.

        EXAMPLES::

            sage: k.<a> = GF(5^80)
            sage: g = pari(a).ffprimroot()
            sage: g.fforder()
            82718061255302767487140869206996285356581211090087890624
            sage: g.fforder( (5^80-1, factor(5^80-1)) )
            82718061255302767487140869206996285356581211090087890624
            sage: k(2)._pari_().fforder(o=4)
            4
        """
        cdef gen t0
        if o is None:
            pari_catch_sig_on()
            return P.new_gen(fforder(self.g, NULL))
        else:
            t0 = objtogen(o)
            pari_catch_sig_on()
            return P.new_gen(fforder(self.g, t0.g))

    def ffprimroot(gen self):
        r"""
        Return a primitive root of the multiplicative group of the
        definition field of the given finite field element.

        INPUT:

        - ``self`` -- a PARI finite field element (``FFELT``)

        OUTPUT:

        - A generator of the multiplicative group of the finite field
          generated by ``self``.

        EXAMPLES::

            sage: x = polygen(GF(3))
            sage: k.<a> = GF(9, modulus=x^2+1)
            sage: b = pari(a).ffprimroot()
            sage: b  # random
            a + 1
            sage: b.fforder()
            8
        """
        pari_catch_sig_on()
        return P.new_gen(ffprimroot(self.g, NULL))

    def fibonacci(gen x):
        r"""
        Return the Fibonacci number of index x.

        EXAMPLES::

            sage: pari(18).fibonacci()
            2584
            sage: [pari(n).fibonacci() for n in range(10)]
            [0, 1, 1, 2, 3, 5, 8, 13, 21, 34]
        """
        pari_catch_sig_on()
        return P.new_gen(fibo(long(x)))

    def gcd(gen x, y=None):
        """
        Return the greatest common divisor of `x` and `y`.

        If `y` is ``None``, then `x` must be a list or tuple, and the
        greatest common divisor of its components is returned.

        EXAMPLES::

            sage: pari(10).gcd(15)
            5
            sage: pari([5, 'y']).gcd()
            1
            sage: pari(['x', x^2]).gcd()
            x

        """
        cdef gen t0
        if y is None:
            pari_catch_sig_on()
            return P.new_gen(ggcd0(x.g, NULL))
        else:
            t0 = objtogen(y)
            pari_catch_sig_on()
            return P.new_gen(ggcd0(x.g, t0.g))

    def issquare(gen x, find_root=False):
        """
        issquare(x,n): ``True`` if x is a square, ``False`` if not. If
        ``find_root`` is given, also returns the exact square root.
        """
        cdef GEN G
        cdef long t
        cdef gen g
        pari_catch_sig_on()
        if find_root:
            t = itos(gissquareall(x.g, &G))
            if t:
                return True, P.new_gen(G)
            else:
                P.clear_stack()
                return False, None
        else:
            t = itos(gissquare(x.g))
            pari_catch_sig_off()
            return t != 0

    def issquarefree(gen self):
        """
        EXAMPLES::

            sage: pari(10).issquarefree()
            True
            sage: pari(20).issquarefree()
            False
        """
        pari_catch_sig_on()
        cdef long t = issquarefree(self.g)
        pari_catch_sig_off()
        return t != 0

    def lcm(gen x, y=None):
        """
        Return the least common multiple of `x` and `y`.

        If `y` is ``None``, then `x` must be a list or tuple, and the
        least common multiple of its components is returned.

        EXAMPLES::

            sage: pari(10).lcm(15)
            30
            sage: pari([5, 'y']).lcm()
            5*y
            sage: pari([10, 'x', x^2]).lcm()
            10*x^2

        """
        cdef gen t0
        if y is None:
            pari_catch_sig_on()
            return P.new_gen(glcm0(x.g, NULL))
        else:
            t0 = objtogen(y)
            pari_catch_sig_on()
            return P.new_gen(glcm0(x.g, t0.g))

    def numdiv(gen n):
        """
        Return the number of divisors of the integer n.

        EXAMPLES::

            sage: pari(10).numdiv()
            4
        """
        pari_catch_sig_on()
        return P.new_gen(numdiv(n.g))

    def phi(gen n):
        """
        Return the Euler phi function of n.

        EXAMPLES::

            sage: pari(10).phi()
            4
        """
        pari_catch_sig_on()
        return P.new_gen(eulerphi(n.g))

    def primepi(gen self):
        """
        Return the number of primes less than or equal to self.

        EXAMPLES::

            sage: pari(7).primepi()
            4
            sage: pari(100).primepi()
            25
            sage: pari(1000).primepi()
            168
            sage: pari(100000).primepi()
            9592
            sage: pari(0).primepi()
            0
            sage: pari(-15).primepi()
            0
            sage: pari(500509).primepi()
            41581
        """
        pari_catch_sig_on()
        if self > P._primelimit():
            P.init_primes(self + 10)
        if signe(self.g) != 1:
            pari_catch_sig_off()
            return P.PARI_ZERO
        return P.new_gen(primepi(self.g))

    def sumdiv(gen n):
        """
        Return the sum of the divisors of `n`.

        EXAMPLES::

            sage: pari(10).sumdiv()
            18
        """
        pari_catch_sig_on()
        return P.new_gen(sumdiv(n.g))

    def sumdivk(gen n, long k):
        """
        Return the sum of the k-th powers of the divisors of n.

        EXAMPLES::

            sage: pari(10).sumdivk(2)
            130
        """
        pari_catch_sig_on()
        return P.new_gen(sumdivk(n.g, k))

    def Zn_issquare(gen self, n):
        """
        Return ``True`` if ``self`` is a square modulo `n`, ``False``
        if not.

        INPUT:

        - ``self`` -- integer

        - ``n`` -- integer or factorisation matrix

        EXAMPLES::

            sage: pari(3).Zn_issquare(4)
            False
            sage: pari(4).Zn_issquare(30.factor())
            True

        """
        cdef gen t0 = objtogen(n)
        pari_catch_sig_on()
        cdef long t = Zn_issquare(self.g, t0.g)
        pari_catch_sig_off()
        return t != 0

    def Zn_sqrt(gen self, n):
        """
        Return a square root of ``self`` modulo `n`, if such a square
        root exists; otherwise, raise a ``ValueError``.

        INPUT:

        - ``self`` -- integer

        - ``n`` -- integer or factorisation matrix

        EXAMPLES::

            sage: pari(3).Zn_sqrt(4)
            Traceback (most recent call last):
            ...
            ValueError: 3 is not a square modulo 4
            sage: pari(4).Zn_sqrt(30.factor())
            22

        """
        cdef gen t0 = objtogen(n)
        cdef GEN s
        pari_catch_sig_on()
        s = Zn_sqrt(self.g, t0.g)
        if s == NULL:
            pari_catch_sig_off()
            raise ValueError("%s is not a square modulo %s" % (self, n))
        return P.new_gen(s)


    ##################################################
    # 5: Elliptic curve functions
    ##################################################

    def ellinit(self, long flag=-1, unsigned long precision=0):
        """
        Return the PARI elliptic curve object with Weierstrass coefficients
        given by self, a list with 5 elements.

        INPUT:


        -  ``self`` -- a list of 5 coefficients

        -  ``flag`` -- ignored (for backwards compatibility)

        -  ``precision (optional, default: 0)`` - the real
           precision to be used in the computation of the components of the
           PARI (s)ell structure; if 0, use the default 64 bits.

           .. note::

              The parameter ``precision`` in ``ellinit`` controls not
              only the real precision of the resulting (s)ell structure,
              but in some cases also the precision of most subsequent
              computations with this elliptic curve (if those rely on
              the precomputations done by ``ellinit``).  You should
              therefore set the precision from the start to the value
              you require.

        OUTPUT:

        -  ``gen`` -- a PARI ell structure.

        EXAMPLES:

        An elliptic curve with integer coefficients::

            sage: e = pari([0,1,0,1,0]).ellinit(); e
            [0, 1, 0, 1, 0, 4, 2, 0, -1, -32, 224, -48, 2048/3, Vecsmall([1]), [Vecsmall([64, -1])], [0, 0, 0, 0, 0, 0, 0, 0]]

        The coefficients can be any ring elements that convert to PARI::

            sage: pari([0,1/2,0,-3/4,0]).ellinit()
            [0, 1/2, 0, -3/4, 0, 2, -3/2, 0, -9/16, 40, -116, 117/4, 256000/117, Vecsmall([1]), [Vecsmall([64, 1])], [0, 0, 0, 0, 0, 0, 0, 0]]
            sage: pari([0,0.5,0,-0.75,0]).ellinit()
            [0, 0.500000000000000, 0, -0.750000000000000, 0, 2.00000000000000, -1.50000000000000, 0, -0.562500000000000, 40.0000000000000, -116.000000000000, 29.2500000000000, 2188.03418803419, Vecsmall([0]), [Vecsmall([64, 1])], [0, 0, 0, 0]]
            sage: pari([0,I,0,1,0]).ellinit()
            [0, I, 0, 1, 0, 4*I, 2, 0, -1, -64, 352*I, -80, 16384/5, Vecsmall([0]), [Vecsmall([64, 0])], [0, 0, 0, 0]]
            sage: pari([0,x,0,2*x,1]).ellinit()
            [0, x, 0, 2*x, 1, 4*x, 4*x, 4, -4*x^2 + 4*x, 16*x^2 - 96*x, -64*x^3 + 576*x^2 - 864, 64*x^4 - 576*x^3 + 576*x^2 - 432, (256*x^6 - 4608*x^5 + 27648*x^4 - 55296*x^3)/(4*x^4 - 36*x^3 + 36*x^2 - 27), Vecsmall([0]), [Vecsmall([64, 0])], [0, 0, 0, 0]]
        """
        if flag != -1:
            from sage.misc.superseded import deprecation
            deprecation(16997, 'The flag argument to ellinit() is deprecated and not used anymore')
        pari_catch_sig_on()
        return P.new_gen(ellinit(self.g, NULL, prec_bits_to_words(precision)))

    def ellglobalred(self):
        """
        Return information related to the global minimal model of the
        elliptic curve e.

        INPUT:

        - ``e`` -- elliptic curve (returned by ellinit)

        OUTPUT: A vector [N, [u,r,s,t], c, faN, L] with

        - ``N`` - the (arithmetic) conductor of `e`

        - ``[u,r,s,t]`` - a vector giving the coordinate change over
           Q from e to its minimal integral model (see also ellminimalmodel)

        - ``c`` - the product of the local Tamagawa numbers of `e`.

        - ``faN`` is the factorization of `N`

        - ``L[i]`` is ``elllocalred(E, faN[i,1])``

        EXAMPLES::

            sage: e = pari([0, 5, 2, -1, 1]).ellinit()
            sage: e.ellglobalred()
            [20144, [1, -2, 0, -1], 1, [2, 4; 1259, 1], [[4, 2, 0, 1], [1, 5, 0, 1]]]
            sage: e = pari(EllipticCurve('17a').a_invariants()).ellinit()
            sage: e.ellglobalred()
            [17, [1, 0, 0, 0], 4, Mat([17, 1]), [[1, 8, 0, 4]]]
        """
        pari_catch_sig_on()
        return P.new_gen(ellglobalred(self.g))

    def elladd(self, z0, z1):
        """
        e.elladd(z0, z1): return the sum of the points z0 and z1 on this
        elliptic curve.

        INPUT:


        -  ``e`` - elliptic curve E

        -  ``z0`` - point on E

        -  ``z1`` - point on E


        OUTPUT: point on E

        EXAMPLES:

        First we create an elliptic curve::

            sage: e = pari([0, 1, 1, -2, 0]).ellinit()

        Next we add two points on the elliptic curve. Notice that the
        Python lists are automatically converted to PARI objects so you
        don't have to do that explicitly in your code.

        ::

            sage: e.elladd([1,0], [-1,1])
            [-3/4, -15/8]
        """
        cdef gen t0 = objtogen(z0)
        cdef gen t1 = objtogen(z1)
        pari_catch_sig_on()
        return P.new_gen(elladd(self.g, t0.g, t1.g))

    def ellak(self, n):
        r"""
        e.ellak(n): Returns the coefficient `a_n` of the
        `L`-function of the elliptic curve e, i.e. the
        `n`-th Fourier coefficient of the weight 2 newform
        associated to e (according to Shimura-Taniyama).

            The curve `e` *must* be a medium or long vector of the type
            given by ellinit. For this function to work for every n and not
            just those prime to the conductor, e must be a minimal Weierstrass
            equation. If this is not the case, use the function ellminimalmodel
            first before using ellak (or you will get INCORRECT RESULTS!)


        INPUT:


        -  ``e`` - a PARI elliptic curve.

        -  ``n`` - integer.


        EXAMPLES::

            sage: e = pari([0, -1, 1, -10, -20]).ellinit()
            sage: e.ellak(6)
            2
            sage: e.ellak(2005)
            2
            sage: e.ellak(-1)
            0
            sage: e.ellak(0)
            0
        """
        cdef gen t0 = objtogen(n)
        pari_catch_sig_on()
        return P.new_gen(akell(self.g, t0.g))


    def ellan(self, long n, python_ints=False):
        """
        Return the first `n` Fourier coefficients of the modular
        form attached to this elliptic curve. See ellak for more details.

        INPUT:


        -  ``n`` - a long integer

        -  ``python_ints`` - bool (default is False); if True,
           return a list of Python ints instead of a PARI gen wrapper.


        EXAMPLES::

            sage: e = pari([0, -1, 1, -10, -20]).ellinit()
            sage: e.ellan(3)
            [1, -2, -1]
            sage: e.ellan(20)
            [1, -2, -1, 2, 1, 2, -2, 0, -2, -2, 1, -2, 4, 4, -1, -4, -2, 4, 0, 2]
            sage: e.ellan(-1)
            []
            sage: v = e.ellan(10, python_ints=True); v
            [1, -2, -1, 2, 1, 2, -2, 0, -2, -2]
            sage: type(v)
            <type 'list'>
            sage: type(v[0])
            <type 'int'>
        """
        pari_catch_sig_on()
        cdef GEN g
        if python_ints:
            g = anell(self.g, n)
            v = [gtolong(<GEN> g[i+1]) for i in range(glength(g))]
            P.clear_stack()
            return v
        else:
            return P.new_gen(anell(self.g, n))

    def ellanalyticrank(self, unsigned long precision=0):
        r"""
        Returns a 2-component vector with the order of vanishing at
        `s = 1` of the L-function of the elliptic curve and the value
        of the first non-zero derivative.

        EXAMPLE::

            sage: E = EllipticCurve('389a1')
            sage: pari(E).ellanalyticrank()
            [2, 1.51863300057685]
        """
        pari_catch_sig_on()
        return P.new_gen(ellanalyticrank(self.g, <GEN>0, prec_bits_to_words(precision)))

    def ellap(self, p=None):
        r"""
        Return the trace of Frobenius `a_p` for an elliptic curve
        defined over `\QQ` or a finite field.

        .. NOTE::

          - For elliptic curves over `\QQ`, the trace of Frobenius
            is also the `p`-th coefficient `a_p` of the `L`-function
            attached to the elliptic curve.

        .. SEEALSO::

          - :meth:`ellcard` for directly computing the cardinality.

        INPUT:

        - ``self`` -- a PARI elliptic curve defined over `\QQ` or a
          finite field.

        - ``p`` -- (optional) a prime number `p` or ``None``. The prime
          `p` needs only to be specified if the elliptic curve is
          defined over `\QQ`.

        ALGORITHM: the Shanks--Mestre method, or the SEA algorithm.
        In small characteristic, Harley's algorithm.

        EXAMPLES::

            sage: e = pari([0, -1, 1, -10, -20]).ellinit()
            sage: e.ellap(2)
            -2
            sage: e.ellap(2003)
            4
            sage: k = GF(13)
            sage: E = EllipticCurve(k, [1,1])
            sage: pari(E).ellap()
            -4
            sage: pari(E).ellap(13)
            -4
            sage: pari(E).ellap(23)
            Traceback (most recent call last):
            ...
            PariError: incorrect type in ellap (t_INT)

        Since PARI 2.7, curves over non-prime finite fields are also
        accepted if the coefficients are ``t_FFELT``::

            sage: k.<a> = GF(2^20, impl="pari_ffelt")
            sage: E = EllipticCurve_from_j(a)
            sage: pari(E).ellap()
            -1643
        """
        cdef gen t0
        if p is None:
            pari_catch_sig_on()
            return P.new_gen(ellap(self.g, NULL))
        else:
            t0 = objtogen(p)
            pari_catch_sig_on()
            return P.new_gen(ellap(self.g, t0.g))

    def ellaplist(self, long n, python_ints=False):
        r"""
        e.ellaplist(n): Returns a PARI list of all the prime-indexed
        coefficients `a_p` (up to n) of the `L`-function
        of the elliptic curve `e`, i.e. the Fourier coefficients of
        the newform attached to `e`.

        INPUT:

        - ``self`` -- an elliptic curve

        - ``n`` -- a long integer

        - ``python_ints`` -- bool (default is False); if True,
          return a list of Python ints instead of a PARI gen wrapper.

        .. WARNING::

            The curve e must be a medium or long vector of the type given by
            ellinit. For this function to work for every n and not just those
            prime to the conductor, e must be a minimal Weierstrass equation.
            If this is not the case, use the function ellminimalmodel first
            before using ellaplist (or you will get INCORRECT RESULTS!)

        EXAMPLES::

            sage: e = pari([0, -1, 1, -10, -20]).ellinit()
            sage: v = e.ellaplist(10); v
            [-2, -1, 1, -2]
            sage: type(v)
            <type 'sage.libs.pari.gen.gen'>
            sage: v.type()
            't_VEC'
            sage: e.ellan(10)
            [1, -2, -1, 2, 1, 2, -2, 0, -2, -2]
            sage: v = e.ellaplist(10, python_ints=True); v
            [-2, -1, 1, -2]
            sage: type(v)
            <type 'list'>
            sage: type(v[0])
            <type 'int'>

        TESTS::

            sage: v = e.ellaplist(1)
            sage: print v, type(v)
            [] <type 'sage.libs.pari.gen.gen'>
            sage: v = e.ellaplist(1, python_ints=True)
            sage: print v, type(v)
            [] <type 'list'>
        """
        if python_ints:
            return [int(x) for x in self.ellaplist(n)]

        if n < 2:
            pari_catch_sig_on()
            return P.new_gen(zerovec(0))

        # 1. Make a table of primes up to n.
        P.init_primes(n+1)
        cdef gen t0 = objtogen(n)
        pari_catch_sig_on()
        cdef GEN g = primes(gtolong(primepi(t0.g)))

        # 2. Replace each prime in the table by ellap of it.
        cdef long i
        for i from 0 <= i < glength(g):
            set_gel(g, i + 1, ellap(self.g, gel(g, i + 1)))
        return P.new_gen(g)

    def ellcard(self, p=None):
        r"""
        Return the number of points of the elliptic curve ``self`` over
        `GF(q)`.

        INPUT:

        - ``self`` -- a PARI elliptic curve defined over `\QQ` or a
          finite field.

        - ``p`` -- (optional) a prime number `p` or ``None``. The prime
          `p` needs only to be specified if the elliptic curve is
          defined over `\QQ`.

        ALGORITHM: the Shanks--Mestre method, or the SEA algorithm.
        In small characteristic, Harley's algorithm.

        EXAMPLES::

            sage: e = pari([0, -1, 1, -10, -20]).ellinit()
            sage: e.ellcard(2)
            5
            sage: e.ellcard(2003)
            2000
            sage: k = GF(13)
            sage: E = EllipticCurve(k, [1,1])
            sage: pari(E).ellcard()
            18
            sage: pari(E).ellcard(13)
            18
            sage: pari(E).ellcard(23)
            Traceback (most recent call last):
            ...
            PariError: incorrect type in ellcard (t_INT)
            sage: k.<a> = GF(2^20, impl="pari_ffelt")
            sage: E = EllipticCurve_from_j(a)
            sage: pari(E).ellcard()
            1050220
        """
        cdef gen t0
        if p is None:
            pari_catch_sig_on()
            return P.new_gen(ellcard(self.g, NULL))
        else:
            t0 = objtogen(p)
            pari_catch_sig_on()
            return P.new_gen(ellcard(self.g, t0.g))

    def ellchangecurve(self, ch):
        """
        e.ellchangecurve(ch): return the new model (equation) for the
        elliptic curve e given by the change of coordinates ch.

        The change of coordinates is specified by a vector ch=[u,r,s,t]; if
        `x'` and `y'` are the new coordinates, then
        `x = u^2 x' + r` and `y = u^3 y' + su^2 x' + t`.

        INPUT:

        -  ``e`` - elliptic curve

        -  ``ch`` - change of coordinates vector with 4
           entries

        EXAMPLES::

            sage: e = pari([1,2,3,4,5]).ellinit()
            sage: e.ellglobalred()
            [10351, [1, -1, 0, -1], 1, [11, 1; 941, 1], [[1, 5, 0, 1], [1, 5, 0, 1]]]
            sage: f = e.ellchangecurve([1,-1,0,-1])
            sage: f[:5]
            [1, -1, 0, 4, 3]
        """
        cdef gen t0 = objtogen(ch)
        pari_catch_sig_on()
        return P.new_gen(ellchangecurve(self.g, t0.g))

    def elleta(self, unsigned long precision=0):
        """
        e.elleta(): return the vector [eta1,eta2] of quasi-periods
        associated with the period lattice e.omega() of the elliptic curve
        e.

        EXAMPLES::

            sage: e = pari([0,0,0,-82,0]).ellinit()
            sage: e.elleta()
            [3.60546360143265, 3.60546360143265*I]
            sage: w1, w2 = e.omega()
            sage: eta1, eta2 = e.elleta()
            sage: w1*eta2 - w2*eta1
            6.28318530717959*I
        """
        pari_catch_sig_on()
        return P.new_gen(elleta(self.g, prec_bits_to_words(precision)))

    def ellgroup(gen self, p=None, long flag=0):
        r"""
        Return the group structure of `E(GF(q))`.

        INPUT:

        - ``self`` -- a PARI elliptic curve defined over `\QQ` or a
          finite field.

        - ``p`` -- (optional) a prime number `p` or ``None``. The prime
          `p` needs only to be specified if the elliptic curve is
          defined over `\QQ`.

        - ``flag`` -- 0 or 1

        OUTPUT:

        - if ``flag`` equals 0: return `[d_1]` if the group is cyclic
          of order `d_1` or `[d_1, d_2]` where `d_1` is a multiple of
          `d_2` if the group is the product of two cyclic groups of
          order `d_1` and `d_2`.

        - if ``flag`` equals 1: return `[N, [d_1], [P]]` or
          `[N, [d_1, d_2], [P,Q]]` where `d_1` and `d_2` are as for
          ``flag = 0`` and P is a point of order `d_1`. If the group
          is not cyclic, the points P and Q generate the group.

        .. WARNING::

            If the group is not cyclic, no guarantee is made about the
            order of the point `Q`. The order is possibly a multiple of
            `d_2`.

        EXAMPLES::

            sage: e = pari([0, -1, 1, -10, -20]).ellinit()
            sage: e.ellgroup(2)
            [5]
            sage: e.ellgroup(2, flag=1)
            [5, [5], [[Mod(0, 2), Mod(0, 2)]]]
            sage: e.ellgroup(2003, flag=1)
            [2000, [1000, 2], [[Mod(661, 2003), Mod(1356, 2003)], [Mod(557, 2003), Mod(344, 2003)]]]
            sage: k = GF(13)
            sage: E = EllipticCurve(k, [1,0])
            sage: pari(E).ellgroup()
            [10, 2]
            sage: pari(E).ellgroup(13)
            [10, 2]
            sage: pari(E).ellgroup(23)
            Traceback (most recent call last):
            ...
            PariError: incorrect type in ellgroup (t_INT)
            sage: k.<a> = GF(2^8, impl="pari_ffelt")
            sage: E = EllipticCurve(k, j=1)
            sage: pari(E).ellgroup(flag=1)
            [288, [96, 3], [[a^7 + a^6 + a^5 + a + 1, a^7 + a^6 + a^4 + a], [a^3 + 1, a^7 + a^6 + a^3 + a^2 + a + 1]]]
        """
        cdef gen t0
        if p is None:
            pari_catch_sig_on()
            return P.new_gen(ellgroup0(self.g, NULL, flag))
        else:
            t0 = objtogen(p)
            pari_catch_sig_on()
            return P.new_gen(ellgroup0(self.g, t0.g, flag))

    def ellheight(self, a, b=None, long flag=-1, unsigned long precision=0):
        """
        Canonical height of point ``a`` on elliptic curve ``self``,
        resp. the value of the associated bilinear form at ``(a,b)``.

        INPUT:

        - ``self``-- an elliptic curve over `\QQ`.

        - ``a`` -- rational point on ``self``.

        - ``b`` -- (optional) rational point on ``self``.

        - ``precision (optional)`` -- the precision of the
          result, in bits.

        EXAMPLES::

            sage: e = pari([0,1,1,-2,0]).ellinit()
            sage: e.ellheight([1,0])
            0.476711659343740
            sage: e.ellheight([1,0], precision=128).sage()
            0.47671165934373953737948605888465305945902294218            # 32-bit
            0.476711659343739537379486058884653059459022942211150879336  # 64-bit

        Computing the bilinear form::

            sage: e.ellheight([1, 0], [-1, 1])
            0.418188984498861
        """
        if flag != -1:
            from sage.misc.superseded import deprecation
            deprecation(16997, 'The flag argument to ellheight() is deprecated and not used anymore')
        cdef gen t0 = objtogen(a)
        cdef gen t1
        if b is None:
            pari_catch_sig_on()
            return P.new_gen(ellheight(self.g, t0.g, prec_bits_to_words(precision)))
        else:
            t1 = objtogen(b)
            pari_catch_sig_on()
            return P.new_gen(ellheight0(self.g, t0.g, t1.g, prec_bits_to_words(precision)))

    def ellheightmatrix(self, x, unsigned long precision=0):
        """
        e.ellheightmatrix(x): return the height matrix for the vector x of
        points on the elliptic curve e.

        In other words, it returns the Gram matrix of x with respect to the
        height bilinear form on e (see ellbil).

        INPUT:


        -  ``e`` - elliptic curve over `\QQ`,
           assumed to be in a standard minimal integral model (as given by
           ellminimalmodel)

        -  ``x`` - vector of rational points on e


        EXAMPLES::

            sage: e = pari([0,1,1,-2,0]).ellinit().ellminimalmodel()[0]
            sage: e.ellheightmatrix([[1,0], [-1,1]])
            [0.476711659343740, 0.418188984498861; 0.418188984498861, 0.686667083305587]
        """
        cdef gen t0 = objtogen(x)
        pari_catch_sig_on()
        return P.new_gen(ellheightmatrix(self.g, t0.g, prec_bits_to_words(precision)))

    def ellisoncurve(self, x):
        """
        e.ellisoncurve(x): return True if the point x is on the elliptic
        curve e, False otherwise.

        If the point or the curve have inexact coefficients, an attempt is
        made to take this into account.

        EXAMPLES::

            sage: e = pari([0,1,1,-2,0]).ellinit()
            sage: e.ellisoncurve([1,0])
            True
            sage: e.ellisoncurve([1,1])
            False
            sage: e.ellisoncurve([1,0.00000000000000001])
            False
            sage: e.ellisoncurve([1,0.000000000000000001])
            True
            sage: e.ellisoncurve([0])
            True
        """
        cdef gen t0 = objtogen(x)
        pari_catch_sig_on()
        cdef int t = oncurve(self.g, t0.g)
        pari_catch_sig_off()
        return t != 0

    def elllocalred(self, p):
        r"""
        e.elllocalred(p): computes the data of local reduction at the prime
        p on the elliptic curve e

        For more details on local reduction and Kodaira types, see IV.8 and
        IV.9 in J. Silverman's book "Advanced topics in the arithmetic of
        elliptic curves".

        INPUT:


        -  ``e`` - elliptic curve with coefficients in `\ZZ`

        -  ``p`` - prime number


        OUTPUT:


        -  ``gen`` - the exponent of p in the arithmetic
           conductor of e

        -  ``gen`` - the Kodaira type of e at p, encoded as an
           integer:

        -  ``1`` - type `I_0`: good reduction,
           nonsingular curve of genus 1

        -  ``2`` - type `II`: rational curve with a
           cusp

        -  ``3`` - type `III`: two nonsingular rational
           curves intersecting tangentially at one point

        -  ``4`` - type `IV`: three nonsingular
           rational curves intersecting at one point

        -  ``5`` - type `I_1`: rational curve with a
           node

        -  ``6 or larger`` - think of it as `4+v`, then
           it is type `I_v`: `v` nonsingular rational curves
           arranged as a `v`-gon

        -  ``-1`` - type `I_0^*`: nonsingular rational
           curve of multiplicity two with four nonsingular rational curves of
           multiplicity one attached

        -  ``-2`` - type `II^*`: nine nonsingular
           rational curves in a special configuration

        -  ``-3`` - type `III^*`: eight nonsingular
           rational curves in a special configuration

        -  ``-4`` - type `IV^*`: seven nonsingular
           rational curves in a special configuration

        -  ``-5 or smaller`` - think of it as `-4-v`,
           then it is type `I_v^*`: chain of `v+1`
           nonsingular rational curves of multiplicity two, with two
           nonsingular rational curves of multiplicity one attached at either
           end

        -  ``gen`` - a vector with 4 components, giving the
           coordinate changes done during the local reduction; if the first
           component is 1, then the equation for e was already minimal at p

        -  ``gen`` - the local Tamagawa number `c_p`


        EXAMPLES:

        Type `I_0`::

            sage: e = pari([0,0,0,0,1]).ellinit()
            sage: e.elllocalred(7)
            [0, 1, [1, 0, 0, 0], 1]

        Type `II`::

            sage: e = pari(EllipticCurve('27a3').a_invariants()).ellinit()
            sage: e.elllocalred(3)
            [3, 2, [1, -1, 0, 1], 1]

        Type `III`::

            sage: e = pari(EllipticCurve('24a4').a_invariants()).ellinit()
            sage: e.elllocalred(2)
            [3, 3, [1, 1, 0, 1], 2]

        Type `IV`::

            sage: e = pari(EllipticCurve('20a2').a_invariants()).ellinit()
            sage: e.elllocalred(2)
            [2, 4, [1, 1, 0, 1], 3]

        Type `I_1`::

            sage: e = pari(EllipticCurve('11a2').a_invariants()).ellinit()
            sage: e.elllocalred(11)
            [1, 5, [1, 0, 0, 0], 1]

        Type `I_2`::

            sage: e = pari(EllipticCurve('14a4').a_invariants()).ellinit()
            sage: e.elllocalred(2)
            [1, 6, [1, 0, 0, 0], 2]

        Type `I_6`::

            sage: e = pari(EllipticCurve('14a1').a_invariants()).ellinit()
            sage: e.elllocalred(2)
            [1, 10, [1, 0, 0, 0], 2]

        Type `I_0^*`::

            sage: e = pari(EllipticCurve('32a3').a_invariants()).ellinit()
            sage: e.elllocalred(2)
            [5, -1, [1, 1, 1, 0], 1]

        Type `II^*`::

            sage: e = pari(EllipticCurve('24a5').a_invariants()).ellinit()
            sage: e.elllocalred(2)
            [3, -2, [1, 2, 1, 4], 1]

        Type `III^*`::

            sage: e = pari(EllipticCurve('24a2').a_invariants()).ellinit()
            sage: e.elllocalred(2)
            [3, -3, [1, 2, 1, 4], 2]

        Type `IV^*`::

            sage: e = pari(EllipticCurve('20a1').a_invariants()).ellinit()
            sage: e.elllocalred(2)
            [2, -4, [1, 0, 1, 2], 3]

        Type `I_1^*`::

            sage: e = pari(EllipticCurve('24a1').a_invariants()).ellinit()
            sage: e.elllocalred(2)
            [3, -5, [1, 0, 1, 2], 4]

        Type `I_6^*`::

            sage: e = pari(EllipticCurve('90c2').a_invariants()).ellinit()
            sage: e.elllocalred(3)
            [2, -10, [1, 96, 1, 316], 4]
        """
        cdef gen t0 = objtogen(p)
        pari_catch_sig_on()
        return P.new_gen(elllocalred(self.g, t0.g))

    def elllseries(self, s, A=1, unsigned long precision=0):
        """
        e.elllseries(s, A=1): return the value of the `L`-series of
        the elliptic curve e at the complex number s.

        This uses an `O(N^{1/2})` algorithm in the conductor N of
        e, so it is impractical for large conductors (say greater than
        `10^{12}`).

        INPUT:


        -  ``e`` - elliptic curve defined over `\QQ`

        -  ``s`` - complex number

        -  ``A (optional)`` - cutoff point for the integral,
           which must be chosen close to 1 for best speed.


        EXAMPLES::

            sage: e = pari([0,1,1,-2,0]).ellinit()
            sage: e.elllseries(2.1)
            0.402838047956645
            sage: e.elllseries(1, precision=128)
            2.98766720445395 E-38
            sage: e.elllseries(1, precision=256)
            5.48956813891054 E-77
            sage: e.elllseries(-2)
            0
            sage: e.elllseries(2.1, A=1.1)
            0.402838047956645
        """
        cdef gen t0 = objtogen(s)
        cdef gen t1 = objtogen(A)
        pari_catch_sig_on()
        return P.new_gen(elllseries(self.g, t0.g, t1.g, prec_bits_to_words(precision)))

    def ellminimalmodel(self):
        """
        ellminimalmodel(e): return the standard minimal integral model of
        the rational elliptic curve e and the corresponding change of
        variables. INPUT:


        -  ``e`` - gen (that defines an elliptic curve)


        OUTPUT:


        -  ``gen`` - minimal model

        -  ``gen`` - change of coordinates


        EXAMPLES::

            sage: e = pari([1,2,3,4,5]).ellinit()
            sage: F, ch = e.ellminimalmodel()
            sage: F[:5]
            [1, -1, 0, 4, 3]
            sage: ch
            [1, -1, 0, -1]
            sage: e.ellchangecurve(ch)[:5]
            [1, -1, 0, 4, 3]
        """
        cdef GEN x, y
        cdef gen model, change
        cdef pari_sp t
        pari_catch_sig_on()
        x = ellminimalmodel(self.g, &y)
        change = P.new_gen_noclear(y)
        model = P.new_gen(x)
        return model, change

    def ellordinate(self, x, unsigned long precision=0):
        """
        e.ellordinate(x): return the `y`-coordinates of the points
        on the elliptic curve e having x as `x`-coordinate.

        INPUT:


        -  ``e`` - elliptic curve

        -  ``x`` - x-coordinate (can be a complex or p-adic
           number, or a more complicated object like a power series)


        EXAMPLES::

            sage: e = pari([0,1,1,-2,0]).ellinit()
            sage: e.ellordinate(0)
            [0, -1]
            sage: e.ellordinate(I)
            [0.582203589721741 - 1.38606082464177*I, -1.58220358972174 + 1.38606082464177*I]
            sage: e.ellordinate(I, precision=128)[0].sage()
            0.58220358972174117723338947874993600727 - 1.3860608246417697185311834209833653345*I
            sage: e.ellordinate(1+3*5^1+O(5^3))
            [4*5 + 5^2 + O(5^3), 4 + 3*5^2 + O(5^3)]
            sage: e.ellordinate('z+2*z^2+O(z^4)')
            [-2*z - 7*z^2 - 23*z^3 + O(z^4), -1 + 2*z + 7*z^2 + 23*z^3 + O(z^4)]

        The field in which PARI looks for the point depends on the
        input field::

            sage: e.ellordinate(5)
            []
            sage: e.ellordinate(5.0)
            [11.3427192823270, -12.3427192823270]
        """
        cdef gen t0 = objtogen(x)
        pari_catch_sig_on()
        return P.new_gen(ellordinate(self.g, t0.g, prec_bits_to_words(precision)))

    def ellpointtoz(self, pt, unsigned long precision=0):
        """
        e.ellpointtoz(pt): return the complex number (in the fundamental
        parallelogram) corresponding to the point ``pt`` on the elliptic curve
        e, under the complex uniformization of e given by the Weierstrass
        p-function.

        The complex number z returned by this function lies in the
        parallelogram formed by the real and complex periods of e, as given
        by e.omega().

        EXAMPLES::

            sage: e = pari([0,0,0,1,0]).ellinit()
            sage: e.ellpointtoz([0,0])
            1.85407467730137

        The point at infinity is sent to the complex number 0::

            sage: e.ellpointtoz([0])
            0
        """
        cdef gen t0 = objtogen(pt)
        pari_catch_sig_on()
        return P.new_gen(zell(self.g, t0.g, prec_bits_to_words(precision)))

    def ellmul(self, z, n):
        """
        Return `n` times the point `z` on the elliptic curve `e`.

        INPUT:

        -  ``e`` - elliptic curve

        -  ``z`` - point on `e`

        -  ``n`` - integer, or a complex quadratic integer of complex
           multiplication for `e`. Complex multiplication currently
           only works if `e` is defined over `Q`.

        EXAMPLES: We consider a curve with CM by `Z[i]`::

            sage: e = pari([0,0,0,3,0]).ellinit()
            sage: p = [1,2]  # Point of infinite order

        Multiplication by two::

            sage: e.ellmul([0,0], 2)
            [0]
            sage: e.ellmul(p, 2)
            [1/4, -7/8]

        Complex multiplication::

            sage: q = e.ellmul(p, 1+I); q
            [-2*I, 1 + I]
            sage: e.ellmul(q, 1-I)
            [1/4, -7/8]

        TESTS::

            sage: for D in [-7, -8, -11, -12, -16, -19, -27, -28]:  # long time (1s)
            ....:     hcpol = hilbert_class_polynomial(D)
            ....:     j = hcpol.roots(multiplicities=False)[0]
            ....:     t = (1728-j)/(27*j)
            ....:     E = EllipticCurve([4*t,16*t^2])
            ....:     P = E.point([0, 4*t])
            ....:     assert(E.j_invariant() == j)
            ....:     #
            ....:     # Compute some CM number and its minimal polynomial
            ....:     #
            ....:     cm = pari('cm = (3*quadgen(%s)+2)'%D)
            ....:     cm_minpoly = pari('minpoly(cm)')
            ....:     #
            ....:     # Evaluate cm_minpoly(cm)(P), which should be zero
            ....:     #
            ....:     e = pari(E)  # Convert E to PARI
            ....:     P2 = e.ellmul(P, cm_minpoly[2]*cm + cm_minpoly[1])
            ....:     P0 = e.elladd(e.ellmul(P, cm_minpoly[0]), e.ellmul(P2, cm))
            ....:     assert(P0 == E(0))
        """
        cdef gen t0 = objtogen(z)
        cdef gen t1 = objtogen(n)
        pari_catch_sig_on()
        return P.new_gen(ellmul(self.g, t0.g, t1.g))

    def ellrootno(self, p=None):
        """
        Return the root number for the L-function of the elliptic curve
        E/Q at a prime p (including 0, for the infinite place); return
        the global root number if p is omitted.

        INPUT:

        -  ``e`` - elliptic curve over `\QQ`

        -  ``p`` - a prime number or ``None``.

        OUTPUT: 1 or -1

        EXAMPLES: Here is a curve of rank 3::

            sage: e = pari([0,0,0,-82,0]).ellinit()
            sage: e.ellrootno()
            -1
            sage: e.ellrootno(2)
            1
            sage: e.ellrootno(1009)
            1
        """
        cdef gen t0
        cdef GEN g0
        if p is None:
            g0 = NULL
        elif p == 1:
            from sage.misc.superseded import deprecation
            deprecation(15767, 'The argument p=1 in ellrootno() is deprecated, use p=None instead')
            g0 = NULL
        else:
            t0 = objtogen(p)
            g0 = t0.g
        pari_catch_sig_on()
        rootno = ellrootno(self.g, g0)
        pari_catch_sig_off()
        return rootno

    def ellsigma(self, z, long flag=0, unsigned long precision=0):
        """
        e.ellsigma(z, flag=0): return the value at the complex point z of
        the Weierstrass `\sigma` function associated to the
        elliptic curve e.

        EXAMPLES::

            sage: e = pari([0,0,0,1,0]).ellinit()
            sage: C.<i> = ComplexField()
            sage: e.ellsigma(2+i)
            1.43490215804166 + 1.80307856719256*I
        """
        cdef gen t0 = objtogen(z)
        pari_catch_sig_on()
        return P.new_gen(ellsigma(self.g, t0.g, flag, prec_bits_to_words(precision)))

    def ellsub(self, z0, z1):
        """
        e.ellsub(z0, z1): return z0-z1 on this elliptic curve.

        INPUT:


        -  ``e`` - elliptic curve E

        -  ``z0`` - point on E

        -  ``z1`` - point on E


        OUTPUT: point on E

        EXAMPLES::

            sage: e = pari([0, 1, 1, -2, 0]).ellinit()
            sage: e.ellsub([1,0], [-1,1])
            [0, 0]
        """
        cdef gen t0 = objtogen(z0)
        cdef gen t1 = objtogen(z1)
        pari_catch_sig_on()
        return P.new_gen(ellsub(self.g, t0.g, t1.g))

    def elltaniyama(self, long n=-1):
        if n < 0:
            n = P.get_series_precision()
        pari_catch_sig_on()
        return P.new_gen(elltaniyama(self.g, n))

    def elltors(self, long flag=0):
        """
        e.elltors(flag = 0): return information about the torsion subgroup
        of the elliptic curve e

        INPUT:


        -  ``e`` - elliptic curve over `\QQ`

        -  ``flag (optional)`` - specify which algorithm to
           use:

        -  ``0 (default)`` - use Doud's algorithm: bound
           torsion by computing the cardinality of e(GF(p)) for small primes
           of good reduction, then look for torsion points using Weierstrass
           parametrization and Mazur's classification

        -  ``1`` - use algorithm given by the Nagell-Lutz
           theorem (this is much slower)


        OUTPUT:


        -  ``gen`` - the order of the torsion subgroup, a.k.a.
           the number of points of finite order

        -  ``gen`` - vector giving the structure of the torsion
           subgroup as a product of cyclic groups, sorted in non-increasing
           order

        -  ``gen`` - vector giving points on e generating these
           cyclic groups


        EXAMPLES::

            sage: e = pari([1,0,1,-19,26]).ellinit()
            sage: e.elltors()
            [12, [6, 2], [[1, 2], [3, -2]]]
        """
        pari_catch_sig_on()
        return P.new_gen(elltors0(self.g, flag))

    def ellzeta(self, z, unsigned long precision=0):
        """
        e.ellzeta(z): return the value at the complex point z of the
        Weierstrass `\zeta` function associated with the elliptic
        curve e.

        .. note::

           This function has infinitely many poles (one of which is at
           z=0); attempting to evaluate it too close to one of the
           poles will result in a PariError.

        INPUT:


        -  ``e`` - elliptic curve

        -  ``z`` - complex number


        EXAMPLES::

            sage: e = pari([0,0,0,1,0]).ellinit()
            sage: e.ellzeta(1)
            1.06479841295883
            sage: C.<i> = ComplexField()
            sage: e.ellzeta(i-1)
            -0.350122658523049 - 0.350122658523049*I
        """
        cdef gen t0 = objtogen(z)
        pari_catch_sig_on()
        return P.new_gen(ellzeta(self.g, t0.g, prec_bits_to_words(precision)))

    def ellztopoint(self, z, unsigned long precision=0):
        """
        e.ellztopoint(z): return the point on the elliptic curve e
        corresponding to the complex number z, under the usual complex
        uniformization of e by the Weierstrass p-function.

        INPUT:


        -  ``e`` - elliptic curve

        -  ``z`` - complex number


        OUTPUT point on e

        EXAMPLES::

            sage: e = pari([0,0,0,1,0]).ellinit()
            sage: C.<i> = ComplexField()
            sage: e.ellztopoint(1+i)
            [0.E-... - 1.02152286795670*I, -0.149072813701096 - 0.149072813701096*I]

        Complex numbers belonging to the period lattice of e are of course
        sent to the point at infinity on e::

            sage: e.ellztopoint(0)
            [0]
        """
        cdef gen t0 = objtogen(z)
        pari_catch_sig_on()
        return P.new_gen(pointell(self.g, t0.g, prec_bits_to_words(precision)))

    def omega(self, unsigned long precision=0):
        """
        e.omega(): return basis for the period lattice of the elliptic
        curve e.

        EXAMPLES::

            sage: e = pari([0, -1, 1, -10, -20]).ellinit()
            sage: e.omega()
            [1.26920930427955, 0.634604652139777 - 1.45881661693850*I]
        """
        pari_catch_sig_on()
        return P.new_gen(ellR_omega(self.g, prec_bits_to_words(precision)))

    def disc(self):
        """
        e.disc(): return the discriminant of the elliptic curve e.

        EXAMPLES::

>>>>>>> 7e93e62e
            sage: e = pari([0, -1, 1, -10, -20]).ellinit()
            sage: e.disc()
            -161051
            sage: _.factor()
            [-1, 1; 11, 5]
<<<<<<< HEAD
=======
        """
        pari_catch_sig_on()
        return P.new_gen(member_disc(self.g))

    def j(self):
        """
        e.j(): return the j-invariant of the elliptic curve e.

        EXAMPLES::

            sage: e = pari([0, -1, 1, -10, -20]).ellinit()
            sage: e.j()
            -122023936/161051
            sage: _.factor()
            [-1, 1; 2, 12; 11, -5; 31, 3]
        """
        pari_catch_sig_on()
        return P.new_gen(member_j(self.g))

    def ellj(self, unsigned long precision=0):
        """
        Elliptic `j`-invariant of ``self``.

        EXAMPLES::

            sage: pari(I).ellj()
            1728.00000000000
            sage: pari(3*I).ellj()
            153553679.396729
            sage: pari('quadgen(-3)').ellj()
            0.E-54
            sage: pari('quadgen(-7)').ellj(precision=256).sage()
            -3375.000000000000000000000000000000000000000000000000000000000000000000000000
            sage: pari(-I).ellj()
            Traceback (most recent call last):
            ...
            PariError: domain error in modular function: Im(argument) <= 0
        """
        pari_catch_sig_on()
        return P.new_gen(jell(self.g, prec_bits_to_words(precision)))


    ###########################################
    # 6: Functions related to NUMBER FIELDS
    ###########################################
    def bnfcertify(self):
        r"""
        ``bnf`` being as output by ``bnfinit``, checks whether the result is
        correct, i.e. whether the calculation of the contents of ``self``
        are correct without assuming the Generalized Riemann Hypothesis.
        If it is correct, the answer is 1. If not, the program may output
        some error message or loop indefinitely.

        For more information about PARI and the Generalized Riemann
        Hypothesis, see [PariUsers], page 120.

        REFERENCES:

        .. [PariUsers] User's Guide to PARI/GP,
           http://pari.math.u-bordeaux.fr/pub/pari/manuals/2.7.0/users.pdf
        """
        pari_catch_sig_on()
        n = bnfcertify(self.g)
        pari_catch_sig_off()
        return n

    def bnfunit(self):
        pari_catch_sig_on()
        return P.new_gen(bnf_get_fu(self.g))

    def bnrclassno(self, I):
        r"""
        Return the order of the ray class group of self modulo ``I``.

        INPUT:

        - ``self``: a pari "BNF" object representing a number field
        - ``I``: a pari "BID" object representing an ideal of self

        OUTPUT: integer

        TESTS::

            sage: K.<z> = QuadraticField(-23)
            sage: p = K.primes_above(3)[0]
            sage: K.pari_bnf().bnrclassno(p._pari_bid_())
            3
        """
        cdef gen t0 = objtogen(I)
        pari_catch_sig_on()
        return P.new_gen(bnrclassno(self.g, t0.g))

    def _eltabstorel(self, x):
        """
        Return the relative number field element corresponding to `x`.

        The result is a ``t_POLMOD`` with ``t_POLMOD`` coefficients.

        .. WARNING::

            This is a low-level version of :meth:`rnfeltabstorel` that
            only needs the output of :meth:`_nf_rnfeq`, not a full
            PARI ``rnf`` structure.  This method may raise errors or
            return undefined results if called with invalid arguments.

        TESTS::

            sage: K = pari('y^2 + 1').nfinit()
            sage: rnfeq = K._nf_rnfeq(x^2 + 2)
            sage: f_abs = rnfeq[0]; f_abs
            x^4 + 6*x^2 + 1
            sage: x_rel = rnfeq._eltabstorel(x); x_rel
            Mod(x + Mod(-y, y^2 + 1), x^2 + 2)
            sage: f_abs(x_rel)
            Mod(0, x^2 + 2)

        """
        cdef gen t0 = objtogen(x)
        pari_catch_sig_on()
        return P.new_gen(eltabstorel(self.g, t0.g))

    def _eltabstorel_lift(self, x):
        """
        Return the relative number field element corresponding to `x`.

        The result is a ``t_POL`` with ``t_POLMOD`` coefficients.

        .. WARNING::

            This is a low-level version of :meth:`rnfeltabstorel` that
            only needs the output of :meth:`_nf_rnfeq`, not a full
            PARI ``rnf`` structure.  This method may raise errors or
            return undefined results if called with invalid arguments.

        TESTS::

            sage: K = pari('y^2 + 1').nfinit()
            sage: rnfeq = K._nf_rnfeq(x^2 + 2)
            sage: rnfeq._eltabstorel_lift(x)
            x + Mod(-y, y^2 + 1)

        """
        cdef gen t0 = objtogen(x)
        pari_catch_sig_on()
        return P.new_gen(eltabstorel_lift(self.g, t0.g))

    def _eltreltoabs(self, x):
        """
        Return the absolute number field element corresponding to `x`.

        The result is a ``t_POL``.

        .. WARNING::

            This is a low-level version of :meth:`rnfeltreltoabs` that
            only needs the output of :meth:`_nf_rnfeq`, not a full
            PARI ``rnf`` structure.  This method may raise errors or
            return undefined results if called with invalid arguments.

        TESTS::

            sage: K = pari('y^2 + 1').nfinit()
            sage: rnfeq = K._nf_rnfeq(x^2 + 2)
            sage: rnfeq._eltreltoabs(x)
            1/2*x^3 + 7/2*x
            sage: rnfeq._eltreltoabs('y')
            1/2*x^3 + 5/2*x

        """
        cdef gen t0 = objtogen(x)
        pari_catch_sig_on()
        return P.new_gen(eltreltoabs(self.g, t0.g))

    def galoisinit(self, den=None):
        """
        Calculate the Galois group of ``self``.

        This wraps the `galoisinit`_ function from PARI.

        INPUT:

        - ``self`` -- A number field or a polynomial.

        - ``den`` -- If set, this must be a multiple of the least
          common denominator of the automorphisms, expressed as
          polynomials in a root of the defining polynomial.

        OUTPUT:

        An eight-tuple, represented as a GEN object,
        with details about the Galois group of the number field.
        For details see `the PARI manual <galoisinit_>`_.
        Note that the element indices in Sage and PARI are
        0-based and 1-based, respectively.

        EXAMPLES::

            sage: P = pari(x^6 + 108)
            sage: G = P.galoisinit()
            sage: G[0] == P
            True
            sage: len(G[5]) == prod(G[7])
            True

        .. _galoisinit: http://pari.math.u-bordeaux.fr/dochtml/html.stable/Functions_related_to_general_number_fields.html#galoisinit
        """
        cdef gen t0
        if den is None:
            pari_catch_sig_on()
            return P.new_gen(galoisinit(self.g, NULL))
        else:
            t0 = objtogen(den)
            pari_catch_sig_on()
            return P.new_gen(galoisinit(self.g, t0.g))

    def galoispermtopol(self, perm):
        """
        Return the polynomial defining the Galois automorphism ``perm``.

        This wraps the `galoispermtopol`_ function from PARI.

        INPUT:

        - ``self`` -- A Galois group as generated by :meth:`galoisinit`.

        - ``perm`` -- A permutation from that group,
          or a vector or matrix of such permutations.

        OUTPUT:

        The defining polynomial of the specified automorphism.

        EXAMPLES::

            sage: G = pari(x^6 + 108).galoisinit()
            sage: G.galoispermtopol(G[5])
            [x, 1/12*x^4 - 1/2*x, -1/12*x^4 - 1/2*x, 1/12*x^4 + 1/2*x, -1/12*x^4 + 1/2*x, -x]
            sage: G.galoispermtopol(G[5][1])
            1/12*x^4 - 1/2*x
            sage: G.galoispermtopol(G[5][1:4])
            [1/12*x^4 - 1/2*x, -1/12*x^4 - 1/2*x, 1/12*x^4 + 1/2*x]

        .. _galoispermtopol: http://pari.math.u-bordeaux.fr/dochtml/html.stable/Functions_related_to_general_number_fields.html#galoispermtopol
        """
        cdef gen t0 = objtogen(perm)
        pari_catch_sig_on()
        return P.new_gen(galoispermtopol(self.g, t0.g))

    def galoisfixedfield(self, perm, long flag=0, v=-1):
        """
        Compute the fixed field of the Galois group ``self``.

        This wraps the `galoisfixedfield`_ function from PARI.

        INPUT:

        - ``self`` -- A Galois group as generated by :meth:`galoisinit`.

        - ``perm`` -- An element of a Galois group, a vector of such
          elements, or a subgroup generated by :meth:`galoissubgroups`.

        - ``flag`` -- Amount of data to include in output (see below).

        - ``v`` -- Name of the second variable to use (default: ``'y'``).

        OUTPUT:

        This depends on the value of ``flag``:

        - ``flag = 0`` -- A two-element tuple consisting of the defining
          polynomial of the fixed field and a description of its roots
          modulo the primes used in the group.

        - ``flag = 1`` -- Just the polynomial.

        - ``flag = 2`` -- A third tuple element will describe the
          factorization of the original polynomial, using the variable
          indicated by ``v`` to stand for a root of the polynomial
          from the first tuple element.

        EXAMPLES::

            sage: G = pari(x^4 + 1).galoisinit()
            sage: G.galoisfixedfield(G[5][1], flag=2)
            [x^2 + 4, Mod(2*x^2, x^4 + 1), [x^2 - 1/2*y, x^2 + 1/2*y]]
            sage: G.galoisfixedfield(G[5][5:7])
            [x^4 + 1, Mod(x, x^4 + 1)]
            sage: L = G.galoissubgroups()
            sage: G.galoisfixedfield(L[2], flag=2, v='z')
            [x^2 + 2, Mod(x^3 + x, x^4 + 1), [x^2 - z*x - 1, x^2 + z*x - 1]]

        .. _galoisfixedfield: http://pari.math.u-bordeaux.fr/dochtml/html.stable/Functions_related_to_general_number_fields.html#galoisfixedfield
        """
        cdef gen t0 = objtogen(perm)
        pari_catch_sig_on()
        return P.new_gen(galoisfixedfield(self.g, t0.g, flag, P.get_var(v)))

    def galoissubfields(self, long flag=0, v=-1):
        """
        List all subfields of the Galois group ``self``.

        This wraps the `galoissubfields`_ function from PARI.

        This method is essentially the same as applying
        :meth:`galoisfixedfield` to each group returned by
        :meth:`galoissubgroups`.

        INPUT:

        - ``self`` -- A Galois group as generated by :meth:`galoisinit`.

        - ``flag`` -- Has the same meaning as in :meth:`galoisfixedfield`.

        - ``v`` -- Has the same meaning as in :meth:`galoisfixedfield`.

        OUTPUT:

        A vector of all subfields of this group.  Each entry is as
        described in the :meth:`galoisfixedfield` method.

        EXAMPLES::

            sage: G = pari(x^6 + 108).galoisinit()
            sage: G.galoissubfields(flag=1)
            [x, x^2 + 972, x^3 + 54, x^3 + 864, x^3 - 54, x^6 + 108]
            sage: G = pari(x^4 + 1).galoisinit()
            sage: G.galoissubfields(flag=2, v='z')[2]
            [x^2 + 2, Mod(x^3 + x, x^4 + 1), [x^2 - z*x - 1, x^2 + z*x - 1]]

        .. _galoissubfields: http://pari.math.u-bordeaux.fr/dochtml/html.stable/Functions_related_to_general_number_fields.html#galoissubfields
        """
        pari_catch_sig_on()
        return P.new_gen(galoissubfields(self.g, flag, P.get_var(v)))

    def galoissubgroups(self):
        """
        List all subgroups of the Galois group ``self``.

        This wraps the `galoissubgroups`_ function from PARI.

        INPUT:

        - ``self`` -- A Galois group as generated by :meth:`galoisinit`,
          or a subgroup thereof as returned by :meth:`galoissubgroups`.

        OUTPUT:

        A vector of all subgroups of this group.
        Each subgroup is described as a two-tuple,
        with the subgroup generators as first element
        and the orders of these generators as second element.

        EXAMPLES::

            sage: G = pari(x^6 + 108).galoisinit()
            sage: L = G.galoissubgroups()
            sage: list(L[0][1])
            [3, 2]

        .. _galoissubgroups: http://pari.math.u-bordeaux.fr/dochtml/html.stable/Functions_related_to_general_number_fields.html#galoissubgroups
        """
        pari_catch_sig_on()
        return P.new_gen(galoissubgroups(self.g))

    def galoisisabelian(self, long flag=0):
        """
        Decide whether ``self`` is an abelian group.

        This wraps the `galoisisabelian`_ function from PARI.

        INPUT:

        - ``self`` -- A Galois group as generated by :meth:`galoisinit`,
          or a subgroup thereof as returned by :meth:`galoissubgroups`.

        - ``flag`` -- Controls the details contained in the returned result.

        OUTPUT:

        This returns 0 if ``self`` is not an abelian group. If it is,
        then the output depends on ``flag``:

        - ``flag = 0`` -- The HNF matrix of ``self`` over its generators
          is returned.

        - ``flag = 1`` -- The return value is simply 1.

        EXAMPLES::

            sage: G = pari(x^6 + 108).galoisinit()
            sage: G.galoisisabelian()
            0
            sage: H = G.galoissubgroups()[2]
            sage: H.galoisisabelian()
            Mat(2)
            sage: H.galoisisabelian(flag=1)
            1

        .. _galoisisabelian: http://pari.math.u-bordeaux.fr/dochtml/html.stable/Functions_related_to_general_number_fields.html#galoisisabelian
        """
        pari_catch_sig_on()
        return P.new_gen(galoisisabelian(self.g, flag))

    def galoisisnormal(self, subgrp):
        """
        Decide whether ``subgrp`` is a normal subgroup of ``self``.

        This wraps the `galoisisnormal`_ function from PARI.

        INPUT:

        - ``self`` -- A Galois group as generated by :meth:`galoisinit`,
          or a subgroup thereof as returned by :meth:`galoissubgroups`.

        - ``subgrp`` -- A subgroup of ``self`` as returned by
          :meth:`galoissubgroups`.

        OUTPUT:

        One if ``subgrp`` is a subgroup of ``self``, zero otherwise.

        EXAMPLES::

            sage: G = pari(x^6 + 108).galoisinit()
            sage: L = G.galoissubgroups()
            sage: G.galoisisnormal(L[0])
            1
            sage: G.galoisisnormal(L[2])
            0

        .. _galoisisnormal: http://pari.math.u-bordeaux.fr/dochtml/html.stable/Functions_related_to_general_number_fields.html#galoisisnormal
        """
        cdef gen t0 = objtogen(subgrp)
        pari_catch_sig_on()
        v = galoisisnormal(self.g, t0.g)
        P.clear_stack()
        return v

    def idealchinese(self, x, y):
        """
        Chinese Remainder Theorem over number fields.

        INPUT:

        - ``x`` -- prime ideal factorization
        - ``y`` -- vector of elements

        OUTPUT:

        An element b in the ambient number field ``self`` such that
        `v_p(b-y_p) \ge v_p(x)` for all prime ideals `p` dividing `x`,
        and `v_p(b) \ge 0` for all other `p`.

        EXAMPLES::

            sage: F = QuadraticField(5, 'alpha')
            sage: nf = F._pari_()
            sage: P = F.ideal(F.gen())
            sage: Q = F.ideal(2)
            sage: moduli = pari.matrix(2,2,[P.pari_prime(),4,Q.pari_prime(),4])
            sage: residues = pari.vector(2,[0,1])
            sage: b = F(nf.idealchinese(moduli,residues))
            sage: b.valuation(P) >= 4
            True
            sage: (b-1).valuation(Q) >= 2
            True
        """
        cdef gen tx = objtogen(x)
        cdef gen ty = objtogen(y)
        pari_catch_sig_on()
        return P.new_gen(idealchinese(self.g, tx.g, ty.g))

    def idealcoprime(self, x, y):
        """
        Given two integral ideals x and y of a pari number field self,
        return an element a of the field (expressed in the integral
        basis of self) such that a*x is an integral ideal coprime to
        y.

        EXAMPLES::

            sage: F = NumberField(x^3-2, 'alpha')
            sage: nf = F._pari_()
            sage: x = pari('[1, -1, 2]~')
            sage: y = pari('[1, -1, 3]~')
            sage: nf.idealcoprime(x, y)
            [1, 0, 0]~

            sage: y = pari('[2, -2, 4]~')
            sage: nf.idealcoprime(x, y)
            [5/43, 9/43, -1/43]~
        """
        cdef gen t0 = objtogen(x)
        cdef gen t1 = objtogen(y)
        pari_catch_sig_on()
        return P.new_gen(idealcoprime(self.g, t0.g, t1.g))

    def idealintersection(self, x, y):
        cdef gen t0 = objtogen(x)
        cdef gen t1 = objtogen(y)
        pari_catch_sig_on()
        return P.new_gen(idealintersect(self.g, t0.g, t1.g))

    def ideallist(self, long bound, long flag = 4):
        """
        Vector of vectors `L` of all idealstar of all ideals of `norm <= bound`.

        The binary digits of flag mean:

         - 1: give generators;
         - 2: add units;
         - 4: (default) give only the ideals and not the bid.

        EXAMPLES::

            sage: R.<x> = PolynomialRing(QQ)
            sage: K.<a> = NumberField(x^2 + 1)
            sage: L = K.pari_nf().ideallist(100)

        Now we have our list `L`. Entry `L[n-1]` contains all ideals of
        norm `n`::

            sage: L[0]   # One ideal of norm 1.
            [[1, 0; 0, 1]]
            sage: L[64]  # 4 ideals of norm 65.
            [[65, 8; 0, 1], [65, 47; 0, 1], [65, 18; 0, 1], [65, 57; 0, 1]]
        """
        pari_catch_sig_on()
        return P.new_gen(ideallist0(self.g, bound, flag))

    def ideallog(self, x, bid):
        """
        Return the discrete logarithm of the unit x in (ring of integers)/bid.

        INPUT:

        - ``self`` - a pari number field

        - ``bid``  - a big ideal structure (corresponding to an ideal I
          of self) output by idealstar

        - ``x``  - an element of self with valuation zero at all
          primes dividing I

        OUTPUT:

        - the discrete logarithm of x on the generators given in bid[2]

        EXAMPLE::

            sage: F = NumberField(x^3-2, 'alpha')
            sage: nf = F._pari_()
            sage: I = pari('[1, -1, 2]~')
            sage: bid = nf.idealstar(I)
            sage: x = pari('5')
            sage: nf.ideallog(x, bid)
            [25]~
        """
        cdef gen t0 = objtogen(x)
        cdef gen t1 = objtogen(bid)
        pari_catch_sig_on()
        return P.new_gen(ideallog(self.g, t0.g, t1.g))

    def idealprimedec(nf, p):
        """
        Prime ideal decomposition of the prime number `p` in the number
        field `nf` as a vector of 5 component vectors `[p,a,e,f,b]`
        representing the prime ideals `p O_K + a O_K`, `e` ,`f` as usual,
        `a` as vector of components on the integral basis, `b` Lenstra's
        constant.

        EXAMPLES::

            sage: K.<i> = QuadraticField(-1)
            sage: F = pari(K).idealprimedec(5); F
            [[5, [-2, 1]~, 1, 1, [2, -1; 1, 2]], [5, [2, 1]~, 1, 1, [-2, -1; 1, -2]]]
            sage: F[0].pr_get_p()
            5
        """
        cdef gen t0 = objtogen(p)
        pari_catch_sig_on()
        return P.new_gen(idealprimedec(nf.g, t0.g))

    def idealstar(self, I, long flag=1):
        """
        Return the big ideal (bid) structure of modulus I.

        INPUT:

        - ``self`` - a pari number field

        - ``I`` -- an ideal of self, or a row vector whose first
          component is an ideal and whose second component
          is a row vector of r_1 0 or 1.

        - ``flag`` - determines the amount of computation and the shape
          of the output:

          - ``1`` (default): return a bid structure without
            generators

          - ``2``: return a bid structure with generators (slower)

          - ``0`` (deprecated): only outputs units of (ring of integers/I)
            as an abelian group, i.e as a 3-component
            vector [h,d,g]: h is the order, d is the vector
            of SNF cyclic components and g the corresponding
            generators. This flag is deprecated: it is in
            fact slightly faster to compute a true bid
            structure, which contains much more information.

        EXAMPLE::

            sage: F = NumberField(x^3-2, 'alpha')
            sage: nf = F._pari_()
            sage: I = pari('[1, -1, 2]~')
            sage: nf.idealstar(I)
            [[[43, 9, 5; 0, 1, 0; 0, 0, 1], [0]], [42, [42]], Mat([[43, [9, 1, 0]~, 1, 1, [-5, 2, -18; -9, -5, 2; 1, -9, -5]], 1]), [[[[42], [3], [3], [Vecsmall([])], 1]], [[], [], []]], Mat(1)]
        """
        cdef gen t0 = objtogen(I)
        pari_catch_sig_on()
        return P.new_gen(idealstar0(self.g, t0.g, flag))

    def idealval(self, x, p):
        cdef gen t0 = objtogen(x)
        cdef gen t1 = objtogen(p)
        pari_catch_sig_on()
        v = idealval(self.g, t0.g, t1.g)
        pari_catch_sig_off()
        return v

    def elementval(self, x, p):
        cdef gen t0 = objtogen(x)
        cdef gen t1 = objtogen(p)
        pari_catch_sig_on()
        v = nfval(self.g, t0.g, t1.g)
        pari_catch_sig_off()
        return v

    def nfbasis(self, long flag=0, fa=None):
        """
        Integral basis of the field `\QQ[a]`, where ``a`` is a root of
        the polynomial x.

        INPUT:

        - ``flag``: if set to 1 and ``fa`` is not given: assume that no
          square of a prime > 500000 divides the discriminant of ``x``.

        - ``fa``: If present, encodes a subset of primes at which to
          check for maximality. This must be one of the three following
          things:

            - an integer: check all primes up to ``fa`` using trial
              division.

            - a vector: a list of primes to check.

            - a matrix: a partial factorization of the discriminant
              of ``x``.

        .. NOTE::

            In earlier versions of Sage, other bits in ``flag`` were
            defined but these are now simply ignored.

        EXAMPLES::

            sage: pari('x^3 - 17').nfbasis()
            [1, x, 1/3*x^2 - 1/3*x + 1/3]

        We test ``flag`` = 1, noting it gives a wrong result when the
        discriminant (-4 * `p`^2 * `q` in the example below) has a big square
        factor::

            sage: p = next_prime(10^10); q = next_prime(p)
            sage: x = polygen(QQ); f = x^2 + p^2*q
            sage: pari(f).nfbasis(1)   # Wrong result
            [1, x]
            sage: pari(f).nfbasis()    # Correct result
            [1, 1/10000000019*x]
            sage: pari(f).nfbasis(fa=10^6)   # Check primes up to 10^6: wrong result
            [1, x]
            sage: pari(f).nfbasis(fa="[2,2; %s,2]"%p)    # Correct result and faster
            [1, 1/10000000019*x]
            sage: pari(f).nfbasis(fa=[2,p])              # Equivalent with the above
            [1, 1/10000000019*x]
        """
        if flag < 0 or flag > 1:
            flag = flag & 1
            from sage.misc.superseded import deprecation
            deprecation(15767, 'In nfbasis(), flag must be 0 or 1, other bits are deprecated and ignored')

        cdef gen t0
        cdef GEN g0
        if fa is not None:
            t0 = objtogen(fa)
            g0 = t0.g
        elif flag:
            g0 = utoi(500000)
        else:
            g0 = NULL
        pari_catch_sig_on()
        return P.new_gen(nfbasis(self.g, NULL, g0))

    def nfbasis_d(self, long flag=0, fa=None):
        """
        Like :meth:`nfbasis`, but return a tuple ``(B, D)`` where `B`
        is the integral basis and `D` the discriminant.

        EXAMPLES::

            sage: F = NumberField(x^3-2,'alpha')
            sage: F._pari_()[0].nfbasis_d()
            ([1, y, y^2], -108)

        ::

            sage: G = NumberField(x^5-11,'beta')
            sage: G._pari_()[0].nfbasis_d()
            ([1, y, y^2, y^3, y^4], 45753125)

        ::

            sage: pari([-2,0,0,1]).Polrev().nfbasis_d()
            ([1, x, x^2], -108)
        """
        if flag < 0 or flag > 1:
            flag = flag & 1
            from sage.misc.superseded import deprecation
            deprecation(15767, 'In nfbasis_d(), flag must be 0 or 1, other bits are deprecated and ignored')

        cdef gen t0
        cdef GEN g0
        cdef GEN disc
        if fa is not None:
            t0 = objtogen(fa)
            g0 = t0.g
        elif flag & 1:
            g0 = utoi(500000)
        else:
            g0 = NULL
        pari_catch_sig_on()
        B = P.new_gen_noclear(nfbasis(self.g, &disc, g0))
        D = P.new_gen(disc)
        return B, D

    def nfbasistoalg(nf, x):
        r"""
        Transforms the column vector ``x`` on the integral basis into an
        algebraic number.

        INPUT:

         - ``nf`` -- a number field
         - ``x`` -- a column of rational numbers of length equal to the
           degree of ``nf`` or a single rational number

        OUTPUT:

         - A POLMOD representing the element of ``nf`` whose coordinates
           are ``x`` in the Z-basis of ``nf``.

        EXAMPLES::

            sage: x = polygen(QQ)
            sage: K.<a> = NumberField(x^3 - 17)
            sage: Kpari = K.pari_nf()
            sage: Kpari.getattr('zk')
            [1, 1/3*y^2 - 1/3*y + 1/3, y]
            sage: Kpari.nfbasistoalg(42)
            Mod(42, y^3 - 17)
            sage: Kpari.nfbasistoalg("[3/2, -5, 0]~")
            Mod(-5/3*y^2 + 5/3*y - 1/6, y^3 - 17)
            sage: Kpari.getattr('zk') * pari("[3/2, -5, 0]~")
            -5/3*y^2 + 5/3*y - 1/6
        """
        cdef gen t0 = objtogen(x)
        pari_catch_sig_on()
        return P.new_gen(basistoalg(nf.g, t0.g))

    def nfbasistoalg_lift(nf, x):
        r"""
        Transforms the column vector ``x`` on the integral basis into a
        polynomial representing the algebraic number.

        INPUT:

         - ``nf`` -- a number field
         - ``x`` -- a column of rational numbers of length equal to the
           degree of ``nf`` or a single rational number

        OUTPUT:

         - ``nf.nfbasistoalg(x).lift()``

        EXAMPLES::

            sage: x = polygen(QQ)
            sage: K.<a> = NumberField(x^3 - 17)
            sage: Kpari = K.pari_nf()
            sage: Kpari.getattr('zk')
            [1, 1/3*y^2 - 1/3*y + 1/3, y]
            sage: Kpari.nfbasistoalg_lift(42)
            42
            sage: Kpari.nfbasistoalg_lift("[3/2, -5, 0]~")
            -5/3*y^2 + 5/3*y - 1/6
            sage: Kpari.getattr('zk') * pari("[3/2, -5, 0]~")
            -5/3*y^2 + 5/3*y - 1/6
        """
        cdef gen t0 = objtogen(x)
        pari_catch_sig_on()
        return P.new_gen(gel(basistoalg(nf.g, t0.g), 2))

    def nfdisc(self, long flag=-1, p=None):
        """
        nfdisc(x): Return the discriminant of the number field defined over
        QQ by x.

        EXAMPLES::

            sage: F = NumberField(x^3-2,'alpha')
            sage: F._pari_()[0].nfdisc()
            -108

        ::

            sage: G = NumberField(x^5-11,'beta')
            sage: G._pari_()[0].nfdisc()
            45753125

        ::

            sage: f = x^3-2
            sage: f._pari_()
            x^3 - 2
            sage: f._pari_().nfdisc()
            -108
        """
        if flag != -1 or p is not None:
            from sage.misc.superseded import deprecation
            deprecation(16997, 'The flag and p arguments to nfdisc() are deprecated and not used anymore')
        pari_catch_sig_on()
        return P.new_gen(nfdisc(self.g))

    def nfeltdiveuc(self, x, y):
        """
        Given `x` and `y` in the number field ``self``, return `q` such
        that `x - q y` is "small".

        EXAMPLES::

            sage: k.<a> = NumberField(x^2 + 5)
            sage: x = 10
            sage: y = a + 1
            sage: pari(k).nfeltdiveuc(pari(x), pari(y))
            [2, -2]~
        """
        cdef gen t0 = objtogen(x)
        cdef gen t1 = objtogen(y)
        pari_catch_sig_on()
        return P.new_gen(nfdiveuc(self.g, t0.g, t1.g))

    def nfeltreduce(self, x, I):
        """
        Given an ideal I in Hermite normal form and an element x of the pari
        number field self, finds an element r in self such that x-r belongs
        to the ideal and r is small.

        EXAMPLES::

            sage: k.<a> = NumberField(x^2 + 5)
            sage: I = k.ideal(a)
            sage: kp = pari(k)
            sage: kp.nfeltreduce(12, I.pari_hnf())
            [2, 0]~
            sage: 12 - k(kp.nfeltreduce(12, I.pari_hnf())) in I
            True
        """
        cdef gen t0 = objtogen(x)
        cdef gen t1 = objtogen(I)
        pari_catch_sig_on()
        return P.new_gen(nfreduce(self.g, t0.g, t1.g))

    def nfgenerator(self):
        f = self[0]
        x = f.variable()
        return x.Mod(f)

    def nfhilbert(self, a, b, p=None):
        """
        nfhilbert(nf,a,b,{p}): if p is omitted, global Hilbert symbol (a,b)
        in nf, that is 1 if X^2-aY^2-bZ^2 has a non-trivial solution (X,Y,Z)
        in nf, -1 otherwise. Otherwise compute the local symbol modulo the
        prime ideal p.

        EXAMPLES::

            sage: x = polygen(QQ)
            sage: K.<t> = NumberField(x^3 - x + 1)
            sage: pari(K).nfhilbert(t, t + 2)
            -1
            sage: P = K.ideal(t^2 + t - 2)   # Prime ideal above 5
            sage: pari(K).nfhilbert(t, t + 2, P.pari_prime())
            -1
            sage: P = K.ideal(t^2 + 3*t - 1) # Prime ideal above 23, ramified
            sage: pari(K).nfhilbert(t, t + 2, P.pari_prime())
            1
        """
        cdef gen t0 = objtogen(a)
        cdef gen t1 = objtogen(b)
        cdef gen t2
        if p:
            t2 = objtogen(p)
            pari_catch_sig_on()
            r = nfhilbert0(self.g, t0.g, t1.g, t2.g)
        else:
            pari_catch_sig_on()
            r = nfhilbert(self.g, t0.g, t1.g)
        pari_catch_sig_off()
        return r

    def nfhnf(self,x):
        """
        nfhnf(nf,x) : given a pseudo-matrix (A, I) or an integral pseudo-matrix (A,I,J), finds a
        pseudo-basis in Hermite normal form of the module it generates.

        A pseudo-matrix is a 2-component row vector (A, I) where A is a relative m x n matrix and
        I an ideal list of length n. An integral pseudo-matrix is a 3-component row vector (A, I, J).

        .. NOTE::

            The definition of a pseudo-basis ([Cohen]_):
            Let M be a finitely generated, torsion-free R-module, and set V = KM.  If `\mathfrak{a}_i` are
            fractional ideals of R and `w_i` are elements of V, we say that
            `(w_i, \mathfrak{a}_k)_{1 \leq i \leq k}`
            is a pseudo-basis of M if
            `M = \mathfrak{a}_1 w_1 \oplus \cdots \oplus \mathfrak{a}_k w_k.`

        REFERENCES:

        .. [Cohen] Cohen, "Advanced Topics in Computational Number Theory"

        EXAMPLES::

            sage: F.<a> = NumberField(x^2-x-1)
            sage: Fp = pari(F)
            sage: A = matrix(F,[[1,2,a,3],[3,0,a+2,0],[0,0,a,2],[3+a,a,0,1]])
            sage: I = [F.ideal(-2*a+1),F.ideal(7), F.ideal(3),F.ideal(1)]
            sage: Fp.nfhnf([pari(A),[pari(P) for P in I]])
            [[1, [-969/5, -1/15]~, [15, -2]~, [-1938, -3]~; 0, 1, 0, 0; 0, 0, 1, 0; 0, 0, 0, 1], [[3997, 1911; 0, 7], [15, 6; 0, 3], 1, 1]]
            sage: K.<b> = NumberField(x^3-2)
            sage: Kp = pari(K)
            sage: A = matrix(K,[[1,0,0,5*b],[1,2*b^2,b,57],[0,2,1,b^2-3],[2,0,0,b]])
            sage: I = [K.ideal(2),K.ideal(3+b^2),K.ideal(1),K.ideal(1)]
            sage: Kp.nfhnf([pari(A),[pari(P) for P in I]])
            [[1, -225, 72, -31; 0, 1, [0, -1, 0]~, [0, 0, -1/2]~; 0, 0, 1, [0, 0, -1/2]~; 0, 0, 0, 1], [[1116, 756, 612; 0, 18, 0; 0, 0, 18], 2, 1, [2, 0, 0; 0, 1, 0; 0, 0, 1]]]

        An example where the ring of integers of the number field is not a PID::

            sage: K.<b> = NumberField(x^2+5)
            sage: Kp = pari(K)
            sage: A = matrix(K,[[1,0,0,5*b],[1,2*b^2,b,57],[0,2,1,b^2-3],[2,0,0,b]])
            sage: I = [K.ideal(2),K.ideal(3+b^2),K.ideal(1),K.ideal(1)]
            sage: Kp.nfhnf([pari(A),[pari(P) for P in I]])
            [[1, [15, 6]~, [0, -54]~, [113, 72]~; 0, 1, [-4, -1]~, [0, -1]~; 0, 0, 1, 0; 0, 0, 0, 1], [[360, 180; 0, 180], [6, 4; 0, 2], 1, 1]]
            sage: A = matrix(K,[[1,0,0,5*b],[1,2*b,b,57],[0,2,1,b-3],[2,0,b,b]])
            sage: I = [K.ideal(2).factor()[0][0],K.ideal(3+b),K.ideal(1),K.ideal(1)]
            sage: Kp.nfhnf([pari(A),[pari(P) for P in I]])
            [[1, [7605, 4]~, [5610, 5]~, [7913, -6]~; 0, 1, 0, -1; 0, 0, 1, 0; 0, 0, 0, 1], [[19320, 13720; 0, 56], [2, 1; 0, 1], 1, 1]]

        AUTHORS:

        - Aly Deines (2012-09-19)
        """
        cdef gen t0 = objtogen(x)
        pari_catch_sig_on()
        return P.new_gen(nfhnf(self.g, t0.g))

    def nfinit(self, long flag=0, unsigned long precision=0):
        """
        nfinit(pol, {flag=0}): ``pol`` being a nonconstant irreducible
        polynomial, gives a vector containing all the data necessary for PARI
        to compute in this number field.

        ``flag`` is optional and can be set to:
         - 0: default
         - 1: do not compute different
         - 2: first use polred to find a simpler polynomial
         - 3: outputs a two-element vector [nf,Mod(a,P)], where nf is as in 2
              and Mod(a,P) is a polmod equal to Mod(x,pol) and P=nf.pol

        EXAMPLES::

            sage: pari('x^3 - 17').nfinit()
            [x^3 - 17, [1, 1], -867, 3, [[1, 1.68006914259990, 2.57128159065824; 1, -0.340034571299952 - 2.65083754153991*I, -1.28564079532912 + 2.22679517779329*I], [1, 1.68006914259990, 2.57128159065824; 1, -2.99087211283986, 0.941154382464174; 1, 2.31080297023995, -3.51243597312241], [1, 2, 3; 1, -3, 1; 1, 2, -4], [3, 1, 0; 1, -11, 17; 0, 17, 0], [51, 0, 16; 0, 17, 3; 0, 0, 1], [17, 0, -1; 0, 0, 3; -1, 3, 2], [51, [-17, 6, -1; 0, -18, 3; 1, 0, -16]], [3, 17]], [2.57128159065824, -1.28564079532912 + 2.22679517779329*I], [1, 1/3*x^2 - 1/3*x + 1/3, x], [1, 0, -1; 0, 0, 3; 0, 1, 1], [1, 0, 0, 0, -4, 6, 0, 6, -1; 0, 1, 0, 1, 1, -1, 0, -1, 3; 0, 0, 1, 0, 2, 0, 1, 0, 1]]

        TESTS::

            sage: pari('x^2 + 10^100 + 1').nfinit()
            [...]
            sage: pari('1.0').nfinit()
            Traceback (most recent call last):
            ...
            PariError: incorrect type in checknf [please apply nfinit()] (t_REAL)
        """
        pari_catch_sig_on()
        return P.new_gen(nfinit0(self.g, flag, prec_bits_to_words(precision)))

    def nfisisom(self, other):
        """
        nfisisom(x, y): Determine if the number fields defined by x and y
        are isomorphic. According to the PARI documentation, this is much
        faster if at least one of x or y is a number field. If they are
        isomorphic, it returns an embedding for the generators. If not,
        returns 0.

        EXAMPLES::

            sage: F = NumberField(x^3-2,'alpha')
            sage: G = NumberField(x^3-2,'beta')
            sage: F._pari_().nfisisom(G._pari_())
            [y]

        ::

            sage: GG = NumberField(x^3-4,'gamma')
            sage: F._pari_().nfisisom(GG._pari_())
            [1/2*y^2]

        ::

            sage: F._pari_().nfisisom(GG.pari_nf())
            [1/2*y^2]

        ::

            sage: F.pari_nf().nfisisom(GG._pari_()[0])
            [y^2]

        ::

            sage: H = NumberField(x^2-2,'alpha')
            sage: F._pari_().nfisisom(H._pari_())
            0

        TESTS:

        This method converts its second argument (:trac:`18728`)::

            sage: K.<a> = NumberField(x^2 + x + 1)
            sage: L.<b> = NumberField(x^2 + 3)
            sage: pari(K).nfisisom(L)
            [-1/2*y - 1/2, 1/2*y - 1/2]

        """
        cdef gen t0 = objtogen(other)
        pari_catch_sig_on()
        return P.new_gen(nfisisom(self.g, t0.g))

    def nfrootsof1(self):
        """
        nf.nfrootsof1()

        number of roots of unity and primitive root of unity in the number
        field nf.

        EXAMPLES::

            sage: nf = pari('x^2 + 1').nfinit()
            sage: nf.nfrootsof1()
            [4, x]
        """
        pari_catch_sig_on()
        return P.new_gen(rootsof1(self.g))

    def nfsubfields(self, long d=0):
        """
        Find all subfields of degree d of number field nf (all subfields if
        d is null or omitted). Result is a vector of subfields, each being
        given by [g,h], where g is an absolute equation and h expresses one
        of the roots of g in terms of the root x of the polynomial defining
        nf.

        INPUT:


        -  ``self`` - nf number field

        -  ``d`` - C long integer
        """
        pari_catch_sig_on()
        return P.new_gen(nfsubfields(self.g, d))

    def _nf_rnfeq(self, relpol):
        """
        Return data for converting number field elements between
        absolute and relative representation.

        .. NOTE::

            The output of this method is suitable for the methods
            :meth:`_eltabstorel`, :meth:`_eltabstorel_lift` and
            :meth:`_eltreltoabs`.

        TESTS::

            sage: K = pari('y^2 + 1').nfinit()
            sage: K._nf_rnfeq(x^2 + 2)
            [x^4 + 6*x^2 + 1, 1/2*x^3 + 5/2*x, -1, y^2 + 1, x^2 + 2]

        """
        cdef gen t0 = objtogen(relpol)
        pari_catch_sig_on()
        return P.new_gen(nf_rnfeq(self.g, t0.g))

    def rnfidealdown(self, x):
        r"""
        rnfidealdown(rnf,x): finds the intersection of the ideal x with the base field.

        EXAMPLES::

            sage: x = ZZ['xx1'].0; pari(x)
            xx1
            sage: y = ZZ['yy1'].0; pari(y)
            yy1
            sage: nf = pari(y^2 - 6*y + 24).nfinit()
            sage: rnf = nf.rnfinit(x^2 - pari(y))

        This is the relative HNF of the inert ideal (2) in rnf::

            sage: P = pari('[[[1, 0]~, [0, 0]~; [0, 0]~, [1, 0]~], [[2, 0; 0, 2], [2, 0; 0, 1/2]]]')

        And this is the inert ideal (2) in nf:

            sage: rnf.rnfidealdown(P)
            2
        """
        cdef gen t0 = objtogen(x)
        pari_catch_sig_on()
        return P.new_gen(rnfidealdown(self.g, t0.g))

    def rnfinit(self, poly):
        """
        EXAMPLES: We construct a relative number field.

        ::

            sage: f = pari('y^3+y+1')
            sage: K = f.nfinit()
            sage: x = pari('x'); y = pari('y')
            sage: g = x^5 - x^2 + y
            sage: L = K.rnfinit(g)
        """
        cdef gen t0 = objtogen(poly)
        pari_catch_sig_on()
        return P.new_gen(rnfinit(self.g, t0.g))

    def quadhilbert(self):
        r"""
        Returns a polynomial over `\QQ` whose roots generate the
        Hilbert class field of the quadratic field of discriminant
        ``self`` (which must be fundamental).

        EXAMPLES::

            sage: pari(-23).quadhilbert()
            x^3 - x^2 + 1
            sage: pari(145).quadhilbert()
            x^4 - 6*x^2 - 5*x - 1
            sage: pari(-12).quadhilbert()   # Not fundamental
            Traceback (most recent call last):
            ...
            PariError: domain error in quadray: isfundamental(D) = 0
        """
        pari_catch_sig_on()
        # Precision argument is only used for real quadratic extensions
        # and will be automatically increased by PARI if needed.
        return P.new_gen(quadhilbert(self.g, DEFAULTPREC))


    ##################################################
    # 7: POLYNOMIALS and power series
    ##################################################
    def reverse(self):
        """
        Return the polynomial obtained by reversing the coefficients of
        this polynomial.
        """
        return self.Vec().Polrev()

    def content(self):
        """
        Greatest common divisor of all the components of ``self``.

        EXAMPLES::

            sage: R.<x> = PolynomialRing(ZZ)
            sage: pari(2*x^2 + 2).content()
            2
            sage: pari("4*x^3 - 2*x/3 + 2/5").content()
            2/15
        """
        pari_catch_sig_on()
        return P.new_gen(content(self.g))

    def eval(self, *args, **kwds):
        """
        Evaluate ``self`` with the given arguments.

        This is currently implemented in 3 cases:

        - univariate polynomials, rational functions, power series and
          Laurent series (using a single unnamed argument or keyword
          arguments),
        - any PARI object supporting the PARI function ``substvec``
          (in particular, multivariate polynomials) using keyword
          arguments,
        - objects of type ``t_CLOSURE`` (functions in GP bytecode form)
          using unnamed arguments.

        In no case is mixing unnamed and keyword arguments allowed.

        EXAMPLES::

            sage: f = pari('x^2 + 1')
            sage: f.type()
            't_POL'
            sage: f.eval(I)
            0
            sage: f.eval(x=2)
            5
            sage: (1/f).eval(x=1)
            1/2

        The notation ``f(x)`` is an alternative for ``f.eval(x)``::

            sage: f(3) == f.eval(3)
            True

        Evaluating power series::

            sage: f = pari('1 + x + x^3 + O(x^7)')
            sage: f(2*pari('y')^2)
            1 + 2*y^2 + 8*y^6 + O(y^14)

        Substituting zero is sometimes possible, and trying to do so
        in illegal cases can raise various errors::

            sage: pari('1 + O(x^3)').eval(0)
            1
            sage: pari('1/x').eval(0)
            Traceback (most recent call last):
            ...
            PariError: impossible inverse in gdiv: 0
            sage: pari('1/x + O(x^2)').eval(0)
            Traceback (most recent call last):
            ...
            ZeroDivisionError: substituting 0 in Laurent series with negative valuation
            sage: pari('1/x + O(x^2)').eval(pari('O(x^3)'))
            Traceback (most recent call last):
            ...
            PariError: impossible inverse in gdiv: O(x^3)
            sage: pari('O(x^0)').eval(0)
            Traceback (most recent call last):
            ...
            PariError: domain error in polcoeff: t_SER = O(x^0)

        Evaluating multivariate polynomials::

            sage: f = pari('y^2 + x^3')
            sage: f(1)    # Dangerous, depends on PARI variable ordering
            y^2 + 1
            sage: f(x=1)  # Safe
            y^2 + 1
            sage: f(y=1)
            x^3 + 1
            sage: f(1, 2)
            Traceback (most recent call last):
            ...
            TypeError: evaluating PARI t_POL takes exactly 1 argument (2 given)
            sage: f(y='x', x='2*y')
            x^2 + 8*y^3
            sage: f()
            x^3 + y^2

        It's not an error to substitute variables which do not appear::

            sage: f.eval(z=37)
            x^3 + y^2
            sage: pari(42).eval(t=0)
            42

        We can define and evaluate closures as follows::

            sage: T = pari('n -> n + 2')
            sage: T.type()
            't_CLOSURE'
            sage: T.eval(3)
            5

            sage: T = pari('() -> 42')
            sage: T()
            42

            sage: pr = pari('s -> print(s)')
            sage: pr.eval('"hello world"')
            hello world

            sage: f = pari('myfunc(x,y) = x*y')
            sage: f.eval(5, 6)
            30

        Default arguments work, missing arguments are treated as zero
        (like in GP)::

            sage: f = pari("(x, y, z=1.0) -> [x, y, z]")
            sage: f(1, 2, 3)
            [1, 2, 3]
            sage: f(1, 2)
            [1, 2, 1.00000000000000]
            sage: f(1)
            [1, 0, 1.00000000000000]
            sage: f()
            [0, 0, 1.00000000000000]

        Variadic closures are supported as well (:trac:`18623`)::

            sage: f = pari("(v[..])->length(v)")
            sage: f('a', f)
            2
            sage: g = pari("(x,y,z[..])->[x,y,z]")
            sage: g(), g(1), g(1,2), g(1,2,3), g(1,2,3,4)
            ([0, 0, []], [1, 0, []], [1, 2, []], [1, 2, [3]], [1, 2, [3, 4]])

        Using keyword arguments, we can substitute in more complicated
        objects, for example a number field::

            sage: K.<a> = NumberField(x^2 + 1)
            sage: nf = K._pari_()
            sage: nf
            [y^2 + 1, [0, 1], -4, 1, [Mat([1, 0.E-38 + 1.00000000000000*I]), [1, 1.00000000000000; 1, -1.00000000000000], [1, 1; 1, -1], [2, 0; 0, -2], [2, 0; 0, 2], [1, 0; 0, -1], [1, [0, -1; 1, 0]], []], [0.E-38 + 1.00000000000000*I], [1, y], [1, 0; 0, 1], [1, 0, 0, -1; 0, 1, 1, 0]]
            sage: nf(y='x')
            [x^2 + 1, [0, 1], -4, 1, [Mat([1, 0.E-38 + 1.00000000000000*I]), [1, 1.00000000000000; 1, -1.00000000000000], [1, 1; 1, -1], [2, 0; 0, -2], [2, 0; 0, 2], [1, 0; 0, -1], [1, [0, -1; 1, 0]], []], [0.E-38 + 1.00000000000000*I], [1, x], [1, 0; 0, 1], [1, 0, 0, -1; 0, 1, 1, 0]]
        """
        cdef long t = typ(self.g)
        cdef gen t0
        cdef GEN result
        cdef long arity
        cdef long nargs = len(args)
        cdef long nkwds = len(kwds)

        # Closure must be evaluated using *args
        if t == t_CLOSURE:
            if nkwds > 0:
                raise TypeError("cannot evaluate a PARI closure using keyword arguments")
            if closure_is_variadic(self.g):
                arity = closure_arity(self.g) - 1
                args = list(args[:arity]) + [0]*(arity-nargs) + [args[arity:]]
            t0 = objtogen(args)
            pari_catch_sig_on()
            result = closure_callgenvec(self.g, t0.g)
            if result == gnil:
                P.clear_stack()
                return None
            return P.new_gen(result)

        # Evaluate univariate polynomials, rational functions and
        # series using *args
        if nargs > 0:
            if nkwds > 0:
                raise TypeError("mixing unnamed and keyword arguments not allowed when evaluating a PARI object")
            if not (t == t_POL or t == t_RFRAC or t == t_SER):
                raise TypeError("cannot evaluate PARI %s using unnamed arguments" % self.type())
            if nargs != 1:
                raise TypeError("evaluating PARI %s takes exactly 1 argument (%d given)"
                                % (self.type(), nargs))

            t0 = objtogen(args[0])
            pari_catch_sig_on()
            if t == t_POL or t == t_RFRAC:
                return P.new_gen(poleval(self.g, t0.g))
            else:  # t == t_SER
                if isexactzero(t0.g):
                    # Work around the fact that PARI currently doesn't
                    # support substituting exact 0 in a power series.
                    # We don't try to imitate this when using keyword
                    # arguments, and hope this will be fixed in a
                    # future PARI version.
                    if valp(self.g) < 0:
                        pari_catch_sig_off()
                        raise ZeroDivisionError('substituting 0 in Laurent series with negative valuation')
                    elif valp(self.g) == 0:
                        return P.new_gen(polcoeff0(self.g, 0, -1))
                    else:
                        pari_catch_sig_off()
                        return P.PARI_ZERO
                return P.new_gen(gsubst(self.g, varn(self.g), t0.g))

        # Call substvec() using **kwds
        vstr = kwds.keys()            # Variables as Python strings
        t0 = objtogen(kwds.values())  # Replacements

        pari_catch_sig_on()
        cdef GEN v = cgetg(nkwds+1, t_VEC)  # Variables as PARI polynomials
        cdef long i
        for i in range(nkwds):
            set_gel(v, i+1, pol_x(P.get_var(vstr[i])))
        return P.new_gen(gsubstvec(self.g, v, t0.g))


    def __call__(self, *args, **kwds):
        """
        Evaluate ``self`` with the given arguments.

        This has the same effect as :meth:`eval`.

        EXAMPLES::

            sage: R.<x> = GF(3)[]
            sage: f = (x^2 + x + 1)._pari_()
            sage: f.type()
            't_POL'
            sage: f(2)
            Mod(1, 3)

        TESTS::

            sage: T = pari('n -> 1/n')
            sage: T.type()
            't_CLOSURE'
            sage: T(0)
            Traceback (most recent call last):
            ...
            PariError: _/_: impossible inverse in gdiv: 0
            sage: pari('() -> 42')(1,2,3)
            Traceback (most recent call last):
            ...
            PariError: too many parameters in user-defined function call
            sage: pari('n -> n')(n=2)
            Traceback (most recent call last):
            ...
            TypeError: cannot evaluate a PARI closure using keyword arguments
            sage: pari('x + y')(4, y=1)
            Traceback (most recent call last):
            ...
            TypeError: mixing unnamed and keyword arguments not allowed when evaluating a PARI object
            sage: pari("12345")(4)
            Traceback (most recent call last):
            ...
            TypeError: cannot evaluate PARI t_INT using unnamed arguments
        """
        return self.eval(*args, **kwds)

    def factornf(self, t):
        """
        Factorization of the polynomial ``self`` over the number field
        defined by the polynomial ``t``.  This does not require that `t`
        is integral, nor that the discriminant of the number field can be
        factored.

        EXAMPLES::

            sage: x = polygen(QQ)
            sage: K.<a> = NumberField(x^2 - 1/8)
            sage: pari(x^2 - 2).factornf(K.pari_polynomial("a"))
            [x + Mod(-a, a^2 - 2), 1; x + Mod(a, a^2 - 2), 1]
>>>>>>> 7e93e62e
        """
        sig_on()
        return P.new_gen(member_disc(self.g))

    def j(self):
        """
        Return the j-invariant of this object.

        EXAMPLES::

            sage: e = pari([0, -1, 1, -10, -20]).ellinit()
            sage: e.j()
            -122023936/161051
            sage: _.factor()
            [-1, 1; 2, 12; 11, -5; 31, 3]
        """
        sig_on()
        return P.new_gen(member_j(self.g))

    def _eltabstorel(self, x):
        """
        Return the relative number field element corresponding to `x`.

        The result is a ``t_POLMOD`` with ``t_POLMOD`` coefficients.

        .. WARNING::

            This is a low-level version of :meth:`rnfeltabstorel` that
            only needs the output of :meth:`_nf_rnfeq`, not a full
            PARI ``rnf`` structure.  This method may raise errors or
            return undefined results if called with invalid arguments.

        TESTS::

            sage: K = pari('y^2 + 1').nfinit()
            sage: rnfeq = K._nf_rnfeq(x^2 + 2)
            sage: f_abs = rnfeq[0]; f_abs
            x^4 + 6*x^2 + 1
            sage: x_rel = rnfeq._eltabstorel(x); x_rel
            Mod(x + Mod(-y, y^2 + 1), x^2 + 2)
            sage: f_abs(x_rel)
            Mod(0, x^2 + 2)

        """
        cdef gen t0 = objtogen(x)
        sig_on()
        return P.new_gen(eltabstorel(self.g, t0.g))

    def _eltabstorel_lift(self, x):
        """
        Return the relative number field element corresponding to `x`.

        The result is a ``t_POL`` with ``t_POLMOD`` coefficients.

        .. WARNING::

            This is a low-level version of :meth:`rnfeltabstorel` that
            only needs the output of :meth:`_nf_rnfeq`, not a full
            PARI ``rnf`` structure.  This method may raise errors or
            return undefined results if called with invalid arguments.

        TESTS::

            sage: K = pari('y^2 + 1').nfinit()
            sage: rnfeq = K._nf_rnfeq(x^2 + 2)
            sage: rnfeq._eltabstorel_lift(x)
            x + Mod(-y, y^2 + 1)

        """
        cdef gen t0 = objtogen(x)
        sig_on()
        return P.new_gen(eltabstorel_lift(self.g, t0.g))

    def _eltreltoabs(self, x):
        """
        Return the absolute number field element corresponding to `x`.

        The result is a ``t_POL``.

        .. WARNING::

            This is a low-level version of :meth:`rnfeltreltoabs` that
            only needs the output of :meth:`_nf_rnfeq`, not a full
            PARI ``rnf`` structure.  This method may raise errors or
            return undefined results if called with invalid arguments.

        TESTS::

            sage: K = pari('y^2 + 1').nfinit()
            sage: rnfeq = K._nf_rnfeq(x^2 + 2)
            sage: rnfeq._eltreltoabs(x)
            1/2*x^3 + 7/2*x
            sage: rnfeq._eltreltoabs('y')
            1/2*x^3 + 5/2*x

        """
        cdef gen t0 = objtogen(x)
        sig_on()
        return P.new_gen(eltreltoabs(self.g, t0.g))

    def galoissubfields(self, long flag=0, v=-1):
        """
        List all subfields of the Galois group ``self``.

        This wraps the `galoissubfields`_ function from PARI.

        This method is essentially the same as applying
        :meth:`galoisfixedfield` to each group returned by
        :meth:`galoissubgroups`.

        INPUT:

        - ``self`` -- A Galois group as generated by :meth:`galoisinit`.

        - ``flag`` -- Has the same meaning as in :meth:`galoisfixedfield`.

        - ``v`` -- Has the same meaning as in :meth:`galoisfixedfield`.

        OUTPUT:

        A vector of all subfields of this group.  Each entry is as
        described in the :meth:`galoisfixedfield` method.

        EXAMPLES::

            sage: G = pari(x^6 + 108).galoisinit()
            sage: G.galoissubfields(flag=1)
            [x, x^2 + 972, x^3 + 54, x^3 + 864, x^3 - 54, x^6 + 108]
            sage: G = pari(x^4 + 1).galoisinit()
            sage: G.galoissubfields(flag=2, v='z')[3]
            [x^2 + 2, Mod(x^3 + x, x^4 + 1), [x^2 - z*x - 1, x^2 + z*x - 1]]

        .. _galoissubfields: http://pari.math.u-bordeaux.fr/dochtml/html.stable/Functions_related_to_general_number_fields.html#galoissubfields
        """
        sig_on()
        return P.new_gen(galoissubfields(self.g, flag, P.get_var(v)))

    idealintersection = deprecated_function_alias(20219, gen_auto.idealintersect)

    def nfeltval(self, x, p):
        """
        Return the valuation of the number field element `x` at the prime `p`.

        EXAMPLES::

            sage: nf = pari('x^2 + 1').nfinit()
            sage: p = nf.idealprimedec(5)[0]
            sage: nf.nfeltval('50 - 25*x', p)
            3
        """
        cdef gen t0 = objtogen(x)
        cdef gen t1 = objtogen(p)
        sig_on()
        v = nfval(self.g, t0.g, t1.g)
        sig_off()
        return v

    elementval = deprecated_function_alias(20219, nfeltval)

    def nfbasis(self, long flag=0, fa=None):
        """
        Integral basis of the field `\QQ[a]`, where ``a`` is a root of
        the polynomial x.

        INPUT:

        - ``flag``: if set to 1 and ``fa`` is not given: assume that no
          square of a prime > 500000 divides the discriminant of ``x``.

        - ``fa``: If present, encodes a subset of primes at which to
          check for maximality. This must be one of the three following
          things:

            - an integer: check all primes up to ``fa`` using trial
              division.

            - a vector: a list of primes to check.

            - a matrix: a partial factorization of the discriminant
              of ``x``.

        .. NOTE::

            In earlier versions of Sage, other bits in ``flag`` were
            defined but these are now simply ignored.

        EXAMPLES::

            sage: pari('x^3 - 17').nfbasis()
            [1, x, 1/3*x^2 - 1/3*x + 1/3]

        We test ``flag`` = 1, noting it gives a wrong result when the
        discriminant (-4 * `p`^2 * `q` in the example below) has a big square
        factor::

            sage: p = next_prime(10^10); q = next_prime(p)
            sage: x = polygen(QQ); f = x^2 + p^2*q
            sage: pari(f).nfbasis(1)   # Wrong result
            [1, x]
            sage: pari(f).nfbasis()    # Correct result
            [1, 1/10000000019*x]
            sage: pari(f).nfbasis(fa=10^6)   # Check primes up to 10^6: wrong result
            [1, x]
            sage: pari(f).nfbasis(fa="[2,2; %s,2]"%p)    # Correct result and faster
            [1, 1/10000000019*x]
            sage: pari(f).nfbasis(fa=[2,p])              # Equivalent with the above
            [1, 1/10000000019*x]
        """
        cdef gen t0
        cdef GEN g0
        if fa is not None:
            t0 = objtogen(fa)
            g0 = t0.g
        elif flag:
            g0 = utoi(500000)
        else:
            g0 = NULL
        sig_on()
        return P.new_gen(nfbasis(self.g, NULL, g0))

    def nfbasis_d(self, long flag=0, fa=None):
        """
        Like :meth:`nfbasis`, but return a tuple ``(B, D)`` where `B`
        is the integral basis and `D` the discriminant.

        EXAMPLES::

            sage: F = NumberField(x^3-2,'alpha')
            sage: F._pari_()[0].nfbasis_d()
            ([1, y, y^2], -108)

        ::

            sage: G = NumberField(x^5-11,'beta')
            sage: G._pari_()[0].nfbasis_d()
            ([1, y, y^2, y^3, y^4], 45753125)

        ::

            sage: pari([-2,0,0,1]).Polrev().nfbasis_d()
            ([1, x, x^2], -108)
        """
        cdef gen t0
        cdef GEN g0
        cdef GEN disc
        if fa is not None:
            t0 = objtogen(fa)
            g0 = t0.g
        elif flag & 1:
            g0 = utoi(500000)
        else:
            g0 = NULL
        sig_on()
        B = P.new_gen_noclear(nfbasis(self.g, &disc, g0))
        D = P.new_gen(disc)
        return B, D

    def nfbasistoalg_lift(nf, x):
        r"""
        Transforms the column vector ``x`` on the integral basis into a
        polynomial representing the algebraic number.

        INPUT:

         - ``nf`` -- a number field
         - ``x`` -- a column of rational numbers of length equal to the
           degree of ``nf`` or a single rational number

        OUTPUT:

         - ``nf.nfbasistoalg(x).lift()``

        EXAMPLES::

            sage: x = polygen(QQ)
            sage: K.<a> = NumberField(x^3 - 17)
            sage: Kpari = K.pari_nf()
            sage: Kpari.getattr('zk')
            [1, 1/3*y^2 - 1/3*y + 1/3, y]
            sage: Kpari.nfbasistoalg_lift(42)
            42
            sage: Kpari.nfbasistoalg_lift("[3/2, -5, 0]~")
            -5/3*y^2 + 5/3*y - 1/6
            sage: Kpari.getattr('zk') * pari("[3/2, -5, 0]~")
            -5/3*y^2 + 5/3*y - 1/6
        """
        cdef gen t0 = objtogen(x)
        sig_on()
        return P.new_gen(gel(basistoalg(nf.g, t0.g), 2))

    def nfgenerator(self):
        f = self[0]
        x = f.variable()
        return x.Mod(f)

    def _nf_rnfeq(self, relpol):
        """
        Return data for converting number field elements between
        absolute and relative representation.

        .. NOTE::

            The output of this method is suitable for the methods
            :meth:`_eltabstorel`, :meth:`_eltabstorel_lift` and
            :meth:`_eltreltoabs`.

        TESTS::

            sage: K = pari('y^2 + 1').nfinit()
            sage: K._nf_rnfeq(x^2 + 2)
            [x^4 + 6*x^2 + 1, 1/2*x^3 + 5/2*x, -1, y^2 + 1, x^2 + 2]

        """
        cdef gen t0 = objtogen(relpol)
        sig_on()
        return P.new_gen(nf_rnfeq(self.g, t0.g))

    def _nf_nfzk(self, rnfeq):
        """
        Return data for constructing relative number field elements
        from elements of the base field.

        INPUT:

        - ``rnfeq`` -- relative number field data as returned by
          :meth:`_nf_rnfeq`

        .. NOTE::

            The output of this method is suitable for the method
            :meth:`_nfeltup`.

        TESTS::

            sage: nf = pari('nfinit(y^2 - 2)')
            sage: nf._nf_nfzk(nf._nf_rnfeq('x^2 - 3'))
            ([2, -x^3 + 9*x], 1/2)

        """
        cdef GEN zknf, czknf
        cdef gen t0 = objtogen(rnfeq)
        cdef gen zk, czk
        sig_on()
        nf_nfzk(self.g, t0.g, &zknf, &czknf)
        zk = P.new_gen_noclear(zknf)
        czk = P.new_gen(czknf)
        return zk, czk

    def _nfeltup(self, x, zk, czk):
        """
        Construct a relative number field element from an element of
        the base field.

        INPUT:

        - ``x`` -- element of the base field

        - ``zk``, ``czk`` -- relative number field data as returned by
          :meth:`_nf_nfzk`

        .. WARNING::

            This is a low-level version of :meth:`rnfeltup` that only
            needs the output of :meth:`_nf_nfzk`, not a full PARI
            ``rnf`` structure.  This method may raise errors or return
            undefined results if called with invalid arguments.

        TESTS::

            sage: nf = pari('nfinit(y^2 - 2)')
            sage: zk, czk = nf._nf_nfzk(nf._nf_rnfeq('x^2 - 3'))
            sage: nf._nfeltup('y', zk, czk)
            -1/2*x^3 + 9/2*x

        """
        cdef gen t0 = objtogen(x)
        cdef gen t1 = objtogen(zk)
        cdef gen t2 = objtogen(czk)
        sig_on()
        return P.new_gen(nfeltup(self.g, t0.g, t1.g, t2.g))

    reverse = deprecated_function_alias(20219, gen_auto.polrecip)

    def eval(self, *args, **kwds):
        """
        Evaluate ``self`` with the given arguments.

        This is currently implemented in 3 cases:

        - univariate polynomials, rational functions, power series and
          Laurent series (using a single unnamed argument or keyword
          arguments),
        - any PARI object supporting the PARI function ``substvec``
          (in particular, multivariate polynomials) using keyword
          arguments,
        - objects of type ``t_CLOSURE`` (functions in GP bytecode form)
          using unnamed arguments.

        In no case is mixing unnamed and keyword arguments allowed.

        EXAMPLES::

            sage: f = pari('x^2 + 1')
            sage: f.type()
            't_POL'
            sage: f.eval(I)
            0
            sage: f.eval(x=2)
            5
            sage: (1/f).eval(x=1)
            1/2

        The notation ``f(x)`` is an alternative for ``f.eval(x)``::

            sage: f(3) == f.eval(3)
            True

        Evaluating power series::

            sage: f = pari('1 + x + x^3 + O(x^7)')
            sage: f(2*pari('y')^2)
            1 + 2*y^2 + 8*y^6 + O(y^14)

        Substituting zero is sometimes possible, and trying to do so
        in illegal cases can raise various errors::

            sage: pari('1 + O(x^3)').eval(0)
            1
            sage: pari('1/x').eval(0)
            Traceback (most recent call last):
            ...
            PariError: impossible inverse in gdiv: 0
            sage: pari('1/x + O(x^2)').eval(0)
            Traceback (most recent call last):
            ...
            ZeroDivisionError: substituting 0 in Laurent series with negative valuation
            sage: pari('1/x + O(x^2)').eval(pari('O(x^3)'))
            Traceback (most recent call last):
            ...
            PariError: impossible inverse in gdiv: O(x^3)
            sage: pari('O(x^0)').eval(0)
            Traceback (most recent call last):
            ...
            PariError: domain error in polcoeff: t_SER = O(x^0)

        Evaluating multivariate polynomials::

            sage: f = pari('y^2 + x^3')
            sage: f(1)    # Dangerous, depends on PARI variable ordering
            y^2 + 1
            sage: f(x=1)  # Safe
            y^2 + 1
            sage: f(y=1)
            x^3 + 1
            sage: f(1, 2)
            Traceback (most recent call last):
            ...
            TypeError: evaluating PARI t_POL takes exactly 1 argument (2 given)
            sage: f(y='x', x='2*y')
            x^2 + 8*y^3
            sage: f()
            x^3 + y^2

        It's not an error to substitute variables which do not appear::

            sage: f.eval(z=37)
            x^3 + y^2
            sage: pari(42).eval(t=0)
            42

        We can define and evaluate closures as follows::

            sage: T = pari('n -> n + 2')
            sage: T.type()
            't_CLOSURE'
            sage: T.eval(3)
            5

            sage: T = pari('() -> 42')
            sage: T()
            42

            sage: pr = pari('s -> print(s)')
            sage: pr.eval('"hello world"')
            hello world

            sage: f = pari('myfunc(x,y) = x*y')
            sage: f.eval(5, 6)
            30

        Default arguments work, missing arguments are treated as zero
        (like in GP)::

            sage: f = pari("(x, y, z=1.0) -> [x, y, z]")
            sage: f(1, 2, 3)
            [1, 2, 3]
            sage: f(1, 2)
            [1, 2, 1.00000000000000]
            sage: f(1)
            [1, 0, 1.00000000000000]
            sage: f()
            [0, 0, 1.00000000000000]

        Variadic closures are supported as well (:trac:`18623`)::

            sage: f = pari("(v[..])->length(v)")
            sage: f('a', f)
            2
            sage: g = pari("(x,y,z[..])->[x,y,z]")
            sage: g(), g(1), g(1,2), g(1,2,3), g(1,2,3,4)
            ([0, 0, []], [1, 0, []], [1, 2, []], [1, 2, [3]], [1, 2, [3, 4]])

        Using keyword arguments, we can substitute in more complicated
        objects, for example a number field::

            sage: K.<a> = NumberField(x^2 + 1)
            sage: nf = K._pari_()
            sage: nf
            [y^2 + 1, [0, 1], -4, 1, [Mat([1, 0.E-38 + 1.00000000000000*I]), [1, 1.00000000000000; 1, -1.00000000000000], [1, 1; 1, -1], [2, 0; 0, -2], [2, 0; 0, 2], [1, 0; 0, -1], [1, [0, -1; 1, 0]], []], [0.E-38 + 1.00000000000000*I], [1, y], [1, 0; 0, 1], [1, 0, 0, -1; 0, 1, 1, 0]]
            sage: nf(y='x')
            [x^2 + 1, [0, 1], -4, 1, [Mat([1, 0.E-38 + 1.00000000000000*I]), [1, 1.00000000000000; 1, -1.00000000000000], [1, 1; 1, -1], [2, 0; 0, -2], [2, 0; 0, 2], [1, 0; 0, -1], [1, [0, -1; 1, 0]], []], [0.E-38 + 1.00000000000000*I], [1, x], [1, 0; 0, 1], [1, 0, 0, -1; 0, 1, 1, 0]]
        """
        cdef long t = typ(self.g)
        cdef gen t0
        cdef GEN result
        cdef long arity
        cdef long nargs = len(args)
        cdef long nkwds = len(kwds)

        # Closure must be evaluated using *args
        if t == t_CLOSURE:
            if nkwds > 0:
                raise TypeError("cannot evaluate a PARI closure using keyword arguments")
            if closure_is_variadic(self.g):
                arity = closure_arity(self.g) - 1
                args = list(args[:arity]) + [0]*(arity-nargs) + [args[arity:]]
            t0 = objtogen(args)
            sig_on()
            result = closure_callgenvec(self.g, t0.g)
            if result == gnil:
                P.clear_stack()
                return None
            return P.new_gen(result)

        # Evaluate univariate polynomials, rational functions and
        # series using *args
        if nargs > 0:
            if nkwds > 0:
                raise TypeError("mixing unnamed and keyword arguments not allowed when evaluating a PARI object")
            if not (t == t_POL or t == t_RFRAC or t == t_SER):
                raise TypeError("cannot evaluate PARI %s using unnamed arguments" % self.type())
            if nargs != 1:
                raise TypeError("evaluating PARI %s takes exactly 1 argument (%d given)"
                                % (self.type(), nargs))

            t0 = objtogen(args[0])
            sig_on()
            if t == t_POL or t == t_RFRAC:
                return P.new_gen(poleval(self.g, t0.g))
            else:  # t == t_SER
                if isexactzero(t0.g):
                    # Work around the fact that PARI currently doesn't
                    # support substituting exact 0 in a power series.
                    # We don't try to imitate this when using keyword
                    # arguments, and hope this will be fixed in a
                    # future PARI version.
                    if valp(self.g) < 0:
                        sig_off()
                        raise ZeroDivisionError('substituting 0 in Laurent series with negative valuation')
                    elif valp(self.g) == 0:
                        return P.new_gen(polcoeff0(self.g, 0, -1))
                    else:
                        sig_off()
                        return P.PARI_ZERO
                return P.new_gen(gsubst(self.g, varn(self.g), t0.g))

        # Call substvec() using **kwds
        vstr = kwds.keys()            # Variables as Python strings
        t0 = objtogen(kwds.values())  # Replacements

        sig_on()
        cdef GEN v = cgetg(nkwds+1, t_VEC)  # Variables as PARI polynomials
        cdef long i
        for i in range(nkwds):
            set_gel(v, i+1, pol_x(P.get_var(vstr[i])))
        return P.new_gen(gsubstvec(self.g, v, t0.g))

    def __call__(self, *args, **kwds):
        """
        Evaluate ``self`` with the given arguments.

        This has the same effect as :meth:`eval`.

        EXAMPLES::

            sage: R.<x> = GF(3)[]
            sage: f = (x^2 + x + 1)._pari_()
            sage: f.type()
            't_POL'
            sage: f(2)
            Mod(1, 3)

        TESTS::

            sage: T = pari('n -> 1/n')
            sage: T.type()
            't_CLOSURE'
            sage: T(0)
            Traceback (most recent call last):
            ...
            PariError: _/_: impossible inverse in gdiv: 0
            sage: pari('() -> 42')(1,2,3)
            Traceback (most recent call last):
            ...
            PariError: too many parameters in user-defined function call
            sage: pari('n -> n')(n=2)
            Traceback (most recent call last):
            ...
            TypeError: cannot evaluate a PARI closure using keyword arguments
            sage: pari('x + y')(4, y=1)
            Traceback (most recent call last):
            ...
            TypeError: mixing unnamed and keyword arguments not allowed when evaluating a PARI object
            sage: pari("12345")(4)
            Traceback (most recent call last):
            ...
            TypeError: cannot evaluate PARI t_INT using unnamed arguments
        """
        return self.eval(*args, **kwds)

    def factorpadic(self, p, long r=20):
        """
        p-adic factorization of the polynomial ``pol`` to precision ``r``.

        EXAMPLES::

            sage: x = polygen(QQ)
            sage: pol = (x^2 - 1)^2
            sage: pari(pol).factorpadic(5)
            [(1 + O(5^20))*x + (1 + O(5^20)), 2; (1 + O(5^20))*x + (4 + 4*5 + 4*5^2 + 4*5^3 + 4*5^4 + 4*5^5 + 4*5^6 + 4*5^7 + 4*5^8 + 4*5^9 + 4*5^10 + 4*5^11 + 4*5^12 + 4*5^13 + 4*5^14 + 4*5^15 + 4*5^16 + 4*5^17 + 4*5^18 + 4*5^19 + O(5^20)), 2]
            sage: pari(pol).factorpadic(5,3)
            [(1 + O(5^3))*x + (1 + O(5^3)), 2; (1 + O(5^3))*x + (4 + 4*5 + 4*5^2 + O(5^3)), 2]
        """
        cdef gen t0 = objtogen(p)
        sig_on()
        return P.new_gen(factorpadic(self.g, t0.g, r))

    def poldegree(self, var=-1):
        """
        Return the degree of this polynomial.
        """
        sig_on()
        n = poldegree(self.g, P.get_var(var))
        sig_off()
        return n

    def polisirreducible(self):
        """
        f.polisirreducible(): Returns True if f is an irreducible
        non-constant polynomial, or False if f is reducible or constant.
        """
        sig_on()
        t = isirreducible(self.g)
        P.clear_stack()
        return t != 0

    def polroots(self, unsigned long precision=0):
        """
        Complex roots of the given polynomial using Schonhage's method,
        as modified by Gourdon.
        """
        sig_on()
        return P.new_gen(cleanroots(self.g, prec_bits_to_words(precision)))

    def rnfisnorm(self, T, long flag=0):
        cdef gen t0 = objtogen(T)
        sig_on()
        return P.new_gen(rnfisnorm(t0.g, self.g, flag))

    def ncols(self):
        """
        Return the number of columns of self.

        EXAMPLES::

            sage: pari('matrix(19,8)').ncols()
            8
        """
        cdef long n
        sig_on()
        n = glength(self.g)
        sig_off()
        return n

    def nrows(self):
        """
        Return the number of rows of self.

        EXAMPLES::

            sage: pari('matrix(19,8)').nrows()
            19
        """
        cdef long n
        sig_on()
        # if this matrix has no columns
        # then it has no rows.
        if self.ncols() == 0:
            sig_off()
            return 0
        n = glength(<GEN>(self.g[1]))
        sig_off()
        return n

    def mattranspose(self):
        """
        Transpose of the matrix self.

        EXAMPLES::

            sage: pari('[1,2,3; 4,5,6; 7,8,9]').mattranspose()
            [1, 4, 7; 2, 5, 8; 3, 6, 9]

        Unlike PARI, this always returns a matrix::

            sage: pari('[1,2,3]').mattranspose()
            [1; 2; 3]
            sage: pari('[1,2,3]~').mattranspose()
            Mat([1, 2, 3])
        """
        sig_on()
        return P.new_gen(gtrans(self.g)).Mat()

    def lllgram(self):
        return self.qflllgram(0)

    def lllgramint(self):
        return self.qflllgram(1)

    def qfrep(self, B, long flag=0):
        """
        Vector of (half) the number of vectors of norms from 1 to `B`
        for the integral and definite quadratic form ``self``.
        Binary digits of flag mean 1: count vectors of even norm from
        1 to `2B`, 2: return a ``t_VECSMALL`` instead of a ``t_VEC``
        (which is faster).

        EXAMPLES::

            sage: M = pari("[5,1,1;1,3,1;1,1,1]")
            sage: M.qfrep(20)
            [1, 1, 2, 2, 2, 4, 4, 3, 3, 4, 2, 4, 6, 0, 4, 6, 4, 5, 6, 4]
            sage: M.qfrep(20, flag=1)
            [1, 2, 4, 3, 4, 4, 0, 6, 5, 4, 12, 4, 4, 8, 0, 3, 8, 6, 12, 12]
            sage: M.qfrep(20, flag=2)
            Vecsmall([1, 1, 2, 2, 2, 4, 4, 3, 3, 4, 2, 4, 6, 0, 4, 6, 4, 5, 6, 4])
        """
        # PARI 2.7 always returns a t_VECSMALL, but for backwards
        # compatibility, we keep returning a t_VEC (unless flag & 2)
        cdef gen t0 = objtogen(B)
        cdef GEN r
        sig_on()
        r = qfrep0(self.g, t0.g, flag & 1)
        if (flag & 2) == 0:
            r = vecsmall_to_vec(r)
        return P.new_gen(r)

    def matkerint(self, long flag=0):
        """
        Return the integer kernel of a matrix.

        This is the LLL-reduced Z-basis of the kernel of the matrix x with
        integral entries.

        EXAMPLES::

            sage: pari('[2,1;2,1]').matker()
            [-1/2; 1]
            sage: pari('[2,1;2,1]').matkerint()
            [1; -2]
            sage: pari('[2,1;2,1]').matkerint(1)
            doctest:...: DeprecationWarning: The flag argument to matkerint() is deprecated by PARI
            See http://trac.sagemath.org/18203 for details.
            [1; -2]
        """
        if flag:
            # Keep this deprecation warning as long as PARI supports
            # this deprecated flag
            deprecation(18203, "The flag argument to matkerint() is deprecated by PARI")
        sig_on()
        return P.new_gen(matkerint0(self.g, flag))

    def factor(self, long limit=-1, proof=None):
        """
        Return the factorization of x.

        INPUT:

        -  ``limit`` -- (default: -1) is optional and can be set
           whenever x is of (possibly recursive) rational type. If limit is
           set, return partial factorization, using primes up to limit.

        - ``proof`` -- optional flag. If ``False`` (not the default),
          returned factors larger than `2^{64}` may only be pseudoprimes.
          If ``True``, always check primality. If not given, use the
          global PARI default ``factor_proven`` which is ``True`` by
          default in Sage.

        EXAMPLES::

            sage: pari('x^10-1').factor()
            [x - 1, 1; x + 1, 1; x^4 - x^3 + x^2 - x + 1, 1; x^4 + x^3 + x^2 + x + 1, 1]
            sage: pari(2^100-1).factor()
            [3, 1; 5, 3; 11, 1; 31, 1; 41, 1; 101, 1; 251, 1; 601, 1; 1801, 1; 4051, 1; 8101, 1; 268501, 1]
            sage: pari(2^100-1).factor(proof=True)
            [3, 1; 5, 3; 11, 1; 31, 1; 41, 1; 101, 1; 251, 1; 601, 1; 1801, 1; 4051, 1; 8101, 1; 268501, 1]
            sage: pari(2^100-1).factor(proof=False)
            [3, 1; 5, 3; 11, 1; 31, 1; 41, 1; 101, 1; 251, 1; 601, 1; 1801, 1; 4051, 1; 8101, 1; 268501, 1]

        We illustrate setting a limit::

            sage: pari(next_prime(10^50)*next_prime(10^60)*next_prime(10^4)).factor(10^5)
            [10007, 1; 100000000000000000000000000000000000000000000000151000000000700000000000000000000000000000000000000000000001057, 1]

        Setting a limit is invalid when factoring polynomials::

            sage: pari('x^11 + 1').factor(limit=17)
            Traceback (most recent call last):
            ...
            PariError: incorrect type in boundfact (t_POL)

        PARI doesn't have an algorithm for factoring multivariate
        polynomials::

            sage: pari('x^3 - y^3').factor()
            Traceback (most recent call last):
            ...
            PariError: sorry, factor for general polynomials is not yet implemented

        TESTS::

            sage: pari(2^1000+1).factor(limit=0)
            doctest:...: DeprecationWarning: factor(..., lim=0) is deprecated, use an explicit limit instead
            See http://trac.sagemath.org/20205 for details.
            [257, 1; 1601, 1; 25601, 1; 76001, 1; 133842787352016..., 1]
        """
        cdef GEN g
        if limit == 0:
            deprecation(20205, "factor(..., lim=0) is deprecated, use an explicit limit instead")
            limit = maxprime()
        global factor_proven
        cdef int saved_factor_proven = factor_proven
        try:
            if proof is not None:
                factor_proven = 1 if proof else 0
            sig_on()
            if limit >= 0:
                g = boundfact(self.g, limit)
            else:
                g = factor(self.g)
            return P.new_gen(g)
        finally:
            factor_proven = saved_factor_proven

    multiplicative_order = gen_auto.znorder
    order = deprecated_function_alias(20219, multiplicative_order)

    def __abs__(self):
        return self.abs()

    def nextprime(gen self, bint add_one=0):
        """
        nextprime(x): smallest pseudoprime greater than or equal to `x`.
        If ``add_one`` is non-zero, return the smallest pseudoprime
        strictly greater than `x`.

        EXAMPLES::

            sage: pari(1).nextprime()
            2
            sage: pari(2).nextprime()
            2
            sage: pari(2).nextprime(add_one = 1)
            3
            sage: pari(2^100).nextprime()
            1267650600228229401496703205653
        """
        sig_on()
        if add_one:
            return P.new_gen(nextprime(gaddsg(1, self.g)))
        return P.new_gen(nextprime(self.g))

    def change_variable_name(self, var):
        """
        In ``self``, which must be a ``t_POL`` or ``t_SER``, set the
        variable to ``var``.  If the variable of ``self`` is already
        ``var``, then return ``self``.

        .. WARNING::

            You should be careful with variable priorities when
            applying this on a polynomial or series of which the
            coefficients have polynomial components.  To be safe, only
            use this function on polynomials with integer or rational
            coefficients.  For a safer alternative, use :meth:`subst`.

        EXAMPLES::

            sage: f = pari('x^3 + 17*x + 3')
            sage: f.change_variable_name("y")
            y^3 + 17*y + 3
            sage: f = pari('1 + 2*y + O(y^10)')
            sage: f.change_variable_name("q")
            1 + 2*q + O(q^10)
            sage: f.change_variable_name("y") is f
            True

        In PARI, ``I`` refers to the square root of -1, so it cannot be
        used as variable name.  Note the difference with :meth:`subst`::

            sage: f = pari('x^2 + 1')
            sage: f.change_variable_name("I")
            Traceback (most recent call last):
            ...
            PariError: I already exists with incompatible valence
            sage: f.subst("x", "I")
            0
        """
        cdef long n = P.get_var(var)
        if varn(self.g) == n:
            return self
        if typ(self.g) != t_POL and typ(self.g) != t_SER:
            raise TypeError("set_variable() only works for polynomials or power series")
        # Copy self and then change the variable in place
        cdef gen newg = P.new_gen_noclear(self.g)
        setvarn(newg.g, n)
        return newg

    def nf_subst(self, z):
        """
        Given a PARI number field ``self``, return the same PARI
        number field but in the variable ``z``.

        INPUT:

        - ``self`` -- A PARI number field being the output of ``nfinit()``,
                      ``bnfinit()`` or ``bnrinit()``.

        EXAMPLES::

            sage: x = polygen(QQ)
            sage: K = NumberField(x^2 + 5, 'a')

        We can substitute in a PARI ``nf`` structure::

            sage: Kpari = K.pari_nf()
            sage: Kpari.nf_get_pol()
            y^2 + 5
            sage: Lpari = Kpari.nf_subst('a')
            sage: Lpari.nf_get_pol()
            a^2 + 5

        We can also substitute in a PARI ``bnf`` structure::

            sage: Kpari = K.pari_bnf()
            sage: Kpari.nf_get_pol()
            y^2 + 5
            sage: Kpari.bnf_get_cyc()  # Structure of class group
            [2]
            sage: Lpari = Kpari.nf_subst('a')
            sage: Lpari.nf_get_pol()
            a^2 + 5
            sage: Lpari.bnf_get_cyc()  # We still have a bnf after substituting
            [2]
        """
        cdef gen t0 = objtogen(z)
        sig_on()
        return P.new_gen(gsubst(self.g, gvar(self.g), t0.g))

    def type(gen self):
        """
        Return the PARI type of self as a string.

        .. note::

           In Cython, it is much faster to simply use typ(self.g) for
           checking PARI types.

        EXAMPLES::

            sage: pari(7).type()
            't_INT'
            sage: pari('x').type()
            't_POL'
            sage: pari('oo').type()
            't_INFINITY'
        """
        # The following original code leaks memory:
        #        return str(type_name(typ(self.g)))
        #
        # This code is the usual workaround:
        #        cdef char* s= <char*>type_name(typ(self.g))
        #        t=str(s)
        #        free(s)
        #        return(t)
        # However, it causes segfaults with t_INTs on some
        # machines, and errors about freeing non-aligned
        # pointers on others. So we settle for the following
        # fast but ugly code. Note that should the list of
        # valid PARI types ever be updated, this code would
        # need to be updated accordingly.
        #
        cdef long t = typ(self.g)

        if   t == t_INT:      return 't_INT'
        elif t == t_REAL:     return 't_REAL'
        elif t == t_INTMOD:   return 't_INTMOD'
        elif t == t_FRAC:     return 't_FRAC'
        elif t == t_FFELT:    return 't_FFELT'
        elif t == t_COMPLEX:  return 't_COMPLEX'
        elif t == t_PADIC:    return 't_PADIC'
        elif t == t_QUAD:     return 't_QUAD'
        elif t == t_POLMOD:   return 't_POLMOD'
        elif t == t_POL:      return 't_POL'
        elif t == t_SER:      return 't_SER'
        elif t == t_RFRAC:    return 't_RFRAC'
        elif t == t_QFR:      return 't_QFR'
        elif t == t_QFI:      return 't_QFI'
        elif t == t_VEC:      return 't_VEC'
        elif t == t_COL:      return 't_COL'
        elif t == t_MAT:      return 't_MAT'
        elif t == t_LIST:     return 't_LIST'
        elif t == t_STR:      return 't_STR'
        elif t == t_VECSMALL: return 't_VECSMALL'
        elif t == t_CLOSURE:  return 't_CLOSURE'
        elif t == t_INFINITY: return 't_INFINITY'
        else:
            raise TypeError("Unknown PARI type: %s" % t)

    def polinterpolate(self, ya, x):
        """
        self.polinterpolate(ya,x,e): polynomial interpolation at x
        according to data vectors self, ya (i.e. return P such that
        P(self[i]) = ya[i] for all i). Also return an error estimate on the
        returned value.
        """
        cdef gen t0 = objtogen(ya)
        cdef gen t1 = objtogen(x)
        cdef GEN dy, g
        sig_on()
        g = polint(self.g, t0.g, t1.g, &dy)
        dif = P.new_gen_noclear(dy)
        return P.new_gen(g), dif

    def ellwp(gen self, z='z', long n=20, long flag=0, unsigned long precision=0):
        """
        Return the value or the series expansion of the Weierstrass
        `P`-function at `z` on the lattice `self` (or the lattice
        defined by the elliptic curve `self`).

        INPUT:

        -  ``self`` -- an elliptic curve created using ``ellinit`` or a
           list ``[om1, om2]`` representing generators for a lattice.

        -  ``z`` -- (default: 'z') a complex number or a variable name
           (as string or PARI variable).

        -  ``n`` -- (default: 20) if 'z' is a variable, compute the
           series expansion up to at least `O(z^n)`.

        -  ``flag`` -- (default = 0): If ``flag`` is 0, compute only
           `P(z)`.  If ``flag`` is 1, compute `[P(z), P'(z)]`.

        OUTPUT:

        - `P(z)` (if ``flag`` is 0) or `[P(z), P'(z)]` (if ``flag`` is 1).
           numbers

        EXAMPLES:

        We first define the elliptic curve X_0(11)::

            sage: E = pari([0,-1,1,-10,-20]).ellinit()

        Compute P(1)::

            sage: E.ellwp(1)
            13.9658695257485

        Compute P(1+i), where i = sqrt(-1)::

            sage: C.<i> = ComplexField()
            sage: E.ellwp(pari(1+i))
            -1.11510682565555 + 2.33419052307470*I
            sage: E.ellwp(1+i)
            -1.11510682565555 + 2.33419052307470*I

        The series expansion, to the default `O(z^20)` precision::

            sage: E.ellwp()
            z^-2 + 31/15*z^2 + 2501/756*z^4 + 961/675*z^6 + 77531/41580*z^8 + 1202285717/928746000*z^10 + 2403461/2806650*z^12 + 30211462703/43418875500*z^14 + 3539374016033/7723451736000*z^16 + 413306031683977/1289540602350000*z^18 + O(z^20)

        Compute the series for wp to lower precision::

            sage: E.ellwp(n=4)
            z^-2 + 31/15*z^2 + O(z^4)

        Next we use the version where the input is generators for a
        lattice::

            sage: pari([1.2692, 0.63 + 1.45*i]).ellwp(1)
            13.9656146936689 + 0.000644829272810...*I

        With flag=1, compute the pair P(z) and P'(z)::

            sage: E.ellwp(1, flag=1)
            [13.9658695257485, 50.5619300880073]
        """
        cdef gen t0 = objtogen(z)
        cdef GEN g0 = t0.g

        # Emulate toser_i() but with given precision
        sig_on()
        if typ(g0) == t_POL:
            g0 = RgX_to_ser(g0, n+4)
        elif typ(g0) == t_RFRAC:
            g0 = rfrac_to_ser(g0, n+4)
        return P.new_gen(ellwp0(self.g, g0, flag, prec_bits_to_words(precision)))

    def debug(gen self, long depth = -1):
        r"""
        Show the internal structure of self (like the ``\x`` command in gp).

        EXAMPLE::

            sage: pari('[1/2, 1.0*I]').debug()  # random addresses
            [&=0000000004c5f010] VEC(lg=3):2200000000000003 0000000004c5eff8 0000000004c5efb0
              1st component = [&=0000000004c5eff8] FRAC(lg=3):0800000000000003 0000000004c5efe0 0000000004c5efc8
                num = [&=0000000004c5efe0] INT(lg=3):0200000000000003 (+,lgefint=3):4000000000000003 0000000000000001
                den = [&=0000000004c5efc8] INT(lg=3):0200000000000003 (+,lgefint=3):4000000000000003 0000000000000002
              2nd component = [&=0000000004c5efb0] COMPLEX(lg=3):0c00000000000003 00007fae8a2eb840 0000000004c5ef90
                real = gen_0
                imag = [&=0000000004c5ef90] REAL(lg=4):0400000000000004 (+,expo=0):6000000000000000 8000000000000000 0000000000000000
        """
        sig_on()
        dbgGEN(self.g, depth)
        sig_off()
        return

    ####################################################################
    # Functions deprecated by upstream PARI
    #
    # NOTE: these should remain in Sage as long as PARI supports them,
    # do not just delete these methods!
    ####################################################################

    def bezout(x, y):
        deprecation(18203, "bezout() is deprecated in PARI, use gcdext() instead (note that the output is in a different order!)")
        u, v, g = x.gcdext(y)
        return g, u, v

    def sizedigit(x):
        """
        sizedigit(x): Return a quick estimate for the maximal number of
        decimal digits before the decimal point of any component of x.

        INPUT:

        -  ``x`` - gen

        OUTPUT: Python integer

        EXAMPLES::

            sage: x = pari('10^100')
            sage: x.Str().length()
            101
            sage: x.sizedigit()
            doctest:...: DeprecationWarning: sizedigit() is deprecated in PARI
            See http://trac.sagemath.org/18203 for details.
            101

        Note that digits after the decimal point are ignored::

            sage: x = pari('1.234')
            sage: x
            1.23400000000000
            sage: x.sizedigit()
            1

        The estimate can be one too big::

            sage: pari('7234.1').sizedigit()
            4
            sage: pari('9234.1').sizedigit()
            5
        """
        deprecation(18203, "sizedigit() is deprecated in PARI")
        return sizedigit(x.g)

    def bernvec(x):
        r"""
        Creates a vector containing, as rational numbers, the Bernoulli
        numbers `B_0, B_2,\ldots, B_{2x}`. This routine is
        obsolete. Use bernfrac instead each time you need a Bernoulli
        number in exact form.

        Note: this routine is implemented using repeated independent calls
        to bernfrac, which is faster than the standard recursion in exact
        arithmetic.

        EXAMPLES::

            sage: pari(8).bernvec()
            doctest:...: DeprecationWarning: bernvec() is deprecated, use repeated calls to bernfrac() instead
            See http://trac.sagemath.org/15767 for details.
            [1, 1/6, -1/30, 1/42, -1/30, 5/66, -691/2730, 7/6, -3617/510]
            sage: [pari(2*n).bernfrac() for n in range(9)]
            [1, 1/6, -1/30, 1/42, -1/30, 5/66, -691/2730, 7/6, -3617/510]
        """
        deprecation(15767, 'bernvec() is deprecated, use repeated calls to bernfrac() instead')
        sig_on()
        return P.new_gen(bernvec(x))

    bezoutres = deprecated_function_alias(18203, gen_auto.polresultantext)

    ellbil = deprecated_function_alias(18203, gen_auto.ellheight)

    ellpow = deprecated_function_alias(18203, gen_auto.ellmul)

    def rnfpolred(*args, **kwds):
        deprecation(18203, "rnfpolred() is deprecated in PARI, port your code to use rnfpolredbest() instead")
        return gen_auto.rnfpolred(*args, **kwds)

    def rnfpolredabs(*args, **kwds):
        deprecation(18203, "rnfpolredabs() is deprecated in PARI, port your code to use rnfpolredbest() instead")
        return gen_auto.rnfpolredabs(*args, **kwds)


cpdef gen objtogen(s):
    """
    Convert any Sage/Python object to a PARI gen.

    For Sage types, this uses the `_pari_()` method on the object.
    Basic Python types like ``int`` are converted directly. For other
    types, the string representation is used.

    EXAMPLES::

        sage: pari([2,3,5])
        [2, 3, 5]
        sage: pari(Matrix(2,2,range(4)))
        [0, 1; 2, 3]
        sage: pari(x^2-3)
        x^2 - 3

    ::

        sage: a = pari(1); a, a.type()
        (1, 't_INT')
        sage: a = pari(1/2); a, a.type()
        (1/2, 't_FRAC')
        sage: a = pari(1/2); a, a.type()
        (1/2, 't_FRAC')

    Conversion from reals uses the real's own precision::

        sage: a = pari(1.2); a, a.type(), a.precision()
        (1.20000000000000, 't_REAL', 4) # 32-bit
        (1.20000000000000, 't_REAL', 3) # 64-bit

    Conversion from strings uses the current PARI real precision.
    By default, this is 64 bits::

        sage: a = pari('1.2'); a, a.type(), a.precision()
        (1.20000000000000, 't_REAL', 4)  # 32-bit
        (1.20000000000000, 't_REAL', 3)  # 64-bit

    But we can change this precision::

        sage: pari.set_real_precision(35)  # precision in decimal digits
        15
        sage: a = pari('1.2'); a, a.type(), a.precision()
        (1.2000000000000000000000000000000000, 't_REAL', 6)  # 32-bit
        (1.2000000000000000000000000000000000, 't_REAL', 4)  # 64-bit

    Set the precision to 15 digits for the remaining tests::

        sage: pari.set_real_precision(15)
        35

    Conversion from matrices and vectors is supported::

        sage: a = pari(matrix(2,3,[1,2,3,4,5,6])); a, a.type()
        ([1, 2, 3; 4, 5, 6], 't_MAT')
        sage: v = vector([1.2, 3.4, 5.6])
        sage: pari(v)
        [1.20000000000000, 3.40000000000000, 5.60000000000000]

    Some more exotic examples::

        sage: K.<a> = NumberField(x^3 - 2)
        sage: pari(K)
        [y^3 - 2, [1, 1], -108, 1, [[1, 1.25992104989487, 1.58740105196820; 1, -0.629960524947437 + 1.09112363597172*I, -0.793700525984100 - 1.37472963699860*I], [1, 1.25992104989487, 1.58740105196820; 1, 0.461163111024285, -2.16843016298270; 1, -1.72108416091916, 0.581029111014503], [1, 1, 2; 1, 0, -2; 1, -2, 1], [3, 0, 0; 0, 0, 6; 0, 6, 0], [6, 0, 0; 0, 6, 0; 0, 0, 3], [2, 0, 0; 0, 0, 1; 0, 1, 0], [2, [0, 0, 2; 1, 0, 0; 0, 1, 0]], []], [1.25992104989487, -0.629960524947437 + 1.09112363597172*I], [1, y, y^2], [1, 0, 0; 0, 1, 0; 0, 0, 1], [1, 0, 0, 0, 0, 2, 0, 2, 0; 0, 1, 0, 1, 0, 0, 0, 0, 2; 0, 0, 1, 0, 1, 0, 1, 0, 0]]

        sage: E = EllipticCurve('37a1')
        sage: pari(E)
        [0, 0, 1, -1, 0, 0, -2, 1, -1, 48, -216, 37, 110592/37, Vecsmall([1]), [Vecsmall([64, 1])], [0, 0, 0, 0, 0, 0, 0, 0]]

    Conversion from basic Python types::

        sage: pari(int(-5))
        -5
        sage: pari(long(2**150))
        1427247692705959881058285969449495136382746624
        sage: pari(float(pi))
        3.14159265358979
        sage: pari(complex(exp(pi*I/4)))
        0.707106781186548 + 0.707106781186548*I
        sage: pari(False)
        0
        sage: pari(True)
        1

    Some commands are just executed without returning a value::

        sage: pari("dummy = 0; kill(dummy)")
        sage: type(pari("dummy = 0; kill(dummy)"))
        <type 'NoneType'>

    TESTS::

        sage: pari(None)
        Traceback (most recent call last):
        ...
        ValueError: Cannot convert None to pari
    """
    cdef GEN g
    cdef Py_ssize_t length, i
    cdef gen v

    if isinstance(s, gen):
        return s
    try:
        return s._pari_()
    except AttributeError:
        pass

    # Check basic Python types. Start with strings, which are a very
    # common case.
    if isinstance(s, str):
        sig_on()
        g = gp_read_str(PyString_AsString(s))
        if g == gnil:
            P.clear_stack()
            return None
        return P.new_gen(g)
    # This generates slightly more efficient code than
    # isinstance(s, (int, long))
    if PyInt_Check(s) | PyLong_Check(s):
        return integer_to_gen(s)
    if isinstance(s, bool):
        return P.PARI_ONE if s else P.PARI_ZERO
    if isinstance(s, float):
        sig_on()
        return P.new_gen(dbltor(PyFloat_AS_DOUBLE(s)))
    if isinstance(s, complex):
        sig_on()
        g = cgetg(3, t_COMPLEX)
        set_gel(g, 1, dbltor(PyComplex_RealAsDouble(s)))
        set_gel(g, 2, dbltor(PyComplex_ImagAsDouble(s)))
        return P.new_gen(g)

    if isinstance(s, (list, types.XRangeType,
                        tuple, types.GeneratorType)):
        length = len(s)
        v = P._empty_vector(length)
        for i from 0 <= i < length:
            v[i] = objtogen(s[i])
        return v

    if callable(s):
        return objtoclosure(s)

    if s is None:
        raise ValueError("Cannot convert None to pari")

    # Simply use the string representation
    return objtogen(str(s))


cpdef gentoobj(gen z, locals={}):
    """
    Convert a PARI gen to a Sage/Python object.

    See the ``python`` method of :class:`gen` for documentation and
    examples.
    """
    cdef GEN g = z.g
    cdef long t = typ(g)
    cdef long tx, ty
    cdef gen real, imag
    cdef Py_ssize_t i, j, nr, nc

    if t == t_INT:
         return Integer(z)
    elif t == t_FRAC:
         return Rational(z)
    elif t == t_REAL:
        from sage.rings.all import RealField
        prec = prec_words_to_bits(z.precision())
        return RealField(prec)(z)
    elif t == t_COMPLEX:
        real = z.real()
        imag = z.imag()
        tx = typ(real.g)
        ty = typ(imag.g)
        if tx in [t_INTMOD, t_PADIC] or ty in [t_INTMOD, t_PADIC]:
            raise NotImplementedError("No conversion to python available for t_COMPLEX with t_INTMOD or t_PADIC components")
        if tx == t_REAL or ty == t_REAL:
            xprec = real.precision()  # will be 0 if exact
            yprec = imag.precision()  # will be 0 if exact
            if xprec == 0:
                prec = prec_words_to_bits(yprec)
            elif yprec == 0:
                prec = prec_words_to_bits(xprec)
            else:
                prec = max(prec_words_to_bits(xprec), prec_words_to_bits(yprec))

            from sage.rings.all import RealField, ComplexField
            R = RealField(prec)
            C = ComplexField(prec)
            return C(R(real), R(imag))
        else:
            from sage.rings.all import QuadraticField
            K = QuadraticField(-1, 'i')
            return K([gentoobj(real), gentoobj(imag)])
    elif t == t_VEC or t == t_COL:
        return [gentoobj(x, locals) for x in z.python_list()]
    elif t == t_VECSMALL:
        return z.python_list_small()
    elif t == t_MAT:
        nc = lg(g)-1
        nr = 0 if nc == 0 else lg(gel(g,1))-1
        L = [gentoobj(z[i,j], locals) for i in range(nr) for j in range(nc)]
        from sage.matrix.constructor import matrix
        return matrix(nr, nc, L)
    elif t == t_PADIC:
        from sage.rings.padics.factory import Qp
        p = z.padicprime()
        K = Qp(Integer(p), precp(g))
        return K(z.lift())
    elif t == t_INFINITY:
        if inf_get_sign(g) >= 0:
            return Infinity
        else:
            return -Infinity
    
    # Fallback (e.g. polynomials): use string representation
    from sage.misc.sage_eval import sage_eval
    return sage_eval(str(z), locals=locals)


cdef GEN _Vec_append(GEN v, GEN a, long n):
    """
    This implements appending zeros (or another constant GEN ``a``) to
    the result of :meth:`Vec` and similar functions.

    This is a shallow function, copying ``a`` and entries of ``v`` to
    the result.  The result is simply stored on the PARI stack.

    INPUT:

    - ``v`` -- GEN of type ``t_VEC`` or ``t_COL``

    - ``a`` -- GEN which will be used for the added entries.
      Normally, this would be ``gen_0``.

    - ``n`` -- Make the vector of minimal length `|n|`. If `n > 0`,
      append zeros; if `n < 0`, prepend zeros.

    OUTPUT:

    A GEN of the same type as ``v``.
    """
    cdef long lenv = lg(v)-1
    cdef GEN w
    cdef long i
    # Do we need to extend the vector with zeros?
    if n > lenv:
        w = cgetg(n+1, typ(v))
        for i from 1 <= i <= lenv:
            set_gel(w, i, gel(v, i))
        for i from 1 <= i <= n-lenv:
            set_gel(w, i+lenv, a)
        return w
    elif n < -lenv:
        n = -n  # Make n positive
        w = cgetg(n+1, typ(v))
        for i from 1 <= i <= lenv:
            set_gel(w, i+(n-lenv), gel(v, i))
        for i from 1 <= i <= n-lenv:
            set_gel(w, i, a)
        return w
    else:
        return v<|MERGE_RESOLUTION|>--- conflicted
+++ resolved
@@ -3254,8 +3254,6 @@
 
         EXAMPLES::
 
-<<<<<<< HEAD
-=======
             sage: pari('1').sizebyte()
             12           # 32-bit
             24           # 64-bit
@@ -6288,14 +6286,11 @@
 
         EXAMPLES::
 
->>>>>>> 7e93e62e
             sage: e = pari([0, -1, 1, -10, -20]).ellinit()
             sage: e.disc()
             -161051
             sage: _.factor()
             [-1, 1; 11, 5]
-<<<<<<< HEAD
-=======
         """
         pari_catch_sig_on()
         return P.new_gen(member_disc(self.g))
@@ -7763,7 +7758,6 @@
             sage: K.<a> = NumberField(x^2 - 1/8)
             sage: pari(x^2 - 2).factornf(K.pari_polynomial("a"))
             [x + Mod(-a, a^2 - 2), 1; x + Mod(a, a^2 - 2), 1]
->>>>>>> 7e93e62e
         """
         sig_on()
         return P.new_gen(member_disc(self.g))
