--- conflicted
+++ resolved
@@ -9499,15 +9499,11 @@
 
 
 cdef gen objtogen(s):
-<<<<<<< HEAD
-    """Convert any Sage/Python object to a PARI gen"""
-    cite("pari")
-
-=======
     """
     Convert any Sage/Python object to a PARI gen.
     """
->>>>>>> 7fd80aa1
+    cite("pari")
+
     cdef GEN g
     cdef Py_ssize_t length, i
     cdef mpz_t mpz_int
