"""
Sage class for PARI's GEN type

See the ``PariInstance`` class for documentation and examples.

AUTHORS:

- William Stein (2006-03-01): updated to work with PARI 2.2.12-beta

- William Stein (2006-03-06): added newtonpoly

- Justin Walker: contributed some of the function definitions

- Gonzalo Tornaria: improvements to conversions; much better error
  handling.

- Robert Bradshaw, Jeroen Demeyer, William Stein (2010-08-15):
  Upgrade to PARI 2.4.3 (:trac:`9343`)

- Jeroen Demeyer (2011-11-12): rewrite various conversion routines
  (:trac:`11611`, :trac:`11854`, :trac:`11952`)

- Peter Bruin (2013-11-17): move PariInstance to a separate file
  (:trac:`15185`)

- Jeroen Demeyer (2014-02-09): upgrade to PARI 2.7 (:trac:`15767`)

- Martin von Gagern (2014-12-17): Added some Galois functions (:trac:`17519`)

- Jeroen Demeyer (2015-01-12): upgrade to PARI 2.8 (:trac:`16997`)

- Jeroen Demeyer (2015-03-17): automatically generate methods from
  ``pari.desc`` (:trac:`17631` and :trac:`17860`)

- Kiran Kedlaya (2016-03-23): implement infinity type

TESTS:

Before :trac:`15654`, this used to take a very long time.
Now it takes much less than a second::

    sage: pari.allocatemem(200000)
    PARI stack size set to 200000 bytes, maximum size set to ...
    sage: x = polygen(ZpFM(3,10))
    sage: pol = ((x-1)^50 + x)
    sage: pari(pol).poldisc()
    2*3 + 3^4 + 2*3^6 + 3^7 + 2*3^8 + 2*3^9 + O(3^10)
"""

#*****************************************************************************
#       Copyright (C) 2006,2010 William Stein <wstein@gmail.com>
#       Copyright (C) ???? Justin Walker
#       Copyright (C) ???? Gonzalo Tornaria
#       Copyright (C) 2010 Robert Bradshaw <robertwb@math.washington.edu>
#       Copyright (C) 2010-2015 Jeroen Demeyer <jdemeyer@cage.ugent.be>
#
#  Distributed under the terms of the GNU General Public License (GPL)
#  as published by the Free Software Foundation; either version 2 of
#  the License, or (at your option) any later version.
#                  http://www.gnu.org/licenses/
#*****************************************************************************


import math
import types
import operator
import sage.structure.element
from cpython.string cimport PyString_AsString
from cpython.int cimport PyInt_AS_LONG
from cpython.float cimport PyFloat_AS_DOUBLE
from cpython.complex cimport PyComplex_RealAsDouble, PyComplex_ImagAsDouble
from sage.structure.element cimport ModuleElement, RingElement, Element
from sage.misc.randstate cimport randstate, current_randstate
from sage.structure.sage_object cimport rich_to_bool
from sage.misc.superseded import deprecation, deprecated_function_alias

from .paridecl cimport *
from .paripriv cimport *
include "cysignals/memory.pxi"
include "cysignals/signals.pxi"

cimport cython

from sage.libs.gmp.mpz cimport *
from sage.libs.gmp.pylong cimport mpz_set_pylong
from sage.libs.pari.closure cimport objtoclosure

from pari_instance cimport (PariInstance, pari_instance,
        prec_bits_to_words, prec_words_to_bits, default_bitprec)
cdef PariInstance P = pari_instance

from sage.rings.integer cimport Integer
from sage.rings.rational cimport Rational


include 'auto_gen.pxi'

@cython.final
cdef class gen(gen_auto):
    """
    Cython extension class that models the PARI GEN type.
    """
    def __init__(self):
        raise RuntimeError("PARI objects cannot be instantiated directly; use pari(x) to convert x to PARI")

    def __dealloc__(self):
        sig_free(<void*>self.b)

    def __repr__(self):
        """
        Display representation of a gen.

        OUTPUT: a Python string

        EXAMPLES::

            sage: pari('vector(5,i,i)')
            [1, 2, 3, 4, 5]
            sage: pari('[1,2;3,4]')
            [1, 2; 3, 4]
            sage: pari('Str(hello)')
            "hello"
        """
        cdef char *c
        sig_on()
        # Use sig_block(), which is needed because GENtostr() uses
        # malloc(), which is dangerous inside sig_on()
        sig_block()
        c = GENtostr(self.g)
        sig_unblock()
        sig_off()

        s = str(c)
        pari_free(c)
        return s

    def __str__(self):
        """
        Convert this gen to a string.

        Except for PARI strings, we have ``str(x) == repr(x)``.
        For strings (type ``t_STR``), the returned string is not quoted.

        OUTPUT: a Python string

        EXAMPLES::

            sage: print(pari('vector(5,i,i)'))
            [1, 2, 3, 4, 5]
            sage: print(pari('[1,2;3,4]'))
            [1, 2; 3, 4]
            sage: print(pari('Str(hello)'))
            hello
        """
        # Use __repr__ except for strings
        if typ(self.g) == t_STR:
            return GSTR(self.g)
        return repr(self)

    def __hash__(self):
        """
        Return the hash of self, computed using PARI's hash_GEN().

        TESTS::

            sage: type(pari('1 + 2.0*I').__hash__())
            <type 'int'>
        """
        cdef long h
        sig_on()
        h = hash_GEN(self.g)
        sig_off()
        return h

    def list(self):
        """
        Convert self to a list of PARI gens.

        EXAMPLES:

        A PARI vector becomes a Sage list::

            sage: L = pari("vector(10,i,i^2)").list()
            sage: L
            [1, 4, 9, 16, 25, 36, 49, 64, 81, 100]
            sage: type(L)
            <type 'list'>
            sage: type(L[0])
            <type 'sage.libs.pari.gen.gen'>

        For polynomials, list() behaves as for ordinary Sage polynomials::

            sage: pol = pari("x^3 + 5/3*x"); pol.list()
            [0, 5/3, 0, 1]

        For power series or Laurent series, we get all coefficients starting
        from the lowest degree term.  This includes trailing zeros::

            sage: R.<x> = LaurentSeriesRing(QQ)
            sage: s = x^2 + O(x^8)
            sage: s.list()
            [1]
            sage: pari(s).list()
            [1, 0, 0, 0, 0, 0]
            sage: s = x^-2 + O(x^0)
            sage: s.list()
            [1]
            sage: pari(s).list()
            [1, 0]

        For matrices, we get a list of columns::

            sage: M = matrix(ZZ,3,2,[1,4,2,5,3,6]); M
            [1 4]
            [2 5]
            [3 6]
            sage: pari(M).list()
            [[1, 2, 3]~, [4, 5, 6]~]

        For "scalar" types, we get a 1-element list containing ``self``::

            sage: pari("42").list()
            [42]
        """
        if typ(self.g) == t_POL:
            return list(self.Vecrev())
        return list(self.Vec())

    def __reduce__(self):
        """
        EXAMPLES::

            sage: f = pari('x^3 - 3')
            sage: loads(dumps(f)) == f
            True
            sage: f = pari('"hello world"')
            sage: loads(dumps(f)) == f
            True
        """
        s = repr(self)
        return (objtogen, (s,))

    cpdef ModuleElement _add_(self, ModuleElement right):
        sig_on()
        return P.new_gen(gadd(self.g, (<gen>right).g))

    cpdef ModuleElement _sub_(self, ModuleElement right):
        sig_on()
        return P.new_gen(gsub(self.g, (<gen> right).g))

    cpdef RingElement _mul_(self, RingElement right):
        sig_on()
        return P.new_gen(gmul(self.g, (<gen>right).g))

    cpdef RingElement _div_(self, RingElement right):
        sig_on()
        return P.new_gen(gdiv(self.g, (<gen>right).g))

    def _add_one(gen self):
        """
        Return self + 1.

        OUTPUT: pari gen

        EXAMPLES::

            sage: n = pari(5)
            sage: n._add_one()
            6
            sage: n = pari('x^3')
            sage: n._add_one()
            x^3 + 1
        """
        sig_on()
        return P.new_gen(gaddsg(1, self.g))

    def __mod__(self, other):
        """
        Return ``self`` modulo ``other``.

        EXAMPLES::

            sage: pari(15) % pari(6)
            3
            sage: pari("x^3+x^2+x+1") % pari("x^2")
            x + 1
            sage: pari(-2) % int(3)
            1
            sage: int(-2) % pari(3)
            1
        """
        cdef gen selfgen = objtogen(self)
        cdef gen othergen = objtogen(other)
        sig_on()
        return P.new_gen(gmod(selfgen.g, othergen.g))

    def __pow__(self, n, m):
        """
        Return ``self`` to the power ``n`` (if ``m`` is ``None``) or
        ``Mod(self, m)^n`` if ``m`` is not ``None``.

        EXAMPLES::

            sage: pari(5) ^ pari(3)
            125
            sage: pari("x-1") ^ 3
            x^3 - 3*x^2 + 3*x - 1
            sage: pow(pari(5), pari(28), int(29))
            Mod(1, 29)
            sage: int(2) ^ pari(-5)
            1/32
            sage: pari(2) ^ int(-5)
            1/32
        """
        cdef gen t0 = objtogen(self)
        cdef gen t1 = objtogen(n)
        if m is not None:
            t0 = t0.Mod(m)
        sig_on()
        return P.new_gen(gpow(t0.g, t1.g, prec_bits_to_words(0)))

    def __neg__(gen self):
        sig_on()
        return P.new_gen(gneg(self.g))

    def __rshift__(self, long n):
        """
        Divide ``self`` by `2^n` (truncating or not, depending on the
        input type).

        EXAMPLES::

            sage: pari(25) >> 3
            3
            sage: pari(25/2) >> 2
            25/8
            sage: pari("x") >> 3
            1/8*x
            sage: pari(1.0) >> 100
            7.88860905221012 E-31
            sage: int(33) >> pari(2)
            8
        """
        cdef gen t0 = objtogen(self)
        sig_on()
        return P.new_gen(gshift(t0.g, -n))

    def __lshift__(self, long n):
        """
        Multiply ``self`` by `2^n`.

        EXAMPLES::

            sage: pari(25) << 3
            200
            sage: pari(25/32) << 2
            25/8
            sage: pari("x") << 3
            8*x
            sage: pari(1.0) << 100
            1.26765060022823 E30
            sage: int(33) << pari(2)
            132
        """
        cdef gen t0 = objtogen(self)
        sig_on()
        return P.new_gen(gshift(t0.g, n))

    def __invert__(gen self):
        sig_on()
        return P.new_gen(ginv(self.g))

    def getattr(gen self, attr):
        """
        Return the PARI attribute with the given name.

        EXAMPLES::

            sage: K = pari("nfinit(x^2 - x - 1)")
            sage: K.getattr("pol")
            x^2 - x - 1
            sage: K.getattr("disc")
            5

            sage: K.getattr("reg")
            Traceback (most recent call last):
            ...
            PariError: _.reg: incorrect type in reg (t_VEC)
            sage: K.getattr("zzz")
            Traceback (most recent call last):
            ...
            PariError: not a function in function call
        """
        cdef str s = "_." + attr
        cdef char *t = PyString_AsString(s)
        sig_on()
        return P.new_gen(closure_callgen1(strtofunction(t), self.g))

    def mod(self):
        """
        Given an INTMOD or POLMOD ``Mod(a,m)``, return the modulus `m`.

        EXAMPLES::

            sage: pari(4).Mod(5).mod()
            5
            sage: pari("Mod(x, x*y)").mod()
            y*x
            sage: pari("[Mod(4,5)]").mod()
            Traceback (most recent call last):
            ...
            TypeError: Not an INTMOD or POLMOD in mod()
        """
        if typ(self.g) != t_INTMOD and typ(self.g) != t_POLMOD:
            raise TypeError("Not an INTMOD or POLMOD in mod()")
        sig_on()
        # The hardcoded 1 below refers to the position in the internal
        # representation of a INTMOD or POLDMOD where the modulus is
        # stored.
        return P.new_gen(gel(self.g, 1))

    def nf_get_pol(self):
        """
        Returns the defining polynomial of this number field.

        INPUT:

        - ``self`` -- A PARI number field being the output of ``nfinit()``,
                      ``bnfinit()`` or ``bnrinit()``.

        EXAMPLES::

            sage: K.<a> = NumberField(x^4 - 4*x^2 + 1)
            sage: pari(K).nf_get_pol()
            y^4 - 4*y^2 + 1
            sage: bnr = pari("K = bnfinit(x^4 - 4*x^2 + 1); bnrinit(K, 2*x)")
            sage: bnr.nf_get_pol()
            x^4 - 4*x^2 + 1

        For relative number fields, this returns the relative
        polynomial. However, beware that ``pari(L)`` returns an absolute
        number field::

            sage: L.<b> = K.extension(x^2 - 5)
            sage: pari(L).nf_get_pol()        # Absolute
            y^8 - 28*y^6 + 208*y^4 - 408*y^2 + 36
            sage: L.pari_rnf().nf_get_pol()   # Relative
            x^2 - 5

        TESTS::

            sage: x = polygen(QQ)
            sage: K.<a> = NumberField(x^4 - 4*x^2 + 1)
            sage: K.pari_nf().nf_get_pol()
            y^4 - 4*y^2 + 1
            sage: K.pari_bnf().nf_get_pol()
            y^4 - 4*y^2 + 1

        An error is raised for invalid input::

            sage: pari("[0]").nf_get_pol()
            Traceback (most recent call last):
            ...
            PariError: incorrect type in pol (t_VEC)

        """
        sig_on()
        return P.new_gen(member_pol(self.g))

    def nf_get_diff(self):
        """
        Returns the different of this number field as a PARI ideal.

        INPUT:

        - ``self`` -- A PARI number field being the output of ``nfinit()``,
                      ``bnfinit()`` or ``bnrinit()``.

        EXAMPLES::

            sage: K.<a> = NumberField(x^4 - 4*x^2 + 1)
            sage: pari(K).nf_get_diff()
            [12, 0, 0, 0; 0, 12, 8, 0; 0, 0, 4, 0; 0, 0, 0, 4]
        """
        sig_on()
        return P.new_gen(member_diff(self.g))

    def nf_get_sign(self):
        """
        Returns a Python list ``[r1, r2]``, where ``r1`` and ``r2`` are
        Python ints representing the number of real embeddings and pairs
        of complex embeddings of this number field, respectively.

        INPUT:

        - ``self`` -- A PARI number field being the output of ``nfinit()``,
                      ``bnfinit()`` or ``bnrinit()``.

        EXAMPLES::

            sage: K.<a> = NumberField(x^4 - 4*x^2 + 1)
            sage: s = K.pari_nf().nf_get_sign(); s
            [4, 0]
            sage: type(s); type(s[0])
            <type 'list'>
            <type 'int'>
            sage: CyclotomicField(15).pari_nf().nf_get_sign()
            [0, 4]
        """
        cdef long r1
        cdef long r2
        cdef GEN sign
        sig_on()
        sign = member_sign(self.g)
        r1 = itos(gel(sign, 1))
        r2 = itos(gel(sign, 2))
        sig_off()
        return [r1, r2]

    def nf_get_zk(self):
        """
        Returns a vector with a `\ZZ`-basis for the ring of integers of
        this number field. The first element is always `1`.

        INPUT:

        - ``self`` -- A PARI number field being the output of ``nfinit()``,
                      ``bnfinit()`` or ``bnrinit()``.

        EXAMPLES::

            sage: K.<a> = NumberField(x^4 - 4*x^2 + 1)
            sage: pari(K).nf_get_zk()
            [1, y, y^3 - 4*y, y^2 - 2]
        """
        sig_on()
        return P.new_gen(member_zk(self.g))

    def bnf_get_no(self):
        """
        Returns the class number of ``self``, a "big number field" (``bnf``).

        EXAMPLES::

            sage: K.<a> = QuadraticField(-65)
            sage: K.pari_bnf().bnf_get_no()
            8
        """
        sig_on()
        return P.new_gen(bnf_get_no(self.g))

    def bnf_get_cyc(self):
        """
        Returns the structure of the class group of this number field as
        a vector of SNF invariants.

        NOTE: ``self`` must be a "big number field" (``bnf``).

        EXAMPLES::

            sage: K.<a> = QuadraticField(-65)
            sage: K.pari_bnf().bnf_get_cyc()
            [4, 2]
        """
        sig_on()
        return P.new_gen(bnf_get_cyc(self.g))

    def bnf_get_gen(self):
        """
        Returns a vector of generators of the class group of this
        number field.

        NOTE: ``self`` must be a "big number field" (``bnf``).

        EXAMPLES::

            sage: K.<a> = QuadraticField(-65)
            sage: G = K.pari_bnf().bnf_get_gen(); G
            [[3, 2; 0, 1], [2, 1; 0, 1]]
            sage: map(lambda J: K.ideal(J), G)
            [Fractional ideal (3, a + 2), Fractional ideal (2, a + 1)]
        """
        sig_on()
        return P.new_gen(bnf_get_gen(self.g))

    def bnf_get_reg(self):
        """
        Returns the regulator of this number field.

        NOTE: ``self`` must be a "big number field" (``bnf``).

        EXAMPLES::

            sage: K.<a> = NumberField(x^4 - 4*x^2 + 1)
            sage: K.pari_bnf().bnf_get_reg()
            2.66089858019037...
        """
        sig_on()
        return P.new_gen(bnf_get_reg(self.g))

    def bnfunit(self):
        sig_on()
        return P.new_gen(bnf_get_fu(self.g))

    def pr_get_p(self):
        """
        Returns the prime of `\ZZ` lying below this prime ideal.

        NOTE: ``self`` must be a PARI prime ideal (as returned by
        ``idealfactor`` for example).

        EXAMPLES::

            sage: K.<i> = QuadraticField(-1)
            sage: F = pari(K).idealfactor(K.ideal(5)); F
            [[5, [-2, 1]~, 1, 1, [2, -1; 1, 2]], 1; [5, [2, 1]~, 1, 1, [-2, -1; 1, -2]], 1]
            sage: F[0,0].pr_get_p()
            5
        """
        sig_on()
        return P.new_gen(pr_get_p(self.g))

    def pr_get_e(self):
        """
        Returns the ramification index (over `\QQ`) of this prime ideal.

        NOTE: ``self`` must be a PARI prime ideal (as returned by
        ``idealfactor`` for example).

        EXAMPLES::

            sage: K.<i> = QuadraticField(-1)
            sage: pari(K).idealfactor(K.ideal(2))[0,0].pr_get_e()
            2
            sage: pari(K).idealfactor(K.ideal(3))[0,0].pr_get_e()
            1
            sage: pari(K).idealfactor(K.ideal(5))[0,0].pr_get_e()
            1
        """
        cdef long e
        sig_on()
        e = pr_get_e(self.g)
        sig_off()
        return e

    def pr_get_f(self):
        """
        Returns the residue class degree (over `\QQ`) of this prime ideal.

        NOTE: ``self`` must be a PARI prime ideal (as returned by
        ``idealfactor`` for example).

        EXAMPLES::

            sage: K.<i> = QuadraticField(-1)
            sage: pari(K).idealfactor(K.ideal(2))[0,0].pr_get_f()
            1
            sage: pari(K).idealfactor(K.ideal(3))[0,0].pr_get_f()
            2
            sage: pari(K).idealfactor(K.ideal(5))[0,0].pr_get_f()
            1
        """
        cdef long f
        sig_on()
        f = pr_get_f(self.g)
        sig_off()
        return f

    def pr_get_gen(self):
        """
        Returns the second generator of this PARI prime ideal, where the
        first generator is ``self.pr_get_p()``.

        NOTE: ``self`` must be a PARI prime ideal (as returned by
        ``idealfactor`` for example).

        EXAMPLES::

            sage: K.<i> = QuadraticField(-1)
            sage: g = pari(K).idealfactor(K.ideal(2))[0,0].pr_get_gen(); g; K(g)
            [1, 1]~
            i + 1
            sage: g = pari(K).idealfactor(K.ideal(3))[0,0].pr_get_gen(); g; K(g)
            [3, 0]~
            3
            sage: g = pari(K).idealfactor(K.ideal(5))[0,0].pr_get_gen(); g; K(g)
            [-2, 1]~
            i - 2
        """
        sig_on()
        return P.new_gen(pr_get_gen(self.g))

    def bid_get_cyc(self):
        """
        Returns the structure of the group `(O_K/I)^*`, where `I` is the
        ideal represented by ``self``.

        NOTE: ``self`` must be a "big ideal" (``bid``) as returned by
        ``idealstar`` for example.

        EXAMPLES::

            sage: K.<i> = QuadraticField(-1)
            sage: J = pari(K).idealstar(K.ideal(4*i + 2))
            sage: J.bid_get_cyc()
            [4, 2]
        """
        sig_on()
        return P.new_gen(bid_get_cyc(self.g))

    def bid_get_gen(self):
        """
        Returns a vector of generators of the group `(O_K/I)^*`, where
        `I` is the ideal represented by ``self``.

        NOTE: ``self`` must be a "big ideal" (``bid``) with generators,
        as returned by ``idealstar`` with ``flag`` = 2.

        EXAMPLES::

            sage: K.<i> = QuadraticField(-1)
            sage: J = pari(K).idealstar(K.ideal(4*i + 2), 2)
            sage: J.bid_get_gen()
            [7, [-2, -1]~]

        We get an exception if we do not supply ``flag = 2`` to
        ``idealstar``::

            sage: J = pari(K).idealstar(K.ideal(3))
            sage: J.bid_get_gen()
            Traceback (most recent call last):
            ...
            PariError: missing bid generators. Use idealstar(,,2)
        """
        sig_on()
        return P.new_gen(bid_get_gen(self.g))

    def __getitem__(gen self, n):
        """
        Return the nth entry of self. The indexing is 0-based, like in
        Python. Note that this is *different* than the default behavior
        of the PARI/GP interpreter.

        EXAMPLES::

            sage: p = pari('1 + 2*x + 3*x^2')
            sage: p[0]
            1
            sage: p[2]
            3
            sage: p[100]
            0
            sage: p[-1]
            0
            sage: q = pari('x^2 + 3*x^3 + O(x^6)')
            sage: q[3]
            3
            sage: q[5]
            0
            sage: q[6]
            Traceback (most recent call last):
            ...
            IndexError: index out of range
            sage: m = pari('[1,2;3,4]')
            sage: m[0]
            [1, 3]~
            sage: m[1,0]
            3
            sage: l = pari('List([1,2,3])')
            sage: l[1]
            2
            sage: s = pari('"hello, world!"')
            sage: s[0]
            'h'
            sage: s[4]
            'o'
            sage: s[12]
            '!'
            sage: s[13]
            Traceback (most recent call last):
            ...
            IndexError: index out of range
            sage: v = pari('[1,2,3]')
            sage: v[0]
            1
            sage: c = pari('Col([1,2,3])')
            sage: c[1]
            2
            sage: sv = pari('Vecsmall([1,2,3])')
            sage: sv[2]
            3
            sage: type(sv[2])
            <type 'int'>
            sage: tuple(pari(3/5))
            (3, 5)
            sage: tuple(pari('1 + 5*I'))
            (1, 5)
            sage: tuple(pari('Qfb(1, 2, 3)'))
            (1, 2, 3)
            sage: pari(57)[0]
            Traceback (most recent call last):
            ...
            TypeError: PARI object of type 't_INT' cannot be indexed
            sage: m = pari("[[1,2;3,4],5]") ; m[0][1,0]
            3
            sage: v = pari(xrange(20))
            sage: v[2:5]
            [2, 3, 4]
            sage: v[:]
            [0, 1, 2, 3, 4, 5, 6, 7, 8, 9, 10, 11, 12, 13, 14, 15, 16, 17, 18, 19]
            sage: v[10:]
            [10, 11, 12, 13, 14, 15, 16, 17, 18, 19]
            sage: v[:5]
            [0, 1, 2, 3, 4]
            sage: v
            [0, 1, 2, 3, 4, 5, 6, 7, 8, 9, 10, 11, 12, 13, 14, 15, 16, 17, 18, 19]
            sage: v[-1]
            Traceback (most recent call last):
            ...
            IndexError: index out of range
            sage: v[:-3]
            [0, 1, 2, 3, 4, 5, 6, 7, 8, 9, 10, 11, 12, 13, 14, 15, 16]
            sage: v[5:]
            [5, 6, 7, 8, 9, 10, 11, 12, 13, 14, 15, 16, 17, 18, 19]
            sage: pari([])[::]
            []
        """
        cdef int pari_type

        pari_type = typ(self.g)

        if isinstance(n, tuple):
            if pari_type != t_MAT:
                raise TypeError("self must be of pari type t_MAT")
            if len(n) != 2:
                raise IndexError("index must be an integer or a 2-tuple (i,j)")
            i = int(n[0])
            j = int(n[1])

            if i < 0 or i >= glength(<GEN>(self.g[1])):
                raise IndexError("row index out of range")
            if j < 0 or j >= glength(self.g):
                raise IndexError("column index out of range")

            ind = (i,j)

            if self.refers_to is not None and ind in self.refers_to:
                return self.refers_to[ind]
            else:
                ## In this case, we're being asked to return
                ## a GEN that has no gen pointing to it, so
                ## we need to create such a gen, add it to
                ## self.refers_to, and return it.
                val = P.new_ref(gmael(self.g, j+1, i+1), self)
                if self.refers_to is None:
                    self.refers_to = {ind: val}
                else:
                    self.refers_to[ind] = val
                return val

        elif isinstance(n, slice):
            l = glength(self.g)
            start,stop,step = n.indices(l)
            inds = xrange(start,stop,step)
            k = len(inds)
            # fast exit
            if k==0:
                return P.vector(0)
            # fast call, beware pari is one based
            if pari_type == t_VEC:
                if step==1:
                    return self.vecextract('"'+str(start+1)+".."+str(stop)+'"')
                if step==-1:
                    return self.vecextract('"'+str(start+1)+".."+str(stop+2)+'"')
            # slow call
            v = P.vector(k)
            for i,j in enumerate(inds):
                v[i] = self[j]
            return v

        ## there are no "out of bounds" problems
        ## for a polynomial or power series, so these go before
        ## bounds testing
        if pari_type == t_POL:
            return self.polcoeff(n)

        elif pari_type == t_SER:
            bound = valp(self.g) + lg(self.g) - 2
            if n >= bound:
                raise IndexError("index out of range")
            return self.polcoeff(n)

        elif pari_type in (t_INT, t_REAL, t_PADIC, t_QUAD, t_FFELT, t_INTMOD, t_POLMOD):
            # these are definitely scalar!
            raise TypeError("PARI object of type %r cannot be indexed" % self.type())

        elif n < 0 or n >= glength(self.g):
            raise IndexError("index out of range")

        elif pari_type == t_VEC or pari_type == t_MAT:
            #t_VEC    : row vector        [ code ] [  x_1  ] ... [  x_k  ]
            #t_MAT    : matrix            [ code ] [ col_1 ] ... [ col_k ]
            if self.refers_to is not None and n in self.refers_to:
                return self.refers_to[n]
            else:
                ## In this case, we're being asked to return
                ## a GEN that has no gen pointing to it, so
                ## we need to create such a gen, add it to
                ## self.refers_to, and return it.
                val = P.new_ref(gel(self.g, n+1), self)
                if self.refers_to is None:
                    self.refers_to = {n: val}
                else:
                    self.refers_to[n] = val
                return val

        elif pari_type == t_VECSMALL:
            #t_VECSMALL: vec. small ints  [ code ] [ x_1 ] ... [ x_k ]
            return self.g[n+1]

        elif pari_type == t_STR:
            #t_STR    : string            [ code ] [ man_1 ] ... [ man_k ]
            return chr( (<char *>(self.g+1))[n] )

        elif pari_type == t_LIST:
            return self.component(n+1)

        #elif pari_type in (t_FRAC, t_RFRAC):
            # generic code gives us:
            #   [0] = numerator
            #   [1] = denominator

        #elif pari_type == t_COMPLEX:
            # generic code gives us
            #   [0] = real part
            #   [1] = imag part

        #elif type(self.g) in (t_QFR, t_QFI):
            # generic code works ok

        else:
            ## generic code, which currently handles cases
            ## as mentioned above
            return P.new_ref(gel(self.g,n+1), self)

    def __setitem__(gen self, n, y):
        r"""
        Set the nth entry to a reference to y.


            -  The indexing is 0-based, like everywhere else in Python, but
               *unlike* in PARI/GP.

            -  Assignment sets the nth entry to a reference to y, assuming y is
               an object of type gen. This is the same as in Python, but
               *different* than what happens in the gp interpreter, where
               assignment makes a copy of y.

            -  Because setting creates references it is *possible* to make
               circular references, unlike in GP. Do *not* do this (see the
               example below). If you need circular references, work at the Python
               level (where they work well), not the PARI object level.



        EXAMPLES::

            sage: v = pari(range(10))
            sage: v
            [0, 1, 2, 3, 4, 5, 6, 7, 8, 9]
            sage: v[0] = 10
            sage: w = pari([5,8,-20])
            sage: v
            [10, 1, 2, 3, 4, 5, 6, 7, 8, 9]
            sage: v[1] = w
            sage: v
            [10, [5, 8, -20], 2, 3, 4, 5, 6, 7, 8, 9]
            sage: w[0] = -30
            sage: v
            [10, [-30, 8, -20], 2, 3, 4, 5, 6, 7, 8, 9]
            sage: t = v[1]; t[1] = 10 ; v
            [10, [-30, 10, -20], 2, 3, 4, 5, 6, 7, 8, 9]
            sage: v[1][0] = 54321 ; v
            [10, [54321, 10, -20], 2, 3, 4, 5, 6, 7, 8, 9]
            sage: w
            [54321, 10, -20]
            sage: v = pari([[[[0,1],2],3],4]) ; v[0][0][0][1] = 12 ; v
            [[[[0, 12], 2], 3], 4]
            sage: m = pari(matrix(2,2,range(4))) ; l = pari([5,6]) ; n = pari(matrix(2,2,[7,8,9,0])) ; m[1,0] = l ; l[1] = n ; m[1,0][1][1,1] = 1111 ; m
            [0, 1; [5, [7, 8; 9, 1111]], 3]
            sage: m = pari("[[1,2;3,4],5,6]") ; m[0][1,1] = 11 ; m
            [[1, 2; 3, 11], 5, 6]

        Finally, we create a circular reference::

            sage: v = pari([0])
            sage: w = pari([v])
            sage: v
            [0]
            sage: w
            [[0]]
            sage: v[0] = w

        Now there is a circular reference. Accessing v[0] will crash Sage.

        ::

            sage: s=pari.vector(2,[0,0])
            sage: s[:1]
            [0]
            sage: s[:1]=[1]
            sage: s
            [1, 0]
            sage: type(s[0])
            <type 'sage.libs.pari.gen.gen'>
            sage: s = pari(range(20)) ; s
            [0, 1, 2, 3, 4, 5, 6, 7, 8, 9, 10, 11, 12, 13, 14, 15, 16, 17, 18, 19]
            sage: s[0:10:2] = range(50,55) ; s
            [50, 1, 51, 3, 52, 5, 53, 7, 54, 9, 10, 11, 12, 13, 14, 15, 16, 17, 18, 19]
            sage: s[10:20:3] = range(100,150) ; s
            [50, 1, 51, 3, 52, 5, 53, 7, 54, 9, 100, 11, 12, 101, 14, 15, 102, 17, 18, 103]

        TESTS::

            sage: v = pari(xrange(10)) ; v
            [0, 1, 2, 3, 4, 5, 6, 7, 8, 9]
            sage: v[:] = [20..29]
            sage: v
            [20, 21, 22, 23, 24, 25, 26, 27, 28, 29]
            sage: type(v[0])
            <type 'sage.libs.pari.gen.gen'>
        """
        cdef int i, j
        cdef gen x = objtogen(y)
        cdef long l
        cdef Py_ssize_t ii, jj, step

        sig_on()
        try:
            if isinstance(n, tuple):
                if typ(self.g) != t_MAT:
                    raise TypeError("cannot index PARI type %s by tuple" % typ(self.g))

                if len(n) != 2:
                    raise ValueError("matrix index must be of the form [row, column]")

                i = int(n[0])
                j = int(n[1])
                ind = (i,j)

                if i < 0 or i >= glength(<GEN>(self.g[1])):
                    raise IndexError("row i(=%s) must be between 0 and %s" % (i, self.nrows()-1))
                if j < 0 or j >= glength(self.g):
                    raise IndexError("column j(=%s) must be between 0 and %s" % (j, self.ncols()-1))
                if self.refers_to is None:
                    self.refers_to = {ind: x}
                else:
                    self.refers_to[ind] = x

                (<GEN>(self.g)[j+1])[i+1] = <long>(x.g)
                return

            elif isinstance(n, slice):
                l = glength(self.g)
                inds = xrange(*n.indices(l))
                k = len(inds)
                if k > len(y):
                    raise ValueError("attempt to assign sequence of size %s to slice of size %s" % (len(y), k))

                # actually set the values
                for i,j in enumerate(inds):
                    self[j] = y[i]
                return

            i = int(n)

            if i < 0 or i >= glength(self.g):
                raise IndexError("index (%s) must be between 0 and %s" % (i, glength(self.g)-1))

            # so python memory manager will work correctly
            # and not free x if PARI part of self is the
            # only thing pointing to it.
            if self.refers_to is None:
                self.refers_to = {i: x}
            else:
                self.refers_to[i] = x

            ## correct indexing for t_POLs
            if typ(self.g) == t_POL:
                i = i + 1

            ## actually set the value
            (self.g)[i+1] = <long>(x.g)
            return
        finally:
            sig_off()

    def __len__(gen self):
        return glength(self.g)

    cpdef _richcmp_(left, Element right, int op):
        """
        Compare ``left`` and ``right`` using ``op``.

        EXAMPLES::

            sage: a = pari(5)
            sage: b = 10
            sage: a < b
            True
            sage: a <= b
            True
            sage: a <= 5
            True
            sage: a > b
            False
            sage: a >= b
            False
            sage: a >= pari(10)
            False
            sage: a == 5
            True
            sage: a is 5
            False

            sage: pari(2.5) > None
            True
            sage: pari(3) == pari(3)
            True
            sage: pari('x^2 + 1') == pari('I-1')
            False
            sage: pari(I) == pari(I)
            True

        This does not define a total order.  An error is raised when
        applying inequality operators to non-ordered types::

            sage: pari("Mod(1,3)") <= pari("Mod(2,3)")
            Traceback (most recent call last):
            ...
            PariError: forbidden comparison t_INTMOD , t_INTMOD
            sage: pari("[0]") <= pari("0")
            Traceback (most recent call last):
            ...
            PariError: forbidden comparison t_VEC (1 elts) , t_INT

        TESTS:

        Check that :trac:`16127` has been fixed::

            sage: pari(1/2) < pari(1/3)
            False
            sage: pari(1) < pari(1/2)
            False

            sage: pari('O(x)') == 0
            True
            sage: pari('O(2)') == 0
            True
        """
        cdef bint r
        cdef GEN x = (<gen>left).g
        cdef GEN y = (<gen>right).g
        sig_on()
        if op == 2:    # ==
            r = (gequal(x, y) != 0)
        elif op == 3:  # !=
            r = (gequal(x, y) == 0)
        else:
            r = rich_to_bool(op, gcmp(x, y))
        sig_off()
        return r

    cpdef int _cmp_(left, Element right) except -2:
        """
        Compare ``left`` and ``right``.

        This uses PARI's ``cmp_universal()`` routine, which defines
        a total ordering on the set of all PARI objects (up to the
        indistinguishability relation given by ``gidentical()``).

        .. WARNING::

            This comparison is only mathematically meaningful when
            comparing 2 integers. In particular, when comparing
            rationals or reals, this does not correspond to the natural
            ordering.

        EXAMPLES::

            sage: cmp(pari(5), 5)
            0
            sage: cmp(pari(5), 10)
            -1
            sage: cmp(pari(2.5), None)
            1
            sage: cmp(pari(3), pari(3))
            0
            sage: cmp(pari('x^2 + 1'), pari('I-1'))
            1
            sage: cmp(pari(I), pari(I))
            0

        Beware when comparing rationals or reals::

            sage: cmp(pari(2/3), pari(2/5))
            -1
            sage: two = RealField(256)(2)._pari_()
            sage: cmp(two, pari(1.0))
            1
            sage: cmp(two, pari(2.0))
            1
            sage: cmp(two, pari(3.0))
            1

        Since :trac:`17026`, different elements with the same string
        representation can be distinguished by ``cmp()``::

            sage: a = pari(0); a
            0
            sage: b = pari("0*ffgen(ffinit(29, 10))"); b
            0
            sage: cmp(a, b)
            -1

            sage: x = pari("x"); x
            x
            sage: y = pari("ffgen(ffinit(3, 5))"); y
            x
            sage: cmp(x, y)
            1

        """
        cdef int r
        sig_on()
        r = cmp_universal(left.g, (<gen>right).g)
        sig_off()
        return r

    def __copy__(gen self):
        sig_on()
        return P.new_gen(gcopy(self.g))

    def list_str(gen self):
        """
        Return str that might correctly evaluate to a Python-list.

        TESTS::

            sage: pari.primes(5).list_str()
            doctest:...: DeprecationWarning: the method list_str() is deprecated
            See http://trac.sagemath.org/20219 for details.
            [2, 3, 5, 7, 11]
        """
        deprecation(20219, "the method list_str() is deprecated")

        s = str(self)
        if s[:4] == "Mat(":
            s = "[" + s[4:-1] + "]"
        s = s.replace("~","")
        if s.find(";") != -1:
            s = s.replace(";","], [")
            s = "[" + s + "]"
            return eval(s)
        else:
            return eval(s)

    def __hex__(gen self):
        """
        Return the hexadecimal digits of self in lower case.

        EXAMPLES::

            sage: print hex(pari(0))
            0
            sage: print hex(pari(15))
            f
            sage: print hex(pari(16))
            10
            sage: print hex(pari(16938402384092843092843098243))
            36bb1e3929d1a8fe2802f083
            sage: print hex(long(16938402384092843092843098243))
            0x36bb1e3929d1a8fe2802f083L
            sage: print hex(pari(-16938402384092843092843098243))
            -36bb1e3929d1a8fe2802f083
        """
        cdef GEN x
        cdef long lx
        cdef long *xp
        cdef long w
        cdef char *s
        cdef char *sp
        cdef char *hexdigits
        hexdigits = "0123456789abcdef"
        cdef int i, j
        cdef int size
        x = self.g
        if typ(x) != t_INT:
            raise TypeError("gen must be of PARI type t_INT")
        if not signe(x):
            return "0"
        lx = lgefint(x)-2  # number of words
        size = lx*2*sizeof(long)
        s = <char *>sig_malloc(size+2) # 1 char for sign, 1 char for '\0'
        sp = s + size+1
        sp[0] = 0
        xp = int_LSW(x)
        for i from 0 <= i < lx:
            w = xp[0]
            for j from 0 <= j < 2*sizeof(long):
                sp = sp-1
                sp[0] = hexdigits[w & 15]
                w = w>>4
            xp = int_nextW(xp)
        # remove leading zeros!
        while sp[0] == c'0':
            sp = sp+1
        if signe(x) < 0:
            sp = sp-1
            sp[0] = c'-'
        k = <object>sp
        sig_free(s)
        return k

    def __int__(gen self):
        """
        Convert ``self`` to a Python integer.

        If the number is too large to fit into a Pyhon ``int``, a
        Python ``long`` is returned instead.

        EXAMPLES::

            sage: int(pari(0))
            0
            sage: int(pari(10))
            10
            sage: int(pari(-10))
            -10
            sage: int(pari(123456789012345678901234567890))
            123456789012345678901234567890L
            sage: int(pari(-123456789012345678901234567890))
            -123456789012345678901234567890L
            sage: int(pari(2^31-1))
            2147483647
            sage: int(pari(-2^31))
            -2147483648
            sage: int(pari("Pol(10)"))
            10
            sage: int(pari("Mod(2, 7)"))
            2
            sage: int(pari(RealField(63)(2^63-1)))
            9223372036854775807L  # 32-bit
            9223372036854775807   # 64-bit
            sage: int(pari(RealField(63)(2^63+2)))
            9223372036854775810L
        """
        return int(Integer(self))

    def python_list_small(gen self):
        """
        Return a Python list of the PARI gens. This object must be of type
        t_VECSMALL, and the resulting list contains python 'int's.

        EXAMPLES::

            sage: v=pari([1,2,3,10,102,10]).Vecsmall()
            sage: w = v.python_list_small()
            sage: w
            [1, 2, 3, 10, 102, 10]
            sage: type(w[0])
            <type 'int'>
        """
        cdef long n, m
        if typ(self.g) != t_VECSMALL:
            raise TypeError("Object (=%s) must be of type t_VECSMALL." % self)
        V = []
        m = glength(self.g)
        for n from 0 <= n < m:
            V.append(self.g[n+1])
        return V

    def python_list(gen self):
        """
        Return a Python list of the PARI gens. This object must be of type
        t_VEC.

        INPUT: None

        OUTPUT:

        -  ``list`` - Python list whose elements are the
           elements of the input gen.


        EXAMPLES::

            sage: v=pari([1,2,3,10,102,10])
            sage: w = v.python_list()
            sage: w
            [1, 2, 3, 10, 102, 10]
            sage: type(w[0])
            <type 'sage.libs.pari.gen.gen'>
            sage: pari("[1,2,3]").python_list()
            [1, 2, 3]
        """
        cdef long n, m
        cdef gen t

        if typ(self.g) != t_VEC:
            raise TypeError("Object (=%s) must be of type t_VEC." % self)
        m = glength(self.g)
        V = []
        for n from 0 <= n < m:
            V.append(self[n])
        return V

    def python(self, locals=None):
        """
        Return the closest Python/Sage equivalent of the given PARI object.

        INPUT:

        - `z` -- PARI ``gen``

        - `locals` -- optional dictionary used in fallback cases that
          involve :func:`sage_eval`

        .. NOTE::

            If ``self`` is a real (type ``t_REAL``), then the result
            will be a RealField element of the equivalent precision;
            if ``self`` is a complex (type ``t_COMPLEX``), then the
            result will be a ComplexField element of precision the
            maximal precision of the real and imaginary parts.

        EXAMPLES::

            sage: pari('389/17').python()
            389/17
            sage: f = pari('(2/3)*x^3 + x - 5/7 + y'); f
            2/3*x^3 + x + (y - 5/7)
            sage: var('x,y')
            (x, y)
            sage: f.python({'x':x, 'y':y})
            2/3*x^3 + x + y - 5/7

        You can also use :meth:`.sage`, which is an alias::

            sage: f.sage({'x':x, 'y':y})
            2/3*x^3 + x + y - 5/7

        Converting a real number::

            sage: pari.set_real_precision(70)
            15
            sage: a = pari('1.234').python(); a
            1.234000000000000000000000000000000000000000000000000000000000000000000000000
            sage: a.parent()
            Real Field with 256 bits of precision
            sage: pari.set_real_precision(15)
            70
            sage: a = pari('1.234').python(); a
            1.23400000000000000
            sage: a.parent()
            Real Field with 64 bits of precision

        For complex numbers, the parent depends on the PARI type::

            sage: a = pari('(3+I)').python(); a
            i + 3
            sage: a.parent()
            Number Field in i with defining polynomial x^2 + 1

            sage: a = pari('2^31-1').python(); a
            2147483647
            sage: a.parent()
            Integer Ring

            sage: a = pari('12/34').python(); a
            6/17
            sage: a.parent()
            Rational Field

            sage: a = pari('(3+I)/2').python(); a
            1/2*i + 3/2
            sage: a.parent()
            Number Field in i with defining polynomial x^2 + 1

            sage: z = pari(CC(1.0+2.0*I)); z
            1.00000000000000 + 2.00000000000000*I
            sage: a = z.python(); a
            1.00000000000000000 + 2.00000000000000000*I
            sage: a.parent()
            Complex Field with 64 bits of precision

            sage: I = sqrt(-1)
            sage: a = pari(1.0 + 2.0*I).python(); a
            1.00000000000000000 + 2.00000000000000000*I
            sage: a.parent()
            Complex Field with 64 bits of precision

        Vectors and matrices::

            sage: a = pari('[1,2,3,4]')
            sage: a
            [1, 2, 3, 4]
            sage: a.type()
            't_VEC'
            sage: b = a.python(); b
            [1, 2, 3, 4]
            sage: type(b)
            <type 'list'>

            sage: a = pari('[1,2;3,4]')
            sage: a.type()
            't_MAT'
            sage: b = a.python(); b
            [1 2]
            [3 4]
            sage: b.parent()
            Full MatrixSpace of 2 by 2 dense matrices over Integer Ring

            sage: a = pari('Vecsmall([1,2,3,4])')
            sage: a.type()
            't_VECSMALL'
            sage: a.python()
            [1, 2, 3, 4]

        We use the locals dictionary::

            sage: f = pari('(2/3)*x^3 + x - 5/7 + y')
            sage: x,y=var('x,y')
            sage: from sage.libs.pari.gen import gentoobj
            sage: gentoobj(f, {'x':x, 'y':y})
            2/3*x^3 + x + y - 5/7
            sage: gentoobj(f)
            Traceback (most recent call last):
            ...
            NameError: name 'x' is not defined

        Conversion of p-adics::

            sage: K = Qp(11,5)
            sage: x = K(11^-10 + 5*11^-7 + 11^-6); x
            11^-10 + 5*11^-7 + 11^-6 + O(11^-5)
            sage: y = pari(x); y
            11^-10 + 5*11^-7 + 11^-6 + O(11^-5)
            sage: y.sage()
            11^-10 + 5*11^-7 + 11^-6 + O(11^-5)
            sage: pari(K(11^-5)).sage()
            11^-5 + O(11^0)

        Conversion of infinities::

            sage: pari('oo').sage()
            +Infinity
            sage: pari('-oo').sage()
            -Infinity
        """
        return gentoobj(self, locals)

    sage = _sage_ = _eval_ = python

    def __long__(gen self):
        """
        Convert ``self`` to a Python ``long``.

        EXAMPLES::

            sage: long(pari(0))
            0L
            sage: long(pari(10))
            10L
            sage: long(pari(-10))
            -10L
            sage: long(pari(123456789012345678901234567890))
            123456789012345678901234567890L
            sage: long(pari(-123456789012345678901234567890))
            -123456789012345678901234567890L
            sage: long(pari(2^31-1))
            2147483647L
            sage: long(pari(-2^31))
            -2147483648L
            sage: long(pari("Pol(10)"))
            10L
            sage: long(pari("Mod(2, 7)"))
            2L
        """
        return long(Integer(self))

    def __float__(gen self):
        """
        Return Python float.
        """
        cdef double d
        sig_on()
        d = gtodouble(self.g)
        sig_off()
        return d

    def __complex__(self):
        r"""
        Return ``self`` as a Python ``complex``
        value.

        EXAMPLES::

            sage: g = pari(-1.0)^(1/5); g
            0.809016994374947 + 0.587785252292473*I
            sage: g.__complex__()
            (0.8090169943749475+0.5877852522924731j)
            sage: complex(g)
            (0.8090169943749475+0.5877852522924731j)

        ::

            sage: g = pari(Integers(5)(3)); g
            Mod(3, 5)
            sage: complex(g)
            Traceback (most recent call last):
            ...
            PariError: incorrect type in greal/gimag (t_INTMOD)
        """
        cdef double re, im
        sig_on()
        re = gtodouble(greal(self.g))
        im = gtodouble(gimag(self.g))
        sig_off()
        return complex(re, im)

    def __nonzero__(self):
        """
        EXAMPLES::

            sage: pari('1').__nonzero__()
            True
            sage: pari('x').__nonzero__()
            True
            sage: bool(pari(0))
            False
            sage: a = pari('Mod(0,3)')
            sage: a.__nonzero__()
            False
        """
        return not gequal0(self.g)

    def gequal(gen a, b):
        r"""
        Check whether `a` and `b` are equal using PARI's ``gequal``.

        EXAMPLES::

            sage: a = pari(1); b = pari(1.0); c = pari('"some_string"')
            sage: a.gequal(a)
            True
            sage: b.gequal(b)
            True
            sage: c.gequal(c)
            True
            sage: a.gequal(b)
            True
            sage: a.gequal(c)
            False

        WARNING: this relation is not transitive::

            sage: a = pari('[0]'); b = pari(0); c = pari('[0,0]')
            sage: a.gequal(b)
            True
            sage: b.gequal(c)
            True
            sage: a.gequal(c)
            False
        """
        cdef gen t0 = objtogen(b)
        sig_on()
        cdef int ret = gequal(a.g, t0.g)
        sig_off()
        return ret != 0

    def gequal0(gen a):
        r"""
        Check whether `a` is equal to zero.

        EXAMPLES::

            sage: pari(0).gequal0()
            True
            sage: pari(1).gequal0()
            False
            sage: pari(1e-100).gequal0()
            False
            sage: pari("0.0 + 0.0*I").gequal0()
            True
            sage: pari(GF(3^20,'t')(0)).gequal0()
            True
        """
        sig_on()
        cdef int ret = gequal0(a.g)
        sig_off()
        return ret != 0

    def gequal_long(gen a, long b):
        r"""
        Check whether `a` is equal to the ``long int`` `b` using PARI's ``gequalsg``.

        EXAMPLES::

            sage: a = pari(1); b = pari(2.0); c = pari('3*matid(3)')
            sage: a.gequal_long(1)
            True
            sage: a.gequal_long(-1)
            False
            sage: a.gequal_long(0)
            False
            sage: b.gequal_long(2)
            True
            sage: b.gequal_long(-2)
            False
            sage: c.gequal_long(3)
            True
            sage: c.gequal_long(-3)
            False
        """
        sig_on()
        cdef int ret = gequalsg(b, a.g)
        sig_off()
        return ret != 0

    def isprime(gen self, long flag=0):
        """
        isprime(x, flag=0): Returns True if x is a PROVEN prime number, and
        False otherwise.

        INPUT:


        -  ``flag`` - int 0 (default): use a combination of
           algorithms. 1: certify primality using the Pocklington-Lehmer Test.
           2: certify primality using the APRCL test.


        OUTPUT:


        -  ``bool`` - True or False


        EXAMPLES::

            sage: pari(9).isprime()
            False
            sage: pari(17).isprime()
            True
            sage: n = pari(561)    # smallest Carmichael number
            sage: n.isprime()      # not just a pseudo-primality test!
            False
            sage: n.isprime(1)
            False
            sage: n.isprime(2)
            False
            sage: n = pari(2^31-1)
            sage: n.isprime(1)
            (True, [2, 3, 1; 3, 5, 1; 7, 3, 1; 11, 3, 1; 31, 2, 1; 151, 3, 1; 331, 3, 1])
        """
        cdef GEN x
        sig_on()
        x = gisprime(self.g, flag)
        if typ(x) != t_INT:
            # case flag=1 with prime input: x is the certificate
            return True, P.new_gen(x)
        else:
            sig_off()
            return signe(x) != 0

    def ispseudoprime(gen self, long flag=0):
        """
        ispseudoprime(x, flag=0): Returns True if x is a pseudo-prime
        number, and False otherwise.

        INPUT:


        -  ``flag`` - int 0 (default): checks whether x is a
           Baillie-Pomerance-Selfridge-Wagstaff pseudo prime (strong
           Rabin-Miller pseudo prime for base 2, followed by strong Lucas test
           for the sequence (P,-1), P smallest positive integer such that
           `P^2 - 4` is not a square mod x). 0: checks whether x is a
           strong Miller-Rabin pseudo prime for flag randomly chosen bases
           (with end-matching to catch square roots of -1).


        OUTPUT:


        -  ``bool`` - True or False, or when flag=1, either False or a tuple
           (True, cert) where ``cert`` is a primality certificate.


        EXAMPLES::

            sage: pari(9).ispseudoprime()
            False
            sage: pari(17).ispseudoprime()
            True
            sage: n = pari(561)     # smallest Carmichael number
            sage: n.ispseudoprime(2)
            False
        """
        sig_on()
        cdef long t = ispseudoprime(self.g, flag)
        sig_off()
        return t != 0

    def ispower(gen self, k=None):
        r"""
        Determine whether or not self is a perfect k-th power. If k is not
        specified, find the largest k so that self is a k-th power.

        INPUT:


        -  ``k`` - int (optional)


        OUTPUT:


        -  ``power`` - int, what power it is

        -  ``g`` - what it is a power of


        EXAMPLES::

            sage: pari(9).ispower()
            (2, 3)
            sage: pari(17).ispower()
            (1, 17)
            sage: pari(17).ispower(2)
            (False, None)
            sage: pari(17).ispower(1)
            (1, 17)
            sage: pari(2).ispower()
            (1, 2)
        """
        cdef int n
        cdef GEN x
        cdef gen t0

        if k is None:
            sig_on()
            n = gisanypower(self.g, &x)
            if n == 0:
                sig_off()
                return 1, self
            else:
                return n, P.new_gen(x)
        else:
            t0 = objtogen(k)
            sig_on()
            n = ispower(self.g, t0.g, &x)
            if n == 0:
                sig_off()
                return False, None
            else:
                return k, P.new_gen(x)

    def isprimepower(gen self):
        r"""
        Check whether ``self`` is a prime power (with an exponent >= 1).

        INPUT:

        - ``self`` - A PARI integer

        OUTPUT:

        A tuple ``(k, p)`` where `k` is a Python integer and `p` a PARI
        integer.

        - If the input was a prime power, `p` is the prime and `k` the
          power.
        - Otherwise, `k = 0` and `p` is ``self``.

        .. SEEALSO::

            If you don't need a proof that `p` is prime, you can use
            :meth:`ispseudoprimepower` instead.

        EXAMPLES::

            sage: pari(9).isprimepower()
            (2, 3)
            sage: pari(17).isprimepower()
            (1, 17)
            sage: pari(18).isprimepower()
            (0, 18)
            sage: pari(3^12345).isprimepower()
            (12345, 3)
        """
        cdef GEN x
        cdef long n

        sig_on()
        n = isprimepower(self.g, &x)
        if n == 0:
            sig_off()
            return 0, self
        else:
            return n, P.new_gen(x)

    def ispseudoprimepower(gen self):
        r"""
        Check whether ``self`` is the power (with an exponent >= 1) of
        a pseudo-prime.

        INPUT:

        - ``self`` - A PARI integer

        OUTPUT:

        A tuple ``(k, p)`` where `k` is a Python integer and `p` a PARI
        integer.

        - If the input was a pseudoprime power, `p` is the pseudoprime
          and `k` the power.
        - Otherwise, `k = 0` and `p` is ``self``.

        EXAMPLES::

            sage: pari(3^12345).ispseudoprimepower()
            (12345, 3)
            sage: p = pari(2^1500 + 1465)         # next_prime(2^1500)
            sage: (p^11).ispseudoprimepower()[0]  # very fast
            11
        """
        cdef GEN x
        cdef long n

        sig_on()
        n = ispseudoprimepower(self.g, &x)
        if n == 0:
            sig_off()
            return 0, self
        else:
            return n, P.new_gen(x)

    def vecmax(x):
        """
        Return the maximum of the elements of the vector/matrix `x`.

        EXAMPLES::

            sage: pari([1, -5/3, 8.0]).vecmax()
            8.00000000000000
        """
        sig_on()
        return P.new_gen(vecmax(x.g))

    def vecmin(x):
        """
        Return the minimum of the elements of the vector/matrix `x`.

        EXAMPLES::

            sage: pari([1, -5/3, 8.0]).vecmin()
            -5/3
        """
        sig_on()
        return P.new_gen(vecmin(x.g))

    def Col(gen x, long n = 0):
        """
        Transform the object `x` into a column vector with minimal size `|n|`.

        INPUT:

        - ``x`` -- gen

        - ``n`` -- Make the column vector of minimal length `|n|`. If `n > 0`,
          append zeros; if `n < 0`, prepend zeros.

        OUTPUT:

        A PARI column vector (type ``t_COL``)

        EXAMPLES::

            sage: pari(1.5).Col()
            [1.50000000000000]~
            sage: pari([1,2,3,4]).Col()
            [1, 2, 3, 4]~
            sage: pari('[1,2; 3,4]').Col()
            [[1, 2], [3, 4]]~
            sage: pari('"Sage"').Col()
            ["S", "a", "g", "e"]~
            sage: pari('x + 3*x^3').Col()
            [3, 0, 1, 0]~
            sage: pari('x + 3*x^3 + O(x^5)').Col()
            [1, 0, 3, 0]~

        We demonstate the `n` argument::

            sage: pari([1,2,3,4]).Col(2)
            [1, 2, 3, 4]~
            sage: pari([1,2,3,4]).Col(-2)
            [1, 2, 3, 4]~
            sage: pari([1,2,3,4]).Col(6)
            [1, 2, 3, 4, 0, 0]~
            sage: pari([1,2,3,4]).Col(-6)
            [0, 0, 1, 2, 3, 4]~

        See also :meth:`Vec` (create a row vector) for more examples
        and :meth:`Colrev` (create a column in reversed order).
        """
        sig_on()
        return P.new_gen(_Vec_append(gtocol(x.g), gen_0, n))

    def Colrev(gen x, long n = 0):
        """
        Transform the object `x` into a column vector with minimal size `|n|`.
        The order of the resulting vector is reversed compared to :meth:`Col`.

        INPUT:

        - ``x`` -- gen

        - ``n`` -- Make the vector of minimal length `|n|`. If `n > 0`,
          prepend zeros; if `n < 0`, append zeros.

        OUTPUT:

        A PARI column vector (type ``t_COL``)

        EXAMPLES::

            sage: pari(1.5).Colrev()
            [1.50000000000000]~
            sage: pari([1,2,3,4]).Colrev()
            [4, 3, 2, 1]~
            sage: pari('[1,2; 3,4]').Colrev()
            [[3, 4], [1, 2]]~
            sage: pari('x + 3*x^3').Colrev()
            [0, 1, 0, 3]~

        We demonstate the `n` argument::

            sage: pari([1,2,3,4]).Colrev(2)
            [4, 3, 2, 1]~
            sage: pari([1,2,3,4]).Colrev(-2)
            [4, 3, 2, 1]~
            sage: pari([1,2,3,4]).Colrev(6)
            [0, 0, 4, 3, 2, 1]~
            sage: pari([1,2,3,4]).Colrev(-6)
            [4, 3, 2, 1, 0, 0]~
        """
        sig_on()
        # Create a non-reversed column vector
        cdef GEN v = _Vec_append(gtocol(x.g), gen_0, n)
        # Reverse it in-place
        cdef GEN L = v + 1
        cdef GEN R = v + (lg(v)-1)
        cdef long t
        while (L < R):
            t = L[0]
            L[0] = R[0]
            R[0] = t
            L += 1
            R -= 1
        return P.new_gen(v)

    def Ser(gen f, v=-1, long precision=-1):
        """
        Return a power series or Laurent series in the variable `v`
        constructed from the object `f`.

        INPUT:

        - ``f`` -- PARI gen

        - ``v`` -- PARI variable (default: `x`)

        - ``precision`` -- the desired relative precision (default:
          the value returned by ``pari.get_series_precision()``).
          This is the absolute precision minus the `v`-adic valuation.

        OUTPUT:

        - PARI object of type ``t_SER``

        The series is constructed from `f` in the following way:

        - If `f` is a scalar, a constant power series is returned.

        - If `f` is a polynomial, it is converted into a power series
          in the obvious way.

        - If `f` is a rational function, it will be expanded in a
          Laurent series around `v = 0`.

        - If `f` is a vector, its coefficients become the coefficients
          of the power series, starting from the constant term.  This
          is the convention used by the function ``Polrev()``, and the
          reverse of that used by ``Pol()``.

        .. warning::

           This function will not transform objects containing
           variables of higher priority than `v`.

        EXAMPLES::

            sage: pari(2).Ser()
            2 + O(x^16)
            sage: pari(Mod(0, 7)).Ser()
            Mod(0, 7)*x^15 + O(x^16)

            sage: x = pari([1, 2, 3, 4, 5])
            sage: x.Ser()
            1 + 2*x + 3*x^2 + 4*x^3 + 5*x^4 + O(x^16)
            sage: f = x.Ser('v'); print f
            1 + 2*v + 3*v^2 + 4*v^3 + 5*v^4 + O(v^16)
            sage: pari(1)/f
            1 - 2*v + v^2 + 6*v^5 - 17*v^6 + 16*v^7 - 5*v^8 + 36*v^10 - 132*v^11 + 181*v^12 - 110*v^13 + 25*v^14 + 216*v^15 + O(v^16)

            sage: pari('x^5').Ser(precision=20)
            x^5 + O(x^25)
            sage: pari('1/x').Ser(precision=1)
            x^-1 + O(x^0)

        """
        if precision < 0:
            precision = P.get_series_precision()
        sig_on()
        cdef long vn = P.get_var(v)
        if typ(f.g) == t_VEC:
            # The precision flag is ignored for vectors, so we first
            # convert the vector to a polynomial.
            return P.new_gen(gtoser(gtopolyrev(f.g, vn), vn, precision))
        else:
            return P.new_gen(gtoser(f.g, vn, precision))

    def Str(self):
        """
        Str(self): Return the print representation of self as a PARI
        object.

        INPUT:


        -  ``self`` - gen


        OUTPUT:


        -  ``gen`` - a PARI gen of type t_STR, i.e., a PARI
           string


        EXAMPLES::

            sage: pari([1,2,['abc',1]]).Str()
            "[1, 2, [abc, 1]]"
            sage: pari([1,1, 1.54]).Str()
            "[1, 1, 1.54000000000000]"
            sage: pari(1).Str()       # 1 is automatically converted to string rep
            "1"
            sage: x = pari('x')       # PARI variable "x"
            sage: x.Str()             # is converted to string rep.
            "x"
            sage: x.Str().type()
            't_STR'
        """
        cdef char* c
        sig_on()
        # Use sig_block(), which is needed because GENtostr() uses
        # malloc(), which is dangerous inside sig_on()
        sig_block()
        c = GENtostr(self.g)
        sig_unblock()
        v = P.new_gen(strtoGENstr(c))
        pari_free(c)
        return v

    def Strexpand(gen x):
        """
        Concatenate the entries of the vector `x` into a single string,
        then perform tilde expansion and environment variable expansion
        similar to shells.

        INPUT:

        - ``x`` -- PARI gen. Either a vector or an element which is then
          treated like `[x]`.

        OUTPUT:

        - PARI string (type ``t_STR``)

        EXAMPLES::

            sage: pari('"~/subdir"').Strexpand()     # random
            "/home/johndoe/subdir"
            sage: pari('"$SAGE_LOCAL"').Strexpand()  # random
            "/usr/local/sage/local"

        TESTS::

            sage: a = pari('"$HOME"')
            sage: a.Strexpand() != a
            True
        """
        if typ(x.g) != t_VEC:
            x = P.vector(1, [x])
        sig_on()
        return P.new_gen(Strexpand(x.g))

    def Strtex(gen x):
        r"""
        Strtex(x): Translates the vector x of PARI gens to TeX format and
        returns the resulting concatenated strings as a PARI t_STR.

        INPUT:

        - ``x`` -- PARI gen. Either a vector or an element which is then
          treated like `[x]`.

        OUTPUT:

        - PARI string (type ``t_STR``)

        EXAMPLES::

            sage: v=pari('x^2')
            sage: v.Strtex()
            "x^2"
            sage: v=pari(['1/x^2','x'])
            sage: v.Strtex()
            "\\frac{1}{x^2}x"
            sage: v=pari(['1 + 1/x + 1/(y+1)','x-1'])
            sage: v.Strtex()
            "\\frac{ \\left(y\n + 2\\right) \\*x\n + \\left(y\n + 1\\right) }{ \\left(y\n + 1\\right) \\*x}x\n - 1"
        """
        if typ(x.g) != t_VEC:
            x = P.vector(1, [x])
        sig_on()
        return P.new_gen(Strtex(x.g))

    printtex = deprecated_function_alias(20219, Strtex)

    def Vec(gen x, long n = 0):
        """
        Transform the object `x` into a vector with minimal size `|n|`.

        INPUT:

        - ``x`` -- gen

        - ``n`` -- Make the vector of minimal length `|n|`. If `n > 0`,
          append zeros; if `n < 0`, prepend zeros.

        OUTPUT:

        A PARI vector (type ``t_VEC``)

        EXAMPLES::

            sage: pari(1).Vec()
            [1]
            sage: pari('x^3').Vec()
            [1, 0, 0, 0]
            sage: pari('x^3 + 3*x - 2').Vec()
            [1, 0, 3, -2]
            sage: pari([1,2,3]).Vec()
            [1, 2, 3]
            sage: pari('[1, 2; 3, 4]').Vec()
            [[1, 3]~, [2, 4]~]
            sage: pari('"Sage"').Vec()
            ["S", "a", "g", "e"]
            sage: pari('2*x^2 + 3*x^3 + O(x^5)').Vec()
            [2, 3, 0]
            sage: pari('2*x^-2 + 3*x^3 + O(x^5)').Vec()
            [2, 0, 0, 0, 0, 3, 0]

        Note the different term ordering for polynomials and series::

            sage: pari('1 + x + 3*x^3 + O(x^5)').Vec()
            [1, 1, 0, 3, 0]
            sage: pari('1 + x + 3*x^3').Vec()
            [3, 0, 1, 1]

        We demonstate the `n` argument::

            sage: pari([1,2,3,4]).Vec(2)
            [1, 2, 3, 4]
            sage: pari([1,2,3,4]).Vec(-2)
            [1, 2, 3, 4]
            sage: pari([1,2,3,4]).Vec(6)
            [1, 2, 3, 4, 0, 0]
            sage: pari([1,2,3,4]).Vec(-6)
            [0, 0, 1, 2, 3, 4]

        See also :meth:`Col` (create a column vector) and :meth:`Vecrev`
        (create a vector in reversed order).
        """
        sig_on()
        return P.new_gen(_Vec_append(gtovec(x.g), gen_0, n))

    def Vecrev(gen x, long n = 0):
        """
        Transform the object `x` into a vector with minimal size `|n|`.
        The order of the resulting vector is reversed compared to :meth:`Vec`.

        INPUT:

        - ``x`` -- gen

        - ``n`` -- Make the vector of minimal length `|n|`. If `n > 0`,
          prepend zeros; if `n < 0`, append zeros.

        OUTPUT:

        A PARI vector (type ``t_VEC``)

        EXAMPLES::

            sage: pari(1).Vecrev()
            [1]
            sage: pari('x^3').Vecrev()
            [0, 0, 0, 1]
            sage: pari('x^3 + 3*x - 2').Vecrev()
            [-2, 3, 0, 1]
            sage: pari([1, 2, 3]).Vecrev()
            [3, 2, 1]
            sage: pari('Col([1, 2, 3])').Vecrev()
            [3, 2, 1]
            sage: pari('[1, 2; 3, 4]').Vecrev()
            [[2, 4]~, [1, 3]~]
            sage: pari('"Sage"').Vecrev()
            ["e", "g", "a", "S"]

        We demonstate the `n` argument::

            sage: pari([1,2,3,4]).Vecrev(2)
            [4, 3, 2, 1]
            sage: pari([1,2,3,4]).Vecrev(-2)
            [4, 3, 2, 1]
            sage: pari([1,2,3,4]).Vecrev(6)
            [0, 0, 4, 3, 2, 1]
            sage: pari([1,2,3,4]).Vecrev(-6)
            [4, 3, 2, 1, 0, 0]
        """
        sig_on()
        return P.new_gen(_Vec_append(gtovecrev(x.g), gen_0, -n))

    def Vecsmall(gen x, long n = 0):
        """
        Transform the object `x` into a ``t_VECSMALL`` with minimal size `|n|`.

        INPUT:

        - ``x`` -- gen

        - ``n`` -- Make the vector of minimal length `|n|`. If `n > 0`,
          append zeros; if `n < 0`, prepend zeros.

        OUTPUT:

        A PARI vector of small integers (type ``t_VECSMALL``)

        EXAMPLES::

            sage: pari([1,2,3]).Vecsmall()
            Vecsmall([1, 2, 3])
            sage: pari('"Sage"').Vecsmall()
            Vecsmall([83, 97, 103, 101])
            sage: pari(1234).Vecsmall()
            Vecsmall([1234])
            sage: pari('x^2 + 2*x + 3').Vecsmall()
            Vecsmall([1, 2, 3])

        We demonstate the `n` argument::

            sage: pari([1,2,3]).Vecsmall(2)
            Vecsmall([1, 2, 3])
            sage: pari([1,2,3]).Vecsmall(-2)
            Vecsmall([1, 2, 3])
            sage: pari([1,2,3]).Vecsmall(6)
            Vecsmall([1, 2, 3, 0, 0, 0])
            sage: pari([1,2,3]).Vecsmall(-6)
            Vecsmall([0, 0, 0, 1, 2, 3])
        """
        sig_on()
        return P.new_gen(_Vec_append(gtovecsmall(x.g), <GEN>0, n))


    def bittest(gen x, long n):
        """
        bittest(x, long n): Returns bit number n (coefficient of
        `2^n` in binary) of the integer x. Negative numbers behave
        as if modulo a big power of 2.

        INPUT:


        -  ``x`` - gen (pari integer)


        OUTPUT:


        -  ``bool`` - a Python bool


        EXAMPLES::

            sage: x = pari(6)
            sage: x.bittest(0)
            False
            sage: x.bittest(1)
            True
            sage: x.bittest(2)
            True
            sage: x.bittest(3)
            False
            sage: pari(-3).bittest(0)
            True
            sage: pari(-3).bittest(1)
            False
            sage: [pari(-3).bittest(n) for n in range(10)]
            [True, False, True, True, True, True, True, True, True, True]
        """
        sig_on()
        cdef long b = bittest(x.g, n)
        sig_off()
        return b != 0

    lift_centered = gen_auto.centerlift

    def padicprime(gen x):
        """
        The uniformizer of the p-adic ring this element lies in, as a t_INT.

        INPUT:

        - ``x`` - gen, of type t_PADIC

        OUTPUT:

        - ``p`` - gen, of type t_INT

        EXAMPLES::

            sage: K = Qp(11,5)
            sage: x = K(11^-10 + 5*11^-7 + 11^-6)
            sage: y = pari(x)
            sage: y.padicprime()
            11
            sage: y.padicprime().type()
            't_INT'
        """
        sig_on()
        return P.new_gen(gel(x.g, 2))

    def precision(gen x, long n=-1):
        """
        Change the precision of `x` to be `n`, where `n` is an integer.
        If `n` is omitted, output the real precision of `x`.

        INPUT:

        -  ``x`` - gen

        -  ``n`` - (optional) int

        OUTPUT: gen
        """
        if n <= 0:
            return precision(x.g)
        sig_on()
        return P.new_gen(precision0(x.g, n))

    def round(gen x, estimate=False):
        """
        round(x,estimate=False): If x is a real number, returns x rounded
        to the nearest integer (rounding up). If the optional argument
        estimate is True, also returns the binary exponent e of the
        difference between the original and the rounded value (the
        "fractional part") (this is the integer ceiling of log_2(error)).

        When x is a general PARI object, this function returns the result
        of rounding every coefficient at every level of PARI object. Note
        that this is different than what the truncate function does (see
        the example below).

        One use of round is to get exact results after a long approximate
        computation, when theory tells you that the coefficients must be
        integers.

        INPUT:


        -  ``x`` - gen

        -  ``estimate`` - (optional) bool, False by default


        OUTPUT:

        - if estimate is False, return a single gen.

        - if estimate is True, return rounded version of x and error
          estimate in bits, both as gens.

        EXAMPLES::

            sage: pari('1.5').round()
            2
            sage: pari('1.5').round(True)
            (2, -1)
            sage: pari('1.5 + 2.1*I').round()
            2 + 2*I
            sage: pari('1.0001').round(True)
            (1, -14)
            sage: pari('(2.4*x^2 - 1.7)/x').round()
            (2*x^2 - 2)/x
            sage: pari('(2.4*x^2 - 1.7)/x').truncate()
            2.40000000000000*x
        """
        cdef int n
        cdef long e
        cdef gen y
        sig_on()
        if not estimate:
            return P.new_gen(ground(x.g))
        y = P.new_gen(grndtoi(x.g, &e))
        return y, e

    def sizeword(gen x):
        """
        Return the total number of machine words occupied by the
        complete tree of the object x.  A machine word is 32 or
        64 bits, depending on the computer.

        INPUT:

        -  ``x`` - gen

        OUTPUT: int (a Python int)

        EXAMPLES::

            sage: pari('0').sizeword()
            2
            sage: pari('1').sizeword()
            3
            sage: pari('1000000').sizeword()
            3
            sage: pari('10^100').sizeword()
            13      # 32-bit
            8       # 64-bit
            sage: pari(RDF(1.0)).sizeword()
            4       # 32-bit
            3       # 64-bit
            sage: pari('x').sizeword()
            9
            sage: pari('x^20').sizeword()
            66
            sage: pari('[x, I]').sizeword()
            20
        """
        return gsizeword(x.g)

    def sizebyte(gen x):
        """
        Return the total number of bytes occupied by the complete tree
        of the object x. Note that this number depends on whether the
        computer is 32-bit or 64-bit.

        INPUT:

        -  ``x`` - gen

        OUTPUT: int (a Python int)

        EXAMPLE::

            sage: pari('1').sizebyte()
            12           # 32-bit
            24           # 64-bit
        """
        return gsizebyte(x.g)

    def truncate(gen x, estimate=False):
        """
        truncate(x,estimate=False): Return the truncation of x. If estimate
        is True, also return the number of error bits.

        When x is in the real numbers, this means that the part after the
        decimal point is chopped away, e is the binary exponent of the
        difference between the original and truncated value (the
        "fractional part"). If x is a rational function, the result is the
        integer part (Euclidean quotient of numerator by denominator) and
        if requested the error estimate is 0.

        When truncate is applied to a power series (in X), it transforms it
        into a polynomial or a rational function with denominator a power
        of X, by chopping away the `O(X^k)`. Similarly, when
        applied to a p-adic number, it transforms it into an integer or a
        rational number by chopping away the `O(p^k)`.

        INPUT:


        -  ``x`` - gen

        -  ``estimate`` - (optional) bool, which is False by
           default


        OUTPUT:

        - if estimate is False, return a single gen.

        - if estimate is True, return rounded version of x and error
          estimate in bits, both as gens.

        EXAMPLES::

            sage: pari('(x^2+1)/x').round()
            (x^2 + 1)/x
            sage: pari('(x^2+1)/x').truncate()
            x
            sage: pari('1.043').truncate()
            1
            sage: pari('1.043').truncate(True)
            (1, -5)
            sage: pari('1.6').truncate()
            1
            sage: pari('1.6').round()
            2
            sage: pari('1/3 + 2 + 3^2 + O(3^3)').truncate()
            34/3
            sage: pari('sin(x+O(x^10))').truncate()
            1/362880*x^9 - 1/5040*x^7 + 1/120*x^5 - 1/6*x^3 + x
            sage: pari('sin(x+O(x^10))').round()   # each coefficient has abs < 1
            x + O(x^10)
        """
        cdef long e
        cdef gen y
        sig_on()
        if not estimate:
            return P.new_gen(gtrunc(x.g))
        y = P.new_gen(gcvtoi(x.g, &e))
        return y, e

    def _valp(gen x):
        """
        Return the valuation of x where x is a p-adic number (t_PADIC)
        or a Laurent series (t_SER).  If x is a different type, this
        will give a bogus number.

        EXAMPLES::

            sage: pari('1/x^2 + O(x^10)')._valp()
            -2
            sage: pari('O(x^10)')._valp()
            10
            sage: pari('(1145234796 + O(3^10))/771966234')._valp()
            -2
            sage: pari('O(2^10)')._valp()
            10
            sage: pari('x')._valp()   # random
            -35184372088832
        """
        # This is a simple macro, so we don't need sig_on()
        return valp(x.g)

    def bernfrac(x):
        r"""
        The Bernoulli number `B_x`, where `B_0 = 1`,
        `B_1 = -1/2`, `B_2 = 1/6,\ldots,` expressed as a
        rational number. The argument `x` should be of type
        integer.

        EXAMPLES::

            sage: pari(18).bernfrac()
            43867/798
            sage: [pari(n).bernfrac() for n in range(10)]
            [1, -1/2, 1/6, 0, -1/30, 0, 1/42, 0, -1/30, 0]
        """
        return P.bernfrac(x)

    def bernreal(x, unsigned long precision=0):
        r"""
        The Bernoulli number `B_x`, as for the function bernfrac,
        but `B_x` is returned as a real number (with the current
        precision).

        EXAMPLES::

            sage: pari(18).bernreal()
            54.9711779448622
            sage: pari(18).bernreal(precision=192).sage()
            54.9711779448621553884711779448621553884711779448621553885
        """
        return P.bernreal(x, precision)

    def besselk(gen nu, x, flag=None, unsigned long precision=0):
        """
        nu.besselk(x): K-Bessel function (modified Bessel function
        of the second kind) of index nu, which can be complex, and argument
        x.

        If `nu` or `x` is an exact argument, it is first
        converted to a real or complex number using the optional parameter
        precision (in bits). If the arguments are inexact (e.g. real), the
        smallest of their precisions is used in the computation, and the
        parameter precision is ignored.

        INPUT:


        -  ``nu`` - a complex number

        -  ``x`` - real number (positive or negative)

        EXAMPLES::

            sage: C.<i> = ComplexField()
            sage: pari(2+i).besselk(3)
            0.0455907718407551 + 0.0289192946582081*I

        ::

            sage: pari(2+i).besselk(-3)
            -4.34870874986752 - 5.38744882697109*I

        ::

            sage: pari(2+i).besselk(300)
            3.74224603319728 E-132 + 2.49071062641525 E-134*I
            sage: pari(2+i).besselk(300, flag=1)
            doctest:...: DeprecationWarning: The flag argument to besselk() is deprecated and not used anymore
            See http://trac.sagemath.org/20219 for details.
            3.74224603319728 E-132 + 2.49071062641525 E-134*I
        """
        if flag is not None:
            deprecation(20219, 'The flag argument to besselk() is deprecated and not used anymore')
        cdef gen t0 = objtogen(x)
        sig_on()
        return P.new_gen(kbessel(nu.g, t0.g, prec_bits_to_words(precision)))

    def eint1(gen x, long n=0, unsigned long precision=0):
        r"""
        x.eint1(n): exponential integral E1(x):

        .. math::

                         \int_{x}^{\infty} \frac{e^{-t}}{t} dt


        If n is present, output the vector [eint1(x), eint1(2\*x), ...,
        eint1(n\*x)]. This is faster than repeatedly calling eint1(i\*x).

        If `x` is an exact argument, it is first converted to a
        real or complex number using the optional parameter precision (in
        bits). If `x` is inexact (e.g. real), its own precision is
        used in the computation, and the parameter precision is ignored.

        REFERENCE:

        - See page 262, Prop 5.6.12, of Cohen's book "A Course in
          Computational Algebraic Number Theory".

        EXAMPLES:
        """
        sig_on()
        if n <= 0:
            return P.new_gen(eint1(x.g, prec_bits_to_words(precision)))
        else:
            return P.new_gen(veceint1(x.g, stoi(n), prec_bits_to_words(precision)))

    log_gamma = gen_auto.lngamma

    def polylog(gen x, long m, long flag=0, unsigned long precision=0):
        """
        x.polylog(m,flag=0): m-th polylogarithm of x. flag is optional, and
        can be 0: default, 1: D_m -modified m-th polylog of x, 2:
        D_m-modified m-th polylog of x, 3: P_m-modified m-th polylog of
        x.

        If `x` is an exact argument, it is first converted to a
        real or complex number using the optional parameter precision (in
        bits). If `x` is inexact (e.g. real), its own precision is
        used in the computation, and the parameter precision is ignored.

        TODO: Add more explanation, copied from the PARI manual.

        EXAMPLES::

            sage: pari(10).polylog(3)
            5.64181141475134 - 8.32820207698027*I
            sage: pari(10).polylog(3,0)
            5.64181141475134 - 8.32820207698027*I
            sage: pari(10).polylog(3,1)
            0.523778453502411
            sage: pari(10).polylog(3,2)
            -0.400459056163451
        """
        sig_on()
        return P.new_gen(polylog0(m, x.g, flag, prec_bits_to_words(precision)))

    def sqrtn(gen x, n, unsigned long precision=0):
        r"""
        x.sqrtn(n): return the principal branch of the n-th root of x,
        i.e., the one such that
        `\arg(\sqrt(x)) \in ]-\pi/n, \pi/n]`. Also returns a second
        argument which is a suitable root of unity allowing one to recover
        all the other roots. If it was not possible to find such a number,
        then this second return value is 0. If the argument is present and
        no square root exists, return 0 instead of raising an error.

        If `x` is an exact argument, it is first converted to a
        real or complex number using the optional parameter precision (in
        bits). If `x` is inexact (e.g. real), its own precision is
        used in the computation, and the parameter precision is ignored.

        .. note::

           intmods (modulo a prime) and `p`-adic numbers are
           allowed as arguments.

        INPUT:


        -  ``x`` - gen

        -  ``n`` - integer


        OUTPUT:


        -  ``gen`` - principal n-th root of x

        -  ``gen`` - root of unity z that gives the other
           roots


        EXAMPLES::

            sage: s, z = pari(2).sqrtn(5)
            sage: z
            0.309016994374947 + 0.951056516295154*I
            sage: s
            1.14869835499704
            sage: s^5
            2.00000000000000
            sage: z^5
            1.00000000000000 - 2.710505431 E-20*I       # 32-bit
            1.00000000000000 - 2.71050543121376 E-20*I  # 64-bit
            sage: (s*z)^5
            2.00000000000000 + 0.E-19*I
        """
        cdef GEN zetan
        cdef gen t0 = objtogen(n)
        sig_on()
        ans = P.new_gen_noclear(gsqrtn(x.g, t0.g, &zetan, prec_bits_to_words(precision)))
        return ans, P.new_gen(zetan)

    phi = deprecated_function_alias(20219, gen_auto.eulerphi)

    def ffprimroot(self):
        r"""
        Return a primitive root of the multiplicative group of the
        definition field of the given finite field element.

        INPUT:

        - ``self`` -- a PARI finite field element (``FFELT``)

        OUTPUT:

        - A generator of the multiplicative group of the finite field
          generated by ``self``.

        EXAMPLES::

            sage: x = polygen(GF(3))
            sage: k.<a> = GF(9, modulus=x^2+1)
            sage: b = pari(a).ffprimroot()
            sage: b  # random
            a + 1
            sage: b.fforder()
            8
        """
        sig_on()
        return P.new_gen(ffprimroot(self.g, NULL))

    def fibonacci(self):
        r"""
        Return the Fibonacci number of index x.

        EXAMPLES::

            sage: pari(18).fibonacci()
            2584
            sage: [pari(n).fibonacci() for n in range(10)]
            [0, 1, 1, 2, 3, 5, 8, 13, 21, 34]
        """
        return P.fibonacci(self)

    def issquare(gen x, find_root=False):
        """
        issquare(x,n): ``True`` if x is a square, ``False`` if not. If
        ``find_root`` is given, also returns the exact square root.
        """
        cdef GEN G
        cdef long t
        cdef gen g
        sig_on()
        if find_root:
            t = itos(gissquareall(x.g, &G))
            if t:
                return True, P.new_gen(G)
            else:
                P.clear_stack()
                return False, None
        else:
            t = itos(gissquare(x.g))
            sig_off()
            return t != 0

    def issquarefree(gen self):
        """
        EXAMPLES::

            sage: pari(10).issquarefree()
            True
            sage: pari(20).issquarefree()
            False
        """
        sig_on()
        cdef long t = issquarefree(self.g)
        sig_off()
        return t != 0

    def sumdiv(gen n):
        """
        Return the sum of the divisors of `n`.

        EXAMPLES::

            sage: pari(10).sumdiv()
            18
        """
        sig_on()
        return P.new_gen(sumdiv(n.g))

    def sumdivk(gen n, long k):
        """
        Return the sum of the k-th powers of the divisors of n.

        EXAMPLES::

            sage: pari(10).sumdivk(2)
            130
        """
        sig_on()
        return P.new_gen(sumdivk(n.g, k))

    def Zn_issquare(gen self, n):
        """
        Return ``True`` if ``self`` is a square modulo `n`, ``False``
        if not.

        INPUT:

        - ``self`` -- integer

        - ``n`` -- integer or factorisation matrix

        EXAMPLES::

            sage: pari(3).Zn_issquare(4)
            False
            sage: pari(4).Zn_issquare(30.factor())
            True

        """
        cdef gen t0 = objtogen(n)
        sig_on()
        cdef long t = Zn_issquare(self.g, t0.g)
        sig_off()
        return t != 0

    def Zn_sqrt(gen self, n):
        """
        Return a square root of ``self`` modulo `n`, if such a square
        root exists; otherwise, raise a ``ValueError``.

        INPUT:

        - ``self`` -- integer

        - ``n`` -- integer or factorisation matrix

        EXAMPLES::

            sage: pari(3).Zn_sqrt(4)
            Traceback (most recent call last):
            ...
            ValueError: 3 is not a square modulo 4
            sage: pari(4).Zn_sqrt(30.factor())
            22

        """
        cdef gen t0 = objtogen(n)
        cdef GEN s
        sig_on()
        s = Zn_sqrt(self.g, t0.g)
        if s == NULL:
            sig_off()
            raise ValueError("%s is not a square modulo %s" % (self, n))
        return P.new_gen(s)

    def ellinit(self, long flag=-1, unsigned long precision=0):
        """
        Return the PARI elliptic curve object with Weierstrass coefficients
        given by self, a list with 5 elements.

        INPUT:


        -  ``self`` -- a list of 5 coefficients

        -  ``flag`` -- ignored (for backwards compatibility)

        -  ``precision (optional, default: 0)`` - the real
           precision to be used in the computation of the components of the
           PARI (s)ell structure; if 0, use the default 64 bits.

           .. note::

              The parameter ``precision`` in ``ellinit`` controls not
              only the real precision of the resulting (s)ell structure,
              but in some cases also the precision of most subsequent
              computations with this elliptic curve (if those rely on
              the precomputations done by ``ellinit``).  You should
              therefore set the precision from the start to the value
              you require.

        OUTPUT:

        -  ``gen`` -- a PARI ell structure.

        EXAMPLES:

        An elliptic curve with integer coefficients::

            sage: e = pari([0,1,0,1,0]).ellinit(); e
            [0, 1, 0, 1, 0, 4, 2, 0, -1, -32, 224, -48, 2048/3, Vecsmall([1]), [Vecsmall([64, -1])], [0, 0, 0, 0, 0, 0, 0, 0]]

        The coefficients can be any ring elements that convert to PARI::

            sage: pari([0,1/2,0,-3/4,0]).ellinit()
            [0, 1/2, 0, -3/4, 0, 2, -3/2, 0, -9/16, 40, -116, 117/4, 256000/117, Vecsmall([1]), [Vecsmall([64, 1])], [0, 0, 0, 0, 0, 0, 0, 0]]
            sage: pari([0,0.5,0,-0.75,0]).ellinit()
            [0, 0.500000000000000, 0, -0.750000000000000, 0, 2.00000000000000, -1.50000000000000, 0, -0.562500000000000, 40.0000000000000, -116.000000000000, 29.2500000000000, 2188.03418803419, Vecsmall([0]), [Vecsmall([64, 1])], [0, 0, 0, 0]]
            sage: pari([0,I,0,1,0]).ellinit()
            [0, I, 0, 1, 0, 4*I, 2, 0, -1, -64, 352*I, -80, 16384/5, Vecsmall([0]), [Vecsmall([64, 0])], [0, 0, 0, 0]]
            sage: pari([0,x,0,2*x,1]).ellinit()
            [0, x, 0, 2*x, 1, 4*x, 4*x, 4, -4*x^2 + 4*x, 16*x^2 - 96*x, -64*x^3 + 576*x^2 - 864, 64*x^4 - 576*x^3 + 576*x^2 - 432, (256*x^6 - 4608*x^5 + 27648*x^4 - 55296*x^3)/(4*x^4 - 36*x^3 + 36*x^2 - 27), Vecsmall([0]), [Vecsmall([64, 0])], [0, 0, 0, 0]]
        """
        if flag != -1:
            from sage.misc.superseded import deprecation
            deprecation(16997, 'The flag argument to ellinit() is deprecated and not used anymore')
        sig_on()
        return P.new_gen(ellinit(self.g, NULL, prec_bits_to_words(precision)))

    def ellan(self, long n, python_ints=False):
        """
        Return the first `n` Fourier coefficients of the modular
        form attached to this elliptic curve. See ellak for more details.

        INPUT:


        -  ``n`` - a long integer

        -  ``python_ints`` - bool (default is False); if True,
           return a list of Python ints instead of a PARI gen wrapper.


        EXAMPLES::

            sage: e = pari([0, -1, 1, -10, -20]).ellinit()
            sage: e.ellan(3)
            [1, -2, -1]
            sage: e.ellan(20)
            [1, -2, -1, 2, 1, 2, -2, 0, -2, -2, 1, -2, 4, 4, -1, -4, -2, 4, 0, 2]
            sage: e.ellan(-1)
            []
            sage: v = e.ellan(10, python_ints=True); v
            [1, -2, -1, 2, 1, 2, -2, 0, -2, -2]
            sage: type(v)
            <type 'list'>
            sage: type(v[0])
            <type 'int'>
        """
        sig_on()
        cdef GEN g = anell(self.g, n)
        if python_ints:
            v = [gtolong(gel(g, i+1)) for i in range(glength(g))]
            P.clear_stack()
            return v
        else:
            return P.new_gen(g)

    def ellaplist(self, long n, python_ints=False):
        r"""
        e.ellaplist(n): Returns a PARI list of all the prime-indexed
        coefficients `a_p` (up to n) of the `L`-function
        of the elliptic curve `e`, i.e. the Fourier coefficients of
        the newform attached to `e`.

        INPUT:

        - ``self`` -- an elliptic curve

        - ``n`` -- a long integer

        - ``python_ints`` -- bool (default is False); if True,
          return a list of Python ints instead of a PARI gen wrapper.

        .. WARNING::

            The curve e must be a medium or long vector of the type given by
            ellinit. For this function to work for every n and not just those
            prime to the conductor, e must be a minimal Weierstrass equation.
            If this is not the case, use the function ellminimalmodel first
            before using ellaplist (or you will get INCORRECT RESULTS!)

        EXAMPLES::

            sage: e = pari([0, -1, 1, -10, -20]).ellinit()
            sage: v = e.ellaplist(10); v
            [-2, -1, 1, -2]
            sage: type(v)
            <type 'sage.libs.pari.gen.gen'>
            sage: v.type()
            't_VEC'
            sage: e.ellan(10)
            [1, -2, -1, 2, 1, 2, -2, 0, -2, -2]
            sage: v = e.ellaplist(10, python_ints=True); v
            [-2, -1, 1, -2]
            sage: type(v)
            <type 'list'>
            sage: type(v[0])
            <type 'int'>

        TESTS::

            sage: v = e.ellaplist(1)
            sage: print v, type(v)
            [] <type 'sage.libs.pari.gen.gen'>
            sage: v = e.ellaplist(1, python_ints=True)
            sage: print v, type(v)
            [] <type 'list'>
        """
        if python_ints:
            return [int(x) for x in self.ellaplist(n)]

        if n < 2:
            sig_on()
            return P.new_gen(zerovec(0))

        # 1. Make a table of primes up to n.
        P.init_primes(n+1)
        cdef gen t0 = objtogen(n)
        sig_on()
        cdef GEN g = primes(gtolong(primepi(t0.g)))

        # 2. Replace each prime in the table by ellap of it.
        cdef long i
        for i from 0 <= i < glength(g):
            set_gel(g, i + 1, ellap(self.g, gel(g, i + 1)))
        return P.new_gen(g)

    def ellheight(self, a, b=None, long flag=-1, unsigned long precision=0):
        """
        Canonical height of point ``a`` on elliptic curve ``self``,
        resp. the value of the associated bilinear form at ``(a,b)``.

        INPUT:

        - ``self``-- an elliptic curve over `\QQ`.

        - ``a`` -- rational point on ``self``.

        - ``b`` -- (optional) rational point on ``self``.

        - ``precision (optional)`` -- the precision of the
          result, in bits.

        EXAMPLES::

            sage: e = pari([0,1,1,-2,0]).ellinit()
            sage: e.ellheight([1,0])
            0.476711659343740
            sage: e.ellheight([1,0], precision=128).sage()
            0.47671165934373953737948605888465305945902294218            # 32-bit
            0.476711659343739537379486058884653059459022942211150879336  # 64-bit

        Computing the bilinear form::

            sage: e.ellheight([1, 0], [-1, 1])
            0.418188984498861
        """
<<<<<<< HEAD
        sig_on()
        return P.new_gen(gabs(x.g, prec_bits_to_words(precision)))

    def acos(gen x, unsigned long precision=0):
        r"""
        The principal branch of `\cos^{-1}(x)`, so that
        `\RR e(\mathrm{acos}(x))` belongs to `[0,Pi]`. If `x`
        is real and `|x| > 1`, then `\mathrm{acos}(x)` is complex.

        If `x` is an exact argument, it is first converted to a
        real or complex number using the optional parameter precision (in
        bits). If `x` is inexact (e.g. real), its own precision is
        used in the computation, and the parameter precision is ignored.

        EXAMPLES::

            sage: pari(0.5).acos()
            1.04719755119660
            sage: pari(1/2).acos()
            1.04719755119660
            sage: pari(1.1).acos()
            0.443568254385115*I
            sage: C.<i> = ComplexField()
            sage: pari(1.1+i).acos()
            0.849343054245252 - 1.09770986682533*I
        """
        sig_on()
        return P.new_gen(gacos(x.g, prec_bits_to_words(precision)))

    def acosh(gen x, unsigned long precision=0):
        r"""
        The principal branch of `\cosh^{-1}(x)`, so that
        `\Im(\mathrm{acosh}(x))` belongs to `[0,Pi]`. If
        `x` is real and `x < 1`, then
        `\mathrm{acosh}(x)` is complex.

        If `x` is an exact argument, it is first converted to a
        real or complex number using the optional parameter precision (in
        bits). If `x` is inexact (e.g. real), its own precision is
        used in the computation, and the parameter precision is ignored.

        EXAMPLES::

            sage: pari(2).acosh()
            1.31695789692482
            sage: pari(0).acosh()
            1.57079632679490*I
            sage: C.<i> = ComplexField()
            sage: pari(i).acosh()
            0.881373587019543 + 1.57079632679490*I
        """
        sig_on()
        return P.new_gen(gacosh(x.g, prec_bits_to_words(precision)))

    def agm(gen x, y, unsigned long precision=0):
        r"""
        The arithmetic-geometric mean of x and y. In the case of complex or
        negative numbers, the principal square root is always chosen.
        p-adic or power series arguments are also allowed. Note that a
        p-adic AGM exists only if x/y is congruent to 1 modulo p (modulo 16
        for p=2). x and y cannot both be vectors or matrices.

        If any of `x` or `y` is an exact argument, it is
        first converted to a real or complex number using the optional
        parameter precision (in bits). If the arguments are inexact (e.g.
        real), the smallest of their two precisions is used in the
        computation, and the parameter precision is ignored.

        EXAMPLES::

            sage: pari(2).agm(2)
            2.00000000000000
            sage: pari(0).agm(1)
            0
            sage: pari(1).agm(2)
            1.45679103104691
            sage: C.<i> = ComplexField()
            sage: pari(1+i).agm(-3)
            -0.964731722290876 + 1.15700282952632*I
        """
        cdef gen t0 = objtogen(y)
        sig_on()
        return P.new_gen(agm(x.g, t0.g, prec_bits_to_words(precision)))

    def arg(gen x, unsigned long precision=0):
        r"""
        arg(x): argument of x,such that `-\pi < \arg(x) \leq \pi`.

        If `x` is an exact argument, it is first converted to a
        real or complex number using the optional parameter precision (in
        bits). If `x` is inexact (e.g. real), its own precision is
        used in the computation, and the parameter precision is ignored.

        EXAMPLES::

            sage: C.<i> = ComplexField()
            sage: pari(2+i).arg()
            0.463647609000806
        """
        sig_on()
        return P.new_gen(garg(x.g, prec_bits_to_words(precision)))

    def asin(gen x, unsigned long precision=0):
        r"""
        The principal branch of `\sin^{-1}(x)`, so that
        `\RR e(\mathrm{asin}(x))` belongs to `[-\pi/2,\pi/2]`. If
        `x` is real and `|x| > 1` then `\mathrm{asin}(x)`
        is complex.

        If `x` is an exact argument, it is first converted to a
        real or complex number using the optional parameter precision (in
        bits). If `x` is inexact (e.g. real), its own precision is
        used in the computation, and the parameter precision is ignored.

        EXAMPLES::

            sage: pari(pari(0.5).sin()).asin()
            0.500000000000000
            sage: pari(2).asin()
            1.57079632679490 - 1.31695789692482*I
        """
        sig_on()
        return P.new_gen(gasin(x.g, prec_bits_to_words(precision)))

    def asinh(gen x, unsigned long precision=0):
        r"""
        The principal branch of `\sinh^{-1}(x)`, so that
        `\Im(\mathrm{asinh}(x))` belongs to `[-\pi/2,\pi/2]`.

        If `x` is an exact argument, it is first converted to a
        real or complex number using the optional parameter precision (in
        bits). If `x` is inexact (e.g. real), its own precision is
        used in the computation, and the parameter precision is ignored.

        EXAMPLES::

            sage: pari(2).asinh()
            1.44363547517881
            sage: C.<i> = ComplexField()
            sage: pari(2+i).asinh()
            1.52857091948100 + 0.427078586392476*I
        """
        sig_on()
        return P.new_gen(gasinh(x.g, prec_bits_to_words(precision)))

    def atan(gen x, unsigned long precision=0):
        r"""
        The principal branch of `\tan^{-1}(x)`, so that
        `\RR e(\mathrm{atan}(x))` belongs to `]-\pi/2, \pi/2[`.

        If `x` is an exact argument, it is first converted to a
        real or complex number using the optional parameter precision (in
        bits). If `x` is inexact (e.g. real), its own precision is
        used in the computation, and the parameter precision is ignored.

        EXAMPLES::

            sage: pari(1).atan()
            0.785398163397448
            sage: C.<i> = ComplexField()
            sage: pari(1.5+i).atan()
            1.10714871779409 + 0.255412811882995*I
        """
        sig_on()
        return P.new_gen(gatan(x.g, prec_bits_to_words(precision)))

    def atanh(gen x, unsigned long precision=0):
        r"""
        The principal branch of `\tanh^{-1}(x)`, so that
        `\Im(\mathrm{atanh}(x))` belongs to `]-\pi/2,\pi/2]`. If
        `x` is real and `|x| > 1` then `\mathrm{atanh}(x)`
        is complex.

        If `x` is an exact argument, it is first converted to a
        real or complex number using the optional parameter precision (in
        bits). If `x` is inexact (e.g. real), its own precision is
        used in the computation, and the parameter precision is ignored.

        EXAMPLES::

            sage: pari(0).atanh()
            0.E-19
            sage: pari(2).atanh()
            0.549306144334055 - 1.57079632679490*I
        """
        sig_on()
        return P.new_gen(gatanh(x.g, prec_bits_to_words(precision)))

    def bernfrac(gen x):
        r"""
        The Bernoulli number `B_x`, where `B_0 = 1`,
        `B_1 = -1/2`, `B_2 = 1/6,\ldots,` expressed as a
        rational number. The argument `x` should be of type
        integer.

        EXAMPLES::

            sage: pari(18).bernfrac()
            43867/798
            sage: [pari(n).bernfrac() for n in range(10)]
            [1, -1/2, 1/6, 0, -1/30, 0, 1/42, 0, -1/30, 0]
        """
        sig_on()
        return P.new_gen(bernfrac(x))

    def bernreal(gen x, unsigned long precision=0):
        r"""
        The Bernoulli number `B_x`, as for the function bernfrac,
        but `B_x` is returned as a real number (with the current
        precision).

        EXAMPLES::

            sage: pari(18).bernreal()
            54.9711779448622
            sage: pari(18).bernreal(precision=192).sage()
            54.9711779448621553884711779448621553884711779448621553885
        """
        sig_on()
        return P.new_gen(bernreal(x, prec_bits_to_words(precision)))

    def besselh1(gen nu, x, unsigned long precision=0):
        r"""
        The `H^1`-Bessel function of index `\nu` and
        argument `x`.

        If `nu` or `x` is an exact argument, it is first
        converted to a real or complex number using the optional parameter
        precision (in bits). If the arguments are inexact (e.g. real), the
        smallest of their precisions is used in the computation, and the
        parameter precision is ignored.

        EXAMPLES::

            sage: pari(2).besselh1(3)
            0.486091260585891 - 0.160400393484924*I
        """
        cdef gen t0 = objtogen(x)
        sig_on()
        return P.new_gen(hbessel1(nu.g, t0.g, prec_bits_to_words(precision)))

    def besselh2(gen nu, x, unsigned long precision=0):
        r"""
        The `H^2`-Bessel function of index `\nu` and
        argument `x`.

        If `nu` or `x` is an exact argument, it is first
        converted to a real or complex number using the optional parameter
        precision (in bits). If the arguments are inexact (e.g. real), the
        smallest of their precisions is used in the computation, and the
        parameter precision is ignored.

        EXAMPLES::

            sage: pari(2).besselh2(3)
            0.486091260585891 + 0.160400393484924*I
        """
        cdef gen t0 = objtogen(x)
        sig_on()
        return P.new_gen(hbessel2(nu.g, t0.g, prec_bits_to_words(precision)))

    def besselj(gen nu, x, unsigned long precision=0):
        r"""
        Bessel J function (Bessel function of the first kind), with index
        `\nu` and argument `x`. If `x` converts to
        a power series, the initial factor
        `(x/2)^{\nu}/\Gamma(\nu+1)` is omitted (since it cannot be
        represented in PARI when `\nu` is not integral).

        If `nu` or `x` is an exact argument, it is first
        converted to a real or complex number using the optional parameter
        precision (in bits). If the arguments are inexact (e.g. real), the
        smallest of their precisions is used in the computation, and the
        parameter precision is ignored.

        EXAMPLES::

            sage: pari(2).besselj(3)
            0.486091260585891
        """
        cdef gen t0 = objtogen(x)
        sig_on()
        return P.new_gen(jbessel(nu.g, t0.g, prec_bits_to_words(precision)))

    def besseljh(gen nu, x, unsigned long precision=0):
        """
        J-Bessel function of half integral index (Spherical Bessel
        function of the first kind). More precisely, besseljh(n,x) computes
        `J_{n+1/2}(x)` where n must an integer, and x is any
        complex value. In the current implementation (PARI, version
        2.2.11), this function is not very accurate when `x` is
        small.

        If `nu` or `x` is an exact argument, it is first
        converted to a real or complex number using the optional parameter
        precision (in bits). If the arguments are inexact (e.g. real), the
        smallest of their precisions is used in the computation, and the
        parameter precision is ignored.

        EXAMPLES::

            sage: pari(2).besseljh(3)
            0.412710032209716
        """
        cdef gen t0 = objtogen(x)
        sig_on()
        return P.new_gen(jbesselh(nu.g, t0.g, prec_bits_to_words(precision)))

    def besseli(gen nu, x, unsigned long precision=0):
        r"""
        Bessel I function (Bessel function of the second kind), with index
        `\nu` and argument `x`. If `x` converts to
        a power series, the initial factor
        `(x/2)^{\nu}/\Gamma(\nu+1)` is omitted (since it cannot be
        represented in PARI when `\nu` is not integral).

        If `nu` or `x` is an exact argument, it is first
        converted to a real or complex number using the optional parameter
        precision (in bits). If the arguments are inexact (e.g. real), the
        smallest of their precisions is used in the computation, and the
        parameter precision is ignored.

        EXAMPLES::

            sage: pari(2).besseli(3)
            2.24521244092995
            sage: C.<i> = ComplexField()
            sage: pari(2).besseli(3+i)
            1.12539407613913 + 2.08313822670661*I
        """
        cdef gen t0 = objtogen(x)
        sig_on()
        return P.new_gen(ibessel(nu.g, t0.g, prec_bits_to_words(precision)))

    def besselk(gen nu, x, long flag=0, unsigned long precision=0):
        """
        nu.besselk(x, flag=0): K-Bessel function (modified Bessel function
        of the second kind) of index nu, which can be complex, and argument
        x.

        If `nu` or `x` is an exact argument, it is first
        converted to a real or complex number using the optional parameter
        precision (in bits). If the arguments are inexact (e.g. real), the
        smallest of their precisions is used in the computation, and the
        parameter precision is ignored.

        INPUT:


        -  ``nu`` - a complex number

        -  ``x`` - real number (positive or negative)

        -  ``flag`` - default: 0 or 1: use hyperu (hyperu is
           much slower for small x, and doesn't work for negative x).


        EXAMPLES::

            sage: C.<i> = ComplexField()
            sage: pari(2+i).besselk(3)
            0.0455907718407551 + 0.0289192946582081*I

        ::

            sage: pari(2+i).besselk(-3)
            -4.34870874986752 - 5.38744882697109*I

        ::

            sage: pari(2+i).besselk(300, flag=1)
            3.74224603319728 E-132 + 2.49071062641525 E-134*I
        """
        cdef gen t0 = objtogen(x)
        sig_on()
        return P.new_gen(kbessel(nu.g, t0.g, prec_bits_to_words(precision)))

    def besseln(gen nu, x, unsigned long precision=0):
        """
        nu.besseln(x): Bessel N function (Spherical Bessel function of the
        second kind) of index nu and argument x.

        If `nu` or `x` is an exact argument, it is first
        converted to a real or complex number using the optional parameter
        precision (in bits). If the arguments are inexact (e.g. real), the
        smallest of their precisions is used in the computation, and the
        parameter precision is ignored.

        EXAMPLES::

            sage: C.<i> = ComplexField()
            sage: pari(2+i).besseln(3)
            -0.280775566958244 - 0.486708533223726*I
        """
        cdef gen t0 = objtogen(x)
        sig_on()
        return P.new_gen(nbessel(nu.g, t0.g, prec_bits_to_words(precision)))

    def cos(gen x, unsigned long precision=0):
        """
        The cosine function.

        If `x` is an exact argument, it is first converted to a
        real or complex number using the optional parameter precision (in
        bits). If `x` is inexact (e.g. real), its own precision is
        used in the computation, and the parameter precision is ignored.

        EXAMPLES::

            sage: pari(1.5).cos()
            0.0707372016677029
            sage: C.<i> = ComplexField()
            sage: pari(1+i).cos()
            0.833730025131149 - 0.988897705762865*I
            sage: pari('x+O(x^8)').cos()
            1 - 1/2*x^2 + 1/24*x^4 - 1/720*x^6 + 1/40320*x^8 + O(x^9)
        """
        sig_on()
        return P.new_gen(gcos(x.g, prec_bits_to_words(precision)))

    def cosh(gen x, unsigned long precision=0):
        """
        The hyperbolic cosine function.

        If `x` is an exact argument, it is first converted to a
        real or complex number using the optional parameter precision (in
        bits). If `x` is inexact (e.g. real), its own precision is
        used in the computation, and the parameter precision is ignored.

        EXAMPLES::

            sage: pari(1.5).cosh()
            2.35240961524325
            sage: C.<i> = ComplexField()
            sage: pari(1+i).cosh()
            0.833730025131149 + 0.988897705762865*I
            sage: pari('x+O(x^8)').cosh()
            1 + 1/2*x^2 + 1/24*x^4 + 1/720*x^6 + O(x^8)
        """
        sig_on()
        return P.new_gen(gcosh(x.g, prec_bits_to_words(precision)))

    def cotan(gen x, unsigned long precision=0):
        """
        The cotangent of x.

        If `x` is an exact argument, it is first converted to a
        real or complex number using the optional parameter precision (in
        bits). If `x` is inexact (e.g. real), its own precision is
        used in the computation, and the parameter precision is ignored.

        EXAMPLES::

            sage: pari(5).cotan()
            -0.295812915532746

        Computing the cotangent of `\pi` doesn't raise an error,
        but instead just returns a very large (positive or negative)
        number.

        ::

            sage: x = RR(pi)
            sage: pari(x).cotan()         # random
            -8.17674825 E15
        """
        sig_on()
        return P.new_gen(gcotan(x.g, prec_bits_to_words(precision)))

    def dilog(gen x, unsigned long precision=0):
        r"""
        The principal branch of the dilogarithm of `x`, i.e. the
        analytic continuation of the power series
        `\log_2(x) = \sum_{n>=1} x^n/n^2`.

        If `x` is an exact argument, it is first converted to a
        real or complex number using the optional parameter precision (in
        bits). If `x` is inexact (e.g. real), its own precision is
        used in the computation, and the parameter precision is ignored.

        EXAMPLES::

            sage: pari(1).dilog()
            1.64493406684823
            sage: C.<i> = ComplexField()
            sage: pari(1+i).dilog()
            0.616850275068085 + 1.46036211675312*I
        """
        sig_on()
        return P.new_gen(dilog(x.g, prec_bits_to_words(precision)))

    def eint1(gen x, long n=0, unsigned long precision=0):
        r"""
        x.eint1(n): exponential integral E1(x):

        .. math::

                         \int_{x}^{\infty} \frac{e^{-t}}{t} dt


        If n is present, output the vector [eint1(x), eint1(2\*x), ...,
        eint1(n\*x)]. This is faster than repeatedly calling eint1(i\*x).

        If `x` is an exact argument, it is first converted to a
        real or complex number using the optional parameter precision (in
        bits). If `x` is inexact (e.g. real), its own precision is
        used in the computation, and the parameter precision is ignored.

        REFERENCE:

        - See page 262, Prop 5.6.12, of Cohen's book "A Course in
          Computational Algebraic Number Theory".

        EXAMPLES:
        """
        sig_on()
        if n <= 0:
            return P.new_gen(eint1(x.g, prec_bits_to_words(precision)))
        else:
            return P.new_gen(veceint1(x.g, stoi(n), prec_bits_to_words(precision)))

    def erfc(gen x, unsigned long precision=0):
        r"""
        Return the complementary error function:

        .. math::

            (2/\sqrt{\pi}) \int_{x}^{\infty} e^{-t^2} dt.



        If `x` is an exact argument, it is first converted to a
        real or complex number using the optional parameter precision (in
        bits). If `x` is inexact (e.g. real), its own precision is
        used in the computation, and the parameter precision is ignored.

        EXAMPLES::

            sage: pari(1).erfc()
            0.157299207050285
        """
        sig_on()
        return P.new_gen(gerfc(x.g, prec_bits_to_words(precision)))

    def eta(gen x, long flag=0, unsigned long precision=0):
        r"""
        x.eta(flag=0): if flag=0, `\eta` function without the
        `q^{1/24}`; otherwise `\eta` of the complex number
        `x` in the upper half plane intelligently computed using
        `\mathrm{SL}(2,\ZZ)` transformations.

        DETAILS: This functions computes the following. If the input
        `x` is a complex number with positive imaginary part, the
        result is `\prod_{n=1}^{\infty} (q-1^n)`, where
        `q=e^{2 i \pi x}`. If `x` is a power series
        (or can be converted to a power series) with positive valuation,
        the result is `\prod_{n=1}^{\infty} (1-x^n)`.

        If `x` is an exact argument, it is first converted to a
        real or complex number using the optional parameter precision (in
        bits). If `x` is inexact (e.g. real), its own precision is
        used in the computation, and the parameter precision is ignored.

        EXAMPLES::

            sage: C.<i> = ComplexField()
            sage: pari(i).eta()
            0.998129069925959
        """
        sig_on()
        if flag == 1:
            return P.new_gen(trueeta(x.g, prec_bits_to_words(precision)))
        return P.new_gen(eta(x.g, prec_bits_to_words(precision)))

    def exp(gen self, unsigned long precision=0):
        """
        x.exp(): exponential of x.

        If `x` is an exact argument, it is first converted to a
        real or complex number using the optional parameter precision (in
        bits). If `x` is inexact (e.g. real), its own precision is
        used in the computation, and the parameter precision is ignored.

        EXAMPLES::

            sage: pari(0).exp()
            1.00000000000000
            sage: pari(1).exp()
            2.71828182845905
            sage: pari('x+O(x^8)').exp()
            1 + x + 1/2*x^2 + 1/6*x^3 + 1/24*x^4 + 1/120*x^5 + 1/720*x^6 + 1/5040*x^7 + O(x^8)
        """
        sig_on()
        return P.new_gen(gexp(self.g, prec_bits_to_words(precision)))

    def gamma(gen s, unsigned long precision=0):
        """
        s.gamma(precision): Gamma function at s.

        If `s` is an exact argument, it is first converted to a
        real or complex number using the optional parameter precision (in
        bits). If `s` is inexact (e.g. real), its own precision is
        used in the computation, and the parameter precision is ignored.

        EXAMPLES::

            sage: pari(2).gamma()
            1.00000000000000
            sage: pari(5).gamma()
            24.0000000000000
            sage: C.<i> = ComplexField()
            sage: pari(1+i).gamma()
            0.498015668118356 - 0.154949828301811*I

        TESTS::

            sage: pari(-1).gamma()
            Traceback (most recent call last):
            ...
            PariError: domain error in gamma: argument = non-positive integer
        """
        sig_on()
        return P.new_gen(ggamma(s.g, prec_bits_to_words(precision)))

    def gammah(gen s, unsigned long precision=0):
        """
        s.gammah(): Gamma function evaluated at the argument x+1/2.

        If `s` is an exact argument, it is first converted to a
        real or complex number using the optional parameter precision (in
        bits). If `s` is inexact (e.g. real), its own precision is
        used in the computation, and the parameter precision is ignored.

        EXAMPLES::

            sage: pari(2).gammah()
            1.32934038817914
            sage: pari(5).gammah()
            52.3427777845535
            sage: C.<i> = ComplexField()
            sage: pari(1+i).gammah()
            0.575315188063452 + 0.0882106775440939*I
        """
        sig_on()
        return P.new_gen(ggammah(s.g, prec_bits_to_words(precision)))

    def hyperu(gen a, b, x, unsigned long precision=0):
        r"""
        a.hyperu(b,x): U-confluent hypergeometric function.

        If `a`, `b`, or `x` is an exact argument,
        it is first converted to a real or complex number using the
        optional parameter precision (in bits). If the arguments are
        inexact (e.g. real), the smallest of their precisions is used in
        the computation, and the parameter precision is ignored.

        EXAMPLES::

            sage: pari(1).hyperu(2,3)
            0.333333333333333
        """
        cdef gen t0 = objtogen(b)
        cdef gen t1 = objtogen(x)
        sig_on()
        return P.new_gen(hyperu(a.g, t0.g, t1.g, prec_bits_to_words(precision)))

    def incgam(gen s, x, y=None, unsigned long precision=0):
        r"""
        s.incgam(x, y, precision): incomplete gamma function. y is optional
        and is the precomputed value of gamma(s).

        If `s` is an exact argument, it is first converted to a
        real or complex number using the optional parameter precision (in
        bits). If `s` is inexact (e.g. real), its own precision is
        used in the computation, and the parameter precision is ignored.

        EXAMPLES::

            sage: C.<i> = ComplexField()
            sage: pari(1+i).incgam(3-i)
            -0.0458297859919946 + 0.0433696818726677*I
        """
        cdef gen t0 = objtogen(x)
        cdef gen t1
        if y is None:
            sig_on()
            return P.new_gen(incgam(s.g, t0.g, prec_bits_to_words(precision)))
        else:
            t1 = objtogen(y)
            sig_on()
            return P.new_gen(incgam0(s.g, t0.g, t1.g, prec_bits_to_words(precision)))

    def incgamc(gen s, x, unsigned long precision=0):
        r"""
        s.incgamc(x): complementary incomplete gamma function.

        The arguments `x` and `s` are complex numbers such
        that `s` is not a pole of `\Gamma` and
        `|x|/(|s|+1)` is not much larger than `1`
        (otherwise, the convergence is very slow). The function returns the
        value of the integral
        `\int_{0}^{x} e^{-t} t^{s-1} dt.`

        If `s` or `x` is an exact argument, it is first
        converted to a real or complex number using the optional parameter
        precision (in bits). If the arguments are inexact (e.g. real), the
        smallest of their precisions is used in the computation, and the
        parameter precision is ignored.

        EXAMPLES::

            sage: pari(1).incgamc(2)
            0.864664716763387
        """
        cdef gen t0 = objtogen(x)
        sig_on()
        return P.new_gen(incgamc(s.g, t0.g, prec_bits_to_words(precision)))

    def log(gen x, unsigned long precision=0):
        r"""
        x.log(): natural logarithm of x.

        This function returns the principal branch of the natural logarithm
        of `x`, i.e., the branch such that
        `\Im(\log(x)) \in ]-\pi, \pi].` The result is
        complex (with imaginary part equal to `\pi`) if
        `x\in \RR` and `x<0`. In general, the algorithm uses
        the formula

        .. math::

                         \log(x) \simeq \frac{\pi}{2{\rm agm}(1,4/s)} - m\log(2),


        if `s=x 2^m` is large enough. (The result is exact to
        `B` bits provided that `s>2^{B/2}`.) At low
        accuracies, this function computes `\log` using the series
        expansion near `1`.

        If `x` is an exact argument, it is first converted to a
        real or complex number using the optional parameter precision (in
        bits). If `x` is inexact (e.g. real), its own precision is
        used in the computation, and the parameter precision is ignored.

        Note that `p`-adic arguments can also be given as input,
        with the convention that `\log(p)=0`. Hence, in particular,
        `\exp(\log(x))/x` is not in general equal to `1`
        but instead to a `(p-1)`-st root of unity (or
        `\pm 1` if `p=2`) times a power of `p`.

        EXAMPLES::

            sage: pari(5).log()
            1.60943791243410
            sage: C.<i> = ComplexField()
            sage: pari(i).log()
            0.E-19 + 1.57079632679490*I
        """
        sig_on()
        return P.new_gen(glog(x.g, prec_bits_to_words(precision)))

    def lngamma(gen x, unsigned long precision=0):
        r"""
        Alias for :meth:`log_gamma`.

        EXAMPLES::

            sage: pari(100).lngamma()
            359.134205369575
        """
        return x.log_gamma(precision)

    def log_gamma(gen x, unsigned long precision=0):
        r"""
        Logarithm of the gamma function of x.

        This function returns the principal branch of the logarithm of the
        gamma function of `x`. The function
        `\log(\Gamma(x))` is analytic on the complex plane with
        non-positive integers removed. This function can have much larger
        inputs than `\Gamma` itself.

        The `p`-adic analogue of this function is unfortunately not
        implemented.

        If `x` is an exact argument, it is first converted to a
        real or complex number using the optional parameter precision (in
        bits). If `x` is inexact (e.g. real), its own precision is
        used in the computation, and the parameter precision is ignored.

        EXAMPLES::

            sage: pari(100).log_gamma()
            359.134205369575
        """
        sig_on()
        return P.new_gen(glngamma(x.g, prec_bits_to_words(precision)))

    def polylog(gen x, long m, long flag=0, unsigned long precision=0):
        """
        x.polylog(m,flag=0): m-th polylogarithm of x. flag is optional, and
        can be 0: default, 1: D_m -modified m-th polylog of x, 2:
        D_m-modified m-th polylog of x, 3: P_m-modified m-th polylog of
        x.

        If `x` is an exact argument, it is first converted to a
        real or complex number using the optional parameter precision (in
        bits). If `x` is inexact (e.g. real), its own precision is
        used in the computation, and the parameter precision is ignored.

        TODO: Add more explanation, copied from the PARI manual.

        EXAMPLES::

            sage: pari(10).polylog(3)
            5.64181141475134 - 8.32820207698027*I
            sage: pari(10).polylog(3,0)
            5.64181141475134 - 8.32820207698027*I
            sage: pari(10).polylog(3,1)
            0.523778453502411
            sage: pari(10).polylog(3,2)
            -0.400459056163451
        """
        sig_on()
        return P.new_gen(polylog0(m, x.g, flag, prec_bits_to_words(precision)))

    def psi(gen x, unsigned long precision=0):
        r"""
        x.psi(): psi-function at x.

        Return the `\psi`-function of `x`, i.e., the
        logarithmic derivative `\Gamma'(x)/\Gamma(x)`.

        If `x` is an exact argument, it is first converted to a
        real or complex number using the optional parameter precision (in
        bits). If `x` is inexact (e.g. real), its own precision is
        used in the computation, and the parameter precision is ignored.

        EXAMPLES::

            sage: pari(1).psi()
            -0.577215664901533
        """
        sig_on()
        return P.new_gen(gpsi(x.g, prec_bits_to_words(precision)))

    def sin(gen x, unsigned long precision=0):
        """
        x.sin(): The sine of x.

        If `x` is an exact argument, it is first converted to a
        real or complex number using the optional parameter precision (in
        bits). If `x` is inexact (e.g. real), its own precision is
        used in the computation, and the parameter precision is ignored.

        EXAMPLES::

            sage: pari(1).sin()
            0.841470984807897
            sage: C.<i> = ComplexField()
            sage: pari(1+i).sin()
            1.29845758141598 + 0.634963914784736*I
        """
        sig_on()
        return P.new_gen(gsin(x.g, prec_bits_to_words(precision)))

    def sinh(gen x, unsigned long precision=0):
        """
        The hyperbolic sine function.

        If `x` is an exact argument, it is first converted to a
        real or complex number using the optional parameter precision (in
        bits). If `x` is inexact (e.g. real), its own precision is
        used in the computation, and the parameter precision is ignored.

        EXAMPLES::

            sage: pari(0).sinh()
            0.E-19
            sage: C.<i> = ComplexField()
            sage: pari(1+i).sinh()
            0.634963914784736 + 1.29845758141598*I
        """
        sig_on()
        return P.new_gen(gsinh(x.g, prec_bits_to_words(precision)))

    def sqr(gen x):
        """
        x.sqr(): square of x. Faster than, and most of the time (but not
        always - see the examples) identical to x\*x.

        EXAMPLES::

            sage: pari(2).sqr()
            4

        For `2`-adic numbers, x.sqr() may not be identical to x\*x
        (squaring a `2`-adic number increases its precision)::

            sage: pari("1+O(2^5)").sqr()
            1 + O(2^6)
            sage: pari("1+O(2^5)")*pari("1+O(2^5)")
            1 + O(2^5)

        However::

            sage: x = pari("1+O(2^5)"); x*x
            1 + O(2^6)
        """
        sig_on()
        return P.new_gen(gsqr(x.g))


    def sqrt(gen x, unsigned long precision=0):
        """
        x.sqrt(precision): The square root of x.

        If `x` is an exact argument, it is first converted to a
        real or complex number using the optional parameter precision (in
        bits). If `x` is inexact (e.g. real), its own precision is
        used in the computation, and the parameter precision is ignored.

        EXAMPLES::

            sage: pari(2).sqrt()
            1.41421356237310
        """
        sig_on()
        return P.new_gen(gsqrt(x.g, prec_bits_to_words(precision)))

    def sqrtint(gen x):
        r"""
        Return the integer square root of the integer `x`, rounded
        towards zero.

        EXAMPLES::

            sage: pari(8).sqrtint()
            2
            sage: pari(10^100).sqrtint()
            100000000000000000000000000000000000000000000000000
        """
        sig_on()
        return P.new_gen(sqrtint(x.g))

    def sqrtn(gen x, n, unsigned long precision=0):
        r"""
        x.sqrtn(n): return the principal branch of the n-th root of x,
        i.e., the one such that
        `\arg(\sqrt(x)) \in ]-\pi/n, \pi/n]`. Also returns a second
        argument which is a suitable root of unity allowing one to recover
        all the other roots. If it was not possible to find such a number,
        then this second return value is 0. If the argument is present and
        no square root exists, return 0 instead of raising an error.

        If `x` is an exact argument, it is first converted to a
        real or complex number using the optional parameter precision (in
        bits). If `x` is inexact (e.g. real), its own precision is
        used in the computation, and the parameter precision is ignored.

        .. note::

           intmods (modulo a prime) and `p`-adic numbers are
           allowed as arguments.

        INPUT:


        -  ``x`` - gen

        -  ``n`` - integer


        OUTPUT:


        -  ``gen`` - principal n-th root of x

        -  ``gen`` - root of unity z that gives the other
           roots


        EXAMPLES::

            sage: s, z = pari(2).sqrtn(5)
            sage: z
            0.309016994374947 + 0.951056516295154*I
            sage: s
            1.14869835499704
            sage: s^5
            2.00000000000000
            sage: z^5
            1.00000000000000 - 2.710505431 E-20*I       # 32-bit
            1.00000000000000 - 2.71050543121376 E-20*I  # 64-bit
            sage: (s*z)^5
            2.00000000000000 + 0.E-19*I
        """
        # TODO: ???  lots of good examples in the PARI docs ???
        cdef GEN zetan
        cdef gen t0 = objtogen(n)
        sig_on()
        ans = P.new_gen_noclear(gsqrtn(x.g, t0.g, &zetan, prec_bits_to_words(precision)))
        return ans, P.new_gen(zetan)

    def tan(gen x, unsigned long precision=0):
        """
        x.tan() - tangent of x

        If `x` is an exact argument, it is first converted to a
        real or complex number using the optional parameter precision (in
        bits). If `x` is inexact (e.g. real), its own precision is
        used in the computation, and the parameter precision is ignored.

        EXAMPLES::

            sage: pari(2).tan()
            -2.18503986326152
            sage: C.<i> = ComplexField()
            sage: pari(i).tan()
            0.761594155955765*I
        """
        sig_on()
        return P.new_gen(gtan(x.g, prec_bits_to_words(precision)))

    def tanh(gen x, unsigned long precision=0):
        """
        x.tanh() - hyperbolic tangent of x

        If `x` is an exact argument, it is first converted to a
        real or complex number using the optional parameter precision (in
        bits). If `x` is inexact (e.g. real), its own precision is
        used in the computation, and the parameter precision is ignored.

        EXAMPLES::

            sage: pari(1).tanh()
            0.761594155955765
            sage: C.<i> = ComplexField()
            sage: z = pari(i); z
            1.00000000000000*I
            sage: result = z.tanh()
            sage: result.real() <= 1e-18
            True
            sage: result.imag()
            1.55740772465490
        """
        sig_on()
        return P.new_gen(gtanh(x.g, prec_bits_to_words(precision)))

    def teichmuller(gen x):
        r"""
        teichmuller(x): teichmuller character of p-adic number x.

        This is the unique `(p-1)`-st root of unity congruent to
        `x/p^{v_p(x)}` modulo `p`.

        EXAMPLES::

            sage: pari('2+O(7^5)').teichmuller()
            2 + 4*7 + 6*7^2 + 3*7^3 + O(7^5)
        """
        sig_on()
        return P.new_gen(teich(x.g))

    def theta(gen q, z, unsigned long precision=0):
        """
        q.theta(z): Jacobi sine theta-function.

        If `q` or `z` is an exact argument, it is first
        converted to a real or complex number using the optional parameter
        precision (in bits). If the arguments are inexact (e.g. real), the
        smallest of their precisions is used in the computation, and the
        parameter precision is ignored.

        EXAMPLES::

            sage: pari(0.5).theta(2)
            1.63202590295260
        """
        cdef gen t0 = objtogen(z)
        sig_on()
        return P.new_gen(theta(q.g, t0.g, prec_bits_to_words(precision)))

    def thetanullk(gen q, long k, unsigned long precision=0):
        """
        q.thetanullk(k): return the k-th derivative at z=0 of theta(q,z).

        If `q` is an exact argument, it is first converted to a
        real or complex number using the optional parameter precision (in
        bits). If `q` is inexact (e.g. real), its own precision is
        used in the computation, and the parameter precision is ignored.

        EXAMPLES::

            sage: pari(0.5).thetanullk(1)
            0.548978532560341
        """
        sig_on()
        return P.new_gen(thetanullk(q.g, k, prec_bits_to_words(precision)))

    def weber(gen x, long flag=0, unsigned long precision=0):
        r"""
        x.weber(flag=0): One of Weber's f functions of x. flag is optional,
        and can be 0: default, function
        f(x)=exp(-i\*Pi/24)\*eta((x+1)/2)/eta(x) such that
        `j=(f^{24}-16)^3/f^{24}`, 1: function f1(x)=eta(x/2)/eta(x)
        such that `j=(f1^24+16)^3/f2^{24}`, 2: function
        f2(x)=sqrt(2)\*eta(2\*x)/eta(x) such that
        `j=(f2^{24}+16)^3/f2^{24}`.

        If `x` is an exact argument, it is first converted to a
        real or complex number using the optional parameter precision (in
        bits). If `x` is inexact (e.g. real), its own precision is
        used in the computation, and the parameter precision is ignored.

        TODO: Add further explanation from PARI manual.

        EXAMPLES::

            sage: C.<i> = ComplexField()
            sage: pari(i).weber()
            1.18920711500272
            sage: pari(i).weber(1)
            1.09050773266526
            sage: pari(i).weber(2)
            1.09050773266526
        """
        sig_on()
        return P.new_gen(weber0(x.g, flag, prec_bits_to_words(precision)))

    def zeta(gen s, unsigned long precision=0):
        """
        zeta(s): zeta function at s with s a complex or a p-adic number.

        If `s` is a complex number, this is the Riemann zeta
        function `\zeta(s)=\sum_{n\geq 1} n^{-s}`, computed either
        using the Euler-Maclaurin summation formula (if `s` is not
        an integer), or using Bernoulli numbers (if `s` is a
        negative integer or an even nonnegative integer), or using modular
        forms (if `s` is an odd nonnegative integer).

        If `s` is a `p`-adic number, this is the
        Kubota-Leopoldt zeta function, i.e. the unique continuous
        `p`-adic function on the `p`-adic integers that
        interpolates the values of `(1-p^{-k})\zeta(k)` at negative
        integers `k` such that `k\equiv 1\pmod{p-1}` if
        `p` is odd, and at odd `k` if `p=2`.

        If `x` is an exact argument, it is first converted to a
        real or complex number using the optional parameter precision (in
        bits). If `x` is inexact (e.g. real), its own precision is
        used in the computation, and the parameter precision is ignored.

        INPUT:


        -  ``s`` - gen (real, complex, or p-adic number)


        OUTPUT:


        -  ``gen`` - value of zeta at s.


        EXAMPLES::

            sage: pari(2).zeta()
            1.64493406684823
            sage: x = RR(pi)^2/6
            sage: pari(x)
            1.64493406684823
            sage: pari(3).zeta()
            1.20205690315959
            sage: pari('1+5*7+2*7^2+O(7^3)').zeta()
            4*7^-2 + 5*7^-1 + O(7^0)
        """
        sig_on()
        return P.new_gen(gzeta(s.g, prec_bits_to_words(precision)))

    ###########################################
    # 4: NUMBER THEORETICAL functions
    ###########################################

    def binomial(gen x, long k):
        """
        binomial(x, k): return the binomial coefficient "x choose k".

        INPUT:


        -  ``x`` - any PARI object (gen)

        -  ``k`` - integer


        EXAMPLES::

            sage: pari(6).binomial(2)
            15
            sage: pari('x+1').binomial(3)
            1/6*x^3 - 1/6*x
            sage: pari('2+x+O(x^2)').binomial(3)
            1/3*x + O(x^2)
        """
        sig_on()
        return P.new_gen(binomial(x.g, k))

    def ffgen(gen T, v=-1):
        r"""
        Return the generator `g=x \bmod T` of the finite field defined
        by the polynomial `T`.

        INPUT:

        - ``T`` -- a gen of type t_POL with coefficients of type t_INTMOD:
                   a polynomial over a prime finite field

        - ``v`` -- string: a variable name or -1 (optional)

        If `v` is a string, then `g` will be a polynomial in `v`, else the
        variable of the polynomial `T` is used.

        EXAMPLES::

            sage: x = GF(2)['x'].gen()
            sage: pari(x^2+x+2).ffgen()
            x
            sage: pari(x^2+x+1).ffgen('a')
            a
        """
        sig_on()
        return P.new_gen(ffgen(T.g, P.get_var(v)))

    def ffinit(gen p, long n, v=-1):
        r"""
        Return a monic irreducible polynomial `g` of degree `n` over the
        finite field of `p` elements.

        INPUT:

        - ``p`` -- a gen of type t_INT: a prime number

        - ``n`` -- integer: the degree of the polynomial

        - ``v`` -- string: a variable name or -1 (optional)

        If `v \geq 0', then `g` will be a polynomial in `v`, else the
        variable `x` is used.

        EXAMPLES::

            sage: pari(7).ffinit(11)
            Mod(1, 7)*x^11 + Mod(1, 7)*x^10 + Mod(4, 7)*x^9 + Mod(5, 7)*x^8 + Mod(1, 7)*x^7 + Mod(1, 7)*x^2 + Mod(1, 7)*x + Mod(6, 7)
            sage: pari(2003).ffinit(3)
            Mod(1, 2003)*x^3 + Mod(1, 2003)*x^2 + Mod(1993, 2003)*x + Mod(1995, 2003)
        """
        sig_on()
        return P.new_gen(ffinit(p.g, n, P.get_var(v)))

    def fflog(gen self, g, o=None):
        r"""
        Return the discrete logarithm of the finite field element
        ``self`` in base `g`.

        INPUT:

        - ``self`` -- a PARI finite field element (``FFELT``) in the
          multiplicative group generated by `g`.

        - ``g`` -- the base of the logarithm as a PARI finite field
          element (``FFELT``). If `o` is ``None``, this must be a
          generator of the parent finite field.

        - ``o`` -- either ``None`` (then `g` must a primitive root)
          or the order of `g` or a tuple ``(o, o.factor())``.

        OUTPUT:

        - An integer `n` such that ``self = g^n``.

        EXAMPLES::

            sage: k.<a> = GF(2^12)
            sage: g = pari(a).ffprimroot()
            sage: (g^1234).fflog(g)
            1234
            sage: pari(k(1)).fflog(g)
            0

        This element does not generate the full multiplicative group::

            sage: b = g^5
            sage: ord = b.fforder(); ord
            819
            sage: (b^555).fflog(b, ord)
            555
            sage: (b^555).fflog(b, (ord, ord.factor()) )
            555
        """
        cdef gen t0 = objtogen(g)
        cdef gen t1
        if o is None:
            sig_on()
            return P.new_gen(fflog(self.g, t0.g, NULL))
        else:
            t1 = objtogen(o)
            sig_on()
            return P.new_gen(fflog(self.g, t0.g, t1.g))

    def fforder(gen self, o=None):
        r"""
        Return the multiplicative order of the finite field element
        ``self``.

        INPUT:

        - ``self`` -- a PARI finite field element (``FFELT``).

        - ``o`` -- either ``None`` or a multiple of the order of `o`
          or a tuple ``(o, o.factor())``.

        OUTPUT:

        - The smallest positive integer `n` such that ``self^n = 1``.

        EXAMPLES::

            sage: k.<a> = GF(5^80)
            sage: g = pari(a).ffprimroot()
            sage: g.fforder()
            82718061255302767487140869206996285356581211090087890624
            sage: g.fforder( (5^80-1, factor(5^80-1)) )
            82718061255302767487140869206996285356581211090087890624
            sage: k(2)._pari_().fforder(o=4)
            4
        """
        cdef gen t0
        if o is None:
            sig_on()
            return P.new_gen(fforder(self.g, NULL))
        else:
            t0 = objtogen(o)
            sig_on()
            return P.new_gen(fforder(self.g, t0.g))

    def ffprimroot(gen self):
        r"""
        Return a primitive root of the multiplicative group of the
        definition field of the given finite field element.

        INPUT:

        - ``self`` -- a PARI finite field element (``FFELT``)

        OUTPUT:

        - A generator of the multiplicative group of the finite field
          generated by ``self``.

        EXAMPLES::

            sage: x = polygen(GF(3))
            sage: k.<a> = GF(9, modulus=x^2+1)
            sage: b = pari(a).ffprimroot()
            sage: b  # random
            a + 1
            sage: b.fforder()
            8
        """
        sig_on()
        return P.new_gen(ffprimroot(self.g, NULL))

    def fibonacci(gen x):
        r"""
        Return the Fibonacci number of index x.

        EXAMPLES::

            sage: pari(18).fibonacci()
            2584
            sage: [pari(n).fibonacci() for n in range(10)]
            [0, 1, 1, 2, 3, 5, 8, 13, 21, 34]
        """
        sig_on()
        return P.new_gen(fibo(long(x)))

    def gcd(gen x, y=None):
        """
        Return the greatest common divisor of `x` and `y`.

        If `y` is ``None``, then `x` must be a list or tuple, and the
        greatest common divisor of its components is returned.

        EXAMPLES::

            sage: pari(10).gcd(15)
            5
            sage: pari([5, 'y']).gcd()
            1
            sage: pari(['x', x^2]).gcd()
            x

        """
        cdef gen t0
        if y is None:
            sig_on()
            return P.new_gen(ggcd0(x.g, NULL))
        else:
            t0 = objtogen(y)
            sig_on()
            return P.new_gen(ggcd0(x.g, t0.g))

    def issquare(gen x, find_root=False):
        """
        issquare(x,n): ``True`` if x is a square, ``False`` if not. If
        ``find_root`` is given, also returns the exact square root.
        """
        cdef GEN G
        cdef long t
        cdef gen g
        sig_on()
        if find_root:
            t = itos(gissquareall(x.g, &G))
            if t:
                return True, P.new_gen(G)
            else:
                P.clear_stack()
                return False, None
        else:
            t = itos(gissquare(x.g))
            sig_off()
            return t != 0

    def issquarefree(gen self):
        """
        EXAMPLES::

            sage: pari(10).issquarefree()
            True
            sage: pari(20).issquarefree()
            False
        """
        sig_on()
        cdef long t = issquarefree(self.g)
        sig_off()
        return t != 0

    def lcm(gen x, y=None):
        """
        Return the least common multiple of `x` and `y`.

        If `y` is ``None``, then `x` must be a list or tuple, and the
        least common multiple of its components is returned.

        EXAMPLES::

            sage: pari(10).lcm(15)
            30
            sage: pari([5, 'y']).lcm()
            5*y
            sage: pari([10, 'x', x^2]).lcm()
            10*x^2

        """
        cdef gen t0
        if y is None:
            sig_on()
            return P.new_gen(glcm0(x.g, NULL))
        else:
            t0 = objtogen(y)
            sig_on()
            return P.new_gen(glcm0(x.g, t0.g))

    def numdiv(gen n):
        """
        Return the number of divisors of the integer n.

        EXAMPLES::

            sage: pari(10).numdiv()
            4
        """
        sig_on()
        return P.new_gen(numdiv(n.g))

    def phi(gen n):
        """
        Return the Euler phi function of n.

        EXAMPLES::

            sage: pari(10).phi()
            4
        """
        sig_on()
        return P.new_gen(eulerphi(n.g))

    def primepi(gen self):
        """
        Return the number of primes less than or equal to self.

        EXAMPLES::

            sage: pari(7).primepi()
            4
            sage: pari(100).primepi()
            25
            sage: pari(1000).primepi()
            168
            sage: pari(100000).primepi()
            9592
            sage: pari(0).primepi()
            0
            sage: pari(-15).primepi()
            0
            sage: pari(500509).primepi()
            41581
            sage: pari(10^7).primepi()
            664579
        """
        sig_on()
        if signe(self.g) != 1:
            sig_off()
            return P.PARI_ZERO
        return P.new_gen(primepi(self.g))

    def sumdiv(gen n):
        """
        Return the sum of the divisors of `n`.

        EXAMPLES::

            sage: pari(10).sumdiv()
            18
        """
        sig_on()
        return P.new_gen(sumdiv(n.g))

    def sumdivk(gen n, long k):
        """
        Return the sum of the k-th powers of the divisors of n.

        EXAMPLES::

            sage: pari(10).sumdivk(2)
            130
        """
        sig_on()
        return P.new_gen(sumdivk(n.g, k))

    def Zn_issquare(gen self, n):
        """
        Return ``True`` if ``self`` is a square modulo `n`, ``False``
        if not.

        INPUT:

        - ``self`` -- integer

        - ``n`` -- integer or factorisation matrix

        EXAMPLES::

            sage: pari(3).Zn_issquare(4)
            False
            sage: pari(4).Zn_issquare(30.factor())
            True

        """
        cdef gen t0 = objtogen(n)
        sig_on()
        cdef long t = Zn_issquare(self.g, t0.g)
        sig_off()
        return t != 0

    def Zn_sqrt(gen self, n):
        """
        Return a square root of ``self`` modulo `n`, if such a square
        root exists; otherwise, raise a ``ValueError``.

        INPUT:

        - ``self`` -- integer

        - ``n`` -- integer or factorisation matrix

        EXAMPLES::

            sage: pari(3).Zn_sqrt(4)
            Traceback (most recent call last):
            ...
            ValueError: 3 is not a square modulo 4
            sage: pari(4).Zn_sqrt(30.factor())
            22

        """
        cdef gen t0 = objtogen(n)
        cdef GEN s
        sig_on()
        s = Zn_sqrt(self.g, t0.g)
        if s == NULL:
            sig_off()
            raise ValueError("%s is not a square modulo %s" % (self, n))
        return P.new_gen(s)


    ##################################################
    # 5: Elliptic curve functions
    ##################################################

    def ellinit(self, long flag=-1, unsigned long precision=0):
        """
        Return the PARI elliptic curve object with Weierstrass coefficients
        given by self, a list with 5 elements.

        INPUT:


        -  ``self`` -- a list of 5 coefficients

        -  ``flag`` -- ignored (for backwards compatibility)

        -  ``precision (optional, default: 0)`` - the real
           precision to be used in the computation of the components of the
           PARI (s)ell structure; if 0, use the default 64 bits.

           .. note::

              The parameter ``precision`` in ``ellinit`` controls not
              only the real precision of the resulting (s)ell structure,
              but in some cases also the precision of most subsequent
              computations with this elliptic curve (if those rely on
              the precomputations done by ``ellinit``).  You should
              therefore set the precision from the start to the value
              you require.

        OUTPUT:

        -  ``gen`` -- a PARI ell structure.

        EXAMPLES:

        An elliptic curve with integer coefficients::

            sage: e = pari([0,1,0,1,0]).ellinit(); e
            [0, 1, 0, 1, 0, 4, 2, 0, -1, -32, 224, -48, 2048/3, Vecsmall([1]), [Vecsmall([64, -1])], [0, 0, 0, 0, 0, 0, 0, 0]]

        The coefficients can be any ring elements that convert to PARI::

            sage: pari([0,1/2,0,-3/4,0]).ellinit()
            [0, 1/2, 0, -3/4, 0, 2, -3/2, 0, -9/16, 40, -116, 117/4, 256000/117, Vecsmall([1]), [Vecsmall([64, 1])], [0, 0, 0, 0, 0, 0, 0, 0]]
            sage: pari([0,0.5,0,-0.75,0]).ellinit()
            [0, 0.500000000000000, 0, -0.750000000000000, 0, 2.00000000000000, -1.50000000000000, 0, -0.562500000000000, 40.0000000000000, -116.000000000000, 29.2500000000000, 2188.03418803419, Vecsmall([0]), [Vecsmall([64, 1])], [0, 0, 0, 0]]
            sage: pari([0,I,0,1,0]).ellinit()
            [0, I, 0, 1, 0, 4*I, 2, 0, -1, -64, 352*I, -80, 16384/5, Vecsmall([0]), [Vecsmall([64, 0])], [0, 0, 0, 0]]
            sage: pari([0,x,0,2*x,1]).ellinit()
            [0, x, 0, 2*x, 1, 4*x, 4*x, 4, -4*x^2 + 4*x, 16*x^2 - 96*x, -64*x^3 + 576*x^2 - 864, 64*x^4 - 576*x^3 + 576*x^2 - 432, (256*x^6 - 4608*x^5 + 27648*x^4 - 55296*x^3)/(4*x^4 - 36*x^3 + 36*x^2 - 27), Vecsmall([0]), [Vecsmall([64, 0])], [0, 0, 0, 0]]
        """
        if flag != -1:
            from sage.misc.superseded import deprecation
            deprecation(16997, 'The flag argument to ellinit() is deprecated and not used anymore')
        sig_on()
        return P.new_gen(ellinit(self.g, NULL, prec_bits_to_words(precision)))

    def ellglobalred(self):
        """
        Return information related to the global minimal model of the
        elliptic curve e.

        INPUT:

        - ``e`` -- elliptic curve (returned by ellinit)

        OUTPUT: A vector [N, [u,r,s,t], c, faN, L] with

        - ``N`` - the (arithmetic) conductor of `e`

        - ``[u,r,s,t]`` - a vector giving the coordinate change over
           Q from e to its minimal integral model (see also ellminimalmodel)

        - ``c`` - the product of the local Tamagawa numbers of `e`.

        - ``faN`` is the factorization of `N`

        - ``L[i]`` is ``elllocalred(E, faN[i,1])``

        EXAMPLES::

            sage: e = pari([0, 5, 2, -1, 1]).ellinit()
            sage: e.ellglobalred()
            [20144, [1, -2, 0, -1], 1, [2, 4; 1259, 1], [[4, 2, 0, 1], [1, 5, 0, 1]]]
            sage: e = pari(EllipticCurve('17a').a_invariants()).ellinit()
            sage: e.ellglobalred()
            [17, [1, 0, 0, 0], 4, Mat([17, 1]), [[1, 8, 0, 4]]]
        """
        sig_on()
        return P.new_gen(ellglobalred(self.g))

    def elladd(self, z0, z1):
        """
        e.elladd(z0, z1): return the sum of the points z0 and z1 on this
        elliptic curve.

        INPUT:


        -  ``e`` - elliptic curve E

        -  ``z0`` - point on E

        -  ``z1`` - point on E


        OUTPUT: point on E

        EXAMPLES:

        First we create an elliptic curve::

            sage: e = pari([0, 1, 1, -2, 0]).ellinit()

        Next we add two points on the elliptic curve. Notice that the
        Python lists are automatically converted to PARI objects so you
        don't have to do that explicitly in your code.

        ::

            sage: e.elladd([1,0], [-1,1])
            [-3/4, -15/8]
        """
        cdef gen t0 = objtogen(z0)
        cdef gen t1 = objtogen(z1)
        sig_on()
        return P.new_gen(elladd(self.g, t0.g, t1.g))

    def ellak(self, n):
        r"""
        e.ellak(n): Returns the coefficient `a_n` of the
        `L`-function of the elliptic curve e, i.e. the
        `n`-th Fourier coefficient of the weight 2 newform
        associated to e (according to Shimura-Taniyama).

            The curve `e` *must* be a medium or long vector of the type
            given by ellinit. For this function to work for every n and not
            just those prime to the conductor, e must be a minimal Weierstrass
            equation. If this is not the case, use the function ellminimalmodel
            first before using ellak (or you will get INCORRECT RESULTS!)


        INPUT:


        -  ``e`` - a PARI elliptic curve.

        -  ``n`` - integer.


        EXAMPLES::

            sage: e = pari([0, -1, 1, -10, -20]).ellinit()
            sage: e.ellak(6)
            2
            sage: e.ellak(2005)
            2
            sage: e.ellak(-1)
            0
            sage: e.ellak(0)
            0
        """
        cdef gen t0 = objtogen(n)
        sig_on()
        return P.new_gen(akell(self.g, t0.g))


    def ellan(self, long n, python_ints=False):
        """
        Return the first `n` Fourier coefficients of the modular
        form attached to this elliptic curve. See ellak for more details.

        INPUT:


        -  ``n`` - a long integer

        -  ``python_ints`` - bool (default is False); if True,
           return a list of Python ints instead of a PARI gen wrapper.


        EXAMPLES::

            sage: e = pari([0, -1, 1, -10, -20]).ellinit()
            sage: e.ellan(3)
            [1, -2, -1]
            sage: e.ellan(20)
            [1, -2, -1, 2, 1, 2, -2, 0, -2, -2, 1, -2, 4, 4, -1, -4, -2, 4, 0, 2]
            sage: e.ellan(-1)
            []
            sage: v = e.ellan(10, python_ints=True); v
            [1, -2, -1, 2, 1, 2, -2, 0, -2, -2]
            sage: type(v)
            <type 'list'>
            sage: type(v[0])
            <type 'int'>
        """
        sig_on()
        cdef GEN g
        if python_ints:
            g = anell(self.g, n)
            v = [gtolong(<GEN> g[i+1]) for i in range(glength(g))]
            P.clear_stack()
            return v
        else:
            return P.new_gen(anell(self.g, n))

    def ellanalyticrank(self, unsigned long precision=0):
        r"""
        Returns a 2-component vector with the order of vanishing at
        `s = 1` of the L-function of the elliptic curve and the value
        of the first non-zero derivative.

        EXAMPLE::

            sage: E = EllipticCurve('389a1')
            sage: pari(E).ellanalyticrank()
            [2, 1.51863300057685]
        """
        sig_on()
        return P.new_gen(ellanalyticrank(self.g, <GEN>0, prec_bits_to_words(precision)))

    def ellap(self, p):
        r"""
        e.ellap(p): Returns the prime-indexed coefficient `a_p` of the
        `L`-function of the elliptic curve `e`, i.e. the `p`-th Fourier
        coefficient of the newform attached to e.

        The computation uses the Shanks--Mestre method, or the SEA
        algorithm.

        .. WARNING::

            For this function to work for every n and not just those prime
            to the conductor, e must be a minimal Weierstrass equation.
            If this is not the case, use the function ellminimalmodel first
            before using ellap (or you will get INCORRECT RESULTS!)


        INPUT:


        -  ``e`` - a PARI elliptic curve.

        -  ``p`` - prime integer


        EXAMPLES::

            sage: e = pari([0, -1, 1, -10, -20]).ellinit()
            sage: e.ellap(2)
            -2
            sage: e.ellap(2003)
            4
            sage: e.ellak(-1)
            0
        """
        cdef gen t0 = objtogen(p)
        sig_on()
        return P.new_gen(ellap(self.g, t0.g))


    def ellaplist(self, long n, python_ints=False):
        r"""
        e.ellaplist(n): Returns a PARI list of all the prime-indexed
        coefficients `a_p` (up to n) of the `L`-function
        of the elliptic curve `e`, i.e. the Fourier coefficients of
        the newform attached to `e`.

        INPUT:

        - ``self`` -- an elliptic curve

        - ``n`` -- a long integer

        - ``python_ints`` -- bool (default is False); if True,
          return a list of Python ints instead of a PARI gen wrapper.

        .. WARNING::

            The curve e must be a medium or long vector of the type given by
            ellinit. For this function to work for every n and not just those
            prime to the conductor, e must be a minimal Weierstrass equation.
            If this is not the case, use the function ellminimalmodel first
            before using ellaplist (or you will get INCORRECT RESULTS!)

        EXAMPLES::

            sage: e = pari([0, -1, 1, -10, -20]).ellinit()
            sage: v = e.ellaplist(10); v
            [-2, -1, 1, -2]
            sage: type(v)
            <type 'sage.libs.pari.gen.gen'>
            sage: v.type()
            't_VEC'
            sage: e.ellan(10)
            [1, -2, -1, 2, 1, 2, -2, 0, -2, -2]
            sage: v = e.ellaplist(10, python_ints=True); v
            [-2, -1, 1, -2]
            sage: type(v)
            <type 'list'>
            sage: type(v[0])
            <type 'int'>

        TESTS::

            sage: v = e.ellaplist(1)
            sage: print v, type(v)
            [] <type 'sage.libs.pari.gen.gen'>
            sage: v = e.ellaplist(1, python_ints=True)
            sage: print v, type(v)
            [] <type 'list'>
        """
        if python_ints:
            return [int(x) for x in self.ellaplist(n)]

        if n < 2:
            sig_on()
            return P.new_gen(zerovec(0))

        # 1. Make a table of primes up to n.
        P.init_primes(n+1)
        cdef gen t0 = objtogen(n)
        sig_on()
        cdef GEN g = primes(gtolong(primepi(t0.g)))

        # 2. Replace each prime in the table by ellap of it.
        cdef long i
        for i from 0 <= i < glength(g):
            set_gel(g, i + 1, ellap(self.g, gel(g, i + 1)))
        return P.new_gen(g)

    def ellchangecurve(self, ch):
        """
        e.ellchangecurve(ch): return the new model (equation) for the
        elliptic curve e given by the change of coordinates ch.

        The change of coordinates is specified by a vector ch=[u,r,s,t]; if
        `x'` and `y'` are the new coordinates, then
        `x = u^2 x' + r` and `y = u^3 y' + su^2 x' + t`.

        INPUT:

        -  ``e`` - elliptic curve

        -  ``ch`` - change of coordinates vector with 4
           entries

        EXAMPLES::

            sage: e = pari([1,2,3,4,5]).ellinit()
            sage: e.ellglobalred()
            [10351, [1, -1, 0, -1], 1, [11, 1; 941, 1], [[1, 5, 0, 1], [1, 5, 0, 1]]]
            sage: f = e.ellchangecurve([1,-1,0,-1])
            sage: f[:5]
            [1, -1, 0, 4, 3]
        """
        cdef gen t0 = objtogen(ch)
        sig_on()
        return P.new_gen(ellchangecurve(self.g, t0.g))

    def elleta(self, unsigned long precision=0):
        """
        e.elleta(): return the vector [eta1,eta2] of quasi-periods
        associated with the period lattice e.omega() of the elliptic curve
        e.

        EXAMPLES::

            sage: e = pari([0,0,0,-82,0]).ellinit()
            sage: e.elleta()
            [3.60546360143265, 3.60546360143265*I]
            sage: w1, w2 = e.omega()
            sage: eta1, eta2 = e.elleta()
            sage: w1*eta2 - w2*eta1
            6.28318530717959*I
        """
        sig_on()
        return P.new_gen(elleta(self.g, prec_bits_to_words(precision)))

    def ellheight(self, a, b=None, long flag=-1, unsigned long precision=0):
        """
        Canonical height of point ``a`` on elliptic curve ``self``,
        resp. the value of the associated bilinear form at ``(a,b)``.

        INPUT:

        - ``self``-- an elliptic curve over `\QQ`.

        - ``a`` -- rational point on ``self``.

        - ``b`` -- (optional) rational point on ``self``.

        - ``precision (optional)`` -- the precision of the
          result, in bits.

        EXAMPLES::

            sage: e = pari([0,1,1,-2,0]).ellinit()
            sage: e.ellheight([1,0])
            0.476711659343740
            sage: e.ellheight([1,0], precision=128).sage()
            0.47671165934373953737948605888465305945902294218            # 32-bit
            0.476711659343739537379486058884653059459022942211150879336  # 64-bit

        Computing the bilinear form::

            sage: e.ellheight([1, 0], [-1, 1])
            0.418188984498861
        """
=======
>>>>>>> 7ffcdd1d
        if flag != -1:
            from sage.misc.superseded import deprecation
            deprecation(16997, 'The flag argument to ellheight() is deprecated and not used anymore')
        cdef gen t0 = objtogen(a)
        cdef gen t1
        if b is None:
<<<<<<< HEAD
            sig_on()
            return P.new_gen(ellheight(self.g, t0.g, prec_bits_to_words(precision)))
        else:
            t1 = objtogen(b)
            sig_on()
            return P.new_gen(ellheight0(self.g, t0.g, t1.g, prec_bits_to_words(precision)))

    def ellheightmatrix(self, x, unsigned long precision=0):
        """
        e.ellheightmatrix(x): return the height matrix for the vector x of
        points on the elliptic curve e.

        In other words, it returns the Gram matrix of x with respect to the
        height bilinear form on e (see ellbil).

        INPUT:


        -  ``e`` - elliptic curve over `\QQ`,
           assumed to be in a standard minimal integral model (as given by
           ellminimalmodel)

        -  ``x`` - vector of rational points on e


        EXAMPLES::

            sage: e = pari([0,1,1,-2,0]).ellinit().ellminimalmodel()[0]
            sage: e.ellheightmatrix([[1,0], [-1,1]])
            [0.476711659343740, 0.418188984498861; 0.418188984498861, 0.686667083305587]
        """
        cdef gen t0 = objtogen(x)
        sig_on()
        return P.new_gen(ellheightmatrix(self.g, t0.g, prec_bits_to_words(precision)))

    def ellisoncurve(self, x):
        """
        e.ellisoncurve(x): return True if the point x is on the elliptic
        curve e, False otherwise.

        If the point or the curve have inexact coefficients, an attempt is
        made to take this into account.

        EXAMPLES::

            sage: e = pari([0,1,1,-2,0]).ellinit()
            sage: e.ellisoncurve([1,0])
            True
            sage: e.ellisoncurve([1,1])
            False
            sage: e.ellisoncurve([1,0.00000000000000001])
            False
            sage: e.ellisoncurve([1,0.000000000000000001])
            True
            sage: e.ellisoncurve([0])
            True
        """
        cdef gen t0 = objtogen(x)
        sig_on()
        cdef int t = oncurve(self.g, t0.g)
        sig_off()
        return t != 0

    def elllocalred(self, p):
        r"""
        e.elllocalred(p): computes the data of local reduction at the prime
        p on the elliptic curve e

        For more details on local reduction and Kodaira types, see IV.8 and
        IV.9 in J. Silverman's book "Advanced topics in the arithmetic of
        elliptic curves".

        INPUT:


        -  ``e`` - elliptic curve with coefficients in `\ZZ`

        -  ``p`` - prime number


        OUTPUT:


        -  ``gen`` - the exponent of p in the arithmetic
           conductor of e

        -  ``gen`` - the Kodaira type of e at p, encoded as an
           integer:

        -  ``1`` - type `I_0`: good reduction,
           nonsingular curve of genus 1

        -  ``2`` - type `II`: rational curve with a
           cusp

        -  ``3`` - type `III`: two nonsingular rational
           curves intersecting tangentially at one point

        -  ``4`` - type `IV`: three nonsingular
           rational curves intersecting at one point

        -  ``5`` - type `I_1`: rational curve with a
           node

        -  ``6 or larger`` - think of it as `4+v`, then
           it is type `I_v`: `v` nonsingular rational curves
           arranged as a `v`-gon

        -  ``-1`` - type `I_0^*`: nonsingular rational
           curve of multiplicity two with four nonsingular rational curves of
           multiplicity one attached

        -  ``-2`` - type `II^*`: nine nonsingular
           rational curves in a special configuration

        -  ``-3`` - type `III^*`: eight nonsingular
           rational curves in a special configuration

        -  ``-4`` - type `IV^*`: seven nonsingular
           rational curves in a special configuration

        -  ``-5 or smaller`` - think of it as `-4-v`,
           then it is type `I_v^*`: chain of `v+1`
           nonsingular rational curves of multiplicity two, with two
           nonsingular rational curves of multiplicity one attached at either
           end

        -  ``gen`` - a vector with 4 components, giving the
           coordinate changes done during the local reduction; if the first
           component is 1, then the equation for e was already minimal at p

        -  ``gen`` - the local Tamagawa number `c_p`


        EXAMPLES:

        Type `I_0`::

            sage: e = pari([0,0,0,0,1]).ellinit()
            sage: e.elllocalred(7)
            [0, 1, [1, 0, 0, 0], 1]

        Type `II`::

            sage: e = pari(EllipticCurve('27a3').a_invariants()).ellinit()
            sage: e.elllocalred(3)
            [3, 2, [1, -1, 0, 1], 1]

        Type `III`::

            sage: e = pari(EllipticCurve('24a4').a_invariants()).ellinit()
            sage: e.elllocalred(2)
            [3, 3, [1, 1, 0, 1], 2]

        Type `IV`::

            sage: e = pari(EllipticCurve('20a2').a_invariants()).ellinit()
            sage: e.elllocalred(2)
            [2, 4, [1, 1, 0, 1], 3]

        Type `I_1`::

            sage: e = pari(EllipticCurve('11a2').a_invariants()).ellinit()
            sage: e.elllocalred(11)
            [1, 5, [1, 0, 0, 0], 1]

        Type `I_2`::

            sage: e = pari(EllipticCurve('14a4').a_invariants()).ellinit()
            sage: e.elllocalred(2)
            [1, 6, [1, 0, 0, 0], 2]

        Type `I_6`::

            sage: e = pari(EllipticCurve('14a1').a_invariants()).ellinit()
            sage: e.elllocalred(2)
            [1, 10, [1, 0, 0, 0], 2]

        Type `I_0^*`::

            sage: e = pari(EllipticCurve('32a3').a_invariants()).ellinit()
            sage: e.elllocalred(2)
            [5, -1, [1, 1, 1, 0], 1]

        Type `II^*`::

            sage: e = pari(EllipticCurve('24a5').a_invariants()).ellinit()
            sage: e.elllocalred(2)
            [3, -2, [1, 2, 1, 4], 1]

        Type `III^*`::

            sage: e = pari(EllipticCurve('24a2').a_invariants()).ellinit()
            sage: e.elllocalred(2)
            [3, -3, [1, 2, 1, 4], 2]

        Type `IV^*`::

            sage: e = pari(EllipticCurve('20a1').a_invariants()).ellinit()
            sage: e.elllocalred(2)
            [2, -4, [1, 0, 1, 2], 3]

        Type `I_1^*`::

            sage: e = pari(EllipticCurve('24a1').a_invariants()).ellinit()
            sage: e.elllocalred(2)
            [3, -5, [1, 0, 1, 2], 4]

        Type `I_6^*`::

            sage: e = pari(EllipticCurve('90c2').a_invariants()).ellinit()
            sage: e.elllocalred(3)
            [2, -10, [1, 96, 1, 316], 4]
        """
        cdef gen t0 = objtogen(p)
        sig_on()
        return P.new_gen(elllocalred(self.g, t0.g))

    def elllseries(self, s, A=1, unsigned long precision=0):
        """
        e.elllseries(s, A=1): return the value of the `L`-series of
        the elliptic curve e at the complex number s.

        This uses an `O(N^{1/2})` algorithm in the conductor N of
        e, so it is impractical for large conductors (say greater than
        `10^{12}`).

        INPUT:


        -  ``e`` - elliptic curve defined over `\QQ`

        -  ``s`` - complex number

        -  ``A (optional)`` - cutoff point for the integral,
           which must be chosen close to 1 for best speed.


        EXAMPLES::

            sage: e = pari([0,1,1,-2,0]).ellinit()
            sage: e.elllseries(2.1)
            0.402838047956645
            sage: e.elllseries(1, precision=128)
            6.21952537507477 E-39
            sage: e.elllseries(1, precision=256)
            2.95993347819786 E-77
            sage: e.elllseries(-2)
            0
            sage: e.elllseries(2.1, A=1.1)
            0.402838047956645
        """
        cdef gen t0 = objtogen(s)
        cdef gen t1 = objtogen(A)
        sig_on()
        return P.new_gen(elllseries(self.g, t0.g, t1.g, prec_bits_to_words(precision)))

    def ellminimalmodel(self):
        """
        ellminimalmodel(e): return the standard minimal integral model of
        the rational elliptic curve e and the corresponding change of
        variables. INPUT:


        -  ``e`` - gen (that defines an elliptic curve)


        OUTPUT:


        -  ``gen`` - minimal model

        -  ``gen`` - change of coordinates


        EXAMPLES::

            sage: e = pari([1,2,3,4,5]).ellinit()
            sage: F, ch = e.ellminimalmodel()
            sage: F[:5]
            [1, -1, 0, 4, 3]
            sage: ch
            [1, -1, 0, -1]
            sage: e.ellchangecurve(ch)[:5]
            [1, -1, 0, 4, 3]
        """
        cdef GEN x, y
        cdef gen model, change
        cdef pari_sp t
        sig_on()
        x = ellminimalmodel(self.g, &y)
        change = P.new_gen_noclear(y)
        model = P.new_gen(x)
        return model, change

    def ellorder(self, x):
        """
        e.ellorder(x): return the order of the point x on the elliptic
        curve e (return 0 if x is not a torsion point)

        INPUT:


        -  ``e`` - elliptic curve defined over `\QQ`

        -  ``x`` - point on e


        EXAMPLES::

            sage: e = pari(EllipticCurve('65a1').a_invariants()).ellinit()

        A point of order two::

            sage: e.ellorder([0,0])
            2

        And a point of infinite order::

            sage: e.ellorder([1,0])
            0
        """
        cdef gen t0 = objtogen(x)
        sig_on()
        return P.new_gen(orderell(self.g, t0.g))

    def ellordinate(self, x, unsigned long precision=0):
        """
        e.ellordinate(x): return the `y`-coordinates of the points
        on the elliptic curve e having x as `x`-coordinate.

        INPUT:


        -  ``e`` - elliptic curve

        -  ``x`` - x-coordinate (can be a complex or p-adic
           number, or a more complicated object like a power series)


        EXAMPLES::

            sage: e = pari([0,1,1,-2,0]).ellinit()
            sage: e.ellordinate(0)
            [0, -1]
            sage: e.ellordinate(I)
            [0.582203589721741 - 1.38606082464177*I, -1.58220358972174 + 1.38606082464177*I]
            sage: e.ellordinate(I, precision=128)[0].sage()
            0.58220358972174117723338947874993600727 - 1.3860608246417697185311834209833653345*I
            sage: e.ellordinate(1+3*5^1+O(5^3))
            [4*5 + 5^2 + O(5^3), 4 + 3*5^2 + O(5^3)]
            sage: e.ellordinate('z+2*z^2+O(z^4)')
            [-2*z - 7*z^2 - 23*z^3 + O(z^4), -1 + 2*z + 7*z^2 + 23*z^3 + O(z^4)]

        The field in which PARI looks for the point depends on the
        input field::

            sage: e.ellordinate(5)
            []
            sage: e.ellordinate(5.0)
            [11.3427192823270, -12.3427192823270]
        """
        cdef gen t0 = objtogen(x)
        sig_on()
        return P.new_gen(ellordinate(self.g, t0.g, prec_bits_to_words(precision)))

    def ellpointtoz(self, pt, unsigned long precision=0):
        """
        e.ellpointtoz(pt): return the complex number (in the fundamental
        parallelogram) corresponding to the point ``pt`` on the elliptic curve
        e, under the complex uniformization of e given by the Weierstrass
        p-function.

        The complex number z returned by this function lies in the
        parallelogram formed by the real and complex periods of e, as given
        by e.omega().

        EXAMPLES::

            sage: e = pari([0,0,0,1,0]).ellinit()
            sage: e.ellpointtoz([0,0])
            1.85407467730137

        The point at infinity is sent to the complex number 0::

            sage: e.ellpointtoz([0])
            0
        """
        cdef gen t0 = objtogen(pt)
        sig_on()
        return P.new_gen(zell(self.g, t0.g, prec_bits_to_words(precision)))

    def ellmul(self, z, n):
        """
        Return `n` times the point `z` on the elliptic curve `e`.

        INPUT:

        -  ``e`` - elliptic curve

        -  ``z`` - point on `e`

        -  ``n`` - integer, or a complex quadratic integer of complex
           multiplication for `e`. Complex multiplication currently
           only works if `e` is defined over `Q`.

        EXAMPLES: We consider a curve with CM by `Z[i]`::

            sage: e = pari([0,0,0,3,0]).ellinit()
            sage: p = [1,2]  # Point of infinite order

        Multiplication by two::

            sage: e.ellmul([0,0], 2)
            [0]
            sage: e.ellmul(p, 2)
            [1/4, -7/8]

        Complex multiplication::

            sage: q = e.ellmul(p, 1+I); q
            [-2*I, 1 + I]
            sage: e.ellmul(q, 1-I)
            [1/4, -7/8]

        TESTS::

            sage: for D in [-7, -8, -11, -12, -16, -19, -27, -28]:  # long time (1s)
            ....:     hcpol = hilbert_class_polynomial(D)
            ....:     j = hcpol.roots(multiplicities=False)[0]
            ....:     t = (1728-j)/(27*j)
            ....:     E = EllipticCurve([4*t,16*t^2])
            ....:     P = E.point([0, 4*t])
            ....:     assert(E.j_invariant() == j)
            ....:     #
            ....:     # Compute some CM number and its minimal polynomial
            ....:     #
            ....:     cm = pari('cm = (3*quadgen(%s)+2)'%D)
            ....:     cm_minpoly = pari('minpoly(cm)')
            ....:     #
            ....:     # Evaluate cm_minpoly(cm)(P), which should be zero
            ....:     #
            ....:     e = pari(E)  # Convert E to PARI
            ....:     P2 = e.ellmul(P, cm_minpoly[2]*cm + cm_minpoly[1])
            ....:     P0 = e.elladd(e.ellmul(P, cm_minpoly[0]), e.ellmul(P2, cm))
            ....:     assert(P0 == E(0))
        """
        cdef gen t0 = objtogen(z)
        cdef gen t1 = objtogen(n)
        sig_on()
        return P.new_gen(ellmul(self.g, t0.g, t1.g))

    def ellrootno(self, p=None):
        """
        Return the root number for the L-function of the elliptic curve
        E/Q at a prime p (including 0, for the infinite place); return
        the global root number if p is omitted.

        INPUT:

        -  ``e`` - elliptic curve over `\QQ`

        -  ``p`` - a prime number or ``None``.

        OUTPUT: 1 or -1

        EXAMPLES: Here is a curve of rank 3::

            sage: e = pari([0,0,0,-82,0]).ellinit()
            sage: e.ellrootno()
            -1
            sage: e.ellrootno(2)
            1
            sage: e.ellrootno(1009)
            1
        """
        cdef gen t0
        cdef GEN g0
        if p is None:
            g0 = NULL
        elif p == 1:
            from sage.misc.superseded import deprecation
            deprecation(15767, 'The argument p=1 in ellrootno() is deprecated, use p=None instead')
            g0 = NULL
        else:
            t0 = objtogen(p)
            g0 = t0.g
        sig_on()
        rootno = ellrootno(self.g, g0)
        sig_off()
        return rootno

    def ellsigma(self, z, long flag=0, unsigned long precision=0):
        """
        e.ellsigma(z, flag=0): return the value at the complex point z of
        the Weierstrass `\sigma` function associated to the
        elliptic curve e.

        EXAMPLES::

            sage: e = pari([0,0,0,1,0]).ellinit()
            sage: C.<i> = ComplexField()
            sage: e.ellsigma(2+i)
            1.43490215804166 + 1.80307856719256*I
        """
        cdef gen t0 = objtogen(z)
        sig_on()
        return P.new_gen(ellsigma(self.g, t0.g, flag, prec_bits_to_words(precision)))

    def ellsub(self, z0, z1):
        """
        e.ellsub(z0, z1): return z0-z1 on this elliptic curve.

        INPUT:


        -  ``e`` - elliptic curve E

        -  ``z0`` - point on E

        -  ``z1`` - point on E


        OUTPUT: point on E

        EXAMPLES::

            sage: e = pari([0, 1, 1, -2, 0]).ellinit()
            sage: e.ellsub([1,0], [-1,1])
            [0, 0]
        """
        cdef gen t0 = objtogen(z0)
        cdef gen t1 = objtogen(z1)
        sig_on()
        return P.new_gen(ellsub(self.g, t0.g, t1.g))

    def elltaniyama(self, long n=-1):
        if n < 0:
            n = P.get_series_precision()
        sig_on()
        return P.new_gen(elltaniyama(self.g, n))

    def elltors(self, long flag=0):
        """
        e.elltors(flag = 0): return information about the torsion subgroup
        of the elliptic curve e

        INPUT:


        -  ``e`` - elliptic curve over `\QQ`

        -  ``flag (optional)`` - specify which algorithm to
           use:

        -  ``0 (default)`` - use Doud's algorithm: bound
           torsion by computing the cardinality of e(GF(p)) for small primes
           of good reduction, then look for torsion points using Weierstrass
           parametrization and Mazur's classification

        -  ``1`` - use algorithm given by the Nagell-Lutz
           theorem (this is much slower)


        OUTPUT:


        -  ``gen`` - the order of the torsion subgroup, a.k.a.
           the number of points of finite order

        -  ``gen`` - vector giving the structure of the torsion
           subgroup as a product of cyclic groups, sorted in non-increasing
           order

        -  ``gen`` - vector giving points on e generating these
           cyclic groups


        EXAMPLES::

            sage: e = pari([1,0,1,-19,26]).ellinit()
            sage: e.elltors()
            [12, [6, 2], [[1, 2], [3, -2]]]
        """
        sig_on()
        return P.new_gen(elltors0(self.g, flag))

    def ellzeta(self, z, unsigned long precision=0):
        """
        e.ellzeta(z): return the value at the complex point z of the
        Weierstrass `\zeta` function associated with the elliptic
        curve e.

        .. note::

           This function has infinitely many poles (one of which is at
           z=0); attempting to evaluate it too close to one of the
           poles will result in a PariError.

        INPUT:


        -  ``e`` - elliptic curve

        -  ``z`` - complex number


        EXAMPLES::

            sage: e = pari([0,0,0,1,0]).ellinit()
            sage: e.ellzeta(1)
            1.06479841295883
            sage: C.<i> = ComplexField()
            sage: e.ellzeta(i-1)
            -0.350122658523049 - 0.350122658523049*I
        """
        cdef gen t0 = objtogen(z)
        sig_on()
        return P.new_gen(ellzeta(self.g, t0.g, prec_bits_to_words(precision)))

    def ellztopoint(self, z, unsigned long precision=0):
        """
        e.ellztopoint(z): return the point on the elliptic curve e
        corresponding to the complex number z, under the usual complex
        uniformization of e by the Weierstrass p-function.

        INPUT:


        -  ``e`` - elliptic curve

        -  ``z`` - complex number


        OUTPUT point on e

        EXAMPLES::

            sage: e = pari([0,0,0,1,0]).ellinit()
            sage: C.<i> = ComplexField()
            sage: e.ellztopoint(1+i)
            [0.E-... - 1.02152286795670*I, -0.149072813701096 - 0.149072813701096*I]

        Complex numbers belonging to the period lattice of e are of course
        sent to the point at infinity on e::

            sage: e.ellztopoint(0)
            [0]
        """
        cdef gen t0 = objtogen(z)
        sig_on()
        return P.new_gen(pointell(self.g, t0.g, prec_bits_to_words(precision)))

    def omega(self, unsigned long precision=0):
        """
        e.omega(): return basis for the period lattice of the elliptic
        curve e.

        EXAMPLES::

            sage: e = pari([0, -1, 1, -10, -20]).ellinit()
            sage: e.omega()
            [1.26920930427955, 0.634604652139777 - 1.45881661693850*I]
        """
        sig_on()
        return P.new_gen(ellR_omega(self.g, prec_bits_to_words(precision)))

    def disc(self):
        """
        e.disc(): return the discriminant of the elliptic curve e.

        EXAMPLES::

            sage: e = pari([0, -1, 1, -10, -20]).ellinit()
            sage: e.disc()
            -161051
            sage: _.factor()
            [-1, 1; 11, 5]
        """
        sig_on()
        return P.new_gen(member_disc(self.g))

    def j(self):
        """
        e.j(): return the j-invariant of the elliptic curve e.

        EXAMPLES::

            sage: e = pari([0, -1, 1, -10, -20]).ellinit()
            sage: e.j()
            -122023936/161051
            sage: _.factor()
            [-1, 1; 2, 12; 11, -5; 31, 3]
        """
        sig_on()
        return P.new_gen(member_j(self.g))

    def ellj(self, unsigned long precision=0):
        """
        Elliptic `j`-invariant of ``self``.

        EXAMPLES::

            sage: pari(I).ellj()
            1728.00000000000
            sage: pari(3*I).ellj()
            153553679.396729
            sage: pari('quadgen(-3)').ellj()
            0.E-54
            sage: pari('quadgen(-7)').ellj(precision=256).sage()
            -3375.000000000000000000000000000000000000000000000000000000000000000000000000
            sage: pari(-I).ellj()
            Traceback (most recent call last):
            ...
            PariError: domain error in modular function: Im(argument) <= 0
        """
        sig_on()
        return P.new_gen(jell(self.g, prec_bits_to_words(precision)))


    ###########################################
    # 6: Functions related to NUMBER FIELDS
    ###########################################
    def bnfcertify(self):
        r"""
        ``bnf`` being as output by ``bnfinit``, checks whether the result is
        correct, i.e. whether the calculation of the contents of ``self``
        are correct without assuming the Generalized Riemann Hypothesis.
        If it is correct, the answer is 1. If not, the program may output
        some error message or loop indefinitely.

        For more information about PARI and the Generalized Riemann
        Hypothesis, see [PariUsers], page 120.

        REFERENCES:

        .. [PariUsers] User's Guide to PARI/GP,
           http://pari.math.u-bordeaux.fr/pub/pari/manuals/2.7.0/users.pdf
        """
        sig_on()
        n = bnfcertify(self.g)
        sig_off()
        return n

    def bnfunit(self):
        sig_on()
        return P.new_gen(bnf_get_fu(self.g))

    def bnrclassno(self, I):
        r"""
        Return the order of the ray class group of self modulo ``I``.

        INPUT:

        - ``self``: a pari "BNF" object representing a number field
        - ``I``: a pari "BID" object representing an ideal of self

        OUTPUT: integer

        TESTS::

            sage: K.<z> = QuadraticField(-23)
            sage: p = K.primes_above(3)[0]
            sage: K.pari_bnf().bnrclassno(p._pari_bid_())
            3
        """
        cdef gen t0 = objtogen(I)
        sig_on()
        return P.new_gen(bnrclassno(self.g, t0.g))

    def _eltabstorel(self, x):
        """
        Return the relative number field element corresponding to `x`.

        The result is a ``t_POLMOD`` with ``t_POLMOD`` coefficients.

        .. WARNING::

            This is a low-level version of :meth:`rnfeltabstorel` that
            only needs the output of :meth:`_nf_rnfeq`, not a full
            PARI ``rnf`` structure.  This method may raise errors or
            return undefined results if called with invalid arguments.

        TESTS::

            sage: K = pari('y^2 + 1').nfinit()
            sage: rnfeq = K._nf_rnfeq(x^2 + 2)
            sage: f_abs = rnfeq[0]; f_abs
            x^4 + 6*x^2 + 1
            sage: x_rel = rnfeq._eltabstorel(x); x_rel
            Mod(x + Mod(-y, y^2 + 1), x^2 + 2)
            sage: f_abs(x_rel)
            Mod(0, x^2 + 2)

        """
        cdef gen t0 = objtogen(x)
        sig_on()
        return P.new_gen(eltabstorel(self.g, t0.g))

    def _eltabstorel_lift(self, x):
        """
        Return the relative number field element corresponding to `x`.

        The result is a ``t_POL`` with ``t_POLMOD`` coefficients.

        .. WARNING::

            This is a low-level version of :meth:`rnfeltabstorel` that
            only needs the output of :meth:`_nf_rnfeq`, not a full
            PARI ``rnf`` structure.  This method may raise errors or
            return undefined results if called with invalid arguments.

        TESTS::

            sage: K = pari('y^2 + 1').nfinit()
            sage: rnfeq = K._nf_rnfeq(x^2 + 2)
            sage: rnfeq._eltabstorel_lift(x)
            x + Mod(-y, y^2 + 1)

        """
        cdef gen t0 = objtogen(x)
        sig_on()
        return P.new_gen(eltabstorel_lift(self.g, t0.g))

    def _eltreltoabs(self, x):
        """
        Return the absolute number field element corresponding to `x`.

        The result is a ``t_POL``.

        .. WARNING::

            This is a low-level version of :meth:`rnfeltreltoabs` that
            only needs the output of :meth:`_nf_rnfeq`, not a full
            PARI ``rnf`` structure.  This method may raise errors or
            return undefined results if called with invalid arguments.

        TESTS::

            sage: K = pari('y^2 + 1').nfinit()
            sage: rnfeq = K._nf_rnfeq(x^2 + 2)
            sage: rnfeq._eltreltoabs(x)
            1/2*x^3 + 7/2*x
            sage: rnfeq._eltreltoabs('y')
            1/2*x^3 + 5/2*x

        """
        cdef gen t0 = objtogen(x)
        sig_on()
        return P.new_gen(eltreltoabs(self.g, t0.g))

    def galoisinit(self, den=None):
        """
        Calculate the Galois group of ``self``.

        This wraps the `galoisinit`_ function from PARI.

        INPUT:

        - ``self`` -- A number field or a polynomial.

        - ``den`` -- If set, this must be a multiple of the least
          common denominator of the automorphisms, expressed as
          polynomials in a root of the defining polynomial.

        OUTPUT:

        An eight-tuple, represented as a GEN object,
        with details about the Galois group of the number field.
        For details see `the PARI manual <galoisinit_>`_.
        Note that the element indices in Sage and PARI are
        0-based and 1-based, respectively.

        EXAMPLES::

            sage: P = pari(x^6 + 108)
            sage: G = P.galoisinit()
            sage: G[0] == P
            True
            sage: len(G[5]) == prod(G[7])
            True

        .. _galoisinit: http://pari.math.u-bordeaux.fr/dochtml/html.stable/Functions_related_to_general_number_fields.html#galoisinit
        """
        cdef gen t0
        if den is None:
            sig_on()
            return P.new_gen(galoisinit(self.g, NULL))
        else:
            t0 = objtogen(den)
            sig_on()
            return P.new_gen(galoisinit(self.g, t0.g))

    def galoispermtopol(self, perm):
        """
        Return the polynomial defining the Galois automorphism ``perm``.

        This wraps the `galoispermtopol`_ function from PARI.

        INPUT:

        - ``self`` -- A Galois group as generated by :meth:`galoisinit`.

        - ``perm`` -- A permutation from that group,
          or a vector or matrix of such permutations.

        OUTPUT:

        The defining polynomial of the specified automorphism.

        EXAMPLES::

            sage: G = pari(x^6 + 108).galoisinit()
            sage: G.galoispermtopol(G[5])
            [x, 1/12*x^4 - 1/2*x, -1/12*x^4 - 1/2*x, 1/12*x^4 + 1/2*x, -1/12*x^4 + 1/2*x, -x]
            sage: G.galoispermtopol(G[5][1])
            1/12*x^4 - 1/2*x
            sage: G.galoispermtopol(G[5][1:4])
            [1/12*x^4 - 1/2*x, -1/12*x^4 - 1/2*x, 1/12*x^4 + 1/2*x]

        .. _galoispermtopol: http://pari.math.u-bordeaux.fr/dochtml/html.stable/Functions_related_to_general_number_fields.html#galoispermtopol
        """
        cdef gen t0 = objtogen(perm)
        sig_on()
        return P.new_gen(galoispermtopol(self.g, t0.g))

    def galoisfixedfield(self, perm, long flag=0, v=-1):
        """
        Compute the fixed field of the Galois group ``self``.

        This wraps the `galoisfixedfield`_ function from PARI.

        INPUT:

        - ``self`` -- A Galois group as generated by :meth:`galoisinit`.

        - ``perm`` -- An element of a Galois group, a vector of such
          elements, or a subgroup generated by :meth:`galoissubgroups`.

        - ``flag`` -- Amount of data to include in output (see below).

        - ``v`` -- Name of the second variable to use (default: ``'y'``).

        OUTPUT:

        This depends on the value of ``flag``:

        - ``flag = 0`` -- A two-element tuple consisting of the defining
          polynomial of the fixed field and a description of its roots
          modulo the primes used in the group.

        - ``flag = 1`` -- Just the polynomial.

        - ``flag = 2`` -- A third tuple element will describe the
          factorization of the original polynomial, using the variable
          indicated by ``v`` to stand for a root of the polynomial
          from the first tuple element.

        EXAMPLES::

            sage: G = pari(x^4 + 1).galoisinit()
            sage: G.galoisfixedfield(G[5][1], flag=2)
            [x^2 - 2, Mod(-x^3 + x, x^4 + 1), [x^2 - y*x + 1, x^2 + y*x + 1]]
            sage: G.galoisfixedfield(G[5][5:7])
            [x^4 + 1, Mod(x, x^4 + 1)]
            sage: L = G.galoissubgroups()
            sage: G.galoisfixedfield(L[3], flag=2, v='z')
            [x^2 + 2, Mod(x^3 + x, x^4 + 1), [x^2 - z*x - 1, x^2 + z*x - 1]]

        .. _galoisfixedfield: http://pari.math.u-bordeaux.fr/dochtml/html.stable/Functions_related_to_general_number_fields.html#galoisfixedfield
        """
        cdef gen t0 = objtogen(perm)
        sig_on()
        return P.new_gen(galoisfixedfield(self.g, t0.g, flag, P.get_var(v)))

    def galoissubfields(self, long flag=0, v=-1):
        """
        List all subfields of the Galois group ``self``.

        This wraps the `galoissubfields`_ function from PARI.

        This method is essentially the same as applying
        :meth:`galoisfixedfield` to each group returned by
        :meth:`galoissubgroups`.

        INPUT:

        - ``self`` -- A Galois group as generated by :meth:`galoisinit`.

        - ``flag`` -- Has the same meaning as in :meth:`galoisfixedfield`.

        - ``v`` -- Has the same meaning as in :meth:`galoisfixedfield`.

        OUTPUT:

        A vector of all subfields of this group.  Each entry is as
        described in the :meth:`galoisfixedfield` method.

        EXAMPLES::

            sage: G = pari(x^6 + 108).galoisinit()
            sage: G.galoissubfields(flag=1)
            [x, x^2 + 972, x^3 + 54, x^3 + 864, x^3 - 54, x^6 + 108]
            sage: G = pari(x^4 + 1).galoisinit()
            sage: G.galoissubfields(flag=2, v='z')[3]
            [x^2 + 2, Mod(x^3 + x, x^4 + 1), [x^2 - z*x - 1, x^2 + z*x - 1]]

        .. _galoissubfields: http://pari.math.u-bordeaux.fr/dochtml/html.stable/Functions_related_to_general_number_fields.html#galoissubfields
        """
        sig_on()
        return P.new_gen(galoissubfields(self.g, flag, P.get_var(v)))

    def galoissubgroups(self):
        """
        List all subgroups of the Galois group ``self``.

        This wraps the `galoissubgroups`_ function from PARI.

        INPUT:

        - ``self`` -- A Galois group as generated by :meth:`galoisinit`,
          or a subgroup thereof as returned by :meth:`galoissubgroups`.

        OUTPUT:

        A vector of all subgroups of this group.
        Each subgroup is described as a two-tuple,
        with the subgroup generators as first element
        and the orders of these generators as second element.

        EXAMPLES::

            sage: G = pari(x^6 + 108).galoisinit()
            sage: L = G.galoissubgroups()
            sage: list(L[0][1])
            [3, 2]

        .. _galoissubgroups: http://pari.math.u-bordeaux.fr/dochtml/html.stable/Functions_related_to_general_number_fields.html#galoissubgroups
        """
        sig_on()
        return P.new_gen(galoissubgroups(self.g))

    def galoisisabelian(self, long flag=0):
        """
        Decide whether ``self`` is an abelian group.

        This wraps the `galoisisabelian`_ function from PARI.

        INPUT:

        - ``self`` -- A Galois group as generated by :meth:`galoisinit`,
          or a subgroup thereof as returned by :meth:`galoissubgroups`.

        - ``flag`` -- Controls the details contained in the returned result.

        OUTPUT:

        This returns 0 if ``self`` is not an abelian group. If it is,
        then the output depends on ``flag``:

        - ``flag = 0`` -- The HNF matrix of ``self`` over its generators
          is returned.

        - ``flag = 1`` -- The return value is simply 1.

        EXAMPLES::

            sage: G = pari(x^6 + 108).galoisinit()
            sage: G.galoisisabelian()
            0
            sage: H = G.galoissubgroups()[2]
            sage: H.galoisisabelian()
            Mat(2)
            sage: H.galoisisabelian(flag=1)
            1

        .. _galoisisabelian: http://pari.math.u-bordeaux.fr/dochtml/html.stable/Functions_related_to_general_number_fields.html#galoisisabelian
        """
        sig_on()
        return P.new_gen(galoisisabelian(self.g, flag))

    def galoisisnormal(self, subgrp):
        """
        Decide whether ``subgrp`` is a normal subgroup of ``self``.

        This wraps the `galoisisnormal`_ function from PARI.

        INPUT:

        - ``self`` -- A Galois group as generated by :meth:`galoisinit`,
          or a subgroup thereof as returned by :meth:`galoissubgroups`.

        - ``subgrp`` -- A subgroup of ``self`` as returned by
          :meth:`galoissubgroups`.

        OUTPUT:

        One if ``subgrp`` is a subgroup of ``self``, zero otherwise.

        EXAMPLES::

            sage: G = pari(x^6 + 108).galoisinit()
            sage: L = G.galoissubgroups()
            sage: G.galoisisnormal(L[0])
            1
            sage: G.galoisisnormal(L[2])
            0

        .. _galoisisnormal: http://pari.math.u-bordeaux.fr/dochtml/html.stable/Functions_related_to_general_number_fields.html#galoisisnormal
        """
        cdef gen t0 = objtogen(subgrp)
        sig_on()
        v = galoisisnormal(self.g, t0.g)
        P.clear_stack()
        return v

    def idealchinese(self, x, y):
        """
        Chinese Remainder Theorem over number fields.

        INPUT:

        - ``x`` -- prime ideal factorization
        - ``y`` -- vector of elements

        OUTPUT:

        An element b in the ambient number field ``self`` such that
        `v_p(b-y_p) \ge v_p(x)` for all prime ideals `p` dividing `x`,
        and `v_p(b) \ge 0` for all other `p`.

        EXAMPLES::

            sage: F = QuadraticField(5, 'alpha')
            sage: nf = F._pari_()
            sage: P = F.ideal(F.gen())
            sage: Q = F.ideal(2)
            sage: moduli = pari.matrix(2,2,[P.pari_prime(),4,Q.pari_prime(),4])
            sage: residues = pari.vector(2,[0,1])
            sage: b = F(nf.idealchinese(moduli,residues))
            sage: b.valuation(P) >= 4
            True
            sage: (b-1).valuation(Q) >= 2
            True
        """
        cdef gen tx = objtogen(x)
        cdef gen ty = objtogen(y)
        sig_on()
        return P.new_gen(idealchinese(self.g, tx.g, ty.g))

    def idealcoprime(self, x, y):
        """
        Given two integral ideals x and y of a pari number field self,
        return an element a of the field (expressed in the integral
        basis of self) such that a*x is an integral ideal coprime to
        y.

        EXAMPLES::

            sage: F = NumberField(x^3-2, 'alpha')
            sage: nf = F._pari_()
            sage: x = pari('[1, -1, 2]~')
            sage: y = pari('[1, -1, 3]~')
            sage: nf.idealcoprime(x, y)
            [1, 0, 0]~

            sage: y = pari('[2, -2, 4]~')
            sage: nf.idealcoprime(x, y)
            [5/43, 9/43, -1/43]~
        """
        cdef gen t0 = objtogen(x)
        cdef gen t1 = objtogen(y)
        sig_on()
        return P.new_gen(idealcoprime(self.g, t0.g, t1.g))

    def idealintersection(self, x, y):
        cdef gen t0 = objtogen(x)
        cdef gen t1 = objtogen(y)
        sig_on()
        return P.new_gen(idealintersect(self.g, t0.g, t1.g))

    def ideallist(self, long bound, long flag = 4):
        """
        Vector of vectors `L` of all idealstar of all ideals of `norm <= bound`.

        The binary digits of flag mean:

         - 1: give generators;
         - 2: add units;
         - 4: (default) give only the ideals and not the bid.

        EXAMPLES::

            sage: R.<x> = PolynomialRing(QQ)
            sage: K.<a> = NumberField(x^2 + 1)
            sage: L = K.pari_nf().ideallist(100)

        Now we have our list `L`. Entry `L[n-1]` contains all ideals of
        norm `n`::

            sage: L[0]   # One ideal of norm 1.
            [[1, 0; 0, 1]]
            sage: L[64]  # 4 ideals of norm 65.
            [[65, 8; 0, 1], [65, 47; 0, 1], [65, 18; 0, 1], [65, 57; 0, 1]]
        """
        sig_on()
        return P.new_gen(ideallist0(self.g, bound, flag))

    def ideallog(self, x, bid):
        """
        Return the discrete logarithm of the unit x in (ring of integers)/bid.

        INPUT:

        - ``self`` - a pari number field

        - ``bid``  - a big ideal structure (corresponding to an ideal I
          of self) output by idealstar

        - ``x``  - an element of self with valuation zero at all
          primes dividing I

        OUTPUT:

        - the discrete logarithm of x on the generators given in bid[2]

        EXAMPLE::

            sage: F = NumberField(x^3-2, 'alpha')
            sage: nf = F._pari_()
            sage: I = pari('[1, -1, 2]~')
            sage: bid = nf.idealstar(I)
            sage: x = pari('5')
            sage: nf.ideallog(x, bid)
            [25]~
        """
        cdef gen t0 = objtogen(x)
        cdef gen t1 = objtogen(bid)
        sig_on()
        return P.new_gen(ideallog(self.g, t0.g, t1.g))

    def idealprimedec(nf, p):
        """
        Prime ideal decomposition of the prime number `p` in the number
        field `nf` as a vector of 5 component vectors `[p,a,e,f,b]`
        representing the prime ideals `p O_K + a O_K`, `e` ,`f` as usual,
        `a` as vector of components on the integral basis, `b` Lenstra's
        constant.

        EXAMPLES::

            sage: K.<i> = QuadraticField(-1)
            sage: F = pari(K).idealprimedec(5); F
            [[5, [-2, 1]~, 1, 1, [2, -1; 1, 2]], [5, [2, 1]~, 1, 1, [-2, -1; 1, -2]]]
            sage: F[0].pr_get_p()
            5
        """
        cdef gen t0 = objtogen(p)
        sig_on()
        return P.new_gen(idealprimedec(nf.g, t0.g))

    def idealstar(self, I, long flag=1):
        """
        Return the big ideal (bid) structure of modulus I.

        INPUT:

        - ``self`` - a pari number field

        - ``I`` -- an ideal of self, or a row vector whose first
          component is an ideal and whose second component
          is a row vector of r_1 0 or 1.

        - ``flag`` - determines the amount of computation and the shape
          of the output:

          - ``1`` (default): return a bid structure without
            generators

          - ``2``: return a bid structure with generators (slower)

          - ``0`` (deprecated): only outputs units of (ring of integers/I)
            as an abelian group, i.e as a 3-component
            vector [h,d,g]: h is the order, d is the vector
            of SNF cyclic components and g the corresponding
            generators. This flag is deprecated: it is in
            fact slightly faster to compute a true bid
            structure, which contains much more information.

        EXAMPLE::

            sage: F = NumberField(x^3-2, 'alpha')
            sage: nf = F._pari_()
            sage: I = pari('[1, -1, 2]~')
            sage: nf.idealstar(I)
            [[[43, 9, 5; 0, 1, 0; 0, 0, 1], [0]], [42, [42]], Mat([[43, [9, 1, 0]~, 1, 1, [-5, 2, -18; -9, -5, 2; 1, -9, -5]], 1]), [[[[42], [3], [3], [Vecsmall([])], 1]], [[], [], []]], Mat(1)]
        """
        cdef gen t0 = objtogen(I)
        sig_on()
        return P.new_gen(idealstar0(self.g, t0.g, flag))

    def idealval(self, x, p):
        cdef gen t0 = objtogen(x)
        cdef gen t1 = objtogen(p)
        sig_on()
        v = idealval(self.g, t0.g, t1.g)
        sig_off()
        return v

    def elementval(self, x, p):
        cdef gen t0 = objtogen(x)
        cdef gen t1 = objtogen(p)
        sig_on()
        v = nfval(self.g, t0.g, t1.g)
        sig_off()
        return v

    def nfbasis(self, long flag=0, fa=None):
        """
        Integral basis of the field `\QQ[a]`, where ``a`` is a root of
        the polynomial x.

        INPUT:

        - ``flag``: if set to 1 and ``fa`` is not given: assume that no
          square of a prime > 500000 divides the discriminant of ``x``.

        - ``fa``: If present, encodes a subset of primes at which to
          check for maximality. This must be one of the three following
          things:

            - an integer: check all primes up to ``fa`` using trial
              division.

            - a vector: a list of primes to check.

            - a matrix: a partial factorization of the discriminant
              of ``x``.

        .. NOTE::

            In earlier versions of Sage, other bits in ``flag`` were
            defined but these are now simply ignored.

        EXAMPLES::

            sage: pari('x^3 - 17').nfbasis()
            [1, x, 1/3*x^2 - 1/3*x + 1/3]

        We test ``flag`` = 1, noting it gives a wrong result when the
        discriminant (-4 * `p`^2 * `q` in the example below) has a big square
        factor::

            sage: p = next_prime(10^10); q = next_prime(p)
            sage: x = polygen(QQ); f = x^2 + p^2*q
            sage: pari(f).nfbasis(1)   # Wrong result
            [1, x]
            sage: pari(f).nfbasis()    # Correct result
            [1, 1/10000000019*x]
            sage: pari(f).nfbasis(fa=10^6)   # Check primes up to 10^6: wrong result
            [1, x]
            sage: pari(f).nfbasis(fa="[2,2; %s,2]"%p)    # Correct result and faster
            [1, 1/10000000019*x]
            sage: pari(f).nfbasis(fa=[2,p])              # Equivalent with the above
            [1, 1/10000000019*x]
        """
        if flag < 0 or flag > 1:
            flag = flag & 1
            from sage.misc.superseded import deprecation
            deprecation(15767, 'In nfbasis(), flag must be 0 or 1, other bits are deprecated and ignored')

        cdef gen t0
        cdef GEN g0
        if fa is not None:
            t0 = objtogen(fa)
            g0 = t0.g
        elif flag:
            g0 = utoi(500000)
        else:
            g0 = NULL
        sig_on()
        return P.new_gen(nfbasis(self.g, NULL, g0))

    def nfbasis_d(self, long flag=0, fa=None):
        """
        Like :meth:`nfbasis`, but return a tuple ``(B, D)`` where `B`
        is the integral basis and `D` the discriminant.

        EXAMPLES::

            sage: F = NumberField(x^3-2,'alpha')
            sage: F._pari_()[0].nfbasis_d()
            ([1, y, y^2], -108)

        ::

            sage: G = NumberField(x^5-11,'beta')
            sage: G._pari_()[0].nfbasis_d()
            ([1, y, y^2, y^3, y^4], 45753125)

        ::

            sage: pari([-2,0,0,1]).Polrev().nfbasis_d()
            ([1, x, x^2], -108)
        """
        if flag < 0 or flag > 1:
            flag = flag & 1
            from sage.misc.superseded import deprecation
            deprecation(15767, 'In nfbasis_d(), flag must be 0 or 1, other bits are deprecated and ignored')

        cdef gen t0
        cdef GEN g0
        cdef GEN disc
        if fa is not None:
            t0 = objtogen(fa)
            g0 = t0.g
        elif flag & 1:
            g0 = utoi(500000)
        else:
            g0 = NULL
        sig_on()
        B = P.new_gen_noclear(nfbasis(self.g, &disc, g0))
        D = P.new_gen(disc)
        return B, D

    def nfbasistoalg(nf, x):
        r"""
        Transforms the column vector ``x`` on the integral basis into an
        algebraic number.

        INPUT:

         - ``nf`` -- a number field
         - ``x`` -- a column of rational numbers of length equal to the
           degree of ``nf`` or a single rational number

        OUTPUT:

         - A POLMOD representing the element of ``nf`` whose coordinates
           are ``x`` in the Z-basis of ``nf``.

        EXAMPLES::

            sage: x = polygen(QQ)
            sage: K.<a> = NumberField(x^3 - 17)
            sage: Kpari = K.pari_nf()
            sage: Kpari.getattr('zk')
            [1, 1/3*y^2 - 1/3*y + 1/3, y]
            sage: Kpari.nfbasistoalg(42)
            Mod(42, y^3 - 17)
            sage: Kpari.nfbasistoalg("[3/2, -5, 0]~")
            Mod(-5/3*y^2 + 5/3*y - 1/6, y^3 - 17)
            sage: Kpari.getattr('zk') * pari("[3/2, -5, 0]~")
            -5/3*y^2 + 5/3*y - 1/6
        """
        cdef gen t0 = objtogen(x)
        sig_on()
        return P.new_gen(basistoalg(nf.g, t0.g))

    def nfbasistoalg_lift(nf, x):
        r"""
        Transforms the column vector ``x`` on the integral basis into a
        polynomial representing the algebraic number.

        INPUT:

         - ``nf`` -- a number field
         - ``x`` -- a column of rational numbers of length equal to the
           degree of ``nf`` or a single rational number

        OUTPUT:

         - ``nf.nfbasistoalg(x).lift()``

        EXAMPLES::

            sage: x = polygen(QQ)
            sage: K.<a> = NumberField(x^3 - 17)
            sage: Kpari = K.pari_nf()
            sage: Kpari.getattr('zk')
            [1, 1/3*y^2 - 1/3*y + 1/3, y]
            sage: Kpari.nfbasistoalg_lift(42)
            42
            sage: Kpari.nfbasistoalg_lift("[3/2, -5, 0]~")
            -5/3*y^2 + 5/3*y - 1/6
            sage: Kpari.getattr('zk') * pari("[3/2, -5, 0]~")
            -5/3*y^2 + 5/3*y - 1/6
        """
        cdef gen t0 = objtogen(x)
        sig_on()
        return P.new_gen(gel(basistoalg(nf.g, t0.g), 2))

    def nfdisc(self, long flag=-1, p=None):
        """
        nfdisc(x): Return the discriminant of the number field defined over
        QQ by x.

        EXAMPLES::

            sage: F = NumberField(x^3-2,'alpha')
            sage: F._pari_()[0].nfdisc()
            -108

        ::

            sage: G = NumberField(x^5-11,'beta')
            sage: G._pari_()[0].nfdisc()
            45753125

        ::

            sage: f = x^3-2
            sage: f._pari_()
            x^3 - 2
            sage: f._pari_().nfdisc()
            -108
        """
        if flag != -1 or p is not None:
            from sage.misc.superseded import deprecation
            deprecation(16997, 'The flag and p arguments to nfdisc() are deprecated and not used anymore')
        sig_on()
        return P.new_gen(nfdisc(self.g))

    def nfeltdiveuc(self, x, y):
        """
        Given `x` and `y` in the number field ``self``, return `q` such
        that `x - q y` is "small".

        EXAMPLES::

            sage: k.<a> = NumberField(x^2 + 5)
            sage: x = 10
            sage: y = a + 1
            sage: pari(k).nfeltdiveuc(pari(x), pari(y))
            [2, -2]~
        """
        cdef gen t0 = objtogen(x)
        cdef gen t1 = objtogen(y)
        sig_on()
        return P.new_gen(nfdiveuc(self.g, t0.g, t1.g))

    def nfeltreduce(self, x, I):
        """
        Given an ideal I in Hermite normal form and an element x of the pari
        number field self, finds an element r in self such that x-r belongs
        to the ideal and r is small.

        EXAMPLES::

            sage: k.<a> = NumberField(x^2 + 5)
            sage: I = k.ideal(a)
            sage: kp = pari(k)
            sage: kp.nfeltreduce(12, I.pari_hnf())
            [2, 0]~
            sage: 12 - k(kp.nfeltreduce(12, I.pari_hnf())) in I
            True
        """
        cdef gen t0 = objtogen(x)
        cdef gen t1 = objtogen(I)
        sig_on()
        return P.new_gen(nfreduce(self.g, t0.g, t1.g))

    def nfgenerator(self):
        f = self[0]
        x = f.variable()
        return x.Mod(f)

    def nfhilbert(self, a, b, p=None):
        """
        nfhilbert(nf,a,b,{p}): if p is omitted, global Hilbert symbol (a,b)
        in nf, that is 1 if X^2-aY^2-bZ^2 has a non-trivial solution (X,Y,Z)
        in nf, -1 otherwise. Otherwise compute the local symbol modulo the
        prime ideal p.

        EXAMPLES::

            sage: x = polygen(QQ)
            sage: K.<t> = NumberField(x^3 - x + 1)
            sage: pari(K).nfhilbert(t, t + 2)
            -1
            sage: P = K.ideal(t^2 + t - 2)   # Prime ideal above 5
            sage: pari(K).nfhilbert(t, t + 2, P.pari_prime())
            -1
            sage: P = K.ideal(t^2 + 3*t - 1) # Prime ideal above 23, ramified
            sage: pari(K).nfhilbert(t, t + 2, P.pari_prime())
            1
        """
        cdef gen t0 = objtogen(a)
        cdef gen t1 = objtogen(b)
        cdef gen t2
        if p:
            t2 = objtogen(p)
            sig_on()
            r = nfhilbert0(self.g, t0.g, t1.g, t2.g)
        else:
            sig_on()
            r = nfhilbert(self.g, t0.g, t1.g)
        sig_off()
        return r

    def nfhnf(self,x):
        """
        nfhnf(nf,x) : given a pseudo-matrix (A, I) or an integral pseudo-matrix (A,I,J), finds a
        pseudo-basis in Hermite normal form of the module it generates.

        A pseudo-matrix is a 2-component row vector (A, I) where A is a relative m x n matrix and
        I an ideal list of length n. An integral pseudo-matrix is a 3-component row vector (A, I, J).

        .. NOTE::

            The definition of a pseudo-basis ([Cohen]_):
            Let M be a finitely generated, torsion-free R-module, and set V = KM.  If `\mathfrak{a}_i` are
            fractional ideals of R and `w_i` are elements of V, we say that
            `(w_i, \mathfrak{a}_k)_{1 \leq i \leq k}`
            is a pseudo-basis of M if
            `M = \mathfrak{a}_1 w_1 \oplus \cdots \oplus \mathfrak{a}_k w_k.`

        REFERENCES:

        .. [Cohen] Cohen, "Advanced Topics in Computational Number Theory"

        EXAMPLES::

            sage: F.<a> = NumberField(x^2-x-1)
            sage: Fp = pari(F)
            sage: A = matrix(F,[[1,2,a,3],[3,0,a+2,0],[0,0,a,2],[3+a,a,0,1]])
            sage: I = [F.ideal(-2*a+1),F.ideal(7), F.ideal(3),F.ideal(1)]
            sage: Fp.nfhnf([pari(A),[pari(P) for P in I]])
            [[1, [-969/5, -1/15]~, [15, -2]~, [-1938, -3]~; 0, 1, 0, 0; 0, 0, 1, 0; 0, 0, 0, 1], [[3997, 1911; 0, 7], [15, 6; 0, 3], 1, 1]]
            sage: K.<b> = NumberField(x^3-2)
            sage: Kp = pari(K)
            sage: A = matrix(K,[[1,0,0,5*b],[1,2*b^2,b,57],[0,2,1,b^2-3],[2,0,0,b]])
            sage: I = [K.ideal(2),K.ideal(3+b^2),K.ideal(1),K.ideal(1)]
            sage: Kp.nfhnf([pari(A),[pari(P) for P in I]])
            [[1, -225, 72, -31; 0, 1, [0, -1, 0]~, [0, 0, -1/2]~; 0, 0, 1, [0, 0, -1/2]~; 0, 0, 0, 1], [[1116, 756, 612; 0, 18, 0; 0, 0, 18], 2, 1, [2, 0, 0; 0, 1, 0; 0, 0, 1]]]

        An example where the ring of integers of the number field is not a PID::

            sage: K.<b> = NumberField(x^2+5)
            sage: Kp = pari(K)
            sage: A = matrix(K,[[1,0,0,5*b],[1,2*b^2,b,57],[0,2,1,b^2-3],[2,0,0,b]])
            sage: I = [K.ideal(2),K.ideal(3+b^2),K.ideal(1),K.ideal(1)]
            sage: Kp.nfhnf([pari(A),[pari(P) for P in I]])
            [[1, [15, 6]~, [0, -54]~, [113, 72]~; 0, 1, [-4, -1]~, [0, -1]~; 0, 0, 1, 0; 0, 0, 0, 1], [[360, 180; 0, 180], [6, 4; 0, 2], 1, 1]]
            sage: A = matrix(K,[[1,0,0,5*b],[1,2*b,b,57],[0,2,1,b-3],[2,0,b,b]])
            sage: I = [K.ideal(2).factor()[0][0],K.ideal(3+b),K.ideal(1),K.ideal(1)]
            sage: Kp.nfhnf([pari(A),[pari(P) for P in I]])
            [[1, [7605, 4]~, [5610, 5]~, [7913, -6]~; 0, 1, 0, -1; 0, 0, 1, 0; 0, 0, 0, 1], [[19320, 13720; 0, 56], [2, 1; 0, 1], 1, 1]]

        AUTHORS:

        - Aly Deines (2012-09-19)
        """
        cdef gen t0 = objtogen(x)
        sig_on()
        return P.new_gen(nfhnf(self.g, t0.g))

    def nfinit(self, long flag=0, unsigned long precision=0):
        """
        nfinit(pol, {flag=0}): ``pol`` being a nonconstant irreducible
        polynomial, gives a vector containing all the data necessary for PARI
        to compute in this number field.

        ``flag`` is optional and can be set to:
         - 0: default
         - 1: do not compute different
         - 2: first use polred to find a simpler polynomial
         - 3: outputs a two-element vector [nf,Mod(a,P)], where nf is as in 2
              and Mod(a,P) is a polmod equal to Mod(x,pol) and P=nf.pol

        EXAMPLES::

            sage: pari('x^3 - 17').nfinit()
            [x^3 - 17, [1, 1], -867, 3, [[1, 1.68006914259990, 2.57128159065824; 1, -0.340034571299952 - 2.65083754153991*I, -1.28564079532912 + 2.22679517779329*I], [1, 1.68006914259990, 2.57128159065824; 1, -2.99087211283986, 0.941154382464174; 1, 2.31080297023995, -3.51243597312241], [1, 2, 3; 1, -3, 1; 1, 2, -4], [3, 1, 0; 1, -11, 17; 0, 17, 0], [51, 0, 16; 0, 17, 3; 0, 0, 1], [17, 0, -1; 0, 0, 3; -1, 3, 2], [51, [-17, 6, -1; 0, -18, 3; 1, 0, -16]], [3, 17]], [2.57128159065824, -1.28564079532912 + 2.22679517779329*I], [1, 1/3*x^2 - 1/3*x + 1/3, x], [1, 0, -1; 0, 0, 3; 0, 1, 1], [1, 0, 0, 0, -4, 6, 0, 6, -1; 0, 1, 0, 1, 1, -1, 0, -1, 3; 0, 0, 1, 0, 2, 0, 1, 0, 1]]

        TESTS::

            sage: pari('x^2 + 10^100 + 1').nfinit()
            [...]
            sage: pari('1.0').nfinit()
            Traceback (most recent call last):
            ...
            PariError: incorrect type in checknf [please apply nfinit()] (t_REAL)
        """
        sig_on()
        return P.new_gen(nfinit0(self.g, flag, prec_bits_to_words(precision)))

    def nfisisom(self, other):
        """
        nfisisom(x, y): Determine if the number fields defined by x and y
        are isomorphic. According to the PARI documentation, this is much
        faster if at least one of x or y is a number field. If they are
        isomorphic, it returns an embedding for the generators. If not,
        returns 0.

        EXAMPLES::

            sage: F = NumberField(x^3-2,'alpha')
            sage: G = NumberField(x^3-2,'beta')
            sage: F._pari_().nfisisom(G._pari_())
            [y]

        ::

            sage: GG = NumberField(x^3-4,'gamma')
            sage: F._pari_().nfisisom(GG._pari_())
            [1/2*y^2]

        ::

            sage: F._pari_().nfisisom(GG.pari_nf())
            [1/2*y^2]

        ::

            sage: F.pari_nf().nfisisom(GG._pari_()[0])
            [y^2]

        ::

            sage: H = NumberField(x^2-2,'alpha')
            sage: F._pari_().nfisisom(H._pari_())
            0

        TESTS:

        This method converts its second argument (:trac:`18728`)::

            sage: K.<a> = NumberField(x^2 + x + 1)
            sage: L.<b> = NumberField(x^2 + 3)
            sage: pari(K).nfisisom(L)
            [-1/2*y - 1/2, 1/2*y - 1/2]

        """
        cdef gen t0 = objtogen(other)
        sig_on()
        return P.new_gen(nfisisom(self.g, t0.g))

    def nfrootsof1(self):
        """
        nf.nfrootsof1()

        number of roots of unity and primitive root of unity in the number
        field nf.

        EXAMPLES::

            sage: nf = pari('x^2 + 1').nfinit()
            sage: nf.nfrootsof1()
            [4, x]
        """
        sig_on()
        return P.new_gen(rootsof1(self.g))

    def nfsubfields(self, long d=0):
        """
        Find all subfields of degree d of number field nf (all subfields if
        d is null or omitted). Result is a vector of subfields, each being
        given by [g,h], where g is an absolute equation and h expresses one
        of the roots of g in terms of the root x of the polynomial defining
        nf.

        INPUT:


        -  ``self`` - nf number field

        -  ``d`` - C long integer
        """
        sig_on()
        return P.new_gen(nfsubfields(self.g, d))

    def _nf_rnfeq(self, relpol):
        """
        Return data for converting number field elements between
        absolute and relative representation.

        .. NOTE::

            The output of this method is suitable for the methods
            :meth:`_eltabstorel`, :meth:`_eltabstorel_lift` and
            :meth:`_eltreltoabs`.

        TESTS::

            sage: K = pari('y^2 + 1').nfinit()
            sage: K._nf_rnfeq(x^2 + 2)
            [x^4 + 6*x^2 + 1, 1/2*x^3 + 5/2*x, -1, y^2 + 1, x^2 + 2]

        """
        cdef gen t0 = objtogen(relpol)
        sig_on()
        return P.new_gen(nf_rnfeq(self.g, t0.g))

    def rnfidealdown(self, x):
        r"""
        rnfidealdown(rnf,x): finds the intersection of the ideal x with the base field.

        EXAMPLES::

            sage: x = ZZ['xx1'].0; pari(x)
            xx1
            sage: y = ZZ['yy1'].0; pari(y)
            yy1
            sage: nf = pari(y^2 - 6*y + 24).nfinit()
            sage: rnf = nf.rnfinit(x^2 - pari(y))

        This is the relative HNF of the inert ideal (2) in rnf::

            sage: P = pari('[[[1, 0]~, [0, 0]~; [0, 0]~, [1, 0]~], [[2, 0; 0, 2], [2, 0; 0, 1/2]]]')

        And this is the inert ideal (2) in nf:

            sage: rnf.rnfidealdown(P)
            2
        """
        cdef gen t0 = objtogen(x)
        sig_on()
        return P.new_gen(rnfidealdown(self.g, t0.g))

    def rnfinit(self, poly):
        """
        EXAMPLES: We construct a relative number field.

        ::

            sage: f = pari('y^3+y+1')
            sage: K = f.nfinit()
            sage: x = pari('x'); y = pari('y')
            sage: g = x^5 - x^2 + y
            sage: L = K.rnfinit(g)
        """
        cdef gen t0 = objtogen(poly)
        sig_on()
        return P.new_gen(rnfinit(self.g, t0.g))

    def quadhilbert(self):
        r"""
        Returns a polynomial over `\QQ` whose roots generate the
        Hilbert class field of the quadratic field of discriminant
        ``self`` (which must be fundamental).

        EXAMPLES::

            sage: pari(-23).quadhilbert()
            x^3 - x^2 + 1
            sage: pari(145).quadhilbert()
            x^4 - 6*x^2 - 5*x - 1
            sage: pari(-12).quadhilbert()   # Not fundamental
            Traceback (most recent call last):
            ...
            PariError: domain error in quadray: isfundamental(D) = 0
        """
        sig_on()
        # Precision argument is only used for real quadratic extensions
        # and will be automatically increased by PARI if needed.
        return P.new_gen(quadhilbert(self.g, DEFAULTPREC))


    ##################################################
    # 7: POLYNOMIALS and power series
    ##################################################
    def reverse(self):
        """
        Return the polynomial obtained by reversing the coefficients of
        this polynomial.
        """
        return self.Vec().Polrev()

    def content(self):
        """
        Greatest common divisor of all the components of ``self``.

        EXAMPLES::

            sage: R.<x> = PolynomialRing(ZZ)
            sage: pari(2*x^2 + 2).content()
            2
            sage: pari("4*x^3 - 2*x/3 + 2/5").content()
            2/15
        """
        sig_on()
        return P.new_gen(content(self.g))

    def eval(self, *args, **kwds):
        """
        Evaluate ``self`` with the given arguments.

        This is currently implemented in 3 cases:

        - univariate polynomials, rational functions, power series and
          Laurent series (using a single unnamed argument or keyword
          arguments),
        - any PARI object supporting the PARI function ``substvec``
          (in particular, multivariate polynomials) using keyword
          arguments,
        - objects of type ``t_CLOSURE`` (functions in GP bytecode form)
          using unnamed arguments.

        In no case is mixing unnamed and keyword arguments allowed.

        EXAMPLES::

            sage: f = pari('x^2 + 1')
            sage: f.type()
            't_POL'
            sage: f.eval(I)
            0
            sage: f.eval(x=2)
            5
            sage: (1/f).eval(x=1)
            1/2

        The notation ``f(x)`` is an alternative for ``f.eval(x)``::

            sage: f(3) == f.eval(3)
            True

        Evaluating power series::

            sage: f = pari('1 + x + x^3 + O(x^7)')
            sage: f(2*pari('y')^2)
            1 + 2*y^2 + 8*y^6 + O(y^14)

        Substituting zero is sometimes possible, and trying to do so
        in illegal cases can raise various errors::

            sage: pari('1 + O(x^3)').eval(0)
            1
            sage: pari('1/x').eval(0)
            Traceback (most recent call last):
            ...
            PariError: impossible inverse in gdiv: 0
            sage: pari('1/x + O(x^2)').eval(0)
            Traceback (most recent call last):
            ...
            PariError: impossible inverse in gsubst: 0
            sage: pari('1/x + O(x^2)').eval(pari('O(x^3)'))
            Traceback (most recent call last):
            ...
            PariError: impossible inverse in gdiv: O(x^3)
            sage: pari('O(x^0)').eval(0)
            Traceback (most recent call last):
            ...
            PariError: forbidden substitution t_SER , t_INT

        Evaluating multivariate polynomials::

            sage: f = pari('y^2 + x^3')
            sage: f(1)    # Dangerous, depends on PARI variable ordering
            y^2 + 1
            sage: f(x=1)  # Safe
            y^2 + 1
            sage: f(y=1)
            x^3 + 1
            sage: f(1, 2)
            Traceback (most recent call last):
            ...
            TypeError: evaluating PARI t_POL takes exactly 1 argument (2 given)
            sage: f(y='x', x='2*y')
            x^2 + 8*y^3
            sage: f()
            x^3 + y^2

        It's not an error to substitute variables which do not appear::

            sage: f.eval(z=37)
            x^3 + y^2
            sage: pari(42).eval(t=0)
            42

        We can define and evaluate closures as follows::

            sage: T = pari('n -> n + 2')
            sage: T.type()
            't_CLOSURE'
            sage: T.eval(3)
            5

            sage: T = pari('() -> 42')
            sage: T()
            42

            sage: pr = pari('s -> print(s)')
            sage: pr.eval('"hello world"')
            hello world

            sage: f = pari('myfunc(x,y) = x*y')
            sage: f.eval(5, 6)
            30

        Default arguments work, missing arguments are treated as zero
        (like in GP)::

            sage: f = pari("(x, y, z=1.0) -> [x, y, z]")
            sage: f(1, 2, 3)
            [1, 2, 3]
            sage: f(1, 2)
            [1, 2, 1.00000000000000]
            sage: f(1)
            [1, 0, 1.00000000000000]
            sage: f()
            [0, 0, 1.00000000000000]

        Variadic closures are supported as well (:trac:`18623`)::

            sage: f = pari("(v[..])->length(v)")
            sage: f('a', f)
            2
            sage: g = pari("(x,y,z[..])->[x,y,z]")
            sage: g(), g(1), g(1,2), g(1,2,3), g(1,2,3,4)
            ([0, 0, []], [1, 0, []], [1, 2, []], [1, 2, [3]], [1, 2, [3, 4]])

        Using keyword arguments, we can substitute in more complicated
        objects, for example a number field::

            sage: K.<a> = NumberField(x^2 + 1)
            sage: nf = K._pari_()
            sage: nf
            [y^2 + 1, [0, 1], -4, 1, [Mat([1, 0.E-38 + 1.00000000000000*I]), [1, 1.00000000000000; 1, -1.00000000000000], [1, 1; 1, -1], [2, 0; 0, -2], [2, 0; 0, 2], [1, 0; 0, -1], [1, [0, -1; 1, 0]], []], [0.E-38 + 1.00000000000000*I], [1, y], [1, 0; 0, 1], [1, 0, 0, -1; 0, 1, 1, 0]]
            sage: nf(y='x')
            [x^2 + 1, [0, 1], -4, 1, [Mat([1, 0.E-38 + 1.00000000000000*I]), [1, 1.00000000000000; 1, -1.00000000000000], [1, 1; 1, -1], [2, 0; 0, -2], [2, 0; 0, 2], [1, 0; 0, -1], [1, [0, -1; 1, 0]], []], [0.E-38 + 1.00000000000000*I], [1, x], [1, 0; 0, 1], [1, 0, 0, -1; 0, 1, 1, 0]]
        """
        cdef long t = typ(self.g)
        cdef gen t0
        cdef GEN result
        cdef long arity
        cdef long nargs = len(args)
        cdef long nkwds = len(kwds)

        # Closure must be evaluated using *args
        if t == t_CLOSURE:
            if nkwds > 0:
                raise TypeError("cannot evaluate a PARI closure using keyword arguments")
            if closure_is_variadic(self.g):
                arity = closure_arity(self.g) - 1
                args = list(args[:arity]) + [0]*(arity-nargs) + [args[arity:]]
            t0 = objtogen(args)
=======
>>>>>>> 7ffcdd1d
            sig_on()
            return P.new_gen(ellheight(self.g, t0.g, prec_bits_to_words(precision)))
        else:
            t1 = objtogen(b)
            sig_on()
<<<<<<< HEAD
            if t == t_POL or t == t_RFRAC:
                return P.new_gen(poleval(self.g, t0.g))
            else:  # t == t_SER
                return P.new_gen(gsubst(self.g, varn(self.g), t0.g))
=======
            return P.new_gen(ellheight0(self.g, t0.g, t1.g, prec_bits_to_words(precision)))

    def ellisoncurve(self, x):
        """
        e.ellisoncurve(x): return True if the point x is on the elliptic
        curve e, False otherwise.
>>>>>>> 7ffcdd1d

        If the point or the curve have inexact coefficients, an attempt is
        made to take this into account.

        EXAMPLES::

            sage: e = pari([0,1,1,-2,0]).ellinit()
            sage: e.ellisoncurve([1,0])
            True
            sage: e.ellisoncurve([1,1])
            False
            sage: e.ellisoncurve([1,0.00000000000000001])
            False
            sage: e.ellisoncurve([1,0.000000000000000001])
            True
            sage: e.ellisoncurve([0])
            True
        """
        cdef gen t0 = objtogen(x)
        sig_on()
        cdef int t = oncurve(self.g, t0.g)
        sig_off()
        return t != 0

    def ellminimalmodel(self):
        """
        ellminimalmodel(e): return the standard minimal integral model of
        the rational elliptic curve e and the corresponding change of
        variables. INPUT:


        -  ``e`` - gen (that defines an elliptic curve)


        OUTPUT:


        -  ``gen`` - minimal model

        -  ``gen`` - change of coordinates


        EXAMPLES::

            sage: e = pari([1,2,3,4,5]).ellinit()
            sage: F, ch = e.ellminimalmodel()
            sage: F[:5]
            [1, -1, 0, 4, 3]
            sage: ch
            [1, -1, 0, -1]
            sage: e.ellchangecurve(ch)[:5]
            [1, -1, 0, 4, 3]
        """
        cdef GEN x, y
        cdef gen model, change
        cdef pari_sp t
        sig_on()
        x = ellminimalmodel(self.g, &y)
        change = P.new_gen_noclear(y)
        model = P.new_gen(x)
        return model, change

    def elltors(self, flag=None):
        """
        Return information about the torsion subgroup of the given
        elliptic curve.

        INPUT:

        -  ``e`` - elliptic curve over `\QQ`

        OUTPUT:


        -  ``gen`` - the order of the torsion subgroup, a.k.a.
           the number of points of finite order

        -  ``gen`` - vector giving the structure of the torsion
           subgroup as a product of cyclic groups, sorted in non-increasing
           order

        -  ``gen`` - vector giving points on e generating these
           cyclic groups


        EXAMPLES::

            sage: e = pari([1,0,1,-19,26]).ellinit()
            sage: e.elltors()
            [12, [6, 2], [[1, 2], [3, -2]]]
        """
        if flag is not None:
            deprecation(20219, 'The flag argument to elltors() is deprecated and not used anymore')
        sig_on()
        return P.new_gen(elltors(self.g))

    def omega(self, unsigned long precision=0):
        """
        Return the basis for the period lattice of this elliptic curve.

        EXAMPLES::

            sage: e = pari([0, -1, 1, -10, -20]).ellinit()
            sage: e.omega()
            [1.26920930427955, 0.634604652139777 - 1.45881661693850*I]
        """
        sig_on()
        return P.new_gen(ellR_omega(self.g, prec_bits_to_words(precision)))

    def disc(self):
        """
        Return the discriminant of this object.

        EXAMPLES::

            sage: e = pari([0, -1, 1, -10, -20]).ellinit()
            sage: e.disc()
            -161051
            sage: _.factor()
            [-1, 1; 11, 5]
        """
        sig_on()
        return P.new_gen(member_disc(self.g))

    def j(self):
        """
        Return the j-invariant of this object.

        EXAMPLES::

            sage: e = pari([0, -1, 1, -10, -20]).ellinit()
            sage: e.j()
            -122023936/161051
            sage: _.factor()
            [-1, 1; 2, 12; 11, -5; 31, 3]
        """
        sig_on()
        return P.new_gen(member_j(self.g))

    def _eltabstorel(self, x):
        """
        Return the relative number field element corresponding to `x`.

        The result is a ``t_POLMOD`` with ``t_POLMOD`` coefficients.

        .. WARNING::

            This is a low-level version of :meth:`rnfeltabstorel` that
            only needs the output of :meth:`_nf_rnfeq`, not a full
            PARI ``rnf`` structure.  This method may raise errors or
            return undefined results if called with invalid arguments.

        TESTS::

            sage: K = pari('y^2 + 1').nfinit()
            sage: rnfeq = K._nf_rnfeq(x^2 + 2)
            sage: f_abs = rnfeq[0]; f_abs
            x^4 + 6*x^2 + 1
            sage: x_rel = rnfeq._eltabstorel(x); x_rel
            Mod(x + Mod(-y, y^2 + 1), x^2 + 2)
            sage: f_abs(x_rel)
            Mod(0, x^2 + 2)

        """
        cdef gen t0 = objtogen(x)
        sig_on()
        return P.new_gen(eltabstorel(self.g, t0.g))

    def _eltabstorel_lift(self, x):
        """
        Return the relative number field element corresponding to `x`.

        The result is a ``t_POL`` with ``t_POLMOD`` coefficients.

        .. WARNING::

            This is a low-level version of :meth:`rnfeltabstorel` that
            only needs the output of :meth:`_nf_rnfeq`, not a full
            PARI ``rnf`` structure.  This method may raise errors or
            return undefined results if called with invalid arguments.

        TESTS::

            sage: K = pari('y^2 + 1').nfinit()
            sage: rnfeq = K._nf_rnfeq(x^2 + 2)
            sage: rnfeq._eltabstorel_lift(x)
            x + Mod(-y, y^2 + 1)

        """
        cdef gen t0 = objtogen(x)
        sig_on()
        return P.new_gen(eltabstorel_lift(self.g, t0.g))

    def _eltreltoabs(self, x):
        """
        Return the absolute number field element corresponding to `x`.

        The result is a ``t_POL``.

        .. WARNING::

            This is a low-level version of :meth:`rnfeltreltoabs` that
            only needs the output of :meth:`_nf_rnfeq`, not a full
            PARI ``rnf`` structure.  This method may raise errors or
            return undefined results if called with invalid arguments.

        TESTS::

            sage: K = pari('y^2 + 1').nfinit()
            sage: rnfeq = K._nf_rnfeq(x^2 + 2)
            sage: rnfeq._eltreltoabs(x)
            1/2*x^3 + 7/2*x
            sage: rnfeq._eltreltoabs('y')
            1/2*x^3 + 5/2*x

        """
        cdef gen t0 = objtogen(x)
        sig_on()
        return P.new_gen(eltreltoabs(self.g, t0.g))

    def galoissubfields(self, long flag=0, v=-1):
        """
        List all subfields of the Galois group ``self``.

        This wraps the `galoissubfields`_ function from PARI.

        This method is essentially the same as applying
        :meth:`galoisfixedfield` to each group returned by
        :meth:`galoissubgroups`.

        INPUT:

        - ``self`` -- A Galois group as generated by :meth:`galoisinit`.

        - ``flag`` -- Has the same meaning as in :meth:`galoisfixedfield`.

        - ``v`` -- Has the same meaning as in :meth:`galoisfixedfield`.

        OUTPUT:

        A vector of all subfields of this group.  Each entry is as
        described in the :meth:`galoisfixedfield` method.

        EXAMPLES::

            sage: G = pari(x^6 + 108).galoisinit()
            sage: G.galoissubfields(flag=1)
            [x, x^2 + 972, x^3 + 54, x^3 + 864, x^3 - 54, x^6 + 108]
            sage: G = pari(x^4 + 1).galoisinit()
            sage: G.galoissubfields(flag=2, v='z')[3]
            [x^2 + 2, Mod(x^3 + x, x^4 + 1), [x^2 - z*x - 1, x^2 + z*x - 1]]

        .. _galoissubfields: http://pari.math.u-bordeaux.fr/dochtml/html.stable/Functions_related_to_general_number_fields.html#galoissubfields
        """
        sig_on()
        return P.new_gen(galoissubfields(self.g, flag, P.get_var(v)))

    idealintersection = deprecated_function_alias(20219, gen_auto.idealintersect)

    def nfeltval(self, x, p):
        """
        Return the valuation of the number field element `x` at the prime `p`.

        EXAMPLES::

            sage: nf = pari('x^2 + 1').nfinit()
            sage: p = nf.idealprimedec(5)[0]
            sage: nf.nfeltval('50 - 25*x', p)
            3
        """
        cdef gen t0 = objtogen(x)
        cdef gen t1 = objtogen(p)
        sig_on()
        v = nfval(self.g, t0.g, t1.g)
        sig_off()
        return v

    elementval = deprecated_function_alias(20219, nfeltval)

    def nfbasis(self, long flag=0, fa=None):
        """
        Integral basis of the field `\QQ[a]`, where ``a`` is a root of
        the polynomial x.

        INPUT:

        - ``flag``: if set to 1 and ``fa`` is not given: assume that no
          square of a prime > 500000 divides the discriminant of ``x``.

        - ``fa``: If present, encodes a subset of primes at which to
          check for maximality. This must be one of the three following
          things:

            - an integer: check all primes up to ``fa`` using trial
              division.

            - a vector: a list of primes to check.

            - a matrix: a partial factorization of the discriminant
              of ``x``.

        .. NOTE::

            In earlier versions of Sage, other bits in ``flag`` were
            defined but these are now simply ignored.

        EXAMPLES::

            sage: pari('x^3 - 17').nfbasis()
            [1, x, 1/3*x^2 - 1/3*x + 1/3]

        We test ``flag`` = 1, noting it gives a wrong result when the
        discriminant (-4 * `p`^2 * `q` in the example below) has a big square
        factor::

            sage: p = next_prime(10^10); q = next_prime(p)
            sage: x = polygen(QQ); f = x^2 + p^2*q
            sage: pari(f).nfbasis(1)   # Wrong result
            [1, x]
            sage: pari(f).nfbasis()    # Correct result
            [1, 1/10000000019*x]
            sage: pari(f).nfbasis(fa=10^6)   # Check primes up to 10^6: wrong result
            [1, x]
            sage: pari(f).nfbasis(fa="[2,2; %s,2]"%p)    # Correct result and faster
            [1, 1/10000000019*x]
            sage: pari(f).nfbasis(fa=[2,p])              # Equivalent with the above
            [1, 1/10000000019*x]
        """
        if flag < 0 or flag > 1:
            flag = flag & 1
            from sage.misc.superseded import deprecation
            deprecation(15767, 'In nfbasis(), flag must be 0 or 1, other bits are deprecated and ignored')

        cdef gen t0
        cdef GEN g0
        if fa is not None:
            t0 = objtogen(fa)
            g0 = t0.g
        elif flag:
            g0 = utoi(500000)
        else:
            g0 = NULL
        sig_on()
        return P.new_gen(nfbasis(self.g, NULL, g0))

    def nfbasis_d(self, long flag=0, fa=None):
        """
        Like :meth:`nfbasis`, but return a tuple ``(B, D)`` where `B`
        is the integral basis and `D` the discriminant.

        EXAMPLES::

            sage: F = NumberField(x^3-2,'alpha')
            sage: F._pari_()[0].nfbasis_d()
            ([1, y, y^2], -108)

        ::

            sage: G = NumberField(x^5-11,'beta')
            sage: G._pari_()[0].nfbasis_d()
            ([1, y, y^2, y^3, y^4], 45753125)

        ::

            sage: pari([-2,0,0,1]).Polrev().nfbasis_d()
            ([1, x, x^2], -108)
        """
        if flag < 0 or flag > 1:
            flag = flag & 1
            from sage.misc.superseded import deprecation
            deprecation(15767, 'In nfbasis_d(), flag must be 0 or 1, other bits are deprecated and ignored')

        cdef gen t0
        cdef GEN g0
        cdef GEN disc
        if fa is not None:
            t0 = objtogen(fa)
            g0 = t0.g
        elif flag & 1:
            g0 = utoi(500000)
        else:
            g0 = NULL
        sig_on()
        B = P.new_gen_noclear(nfbasis(self.g, &disc, g0))
        D = P.new_gen(disc)
        return B, D

    def nfbasistoalg_lift(nf, x):
        r"""
        Transforms the column vector ``x`` on the integral basis into a
        polynomial representing the algebraic number.

        INPUT:

         - ``nf`` -- a number field
         - ``x`` -- a column of rational numbers of length equal to the
           degree of ``nf`` or a single rational number

        OUTPUT:

         - ``nf.nfbasistoalg(x).lift()``

        EXAMPLES::

            sage: x = polygen(QQ)
            sage: K.<a> = NumberField(x^3 - 17)
            sage: Kpari = K.pari_nf()
            sage: Kpari.getattr('zk')
            [1, 1/3*y^2 - 1/3*y + 1/3, y]
            sage: Kpari.nfbasistoalg_lift(42)
            42
            sage: Kpari.nfbasistoalg_lift("[3/2, -5, 0]~")
            -5/3*y^2 + 5/3*y - 1/6
            sage: Kpari.getattr('zk') * pari("[3/2, -5, 0]~")
            -5/3*y^2 + 5/3*y - 1/6
        """
        cdef gen t0 = objtogen(x)
        sig_on()
        return P.new_gen(gel(basistoalg(nf.g, t0.g), 2))

    def nfdisc(self, long flag=-1, p=None):
        """
        nfdisc(x): Return the discriminant of the number field defined over
        QQ by x.

        EXAMPLES::

            sage: F = NumberField(x^3-2,'alpha')
            sage: F._pari_()[0].nfdisc()
            -108

        ::

            sage: G = NumberField(x^5-11,'beta')
            sage: G._pari_()[0].nfdisc()
            45753125

        ::

            sage: f = x^3-2
            sage: f._pari_()
            x^3 - 2
            sage: f._pari_().nfdisc()
            -108
        """
        if flag != -1 or p is not None:
            from sage.misc.superseded import deprecation
            deprecation(16997, 'The flag and p arguments to nfdisc() are deprecated and not used anymore')
        sig_on()
        return P.new_gen(nfdisc(self.g))

    def nfgenerator(self):
        f = self[0]
        x = f.variable()
        return x.Mod(f)

    def _nf_rnfeq(self, relpol):
        """
        Return data for converting number field elements between
        absolute and relative representation.

        .. NOTE::

            The output of this method is suitable for the methods
            :meth:`_eltabstorel`, :meth:`_eltabstorel_lift` and
            :meth:`_eltreltoabs`.

        TESTS::

            sage: K = pari('y^2 + 1').nfinit()
            sage: K._nf_rnfeq(x^2 + 2)
            [x^4 + 6*x^2 + 1, 1/2*x^3 + 5/2*x, -1, y^2 + 1, x^2 + 2]

        """
        cdef gen t0 = objtogen(relpol)
        sig_on()
        return P.new_gen(nf_rnfeq(self.g, t0.g))

    reverse = deprecated_function_alias(20219, gen_auto.polrecip)

    def eval(self, *args, **kwds):
        """
        Evaluate ``self`` with the given arguments.

        This is currently implemented in 3 cases:

        - univariate polynomials, rational functions, power series and
          Laurent series (using a single unnamed argument or keyword
          arguments),
        - any PARI object supporting the PARI function ``substvec``
          (in particular, multivariate polynomials) using keyword
          arguments,
        - objects of type ``t_CLOSURE`` (functions in GP bytecode form)
          using unnamed arguments.

        In no case is mixing unnamed and keyword arguments allowed.

        EXAMPLES::

            sage: f = pari('x^2 + 1')
            sage: f.type()
            't_POL'
            sage: f.eval(I)
            0
            sage: f.eval(x=2)
            5
            sage: (1/f).eval(x=1)
            1/2

        The notation ``f(x)`` is an alternative for ``f.eval(x)``::

            sage: f(3) == f.eval(3)
            True

        Evaluating power series::

            sage: f = pari('1 + x + x^3 + O(x^7)')
            sage: f(2*pari('y')^2)
            1 + 2*y^2 + 8*y^6 + O(y^14)

        Substituting zero is sometimes possible, and trying to do so
        in illegal cases can raise various errors::

            sage: pari('1 + O(x^3)').eval(0)
            1
            sage: pari('1/x').eval(0)
            Traceback (most recent call last):
            ...
            PariError: impossible inverse in gdiv: 0
            sage: pari('1/x + O(x^2)').eval(0)
            Traceback (most recent call last):
            ...
            ZeroDivisionError: substituting 0 in Laurent series with negative valuation
            sage: pari('1/x + O(x^2)').eval(pari('O(x^3)'))
            Traceback (most recent call last):
            ...
            PariError: impossible inverse in gdiv: O(x^3)
            sage: pari('O(x^0)').eval(0)
            Traceback (most recent call last):
            ...
            PariError: domain error in polcoeff: t_SER = O(x^0)

        Evaluating multivariate polynomials::

            sage: f = pari('y^2 + x^3')
            sage: f(1)    # Dangerous, depends on PARI variable ordering
            y^2 + 1
            sage: f(x=1)  # Safe
            y^2 + 1
            sage: f(y=1)
            x^3 + 1
            sage: f(1, 2)
            Traceback (most recent call last):
            ...
            TypeError: evaluating PARI t_POL takes exactly 1 argument (2 given)
            sage: f(y='x', x='2*y')
            x^2 + 8*y^3
            sage: f()
            x^3 + y^2

        It's not an error to substitute variables which do not appear::

            sage: f.eval(z=37)
            x^3 + y^2
            sage: pari(42).eval(t=0)
            42

        We can define and evaluate closures as follows::

            sage: T = pari('n -> n + 2')
            sage: T.type()
            't_CLOSURE'
            sage: T.eval(3)
            5

            sage: T = pari('() -> 42')
            sage: T()
            42

            sage: pr = pari('s -> print(s)')
            sage: pr.eval('"hello world"')
            hello world

            sage: f = pari('myfunc(x,y) = x*y')
            sage: f.eval(5, 6)
            30

        Default arguments work, missing arguments are treated as zero
        (like in GP)::

            sage: f = pari("(x, y, z=1.0) -> [x, y, z]")
            sage: f(1, 2, 3)
            [1, 2, 3]
            sage: f(1, 2)
            [1, 2, 1.00000000000000]
            sage: f(1)
            [1, 0, 1.00000000000000]
            sage: f()
            [0, 0, 1.00000000000000]

        Variadic closures are supported as well (:trac:`18623`)::

            sage: f = pari("(v[..])->length(v)")
            sage: f('a', f)
            2
            sage: g = pari("(x,y,z[..])->[x,y,z]")
            sage: g(), g(1), g(1,2), g(1,2,3), g(1,2,3,4)
            ([0, 0, []], [1, 0, []], [1, 2, []], [1, 2, [3]], [1, 2, [3, 4]])

        Using keyword arguments, we can substitute in more complicated
        objects, for example a number field::

            sage: K.<a> = NumberField(x^2 + 1)
            sage: nf = K._pari_()
            sage: nf
            [y^2 + 1, [0, 1], -4, 1, [Mat([1, 0.E-38 + 1.00000000000000*I]), [1, 1.00000000000000; 1, -1.00000000000000], [1, 1; 1, -1], [2, 0; 0, -2], [2, 0; 0, 2], [1, 0; 0, -1], [1, [0, -1; 1, 0]], []], [0.E-38 + 1.00000000000000*I], [1, y], [1, 0; 0, 1], [1, 0, 0, -1; 0, 1, 1, 0]]
            sage: nf(y='x')
            [x^2 + 1, [0, 1], -4, 1, [Mat([1, 0.E-38 + 1.00000000000000*I]), [1, 1.00000000000000; 1, -1.00000000000000], [1, 1; 1, -1], [2, 0; 0, -2], [2, 0; 0, 2], [1, 0; 0, -1], [1, [0, -1; 1, 0]], []], [0.E-38 + 1.00000000000000*I], [1, x], [1, 0; 0, 1], [1, 0, 0, -1; 0, 1, 1, 0]]
        """
        cdef long t = typ(self.g)
        cdef gen t0
        cdef GEN result
        cdef long arity
        cdef long nargs = len(args)
        cdef long nkwds = len(kwds)

        # Closure must be evaluated using *args
        if t == t_CLOSURE:
            if nkwds > 0:
                raise TypeError("cannot evaluate a PARI closure using keyword arguments")
            if closure_is_variadic(self.g):
                arity = closure_arity(self.g) - 1
                args = list(args[:arity]) + [0]*(arity-nargs) + [args[arity:]]
            t0 = objtogen(args)
            sig_on()
            result = closure_callgenvec(self.g, t0.g)
            if result == gnil:
                P.clear_stack()
                return None
            return P.new_gen(result)

        # Evaluate univariate polynomials, rational functions and
        # series using *args
        if nargs > 0:
            if nkwds > 0:
                raise TypeError("mixing unnamed and keyword arguments not allowed when evaluating a PARI object")
            if not (t == t_POL or t == t_RFRAC or t == t_SER):
                raise TypeError("cannot evaluate PARI %s using unnamed arguments" % self.type())
            if nargs != 1:
                raise TypeError("evaluating PARI %s takes exactly 1 argument (%d given)"
                                % (self.type(), nargs))

            t0 = objtogen(args[0])
            sig_on()
            if t == t_POL or t == t_RFRAC:
                return P.new_gen(poleval(self.g, t0.g))
            else:  # t == t_SER
                if isexactzero(t0.g):
                    # Work around the fact that PARI currently doesn't
                    # support substituting exact 0 in a power series.
                    # We don't try to imitate this when using keyword
                    # arguments, and hope this will be fixed in a
                    # future PARI version.
                    if valp(self.g) < 0:
                        sig_off()
                        raise ZeroDivisionError('substituting 0 in Laurent series with negative valuation')
                    elif valp(self.g) == 0:
                        return P.new_gen(polcoeff0(self.g, 0, -1))
                    else:
                        sig_off()
                        return P.PARI_ZERO
                return P.new_gen(gsubst(self.g, varn(self.g), t0.g))

        # Call substvec() using **kwds
        vstr = kwds.keys()            # Variables as Python strings
        t0 = objtogen(kwds.values())  # Replacements

        sig_on()
        cdef GEN v = cgetg(nkwds+1, t_VEC)  # Variables as PARI polynomials
        cdef long i
        for i in range(nkwds):
            set_gel(v, i+1, pol_x(P.get_var(vstr[i])))
        return P.new_gen(gsubstvec(self.g, v, t0.g))

    def __call__(self, *args, **kwds):
        """
        Evaluate ``self`` with the given arguments.

        This has the same effect as :meth:`eval`.

        EXAMPLES::

            sage: R.<x> = GF(3)[]
            sage: f = (x^2 + x + 1)._pari_()
            sage: f.type()
            't_POL'
            sage: f(2)
            Mod(1, 3)

        TESTS::

            sage: T = pari('n -> 1/n')
            sage: T.type()
            't_CLOSURE'
            sage: T(0)
            Traceback (most recent call last):
            ...
            PariError: _/_: impossible inverse in gdiv: 0
            sage: pari('() -> 42')(1,2,3)
            Traceback (most recent call last):
            ...
            PariError: too many parameters in user-defined function call
            sage: pari('n -> n')(n=2)
            Traceback (most recent call last):
            ...
            TypeError: cannot evaluate a PARI closure using keyword arguments
            sage: pari('x + y')(4, y=1)
            Traceback (most recent call last):
            ...
            TypeError: mixing unnamed and keyword arguments not allowed when evaluating a PARI object
            sage: pari("12345")(4)
            Traceback (most recent call last):
            ...
            TypeError: cannot evaluate PARI t_INT using unnamed arguments
        """
        return self.eval(*args, **kwds)

    def factorpadic(self, p, long r=20, long flag=-1):
        """
        p-adic factorization of the polynomial ``pol`` to precision ``r``.

        EXAMPLES::

            sage: x = polygen(QQ)
            sage: pol = (x^2 - 1)^2
            sage: pari(pol).factorpadic(5)
            [(1 + O(5^20))*x + (1 + O(5^20)), 2; (1 + O(5^20))*x + (4 + 4*5 + 4*5^2 + 4*5^3 + 4*5^4 + 4*5^5 + 4*5^6 + 4*5^7 + 4*5^8 + 4*5^9 + 4*5^10 + 4*5^11 + 4*5^12 + 4*5^13 + 4*5^14 + 4*5^15 + 4*5^16 + 4*5^17 + 4*5^18 + 4*5^19 + O(5^20)), 2]
            sage: pari(pol).factorpadic(5,3)
            [(1 + O(5^3))*x + (1 + O(5^3)), 2; (1 + O(5^3))*x + (4 + 4*5 + 4*5^2 + O(5^3)), 2]
        """
        if flag != -1:
            from sage.misc.superseded import deprecation
            deprecation(16997, 'The flag argument to factorpadic() is deprecated and not used anymore')
        cdef gen t0 = objtogen(p)
        sig_on()
        return P.new_gen(factorpadic(self.g, t0.g, r))

    def poldegree(self, var=-1):
        """
        Return the degree of this polynomial.
        """
        sig_on()
        n = poldegree(self.g, P.get_var(var))
        sig_off()
        return n

    def polisirreducible(self):
        """
        f.polisirreducible(): Returns True if f is an irreducible
        non-constant polynomial, or False if f is reducible or constant.
        """
        sig_on()
        t = isirreducible(self.g)
        P.clear_stack()
        return t != 0

    def polroots(self, long flag=-1, unsigned long precision=0):
        """
        Complex roots of the given polynomial using Schonhage's method,
        as modified by Gourdon.
        """
        if flag != -1:
            from sage.misc.superseded import deprecation
            deprecation(16997, 'The flag argument to polroots() is deprecated and not used anymore')
        sig_on()
        return P.new_gen(cleanroots(self.g, prec_bits_to_words(precision)))

    def polrootspadicfast(self, p, r=20):
        from sage.misc.superseded import deprecation
        deprecation(16997, 'polrootspadicfast is deprecated, use polrootspadic or the direct PARI call ZpX_roots instead')
        cdef gen t0 = objtogen(p)
        sig_on()
        return P.new_gen(rootpadic(self.g, t0.g, r))

    polsturm_full = deprecated_function_alias(18203, gen_auto.polsturm)

    def rnfisnorm(self, T, long flag=0):
        cdef gen t0 = objtogen(T)
        sig_on()
        return P.new_gen(rnfisnorm(t0.g, self.g, flag))

    def ncols(self):
        """
        Return the number of columns of self.

        EXAMPLES::

            sage: pari('matrix(19,8)').ncols()
            8
        """
        cdef long n
        sig_on()
        n = glength(self.g)
        sig_off()
        return n

    def nrows(self):
        """
        Return the number of rows of self.

        EXAMPLES::

            sage: pari('matrix(19,8)').nrows()
            19
        """
        cdef long n
        sig_on()
        # if this matrix has no columns
        # then it has no rows.
        if self.ncols() == 0:
            sig_off()
            return 0
        n = glength(<GEN>(self.g[1]))
        sig_off()
        return n

    def mattranspose(self):
        """
        Transpose of the matrix self.

        EXAMPLES::

            sage: pari('[1,2,3; 4,5,6; 7,8,9]').mattranspose()
            [1, 4, 7; 2, 5, 8; 3, 6, 9]

        Unlike PARI, this always returns a matrix::

            sage: pari('[1,2,3]').mattranspose()
            [1; 2; 3]
            sage: pari('[1,2,3]~').mattranspose()
            Mat([1, 2, 3])
        """
        sig_on()
        return P.new_gen(gtrans(self.g)).Mat()

    def lllgram(self):
        return self.qflllgram(0)

    def lllgramint(self):
        return self.qflllgram(1)

    def qfrep(self, B, long flag=0):
        """
        Vector of (half) the number of vectors of norms from 1 to `B`
        for the integral and definite quadratic form ``self``.
        Binary digits of flag mean 1: count vectors of even norm from
        1 to `2B`, 2: return a ``t_VECSMALL`` instead of a ``t_VEC``
        (which is faster).

        EXAMPLES::

            sage: M = pari("[5,1,1;1,3,1;1,1,1]")
            sage: M.qfrep(20)
            [1, 1, 2, 2, 2, 4, 4, 3, 3, 4, 2, 4, 6, 0, 4, 6, 4, 5, 6, 4]
            sage: M.qfrep(20, flag=1)
            [1, 2, 4, 3, 4, 4, 0, 6, 5, 4, 12, 4, 4, 8, 0, 3, 8, 6, 12, 12]
            sage: M.qfrep(20, flag=2)
            Vecsmall([1, 1, 2, 2, 2, 4, 4, 3, 3, 4, 2, 4, 6, 0, 4, 6, 4, 5, 6, 4])
        """
        # PARI 2.7 always returns a t_VECSMALL, but for backwards
        # compatibility, we keep returning a t_VEC (unless flag & 2)
        cdef gen t0 = objtogen(B)
        cdef GEN r
        sig_on()
        r = qfrep0(self.g, t0.g, flag & 1)
        if (flag & 2) == 0:
            r = vecsmall_to_vec(r)
        return P.new_gen(r)

    def matkerint(self, long flag=0):
        """
        Return the integer kernel of a matrix.

        This is the LLL-reduced Z-basis of the kernel of the matrix x with
        integral entries.

        EXAMPLES::

            sage: pari('[2,1;2,1]').matker()
            [-1/2; 1]
            sage: pari('[2,1;2,1]').matkerint()
            [1; -2]
            sage: pari('[2,1;2,1]').matkerint(1)
            doctest:...: DeprecationWarning: The flag argument to matkerint() is deprecated by PARI
            See http://trac.sagemath.org/18203 for details.
            [1; -2]
        """
        if flag:
            deprecation(18203, "The flag argument to matkerint() is deprecated by PARI")
        sig_on()
        return P.new_gen(matkerint0(self.g, flag))

    def factor(self, long limit=-1, proof=None):
        """
        Return the factorization of x.

        INPUT:

        -  ``limit`` -- (default: -1) is optional and can be set
           whenever x is of (possibly recursive) rational type. If limit is
           set, return partial factorization, using primes up to limit.

        - ``proof`` -- optional flag. If ``False`` (not the default),
          returned factors larger than `2^{64}` may only be pseudoprimes.
          If ``True``, always check primality. If not given, use the
          global PARI default ``factor_proven`` which is ``True`` by
          default in Sage.

        EXAMPLES::

            sage: pari('x^10-1').factor()
            [x - 1, 1; x + 1, 1; x^4 - x^3 + x^2 - x + 1, 1; x^4 + x^3 + x^2 + x + 1, 1]
            sage: pari(2^100-1).factor()
            [3, 1; 5, 3; 11, 1; 31, 1; 41, 1; 101, 1; 251, 1; 601, 1; 1801, 1; 4051, 1; 8101, 1; 268501, 1]
            sage: pari(2^100-1).factor(proof=True)
            [3, 1; 5, 3; 11, 1; 31, 1; 41, 1; 101, 1; 251, 1; 601, 1; 1801, 1; 4051, 1; 8101, 1; 268501, 1]
            sage: pari(2^100-1).factor(proof=False)
            [3, 1; 5, 3; 11, 1; 31, 1; 41, 1; 101, 1; 251, 1; 601, 1; 1801, 1; 4051, 1; 8101, 1; 268501, 1]

        We illustrate setting a limit::

            sage: pari(next_prime(10^50)*next_prime(10^60)*next_prime(10^4)).factor(10^5)
            [10007, 1; 100000000000000000000000000000000000000000000000151000000000700000000000000000000000000000000000000000000001057, 1]

        Setting a limit is invalid when factoring polynomials::

            sage: pari('x^11 + 1').factor(limit=17)
            Traceback (most recent call last):
            ...
            PariError: incorrect type in boundfact (t_POL)

        PARI doesn't have an algorithm for factoring multivariate
        polynomials::

            sage: pari('x^3 - y^3').factor()
            Traceback (most recent call last):
            ...
            PariError: sorry, factor for general polynomials is not yet implemented

        TESTS::

            sage: pari(2^1000+1).factor(limit=0)
            doctest:...: DeprecationWarning: factor(..., lim=0) is deprecated, use an explicit limit instead
            See http://trac.sagemath.org/20205 for details.
            [257, 1; 1601, 1; 25601, 1; 76001, 1; 133842787352016..., 1]
        """
        cdef GEN g
        if limit == 0:
            deprecation(20205, "factor(..., lim=0) is deprecated, use an explicit limit instead")
            limit = maxprime()
        global factor_proven
        cdef int saved_factor_proven = factor_proven
        try:
            if proof is not None:
                factor_proven = 1 if proof else 0
            sig_on()
            if limit >= 0:
                g = boundfact(self.g, limit)
            else:
                g = factor(self.g)
            return P.new_gen(g)
        finally:
            factor_proven = saved_factor_proven

    multiplicative_order = gen_auto.znorder
    order = deprecated_function_alias(20219, multiplicative_order)

    def __abs__(self):
        return self.abs()

    def nextprime(gen self, bint add_one=0):
        """
        nextprime(x): smallest pseudoprime greater than or equal to `x`.
        If ``add_one`` is non-zero, return the smallest pseudoprime
        strictly greater than `x`.

        EXAMPLES::

            sage: pari(1).nextprime()
            2
            sage: pari(2).nextprime()
            2
            sage: pari(2).nextprime(add_one = 1)
            3
            sage: pari(2^100).nextprime()
            1267650600228229401496703205653
        """
        sig_on()
        if add_one:
            return P.new_gen(nextprime(gaddsg(1, self.g)))
        return P.new_gen(nextprime(self.g))

    def change_variable_name(self, var):
        """
        In ``self``, which must be a ``t_POL`` or ``t_SER``, set the
        variable to ``var``.  If the variable of ``self`` is already
        ``var``, then return ``self``.

        .. WARNING::

            You should be careful with variable priorities when
            applying this on a polynomial or series of which the
            coefficients have polynomial components.  To be safe, only
            use this function on polynomials with integer or rational
            coefficients.  For a safer alternative, use :meth:`subst`.

        EXAMPLES::

            sage: f = pari('x^3 + 17*x + 3')
            sage: f.change_variable_name("y")
            y^3 + 17*y + 3
            sage: f = pari('1 + 2*y + O(y^10)')
            sage: f.change_variable_name("q")
            1 + 2*q + O(q^10)
            sage: f.change_variable_name("y") is f
            True

        In PARI, ``I`` refers to the square root of -1, so it cannot be
        used as variable name.  Note the difference with :meth:`subst`::

            sage: f = pari('x^2 + 1')
            sage: f.change_variable_name("I")
            Traceback (most recent call last):
            ...
            PariError: I already exists with incompatible valence
            sage: f.subst("x", "I")
            0
        """
        sig_on()
        cdef long n = P.get_var(var)
        sig_off()
        if varn(self.g) == n:
            return self
        if typ(self.g) != t_POL and typ(self.g) != t_SER:
            raise TypeError("set_variable() only works for polynomials or power series")
        # Copy self and then change the variable in place
        cdef gen newg = P.new_gen_noclear(self.g)
        setvarn(newg.g, n)
        return newg

    def nf_subst(self, z):
        """
        Given a PARI number field ``self``, return the same PARI
        number field but in the variable ``z``.

        INPUT:

        - ``self`` -- A PARI number field being the output of ``nfinit()``,
                      ``bnfinit()`` or ``bnrinit()``.

        EXAMPLES::

            sage: x = polygen(QQ)
            sage: K = NumberField(x^2 + 5, 'a')

        We can substitute in a PARI ``nf`` structure::

            sage: Kpari = K.pari_nf()
            sage: Kpari.nf_get_pol()
            y^2 + 5
            sage: Lpari = Kpari.nf_subst('a')
            sage: Lpari.nf_get_pol()
            a^2 + 5

        We can also substitute in a PARI ``bnf`` structure::

            sage: Kpari = K.pari_bnf()
            sage: Kpari.nf_get_pol()
            y^2 + 5
            sage: Kpari.bnf_get_cyc()  # Structure of class group
            [2]
            sage: Lpari = Kpari.nf_subst('a')
            sage: Lpari.nf_get_pol()
            a^2 + 5
            sage: Lpari.bnf_get_cyc()  # We still have a bnf after substituting
            [2]
        """
        cdef gen t0 = objtogen(z)
        sig_on()
        return P.new_gen(gsubst(self.g, gvar(self.g), t0.g))

    def type(gen self):
        """
        Return the PARI type of self as a string.

        .. note::

           In Cython, it is much faster to simply use typ(self.g) for
           checking PARI types.

        EXAMPLES::

            sage: pari(7).type()
            't_INT'
            sage: pari('x').type()
            't_POL'
            sage: pari('oo').type()
            't_INFINITY'
        """
        # The following original code leaks memory:
        #        return str(type_name(typ(self.g)))
        #
        # This code is the usual workaround:
        #        cdef char* s= <char*>type_name(typ(self.g))
        #        t=str(s)
        #        free(s)
        #        return(t)
        # However, it causes segfaults with t_INTs on some
        # machines, and errors about freeing non-aligned
        # pointers on others. So we settle for the following
        # fast but ugly code. Note that should the list of
        # valid PARI types ever be updated, this code would
        # need to be updated accordingly.
        #
        cdef long t = typ(self.g)

        if   t == t_INT:      return 't_INT'
        elif t == t_REAL:     return 't_REAL'
        elif t == t_INTMOD:   return 't_INTMOD'
        elif t == t_FRAC:     return 't_FRAC'
        elif t == t_FFELT:    return 't_FFELT'
        elif t == t_COMPLEX:  return 't_COMPLEX'
        elif t == t_PADIC:    return 't_PADIC'
        elif t == t_QUAD:     return 't_QUAD'
        elif t == t_POLMOD:   return 't_POLMOD'
        elif t == t_POL:      return 't_POL'
        elif t == t_SER:      return 't_SER'
        elif t == t_RFRAC:    return 't_RFRAC'
        elif t == t_QFR:      return 't_QFR'
        elif t == t_QFI:      return 't_QFI'
        elif t == t_VEC:      return 't_VEC'
        elif t == t_COL:      return 't_COL'
        elif t == t_MAT:      return 't_MAT'
        elif t == t_LIST:     return 't_LIST'
        elif t == t_STR:      return 't_STR'
        elif t == t_VECSMALL: return 't_VECSMALL'
        elif t == t_CLOSURE:  return 't_CLOSURE'
        elif t == t_INFINITY: return 't_INFINITY'
        else:
            raise TypeError("Unknown PARI type: %s" % t)

    def polinterpolate(self, ya, x):
        """
        self.polinterpolate(ya,x,e): polynomial interpolation at x
        according to data vectors self, ya (i.e. return P such that
        P(self[i]) = ya[i] for all i). Also return an error estimate on the
        returned value.
        """
        cdef gen t0 = objtogen(ya)
        cdef gen t1 = objtogen(x)
        cdef GEN dy, g
        sig_on()
        g = polint(self.g, t0.g, t1.g, &dy)
        dif = P.new_gen_noclear(dy)
        return P.new_gen(g), dif

    def ellwp(gen self, z='z', long n=20, long flag=0, unsigned long precision=0):
        """
        Return the value or the series expansion of the Weierstrass
        `P`-function at `z` on the lattice `self` (or the lattice
        defined by the elliptic curve `self`).

        INPUT:

        -  ``self`` -- an elliptic curve created using ``ellinit`` or a
           list ``[om1, om2]`` representing generators for a lattice.

        -  ``z`` -- (default: 'z') a complex number or a variable name
           (as string or PARI variable).

        -  ``n`` -- (default: 20) if 'z' is a variable, compute the
           series expansion up to at least `O(z^n)`.

        -  ``flag`` -- (default = 0): If ``flag`` is 0, compute only
           `P(z)`.  If ``flag`` is 1, compute `[P(z), P'(z)]`.

        OUTPUT:

        - `P(z)` (if ``flag`` is 0) or `[P(z), P'(z)]` (if ``flag`` is 1).
           numbers

        EXAMPLES:

        We first define the elliptic curve X_0(11)::

            sage: E = pari([0,-1,1,-10,-20]).ellinit()

        Compute P(1)::

            sage: E.ellwp(1)
            13.9658695257485

        Compute P(1+i), where i = sqrt(-1)::

            sage: C.<i> = ComplexField()
            sage: E.ellwp(pari(1+i))
            -1.11510682565555 + 2.33419052307470*I
            sage: E.ellwp(1+i)
            -1.11510682565555 + 2.33419052307470*I

        The series expansion, to the default `O(z^20)` precision::

            sage: E.ellwp()
            z^-2 + 31/15*z^2 + 2501/756*z^4 + 961/675*z^6 + 77531/41580*z^8 + 1202285717/928746000*z^10 + 2403461/2806650*z^12 + 30211462703/43418875500*z^14 + 3539374016033/7723451736000*z^16 + 413306031683977/1289540602350000*z^18 + O(z^20)

        Compute the series for wp to lower precision::

            sage: E.ellwp(n=4)
            z^-2 + 31/15*z^2 + O(z^4)

        Next we use the version where the input is generators for a
        lattice::

            sage: pari([1.2692, 0.63 + 1.45*i]).ellwp(1)
            13.9656146936689 + 0.000644829272810...*I

        With flag=1, compute the pair P(z) and P'(z)::

            sage: E.ellwp(1, flag=1)
            [13.9658695257485, 50.5619300880073]
        """
        cdef gen t0 = objtogen(z)
        cdef GEN g0 = t0.g

        # Emulate toser_i() but with given precision
        sig_on()
        if typ(g0) == t_POL:
            g0 = RgX_to_ser(g0, n+4)
        elif typ(g0) == t_RFRAC:
            g0 = rfrac_to_ser(g0, n+4)
        return P.new_gen(ellwp0(self.g, g0, flag, prec_bits_to_words(precision)))

    def debug(gen self, long depth = -1):
        r"""
        Show the internal structure of self (like the ``\x`` command in gp).

        EXAMPLE::

            sage: pari('[1/2, 1.0*I]').debug()  # random addresses
            [&=0000000004c5f010] VEC(lg=3):2200000000000003 0000000004c5eff8 0000000004c5efb0
              1st component = [&=0000000004c5eff8] FRAC(lg=3):0800000000000003 0000000004c5efe0 0000000004c5efc8
                num = [&=0000000004c5efe0] INT(lg=3):0200000000000003 (+,lgefint=3):4000000000000003 0000000000000001
                den = [&=0000000004c5efc8] INT(lg=3):0200000000000003 (+,lgefint=3):4000000000000003 0000000000000002
              2nd component = [&=0000000004c5efb0] COMPLEX(lg=3):0c00000000000003 00007fae8a2eb840 0000000004c5ef90
                real = gen_0
                imag = [&=0000000004c5ef90] REAL(lg=4):0400000000000004 (+,expo=0):6000000000000000 8000000000000000 0000000000000000
        """
        sig_on()
        dbgGEN(self.g, depth)
        sig_off()
        return

    def xgcd(x, y):
        """
        Returns u,v,d such that d=gcd(x,y) and u\*x+v\*y=d.

        EXAMPLES::

            sage: pari(10).xgcd(15)
            doctest:...: DeprecationWarning: xgcd() is deprecated, use gcdext() instead (note that the output is in a different order!)
            See http://trac.sagemath.org/18203 for details.
            (5, -1, 1)
        """
        deprecation(18203, "xgcd() is deprecated, use gcdext() instead (note that the output is in a different order!)")
        u, v, g = x.gcdext(y)
        return g, u, v

    ####################################################################
    # Functions deprecated by upstream PARI
    #
    # NOTE: these should remain in Sage as long as PARI supports them,
    # do not just delete these methods!
    ####################################################################

    def bezout(x, y):
        deprecation(18203, "bezout() is deprecated in PARI, use gcdext() instead (note that the output is in a different order!)")
        u, v, g = x.gcdext(y)
        return g, u, v

    def sizedigit(x):
        """
        sizedigit(x): Return a quick estimate for the maximal number of
        decimal digits before the decimal point of any component of x.

        INPUT:

        -  ``x`` - gen

        OUTPUT: Python integer

        EXAMPLES::

            sage: x = pari('10^100')
            sage: x.Str().length()
            101
            sage: x.sizedigit()
            doctest:...: DeprecationWarning: sizedigit() is deprecated in PARI
            See http://trac.sagemath.org/18203 for details.
            101

        Note that digits after the decimal point are ignored::

            sage: x = pari('1.234')
            sage: x
            1.23400000000000
            sage: x.sizedigit()
            1

        The estimate can be one too big::

            sage: pari('7234.1').sizedigit()
            4
            sage: pari('9234.1').sizedigit()
            5
        """
        deprecation(18203, "sizedigit() is deprecated in PARI")
        return sizedigit(x.g)

    def bernvec(x):
        r"""
        Creates a vector containing, as rational numbers, the Bernoulli
        numbers `B_0, B_2,\ldots, B_{2x}`. This routine is
        obsolete. Use bernfrac instead each time you need a Bernoulli
        number in exact form.

        Note: this routine is implemented using repeated independent calls
        to bernfrac, which is faster than the standard recursion in exact
        arithmetic.

        EXAMPLES::

            sage: pari(8).bernvec()
            doctest:...: DeprecationWarning: bernvec() is deprecated, use repeated calls to bernfrac() instead
            See http://trac.sagemath.org/15767 for details.
            [1, 1/6, -1/30, 1/42, -1/30, 5/66, -691/2730, 7/6, -3617/510]
            sage: [pari(2*n).bernfrac() for n in range(9)]
            [1, 1/6, -1/30, 1/42, -1/30, 5/66, -691/2730, 7/6, -3617/510]
        """
        deprecation(15767, 'bernvec() is deprecated, use repeated calls to bernfrac() instead')
        sig_on()
        return P.new_gen(bernvec(x))

    bezoutres = deprecated_function_alias(18203, gen_auto.polresultantext)

    ellbil = deprecated_function_alias(18203, ellheight)

    ellpow = deprecated_function_alias(18203, gen_auto.ellmul)

    def rnfpolred(*args, **kwds):
        deprecation(18203, "rnfpolred() is deprecated in PARI, port your code to use rnfpolredbest() instead")
        return gen_auto.rnfpolred(*args, **kwds)

    def rnfpolredabs(*args, **kwds):
        deprecation(18203, "rnfpolredabs() is deprecated in PARI, port your code to use rnfpolredbest() instead")
        return gen_auto.rnfpolredabs(*args, **kwds)


cpdef gen objtogen(s):
    """
    Convert any Sage/Python object to a PARI gen.

    For Sage types, this uses the `_pari_()` method on the object.
    Basic Python types like ``int`` are converted directly. For other
    types, the string representation is used.

    EXAMPLES::

        sage: pari([2,3,5])
        [2, 3, 5]
        sage: pari(Matrix(2,2,range(4)))
        [0, 1; 2, 3]
        sage: pari(x^2-3)
        x^2 - 3

    ::

        sage: a = pari(1); a, a.type()
        (1, 't_INT')
        sage: a = pari(1/2); a, a.type()
        (1/2, 't_FRAC')
        sage: a = pari(1/2); a, a.type()
        (1/2, 't_FRAC')

    Conversion from reals uses the real's own precision::

        sage: a = pari(1.2); a, a.type(), a.precision()
        (1.20000000000000, 't_REAL', 4) # 32-bit
        (1.20000000000000, 't_REAL', 3) # 64-bit

    Conversion from strings uses the current PARI real precision.
    By default, this is 64 bits::

        sage: a = pari('1.2'); a, a.type(), a.precision()
        (1.20000000000000, 't_REAL', 4)  # 32-bit
        (1.20000000000000, 't_REAL', 3)  # 64-bit

    But we can change this precision::

        sage: pari.set_real_precision(35)  # precision in decimal digits
        15
        sage: a = pari('1.2'); a, a.type(), a.precision()
        (1.2000000000000000000000000000000000, 't_REAL', 6)  # 32-bit
        (1.2000000000000000000000000000000000, 't_REAL', 4)  # 64-bit

    Set the precision to 15 digits for the remaining tests::

        sage: pari.set_real_precision(15)
        35

    Conversion from matrices and vectors is supported::

        sage: a = pari(matrix(2,3,[1,2,3,4,5,6])); a, a.type()
        ([1, 2, 3; 4, 5, 6], 't_MAT')
        sage: v = vector([1.2, 3.4, 5.6])
        sage: pari(v)
        [1.20000000000000, 3.40000000000000, 5.60000000000000]

    Some more exotic examples::

        sage: K.<a> = NumberField(x^3 - 2)
        sage: pari(K)
        [y^3 - 2, [1, 1], -108, 1, [[1, 1.25992104989487, 1.58740105196820; 1, -0.629960524947437 + 1.09112363597172*I, -0.793700525984100 - 1.37472963699860*I], [1, 1.25992104989487, 1.58740105196820; 1, 0.461163111024285, -2.16843016298270; 1, -1.72108416091916, 0.581029111014503], [1, 1, 2; 1, 0, -2; 1, -2, 1], [3, 0, 0; 0, 0, 6; 0, 6, 0], [6, 0, 0; 0, 6, 0; 0, 0, 3], [2, 0, 0; 0, 0, 1; 0, 1, 0], [2, [0, 0, 2; 1, 0, 0; 0, 1, 0]], []], [1.25992104989487, -0.629960524947437 + 1.09112363597172*I], [1, y, y^2], [1, 0, 0; 0, 1, 0; 0, 0, 1], [1, 0, 0, 0, 0, 2, 0, 2, 0; 0, 1, 0, 1, 0, 0, 0, 0, 2; 0, 0, 1, 0, 1, 0, 1, 0, 0]]

        sage: E = EllipticCurve('37a1')
        sage: pari(E)
        [0, 0, 1, -1, 0, 0, -2, 1, -1, 48, -216, 37, 110592/37, Vecsmall([1]), [Vecsmall([64, 1])], [0, 0, 0, 0, 0, 0, 0, 0]]

    Conversion from basic Python types::

        sage: pari(int(-5))
        -5
        sage: pari(long(2**150))
        1427247692705959881058285969449495136382746624
        sage: pari(float(pi))
        3.14159265358979
        sage: pari(complex(exp(pi*I/4)))
        0.707106781186548 + 0.707106781186548*I
        sage: pari(False)
        0
        sage: pari(True)
        1

    Some commands are just executed without returning a value::

        sage: pari("dummy = 0; kill(dummy)")
        sage: type(pari("dummy = 0; kill(dummy)"))
        <type 'NoneType'>

    TESTS::

        sage: pari(None)
        Traceback (most recent call last):
        ...
        ValueError: Cannot convert None to pari
    """
    cdef GEN g
    cdef Py_ssize_t length, i
    cdef mpz_t mpz_int
    cdef gen v

    if isinstance(s, gen):
        return s
    try:
        return s._pari_()
    except AttributeError:
        pass

    # Check basic Python types. Start with strings, which are a very
    # common case.
    if isinstance(s, str):
        sig_on()
        g = gp_read_str(PyString_AsString(s))
        if g == gnil:
            P.clear_stack()
            return None
        return P.new_gen(g)
    if isinstance(s, int):
        sig_on()
        return P.new_gen(stoi(PyInt_AS_LONG(s)))
    if isinstance(s, bool):
        return P.PARI_ONE if s else P.PARI_ZERO
    if isinstance(s, long):
        sig_on()
        mpz_init(mpz_int)
        mpz_set_pylong(mpz_int, s)
        g = P._new_GEN_from_mpz_t(mpz_int)
        mpz_clear(mpz_int)
        return P.new_gen(g)
    if isinstance(s, float):
        sig_on()
        return P.new_gen(dbltor(PyFloat_AS_DOUBLE(s)))
    if isinstance(s, complex):
        sig_on()
        g = cgetg(3, t_COMPLEX)
        set_gel(g, 1, dbltor(PyComplex_RealAsDouble(s)))
        set_gel(g, 2, dbltor(PyComplex_ImagAsDouble(s)))
        return P.new_gen(g)

    if isinstance(s, (types.ListType, types.XRangeType,
                        types.TupleType, types.GeneratorType)):
        length = len(s)
        v = P._empty_vector(length)
        for i from 0 <= i < length:
            v[i] = objtogen(s[i])
        return v

    if callable(s):
        return objtoclosure(s)

    if s is None:
        raise ValueError("Cannot convert None to pari")

    # Simply use the string representation
    return objtogen(str(s))


cpdef gentoobj(gen z, locals={}):
    """
    Convert a PARI gen to a Sage/Python object.

    See the ``python`` method of :class:`gen` for documentation and
    examples.
    """
    cdef GEN g = z.g
    cdef long t = typ(g)
    cdef long tx, ty
    cdef gen real, imag
    cdef Py_ssize_t i, j, nr, nc

    if t == t_INT:
         return Integer(z)
    elif t == t_FRAC:
         return Rational(z)
    elif t == t_REAL:
        from sage.rings.all import RealField
        prec = prec_words_to_bits(z.precision())
        return RealField(prec)(z)
    elif t == t_COMPLEX:
        real = z.real()
        imag = z.imag()
        tx = typ(real.g)
        ty = typ(imag.g)
        if tx in [t_INTMOD, t_PADIC] or ty in [t_INTMOD, t_PADIC]:
            raise NotImplementedError("No conversion to python available for t_COMPLEX with t_INTMOD or t_PADIC components")
        if tx == t_REAL or ty == t_REAL:
            xprec = real.precision()  # will be 0 if exact
            yprec = imag.precision()  # will be 0 if exact
            if xprec == 0:
                prec = prec_words_to_bits(yprec)
            elif yprec == 0:
                prec = prec_words_to_bits(xprec)
            else:
                prec = max(prec_words_to_bits(xprec), prec_words_to_bits(yprec))

            from sage.rings.all import RealField, ComplexField
            R = RealField(prec)
            C = ComplexField(prec)
            return C(R(real), R(imag))
        else:
            from sage.rings.all import QuadraticField
            K = QuadraticField(-1, 'i')
            return K([gentoobj(real), gentoobj(imag)])
    elif t == t_VEC or t == t_COL:
        return [gentoobj(x, locals) for x in z.python_list()]
    elif t == t_VECSMALL:
        return z.python_list_small()
    elif t == t_MAT:
        nc = lg(g)-1
        nr = 0 if nc == 0 else lg(gel(g,1))-1
        L = [gentoobj(z[i,j], locals) for i in range(nr) for j in range(nc)]
        from sage.matrix.constructor import matrix
        return matrix(nr, nc, L)
    elif t == t_PADIC:
        from sage.rings.padics.factory import Qp
        p = z.padicprime()
        K = Qp(Integer(p), precp(g))
        return K(z.lift())
    elif t == t_INFINITY:
        if z.sign() == 1:
            return sage.rings.infinity.infinity
        else:
            return -sage.rings.infinity.infinity
    
    # Fallback (e.g. polynomials): use string representation
    from sage.misc.sage_eval import sage_eval
    return sage_eval(str(z), locals=locals)


cdef GEN _Vec_append(GEN v, GEN a, long n):
    """
    This implements appending zeros (or another constant GEN ``a``) to
    the result of :meth:`Vec` and similar functions.

    This is a shallow function, copying ``a`` and entries of ``v`` to
    the result.  The result is simply stored on the PARI stack.

    INPUT:

    - ``v`` -- GEN of type ``t_VEC`` or ``t_COL``

    - ``a`` -- GEN which will be used for the added entries.
      Normally, this would be ``gen_0``.

    - ``n`` -- Make the vector of minimal length `|n|`. If `n > 0`,
      append zeros; if `n < 0`, prepend zeros.

    OUTPUT:

    A GEN of the same type as ``v``.
    """
    cdef long lenv = lg(v)-1
    cdef GEN w
    cdef long i
    # Do we need to extend the vector with zeros?
    if n > lenv:
        w = cgetg(n+1, typ(v))
        for i from 1 <= i <= lenv:
            set_gel(w, i, gel(v, i))
        for i from 1 <= i <= n-lenv:
            set_gel(w, i+lenv, a)
        return w
    elif n < -lenv:
        n = -n  # Make n positive
        w = cgetg(n+1, typ(v))
        for i from 1 <= i <= lenv:
            set_gel(w, i+(n-lenv), gel(v, i))
        for i from 1 <= i <= n-lenv:
            set_gel(w, i, a)
        return w
    else:
        return v<|MERGE_RESOLUTION|>--- conflicted
+++ resolved
@@ -3223,2068 +3223,18 @@
             sage: e.ellheight([1, 0], [-1, 1])
             0.418188984498861
         """
-<<<<<<< HEAD
-        sig_on()
-        return P.new_gen(gabs(x.g, prec_bits_to_words(precision)))
-
-    def acos(gen x, unsigned long precision=0):
-        r"""
-        The principal branch of `\cos^{-1}(x)`, so that
-        `\RR e(\mathrm{acos}(x))` belongs to `[0,Pi]`. If `x`
-        is real and `|x| > 1`, then `\mathrm{acos}(x)` is complex.
-
-        If `x` is an exact argument, it is first converted to a
-        real or complex number using the optional parameter precision (in
-        bits). If `x` is inexact (e.g. real), its own precision is
-        used in the computation, and the parameter precision is ignored.
-
-        EXAMPLES::
-
-            sage: pari(0.5).acos()
-            1.04719755119660
-            sage: pari(1/2).acos()
-            1.04719755119660
-            sage: pari(1.1).acos()
-            0.443568254385115*I
-            sage: C.<i> = ComplexField()
-            sage: pari(1.1+i).acos()
-            0.849343054245252 - 1.09770986682533*I
-        """
-        sig_on()
-        return P.new_gen(gacos(x.g, prec_bits_to_words(precision)))
-
-    def acosh(gen x, unsigned long precision=0):
-        r"""
-        The principal branch of `\cosh^{-1}(x)`, so that
-        `\Im(\mathrm{acosh}(x))` belongs to `[0,Pi]`. If
-        `x` is real and `x < 1`, then
-        `\mathrm{acosh}(x)` is complex.
-
-        If `x` is an exact argument, it is first converted to a
-        real or complex number using the optional parameter precision (in
-        bits). If `x` is inexact (e.g. real), its own precision is
-        used in the computation, and the parameter precision is ignored.
-
-        EXAMPLES::
-
-            sage: pari(2).acosh()
-            1.31695789692482
-            sage: pari(0).acosh()
-            1.57079632679490*I
-            sage: C.<i> = ComplexField()
-            sage: pari(i).acosh()
-            0.881373587019543 + 1.57079632679490*I
-        """
-        sig_on()
-        return P.new_gen(gacosh(x.g, prec_bits_to_words(precision)))
-
-    def agm(gen x, y, unsigned long precision=0):
-        r"""
-        The arithmetic-geometric mean of x and y. In the case of complex or
-        negative numbers, the principal square root is always chosen.
-        p-adic or power series arguments are also allowed. Note that a
-        p-adic AGM exists only if x/y is congruent to 1 modulo p (modulo 16
-        for p=2). x and y cannot both be vectors or matrices.
-
-        If any of `x` or `y` is an exact argument, it is
-        first converted to a real or complex number using the optional
-        parameter precision (in bits). If the arguments are inexact (e.g.
-        real), the smallest of their two precisions is used in the
-        computation, and the parameter precision is ignored.
-
-        EXAMPLES::
-
-            sage: pari(2).agm(2)
-            2.00000000000000
-            sage: pari(0).agm(1)
-            0
-            sage: pari(1).agm(2)
-            1.45679103104691
-            sage: C.<i> = ComplexField()
-            sage: pari(1+i).agm(-3)
-            -0.964731722290876 + 1.15700282952632*I
-        """
-        cdef gen t0 = objtogen(y)
-        sig_on()
-        return P.new_gen(agm(x.g, t0.g, prec_bits_to_words(precision)))
-
-    def arg(gen x, unsigned long precision=0):
-        r"""
-        arg(x): argument of x,such that `-\pi < \arg(x) \leq \pi`.
-
-        If `x` is an exact argument, it is first converted to a
-        real or complex number using the optional parameter precision (in
-        bits). If `x` is inexact (e.g. real), its own precision is
-        used in the computation, and the parameter precision is ignored.
-
-        EXAMPLES::
-
-            sage: C.<i> = ComplexField()
-            sage: pari(2+i).arg()
-            0.463647609000806
-        """
-        sig_on()
-        return P.new_gen(garg(x.g, prec_bits_to_words(precision)))
-
-    def asin(gen x, unsigned long precision=0):
-        r"""
-        The principal branch of `\sin^{-1}(x)`, so that
-        `\RR e(\mathrm{asin}(x))` belongs to `[-\pi/2,\pi/2]`. If
-        `x` is real and `|x| > 1` then `\mathrm{asin}(x)`
-        is complex.
-
-        If `x` is an exact argument, it is first converted to a
-        real or complex number using the optional parameter precision (in
-        bits). If `x` is inexact (e.g. real), its own precision is
-        used in the computation, and the parameter precision is ignored.
-
-        EXAMPLES::
-
-            sage: pari(pari(0.5).sin()).asin()
-            0.500000000000000
-            sage: pari(2).asin()
-            1.57079632679490 - 1.31695789692482*I
-        """
-        sig_on()
-        return P.new_gen(gasin(x.g, prec_bits_to_words(precision)))
-
-    def asinh(gen x, unsigned long precision=0):
-        r"""
-        The principal branch of `\sinh^{-1}(x)`, so that
-        `\Im(\mathrm{asinh}(x))` belongs to `[-\pi/2,\pi/2]`.
-
-        If `x` is an exact argument, it is first converted to a
-        real or complex number using the optional parameter precision (in
-        bits). If `x` is inexact (e.g. real), its own precision is
-        used in the computation, and the parameter precision is ignored.
-
-        EXAMPLES::
-
-            sage: pari(2).asinh()
-            1.44363547517881
-            sage: C.<i> = ComplexField()
-            sage: pari(2+i).asinh()
-            1.52857091948100 + 0.427078586392476*I
-        """
-        sig_on()
-        return P.new_gen(gasinh(x.g, prec_bits_to_words(precision)))
-
-    def atan(gen x, unsigned long precision=0):
-        r"""
-        The principal branch of `\tan^{-1}(x)`, so that
-        `\RR e(\mathrm{atan}(x))` belongs to `]-\pi/2, \pi/2[`.
-
-        If `x` is an exact argument, it is first converted to a
-        real or complex number using the optional parameter precision (in
-        bits). If `x` is inexact (e.g. real), its own precision is
-        used in the computation, and the parameter precision is ignored.
-
-        EXAMPLES::
-
-            sage: pari(1).atan()
-            0.785398163397448
-            sage: C.<i> = ComplexField()
-            sage: pari(1.5+i).atan()
-            1.10714871779409 + 0.255412811882995*I
-        """
-        sig_on()
-        return P.new_gen(gatan(x.g, prec_bits_to_words(precision)))
-
-    def atanh(gen x, unsigned long precision=0):
-        r"""
-        The principal branch of `\tanh^{-1}(x)`, so that
-        `\Im(\mathrm{atanh}(x))` belongs to `]-\pi/2,\pi/2]`. If
-        `x` is real and `|x| > 1` then `\mathrm{atanh}(x)`
-        is complex.
-
-        If `x` is an exact argument, it is first converted to a
-        real or complex number using the optional parameter precision (in
-        bits). If `x` is inexact (e.g. real), its own precision is
-        used in the computation, and the parameter precision is ignored.
-
-        EXAMPLES::
-
-            sage: pari(0).atanh()
-            0.E-19
-            sage: pari(2).atanh()
-            0.549306144334055 - 1.57079632679490*I
-        """
-        sig_on()
-        return P.new_gen(gatanh(x.g, prec_bits_to_words(precision)))
-
-    def bernfrac(gen x):
-        r"""
-        The Bernoulli number `B_x`, where `B_0 = 1`,
-        `B_1 = -1/2`, `B_2 = 1/6,\ldots,` expressed as a
-        rational number. The argument `x` should be of type
-        integer.
-
-        EXAMPLES::
-
-            sage: pari(18).bernfrac()
-            43867/798
-            sage: [pari(n).bernfrac() for n in range(10)]
-            [1, -1/2, 1/6, 0, -1/30, 0, 1/42, 0, -1/30, 0]
-        """
-        sig_on()
-        return P.new_gen(bernfrac(x))
-
-    def bernreal(gen x, unsigned long precision=0):
-        r"""
-        The Bernoulli number `B_x`, as for the function bernfrac,
-        but `B_x` is returned as a real number (with the current
-        precision).
-
-        EXAMPLES::
-
-            sage: pari(18).bernreal()
-            54.9711779448622
-            sage: pari(18).bernreal(precision=192).sage()
-            54.9711779448621553884711779448621553884711779448621553885
-        """
-        sig_on()
-        return P.new_gen(bernreal(x, prec_bits_to_words(precision)))
-
-    def besselh1(gen nu, x, unsigned long precision=0):
-        r"""
-        The `H^1`-Bessel function of index `\nu` and
-        argument `x`.
-
-        If `nu` or `x` is an exact argument, it is first
-        converted to a real or complex number using the optional parameter
-        precision (in bits). If the arguments are inexact (e.g. real), the
-        smallest of their precisions is used in the computation, and the
-        parameter precision is ignored.
-
-        EXAMPLES::
-
-            sage: pari(2).besselh1(3)
-            0.486091260585891 - 0.160400393484924*I
-        """
-        cdef gen t0 = objtogen(x)
-        sig_on()
-        return P.new_gen(hbessel1(nu.g, t0.g, prec_bits_to_words(precision)))
-
-    def besselh2(gen nu, x, unsigned long precision=0):
-        r"""
-        The `H^2`-Bessel function of index `\nu` and
-        argument `x`.
-
-        If `nu` or `x` is an exact argument, it is first
-        converted to a real or complex number using the optional parameter
-        precision (in bits). If the arguments are inexact (e.g. real), the
-        smallest of their precisions is used in the computation, and the
-        parameter precision is ignored.
-
-        EXAMPLES::
-
-            sage: pari(2).besselh2(3)
-            0.486091260585891 + 0.160400393484924*I
-        """
-        cdef gen t0 = objtogen(x)
-        sig_on()
-        return P.new_gen(hbessel2(nu.g, t0.g, prec_bits_to_words(precision)))
-
-    def besselj(gen nu, x, unsigned long precision=0):
-        r"""
-        Bessel J function (Bessel function of the first kind), with index
-        `\nu` and argument `x`. If `x` converts to
-        a power series, the initial factor
-        `(x/2)^{\nu}/\Gamma(\nu+1)` is omitted (since it cannot be
-        represented in PARI when `\nu` is not integral).
-
-        If `nu` or `x` is an exact argument, it is first
-        converted to a real or complex number using the optional parameter
-        precision (in bits). If the arguments are inexact (e.g. real), the
-        smallest of their precisions is used in the computation, and the
-        parameter precision is ignored.
-
-        EXAMPLES::
-
-            sage: pari(2).besselj(3)
-            0.486091260585891
-        """
-        cdef gen t0 = objtogen(x)
-        sig_on()
-        return P.new_gen(jbessel(nu.g, t0.g, prec_bits_to_words(precision)))
-
-    def besseljh(gen nu, x, unsigned long precision=0):
-        """
-        J-Bessel function of half integral index (Spherical Bessel
-        function of the first kind). More precisely, besseljh(n,x) computes
-        `J_{n+1/2}(x)` where n must an integer, and x is any
-        complex value. In the current implementation (PARI, version
-        2.2.11), this function is not very accurate when `x` is
-        small.
-
-        If `nu` or `x` is an exact argument, it is first
-        converted to a real or complex number using the optional parameter
-        precision (in bits). If the arguments are inexact (e.g. real), the
-        smallest of their precisions is used in the computation, and the
-        parameter precision is ignored.
-
-        EXAMPLES::
-
-            sage: pari(2).besseljh(3)
-            0.412710032209716
-        """
-        cdef gen t0 = objtogen(x)
-        sig_on()
-        return P.new_gen(jbesselh(nu.g, t0.g, prec_bits_to_words(precision)))
-
-    def besseli(gen nu, x, unsigned long precision=0):
-        r"""
-        Bessel I function (Bessel function of the second kind), with index
-        `\nu` and argument `x`. If `x` converts to
-        a power series, the initial factor
-        `(x/2)^{\nu}/\Gamma(\nu+1)` is omitted (since it cannot be
-        represented in PARI when `\nu` is not integral).
-
-        If `nu` or `x` is an exact argument, it is first
-        converted to a real or complex number using the optional parameter
-        precision (in bits). If the arguments are inexact (e.g. real), the
-        smallest of their precisions is used in the computation, and the
-        parameter precision is ignored.
-
-        EXAMPLES::
-
-            sage: pari(2).besseli(3)
-            2.24521244092995
-            sage: C.<i> = ComplexField()
-            sage: pari(2).besseli(3+i)
-            1.12539407613913 + 2.08313822670661*I
-        """
-        cdef gen t0 = objtogen(x)
-        sig_on()
-        return P.new_gen(ibessel(nu.g, t0.g, prec_bits_to_words(precision)))
-
-    def besselk(gen nu, x, long flag=0, unsigned long precision=0):
-        """
-        nu.besselk(x, flag=0): K-Bessel function (modified Bessel function
-        of the second kind) of index nu, which can be complex, and argument
-        x.
-
-        If `nu` or `x` is an exact argument, it is first
-        converted to a real or complex number using the optional parameter
-        precision (in bits). If the arguments are inexact (e.g. real), the
-        smallest of their precisions is used in the computation, and the
-        parameter precision is ignored.
-
-        INPUT:
-
-
-        -  ``nu`` - a complex number
-
-        -  ``x`` - real number (positive or negative)
-
-        -  ``flag`` - default: 0 or 1: use hyperu (hyperu is
-           much slower for small x, and doesn't work for negative x).
-
-
-        EXAMPLES::
-
-            sage: C.<i> = ComplexField()
-            sage: pari(2+i).besselk(3)
-            0.0455907718407551 + 0.0289192946582081*I
-
-        ::
-
-            sage: pari(2+i).besselk(-3)
-            -4.34870874986752 - 5.38744882697109*I
-
-        ::
-
-            sage: pari(2+i).besselk(300, flag=1)
-            3.74224603319728 E-132 + 2.49071062641525 E-134*I
-        """
-        cdef gen t0 = objtogen(x)
-        sig_on()
-        return P.new_gen(kbessel(nu.g, t0.g, prec_bits_to_words(precision)))
-
-    def besseln(gen nu, x, unsigned long precision=0):
-        """
-        nu.besseln(x): Bessel N function (Spherical Bessel function of the
-        second kind) of index nu and argument x.
-
-        If `nu` or `x` is an exact argument, it is first
-        converted to a real or complex number using the optional parameter
-        precision (in bits). If the arguments are inexact (e.g. real), the
-        smallest of their precisions is used in the computation, and the
-        parameter precision is ignored.
-
-        EXAMPLES::
-
-            sage: C.<i> = ComplexField()
-            sage: pari(2+i).besseln(3)
-            -0.280775566958244 - 0.486708533223726*I
-        """
-        cdef gen t0 = objtogen(x)
-        sig_on()
-        return P.new_gen(nbessel(nu.g, t0.g, prec_bits_to_words(precision)))
-
-    def cos(gen x, unsigned long precision=0):
-        """
-        The cosine function.
-
-        If `x` is an exact argument, it is first converted to a
-        real or complex number using the optional parameter precision (in
-        bits). If `x` is inexact (e.g. real), its own precision is
-        used in the computation, and the parameter precision is ignored.
-
-        EXAMPLES::
-
-            sage: pari(1.5).cos()
-            0.0707372016677029
-            sage: C.<i> = ComplexField()
-            sage: pari(1+i).cos()
-            0.833730025131149 - 0.988897705762865*I
-            sage: pari('x+O(x^8)').cos()
-            1 - 1/2*x^2 + 1/24*x^4 - 1/720*x^6 + 1/40320*x^8 + O(x^9)
-        """
-        sig_on()
-        return P.new_gen(gcos(x.g, prec_bits_to_words(precision)))
-
-    def cosh(gen x, unsigned long precision=0):
-        """
-        The hyperbolic cosine function.
-
-        If `x` is an exact argument, it is first converted to a
-        real or complex number using the optional parameter precision (in
-        bits). If `x` is inexact (e.g. real), its own precision is
-        used in the computation, and the parameter precision is ignored.
-
-        EXAMPLES::
-
-            sage: pari(1.5).cosh()
-            2.35240961524325
-            sage: C.<i> = ComplexField()
-            sage: pari(1+i).cosh()
-            0.833730025131149 + 0.988897705762865*I
-            sage: pari('x+O(x^8)').cosh()
-            1 + 1/2*x^2 + 1/24*x^4 + 1/720*x^6 + O(x^8)
-        """
-        sig_on()
-        return P.new_gen(gcosh(x.g, prec_bits_to_words(precision)))
-
-    def cotan(gen x, unsigned long precision=0):
-        """
-        The cotangent of x.
-
-        If `x` is an exact argument, it is first converted to a
-        real or complex number using the optional parameter precision (in
-        bits). If `x` is inexact (e.g. real), its own precision is
-        used in the computation, and the parameter precision is ignored.
-
-        EXAMPLES::
-
-            sage: pari(5).cotan()
-            -0.295812915532746
-
-        Computing the cotangent of `\pi` doesn't raise an error,
-        but instead just returns a very large (positive or negative)
-        number.
-
-        ::
-
-            sage: x = RR(pi)
-            sage: pari(x).cotan()         # random
-            -8.17674825 E15
-        """
-        sig_on()
-        return P.new_gen(gcotan(x.g, prec_bits_to_words(precision)))
-
-    def dilog(gen x, unsigned long precision=0):
-        r"""
-        The principal branch of the dilogarithm of `x`, i.e. the
-        analytic continuation of the power series
-        `\log_2(x) = \sum_{n>=1} x^n/n^2`.
-
-        If `x` is an exact argument, it is first converted to a
-        real or complex number using the optional parameter precision (in
-        bits). If `x` is inexact (e.g. real), its own precision is
-        used in the computation, and the parameter precision is ignored.
-
-        EXAMPLES::
-
-            sage: pari(1).dilog()
-            1.64493406684823
-            sage: C.<i> = ComplexField()
-            sage: pari(1+i).dilog()
-            0.616850275068085 + 1.46036211675312*I
-        """
-        sig_on()
-        return P.new_gen(dilog(x.g, prec_bits_to_words(precision)))
-
-    def eint1(gen x, long n=0, unsigned long precision=0):
-        r"""
-        x.eint1(n): exponential integral E1(x):
-
-        .. math::
-
-                         \int_{x}^{\infty} \frac{e^{-t}}{t} dt
-
-
-        If n is present, output the vector [eint1(x), eint1(2\*x), ...,
-        eint1(n\*x)]. This is faster than repeatedly calling eint1(i\*x).
-
-        If `x` is an exact argument, it is first converted to a
-        real or complex number using the optional parameter precision (in
-        bits). If `x` is inexact (e.g. real), its own precision is
-        used in the computation, and the parameter precision is ignored.
-
-        REFERENCE:
-
-        - See page 262, Prop 5.6.12, of Cohen's book "A Course in
-          Computational Algebraic Number Theory".
-
-        EXAMPLES:
-        """
-        sig_on()
-        if n <= 0:
-            return P.new_gen(eint1(x.g, prec_bits_to_words(precision)))
-        else:
-            return P.new_gen(veceint1(x.g, stoi(n), prec_bits_to_words(precision)))
-
-    def erfc(gen x, unsigned long precision=0):
-        r"""
-        Return the complementary error function:
-
-        .. math::
-
-            (2/\sqrt{\pi}) \int_{x}^{\infty} e^{-t^2} dt.
-
-
-
-        If `x` is an exact argument, it is first converted to a
-        real or complex number using the optional parameter precision (in
-        bits). If `x` is inexact (e.g. real), its own precision is
-        used in the computation, and the parameter precision is ignored.
-
-        EXAMPLES::
-
-            sage: pari(1).erfc()
-            0.157299207050285
-        """
-        sig_on()
-        return P.new_gen(gerfc(x.g, prec_bits_to_words(precision)))
-
-    def eta(gen x, long flag=0, unsigned long precision=0):
-        r"""
-        x.eta(flag=0): if flag=0, `\eta` function without the
-        `q^{1/24}`; otherwise `\eta` of the complex number
-        `x` in the upper half plane intelligently computed using
-        `\mathrm{SL}(2,\ZZ)` transformations.
-
-        DETAILS: This functions computes the following. If the input
-        `x` is a complex number with positive imaginary part, the
-        result is `\prod_{n=1}^{\infty} (q-1^n)`, where
-        `q=e^{2 i \pi x}`. If `x` is a power series
-        (or can be converted to a power series) with positive valuation,
-        the result is `\prod_{n=1}^{\infty} (1-x^n)`.
-
-        If `x` is an exact argument, it is first converted to a
-        real or complex number using the optional parameter precision (in
-        bits). If `x` is inexact (e.g. real), its own precision is
-        used in the computation, and the parameter precision is ignored.
-
-        EXAMPLES::
-
-            sage: C.<i> = ComplexField()
-            sage: pari(i).eta()
-            0.998129069925959
-        """
-        sig_on()
-        if flag == 1:
-            return P.new_gen(trueeta(x.g, prec_bits_to_words(precision)))
-        return P.new_gen(eta(x.g, prec_bits_to_words(precision)))
-
-    def exp(gen self, unsigned long precision=0):
-        """
-        x.exp(): exponential of x.
-
-        If `x` is an exact argument, it is first converted to a
-        real or complex number using the optional parameter precision (in
-        bits). If `x` is inexact (e.g. real), its own precision is
-        used in the computation, and the parameter precision is ignored.
-
-        EXAMPLES::
-
-            sage: pari(0).exp()
-            1.00000000000000
-            sage: pari(1).exp()
-            2.71828182845905
-            sage: pari('x+O(x^8)').exp()
-            1 + x + 1/2*x^2 + 1/6*x^3 + 1/24*x^4 + 1/120*x^5 + 1/720*x^6 + 1/5040*x^7 + O(x^8)
-        """
-        sig_on()
-        return P.new_gen(gexp(self.g, prec_bits_to_words(precision)))
-
-    def gamma(gen s, unsigned long precision=0):
-        """
-        s.gamma(precision): Gamma function at s.
-
-        If `s` is an exact argument, it is first converted to a
-        real or complex number using the optional parameter precision (in
-        bits). If `s` is inexact (e.g. real), its own precision is
-        used in the computation, and the parameter precision is ignored.
-
-        EXAMPLES::
-
-            sage: pari(2).gamma()
-            1.00000000000000
-            sage: pari(5).gamma()
-            24.0000000000000
-            sage: C.<i> = ComplexField()
-            sage: pari(1+i).gamma()
-            0.498015668118356 - 0.154949828301811*I
-
-        TESTS::
-
-            sage: pari(-1).gamma()
-            Traceback (most recent call last):
-            ...
-            PariError: domain error in gamma: argument = non-positive integer
-        """
-        sig_on()
-        return P.new_gen(ggamma(s.g, prec_bits_to_words(precision)))
-
-    def gammah(gen s, unsigned long precision=0):
-        """
-        s.gammah(): Gamma function evaluated at the argument x+1/2.
-
-        If `s` is an exact argument, it is first converted to a
-        real or complex number using the optional parameter precision (in
-        bits). If `s` is inexact (e.g. real), its own precision is
-        used in the computation, and the parameter precision is ignored.
-
-        EXAMPLES::
-
-            sage: pari(2).gammah()
-            1.32934038817914
-            sage: pari(5).gammah()
-            52.3427777845535
-            sage: C.<i> = ComplexField()
-            sage: pari(1+i).gammah()
-            0.575315188063452 + 0.0882106775440939*I
-        """
-        sig_on()
-        return P.new_gen(ggammah(s.g, prec_bits_to_words(precision)))
-
-    def hyperu(gen a, b, x, unsigned long precision=0):
-        r"""
-        a.hyperu(b,x): U-confluent hypergeometric function.
-
-        If `a`, `b`, or `x` is an exact argument,
-        it is first converted to a real or complex number using the
-        optional parameter precision (in bits). If the arguments are
-        inexact (e.g. real), the smallest of their precisions is used in
-        the computation, and the parameter precision is ignored.
-
-        EXAMPLES::
-
-            sage: pari(1).hyperu(2,3)
-            0.333333333333333
-        """
-        cdef gen t0 = objtogen(b)
-        cdef gen t1 = objtogen(x)
-        sig_on()
-        return P.new_gen(hyperu(a.g, t0.g, t1.g, prec_bits_to_words(precision)))
-
-    def incgam(gen s, x, y=None, unsigned long precision=0):
-        r"""
-        s.incgam(x, y, precision): incomplete gamma function. y is optional
-        and is the precomputed value of gamma(s).
-
-        If `s` is an exact argument, it is first converted to a
-        real or complex number using the optional parameter precision (in
-        bits). If `s` is inexact (e.g. real), its own precision is
-        used in the computation, and the parameter precision is ignored.
-
-        EXAMPLES::
-
-            sage: C.<i> = ComplexField()
-            sage: pari(1+i).incgam(3-i)
-            -0.0458297859919946 + 0.0433696818726677*I
-        """
-        cdef gen t0 = objtogen(x)
-        cdef gen t1
-        if y is None:
-            sig_on()
-            return P.new_gen(incgam(s.g, t0.g, prec_bits_to_words(precision)))
-        else:
-            t1 = objtogen(y)
-            sig_on()
-            return P.new_gen(incgam0(s.g, t0.g, t1.g, prec_bits_to_words(precision)))
-
-    def incgamc(gen s, x, unsigned long precision=0):
-        r"""
-        s.incgamc(x): complementary incomplete gamma function.
-
-        The arguments `x` and `s` are complex numbers such
-        that `s` is not a pole of `\Gamma` and
-        `|x|/(|s|+1)` is not much larger than `1`
-        (otherwise, the convergence is very slow). The function returns the
-        value of the integral
-        `\int_{0}^{x} e^{-t} t^{s-1} dt.`
-
-        If `s` or `x` is an exact argument, it is first
-        converted to a real or complex number using the optional parameter
-        precision (in bits). If the arguments are inexact (e.g. real), the
-        smallest of their precisions is used in the computation, and the
-        parameter precision is ignored.
-
-        EXAMPLES::
-
-            sage: pari(1).incgamc(2)
-            0.864664716763387
-        """
-        cdef gen t0 = objtogen(x)
-        sig_on()
-        return P.new_gen(incgamc(s.g, t0.g, prec_bits_to_words(precision)))
-
-    def log(gen x, unsigned long precision=0):
-        r"""
-        x.log(): natural logarithm of x.
-
-        This function returns the principal branch of the natural logarithm
-        of `x`, i.e., the branch such that
-        `\Im(\log(x)) \in ]-\pi, \pi].` The result is
-        complex (with imaginary part equal to `\pi`) if
-        `x\in \RR` and `x<0`. In general, the algorithm uses
-        the formula
-
-        .. math::
-
-                         \log(x) \simeq \frac{\pi}{2{\rm agm}(1,4/s)} - m\log(2),
-
-
-        if `s=x 2^m` is large enough. (The result is exact to
-        `B` bits provided that `s>2^{B/2}`.) At low
-        accuracies, this function computes `\log` using the series
-        expansion near `1`.
-
-        If `x` is an exact argument, it is first converted to a
-        real or complex number using the optional parameter precision (in
-        bits). If `x` is inexact (e.g. real), its own precision is
-        used in the computation, and the parameter precision is ignored.
-
-        Note that `p`-adic arguments can also be given as input,
-        with the convention that `\log(p)=0`. Hence, in particular,
-        `\exp(\log(x))/x` is not in general equal to `1`
-        but instead to a `(p-1)`-st root of unity (or
-        `\pm 1` if `p=2`) times a power of `p`.
-
-        EXAMPLES::
-
-            sage: pari(5).log()
-            1.60943791243410
-            sage: C.<i> = ComplexField()
-            sage: pari(i).log()
-            0.E-19 + 1.57079632679490*I
-        """
-        sig_on()
-        return P.new_gen(glog(x.g, prec_bits_to_words(precision)))
-
-    def lngamma(gen x, unsigned long precision=0):
-        r"""
-        Alias for :meth:`log_gamma`.
-
-        EXAMPLES::
-
-            sage: pari(100).lngamma()
-            359.134205369575
-        """
-        return x.log_gamma(precision)
-
-    def log_gamma(gen x, unsigned long precision=0):
-        r"""
-        Logarithm of the gamma function of x.
-
-        This function returns the principal branch of the logarithm of the
-        gamma function of `x`. The function
-        `\log(\Gamma(x))` is analytic on the complex plane with
-        non-positive integers removed. This function can have much larger
-        inputs than `\Gamma` itself.
-
-        The `p`-adic analogue of this function is unfortunately not
-        implemented.
-
-        If `x` is an exact argument, it is first converted to a
-        real or complex number using the optional parameter precision (in
-        bits). If `x` is inexact (e.g. real), its own precision is
-        used in the computation, and the parameter precision is ignored.
-
-        EXAMPLES::
-
-            sage: pari(100).log_gamma()
-            359.134205369575
-        """
-        sig_on()
-        return P.new_gen(glngamma(x.g, prec_bits_to_words(precision)))
-
-    def polylog(gen x, long m, long flag=0, unsigned long precision=0):
-        """
-        x.polylog(m,flag=0): m-th polylogarithm of x. flag is optional, and
-        can be 0: default, 1: D_m -modified m-th polylog of x, 2:
-        D_m-modified m-th polylog of x, 3: P_m-modified m-th polylog of
-        x.
-
-        If `x` is an exact argument, it is first converted to a
-        real or complex number using the optional parameter precision (in
-        bits). If `x` is inexact (e.g. real), its own precision is
-        used in the computation, and the parameter precision is ignored.
-
-        TODO: Add more explanation, copied from the PARI manual.
-
-        EXAMPLES::
-
-            sage: pari(10).polylog(3)
-            5.64181141475134 - 8.32820207698027*I
-            sage: pari(10).polylog(3,0)
-            5.64181141475134 - 8.32820207698027*I
-            sage: pari(10).polylog(3,1)
-            0.523778453502411
-            sage: pari(10).polylog(3,2)
-            -0.400459056163451
-        """
-        sig_on()
-        return P.new_gen(polylog0(m, x.g, flag, prec_bits_to_words(precision)))
-
-    def psi(gen x, unsigned long precision=0):
-        r"""
-        x.psi(): psi-function at x.
-
-        Return the `\psi`-function of `x`, i.e., the
-        logarithmic derivative `\Gamma'(x)/\Gamma(x)`.
-
-        If `x` is an exact argument, it is first converted to a
-        real or complex number using the optional parameter precision (in
-        bits). If `x` is inexact (e.g. real), its own precision is
-        used in the computation, and the parameter precision is ignored.
-
-        EXAMPLES::
-
-            sage: pari(1).psi()
-            -0.577215664901533
-        """
-        sig_on()
-        return P.new_gen(gpsi(x.g, prec_bits_to_words(precision)))
-
-    def sin(gen x, unsigned long precision=0):
-        """
-        x.sin(): The sine of x.
-
-        If `x` is an exact argument, it is first converted to a
-        real or complex number using the optional parameter precision (in
-        bits). If `x` is inexact (e.g. real), its own precision is
-        used in the computation, and the parameter precision is ignored.
-
-        EXAMPLES::
-
-            sage: pari(1).sin()
-            0.841470984807897
-            sage: C.<i> = ComplexField()
-            sage: pari(1+i).sin()
-            1.29845758141598 + 0.634963914784736*I
-        """
-        sig_on()
-        return P.new_gen(gsin(x.g, prec_bits_to_words(precision)))
-
-    def sinh(gen x, unsigned long precision=0):
-        """
-        The hyperbolic sine function.
-
-        If `x` is an exact argument, it is first converted to a
-        real or complex number using the optional parameter precision (in
-        bits). If `x` is inexact (e.g. real), its own precision is
-        used in the computation, and the parameter precision is ignored.
-
-        EXAMPLES::
-
-            sage: pari(0).sinh()
-            0.E-19
-            sage: C.<i> = ComplexField()
-            sage: pari(1+i).sinh()
-            0.634963914784736 + 1.29845758141598*I
-        """
-        sig_on()
-        return P.new_gen(gsinh(x.g, prec_bits_to_words(precision)))
-
-    def sqr(gen x):
-        """
-        x.sqr(): square of x. Faster than, and most of the time (but not
-        always - see the examples) identical to x\*x.
-
-        EXAMPLES::
-
-            sage: pari(2).sqr()
-            4
-
-        For `2`-adic numbers, x.sqr() may not be identical to x\*x
-        (squaring a `2`-adic number increases its precision)::
-
-            sage: pari("1+O(2^5)").sqr()
-            1 + O(2^6)
-            sage: pari("1+O(2^5)")*pari("1+O(2^5)")
-            1 + O(2^5)
-
-        However::
-
-            sage: x = pari("1+O(2^5)"); x*x
-            1 + O(2^6)
-        """
-        sig_on()
-        return P.new_gen(gsqr(x.g))
-
-
-    def sqrt(gen x, unsigned long precision=0):
-        """
-        x.sqrt(precision): The square root of x.
-
-        If `x` is an exact argument, it is first converted to a
-        real or complex number using the optional parameter precision (in
-        bits). If `x` is inexact (e.g. real), its own precision is
-        used in the computation, and the parameter precision is ignored.
-
-        EXAMPLES::
-
-            sage: pari(2).sqrt()
-            1.41421356237310
-        """
-        sig_on()
-        return P.new_gen(gsqrt(x.g, prec_bits_to_words(precision)))
-
-    def sqrtint(gen x):
-        r"""
-        Return the integer square root of the integer `x`, rounded
-        towards zero.
-
-        EXAMPLES::
-
-            sage: pari(8).sqrtint()
-            2
-            sage: pari(10^100).sqrtint()
-            100000000000000000000000000000000000000000000000000
-        """
-        sig_on()
-        return P.new_gen(sqrtint(x.g))
-
-    def sqrtn(gen x, n, unsigned long precision=0):
-        r"""
-        x.sqrtn(n): return the principal branch of the n-th root of x,
-        i.e., the one such that
-        `\arg(\sqrt(x)) \in ]-\pi/n, \pi/n]`. Also returns a second
-        argument which is a suitable root of unity allowing one to recover
-        all the other roots. If it was not possible to find such a number,
-        then this second return value is 0. If the argument is present and
-        no square root exists, return 0 instead of raising an error.
-
-        If `x` is an exact argument, it is first converted to a
-        real or complex number using the optional parameter precision (in
-        bits). If `x` is inexact (e.g. real), its own precision is
-        used in the computation, and the parameter precision is ignored.
-
-        .. note::
-
-           intmods (modulo a prime) and `p`-adic numbers are
-           allowed as arguments.
-
-        INPUT:
-
-
-        -  ``x`` - gen
-
-        -  ``n`` - integer
-
-
-        OUTPUT:
-
-
-        -  ``gen`` - principal n-th root of x
-
-        -  ``gen`` - root of unity z that gives the other
-           roots
-
-
-        EXAMPLES::
-
-            sage: s, z = pari(2).sqrtn(5)
-            sage: z
-            0.309016994374947 + 0.951056516295154*I
-            sage: s
-            1.14869835499704
-            sage: s^5
-            2.00000000000000
-            sage: z^5
-            1.00000000000000 - 2.710505431 E-20*I       # 32-bit
-            1.00000000000000 - 2.71050543121376 E-20*I  # 64-bit
-            sage: (s*z)^5
-            2.00000000000000 + 0.E-19*I
-        """
-        # TODO: ???  lots of good examples in the PARI docs ???
-        cdef GEN zetan
-        cdef gen t0 = objtogen(n)
-        sig_on()
-        ans = P.new_gen_noclear(gsqrtn(x.g, t0.g, &zetan, prec_bits_to_words(precision)))
-        return ans, P.new_gen(zetan)
-
-    def tan(gen x, unsigned long precision=0):
-        """
-        x.tan() - tangent of x
-
-        If `x` is an exact argument, it is first converted to a
-        real or complex number using the optional parameter precision (in
-        bits). If `x` is inexact (e.g. real), its own precision is
-        used in the computation, and the parameter precision is ignored.
-
-        EXAMPLES::
-
-            sage: pari(2).tan()
-            -2.18503986326152
-            sage: C.<i> = ComplexField()
-            sage: pari(i).tan()
-            0.761594155955765*I
-        """
-        sig_on()
-        return P.new_gen(gtan(x.g, prec_bits_to_words(precision)))
-
-    def tanh(gen x, unsigned long precision=0):
-        """
-        x.tanh() - hyperbolic tangent of x
-
-        If `x` is an exact argument, it is first converted to a
-        real or complex number using the optional parameter precision (in
-        bits). If `x` is inexact (e.g. real), its own precision is
-        used in the computation, and the parameter precision is ignored.
-
-        EXAMPLES::
-
-            sage: pari(1).tanh()
-            0.761594155955765
-            sage: C.<i> = ComplexField()
-            sage: z = pari(i); z
-            1.00000000000000*I
-            sage: result = z.tanh()
-            sage: result.real() <= 1e-18
-            True
-            sage: result.imag()
-            1.55740772465490
-        """
-        sig_on()
-        return P.new_gen(gtanh(x.g, prec_bits_to_words(precision)))
-
-    def teichmuller(gen x):
-        r"""
-        teichmuller(x): teichmuller character of p-adic number x.
-
-        This is the unique `(p-1)`-st root of unity congruent to
-        `x/p^{v_p(x)}` modulo `p`.
-
-        EXAMPLES::
-
-            sage: pari('2+O(7^5)').teichmuller()
-            2 + 4*7 + 6*7^2 + 3*7^3 + O(7^5)
-        """
-        sig_on()
-        return P.new_gen(teich(x.g))
-
-    def theta(gen q, z, unsigned long precision=0):
-        """
-        q.theta(z): Jacobi sine theta-function.
-
-        If `q` or `z` is an exact argument, it is first
-        converted to a real or complex number using the optional parameter
-        precision (in bits). If the arguments are inexact (e.g. real), the
-        smallest of their precisions is used in the computation, and the
-        parameter precision is ignored.
-
-        EXAMPLES::
-
-            sage: pari(0.5).theta(2)
-            1.63202590295260
-        """
-        cdef gen t0 = objtogen(z)
-        sig_on()
-        return P.new_gen(theta(q.g, t0.g, prec_bits_to_words(precision)))
-
-    def thetanullk(gen q, long k, unsigned long precision=0):
-        """
-        q.thetanullk(k): return the k-th derivative at z=0 of theta(q,z).
-
-        If `q` is an exact argument, it is first converted to a
-        real or complex number using the optional parameter precision (in
-        bits). If `q` is inexact (e.g. real), its own precision is
-        used in the computation, and the parameter precision is ignored.
-
-        EXAMPLES::
-
-            sage: pari(0.5).thetanullk(1)
-            0.548978532560341
-        """
-        sig_on()
-        return P.new_gen(thetanullk(q.g, k, prec_bits_to_words(precision)))
-
-    def weber(gen x, long flag=0, unsigned long precision=0):
-        r"""
-        x.weber(flag=0): One of Weber's f functions of x. flag is optional,
-        and can be 0: default, function
-        f(x)=exp(-i\*Pi/24)\*eta((x+1)/2)/eta(x) such that
-        `j=(f^{24}-16)^3/f^{24}`, 1: function f1(x)=eta(x/2)/eta(x)
-        such that `j=(f1^24+16)^3/f2^{24}`, 2: function
-        f2(x)=sqrt(2)\*eta(2\*x)/eta(x) such that
-        `j=(f2^{24}+16)^3/f2^{24}`.
-
-        If `x` is an exact argument, it is first converted to a
-        real or complex number using the optional parameter precision (in
-        bits). If `x` is inexact (e.g. real), its own precision is
-        used in the computation, and the parameter precision is ignored.
-
-        TODO: Add further explanation from PARI manual.
-
-        EXAMPLES::
-
-            sage: C.<i> = ComplexField()
-            sage: pari(i).weber()
-            1.18920711500272
-            sage: pari(i).weber(1)
-            1.09050773266526
-            sage: pari(i).weber(2)
-            1.09050773266526
-        """
-        sig_on()
-        return P.new_gen(weber0(x.g, flag, prec_bits_to_words(precision)))
-
-    def zeta(gen s, unsigned long precision=0):
-        """
-        zeta(s): zeta function at s with s a complex or a p-adic number.
-
-        If `s` is a complex number, this is the Riemann zeta
-        function `\zeta(s)=\sum_{n\geq 1} n^{-s}`, computed either
-        using the Euler-Maclaurin summation formula (if `s` is not
-        an integer), or using Bernoulli numbers (if `s` is a
-        negative integer or an even nonnegative integer), or using modular
-        forms (if `s` is an odd nonnegative integer).
-
-        If `s` is a `p`-adic number, this is the
-        Kubota-Leopoldt zeta function, i.e. the unique continuous
-        `p`-adic function on the `p`-adic integers that
-        interpolates the values of `(1-p^{-k})\zeta(k)` at negative
-        integers `k` such that `k\equiv 1\pmod{p-1}` if
-        `p` is odd, and at odd `k` if `p=2`.
-
-        If `x` is an exact argument, it is first converted to a
-        real or complex number using the optional parameter precision (in
-        bits). If `x` is inexact (e.g. real), its own precision is
-        used in the computation, and the parameter precision is ignored.
-
-        INPUT:
-
-
-        -  ``s`` - gen (real, complex, or p-adic number)
-
-
-        OUTPUT:
-
-
-        -  ``gen`` - value of zeta at s.
-
-
-        EXAMPLES::
-
-            sage: pari(2).zeta()
-            1.64493406684823
-            sage: x = RR(pi)^2/6
-            sage: pari(x)
-            1.64493406684823
-            sage: pari(3).zeta()
-            1.20205690315959
-            sage: pari('1+5*7+2*7^2+O(7^3)').zeta()
-            4*7^-2 + 5*7^-1 + O(7^0)
-        """
-        sig_on()
-        return P.new_gen(gzeta(s.g, prec_bits_to_words(precision)))
-
-    ###########################################
-    # 4: NUMBER THEORETICAL functions
-    ###########################################
-
-    def binomial(gen x, long k):
-        """
-        binomial(x, k): return the binomial coefficient "x choose k".
-
-        INPUT:
-
-
-        -  ``x`` - any PARI object (gen)
-
-        -  ``k`` - integer
-
-
-        EXAMPLES::
-
-            sage: pari(6).binomial(2)
-            15
-            sage: pari('x+1').binomial(3)
-            1/6*x^3 - 1/6*x
-            sage: pari('2+x+O(x^2)').binomial(3)
-            1/3*x + O(x^2)
-        """
-        sig_on()
-        return P.new_gen(binomial(x.g, k))
-
-    def ffgen(gen T, v=-1):
-        r"""
-        Return the generator `g=x \bmod T` of the finite field defined
-        by the polynomial `T`.
-
-        INPUT:
-
-        - ``T`` -- a gen of type t_POL with coefficients of type t_INTMOD:
-                   a polynomial over a prime finite field
-
-        - ``v`` -- string: a variable name or -1 (optional)
-
-        If `v` is a string, then `g` will be a polynomial in `v`, else the
-        variable of the polynomial `T` is used.
-
-        EXAMPLES::
-
-            sage: x = GF(2)['x'].gen()
-            sage: pari(x^2+x+2).ffgen()
-            x
-            sage: pari(x^2+x+1).ffgen('a')
-            a
-        """
-        sig_on()
-        return P.new_gen(ffgen(T.g, P.get_var(v)))
-
-    def ffinit(gen p, long n, v=-1):
-        r"""
-        Return a monic irreducible polynomial `g` of degree `n` over the
-        finite field of `p` elements.
-
-        INPUT:
-
-        - ``p`` -- a gen of type t_INT: a prime number
-
-        - ``n`` -- integer: the degree of the polynomial
-
-        - ``v`` -- string: a variable name or -1 (optional)
-
-        If `v \geq 0', then `g` will be a polynomial in `v`, else the
-        variable `x` is used.
-
-        EXAMPLES::
-
-            sage: pari(7).ffinit(11)
-            Mod(1, 7)*x^11 + Mod(1, 7)*x^10 + Mod(4, 7)*x^9 + Mod(5, 7)*x^8 + Mod(1, 7)*x^7 + Mod(1, 7)*x^2 + Mod(1, 7)*x + Mod(6, 7)
-            sage: pari(2003).ffinit(3)
-            Mod(1, 2003)*x^3 + Mod(1, 2003)*x^2 + Mod(1993, 2003)*x + Mod(1995, 2003)
-        """
-        sig_on()
-        return P.new_gen(ffinit(p.g, n, P.get_var(v)))
-
-    def fflog(gen self, g, o=None):
-        r"""
-        Return the discrete logarithm of the finite field element
-        ``self`` in base `g`.
-
-        INPUT:
-
-        - ``self`` -- a PARI finite field element (``FFELT``) in the
-          multiplicative group generated by `g`.
-
-        - ``g`` -- the base of the logarithm as a PARI finite field
-          element (``FFELT``). If `o` is ``None``, this must be a
-          generator of the parent finite field.
-
-        - ``o`` -- either ``None`` (then `g` must a primitive root)
-          or the order of `g` or a tuple ``(o, o.factor())``.
-
-        OUTPUT:
-
-        - An integer `n` such that ``self = g^n``.
-
-        EXAMPLES::
-
-            sage: k.<a> = GF(2^12)
-            sage: g = pari(a).ffprimroot()
-            sage: (g^1234).fflog(g)
-            1234
-            sage: pari(k(1)).fflog(g)
-            0
-
-        This element does not generate the full multiplicative group::
-
-            sage: b = g^5
-            sage: ord = b.fforder(); ord
-            819
-            sage: (b^555).fflog(b, ord)
-            555
-            sage: (b^555).fflog(b, (ord, ord.factor()) )
-            555
-        """
-        cdef gen t0 = objtogen(g)
-        cdef gen t1
-        if o is None:
-            sig_on()
-            return P.new_gen(fflog(self.g, t0.g, NULL))
-        else:
-            t1 = objtogen(o)
-            sig_on()
-            return P.new_gen(fflog(self.g, t0.g, t1.g))
-
-    def fforder(gen self, o=None):
-        r"""
-        Return the multiplicative order of the finite field element
-        ``self``.
-
-        INPUT:
-
-        - ``self`` -- a PARI finite field element (``FFELT``).
-
-        - ``o`` -- either ``None`` or a multiple of the order of `o`
-          or a tuple ``(o, o.factor())``.
-
-        OUTPUT:
-
-        - The smallest positive integer `n` such that ``self^n = 1``.
-
-        EXAMPLES::
-
-            sage: k.<a> = GF(5^80)
-            sage: g = pari(a).ffprimroot()
-            sage: g.fforder()
-            82718061255302767487140869206996285356581211090087890624
-            sage: g.fforder( (5^80-1, factor(5^80-1)) )
-            82718061255302767487140869206996285356581211090087890624
-            sage: k(2)._pari_().fforder(o=4)
-            4
-        """
-        cdef gen t0
-        if o is None:
-            sig_on()
-            return P.new_gen(fforder(self.g, NULL))
-        else:
-            t0 = objtogen(o)
-            sig_on()
-            return P.new_gen(fforder(self.g, t0.g))
-
-    def ffprimroot(gen self):
-        r"""
-        Return a primitive root of the multiplicative group of the
-        definition field of the given finite field element.
-
-        INPUT:
-
-        - ``self`` -- a PARI finite field element (``FFELT``)
-
-        OUTPUT:
-
-        - A generator of the multiplicative group of the finite field
-          generated by ``self``.
-
-        EXAMPLES::
-
-            sage: x = polygen(GF(3))
-            sage: k.<a> = GF(9, modulus=x^2+1)
-            sage: b = pari(a).ffprimroot()
-            sage: b  # random
-            a + 1
-            sage: b.fforder()
-            8
-        """
-        sig_on()
-        return P.new_gen(ffprimroot(self.g, NULL))
-
-    def fibonacci(gen x):
-        r"""
-        Return the Fibonacci number of index x.
-
-        EXAMPLES::
-
-            sage: pari(18).fibonacci()
-            2584
-            sage: [pari(n).fibonacci() for n in range(10)]
-            [0, 1, 1, 2, 3, 5, 8, 13, 21, 34]
-        """
-        sig_on()
-        return P.new_gen(fibo(long(x)))
-
-    def gcd(gen x, y=None):
-        """
-        Return the greatest common divisor of `x` and `y`.
-
-        If `y` is ``None``, then `x` must be a list or tuple, and the
-        greatest common divisor of its components is returned.
-
-        EXAMPLES::
-
-            sage: pari(10).gcd(15)
-            5
-            sage: pari([5, 'y']).gcd()
-            1
-            sage: pari(['x', x^2]).gcd()
-            x
-
-        """
-        cdef gen t0
-        if y is None:
-            sig_on()
-            return P.new_gen(ggcd0(x.g, NULL))
-        else:
-            t0 = objtogen(y)
-            sig_on()
-            return P.new_gen(ggcd0(x.g, t0.g))
-
-    def issquare(gen x, find_root=False):
-        """
-        issquare(x,n): ``True`` if x is a square, ``False`` if not. If
-        ``find_root`` is given, also returns the exact square root.
-        """
-        cdef GEN G
-        cdef long t
-        cdef gen g
-        sig_on()
-        if find_root:
-            t = itos(gissquareall(x.g, &G))
-            if t:
-                return True, P.new_gen(G)
-            else:
-                P.clear_stack()
-                return False, None
-        else:
-            t = itos(gissquare(x.g))
-            sig_off()
-            return t != 0
-
-    def issquarefree(gen self):
-        """
-        EXAMPLES::
-
-            sage: pari(10).issquarefree()
-            True
-            sage: pari(20).issquarefree()
-            False
-        """
-        sig_on()
-        cdef long t = issquarefree(self.g)
-        sig_off()
-        return t != 0
-
-    def lcm(gen x, y=None):
-        """
-        Return the least common multiple of `x` and `y`.
-
-        If `y` is ``None``, then `x` must be a list or tuple, and the
-        least common multiple of its components is returned.
-
-        EXAMPLES::
-
-            sage: pari(10).lcm(15)
-            30
-            sage: pari([5, 'y']).lcm()
-            5*y
-            sage: pari([10, 'x', x^2]).lcm()
-            10*x^2
-
-        """
-        cdef gen t0
-        if y is None:
-            sig_on()
-            return P.new_gen(glcm0(x.g, NULL))
-        else:
-            t0 = objtogen(y)
-            sig_on()
-            return P.new_gen(glcm0(x.g, t0.g))
-
-    def numdiv(gen n):
-        """
-        Return the number of divisors of the integer n.
-
-        EXAMPLES::
-
-            sage: pari(10).numdiv()
-            4
-        """
-        sig_on()
-        return P.new_gen(numdiv(n.g))
-
-    def phi(gen n):
-        """
-        Return the Euler phi function of n.
-
-        EXAMPLES::
-
-            sage: pari(10).phi()
-            4
-        """
-        sig_on()
-        return P.new_gen(eulerphi(n.g))
-
-    def primepi(gen self):
-        """
-        Return the number of primes less than or equal to self.
-
-        EXAMPLES::
-
-            sage: pari(7).primepi()
-            4
-            sage: pari(100).primepi()
-            25
-            sage: pari(1000).primepi()
-            168
-            sage: pari(100000).primepi()
-            9592
-            sage: pari(0).primepi()
-            0
-            sage: pari(-15).primepi()
-            0
-            sage: pari(500509).primepi()
-            41581
-            sage: pari(10^7).primepi()
-            664579
-        """
-        sig_on()
-        if signe(self.g) != 1:
-            sig_off()
-            return P.PARI_ZERO
-        return P.new_gen(primepi(self.g))
-
-    def sumdiv(gen n):
-        """
-        Return the sum of the divisors of `n`.
-
-        EXAMPLES::
-
-            sage: pari(10).sumdiv()
-            18
-        """
-        sig_on()
-        return P.new_gen(sumdiv(n.g))
-
-    def sumdivk(gen n, long k):
-        """
-        Return the sum of the k-th powers of the divisors of n.
-
-        EXAMPLES::
-
-            sage: pari(10).sumdivk(2)
-            130
-        """
-        sig_on()
-        return P.new_gen(sumdivk(n.g, k))
-
-    def Zn_issquare(gen self, n):
-        """
-        Return ``True`` if ``self`` is a square modulo `n`, ``False``
-        if not.
-
-        INPUT:
-
-        - ``self`` -- integer
-
-        - ``n`` -- integer or factorisation matrix
-
-        EXAMPLES::
-
-            sage: pari(3).Zn_issquare(4)
-            False
-            sage: pari(4).Zn_issquare(30.factor())
-            True
-
-        """
-        cdef gen t0 = objtogen(n)
-        sig_on()
-        cdef long t = Zn_issquare(self.g, t0.g)
-        sig_off()
-        return t != 0
-
-    def Zn_sqrt(gen self, n):
-        """
-        Return a square root of ``self`` modulo `n`, if such a square
-        root exists; otherwise, raise a ``ValueError``.
-
-        INPUT:
-
-        - ``self`` -- integer
-
-        - ``n`` -- integer or factorisation matrix
-
-        EXAMPLES::
-
-            sage: pari(3).Zn_sqrt(4)
-            Traceback (most recent call last):
-            ...
-            ValueError: 3 is not a square modulo 4
-            sage: pari(4).Zn_sqrt(30.factor())
-            22
-
-        """
-        cdef gen t0 = objtogen(n)
-        cdef GEN s
-        sig_on()
-        s = Zn_sqrt(self.g, t0.g)
-        if s == NULL:
-            sig_off()
-            raise ValueError("%s is not a square modulo %s" % (self, n))
-        return P.new_gen(s)
-
-
-    ##################################################
-    # 5: Elliptic curve functions
-    ##################################################
-
-    def ellinit(self, long flag=-1, unsigned long precision=0):
-        """
-        Return the PARI elliptic curve object with Weierstrass coefficients
-        given by self, a list with 5 elements.
-
-        INPUT:
-
-
-        -  ``self`` -- a list of 5 coefficients
-
-        -  ``flag`` -- ignored (for backwards compatibility)
-
-        -  ``precision (optional, default: 0)`` - the real
-           precision to be used in the computation of the components of the
-           PARI (s)ell structure; if 0, use the default 64 bits.
-
-           .. note::
-
-              The parameter ``precision`` in ``ellinit`` controls not
-              only the real precision of the resulting (s)ell structure,
-              but in some cases also the precision of most subsequent
-              computations with this elliptic curve (if those rely on
-              the precomputations done by ``ellinit``).  You should
-              therefore set the precision from the start to the value
-              you require.
-
-        OUTPUT:
-
-        -  ``gen`` -- a PARI ell structure.
-
-        EXAMPLES:
-
-        An elliptic curve with integer coefficients::
-
-            sage: e = pari([0,1,0,1,0]).ellinit(); e
-            [0, 1, 0, 1, 0, 4, 2, 0, -1, -32, 224, -48, 2048/3, Vecsmall([1]), [Vecsmall([64, -1])], [0, 0, 0, 0, 0, 0, 0, 0]]
-
-        The coefficients can be any ring elements that convert to PARI::
-
-            sage: pari([0,1/2,0,-3/4,0]).ellinit()
-            [0, 1/2, 0, -3/4, 0, 2, -3/2, 0, -9/16, 40, -116, 117/4, 256000/117, Vecsmall([1]), [Vecsmall([64, 1])], [0, 0, 0, 0, 0, 0, 0, 0]]
-            sage: pari([0,0.5,0,-0.75,0]).ellinit()
-            [0, 0.500000000000000, 0, -0.750000000000000, 0, 2.00000000000000, -1.50000000000000, 0, -0.562500000000000, 40.0000000000000, -116.000000000000, 29.2500000000000, 2188.03418803419, Vecsmall([0]), [Vecsmall([64, 1])], [0, 0, 0, 0]]
-            sage: pari([0,I,0,1,0]).ellinit()
-            [0, I, 0, 1, 0, 4*I, 2, 0, -1, -64, 352*I, -80, 16384/5, Vecsmall([0]), [Vecsmall([64, 0])], [0, 0, 0, 0]]
-            sage: pari([0,x,0,2*x,1]).ellinit()
-            [0, x, 0, 2*x, 1, 4*x, 4*x, 4, -4*x^2 + 4*x, 16*x^2 - 96*x, -64*x^3 + 576*x^2 - 864, 64*x^4 - 576*x^3 + 576*x^2 - 432, (256*x^6 - 4608*x^5 + 27648*x^4 - 55296*x^3)/(4*x^4 - 36*x^3 + 36*x^2 - 27), Vecsmall([0]), [Vecsmall([64, 0])], [0, 0, 0, 0]]
-        """
-        if flag != -1:
-            from sage.misc.superseded import deprecation
-            deprecation(16997, 'The flag argument to ellinit() is deprecated and not used anymore')
-        sig_on()
-        return P.new_gen(ellinit(self.g, NULL, prec_bits_to_words(precision)))
-
-    def ellglobalred(self):
-        """
-        Return information related to the global minimal model of the
-        elliptic curve e.
-
-        INPUT:
-
-        - ``e`` -- elliptic curve (returned by ellinit)
-
-        OUTPUT: A vector [N, [u,r,s,t], c, faN, L] with
-
-        - ``N`` - the (arithmetic) conductor of `e`
-
-        - ``[u,r,s,t]`` - a vector giving the coordinate change over
-           Q from e to its minimal integral model (see also ellminimalmodel)
-
-        - ``c`` - the product of the local Tamagawa numbers of `e`.
-
-        - ``faN`` is the factorization of `N`
-
-        - ``L[i]`` is ``elllocalred(E, faN[i,1])``
-
-        EXAMPLES::
-
-            sage: e = pari([0, 5, 2, -1, 1]).ellinit()
-            sage: e.ellglobalred()
-            [20144, [1, -2, 0, -1], 1, [2, 4; 1259, 1], [[4, 2, 0, 1], [1, 5, 0, 1]]]
-            sage: e = pari(EllipticCurve('17a').a_invariants()).ellinit()
-            sage: e.ellglobalred()
-            [17, [1, 0, 0, 0], 4, Mat([17, 1]), [[1, 8, 0, 4]]]
-        """
-        sig_on()
-        return P.new_gen(ellglobalred(self.g))
-
-    def elladd(self, z0, z1):
-        """
-        e.elladd(z0, z1): return the sum of the points z0 and z1 on this
-        elliptic curve.
-
-        INPUT:
-
-
-        -  ``e`` - elliptic curve E
-
-        -  ``z0`` - point on E
-
-        -  ``z1`` - point on E
-
-
-        OUTPUT: point on E
-
-        EXAMPLES:
-
-        First we create an elliptic curve::
-
-            sage: e = pari([0, 1, 1, -2, 0]).ellinit()
-
-        Next we add two points on the elliptic curve. Notice that the
-        Python lists are automatically converted to PARI objects so you
-        don't have to do that explicitly in your code.
-
-        ::
-
-            sage: e.elladd([1,0], [-1,1])
-            [-3/4, -15/8]
-        """
-        cdef gen t0 = objtogen(z0)
-        cdef gen t1 = objtogen(z1)
-        sig_on()
-        return P.new_gen(elladd(self.g, t0.g, t1.g))
-
-    def ellak(self, n):
-        r"""
-        e.ellak(n): Returns the coefficient `a_n` of the
-        `L`-function of the elliptic curve e, i.e. the
-        `n`-th Fourier coefficient of the weight 2 newform
-        associated to e (according to Shimura-Taniyama).
-
-            The curve `e` *must* be a medium or long vector of the type
-            given by ellinit. For this function to work for every n and not
-            just those prime to the conductor, e must be a minimal Weierstrass
-            equation. If this is not the case, use the function ellminimalmodel
-            first before using ellak (or you will get INCORRECT RESULTS!)
-
-
-        INPUT:
-
-
-        -  ``e`` - a PARI elliptic curve.
-
-        -  ``n`` - integer.
-
-
-        EXAMPLES::
-
-            sage: e = pari([0, -1, 1, -10, -20]).ellinit()
-            sage: e.ellak(6)
-            2
-            sage: e.ellak(2005)
-            2
-            sage: e.ellak(-1)
-            0
-            sage: e.ellak(0)
-            0
-        """
-        cdef gen t0 = objtogen(n)
-        sig_on()
-        return P.new_gen(akell(self.g, t0.g))
-
-
-    def ellan(self, long n, python_ints=False):
-        """
-        Return the first `n` Fourier coefficients of the modular
-        form attached to this elliptic curve. See ellak for more details.
-
-        INPUT:
-
-
-        -  ``n`` - a long integer
-
-        -  ``python_ints`` - bool (default is False); if True,
-           return a list of Python ints instead of a PARI gen wrapper.
-
-
-        EXAMPLES::
-
-            sage: e = pari([0, -1, 1, -10, -20]).ellinit()
-            sage: e.ellan(3)
-            [1, -2, -1]
-            sage: e.ellan(20)
-            [1, -2, -1, 2, 1, 2, -2, 0, -2, -2, 1, -2, 4, 4, -1, -4, -2, 4, 0, 2]
-            sage: e.ellan(-1)
-            []
-            sage: v = e.ellan(10, python_ints=True); v
-            [1, -2, -1, 2, 1, 2, -2, 0, -2, -2]
-            sage: type(v)
-            <type 'list'>
-            sage: type(v[0])
-            <type 'int'>
-        """
-        sig_on()
-        cdef GEN g
-        if python_ints:
-            g = anell(self.g, n)
-            v = [gtolong(<GEN> g[i+1]) for i in range(glength(g))]
-            P.clear_stack()
-            return v
-        else:
-            return P.new_gen(anell(self.g, n))
-
-    def ellanalyticrank(self, unsigned long precision=0):
-        r"""
-        Returns a 2-component vector with the order of vanishing at
-        `s = 1` of the L-function of the elliptic curve and the value
-        of the first non-zero derivative.
-
-        EXAMPLE::
-
-            sage: E = EllipticCurve('389a1')
-            sage: pari(E).ellanalyticrank()
-            [2, 1.51863300057685]
-        """
-        sig_on()
-        return P.new_gen(ellanalyticrank(self.g, <GEN>0, prec_bits_to_words(precision)))
-
-    def ellap(self, p):
-        r"""
-        e.ellap(p): Returns the prime-indexed coefficient `a_p` of the
-        `L`-function of the elliptic curve `e`, i.e. the `p`-th Fourier
-        coefficient of the newform attached to e.
-
-        The computation uses the Shanks--Mestre method, or the SEA
-        algorithm.
-
-        .. WARNING::
-
-            For this function to work for every n and not just those prime
-            to the conductor, e must be a minimal Weierstrass equation.
-            If this is not the case, use the function ellminimalmodel first
-            before using ellap (or you will get INCORRECT RESULTS!)
-
-
-        INPUT:
-
-
-        -  ``e`` - a PARI elliptic curve.
-
-        -  ``p`` - prime integer
-
-
-        EXAMPLES::
-
-            sage: e = pari([0, -1, 1, -10, -20]).ellinit()
-            sage: e.ellap(2)
-            -2
-            sage: e.ellap(2003)
-            4
-            sage: e.ellak(-1)
-            0
-        """
-        cdef gen t0 = objtogen(p)
-        sig_on()
-        return P.new_gen(ellap(self.g, t0.g))
-
-
-    def ellaplist(self, long n, python_ints=False):
-        r"""
-        e.ellaplist(n): Returns a PARI list of all the prime-indexed
-        coefficients `a_p` (up to n) of the `L`-function
-        of the elliptic curve `e`, i.e. the Fourier coefficients of
-        the newform attached to `e`.
-
-        INPUT:
-
-        - ``self`` -- an elliptic curve
-
-        - ``n`` -- a long integer
-
-        - ``python_ints`` -- bool (default is False); if True,
-          return a list of Python ints instead of a PARI gen wrapper.
-
-        .. WARNING::
-
-            The curve e must be a medium or long vector of the type given by
-            ellinit. For this function to work for every n and not just those
-            prime to the conductor, e must be a minimal Weierstrass equation.
-            If this is not the case, use the function ellminimalmodel first
-            before using ellaplist (or you will get INCORRECT RESULTS!)
-
-        EXAMPLES::
-
-            sage: e = pari([0, -1, 1, -10, -20]).ellinit()
-            sage: v = e.ellaplist(10); v
-            [-2, -1, 1, -2]
-            sage: type(v)
-            <type 'sage.libs.pari.gen.gen'>
-            sage: v.type()
-            't_VEC'
-            sage: e.ellan(10)
-            [1, -2, -1, 2, 1, 2, -2, 0, -2, -2]
-            sage: v = e.ellaplist(10, python_ints=True); v
-            [-2, -1, 1, -2]
-            sage: type(v)
-            <type 'list'>
-            sage: type(v[0])
-            <type 'int'>
-
-        TESTS::
-
-            sage: v = e.ellaplist(1)
-            sage: print v, type(v)
-            [] <type 'sage.libs.pari.gen.gen'>
-            sage: v = e.ellaplist(1, python_ints=True)
-            sage: print v, type(v)
-            [] <type 'list'>
-        """
-        if python_ints:
-            return [int(x) for x in self.ellaplist(n)]
-
-        if n < 2:
-            sig_on()
-            return P.new_gen(zerovec(0))
-
-        # 1. Make a table of primes up to n.
-        P.init_primes(n+1)
-        cdef gen t0 = objtogen(n)
-        sig_on()
-        cdef GEN g = primes(gtolong(primepi(t0.g)))
-
-        # 2. Replace each prime in the table by ellap of it.
-        cdef long i
-        for i from 0 <= i < glength(g):
-            set_gel(g, i + 1, ellap(self.g, gel(g, i + 1)))
-        return P.new_gen(g)
-
-    def ellchangecurve(self, ch):
-        """
-        e.ellchangecurve(ch): return the new model (equation) for the
-        elliptic curve e given by the change of coordinates ch.
-
-        The change of coordinates is specified by a vector ch=[u,r,s,t]; if
-        `x'` and `y'` are the new coordinates, then
-        `x = u^2 x' + r` and `y = u^3 y' + su^2 x' + t`.
-
-        INPUT:
-
-        -  ``e`` - elliptic curve
-
-        -  ``ch`` - change of coordinates vector with 4
-           entries
-
-        EXAMPLES::
-
-            sage: e = pari([1,2,3,4,5]).ellinit()
-            sage: e.ellglobalred()
-            [10351, [1, -1, 0, -1], 1, [11, 1; 941, 1], [[1, 5, 0, 1], [1, 5, 0, 1]]]
-            sage: f = e.ellchangecurve([1,-1,0,-1])
-            sage: f[:5]
-            [1, -1, 0, 4, 3]
-        """
-        cdef gen t0 = objtogen(ch)
-        sig_on()
-        return P.new_gen(ellchangecurve(self.g, t0.g))
-
-    def elleta(self, unsigned long precision=0):
-        """
-        e.elleta(): return the vector [eta1,eta2] of quasi-periods
-        associated with the period lattice e.omega() of the elliptic curve
-        e.
-
-        EXAMPLES::
-
-            sage: e = pari([0,0,0,-82,0]).ellinit()
-            sage: e.elleta()
-            [3.60546360143265, 3.60546360143265*I]
-            sage: w1, w2 = e.omega()
-            sage: eta1, eta2 = e.elleta()
-            sage: w1*eta2 - w2*eta1
-            6.28318530717959*I
-        """
-        sig_on()
-        return P.new_gen(elleta(self.g, prec_bits_to_words(precision)))
-
-    def ellheight(self, a, b=None, long flag=-1, unsigned long precision=0):
-        """
-        Canonical height of point ``a`` on elliptic curve ``self``,
-        resp. the value of the associated bilinear form at ``(a,b)``.
-
-        INPUT:
-
-        - ``self``-- an elliptic curve over `\QQ`.
-
-        - ``a`` -- rational point on ``self``.
-
-        - ``b`` -- (optional) rational point on ``self``.
-
-        - ``precision (optional)`` -- the precision of the
-          result, in bits.
-
-        EXAMPLES::
-
-            sage: e = pari([0,1,1,-2,0]).ellinit()
-            sage: e.ellheight([1,0])
-            0.476711659343740
-            sage: e.ellheight([1,0], precision=128).sage()
-            0.47671165934373953737948605888465305945902294218            # 32-bit
-            0.476711659343739537379486058884653059459022942211150879336  # 64-bit
-
-        Computing the bilinear form::
-
-            sage: e.ellheight([1, 0], [-1, 1])
-            0.418188984498861
-        """
-=======
->>>>>>> 7ffcdd1d
         if flag != -1:
             from sage.misc.superseded import deprecation
             deprecation(16997, 'The flag argument to ellheight() is deprecated and not used anymore')
         cdef gen t0 = objtogen(a)
         cdef gen t1
         if b is None:
-<<<<<<< HEAD
             sig_on()
             return P.new_gen(ellheight(self.g, t0.g, prec_bits_to_words(precision)))
         else:
             t1 = objtogen(b)
             sig_on()
             return P.new_gen(ellheight0(self.g, t0.g, t1.g, prec_bits_to_words(precision)))
-
-    def ellheightmatrix(self, x, unsigned long precision=0):
-        """
-        e.ellheightmatrix(x): return the height matrix for the vector x of
-        points on the elliptic curve e.
-
-        In other words, it returns the Gram matrix of x with respect to the
-        height bilinear form on e (see ellbil).
-
-        INPUT:
-
-
-        -  ``e`` - elliptic curve over `\QQ`,
-           assumed to be in a standard minimal integral model (as given by
-           ellminimalmodel)
-
-        -  ``x`` - vector of rational points on e
-
-
-        EXAMPLES::
-
-            sage: e = pari([0,1,1,-2,0]).ellinit().ellminimalmodel()[0]
-            sage: e.ellheightmatrix([[1,0], [-1,1]])
-            [0.476711659343740, 0.418188984498861; 0.418188984498861, 0.686667083305587]
-        """
-        cdef gen t0 = objtogen(x)
-        sig_on()
-        return P.new_gen(ellheightmatrix(self.g, t0.g, prec_bits_to_words(precision)))
 
     def ellisoncurve(self, x):
         """
@@ -5314,200 +3264,6 @@
         sig_off()
         return t != 0
 
-    def elllocalred(self, p):
-        r"""
-        e.elllocalred(p): computes the data of local reduction at the prime
-        p on the elliptic curve e
-
-        For more details on local reduction and Kodaira types, see IV.8 and
-        IV.9 in J. Silverman's book "Advanced topics in the arithmetic of
-        elliptic curves".
-
-        INPUT:
-
-
-        -  ``e`` - elliptic curve with coefficients in `\ZZ`
-
-        -  ``p`` - prime number
-
-
-        OUTPUT:
-
-
-        -  ``gen`` - the exponent of p in the arithmetic
-           conductor of e
-
-        -  ``gen`` - the Kodaira type of e at p, encoded as an
-           integer:
-
-        -  ``1`` - type `I_0`: good reduction,
-           nonsingular curve of genus 1
-
-        -  ``2`` - type `II`: rational curve with a
-           cusp
-
-        -  ``3`` - type `III`: two nonsingular rational
-           curves intersecting tangentially at one point
-
-        -  ``4`` - type `IV`: three nonsingular
-           rational curves intersecting at one point
-
-        -  ``5`` - type `I_1`: rational curve with a
-           node
-
-        -  ``6 or larger`` - think of it as `4+v`, then
-           it is type `I_v`: `v` nonsingular rational curves
-           arranged as a `v`-gon
-
-        -  ``-1`` - type `I_0^*`: nonsingular rational
-           curve of multiplicity two with four nonsingular rational curves of
-           multiplicity one attached
-
-        -  ``-2`` - type `II^*`: nine nonsingular
-           rational curves in a special configuration
-
-        -  ``-3`` - type `III^*`: eight nonsingular
-           rational curves in a special configuration
-
-        -  ``-4`` - type `IV^*`: seven nonsingular
-           rational curves in a special configuration
-
-        -  ``-5 or smaller`` - think of it as `-4-v`,
-           then it is type `I_v^*`: chain of `v+1`
-           nonsingular rational curves of multiplicity two, with two
-           nonsingular rational curves of multiplicity one attached at either
-           end
-
-        -  ``gen`` - a vector with 4 components, giving the
-           coordinate changes done during the local reduction; if the first
-           component is 1, then the equation for e was already minimal at p
-
-        -  ``gen`` - the local Tamagawa number `c_p`
-
-
-        EXAMPLES:
-
-        Type `I_0`::
-
-            sage: e = pari([0,0,0,0,1]).ellinit()
-            sage: e.elllocalred(7)
-            [0, 1, [1, 0, 0, 0], 1]
-
-        Type `II`::
-
-            sage: e = pari(EllipticCurve('27a3').a_invariants()).ellinit()
-            sage: e.elllocalred(3)
-            [3, 2, [1, -1, 0, 1], 1]
-
-        Type `III`::
-
-            sage: e = pari(EllipticCurve('24a4').a_invariants()).ellinit()
-            sage: e.elllocalred(2)
-            [3, 3, [1, 1, 0, 1], 2]
-
-        Type `IV`::
-
-            sage: e = pari(EllipticCurve('20a2').a_invariants()).ellinit()
-            sage: e.elllocalred(2)
-            [2, 4, [1, 1, 0, 1], 3]
-
-        Type `I_1`::
-
-            sage: e = pari(EllipticCurve('11a2').a_invariants()).ellinit()
-            sage: e.elllocalred(11)
-            [1, 5, [1, 0, 0, 0], 1]
-
-        Type `I_2`::
-
-            sage: e = pari(EllipticCurve('14a4').a_invariants()).ellinit()
-            sage: e.elllocalred(2)
-            [1, 6, [1, 0, 0, 0], 2]
-
-        Type `I_6`::
-
-            sage: e = pari(EllipticCurve('14a1').a_invariants()).ellinit()
-            sage: e.elllocalred(2)
-            [1, 10, [1, 0, 0, 0], 2]
-
-        Type `I_0^*`::
-
-            sage: e = pari(EllipticCurve('32a3').a_invariants()).ellinit()
-            sage: e.elllocalred(2)
-            [5, -1, [1, 1, 1, 0], 1]
-
-        Type `II^*`::
-
-            sage: e = pari(EllipticCurve('24a5').a_invariants()).ellinit()
-            sage: e.elllocalred(2)
-            [3, -2, [1, 2, 1, 4], 1]
-
-        Type `III^*`::
-
-            sage: e = pari(EllipticCurve('24a2').a_invariants()).ellinit()
-            sage: e.elllocalred(2)
-            [3, -3, [1, 2, 1, 4], 2]
-
-        Type `IV^*`::
-
-            sage: e = pari(EllipticCurve('20a1').a_invariants()).ellinit()
-            sage: e.elllocalred(2)
-            [2, -4, [1, 0, 1, 2], 3]
-
-        Type `I_1^*`::
-
-            sage: e = pari(EllipticCurve('24a1').a_invariants()).ellinit()
-            sage: e.elllocalred(2)
-            [3, -5, [1, 0, 1, 2], 4]
-
-        Type `I_6^*`::
-
-            sage: e = pari(EllipticCurve('90c2').a_invariants()).ellinit()
-            sage: e.elllocalred(3)
-            [2, -10, [1, 96, 1, 316], 4]
-        """
-        cdef gen t0 = objtogen(p)
-        sig_on()
-        return P.new_gen(elllocalred(self.g, t0.g))
-
-    def elllseries(self, s, A=1, unsigned long precision=0):
-        """
-        e.elllseries(s, A=1): return the value of the `L`-series of
-        the elliptic curve e at the complex number s.
-
-        This uses an `O(N^{1/2})` algorithm in the conductor N of
-        e, so it is impractical for large conductors (say greater than
-        `10^{12}`).
-
-        INPUT:
-
-
-        -  ``e`` - elliptic curve defined over `\QQ`
-
-        -  ``s`` - complex number
-
-        -  ``A (optional)`` - cutoff point for the integral,
-           which must be chosen close to 1 for best speed.
-
-
-        EXAMPLES::
-
-            sage: e = pari([0,1,1,-2,0]).ellinit()
-            sage: e.elllseries(2.1)
-            0.402838047956645
-            sage: e.elllseries(1, precision=128)
-            6.21952537507477 E-39
-            sage: e.elllseries(1, precision=256)
-            2.95993347819786 E-77
-            sage: e.elllseries(-2)
-            0
-            sage: e.elllseries(2.1, A=1.1)
-            0.402838047956645
-        """
-        cdef gen t0 = objtogen(s)
-        cdef gen t1 = objtogen(A)
-        sig_on()
-        return P.new_gen(elllseries(self.g, t0.g, t1.g, prec_bits_to_words(precision)))
-
     def ellminimalmodel(self):
         """
         ellminimalmodel(e): return the standard minimal integral model of
@@ -5546,274 +3302,14 @@
         model = P.new_gen(x)
         return model, change
 
-    def ellorder(self, x):
-        """
-        e.ellorder(x): return the order of the point x on the elliptic
-        curve e (return 0 if x is not a torsion point)
+    def elltors(self, flag=None):
+        """
+        Return information about the torsion subgroup of the given
+        elliptic curve.
 
         INPUT:
 
-
-        -  ``e`` - elliptic curve defined over `\QQ`
-
-        -  ``x`` - point on e
-
-
-        EXAMPLES::
-
-            sage: e = pari(EllipticCurve('65a1').a_invariants()).ellinit()
-
-        A point of order two::
-
-            sage: e.ellorder([0,0])
-            2
-
-        And a point of infinite order::
-
-            sage: e.ellorder([1,0])
-            0
-        """
-        cdef gen t0 = objtogen(x)
-        sig_on()
-        return P.new_gen(orderell(self.g, t0.g))
-
-    def ellordinate(self, x, unsigned long precision=0):
-        """
-        e.ellordinate(x): return the `y`-coordinates of the points
-        on the elliptic curve e having x as `x`-coordinate.
-
-        INPUT:
-
-
-        -  ``e`` - elliptic curve
-
-        -  ``x`` - x-coordinate (can be a complex or p-adic
-           number, or a more complicated object like a power series)
-
-
-        EXAMPLES::
-
-            sage: e = pari([0,1,1,-2,0]).ellinit()
-            sage: e.ellordinate(0)
-            [0, -1]
-            sage: e.ellordinate(I)
-            [0.582203589721741 - 1.38606082464177*I, -1.58220358972174 + 1.38606082464177*I]
-            sage: e.ellordinate(I, precision=128)[0].sage()
-            0.58220358972174117723338947874993600727 - 1.3860608246417697185311834209833653345*I
-            sage: e.ellordinate(1+3*5^1+O(5^3))
-            [4*5 + 5^2 + O(5^3), 4 + 3*5^2 + O(5^3)]
-            sage: e.ellordinate('z+2*z^2+O(z^4)')
-            [-2*z - 7*z^2 - 23*z^3 + O(z^4), -1 + 2*z + 7*z^2 + 23*z^3 + O(z^4)]
-
-        The field in which PARI looks for the point depends on the
-        input field::
-
-            sage: e.ellordinate(5)
-            []
-            sage: e.ellordinate(5.0)
-            [11.3427192823270, -12.3427192823270]
-        """
-        cdef gen t0 = objtogen(x)
-        sig_on()
-        return P.new_gen(ellordinate(self.g, t0.g, prec_bits_to_words(precision)))
-
-    def ellpointtoz(self, pt, unsigned long precision=0):
-        """
-        e.ellpointtoz(pt): return the complex number (in the fundamental
-        parallelogram) corresponding to the point ``pt`` on the elliptic curve
-        e, under the complex uniformization of e given by the Weierstrass
-        p-function.
-
-        The complex number z returned by this function lies in the
-        parallelogram formed by the real and complex periods of e, as given
-        by e.omega().
-
-        EXAMPLES::
-
-            sage: e = pari([0,0,0,1,0]).ellinit()
-            sage: e.ellpointtoz([0,0])
-            1.85407467730137
-
-        The point at infinity is sent to the complex number 0::
-
-            sage: e.ellpointtoz([0])
-            0
-        """
-        cdef gen t0 = objtogen(pt)
-        sig_on()
-        return P.new_gen(zell(self.g, t0.g, prec_bits_to_words(precision)))
-
-    def ellmul(self, z, n):
-        """
-        Return `n` times the point `z` on the elliptic curve `e`.
-
-        INPUT:
-
-        -  ``e`` - elliptic curve
-
-        -  ``z`` - point on `e`
-
-        -  ``n`` - integer, or a complex quadratic integer of complex
-           multiplication for `e`. Complex multiplication currently
-           only works if `e` is defined over `Q`.
-
-        EXAMPLES: We consider a curve with CM by `Z[i]`::
-
-            sage: e = pari([0,0,0,3,0]).ellinit()
-            sage: p = [1,2]  # Point of infinite order
-
-        Multiplication by two::
-
-            sage: e.ellmul([0,0], 2)
-            [0]
-            sage: e.ellmul(p, 2)
-            [1/4, -7/8]
-
-        Complex multiplication::
-
-            sage: q = e.ellmul(p, 1+I); q
-            [-2*I, 1 + I]
-            sage: e.ellmul(q, 1-I)
-            [1/4, -7/8]
-
-        TESTS::
-
-            sage: for D in [-7, -8, -11, -12, -16, -19, -27, -28]:  # long time (1s)
-            ....:     hcpol = hilbert_class_polynomial(D)
-            ....:     j = hcpol.roots(multiplicities=False)[0]
-            ....:     t = (1728-j)/(27*j)
-            ....:     E = EllipticCurve([4*t,16*t^2])
-            ....:     P = E.point([0, 4*t])
-            ....:     assert(E.j_invariant() == j)
-            ....:     #
-            ....:     # Compute some CM number and its minimal polynomial
-            ....:     #
-            ....:     cm = pari('cm = (3*quadgen(%s)+2)'%D)
-            ....:     cm_minpoly = pari('minpoly(cm)')
-            ....:     #
-            ....:     # Evaluate cm_minpoly(cm)(P), which should be zero
-            ....:     #
-            ....:     e = pari(E)  # Convert E to PARI
-            ....:     P2 = e.ellmul(P, cm_minpoly[2]*cm + cm_minpoly[1])
-            ....:     P0 = e.elladd(e.ellmul(P, cm_minpoly[0]), e.ellmul(P2, cm))
-            ....:     assert(P0 == E(0))
-        """
-        cdef gen t0 = objtogen(z)
-        cdef gen t1 = objtogen(n)
-        sig_on()
-        return P.new_gen(ellmul(self.g, t0.g, t1.g))
-
-    def ellrootno(self, p=None):
-        """
-        Return the root number for the L-function of the elliptic curve
-        E/Q at a prime p (including 0, for the infinite place); return
-        the global root number if p is omitted.
-
-        INPUT:
-
         -  ``e`` - elliptic curve over `\QQ`
-
-        -  ``p`` - a prime number or ``None``.
-
-        OUTPUT: 1 or -1
-
-        EXAMPLES: Here is a curve of rank 3::
-
-            sage: e = pari([0,0,0,-82,0]).ellinit()
-            sage: e.ellrootno()
-            -1
-            sage: e.ellrootno(2)
-            1
-            sage: e.ellrootno(1009)
-            1
-        """
-        cdef gen t0
-        cdef GEN g0
-        if p is None:
-            g0 = NULL
-        elif p == 1:
-            from sage.misc.superseded import deprecation
-            deprecation(15767, 'The argument p=1 in ellrootno() is deprecated, use p=None instead')
-            g0 = NULL
-        else:
-            t0 = objtogen(p)
-            g0 = t0.g
-        sig_on()
-        rootno = ellrootno(self.g, g0)
-        sig_off()
-        return rootno
-
-    def ellsigma(self, z, long flag=0, unsigned long precision=0):
-        """
-        e.ellsigma(z, flag=0): return the value at the complex point z of
-        the Weierstrass `\sigma` function associated to the
-        elliptic curve e.
-
-        EXAMPLES::
-
-            sage: e = pari([0,0,0,1,0]).ellinit()
-            sage: C.<i> = ComplexField()
-            sage: e.ellsigma(2+i)
-            1.43490215804166 + 1.80307856719256*I
-        """
-        cdef gen t0 = objtogen(z)
-        sig_on()
-        return P.new_gen(ellsigma(self.g, t0.g, flag, prec_bits_to_words(precision)))
-
-    def ellsub(self, z0, z1):
-        """
-        e.ellsub(z0, z1): return z0-z1 on this elliptic curve.
-
-        INPUT:
-
-
-        -  ``e`` - elliptic curve E
-
-        -  ``z0`` - point on E
-
-        -  ``z1`` - point on E
-
-
-        OUTPUT: point on E
-
-        EXAMPLES::
-
-            sage: e = pari([0, 1, 1, -2, 0]).ellinit()
-            sage: e.ellsub([1,0], [-1,1])
-            [0, 0]
-        """
-        cdef gen t0 = objtogen(z0)
-        cdef gen t1 = objtogen(z1)
-        sig_on()
-        return P.new_gen(ellsub(self.g, t0.g, t1.g))
-
-    def elltaniyama(self, long n=-1):
-        if n < 0:
-            n = P.get_series_precision()
-        sig_on()
-        return P.new_gen(elltaniyama(self.g, n))
-
-    def elltors(self, long flag=0):
-        """
-        e.elltors(flag = 0): return information about the torsion subgroup
-        of the elliptic curve e
-
-        INPUT:
-
-
-        -  ``e`` - elliptic curve over `\QQ`
-
-        -  ``flag (optional)`` - specify which algorithm to
-           use:
-
-        -  ``0 (default)`` - use Doud's algorithm: bound
-           torsion by computing the cardinality of e(GF(p)) for small primes
-           of good reduction, then look for torsion points using Weierstrass
-           parametrization and Mazur's classification
-
-        -  ``1`` - use algorithm given by the Nagell-Lutz
-           theorem (this is much slower)
-
 
         OUTPUT:
 
@@ -5835,79 +3331,14 @@
             sage: e.elltors()
             [12, [6, 2], [[1, 2], [3, -2]]]
         """
-        sig_on()
-        return P.new_gen(elltors0(self.g, flag))
-
-    def ellzeta(self, z, unsigned long precision=0):
-        """
-        e.ellzeta(z): return the value at the complex point z of the
-        Weierstrass `\zeta` function associated with the elliptic
-        curve e.
-
-        .. note::
-
-           This function has infinitely many poles (one of which is at
-           z=0); attempting to evaluate it too close to one of the
-           poles will result in a PariError.
-
-        INPUT:
-
-
-        -  ``e`` - elliptic curve
-
-        -  ``z`` - complex number
-
-
-        EXAMPLES::
-
-            sage: e = pari([0,0,0,1,0]).ellinit()
-            sage: e.ellzeta(1)
-            1.06479841295883
-            sage: C.<i> = ComplexField()
-            sage: e.ellzeta(i-1)
-            -0.350122658523049 - 0.350122658523049*I
-        """
-        cdef gen t0 = objtogen(z)
-        sig_on()
-        return P.new_gen(ellzeta(self.g, t0.g, prec_bits_to_words(precision)))
-
-    def ellztopoint(self, z, unsigned long precision=0):
-        """
-        e.ellztopoint(z): return the point on the elliptic curve e
-        corresponding to the complex number z, under the usual complex
-        uniformization of e by the Weierstrass p-function.
-
-        INPUT:
-
-
-        -  ``e`` - elliptic curve
-
-        -  ``z`` - complex number
-
-
-        OUTPUT point on e
-
-        EXAMPLES::
-
-            sage: e = pari([0,0,0,1,0]).ellinit()
-            sage: C.<i> = ComplexField()
-            sage: e.ellztopoint(1+i)
-            [0.E-... - 1.02152286795670*I, -0.149072813701096 - 0.149072813701096*I]
-
-        Complex numbers belonging to the period lattice of e are of course
-        sent to the point at infinity on e::
-
-            sage: e.ellztopoint(0)
-            [0]
-        """
-        cdef gen t0 = objtogen(z)
-        sig_on()
-        return P.new_gen(pointell(self.g, t0.g, prec_bits_to_words(precision)))
+        if flag is not None:
+            deprecation(20219, 'The flag argument to elltors() is deprecated and not used anymore')
+        sig_on()
+        return P.new_gen(elltors(self.g))
 
     def omega(self, unsigned long precision=0):
         """
-        e.omega(): return basis for the period lattice of the elliptic
-        curve e.
+        Return the basis for the period lattice of this elliptic curve.
 
         EXAMPLES::
 
@@ -5920,7 +3351,7 @@
 
     def disc(self):
         """
-        e.disc(): return the discriminant of the elliptic curve e.
+        Return the discriminant of this object.
 
         EXAMPLES::
 
@@ -5935,7 +3366,7 @@
 
     def j(self):
         """
-        e.j(): return the j-invariant of the elliptic curve e.
+        Return the j-invariant of this object.
 
         EXAMPLES::
 
@@ -5947,79 +3378,6 @@
         """
         sig_on()
         return P.new_gen(member_j(self.g))
-
-    def ellj(self, unsigned long precision=0):
-        """
-        Elliptic `j`-invariant of ``self``.
-
-        EXAMPLES::
-
-            sage: pari(I).ellj()
-            1728.00000000000
-            sage: pari(3*I).ellj()
-            153553679.396729
-            sage: pari('quadgen(-3)').ellj()
-            0.E-54
-            sage: pari('quadgen(-7)').ellj(precision=256).sage()
-            -3375.000000000000000000000000000000000000000000000000000000000000000000000000
-            sage: pari(-I).ellj()
-            Traceback (most recent call last):
-            ...
-            PariError: domain error in modular function: Im(argument) <= 0
-        """
-        sig_on()
-        return P.new_gen(jell(self.g, prec_bits_to_words(precision)))
-
-
-    ###########################################
-    # 6: Functions related to NUMBER FIELDS
-    ###########################################
-    def bnfcertify(self):
-        r"""
-        ``bnf`` being as output by ``bnfinit``, checks whether the result is
-        correct, i.e. whether the calculation of the contents of ``self``
-        are correct without assuming the Generalized Riemann Hypothesis.
-        If it is correct, the answer is 1. If not, the program may output
-        some error message or loop indefinitely.
-
-        For more information about PARI and the Generalized Riemann
-        Hypothesis, see [PariUsers], page 120.
-
-        REFERENCES:
-
-        .. [PariUsers] User's Guide to PARI/GP,
-           http://pari.math.u-bordeaux.fr/pub/pari/manuals/2.7.0/users.pdf
-        """
-        sig_on()
-        n = bnfcertify(self.g)
-        sig_off()
-        return n
-
-    def bnfunit(self):
-        sig_on()
-        return P.new_gen(bnf_get_fu(self.g))
-
-    def bnrclassno(self, I):
-        r"""
-        Return the order of the ray class group of self modulo ``I``.
-
-        INPUT:
-
-        - ``self``: a pari "BNF" object representing a number field
-        - ``I``: a pari "BID" object representing an ideal of self
-
-        OUTPUT: integer
-
-        TESTS::
-
-            sage: K.<z> = QuadraticField(-23)
-            sage: p = K.primes_above(3)[0]
-            sage: K.pari_bnf().bnrclassno(p._pari_bid_())
-            3
-        """
-        cdef gen t0 = objtogen(I)
-        sig_on()
-        return P.new_gen(bnrclassno(self.g, t0.g))
 
     def _eltabstorel(self, x):
         """
@@ -6102,130 +3460,6 @@
         sig_on()
         return P.new_gen(eltreltoabs(self.g, t0.g))
 
-    def galoisinit(self, den=None):
-        """
-        Calculate the Galois group of ``self``.
-
-        This wraps the `galoisinit`_ function from PARI.
-
-        INPUT:
-
-        - ``self`` -- A number field or a polynomial.
-
-        - ``den`` -- If set, this must be a multiple of the least
-          common denominator of the automorphisms, expressed as
-          polynomials in a root of the defining polynomial.
-
-        OUTPUT:
-
-        An eight-tuple, represented as a GEN object,
-        with details about the Galois group of the number field.
-        For details see `the PARI manual <galoisinit_>`_.
-        Note that the element indices in Sage and PARI are
-        0-based and 1-based, respectively.
-
-        EXAMPLES::
-
-            sage: P = pari(x^6 + 108)
-            sage: G = P.galoisinit()
-            sage: G[0] == P
-            True
-            sage: len(G[5]) == prod(G[7])
-            True
-
-        .. _galoisinit: http://pari.math.u-bordeaux.fr/dochtml/html.stable/Functions_related_to_general_number_fields.html#galoisinit
-        """
-        cdef gen t0
-        if den is None:
-            sig_on()
-            return P.new_gen(galoisinit(self.g, NULL))
-        else:
-            t0 = objtogen(den)
-            sig_on()
-            return P.new_gen(galoisinit(self.g, t0.g))
-
-    def galoispermtopol(self, perm):
-        """
-        Return the polynomial defining the Galois automorphism ``perm``.
-
-        This wraps the `galoispermtopol`_ function from PARI.
-
-        INPUT:
-
-        - ``self`` -- A Galois group as generated by :meth:`galoisinit`.
-
-        - ``perm`` -- A permutation from that group,
-          or a vector or matrix of such permutations.
-
-        OUTPUT:
-
-        The defining polynomial of the specified automorphism.
-
-        EXAMPLES::
-
-            sage: G = pari(x^6 + 108).galoisinit()
-            sage: G.galoispermtopol(G[5])
-            [x, 1/12*x^4 - 1/2*x, -1/12*x^4 - 1/2*x, 1/12*x^4 + 1/2*x, -1/12*x^4 + 1/2*x, -x]
-            sage: G.galoispermtopol(G[5][1])
-            1/12*x^4 - 1/2*x
-            sage: G.galoispermtopol(G[5][1:4])
-            [1/12*x^4 - 1/2*x, -1/12*x^4 - 1/2*x, 1/12*x^4 + 1/2*x]
-
-        .. _galoispermtopol: http://pari.math.u-bordeaux.fr/dochtml/html.stable/Functions_related_to_general_number_fields.html#galoispermtopol
-        """
-        cdef gen t0 = objtogen(perm)
-        sig_on()
-        return P.new_gen(galoispermtopol(self.g, t0.g))
-
-    def galoisfixedfield(self, perm, long flag=0, v=-1):
-        """
-        Compute the fixed field of the Galois group ``self``.
-
-        This wraps the `galoisfixedfield`_ function from PARI.
-
-        INPUT:
-
-        - ``self`` -- A Galois group as generated by :meth:`galoisinit`.
-
-        - ``perm`` -- An element of a Galois group, a vector of such
-          elements, or a subgroup generated by :meth:`galoissubgroups`.
-
-        - ``flag`` -- Amount of data to include in output (see below).
-
-        - ``v`` -- Name of the second variable to use (default: ``'y'``).
-
-        OUTPUT:
-
-        This depends on the value of ``flag``:
-
-        - ``flag = 0`` -- A two-element tuple consisting of the defining
-          polynomial of the fixed field and a description of its roots
-          modulo the primes used in the group.
-
-        - ``flag = 1`` -- Just the polynomial.
-
-        - ``flag = 2`` -- A third tuple element will describe the
-          factorization of the original polynomial, using the variable
-          indicated by ``v`` to stand for a root of the polynomial
-          from the first tuple element.
-
-        EXAMPLES::
-
-            sage: G = pari(x^4 + 1).galoisinit()
-            sage: G.galoisfixedfield(G[5][1], flag=2)
-            [x^2 - 2, Mod(-x^3 + x, x^4 + 1), [x^2 - y*x + 1, x^2 + y*x + 1]]
-            sage: G.galoisfixedfield(G[5][5:7])
-            [x^4 + 1, Mod(x, x^4 + 1)]
-            sage: L = G.galoissubgroups()
-            sage: G.galoisfixedfield(L[3], flag=2, v='z')
-            [x^2 + 2, Mod(x^3 + x, x^4 + 1), [x^2 - z*x - 1, x^2 + z*x - 1]]
-
-        .. _galoisfixedfield: http://pari.math.u-bordeaux.fr/dochtml/html.stable/Functions_related_to_general_number_fields.html#galoisfixedfield
-        """
-        cdef gen t0 = objtogen(perm)
-        sig_on()
-        return P.new_gen(galoisfixedfield(self.g, t0.g, flag, P.get_var(v)))
-
     def galoissubfields(self, long flag=0, v=-1):
         """
         List all subfields of the Galois group ``self``.
@@ -6263,310 +3497,27 @@
         sig_on()
         return P.new_gen(galoissubfields(self.g, flag, P.get_var(v)))
 
-    def galoissubgroups(self):
-        """
-        List all subgroups of the Galois group ``self``.
-
-        This wraps the `galoissubgroups`_ function from PARI.
-
-        INPUT:
-
-        - ``self`` -- A Galois group as generated by :meth:`galoisinit`,
-          or a subgroup thereof as returned by :meth:`galoissubgroups`.
-
-        OUTPUT:
-
-        A vector of all subgroups of this group.
-        Each subgroup is described as a two-tuple,
-        with the subgroup generators as first element
-        and the orders of these generators as second element.
-
-        EXAMPLES::
-
-            sage: G = pari(x^6 + 108).galoisinit()
-            sage: L = G.galoissubgroups()
-            sage: list(L[0][1])
-            [3, 2]
-
-        .. _galoissubgroups: http://pari.math.u-bordeaux.fr/dochtml/html.stable/Functions_related_to_general_number_fields.html#galoissubgroups
-        """
-        sig_on()
-        return P.new_gen(galoissubgroups(self.g))
-
-    def galoisisabelian(self, long flag=0):
-        """
-        Decide whether ``self`` is an abelian group.
-
-        This wraps the `galoisisabelian`_ function from PARI.
-
-        INPUT:
-
-        - ``self`` -- A Galois group as generated by :meth:`galoisinit`,
-          or a subgroup thereof as returned by :meth:`galoissubgroups`.
-
-        - ``flag`` -- Controls the details contained in the returned result.
-
-        OUTPUT:
-
-        This returns 0 if ``self`` is not an abelian group. If it is,
-        then the output depends on ``flag``:
-
-        - ``flag = 0`` -- The HNF matrix of ``self`` over its generators
-          is returned.
-
-        - ``flag = 1`` -- The return value is simply 1.
-
-        EXAMPLES::
-
-            sage: G = pari(x^6 + 108).galoisinit()
-            sage: G.galoisisabelian()
-            0
-            sage: H = G.galoissubgroups()[2]
-            sage: H.galoisisabelian()
-            Mat(2)
-            sage: H.galoisisabelian(flag=1)
-            1
-
-        .. _galoisisabelian: http://pari.math.u-bordeaux.fr/dochtml/html.stable/Functions_related_to_general_number_fields.html#galoisisabelian
-        """
-        sig_on()
-        return P.new_gen(galoisisabelian(self.g, flag))
-
-    def galoisisnormal(self, subgrp):
-        """
-        Decide whether ``subgrp`` is a normal subgroup of ``self``.
-
-        This wraps the `galoisisnormal`_ function from PARI.
-
-        INPUT:
-
-        - ``self`` -- A Galois group as generated by :meth:`galoisinit`,
-          or a subgroup thereof as returned by :meth:`galoissubgroups`.
-
-        - ``subgrp`` -- A subgroup of ``self`` as returned by
-          :meth:`galoissubgroups`.
-
-        OUTPUT:
-
-        One if ``subgrp`` is a subgroup of ``self``, zero otherwise.
-
-        EXAMPLES::
-
-            sage: G = pari(x^6 + 108).galoisinit()
-            sage: L = G.galoissubgroups()
-            sage: G.galoisisnormal(L[0])
-            1
-            sage: G.galoisisnormal(L[2])
-            0
-
-        .. _galoisisnormal: http://pari.math.u-bordeaux.fr/dochtml/html.stable/Functions_related_to_general_number_fields.html#galoisisnormal
-        """
-        cdef gen t0 = objtogen(subgrp)
-        sig_on()
-        v = galoisisnormal(self.g, t0.g)
-        P.clear_stack()
-        return v
-
-    def idealchinese(self, x, y):
-        """
-        Chinese Remainder Theorem over number fields.
-
-        INPUT:
-
-        - ``x`` -- prime ideal factorization
-        - ``y`` -- vector of elements
-
-        OUTPUT:
-
-        An element b in the ambient number field ``self`` such that
-        `v_p(b-y_p) \ge v_p(x)` for all prime ideals `p` dividing `x`,
-        and `v_p(b) \ge 0` for all other `p`.
-
-        EXAMPLES::
-
-            sage: F = QuadraticField(5, 'alpha')
-            sage: nf = F._pari_()
-            sage: P = F.ideal(F.gen())
-            sage: Q = F.ideal(2)
-            sage: moduli = pari.matrix(2,2,[P.pari_prime(),4,Q.pari_prime(),4])
-            sage: residues = pari.vector(2,[0,1])
-            sage: b = F(nf.idealchinese(moduli,residues))
-            sage: b.valuation(P) >= 4
-            True
-            sage: (b-1).valuation(Q) >= 2
-            True
-        """
-        cdef gen tx = objtogen(x)
-        cdef gen ty = objtogen(y)
-        sig_on()
-        return P.new_gen(idealchinese(self.g, tx.g, ty.g))
-
-    def idealcoprime(self, x, y):
-        """
-        Given two integral ideals x and y of a pari number field self,
-        return an element a of the field (expressed in the integral
-        basis of self) such that a*x is an integral ideal coprime to
-        y.
-
-        EXAMPLES::
-
-            sage: F = NumberField(x^3-2, 'alpha')
-            sage: nf = F._pari_()
-            sage: x = pari('[1, -1, 2]~')
-            sage: y = pari('[1, -1, 3]~')
-            sage: nf.idealcoprime(x, y)
-            [1, 0, 0]~
-
-            sage: y = pari('[2, -2, 4]~')
-            sage: nf.idealcoprime(x, y)
-            [5/43, 9/43, -1/43]~
-        """
-        cdef gen t0 = objtogen(x)
-        cdef gen t1 = objtogen(y)
-        sig_on()
-        return P.new_gen(idealcoprime(self.g, t0.g, t1.g))
-
-    def idealintersection(self, x, y):
-        cdef gen t0 = objtogen(x)
-        cdef gen t1 = objtogen(y)
-        sig_on()
-        return P.new_gen(idealintersect(self.g, t0.g, t1.g))
-
-    def ideallist(self, long bound, long flag = 4):
-        """
-        Vector of vectors `L` of all idealstar of all ideals of `norm <= bound`.
-
-        The binary digits of flag mean:
-
-         - 1: give generators;
-         - 2: add units;
-         - 4: (default) give only the ideals and not the bid.
-
-        EXAMPLES::
-
-            sage: R.<x> = PolynomialRing(QQ)
-            sage: K.<a> = NumberField(x^2 + 1)
-            sage: L = K.pari_nf().ideallist(100)
-
-        Now we have our list `L`. Entry `L[n-1]` contains all ideals of
-        norm `n`::
-
-            sage: L[0]   # One ideal of norm 1.
-            [[1, 0; 0, 1]]
-            sage: L[64]  # 4 ideals of norm 65.
-            [[65, 8; 0, 1], [65, 47; 0, 1], [65, 18; 0, 1], [65, 57; 0, 1]]
-        """
-        sig_on()
-        return P.new_gen(ideallist0(self.g, bound, flag))
-
-    def ideallog(self, x, bid):
-        """
-        Return the discrete logarithm of the unit x in (ring of integers)/bid.
-
-        INPUT:
-
-        - ``self`` - a pari number field
-
-        - ``bid``  - a big ideal structure (corresponding to an ideal I
-          of self) output by idealstar
-
-        - ``x``  - an element of self with valuation zero at all
-          primes dividing I
-
-        OUTPUT:
-
-        - the discrete logarithm of x on the generators given in bid[2]
-
-        EXAMPLE::
-
-            sage: F = NumberField(x^3-2, 'alpha')
-            sage: nf = F._pari_()
-            sage: I = pari('[1, -1, 2]~')
-            sage: bid = nf.idealstar(I)
-            sage: x = pari('5')
-            sage: nf.ideallog(x, bid)
-            [25]~
-        """
-        cdef gen t0 = objtogen(x)
-        cdef gen t1 = objtogen(bid)
-        sig_on()
-        return P.new_gen(ideallog(self.g, t0.g, t1.g))
-
-    def idealprimedec(nf, p):
-        """
-        Prime ideal decomposition of the prime number `p` in the number
-        field `nf` as a vector of 5 component vectors `[p,a,e,f,b]`
-        representing the prime ideals `p O_K + a O_K`, `e` ,`f` as usual,
-        `a` as vector of components on the integral basis, `b` Lenstra's
-        constant.
-
-        EXAMPLES::
-
-            sage: K.<i> = QuadraticField(-1)
-            sage: F = pari(K).idealprimedec(5); F
-            [[5, [-2, 1]~, 1, 1, [2, -1; 1, 2]], [5, [2, 1]~, 1, 1, [-2, -1; 1, -2]]]
-            sage: F[0].pr_get_p()
-            5
-        """
-        cdef gen t0 = objtogen(p)
-        sig_on()
-        return P.new_gen(idealprimedec(nf.g, t0.g))
-
-    def idealstar(self, I, long flag=1):
-        """
-        Return the big ideal (bid) structure of modulus I.
-
-        INPUT:
-
-        - ``self`` - a pari number field
-
-        - ``I`` -- an ideal of self, or a row vector whose first
-          component is an ideal and whose second component
-          is a row vector of r_1 0 or 1.
-
-        - ``flag`` - determines the amount of computation and the shape
-          of the output:
-
-          - ``1`` (default): return a bid structure without
-            generators
-
-          - ``2``: return a bid structure with generators (slower)
-
-          - ``0`` (deprecated): only outputs units of (ring of integers/I)
-            as an abelian group, i.e as a 3-component
-            vector [h,d,g]: h is the order, d is the vector
-            of SNF cyclic components and g the corresponding
-            generators. This flag is deprecated: it is in
-            fact slightly faster to compute a true bid
-            structure, which contains much more information.
-
-        EXAMPLE::
-
-            sage: F = NumberField(x^3-2, 'alpha')
-            sage: nf = F._pari_()
-            sage: I = pari('[1, -1, 2]~')
-            sage: nf.idealstar(I)
-            [[[43, 9, 5; 0, 1, 0; 0, 0, 1], [0]], [42, [42]], Mat([[43, [9, 1, 0]~, 1, 1, [-5, 2, -18; -9, -5, 2; 1, -9, -5]], 1]), [[[[42], [3], [3], [Vecsmall([])], 1]], [[], [], []]], Mat(1)]
-        """
-        cdef gen t0 = objtogen(I)
-        sig_on()
-        return P.new_gen(idealstar0(self.g, t0.g, flag))
-
-    def idealval(self, x, p):
-        cdef gen t0 = objtogen(x)
-        cdef gen t1 = objtogen(p)
-        sig_on()
-        v = idealval(self.g, t0.g, t1.g)
-        sig_off()
-        return v
-
-    def elementval(self, x, p):
+    idealintersection = deprecated_function_alias(20219, gen_auto.idealintersect)
+
+    def nfeltval(self, x, p):
+        """
+        Return the valuation of the number field element `x` at the prime `p`.
+
+        EXAMPLES::
+
+            sage: nf = pari('x^2 + 1').nfinit()
+            sage: p = nf.idealprimedec(5)[0]
+            sage: nf.nfeltval('50 - 25*x', p)
+            3
+        """
         cdef gen t0 = objtogen(x)
         cdef gen t1 = objtogen(p)
         sig_on()
         v = nfval(self.g, t0.g, t1.g)
         sig_off()
         return v
+
+    elementval = deprecated_function_alias(20219, nfeltval)
 
     def nfbasis(self, long flag=0, fa=None):
         """
@@ -6676,40 +3627,6 @@
         D = P.new_gen(disc)
         return B, D
 
-    def nfbasistoalg(nf, x):
-        r"""
-        Transforms the column vector ``x`` on the integral basis into an
-        algebraic number.
-
-        INPUT:
-
-         - ``nf`` -- a number field
-         - ``x`` -- a column of rational numbers of length equal to the
-           degree of ``nf`` or a single rational number
-
-        OUTPUT:
-
-         - A POLMOD representing the element of ``nf`` whose coordinates
-           are ``x`` in the Z-basis of ``nf``.
-
-        EXAMPLES::
-
-            sage: x = polygen(QQ)
-            sage: K.<a> = NumberField(x^3 - 17)
-            sage: Kpari = K.pari_nf()
-            sage: Kpari.getattr('zk')
-            [1, 1/3*y^2 - 1/3*y + 1/3, y]
-            sage: Kpari.nfbasistoalg(42)
-            Mod(42, y^3 - 17)
-            sage: Kpari.nfbasistoalg("[3/2, -5, 0]~")
-            Mod(-5/3*y^2 + 5/3*y - 1/6, y^3 - 17)
-            sage: Kpari.getattr('zk') * pari("[3/2, -5, 0]~")
-            -5/3*y^2 + 5/3*y - 1/6
-        """
-        cdef gen t0 = objtogen(x)
-        sig_on()
-        return P.new_gen(basistoalg(nf.g, t0.g))
-
     def nfbasistoalg_lift(nf, x):
         r"""
         Transforms the column vector ``x`` on the integral basis into a
@@ -6774,255 +3691,11 @@
         sig_on()
         return P.new_gen(nfdisc(self.g))
 
-    def nfeltdiveuc(self, x, y):
-        """
-        Given `x` and `y` in the number field ``self``, return `q` such
-        that `x - q y` is "small".
-
-        EXAMPLES::
-
-            sage: k.<a> = NumberField(x^2 + 5)
-            sage: x = 10
-            sage: y = a + 1
-            sage: pari(k).nfeltdiveuc(pari(x), pari(y))
-            [2, -2]~
-        """
-        cdef gen t0 = objtogen(x)
-        cdef gen t1 = objtogen(y)
-        sig_on()
-        return P.new_gen(nfdiveuc(self.g, t0.g, t1.g))
-
-    def nfeltreduce(self, x, I):
-        """
-        Given an ideal I in Hermite normal form and an element x of the pari
-        number field self, finds an element r in self such that x-r belongs
-        to the ideal and r is small.
-
-        EXAMPLES::
-
-            sage: k.<a> = NumberField(x^2 + 5)
-            sage: I = k.ideal(a)
-            sage: kp = pari(k)
-            sage: kp.nfeltreduce(12, I.pari_hnf())
-            [2, 0]~
-            sage: 12 - k(kp.nfeltreduce(12, I.pari_hnf())) in I
-            True
-        """
-        cdef gen t0 = objtogen(x)
-        cdef gen t1 = objtogen(I)
-        sig_on()
-        return P.new_gen(nfreduce(self.g, t0.g, t1.g))
-
     def nfgenerator(self):
         f = self[0]
         x = f.variable()
         return x.Mod(f)
 
-    def nfhilbert(self, a, b, p=None):
-        """
-        nfhilbert(nf,a,b,{p}): if p is omitted, global Hilbert symbol (a,b)
-        in nf, that is 1 if X^2-aY^2-bZ^2 has a non-trivial solution (X,Y,Z)
-        in nf, -1 otherwise. Otherwise compute the local symbol modulo the
-        prime ideal p.
-
-        EXAMPLES::
-
-            sage: x = polygen(QQ)
-            sage: K.<t> = NumberField(x^3 - x + 1)
-            sage: pari(K).nfhilbert(t, t + 2)
-            -1
-            sage: P = K.ideal(t^2 + t - 2)   # Prime ideal above 5
-            sage: pari(K).nfhilbert(t, t + 2, P.pari_prime())
-            -1
-            sage: P = K.ideal(t^2 + 3*t - 1) # Prime ideal above 23, ramified
-            sage: pari(K).nfhilbert(t, t + 2, P.pari_prime())
-            1
-        """
-        cdef gen t0 = objtogen(a)
-        cdef gen t1 = objtogen(b)
-        cdef gen t2
-        if p:
-            t2 = objtogen(p)
-            sig_on()
-            r = nfhilbert0(self.g, t0.g, t1.g, t2.g)
-        else:
-            sig_on()
-            r = nfhilbert(self.g, t0.g, t1.g)
-        sig_off()
-        return r
-
-    def nfhnf(self,x):
-        """
-        nfhnf(nf,x) : given a pseudo-matrix (A, I) or an integral pseudo-matrix (A,I,J), finds a
-        pseudo-basis in Hermite normal form of the module it generates.
-
-        A pseudo-matrix is a 2-component row vector (A, I) where A is a relative m x n matrix and
-        I an ideal list of length n. An integral pseudo-matrix is a 3-component row vector (A, I, J).
-
-        .. NOTE::
-
-            The definition of a pseudo-basis ([Cohen]_):
-            Let M be a finitely generated, torsion-free R-module, and set V = KM.  If `\mathfrak{a}_i` are
-            fractional ideals of R and `w_i` are elements of V, we say that
-            `(w_i, \mathfrak{a}_k)_{1 \leq i \leq k}`
-            is a pseudo-basis of M if
-            `M = \mathfrak{a}_1 w_1 \oplus \cdots \oplus \mathfrak{a}_k w_k.`
-
-        REFERENCES:
-
-        .. [Cohen] Cohen, "Advanced Topics in Computational Number Theory"
-
-        EXAMPLES::
-
-            sage: F.<a> = NumberField(x^2-x-1)
-            sage: Fp = pari(F)
-            sage: A = matrix(F,[[1,2,a,3],[3,0,a+2,0],[0,0,a,2],[3+a,a,0,1]])
-            sage: I = [F.ideal(-2*a+1),F.ideal(7), F.ideal(3),F.ideal(1)]
-            sage: Fp.nfhnf([pari(A),[pari(P) for P in I]])
-            [[1, [-969/5, -1/15]~, [15, -2]~, [-1938, -3]~; 0, 1, 0, 0; 0, 0, 1, 0; 0, 0, 0, 1], [[3997, 1911; 0, 7], [15, 6; 0, 3], 1, 1]]
-            sage: K.<b> = NumberField(x^3-2)
-            sage: Kp = pari(K)
-            sage: A = matrix(K,[[1,0,0,5*b],[1,2*b^2,b,57],[0,2,1,b^2-3],[2,0,0,b]])
-            sage: I = [K.ideal(2),K.ideal(3+b^2),K.ideal(1),K.ideal(1)]
-            sage: Kp.nfhnf([pari(A),[pari(P) for P in I]])
-            [[1, -225, 72, -31; 0, 1, [0, -1, 0]~, [0, 0, -1/2]~; 0, 0, 1, [0, 0, -1/2]~; 0, 0, 0, 1], [[1116, 756, 612; 0, 18, 0; 0, 0, 18], 2, 1, [2, 0, 0; 0, 1, 0; 0, 0, 1]]]
-
-        An example where the ring of integers of the number field is not a PID::
-
-            sage: K.<b> = NumberField(x^2+5)
-            sage: Kp = pari(K)
-            sage: A = matrix(K,[[1,0,0,5*b],[1,2*b^2,b,57],[0,2,1,b^2-3],[2,0,0,b]])
-            sage: I = [K.ideal(2),K.ideal(3+b^2),K.ideal(1),K.ideal(1)]
-            sage: Kp.nfhnf([pari(A),[pari(P) for P in I]])
-            [[1, [15, 6]~, [0, -54]~, [113, 72]~; 0, 1, [-4, -1]~, [0, -1]~; 0, 0, 1, 0; 0, 0, 0, 1], [[360, 180; 0, 180], [6, 4; 0, 2], 1, 1]]
-            sage: A = matrix(K,[[1,0,0,5*b],[1,2*b,b,57],[0,2,1,b-3],[2,0,b,b]])
-            sage: I = [K.ideal(2).factor()[0][0],K.ideal(3+b),K.ideal(1),K.ideal(1)]
-            sage: Kp.nfhnf([pari(A),[pari(P) for P in I]])
-            [[1, [7605, 4]~, [5610, 5]~, [7913, -6]~; 0, 1, 0, -1; 0, 0, 1, 0; 0, 0, 0, 1], [[19320, 13720; 0, 56], [2, 1; 0, 1], 1, 1]]
-
-        AUTHORS:
-
-        - Aly Deines (2012-09-19)
-        """
-        cdef gen t0 = objtogen(x)
-        sig_on()
-        return P.new_gen(nfhnf(self.g, t0.g))
-
-    def nfinit(self, long flag=0, unsigned long precision=0):
-        """
-        nfinit(pol, {flag=0}): ``pol`` being a nonconstant irreducible
-        polynomial, gives a vector containing all the data necessary for PARI
-        to compute in this number field.
-
-        ``flag`` is optional and can be set to:
-         - 0: default
-         - 1: do not compute different
-         - 2: first use polred to find a simpler polynomial
-         - 3: outputs a two-element vector [nf,Mod(a,P)], where nf is as in 2
-              and Mod(a,P) is a polmod equal to Mod(x,pol) and P=nf.pol
-
-        EXAMPLES::
-
-            sage: pari('x^3 - 17').nfinit()
-            [x^3 - 17, [1, 1], -867, 3, [[1, 1.68006914259990, 2.57128159065824; 1, -0.340034571299952 - 2.65083754153991*I, -1.28564079532912 + 2.22679517779329*I], [1, 1.68006914259990, 2.57128159065824; 1, -2.99087211283986, 0.941154382464174; 1, 2.31080297023995, -3.51243597312241], [1, 2, 3; 1, -3, 1; 1, 2, -4], [3, 1, 0; 1, -11, 17; 0, 17, 0], [51, 0, 16; 0, 17, 3; 0, 0, 1], [17, 0, -1; 0, 0, 3; -1, 3, 2], [51, [-17, 6, -1; 0, -18, 3; 1, 0, -16]], [3, 17]], [2.57128159065824, -1.28564079532912 + 2.22679517779329*I], [1, 1/3*x^2 - 1/3*x + 1/3, x], [1, 0, -1; 0, 0, 3; 0, 1, 1], [1, 0, 0, 0, -4, 6, 0, 6, -1; 0, 1, 0, 1, 1, -1, 0, -1, 3; 0, 0, 1, 0, 2, 0, 1, 0, 1]]
-
-        TESTS::
-
-            sage: pari('x^2 + 10^100 + 1').nfinit()
-            [...]
-            sage: pari('1.0').nfinit()
-            Traceback (most recent call last):
-            ...
-            PariError: incorrect type in checknf [please apply nfinit()] (t_REAL)
-        """
-        sig_on()
-        return P.new_gen(nfinit0(self.g, flag, prec_bits_to_words(precision)))
-
-    def nfisisom(self, other):
-        """
-        nfisisom(x, y): Determine if the number fields defined by x and y
-        are isomorphic. According to the PARI documentation, this is much
-        faster if at least one of x or y is a number field. If they are
-        isomorphic, it returns an embedding for the generators. If not,
-        returns 0.
-
-        EXAMPLES::
-
-            sage: F = NumberField(x^3-2,'alpha')
-            sage: G = NumberField(x^3-2,'beta')
-            sage: F._pari_().nfisisom(G._pari_())
-            [y]
-
-        ::
-
-            sage: GG = NumberField(x^3-4,'gamma')
-            sage: F._pari_().nfisisom(GG._pari_())
-            [1/2*y^2]
-
-        ::
-
-            sage: F._pari_().nfisisom(GG.pari_nf())
-            [1/2*y^2]
-
-        ::
-
-            sage: F.pari_nf().nfisisom(GG._pari_()[0])
-            [y^2]
-
-        ::
-
-            sage: H = NumberField(x^2-2,'alpha')
-            sage: F._pari_().nfisisom(H._pari_())
-            0
-
-        TESTS:
-
-        This method converts its second argument (:trac:`18728`)::
-
-            sage: K.<a> = NumberField(x^2 + x + 1)
-            sage: L.<b> = NumberField(x^2 + 3)
-            sage: pari(K).nfisisom(L)
-            [-1/2*y - 1/2, 1/2*y - 1/2]
-
-        """
-        cdef gen t0 = objtogen(other)
-        sig_on()
-        return P.new_gen(nfisisom(self.g, t0.g))
-
-    def nfrootsof1(self):
-        """
-        nf.nfrootsof1()
-
-        number of roots of unity and primitive root of unity in the number
-        field nf.
-
-        EXAMPLES::
-
-            sage: nf = pari('x^2 + 1').nfinit()
-            sage: nf.nfrootsof1()
-            [4, x]
-        """
-        sig_on()
-        return P.new_gen(rootsof1(self.g))
-
-    def nfsubfields(self, long d=0):
-        """
-        Find all subfields of degree d of number field nf (all subfields if
-        d is null or omitted). Result is a vector of subfields, each being
-        given by [g,h], where g is an absolute equation and h expresses one
-        of the roots of g in terms of the root x of the polynomial defining
-        nf.
-
-        INPUT:
-
-
-        -  ``self`` - nf number field
-
-        -  ``d`` - C long integer
-        """
-        sig_on()
-        return P.new_gen(nfsubfields(self.g, d))
-
     def _nf_rnfeq(self, relpol):
         """
         Return data for converting number field elements between
@@ -7045,95 +3718,7 @@
         sig_on()
         return P.new_gen(nf_rnfeq(self.g, t0.g))
 
-    def rnfidealdown(self, x):
-        r"""
-        rnfidealdown(rnf,x): finds the intersection of the ideal x with the base field.
-
-        EXAMPLES::
-
-            sage: x = ZZ['xx1'].0; pari(x)
-            xx1
-            sage: y = ZZ['yy1'].0; pari(y)
-            yy1
-            sage: nf = pari(y^2 - 6*y + 24).nfinit()
-            sage: rnf = nf.rnfinit(x^2 - pari(y))
-
-        This is the relative HNF of the inert ideal (2) in rnf::
-
-            sage: P = pari('[[[1, 0]~, [0, 0]~; [0, 0]~, [1, 0]~], [[2, 0; 0, 2], [2, 0; 0, 1/2]]]')
-
-        And this is the inert ideal (2) in nf:
-
-            sage: rnf.rnfidealdown(P)
-            2
-        """
-        cdef gen t0 = objtogen(x)
-        sig_on()
-        return P.new_gen(rnfidealdown(self.g, t0.g))
-
-    def rnfinit(self, poly):
-        """
-        EXAMPLES: We construct a relative number field.
-
-        ::
-
-            sage: f = pari('y^3+y+1')
-            sage: K = f.nfinit()
-            sage: x = pari('x'); y = pari('y')
-            sage: g = x^5 - x^2 + y
-            sage: L = K.rnfinit(g)
-        """
-        cdef gen t0 = objtogen(poly)
-        sig_on()
-        return P.new_gen(rnfinit(self.g, t0.g))
-
-    def quadhilbert(self):
-        r"""
-        Returns a polynomial over `\QQ` whose roots generate the
-        Hilbert class field of the quadratic field of discriminant
-        ``self`` (which must be fundamental).
-
-        EXAMPLES::
-
-            sage: pari(-23).quadhilbert()
-            x^3 - x^2 + 1
-            sage: pari(145).quadhilbert()
-            x^4 - 6*x^2 - 5*x - 1
-            sage: pari(-12).quadhilbert()   # Not fundamental
-            Traceback (most recent call last):
-            ...
-            PariError: domain error in quadray: isfundamental(D) = 0
-        """
-        sig_on()
-        # Precision argument is only used for real quadratic extensions
-        # and will be automatically increased by PARI if needed.
-        return P.new_gen(quadhilbert(self.g, DEFAULTPREC))
-
-
-    ##################################################
-    # 7: POLYNOMIALS and power series
-    ##################################################
-    def reverse(self):
-        """
-        Return the polynomial obtained by reversing the coefficients of
-        this polynomial.
-        """
-        return self.Vec().Polrev()
-
-    def content(self):
-        """
-        Greatest common divisor of all the components of ``self``.
-
-        EXAMPLES::
-
-            sage: R.<x> = PolynomialRing(ZZ)
-            sage: pari(2*x^2 + 2).content()
-            2
-            sage: pari("4*x^3 - 2*x/3 + 2/5").content()
-            2/15
-        """
-        sig_on()
-        return P.new_gen(content(self.g))
+    reverse = deprecated_function_alias(20219, gen_auto.polrecip)
 
     def eval(self, *args, **kwds):
         """
@@ -7289,660 +3874,6 @@
                 arity = closure_arity(self.g) - 1
                 args = list(args[:arity]) + [0]*(arity-nargs) + [args[arity:]]
             t0 = objtogen(args)
-=======
->>>>>>> 7ffcdd1d
-            sig_on()
-            return P.new_gen(ellheight(self.g, t0.g, prec_bits_to_words(precision)))
-        else:
-            t1 = objtogen(b)
-            sig_on()
-<<<<<<< HEAD
-            if t == t_POL or t == t_RFRAC:
-                return P.new_gen(poleval(self.g, t0.g))
-            else:  # t == t_SER
-                return P.new_gen(gsubst(self.g, varn(self.g), t0.g))
-=======
-            return P.new_gen(ellheight0(self.g, t0.g, t1.g, prec_bits_to_words(precision)))
-
-    def ellisoncurve(self, x):
-        """
-        e.ellisoncurve(x): return True if the point x is on the elliptic
-        curve e, False otherwise.
->>>>>>> 7ffcdd1d
-
-        If the point or the curve have inexact coefficients, an attempt is
-        made to take this into account.
-
-        EXAMPLES::
-
-            sage: e = pari([0,1,1,-2,0]).ellinit()
-            sage: e.ellisoncurve([1,0])
-            True
-            sage: e.ellisoncurve([1,1])
-            False
-            sage: e.ellisoncurve([1,0.00000000000000001])
-            False
-            sage: e.ellisoncurve([1,0.000000000000000001])
-            True
-            sage: e.ellisoncurve([0])
-            True
-        """
-        cdef gen t0 = objtogen(x)
-        sig_on()
-        cdef int t = oncurve(self.g, t0.g)
-        sig_off()
-        return t != 0
-
-    def ellminimalmodel(self):
-        """
-        ellminimalmodel(e): return the standard minimal integral model of
-        the rational elliptic curve e and the corresponding change of
-        variables. INPUT:
-
-
-        -  ``e`` - gen (that defines an elliptic curve)
-
-
-        OUTPUT:
-
-
-        -  ``gen`` - minimal model
-
-        -  ``gen`` - change of coordinates
-
-
-        EXAMPLES::
-
-            sage: e = pari([1,2,3,4,5]).ellinit()
-            sage: F, ch = e.ellminimalmodel()
-            sage: F[:5]
-            [1, -1, 0, 4, 3]
-            sage: ch
-            [1, -1, 0, -1]
-            sage: e.ellchangecurve(ch)[:5]
-            [1, -1, 0, 4, 3]
-        """
-        cdef GEN x, y
-        cdef gen model, change
-        cdef pari_sp t
-        sig_on()
-        x = ellminimalmodel(self.g, &y)
-        change = P.new_gen_noclear(y)
-        model = P.new_gen(x)
-        return model, change
-
-    def elltors(self, flag=None):
-        """
-        Return information about the torsion subgroup of the given
-        elliptic curve.
-
-        INPUT:
-
-        -  ``e`` - elliptic curve over `\QQ`
-
-        OUTPUT:
-
-
-        -  ``gen`` - the order of the torsion subgroup, a.k.a.
-           the number of points of finite order
-
-        -  ``gen`` - vector giving the structure of the torsion
-           subgroup as a product of cyclic groups, sorted in non-increasing
-           order
-
-        -  ``gen`` - vector giving points on e generating these
-           cyclic groups
-
-
-        EXAMPLES::
-
-            sage: e = pari([1,0,1,-19,26]).ellinit()
-            sage: e.elltors()
-            [12, [6, 2], [[1, 2], [3, -2]]]
-        """
-        if flag is not None:
-            deprecation(20219, 'The flag argument to elltors() is deprecated and not used anymore')
-        sig_on()
-        return P.new_gen(elltors(self.g))
-
-    def omega(self, unsigned long precision=0):
-        """
-        Return the basis for the period lattice of this elliptic curve.
-
-        EXAMPLES::
-
-            sage: e = pari([0, -1, 1, -10, -20]).ellinit()
-            sage: e.omega()
-            [1.26920930427955, 0.634604652139777 - 1.45881661693850*I]
-        """
-        sig_on()
-        return P.new_gen(ellR_omega(self.g, prec_bits_to_words(precision)))
-
-    def disc(self):
-        """
-        Return the discriminant of this object.
-
-        EXAMPLES::
-
-            sage: e = pari([0, -1, 1, -10, -20]).ellinit()
-            sage: e.disc()
-            -161051
-            sage: _.factor()
-            [-1, 1; 11, 5]
-        """
-        sig_on()
-        return P.new_gen(member_disc(self.g))
-
-    def j(self):
-        """
-        Return the j-invariant of this object.
-
-        EXAMPLES::
-
-            sage: e = pari([0, -1, 1, -10, -20]).ellinit()
-            sage: e.j()
-            -122023936/161051
-            sage: _.factor()
-            [-1, 1; 2, 12; 11, -5; 31, 3]
-        """
-        sig_on()
-        return P.new_gen(member_j(self.g))
-
-    def _eltabstorel(self, x):
-        """
-        Return the relative number field element corresponding to `x`.
-
-        The result is a ``t_POLMOD`` with ``t_POLMOD`` coefficients.
-
-        .. WARNING::
-
-            This is a low-level version of :meth:`rnfeltabstorel` that
-            only needs the output of :meth:`_nf_rnfeq`, not a full
-            PARI ``rnf`` structure.  This method may raise errors or
-            return undefined results if called with invalid arguments.
-
-        TESTS::
-
-            sage: K = pari('y^2 + 1').nfinit()
-            sage: rnfeq = K._nf_rnfeq(x^2 + 2)
-            sage: f_abs = rnfeq[0]; f_abs
-            x^4 + 6*x^2 + 1
-            sage: x_rel = rnfeq._eltabstorel(x); x_rel
-            Mod(x + Mod(-y, y^2 + 1), x^2 + 2)
-            sage: f_abs(x_rel)
-            Mod(0, x^2 + 2)
-
-        """
-        cdef gen t0 = objtogen(x)
-        sig_on()
-        return P.new_gen(eltabstorel(self.g, t0.g))
-
-    def _eltabstorel_lift(self, x):
-        """
-        Return the relative number field element corresponding to `x`.
-
-        The result is a ``t_POL`` with ``t_POLMOD`` coefficients.
-
-        .. WARNING::
-
-            This is a low-level version of :meth:`rnfeltabstorel` that
-            only needs the output of :meth:`_nf_rnfeq`, not a full
-            PARI ``rnf`` structure.  This method may raise errors or
-            return undefined results if called with invalid arguments.
-
-        TESTS::
-
-            sage: K = pari('y^2 + 1').nfinit()
-            sage: rnfeq = K._nf_rnfeq(x^2 + 2)
-            sage: rnfeq._eltabstorel_lift(x)
-            x + Mod(-y, y^2 + 1)
-
-        """
-        cdef gen t0 = objtogen(x)
-        sig_on()
-        return P.new_gen(eltabstorel_lift(self.g, t0.g))
-
-    def _eltreltoabs(self, x):
-        """
-        Return the absolute number field element corresponding to `x`.
-
-        The result is a ``t_POL``.
-
-        .. WARNING::
-
-            This is a low-level version of :meth:`rnfeltreltoabs` that
-            only needs the output of :meth:`_nf_rnfeq`, not a full
-            PARI ``rnf`` structure.  This method may raise errors or
-            return undefined results if called with invalid arguments.
-
-        TESTS::
-
-            sage: K = pari('y^2 + 1').nfinit()
-            sage: rnfeq = K._nf_rnfeq(x^2 + 2)
-            sage: rnfeq._eltreltoabs(x)
-            1/2*x^3 + 7/2*x
-            sage: rnfeq._eltreltoabs('y')
-            1/2*x^3 + 5/2*x
-
-        """
-        cdef gen t0 = objtogen(x)
-        sig_on()
-        return P.new_gen(eltreltoabs(self.g, t0.g))
-
-    def galoissubfields(self, long flag=0, v=-1):
-        """
-        List all subfields of the Galois group ``self``.
-
-        This wraps the `galoissubfields`_ function from PARI.
-
-        This method is essentially the same as applying
-        :meth:`galoisfixedfield` to each group returned by
-        :meth:`galoissubgroups`.
-
-        INPUT:
-
-        - ``self`` -- A Galois group as generated by :meth:`galoisinit`.
-
-        - ``flag`` -- Has the same meaning as in :meth:`galoisfixedfield`.
-
-        - ``v`` -- Has the same meaning as in :meth:`galoisfixedfield`.
-
-        OUTPUT:
-
-        A vector of all subfields of this group.  Each entry is as
-        described in the :meth:`galoisfixedfield` method.
-
-        EXAMPLES::
-
-            sage: G = pari(x^6 + 108).galoisinit()
-            sage: G.galoissubfields(flag=1)
-            [x, x^2 + 972, x^3 + 54, x^3 + 864, x^3 - 54, x^6 + 108]
-            sage: G = pari(x^4 + 1).galoisinit()
-            sage: G.galoissubfields(flag=2, v='z')[3]
-            [x^2 + 2, Mod(x^3 + x, x^4 + 1), [x^2 - z*x - 1, x^2 + z*x - 1]]
-
-        .. _galoissubfields: http://pari.math.u-bordeaux.fr/dochtml/html.stable/Functions_related_to_general_number_fields.html#galoissubfields
-        """
-        sig_on()
-        return P.new_gen(galoissubfields(self.g, flag, P.get_var(v)))
-
-    idealintersection = deprecated_function_alias(20219, gen_auto.idealintersect)
-
-    def nfeltval(self, x, p):
-        """
-        Return the valuation of the number field element `x` at the prime `p`.
-
-        EXAMPLES::
-
-            sage: nf = pari('x^2 + 1').nfinit()
-            sage: p = nf.idealprimedec(5)[0]
-            sage: nf.nfeltval('50 - 25*x', p)
-            3
-        """
-        cdef gen t0 = objtogen(x)
-        cdef gen t1 = objtogen(p)
-        sig_on()
-        v = nfval(self.g, t0.g, t1.g)
-        sig_off()
-        return v
-
-    elementval = deprecated_function_alias(20219, nfeltval)
-
-    def nfbasis(self, long flag=0, fa=None):
-        """
-        Integral basis of the field `\QQ[a]`, where ``a`` is a root of
-        the polynomial x.
-
-        INPUT:
-
-        - ``flag``: if set to 1 and ``fa`` is not given: assume that no
-          square of a prime > 500000 divides the discriminant of ``x``.
-
-        - ``fa``: If present, encodes a subset of primes at which to
-          check for maximality. This must be one of the three following
-          things:
-
-            - an integer: check all primes up to ``fa`` using trial
-              division.
-
-            - a vector: a list of primes to check.
-
-            - a matrix: a partial factorization of the discriminant
-              of ``x``.
-
-        .. NOTE::
-
-            In earlier versions of Sage, other bits in ``flag`` were
-            defined but these are now simply ignored.
-
-        EXAMPLES::
-
-            sage: pari('x^3 - 17').nfbasis()
-            [1, x, 1/3*x^2 - 1/3*x + 1/3]
-
-        We test ``flag`` = 1, noting it gives a wrong result when the
-        discriminant (-4 * `p`^2 * `q` in the example below) has a big square
-        factor::
-
-            sage: p = next_prime(10^10); q = next_prime(p)
-            sage: x = polygen(QQ); f = x^2 + p^2*q
-            sage: pari(f).nfbasis(1)   # Wrong result
-            [1, x]
-            sage: pari(f).nfbasis()    # Correct result
-            [1, 1/10000000019*x]
-            sage: pari(f).nfbasis(fa=10^6)   # Check primes up to 10^6: wrong result
-            [1, x]
-            sage: pari(f).nfbasis(fa="[2,2; %s,2]"%p)    # Correct result and faster
-            [1, 1/10000000019*x]
-            sage: pari(f).nfbasis(fa=[2,p])              # Equivalent with the above
-            [1, 1/10000000019*x]
-        """
-        if flag < 0 or flag > 1:
-            flag = flag & 1
-            from sage.misc.superseded import deprecation
-            deprecation(15767, 'In nfbasis(), flag must be 0 or 1, other bits are deprecated and ignored')
-
-        cdef gen t0
-        cdef GEN g0
-        if fa is not None:
-            t0 = objtogen(fa)
-            g0 = t0.g
-        elif flag:
-            g0 = utoi(500000)
-        else:
-            g0 = NULL
-        sig_on()
-        return P.new_gen(nfbasis(self.g, NULL, g0))
-
-    def nfbasis_d(self, long flag=0, fa=None):
-        """
-        Like :meth:`nfbasis`, but return a tuple ``(B, D)`` where `B`
-        is the integral basis and `D` the discriminant.
-
-        EXAMPLES::
-
-            sage: F = NumberField(x^3-2,'alpha')
-            sage: F._pari_()[0].nfbasis_d()
-            ([1, y, y^2], -108)
-
-        ::
-
-            sage: G = NumberField(x^5-11,'beta')
-            sage: G._pari_()[0].nfbasis_d()
-            ([1, y, y^2, y^3, y^4], 45753125)
-
-        ::
-
-            sage: pari([-2,0,0,1]).Polrev().nfbasis_d()
-            ([1, x, x^2], -108)
-        """
-        if flag < 0 or flag > 1:
-            flag = flag & 1
-            from sage.misc.superseded import deprecation
-            deprecation(15767, 'In nfbasis_d(), flag must be 0 or 1, other bits are deprecated and ignored')
-
-        cdef gen t0
-        cdef GEN g0
-        cdef GEN disc
-        if fa is not None:
-            t0 = objtogen(fa)
-            g0 = t0.g
-        elif flag & 1:
-            g0 = utoi(500000)
-        else:
-            g0 = NULL
-        sig_on()
-        B = P.new_gen_noclear(nfbasis(self.g, &disc, g0))
-        D = P.new_gen(disc)
-        return B, D
-
-    def nfbasistoalg_lift(nf, x):
-        r"""
-        Transforms the column vector ``x`` on the integral basis into a
-        polynomial representing the algebraic number.
-
-        INPUT:
-
-         - ``nf`` -- a number field
-         - ``x`` -- a column of rational numbers of length equal to the
-           degree of ``nf`` or a single rational number
-
-        OUTPUT:
-
-         - ``nf.nfbasistoalg(x).lift()``
-
-        EXAMPLES::
-
-            sage: x = polygen(QQ)
-            sage: K.<a> = NumberField(x^3 - 17)
-            sage: Kpari = K.pari_nf()
-            sage: Kpari.getattr('zk')
-            [1, 1/3*y^2 - 1/3*y + 1/3, y]
-            sage: Kpari.nfbasistoalg_lift(42)
-            42
-            sage: Kpari.nfbasistoalg_lift("[3/2, -5, 0]~")
-            -5/3*y^2 + 5/3*y - 1/6
-            sage: Kpari.getattr('zk') * pari("[3/2, -5, 0]~")
-            -5/3*y^2 + 5/3*y - 1/6
-        """
-        cdef gen t0 = objtogen(x)
-        sig_on()
-        return P.new_gen(gel(basistoalg(nf.g, t0.g), 2))
-
-    def nfdisc(self, long flag=-1, p=None):
-        """
-        nfdisc(x): Return the discriminant of the number field defined over
-        QQ by x.
-
-        EXAMPLES::
-
-            sage: F = NumberField(x^3-2,'alpha')
-            sage: F._pari_()[0].nfdisc()
-            -108
-
-        ::
-
-            sage: G = NumberField(x^5-11,'beta')
-            sage: G._pari_()[0].nfdisc()
-            45753125
-
-        ::
-
-            sage: f = x^3-2
-            sage: f._pari_()
-            x^3 - 2
-            sage: f._pari_().nfdisc()
-            -108
-        """
-        if flag != -1 or p is not None:
-            from sage.misc.superseded import deprecation
-            deprecation(16997, 'The flag and p arguments to nfdisc() are deprecated and not used anymore')
-        sig_on()
-        return P.new_gen(nfdisc(self.g))
-
-    def nfgenerator(self):
-        f = self[0]
-        x = f.variable()
-        return x.Mod(f)
-
-    def _nf_rnfeq(self, relpol):
-        """
-        Return data for converting number field elements between
-        absolute and relative representation.
-
-        .. NOTE::
-
-            The output of this method is suitable for the methods
-            :meth:`_eltabstorel`, :meth:`_eltabstorel_lift` and
-            :meth:`_eltreltoabs`.
-
-        TESTS::
-
-            sage: K = pari('y^2 + 1').nfinit()
-            sage: K._nf_rnfeq(x^2 + 2)
-            [x^4 + 6*x^2 + 1, 1/2*x^3 + 5/2*x, -1, y^2 + 1, x^2 + 2]
-
-        """
-        cdef gen t0 = objtogen(relpol)
-        sig_on()
-        return P.new_gen(nf_rnfeq(self.g, t0.g))
-
-    reverse = deprecated_function_alias(20219, gen_auto.polrecip)
-
-    def eval(self, *args, **kwds):
-        """
-        Evaluate ``self`` with the given arguments.
-
-        This is currently implemented in 3 cases:
-
-        - univariate polynomials, rational functions, power series and
-          Laurent series (using a single unnamed argument or keyword
-          arguments),
-        - any PARI object supporting the PARI function ``substvec``
-          (in particular, multivariate polynomials) using keyword
-          arguments,
-        - objects of type ``t_CLOSURE`` (functions in GP bytecode form)
-          using unnamed arguments.
-
-        In no case is mixing unnamed and keyword arguments allowed.
-
-        EXAMPLES::
-
-            sage: f = pari('x^2 + 1')
-            sage: f.type()
-            't_POL'
-            sage: f.eval(I)
-            0
-            sage: f.eval(x=2)
-            5
-            sage: (1/f).eval(x=1)
-            1/2
-
-        The notation ``f(x)`` is an alternative for ``f.eval(x)``::
-
-            sage: f(3) == f.eval(3)
-            True
-
-        Evaluating power series::
-
-            sage: f = pari('1 + x + x^3 + O(x^7)')
-            sage: f(2*pari('y')^2)
-            1 + 2*y^2 + 8*y^6 + O(y^14)
-
-        Substituting zero is sometimes possible, and trying to do so
-        in illegal cases can raise various errors::
-
-            sage: pari('1 + O(x^3)').eval(0)
-            1
-            sage: pari('1/x').eval(0)
-            Traceback (most recent call last):
-            ...
-            PariError: impossible inverse in gdiv: 0
-            sage: pari('1/x + O(x^2)').eval(0)
-            Traceback (most recent call last):
-            ...
-            ZeroDivisionError: substituting 0 in Laurent series with negative valuation
-            sage: pari('1/x + O(x^2)').eval(pari('O(x^3)'))
-            Traceback (most recent call last):
-            ...
-            PariError: impossible inverse in gdiv: O(x^3)
-            sage: pari('O(x^0)').eval(0)
-            Traceback (most recent call last):
-            ...
-            PariError: domain error in polcoeff: t_SER = O(x^0)
-
-        Evaluating multivariate polynomials::
-
-            sage: f = pari('y^2 + x^3')
-            sage: f(1)    # Dangerous, depends on PARI variable ordering
-            y^2 + 1
-            sage: f(x=1)  # Safe
-            y^2 + 1
-            sage: f(y=1)
-            x^3 + 1
-            sage: f(1, 2)
-            Traceback (most recent call last):
-            ...
-            TypeError: evaluating PARI t_POL takes exactly 1 argument (2 given)
-            sage: f(y='x', x='2*y')
-            x^2 + 8*y^3
-            sage: f()
-            x^3 + y^2
-
-        It's not an error to substitute variables which do not appear::
-
-            sage: f.eval(z=37)
-            x^3 + y^2
-            sage: pari(42).eval(t=0)
-            42
-
-        We can define and evaluate closures as follows::
-
-            sage: T = pari('n -> n + 2')
-            sage: T.type()
-            't_CLOSURE'
-            sage: T.eval(3)
-            5
-
-            sage: T = pari('() -> 42')
-            sage: T()
-            42
-
-            sage: pr = pari('s -> print(s)')
-            sage: pr.eval('"hello world"')
-            hello world
-
-            sage: f = pari('myfunc(x,y) = x*y')
-            sage: f.eval(5, 6)
-            30
-
-        Default arguments work, missing arguments are treated as zero
-        (like in GP)::
-
-            sage: f = pari("(x, y, z=1.0) -> [x, y, z]")
-            sage: f(1, 2, 3)
-            [1, 2, 3]
-            sage: f(1, 2)
-            [1, 2, 1.00000000000000]
-            sage: f(1)
-            [1, 0, 1.00000000000000]
-            sage: f()
-            [0, 0, 1.00000000000000]
-
-        Variadic closures are supported as well (:trac:`18623`)::
-
-            sage: f = pari("(v[..])->length(v)")
-            sage: f('a', f)
-            2
-            sage: g = pari("(x,y,z[..])->[x,y,z]")
-            sage: g(), g(1), g(1,2), g(1,2,3), g(1,2,3,4)
-            ([0, 0, []], [1, 0, []], [1, 2, []], [1, 2, [3]], [1, 2, [3, 4]])
-
-        Using keyword arguments, we can substitute in more complicated
-        objects, for example a number field::
-
-            sage: K.<a> = NumberField(x^2 + 1)
-            sage: nf = K._pari_()
-            sage: nf
-            [y^2 + 1, [0, 1], -4, 1, [Mat([1, 0.E-38 + 1.00000000000000*I]), [1, 1.00000000000000; 1, -1.00000000000000], [1, 1; 1, -1], [2, 0; 0, -2], [2, 0; 0, 2], [1, 0; 0, -1], [1, [0, -1; 1, 0]], []], [0.E-38 + 1.00000000000000*I], [1, y], [1, 0; 0, 1], [1, 0, 0, -1; 0, 1, 1, 0]]
-            sage: nf(y='x')
-            [x^2 + 1, [0, 1], -4, 1, [Mat([1, 0.E-38 + 1.00000000000000*I]), [1, 1.00000000000000; 1, -1.00000000000000], [1, 1; 1, -1], [2, 0; 0, -2], [2, 0; 0, 2], [1, 0; 0, -1], [1, [0, -1; 1, 0]], []], [0.E-38 + 1.00000000000000*I], [1, x], [1, 0; 0, 1], [1, 0, 0, -1; 0, 1, 1, 0]]
-        """
-        cdef long t = typ(self.g)
-        cdef gen t0
-        cdef GEN result
-        cdef long arity
-        cdef long nargs = len(args)
-        cdef long nkwds = len(kwds)
-
-        # Closure must be evaluated using *args
-        if t == t_CLOSURE:
-            if nkwds > 0:
-                raise TypeError("cannot evaluate a PARI closure using keyword arguments")
-            if closure_is_variadic(self.g):
-                arity = closure_arity(self.g) - 1
-                args = list(args[:arity]) + [0]*(arity-nargs) + [args[arity:]]
-            t0 = objtogen(args)
             sig_on()
             result = closure_callgenvec(self.g, t0.g)
             if result == gnil:
@@ -7966,20 +3897,6 @@
             if t == t_POL or t == t_RFRAC:
                 return P.new_gen(poleval(self.g, t0.g))
             else:  # t == t_SER
-                if isexactzero(t0.g):
-                    # Work around the fact that PARI currently doesn't
-                    # support substituting exact 0 in a power series.
-                    # We don't try to imitate this when using keyword
-                    # arguments, and hope this will be fixed in a
-                    # future PARI version.
-                    if valp(self.g) < 0:
-                        sig_off()
-                        raise ZeroDivisionError('substituting 0 in Laurent series with negative valuation')
-                    elif valp(self.g) == 0:
-                        return P.new_gen(polcoeff0(self.g, 0, -1))
-                    else:
-                        sig_off()
-                        return P.PARI_ZERO
                 return P.new_gen(gsubst(self.g, varn(self.g), t0.g))
 
         # Call substvec() using **kwds
