"""
libGAP element wrapper

This document describes the individual wrappers for various GAP
elements. For general information about libGAP, you should read the
:mod:`~sage.libs.gap.libgap` module documentation.
"""

#*****************************************************************************
#       Copyright (C) 2012 Volker Braun <vbraun.name@gmail.com>
#
# This program is free software: you can redistribute it and/or modify
# it under the terms of the GNU General Public License as published by
# the Free Software Foundation, either version 2 of the License, or
# (at your option) any later version.
#                  http://www.gnu.org/licenses/
#*****************************************************************************

from __future__ import absolute_import, print_function

from cpython.object cimport Py_EQ, Py_NE, Py_LE, Py_GE, Py_LT, Py_GT
from cysignals.signals cimport sig_on, sig_off

from .gap_includes cimport *
from .util cimport *
from sage.cpython.string cimport char_to_str, str_to_bytes
from sage.misc.cachefunc import cached_method
from sage.structure.sage_object cimport SageObject
from sage.structure.parent import Parent
from sage.rings.all import ZZ, QQ, RDF

decode_type_number = {
    T_INT: 'T_INT (integer)',
    T_INTPOS: 'T_INTPOS (positive integer)',
    T_INTNEG: 'T_INTNEG (negative integer)',
    T_RAT: 'T_RAT (rational number)',
    T_CYC: 'T_CYC (universal cylotomic)',
    T_FFE: 'T_FFE (finite field element)',
    T_PERM2: 'T_PERM2',
    T_PERM4: 'T_PERM4',
    T_BOOL: 'T_BOOL',
    T_CHAR: 'T_CHAR',
    T_FUNCTION: 'T_FUNCTION',
    T_PLIST: 'T_PLIST',
    T_PLIST_CYC: 'T_PLIST_CYC',
    T_BLIST: 'T_BLIST',
    T_STRING: 'T_STRING',
    T_MACFLOAT: 'T_MACFLOAT (hardware floating point number)',
    T_COMOBJ: 'T_COMOBJ (component object)',
    T_POSOBJ: 'T_POSOBJ (positional object)',
    T_DATOBJ: 'T_DATOBJ (data object)',
    T_WPOBJ:  'T_WPOBJ (weak pointer object)',
    }

############################################################################
### helper functions to construct lists and records ########################
############################################################################

cdef Obj make_gap_list(sage_list) except NULL:
    """
    Convert Sage lists into Gap lists

    INPUT:

    - ``a`` -- list of :class:`GapElement`.

    OUTPUT:

    The list of the elements in ``a`` as a Gap ``Obj``.
    """
    # FIXME slow -- to make fast directly use ADD_LIST in Gap's C code.
    from sage.libs.gap.libgap import libgap
    cdef GapElement l = libgap.eval('[]')
    for x in sage_list:
        l.Add(x)
    return l.value


cdef Obj make_gap_record(sage_dict) except NULL:
    """
    Convert Sage lists into Gap lists

    INPUT:

    - ``a`` -- list of :class:`GapElement`.

    OUTPUT:

    The list of the elements in ``a`` as a Gap ``Obj``.

    TESTS::

        sage: libgap({'a': 1, 'b':123})   # indirect doctest
        rec( a := 1, b := 123 )
    """
    from sage.libs.gap.libgap import libgap
    data = [ (str(key), libgap(value)) for key, value in sage_dict.iteritems() ]

    libgap_enter()
    cdef Obj rec = NEW_PREC(len(data))
    cdef GapElement val
    cdef UInt rnam
    for d in data:
        key, val = d
<<<<<<< HEAD
        rnam = libGAP_RNamName(str_to_bytes(key))
        libGAP_AssPRec(rec, rnam, val.value)
=======
        rnam = RNamName(key)
        AssPRec(rec, rnam, val.value)
>>>>>>> 40e644a1
    libgap_exit()
    return rec


cdef Obj make_gap_integer(sage_int) except NULL:
    """
    Convert Sage integer into Gap integer

    INPUT:

    - ``sage_int`` -- a Sage integer.

    OUTPUT:

    The integer as a GAP ``Obj``.

    TESTS::

        sage: libgap(1)   # indirect doctest
        1
    """
    libgap_enter()
    cdef Obj result = INTOBJ_INT(<int>sage_int)
    libgap_exit()
    return result


cdef Obj make_gap_string(sage_string) except NULL:
    """
    Convert a Sage string to a Gap string

    INPUT:

    - ``sage_string`` -- a Sage integer.

    OUTPUT:

    The string as a GAP ``Obj``.

    TESTS::

        sage: libgap('string')   # indirect doctest
        "string"
    """
    libgap_enter()
<<<<<<< HEAD
    cdef libGAP_Obj result
    sage_string = str_to_bytes(sage_string)
    libGAP_C_NEW_STRING(result, len(sage_string), sage_string)
=======
    cdef Obj result
    C_NEW_STRING(result, len(sage_string), <char*>sage_string)
>>>>>>> 40e644a1
    libgap_exit()
    return result


############################################################################
### generic construction of GapElements ####################################
############################################################################

cdef GapElement make_any_gap_element(parent, Obj obj):
    """
    Return the libGAP element wrapper of ``obj``

    The most suitable subclass of GapElement is determined
    automatically. Use this function to wrap GAP objects unless you
    know exactly which type it is (then you can use the specialized
    ``make_GapElement_...``)

    TESTS::

        sage: T_CHAR = libgap.eval("'c'");  T_CHAR
        "c"
        sage: type(T_CHAR)
        <type 'sage.libs.gap.element.GapElement_String'>

        sage: libgap.eval("['a', 'b', 'c']")   # gap strings are also lists of chars
        "abc"
        sage: t = libgap.UnorderedTuples('abc', 2);  t
        [ "aa", "ab", "ac", "bb", "bc", "cc" ]
        sage: t[1]
        "ab"
        sage: t[1].sage()
        'ab'
        sage: t.sage()
        ['aa', 'ab', 'ac', 'bb', 'bc', 'cc']

    Check that :trac:`18158` is fixed::

        sage: S = SymmetricGroup(5)
        sage: irr = libgap.Irr(S)[3]
        sage: irr[0]
        6
        sage: irr[1]
        0
    """
    if obj is NULL:
        return make_GapElement(parent, obj)
    cdef int num = TNUM_OBJ(obj)
    if num == T_INT or num == T_INTPOS or num == T_INTNEG:
        return make_GapElement_Integer(parent, obj)
    elif num == T_MACFLOAT:
        return make_GapElement_Float(parent, obj)
    elif num == T_CYC:
        return make_GapElement_Cyclotomic(parent, obj)
    elif num == T_FFE:
        return make_GapElement_FiniteField(parent, obj)
    elif num == T_RAT:
        return make_GapElement_Rational(parent, obj)
    elif num == T_BOOL:
        return make_GapElement_Boolean(parent, obj)
    elif num == T_FUNCTION:
        return make_GapElement_Function(parent, obj)
    elif num == T_PERM2 or num == T_PERM4:
        return make_GapElement_Permutation(parent, obj)
    elif FIRST_RECORD_TNUM <= num <= LAST_RECORD_TNUM:
        return make_GapElement_Record(parent, obj)
    elif FIRST_LIST_TNUM <= num <= LAST_LIST_TNUM and LEN_PLIST(obj) == 0:
        # Empty lists are lists and not strings in Python
        return make_GapElement_List(parent, obj)
    elif IsStringConv(obj):
        # GAP strings are lists, too. Make sure this comes before non-empty make_GapElement_List
        return make_GapElement_String(parent, obj)
    elif IS_LIST(obj):
        return make_GapElement_List(parent, obj)
    elif num == T_CHAR:
        ch = make_GapElement(parent, obj).IntChar().sage()
        return make_GapElement_String(parent, make_gap_string(chr(ch)))
    result = make_GapElement(parent, obj)
    if num == T_POSOBJ:
        if result.IsZmodnZObj():
            return make_GapElement_IntegerMod(parent, obj)
    if num == T_COMOBJ:
        if result.IsRing():
            return make_GapElement_Ring(parent, obj)
    return result




############################################################################
### GapElement #############################################################
############################################################################

cdef GapElement make_GapElement(parent, Obj obj):
    r"""
    Turn a Gap C object (of type ``Obj``) into a Cython ``GapElement``.

    INPUT:

    - ``parent`` -- the parent of the new :class:`GapElement`

    - ``obj`` -- a GAP object.

    OUTPUT:

    A :class:`GapElement_Function` instance, or one of its derived
    classes if it is a better fit for the GAP object.

    EXAMPLES::

        sage: libgap(0)
        0
        sage: type(_)
        <type 'sage.libs.gap.element.GapElement_Integer'>

        sage: libgap.eval('')
        NULL

        sage: libgap(None)
        Traceback (most recent call last):
        ...
        AttributeError: 'NoneType' object has no attribute '_gap_init_'
    """
    cdef GapElement r = GapElement.__new__(GapElement)
    r._initialize(parent, obj)
    return r


cdef class GapElement(RingElement):
    r"""
    Wrapper for all Gap objects.

    .. NOTE::

        In order to create ``GapElements`` you should use the
        ``libgap`` instance (the parent of all Gap elements) to
        convert things into ``GapElement``. You must not create
        ``GapElement`` instances manually.

    EXAMPLES::

        sage: libgap(0)
        0

    If Gap finds an error while evaluating, a corresponding assertion is raised::

        sage: libgap.eval('1/0')
        Traceback (most recent call last):
        ...
        ValueError: libGAP: Error, Rational operations: <divisor> must not be zero

    Also, a ``ValueError`` is raised if the input is not a simple expression::

        sage: libgap.eval('1; 2; 3')
        Traceback (most recent call last):
        ...
        ValueError: can only evaluate a single statement
    """

    def __cinit__(self):
        """
        The Cython constructor.

        EXAMPLES::

            sage: libgap.eval('1')
            1
        """
        self.value = NULL
        self._compare_by_id = False


    def __init__(self):
        """
        The ``GapElement`` constructor

        Users must use the ``libgap`` instance to construct instances
        of :class:`GapElement`. Cython programmers must use
        :func:`make_GapElement` factory function.

        TESTS::

            sage: from sage.libs.gap.element import GapElement
            sage: GapElement()
            Traceback (most recent call last):
            ...
            TypeError: this class cannot be instantiated from Python
        """
        raise TypeError('this class cannot be instantiated from Python')

    cdef _initialize(self, parent, Obj obj):
        r"""
        Initialize the GapElement.

        This Cython method is called from :func:`make_GapElement` to
        initialize the newly-constructed object. You must never call
        it manually.

        TESTS::

            sage: n_before = libgap.count_GAP_objects()
            sage: a = libgap.eval('123')
            sage: b = libgap.eval('456')
            sage: c = libgap.eval('CyclicGroup(3)')
            sage: d = libgap.eval('"a string"')
            sage: libgap.collect()
            sage: del c
            sage: libgap.collect()
            sage: n_after = libgap.count_GAP_objects()
            sage: n_after - n_before
            3
        """
        assert self.value is NULL
        self._parent = parent
        self.value = obj
        if obj is NULL:
            return
        reference_obj(obj)


    def __dealloc__(self):
        r"""
        The Cython destructor

        TESTS::

            sage: pre_refcount = libgap.count_GAP_objects()
            sage: def f():
            ....:     local_variable = libgap.eval('"This is a new string"')
            sage: f()
            sage: f()
            sage: f()
            sage: post_refcount = libgap.count_GAP_objects()
            sage: post_refcount - pre_refcount
            0
        """
        if self.value is NULL:
            return
        dereference_obj(self.value)

    def __copy__(self):
        r"""
        TESTS::

            sage: a = libgap(1)
            sage: a.__copy__() is a
            True

            sage: a = libgap(1/3)
            sage: a.__copy__() is a
            True

            sage: a = libgap([1,2])
            sage: b = a.__copy__()
            sage: a is b
            False
            sage: a[0] = 3
            sage: a
            [ 3, 2 ]
            sage: b
            [ 1, 2 ]

            sage: a = libgap([[0,1],[2,3,4]])
            sage: b = a.__copy__()
            sage: b[0][1] = -2
            sage: b
            [ [ 0, -2 ], [ 2, 3, 4 ] ]
            sage: a
            [ [ 0, -2 ], [ 2, 3, 4 ] ]
        """
        if IS_MUTABLE_OBJ(self.value):
            return make_any_gap_element(self.parent(), SHALLOW_COPY_OBJ(self.value))
        else:
            return self

    cpdef GapElement deepcopy(self, bint mut):
        r"""
        Return a deepcopy of this Gap object

        Note that this is the same thing as calling ``StructuralCopy`` but much
        faster.

        INPUT:

        - ``mut`` - (boolean) wheter to return an mutable copy

        EXAMPLES::

            sage: a = libgap([[0,1],[2,3]])
            sage: b = a.deepcopy(1)
            sage: b[0,0] = 5
            sage: a
            [ [ 0, 1 ], [ 2, 3 ] ]
            sage: b
            [ [ 5, 1 ], [ 2, 3 ] ]

            sage: l = libgap([0,1])
            sage: l.deepcopy(0).IsMutable()
            false
            sage: l.deepcopy(1).IsMutable()
            true
        """
        if IS_MUTABLE_OBJ(self.value):
            return make_any_gap_element(self.parent(), CopyObj(self.value, mut))
        else:
            return self

    def __deepcopy__(self, memo):
        r"""
        TESTS::

            sage: a = libgap([[0,1],[2]])
            sage: b = deepcopy(a)
            sage: a[0,0] = -1
            sage: a
            [ [ -1, 1 ], [ 2 ] ]
            sage: b
            [ [ 0, 1 ], [ 2 ] ]
        """
        return self.deepcopy(0)

    def __contains__(self, other):
        r"""
        TESTS::

            sage: libgap(1) in libgap.eval('Integers')
            True
            sage: 1 in libgap.eval('Integers')
            True

            sage: 3 in libgap([1,5,3,2])
            True
            sage: -5 in libgap([1,5,3,2])
            False

            sage: libgap.eval('Integers') in libgap(1)
            Traceback (most recent call last):
            ...
            ValueError: libGAP: Error, no method found! Error, no 1st choice method found for `in' on 2 arguments
        """
        from sage.libs.gap.libgap import libgap
        GAP_IN = libgap.eval(r'\in')
        return GAP_IN(other, self).sage()

    cpdef _type_number(self):
        """
        Return the GAP internal type number.

        This is only useful for libgap development purposes.

        OUTPUT:

        Integer.

        EXAMPLES::

            sage: x = libgap(1)
            sage: x._type_number()
            (0L, 'T_INT (integer)')
        """
        n = TNUM_OBJ(self.value)
        global decode_type_number
        name = decode_type_number.get(n, 'unknown')
        return (n, name)

    def __dir__(self):
        """
        Customize tab completion

        EXAMPLES::

            sage: G = libgap.DihedralGroup(4)
            sage: 'GeneratorsOfMagmaWithInverses' in dir(G)
            True
            sage: 'GeneratorsOfGroup' in dir(G)    # known bug
            False
            sage: x = libgap(1)
            sage: len(dir(x)) > 100
            True
        """
        from sage.libs.gap.operations import OperationInspector
        ops = OperationInspector(self).op_names()
        return dir(self.__class__) + ops

    def __getattr__(self, name):
        r"""
        Return functionoid implementing the function ``name``.

        EXAMPLES::

            sage: lst = libgap([])
            sage: 'Add' in dir(lst)    # This is why tab-completion works
            True
            sage: lst.Add(1)    # this is the syntactic sugar
            sage: lst
            [ 1 ]

        The above is equivalent to the following calls::

            sage: lst = libgap.eval('[]')
            sage: libgap.eval('Add') (lst, 1)
            sage: lst
            [ 1 ]

        TESTS::

            sage: lst.Adddddd(1)
            Traceback (most recent call last):
            ...
            AttributeError: name "Adddddd" is not defined in GAP.

            sage: libgap.eval('some_name := 1')
            1
            sage: lst.some_name
            Traceback (most recent call last):
            ...
            AttributeError: name "some_name" does not define a GAP function.
        """
        if name in ('__dict__', '_getAttributeNames', '__custom_name', 'keys'):
            raise AttributeError('Python special name, not a GAP function.')
        try:
            proxy = make_GapElement_MethodProxy\
                (self.parent(), gap_eval(name), self)
        except ValueError:
            raise AttributeError('name "'+str(name)+'" is not defined in GAP.')
        if not proxy.is_function():
            raise AttributeError('name "'+str(name)+'" does not define a GAP function.')
        return proxy

    def _repr_(self):
        r"""
        Return a string representation of ``self``.

        EXAMPLES::

            sage: libgap(0)
            0
            sage: libgap.eval('')
            NULL
            sage: libgap(0)
            0
            sage: libgap(0)._repr_()
            '0'
        """
        if  self.value == NULL:
            return 'NULL'
        try:
            libgap_enter()
            libgap_start_interaction('')
<<<<<<< HEAD
            libGAP_ViewObjHandler(self.value)
            s = char_to_str(libgap_get_output())
=======
            ViewObjHandler(self.value)
            s = libgap_get_output()
>>>>>>> 40e644a1
            return s.strip()
        finally:
            libgap_finish_interaction()
            libgap_exit()

    cpdef _set_compare_by_id(self):
        """
        Set comparison to compare by ``id``

        By default, GAP is used to compare libGAP objects. However,
        this is not defined for all GAP objects. To have libGAP play
        nice with ``UniqueRepresentation``, comparison must always
        work. This method allows one to override the comparison to
        sort by the (unique) Python ``id``.

        Obviously it is a bad idea to change the comparison of objects
        after you have inserted them into a set/dict. You also must
        not mix libGAP objects with different sort methods in the same
        container.

        EXAMPLES::

            sage: F1 = libgap.FreeGroup(['a'])
            sage: F2 = libgap.FreeGroup(['a'])
            sage: F1 < F2
            Traceback (most recent call last):
            ...
            ValueError: libGAP: cannot compare less than: Error, no method found!
            Error, no 1st choice method found for `<' on 2 arguments

            sage: F1._set_compare_by_id()
            sage: F1 != F2
            Traceback (most recent call last):
            ...
            ValueError: comparison style must be the same for both operands

            sage: F1._set_compare_by_id()
            sage: F2._set_compare_by_id()
            sage: F1 != F2
            True
        """
        self._compare_by_id = True

    cpdef _assert_compare_by_id(self):
        """
        Ensure that comparison is by ``id``

        See :meth:`_set_compare_by_id`.

        OUTPUT:

        This method returns nothing. A ``ValueError`` is raised if
        :meth:`_set_compare_by_id` has not been called on this libgap
        object.

        EXAMPLES::

            sage: x = libgap.FreeGroup(1)
            sage: x._assert_compare_by_id()
            Traceback (most recent call last):
            ...
            ValueError: requires a libGAP objects whose comparison is by "id"

            sage: x._set_compare_by_id()
            sage: x._assert_compare_by_id()
        """
        if not self._compare_by_id:
            raise ValueError('requires a libGAP objects whose comparison is by "id"')

    def __hash__(self):
        """
        Make hashable.

        EXAMPLES::

            sage: hash(libgap(123))   # random output
            163512108404620371
        """
        return hash(str(self))

    cpdef _richcmp_(self, other, int op):
        """
        Compare ``self`` with ``other``.

        Uses the GAP comparison by default, or the Python ``id`` if
        :meth:`_set_compare_by_id` was called.

        OUTPUT:

        Boolean, depending on the comparison of ``self`` and
        ``other``.  Raises a ``ValueError`` if GAP does not support
        comparison of ``self`` and ``other``, unless
        :meth:`_set_compare_by_id` was called on both ``self`` and
        ``other``.

        EXAMPLES::

            sage: a = libgap(123)
            sage: a == a
            True
            sage: b = libgap('string')
            sage: a._richcmp_(b, 0)
            1
            sage: (a < b) or (a > b)
            True
            sage: a._richcmp_(libgap(123), 2)
            True

        GAP does not have a comparison function for two ``FreeGroup``
        objects. LibGAP signals this by raising a ``ValueError`` ::

            sage: F1 = libgap.FreeGroup(['a'])
            sage: F2 = libgap.FreeGroup(['a'])
            sage: F1 < F2
            Traceback (most recent call last):
            ...
            ValueError: libGAP: cannot compare less than: Error, no method found!
            Error, no 1st choice method found for `<' on 2 arguments

            sage: F1._set_compare_by_id()
            sage: F1 < F2
            Traceback (most recent call last):
            ...
            ValueError: comparison style must be the same for both operands

            sage: F1._set_compare_by_id()
            sage: F2._set_compare_by_id()
            sage: F1 < F2 or F1 > F2
            True
        """
        if self._compare_by_id != (<GapElement>other)._compare_by_id:
            raise ValueError('comparison style must be the same for both operands')
        if op==Py_LT:
            return self._compare_less(other)
        elif op==Py_LE:
            return self._compare_equal(other) or self._compare_less(other)
        elif op == Py_EQ:
            return self._compare_equal(other)
        elif op == Py_GT:
            return not self._compare_less(other)
        elif op == Py_GE:
            return self._compare_equal(other) or not self._compare_less(other)
        elif op == Py_NE:
            return not self._compare_equal(other)
        else:
            assert False  # unreachable

    cdef bint _compare_equal(self, Element other) except -2:
        """
        Compare ``self`` with ``other``.

        Helper for :meth:`_richcmp_`

        EXAMPLES::

            sage: libgap(1) == libgap(1)   # indirect doctest
            True
        """
        if self._compare_by_id:
            return id(self) == id(other)
        cdef GapElement c_other = <GapElement>other
        cdef bint result
        libgap_enter()
        try:
            sig_on()
            result = EQ(self.value, c_other.value)
            sig_off()
        except RuntimeError as msg:
            raise ValueError('libGAP: cannot compare equality: '+str(msg))
        finally:
            libgap_exit()
        return result

    cdef bint _compare_less(self, Element other) except -2:
        """
        Compare ``self`` with ``other``.

        Helper for :meth:`_richcmp_`

        EXAMPLES::

            sage: libgap(1) < libgap(2)   # indirect doctest
            True
        """
        if self._compare_by_id:
            return id(self) < id(other)
        cdef bint result
        cdef GapElement c_other = <GapElement>other
        libgap_enter()
        try:
            sig_on()
            result = LT(self.value, c_other.value)
            sig_off()
        except RuntimeError as msg:
            raise ValueError('libGAP: cannot compare less than: '+str(msg))
        finally:
            libgap_exit()
        return result

    cpdef _add_(self, right):
        r"""
        Add two GapElement objects.

        EXAMPLES::

            sage: g1 = libgap(1)
            sage: g2 = libgap(2)
            sage: g1._add_(g2)
            3
            sage: g1 + g2    # indirect doctest
            3

            sage: libgap(1) + libgap.CyclicGroup(2)
            Traceback (most recent call last):
            ...
            ValueError: libGAP: Error, no method found!
            Error, no 1st choice method found for `+' on 2 arguments
        """
        cdef Obj result
        try:
            libgap_enter()
            sig_on()
            result = SUM(self.value, (<GapElement>right).value)
            sig_off()
        except RuntimeError as msg:
            ClearError()
            raise ValueError('libGAP: '+str(msg))
        finally:
            libgap_exit()
        return make_any_gap_element(self.parent(), result)


    cpdef _sub_(self, right):
        r"""
        Subtract two GapElement objects.

        EXAMPLES::

            sage: g1 = libgap(1)
            sage: g2 = libgap(2)
            sage: g1._sub_(g2)
            -1
            sage: g1 - g2    # indirect doctest
            -1

            sage: libgap(1) - libgap.CyclicGroup(2)
            Traceback (most recent call last):
            ...
            ValueError: libGAP: Error, no method found!
            Error, no 1st choice method found for `-' on 2 arguments
        """
        cdef Obj result
        try:
            libgap_enter()
            sig_on()
            result = DIFF(self.value, (<GapElement>right).value)
            sig_off()
        except RuntimeError as msg:
            ClearError()
            raise ValueError('libGAP: {}'.format(msg))
        finally:
            libgap_exit()
        return make_any_gap_element(self.parent(), result)


    cpdef _mul_(self, right):
        r"""
        Multiply two GapElement objects.

        EXAMPLES::

            sage: g1 = libgap(3)
            sage: g2 = libgap(5)
            sage: g1._mul_(g2)
            15
            sage: g1 * g2    # indirect doctest
            15

            sage: libgap(1) * libgap.CyclicGroup(2)
            Traceback (most recent call last):
            ...
            ValueError: libGAP: Error, no method found!
            Error, no 1st choice method found for `*' on 2 arguments
        """
        cdef Obj result
        try:
            libgap_enter()
            sig_on()
            result = PROD(self.value, (<GapElement>right).value)
            sig_off()
        except RuntimeError as msg:
            ClearError()
            raise ValueError('libGAP: {}'.format(msg))
        finally:
            libgap_exit()
        return make_any_gap_element(self.parent(), result)


    cpdef _div_(self, right):
        r"""
        Divide two GapElement objects.

        EXAMPLES::

            sage: g1 = libgap(3)
            sage: g2 = libgap(5)
            sage: g1._div_(g2)
            3/5
            sage: g1 / g2    # indirect doctest
            3/5

            sage: libgap(1) / libgap.CyclicGroup(2)
            Traceback (most recent call last):
            ...
            ValueError: libGAP: Error, no method found!
            Error, no 1st choice method found for `/' on 2 arguments

            sage: libgap(1) / libgap(0)
            Traceback (most recent call last):
            ...
            ValueError: libGAP: Error, Rational operations: <divisor> must not be zero
        """
        cdef Obj result
        try:
            libgap_enter()
            sig_on()
            result = QUO(self.value, (<GapElement>right).value)
            sig_off()
        except RuntimeError as msg:
            ClearError()
            raise ValueError('libGAP: '+str(msg))
        finally:
            libgap_exit()
        return make_any_gap_element(self.parent(), result)

    cpdef _mod_(self, right):
        r"""
        Modulus of two GapElement objects.

        EXAMPLES::

            sage: g1 = libgap(5)
            sage: g2 = libgap(2)
            sage: g1 % g2
            1

            sage: libgap(1) % libgap.CyclicGroup(2)
            Traceback (most recent call last):
            ...
            ValueError: libGAP: Error, no method found!
            Error, no 1st choice method found for `mod' on 2 arguments
        """
        cdef Obj result
        try:
            libgap_enter()
            sig_on()
            result = MOD(self.value, (<GapElement>right).value)
            sig_off()
        except RuntimeError as msg:
            ClearError()
            raise ValueError('libGAP: '+str(msg))
        finally:
            libgap_exit()
        return make_any_gap_element(self.parent(), result)


    def __pow__(GapElement self, right, dummy):
        r"""
        Exponentiation of two GapElement objects.

        EXAMPLES::

            sage: g1 = libgap(5)
            sage: g2 = libgap(2)
            sage: g1 ^ g2
            25

            sage: libgap.CyclicGroup(2) ^ 2
            Traceback (most recent call last):
            ...
            ValueError: libGAP: Error, no method found!
            Error, no 1st choice method found for `^' on 2 arguments

            sage: libgap(3) ^ Infinity
            Traceback (most recent call last):
            ...
            ValueError: libGAP: Error, no method found! Error, no 1st choice
            method found for `InverseMutable' on 1 arguments
        """
        if not isinstance(right, GapElement):
            libgap = self.parent()
            right = libgap(right)
        cdef Obj result
        try:
            libgap_enter()
            sig_on()
            result = POW(self.value, (<GapElement>right).value)
            sig_off()
        except RuntimeError as msg:
            ClearError()
            raise ValueError('libGAP: ' + str(msg))
        finally:
            libgap_exit()
        return make_any_gap_element(self.parent(), result)


    def is_function(self):
        """
        Return whether the wrapped GAP object is a function.

        OUTPUT:

        Boolean.

        EXAMPLES::

            sage: a = libgap.eval("NormalSubgroups")
            sage: a.is_function()
            True
            sage: a = libgap(2/3)
            sage: a.is_function()
            False
        """
        return IS_FUNC(self.value)


    def is_list(self):
        r"""
        Return whether the wrapped GAP object is a GAP List.

        OUTPUT:

        Boolean.

        EXAMPLES::

            sage: libgap.eval('[1, 2,,,, 5]').is_list()
            True
            sage: libgap.eval('3/2').is_list()
            False
        """
        return IS_LIST(self.value)


    def is_record(self):
        r"""
        Return whether the wrapped GAP object is a GAP record.

        OUTPUT:

        Boolean.

        EXAMPLES::

            sage: libgap.eval('[1, 2,,,, 5]').is_record()
            False
            sage: libgap.eval('rec(a:=1, b:=3)').is_record()
            True
        """
        return IS_REC(self.value)


    cpdef is_bool(self):
        r"""
        Return whether the wrapped GAP object is a GAP boolean.

        OUTPUT:

        Boolean.

        EXAMPLES::

            sage: libgap(True).is_bool()
            True
        """
        libgap = self.parent()
        cdef GapElement r_sage = libgap.IsBool(self)
        cdef Obj r_gap = r_sage.value
        return r_gap == libGAP_True

    def is_string(self):
        r"""
        Return whether the wrapped GAP object is a GAP string.

        OUTPUT:

        Boolean.

        EXAMPLES::

            sage: libgap('this is a string').is_string()
            True
        """
        return IS_STRING(self.value)


    def is_permutation(self):
        r"""
        Return whether the wrapped GAP object is a GAP permutation.

        OUTPUT:

        Boolean.

        EXAMPLES::

            sage: perm = libgap.PermList( libgap([1,5,2,3,4]) );  perm
            (2,5,4,3)
            sage: perm.is_permutation()
            True
            sage: libgap('this is a string').is_permutation()
            False
        """
        return (TNUM_OBJ(self.value) == T_PERM2 or
                TNUM_OBJ(self.value) == T_PERM4)


    def sage(self):
        r"""
        Return the Sage equivalent of the :class:`GapElement`

        EXAMPLES::

            sage: libgap(1).sage()
            1
            sage: type(_)
            <type 'sage.rings.integer.Integer'>

            sage: libgap(3/7).sage()
            3/7
            sage: type(_)
            <type 'sage.rings.rational.Rational'>

            sage: libgap.eval('5 + 7*E(3)').sage()
            7*zeta3 + 5

            sage: libgap(Infinity).sage()
            +Infinity
            sage: libgap(-Infinity).sage()
            -Infinity

            sage: libgap(True).sage()
            True
            sage: libgap(False).sage()
            False
            sage: type(_)
            <... 'bool'>

            sage: libgap('this is a string').sage()
            'this is a string'
            sage: type(_)
            <... 'str'>
        """
        if self.value is NULL:
            return None
        libgap = self.parent()

        if self.IsInfinity():
            from sage.rings.infinity import Infinity
            return Infinity
        elif self.IsNegInfinity():
            from sage.rings.infinity import Infinity
            return -Infinity

        raise NotImplementedError('cannot construct equivalent Sage object')





############################################################################
### GapElement_Integer #####################################################
############################################################################

cdef GapElement_Integer make_GapElement_Integer(parent, Obj obj):
    r"""
    Turn a Gap integer object into a GapElement_Integer Sage object

    EXAMPLES::

        sage: libgap(123)
        123
        sage: type(_)
        <type 'sage.libs.gap.element.GapElement_Integer'>
    """
    cdef GapElement_Integer r = GapElement_Integer.__new__(GapElement_Integer)
    r._initialize(parent, obj)
    return r


cdef class GapElement_Integer(GapElement):
    r"""
    Derived class of GapElement for GAP integers.

    EXAMPLES::

        sage: i = libgap(123)
        sage: type(i)
        <type 'sage.libs.gap.element.GapElement_Integer'>
        sage: ZZ(i)
        123
    """

    def is_C_int(self):
        r"""
        Return whether the wrapped GAP object is a immediate GAP integer.

        An immediate integer is one that is stored as a C integer, and
        is subject to the usual size limits. Larger integers are
        stored in GAP as GMP integers.

        OUTPUT:

        Boolean.

        EXAMPLES::

            sage: n = libgap(1)
            sage: type(n)
            <type 'sage.libs.gap.element.GapElement_Integer'>
            sage: n.is_C_int()
            True
            sage: n.IsInt()
            true

            sage: N = libgap(2^130)
            sage: type(N)
            <type 'sage.libs.gap.element.GapElement_Integer'>
            sage: N.is_C_int()
            False
            sage: N.IsInt()
            true
        """
        return IS_INTOBJ(self.value)

    def _rational_(self):
        r"""
        EXAMPLES::

            sage: QQ(libgap(1))  # indirect doctest
            1
            sage: QQ(libgap(-2**200)) == -2**200
            True
        """
        return self.sage(ring=QQ)

    def sage(self, ring=None):
        r"""
        Return the Sage equivalent of the :class:`GapElement_Integer`

        - ``ring`` -- Integer ring or ``None`` (default). If not
          specified, a the default Sage integer ring is used.

        OUTPUT:

        A Sage integer

        EXAMPLES::

            sage: libgap([ 1, 3, 4 ]).sage()
            [1, 3, 4]
            sage: all( x in ZZ for x in _ )
            True

            sage: libgap(132).sage(ring=IntegerModRing(13))
            2
            sage: parent(_)
            Ring of integers modulo 13

        TESTS::

            sage: large = libgap.eval('2^130');  large
            1361129467683753853853498429727072845824
            sage: large.sage()
            1361129467683753853853498429727072845824

            sage: huge = libgap.eval('10^9999');  huge     # gap abbreviates very long ints
            <integer 100...000 (10000 digits)>
            sage: huge.sage().ndigits()
            10000
        """
        if ring is None:
            ring = ZZ
        if self.is_C_int():
            return ring(INT_INTOBJ(self.value))
        else:
            # TODO: waste of time!
            # gap integers are stored as a mp_limb_t and we have a much more direct
            # conversion implemented in mpz_get_pylong(mpz_srcptr z)
            # (see sage.libs.gmp.pylong)
            string = self.String().sage()
            return ring(string)

    _integer_ = sage

    def __int__(self):
        r"""
        TESTS::

            sage: int(libgap(3))
            3
            sage: type(_) is int
            True

            sage: int(libgap(2)**128)
            340282366920938463463374607431768211456L
            sage: type(_) is long
            True
        """
        return self.sage(ring=int)

    def __index__(self):
        r"""
        TESTS:

        Check that gap integers can be used as indices (:trac:`23878`)::

            sage: s = 'abcd'
            sage: s[libgap(1)]
            'b'
        """
        return int(self)


##########################################################################
### GapElement_Float #####################################################
##########################################################################

cdef GapElement_Float make_GapElement_Float(parent, Obj obj):
    r"""
    Turn a Gap macfloat object into a GapElement_Float Sage object

    EXAMPLES::

        sage: libgap(123.5)
        123.5
        sage: type(_)
        <type 'sage.libs.gap.element.GapElement_Float'>
    """
    cdef GapElement_Float r = GapElement_Float.__new__(GapElement_Float)
    r._initialize(parent, obj)
    return r

cdef class GapElement_Float(GapElement):
    r"""
    Derived class of GapElement for GAP floating point numbers.

    EXAMPLES::

        sage: i = libgap(123.5)
        sage: type(i)
        <type 'sage.libs.gap.element.GapElement_Float'>
        sage: RDF(i)
        123.5
        sage: float(i)
        123.5

    TESTS::

        sage: a = RDF.random_element()
        sage: libgap(a).sage() == a
        True
    """
    def sage(self, ring=None):
        r"""
        Return the Sage equivalent of the :class:`GapElement_Float`

        - ``ring`` -- a floating point field or ``None`` (default). If not
          specified, the default Sage ``RDF`` is used.

        OUTPUT:

        A Sage double precision floating point number

        EXAMPLES::

            sage: a = libgap.eval("Float(3.25)").sage()
            sage: a
            3.25
            sage: parent(a)
            Real Double Field
        """
        if ring is None:
            ring = RDF
        return ring(VAL_MACFLOAT(self.value))

    def __float__(self):
        r"""
        TESTS::

            sage: float(libgap.eval("Float(3.5)"))
            3.5
        """
        return VAL_MACFLOAT(self.value)



############################################################################
### GapElement_IntegerMod #####################################################
############################################################################

cdef GapElement_IntegerMod make_GapElement_IntegerMod(parent, Obj obj):
    r"""
    Turn a Gap integer object into a :class:`GapElement_IntegerMod` Sage object

    EXAMPLES::

        sage: n = IntegerModRing(123)(13)
        sage: libgap(n)
        ZmodnZObj( 13, 123 )
        sage: type(_)
        <type 'sage.libs.gap.element.GapElement_IntegerMod'>
    """
    cdef GapElement_IntegerMod r = GapElement_IntegerMod.__new__(GapElement_IntegerMod)
    r._initialize(parent, obj)
    return r

cdef class GapElement_IntegerMod(GapElement):
    r"""
    Derived class of GapElement for GAP integers modulo an integer.

    EXAMPLES::

        sage: n = IntegerModRing(123)(13)
        sage: i = libgap(n)
        sage: type(i)
        <type 'sage.libs.gap.element.GapElement_IntegerMod'>
    """

    cpdef GapElement_Integer lift(self):
        """
        Return an integer lift.

        OUTPUT:

        A :class:`GapElement_Integer` that equals ``self`` in the
        integer mod ring.

        EXAMPLES::

            sage: n = libgap.eval('One(ZmodnZ(123)) * 13')
            sage: n.lift()
            13
            sage: type(_)
            <type 'sage.libs.gap.element.GapElement_Integer'>
        """
        return self.Int()


    def sage(self, ring=None):
        r"""
        Return the Sage equivalent of the :class:`GapElement_IntegerMod`

        INPUT:

        - ``ring`` -- Sage integer mod ring or ``None`` (default). If
          not specified, a suitable integer mod ringa is used
          automatically.

        OUTPUT:

        A Sage integer modulo another integer.

        EXAMPLES::

            sage: n = libgap.eval('One(ZmodnZ(123)) * 13')
            sage: n.sage()
            13
            sage: parent(_)
            Ring of integers modulo 123
        """
        if ring is None:
            # ring = self.DefaultRing().sage()
            characteristic = self.Characteristic().sage()
            ring = ZZ.quotient_ring(characteristic)
        return self.lift().sage(ring=ring)


############################################################################
### GapElement_FiniteField #####################################################
############################################################################

cdef GapElement_FiniteField make_GapElement_FiniteField(parent, Obj obj):
    r"""
    Turn a GAP finite field object into a :class:`GapElement_FiniteField` Sage object

    EXAMPLES::

        sage: libgap.eval('Z(5)^2')
        Z(5)^2
        sage: type(_)
        <type 'sage.libs.gap.element.GapElement_FiniteField'>
    """
    cdef GapElement_FiniteField r = GapElement_FiniteField.__new__(GapElement_FiniteField)
    r._initialize(parent, obj)
    return r


cdef class GapElement_FiniteField(GapElement):
    r"""
    Derived class of GapElement for GAP finite field elements.

    EXAMPLES::

        sage: libgap.eval('Z(5)^2')
        Z(5)^2
        sage: type(_)
        <type 'sage.libs.gap.element.GapElement_FiniteField'>
    """

    cpdef GapElement_Integer lift(self):
        """
        Return an integer lift.

        OUTPUT:

        The smallest positive :class:`GapElement_Integer` that equals
        ``self`` in the prime finite field.

        EXAMPLES::

            sage: n = libgap.eval('Z(5)^2')
            sage: n.lift()
            4
            sage: type(_)
            <type 'sage.libs.gap.element.GapElement_Integer'>

            sage: n = libgap.eval('Z(25)')
            sage: n.lift()
            Traceback (most recent call last):
            TypeError: not in prime subfield
        """
        degree = self.DegreeFFE().sage()
        if degree == 1:
            return self.IntFFE()
        else:
            raise TypeError('not in prime subfield')


    def sage(self, ring=None, var='a'):
        r"""
        Return the Sage equivalent of the :class:`GapElement_FiniteField`.

        INPUT:

        - ``ring`` -- a Sage finite field or ``None`` (default). The
          field to return ``self`` in. If not specified, a suitable
          finite field will be constructed.

        OUTPUT:

        An Sage finite field element. The isomorphism is chosen such
        that the Gap ``PrimitiveRoot()`` maps to the Sage
        :meth:`~sage.rings.finite_rings.finite_field_prime_modn.multiplicative_generator`.

        EXAMPLES::

            sage: n = libgap.eval('Z(25)^2')
            sage: n.sage()
            a + 3
            sage: parent(_)
            Finite Field in a of size 5^2

            sage: n.sage(ring=GF(5))
            Traceback (most recent call last):
            ...
            ValueError: the given ring is incompatible ...

        TESTS::

            sage: n = libgap.eval('Z(2^4)^2 + Z(2^4)^1 + Z(2^4)^0')
            sage: n
            Z(2^2)^2
            sage: n.sage()
            a + 1
            sage: parent(_)
            Finite Field in a of size 2^2
            sage: n.sage(ring=ZZ)
            Traceback (most recent call last):
            ...
            ValueError: the given ring is incompatible ...
            sage: n.sage(ring=CC)
            Traceback (most recent call last):
            ...
            ValueError: the given ring is incompatible ...
            sage: n.sage(ring=GF(5))
            Traceback (most recent call last):
            ...
            ValueError: the given ring is incompatible ...
            sage: n.sage(ring=GF(2^3))
            Traceback (most recent call last):
            ...
            ValueError: the given ring is incompatible ...
            sage: n.sage(ring=GF(2^2, 'a'))
            a + 1
            sage: n.sage(ring=GF(2^4, 'a'))
            a^2 + a + 1
            sage: n.sage(ring=GF(2^8, 'a'))
            a^7 + a^6 + a^4 + a^2 + a + 1

        Check that :trac:`23153` is fixed::

            sage: n = libgap.eval('Z(2^4)^2 + Z(2^4)^1 + Z(2^4)^0')
            sage: n.sage(ring=GF(2^4, 'a'))
            a^2 + a + 1
        """
        deg = self.DegreeFFE().sage()
        char = self.Characteristic().sage()
        if ring is None:
            from sage.rings.finite_rings.finite_field_constructor import GF
            ring = GF(char**deg, name=var)
        elif not (ring.is_field() and ring.is_finite() and \
                  ring.characteristic() == char and ring.degree() % deg == 0):
            raise ValueError(('the given ring is incompatible (must be a '
                              'finite field of characteristic {} and degree '
                              'divisible by {})').format(char, deg))

        if self.IsOne():
            return ring.one()
        if deg == 1 and char == ring.characteristic():
            return ring(self.lift().sage())
        else:
            gap_field = make_GapElement_Ring(self.parent(), gap_eval(ring._gap_init_()))
            exp = self.LogFFE(gap_field.PrimitiveRoot())
            return ring.multiplicative_generator() ** exp.sage()

    def __int__(self):
        r"""
        TESTS::

            sage: int(libgap.eval("Z(53)"))
            2
        """
        return int(self.Int())

    def _integer_(self, R):
        r"""
        TESTS::

            sage: ZZ(libgap.eval("Z(53)"))
            2
        """
        return R(self.Int())


############################################################################
### GapElement_Cyclotomic #####################################################
############################################################################

cdef GapElement_Cyclotomic make_GapElement_Cyclotomic(parent, Obj obj):
    r"""
    Turn a Gap cyclotomic object into a :class:`GapElement_Cyclotomic` Sage
    object.

    EXAMPLES::

        sage: libgap.eval('E(3)')
        E(3)
        sage: type(_)
        <type 'sage.libs.gap.element.GapElement_Cyclotomic'>
    """
    cdef GapElement_Cyclotomic r = GapElement_Cyclotomic.__new__(GapElement_Cyclotomic)
    r._initialize(parent, obj)
    return r


cdef class GapElement_Cyclotomic(GapElement):
    r"""
    Derived class of GapElement for GAP universal cyclotomics.

    EXAMPLES::

        sage: libgap.eval('E(3)')
        E(3)
        sage: type(_)
        <type 'sage.libs.gap.element.GapElement_Cyclotomic'>
    """

    def sage(self, ring=None):
        r"""
        Return the Sage equivalent of the :class:`GapElement_Cyclotomic`.

        INPUT:

        - ``ring`` -- a Sage cyclotomic field or ``None``
          (default). If not specified, a suitable minimal cyclotomic
          field will be constructed.

        OUTPUT:

        A Sage cyclotomic field element.

        EXAMPLES::

            sage: n = libgap.eval('E(3)')
            sage: n.sage()
            zeta3
            sage: parent(_)
            Cyclotomic Field of order 3 and degree 2

            sage: n.sage(ring=CyclotomicField(6))
            zeta6 - 1

            sage: libgap.E(3).sage(ring=CyclotomicField(3))
            zeta3
            sage: libgap.E(3).sage(ring=CyclotomicField(6))
            zeta6 - 1

        TESTS:

        Check that :trac:`15204` is fixed::

            sage: libgap.E(3).sage(ring=UniversalCyclotomicField())
            E(3)
            sage: libgap.E(3).sage(ring=CC)
            -0.500000000000000 + 0.866025403784439*I
        """
        if ring is None:
            conductor = self.Conductor()
            from sage.rings.number_field.number_field import CyclotomicField
            ring = CyclotomicField(conductor.sage())
        else:
            try:
                conductor = ring._n()
            except AttributeError:
                from sage.rings.number_field.number_field import CyclotomicField
                conductor = self.Conductor()
                cf = CyclotomicField(conductor.sage())
                return ring(cf(self.CoeffsCyc(conductor).sage()))
        coeff = self.CoeffsCyc(conductor).sage()
        return ring(coeff)


############################################################################
### GapElement_Rational ####################################################
############################################################################

cdef GapElement_Rational make_GapElement_Rational(parent, Obj obj):
    r"""
    Turn a Gap Rational number (of type ``Obj``) into a Cython ``GapElement_Rational``.

    EXAMPLES::

        sage: libgap(123/456)
        41/152
        sage: type(_)
        <type 'sage.libs.gap.element.GapElement_Rational'>
    """
    cdef GapElement_Rational r = GapElement_Rational.__new__(GapElement_Rational)
    r._initialize(parent, obj)
    return r


cdef class GapElement_Rational(GapElement):
    r"""
    Derived class of GapElement for GAP rational numbers.

    EXAMPLES::

        sage: r = libgap(123/456)
        sage: type(r)
        <type 'sage.libs.gap.element.GapElement_Rational'>
    """
    def _rational_(self):
        r"""
        EXAMPLES::

            sage: r = libgap(-1/3)
            sage: QQ(r)  # indirect doctest
            -1/3
            sage: QQ(libgap(2**300 / 3**300)) == 2**300 / 3**300
            True
        """
        return self.sage(ring=QQ)

    def sage(self, ring=None):
        r"""
        Return the Sage equivalent of the :class:`GapElement`.

        INPUT:

        - ``ring`` -- the Sage rational ring or ``None`` (default). If
          not specified, the rational ring is used automatically.

        OUTPUT:

        A Sage rational number.

        EXAMPLES::

            sage: r = libgap(123/456);  r
            41/152
            sage: type(_)
            <type 'sage.libs.gap.element.GapElement_Rational'>
            sage: r.sage()
            41/152
            sage: type(_)
            <type 'sage.rings.rational.Rational'>
        """
        if ring is None:
            ring = ZZ
        libgap = self.parent()
        return libgap.NumeratorRat(self).sage(ring=ring) / libgap.DenominatorRat(self).sage(ring=ring)


############################################################################
### GapElement_Ring #####################################################
############################################################################

cdef GapElement_Ring make_GapElement_Ring(parent, Obj obj):
    r"""
    Turn a Gap integer object into a :class:`GapElement_Ring` Sage
    object.

    EXAMPLES::

        sage: libgap(GF(5))
        GF(5)
        sage: type(_)
        <type 'sage.libs.gap.element.GapElement_Ring'>
    """
    cdef GapElement_Ring r = GapElement_Ring.__new__(GapElement_Ring)
    r._initialize(parent, obj)
    return r


cdef class GapElement_Ring(GapElement):
    r"""
    Derived class of GapElement for GAP rings (parents of ring elements).

    EXAMPLES::

        sage: i = libgap(ZZ)
        sage: type(i)
        <type 'sage.libs.gap.element.GapElement_Ring'>
    """

    def ring_integer(self):
        """
        Construct the Sage integers.

        EXAMPLES::

            sage: libgap.eval('Integers').ring_integer()
            Integer Ring
        """
        return ZZ


    def ring_rational(self):
        """
        Construct the Sage rationals.

        EXAMPLES::

            sage: libgap.eval('Rationals').ring_rational()
            Rational Field
        """
        return ZZ.fraction_field()


    def ring_integer_mod(self):
        """
        Construct a Sage integer mod ring.

        EXAMPLES::

            sage: libgap.eval('ZmodnZ(15)').ring_integer_mod()
            Ring of integers modulo 15
        """
        characteristic = self.Characteristic().sage()
        return ZZ.quotient_ring(characteristic)


    def ring_finite_field(self, var='a'):
        """
        Construct an integer ring.

        EXAMPLES::

            sage: libgap.GF(3,2).ring_finite_field(var='A')
            Finite Field in A of size 3^2
        """
        size = self.Size().sage()
        from sage.rings.finite_rings.finite_field_constructor import GF
        return GF(size, name=var)


    def ring_cyclotomic(self):
        """
        Construct an integer ring.

        EXAMPLES::

            sage: libgap.CyclotomicField(6).ring_cyclotomic()
            Cyclotomic Field of order 3 and degree 2
        """
        conductor = self.Conductor()
        from sage.rings.number_field.number_field import CyclotomicField
        return CyclotomicField(conductor.sage())


    def sage(self, **kwds):
        r"""
        Return the Sage equivalent of the :class:`GapElement_Ring`.

        INPUT:

        - ``**kwds`` -- keywords that are passed on to the ``ring_``
          method.

        OUTPUT:

        A Sage ring.

        EXAMPLES::

            sage: libgap.eval('Integers').sage()
            Integer Ring

            sage: libgap.eval('Rationals').sage()
            Rational Field

            sage: libgap.eval('ZmodnZ(15)').sage()
            Ring of integers modulo 15

            sage: libgap.GF(3,2).sage(var='A')
            Finite Field in A of size 3^2

            sage: libgap.CyclotomicField(6).sage()
            Cyclotomic Field of order 3 and degree 2
        """
        if self.IsField():
            if self.IsRationals():
                return self.ring_rational(**kwds)
            if self.IsCyclotomicField():
                return self.ring_cyclotomic(**kwds)
            if self.IsFinite():
                return self.ring_finite_field(**kwds)
        else:
            if self.IsIntegers():
                return self.ring_integer(**kwds)
            if self.IsFinite():
                return self.ring_integer_mod(**kwds)
        raise NotImplementedError('cannot convert GAP ring to Sage')


############################################################################
### GapElement_Boolean #####################################################
############################################################################

cdef GapElement_Boolean make_GapElement_Boolean(parent, Obj obj):
    r"""
    Turn a Gap Boolean number (of type ``Obj``) into a Cython ``GapElement_Boolean``.

    EXAMPLES::

        sage: libgap(True)
        true
        sage: type(_)
        <type 'sage.libs.gap.element.GapElement_Boolean'>
    """
    cdef GapElement_Boolean r = GapElement_Boolean.__new__(GapElement_Boolean)
    r._initialize(parent, obj)
    return r


cdef class GapElement_Boolean(GapElement):
    r"""
    Derived class of GapElement for GAP boolean values.

    EXAMPLES::

        sage: b = libgap(True)
        sage: type(b)
        <type 'sage.libs.gap.element.GapElement_Boolean'>
    """

    def sage(self):
        r"""
        Return the Sage equivalent of the :class:`GapElement`

        OUTPUT:

        A Python boolean if the values is either true or false. GAP
        booleans can have the third value ``Fail``, in which case a
        ``ValueError`` is raised.

        EXAMPLES::

            sage: b = libgap.eval('true');  b
            true
            sage: type(_)
            <type 'sage.libs.gap.element.GapElement_Boolean'>
            sage: b.sage()
            True
            sage: type(_)
            <... 'bool'>

            sage: libgap.eval('fail')
            fail
            sage: _.sage()
            Traceback (most recent call last):
            ...
            ValueError: the GAP boolean value "fail" cannot be represented in Sage
        """
        if self.value == libGAP_True:
            return True
        if self.value == libGAP_False:
            return False
        raise ValueError('the GAP boolean value "fail" cannot be represented in Sage')

    def __nonzero__(self):
        """
        Check that the boolean is "true".

        This is syntactic sugar for using libgap. See the examples below.

        OUTPUT:

        Boolean.

        EXAMPLES::

            sage: gap_bool = [libgap.eval('true'), libgap.eval('false'), libgap.eval('fail')]
            sage: for x in gap_bool:
            ....:     if x:     # this calls __nonzero__
            ....:         print("{} {}".format(x, type(x)))
            true <type 'sage.libs.gap.element.GapElement_Boolean'>

            sage: for x in gap_bool:
            ....:     if not x:     # this calls __nonzero__
            ....:         print("{} {}".format( x, type(x)))
            false <type 'sage.libs.gap.element.GapElement_Boolean'>
            fail <type 'sage.libs.gap.element.GapElement_Boolean'>
        """
        return self.value == libGAP_True


############################################################################
### GapElement_String ####################################################
############################################################################

cdef GapElement_String make_GapElement_String(parent, Obj obj):
    r"""
    Turn a Gap String (of type ``Obj``) into a Cython ``GapElement_String``.

    EXAMPLES::

        sage: libgap('this is a string')
        "this is a string"
        sage: type(_)
        <type 'sage.libs.gap.element.GapElement_String'>
    """
    cdef GapElement_String r = GapElement_String.__new__(GapElement_String)
    r._initialize(parent, obj)
    return r


cdef class GapElement_String(GapElement):
    r"""
    Derived class of GapElement for GAP strings.

    EXAMPLES::

        sage: s = libgap('string')
        sage: type(s)
        <type 'sage.libs.gap.element.GapElement_String'>
        sage: s
        "string"
        sage: print(s)
        string
    """
    def __str__(self):
        r"""
        Convert this :class:`GapElement_String` to a Python string.

        OUTPUT:

        A Python string.

        EXAMPLES::

            sage: s = libgap.eval(' "string" '); s
            "string"
            sage: type(_)
            <type 'sage.libs.gap.element.GapElement_String'>
            sage: str(s)
            'string'
            sage: s.sage()
            'string'
            sage: type(_)
            <... 'str'>
        """
        libgap_enter()
<<<<<<< HEAD
        s = char_to_str(libGAP_CSTR_STRING(self.value))
=======
        s = CSTR_STRING(self.value)
>>>>>>> 40e644a1
        libgap_exit()
        return s

    sage = __str__

############################################################################
### GapElement_Function ####################################################
############################################################################

cdef GapElement_Function make_GapElement_Function(parent, Obj obj):
    r"""
    Turn a Gap C function object (of type ``Obj``) into a Cython ``GapElement_Function``.

    INPUT:

    - ``parent`` -- the parent of the new :class:`GapElement`

    - ``obj`` -- a GAP function object.

    OUTPUT:

    A :class:`GapElement_Function` instance.

    EXAMPLES::

        sage: libgap.CycleLength
        <Gap function "CycleLength">
        sage: type(_)
        <type 'sage.libs.gap.element.GapElement_Function'>
    """
    cdef GapElement_Function r = GapElement_Function.__new__(GapElement_Function)
    r._initialize(parent, obj)
    return r


cdef class GapElement_Function(GapElement):
    r"""
    Derived class of GapElement for GAP functions.

    EXAMPLES::

        sage: f = libgap.Cycles
        sage: type(f)
        <type 'sage.libs.gap.element.GapElement_Function'>
    """


    def __repr__(self):
        r"""
        Return a string representation

        OUTPUT:

        String.

        EXAMPLES::

            sage: libgap.Orbits
            <Gap function "Orbits">
        """
        libgap = self.parent()
        name = libgap.NameFunction(self)
        s = '<Gap function "'+name.sage()+'">'
        return s


    def __call__(self, *args):
        """
        Call syntax for functions.

        INPUT:

        - ``*args`` -- arguments. Will be converted to `GapElement` if
          they are not already of this type.

        OUTPUT:

        A :class:`GapElement` encapsulating the functions return
        value, or ``None`` if it does not return anything.

        EXAMPLES::

            sage: a = libgap.NormalSubgroups
            sage: b = libgap.SymmetricGroup(4)
            sage: libgap.collect()
            sage: a
            <Gap function "NormalSubgroups">
            sage: b
            Sym( [ 1 .. 4 ] )
            sage: a(b)
            [ Group(()),
              Group([ (1,4)(2,3), (1,3)(2,4) ]),
              Group([ (2,4,3), (1,4)(2,3), (1,3)(2,4) ]),
              Sym( [ 1 .. 4 ] ) ]

            sage: libgap.eval("a := NormalSubgroups")
            <Gap function "NormalSubgroups">
            sage: libgap.eval("b := SymmetricGroup(4)")
            Sym( [ 1 .. 4 ] )
            sage: libgap.collect()
            sage: libgap.eval('a') (libgap.eval('b'))
            [ Group(()),
              Group([ (1,4)(2,3), (1,3)(2,4) ]),
              Group([ (2,4,3), (1,4)(2,3), (1,3)(2,4) ]),
              Sym( [ 1 .. 4 ] ) ]
            sage: a = libgap.eval('a')
            sage: b = libgap.eval('b')
            sage: libgap.collect()
            sage: a(b)
            [ Group(()),
              Group([ (1,4)(2,3), (1,3)(2,4) ]),
              Group([ (2,4,3), (1,4)(2,3), (1,3)(2,4) ]),
              Sym( [ 1 .. 4 ] ) ]

        Not every ``GapElement`` is callable::

            sage: f = libgap(3)
            sage: f()
            Traceback (most recent call last):
            ...
            TypeError: 'sage.libs.gap.element.GapElement_Integer' object is not callable

        We illustrate appending to a list which returns None::

            sage: a = libgap([]); a
            [  ]
            sage: a.Add(5); a
            [ 5 ]
            sage: a.Add(10); a
            [ 5, 10 ]

        TESTS::

            sage: s = libgap.Sum
            sage: s(libgap([1,2]))
            3
            sage: s(libgap(1), libgap(2))
            Traceback (most recent call last):
            ...
            ValueError: libGAP: Error, no method found!
            Error, no 1st choice method found for `SumOp' on 2 arguments

            sage: for i in range(0,100):
            ....:     rnd = [ randint(-10,10) for i in range(0,randint(0,7)) ]
            ....:     # compute the sum in GAP
            ....:     _ = libgap.Sum(rnd)
            ....:     try:
            ....:         libgap.Sum(*rnd)
            ....:         print('This should have triggered a ValueError')
            ....:         print('because Sum needs a list as argument')
            ....:     except ValueError:
            ....:         pass

            sage: libgap_exec = libgap.eval("Exec")
            sage: libgap_exec('echo hello from the shell')
            hello from the shell
        """
        cdef Obj result = NULL
        cdef Obj arg_list
        cdef int i, n = len(args)

        if n > 0:
            libgap = self.parent()
            a = [x if isinstance(x,GapElement) else libgap(x) for x in args]

        try:
            libgap_enter()
            sig_on()
            if n == 0:
                result = CALL_0ARGS(self.value)
            elif n == 1:
                result = CALL_1ARGS(self.value,
                                           (<GapElement>a[0]).value)
            elif n == 2:
                result = CALL_2ARGS(self.value,
                                           (<GapElement>a[0]).value,
                                           (<GapElement>a[1]).value)
            elif n == 3:
                result = CALL_3ARGS(self.value,
                                           (<GapElement>a[0]).value,
                                           (<GapElement>a[1]).value,
                                           (<GapElement>a[2]).value)
            elif n == 4:
                result = CALL_4ARGS(self.value,
                                           (<GapElement>a[0]).value,
                                           (<GapElement>a[1]).value,
                                           (<GapElement>a[2]).value,
                                           (<GapElement>a[3]).value)
            elif n == 5:
                result = CALL_5ARGS(self.value,
                                           (<GapElement>a[0]).value,
                                           (<GapElement>a[1]).value,
                                           (<GapElement>a[2]).value,
                                           (<GapElement>a[3]).value,
                                           (<GapElement>a[4]).value)
            elif n == 6:
                result = CALL_6ARGS(self.value,
                                           (<GapElement>a[0]).value,
                                           (<GapElement>a[1]).value,
                                           (<GapElement>a[2]).value,
                                           (<GapElement>a[3]).value,
                                           (<GapElement>a[4]).value,
                                           (<GapElement>a[5]).value)
            elif n >= 7:
                libgap_exit()
                arg_list = make_gap_list(args)
                libgap_enter()
                result = CALL_XARGS(self.value, arg_list)
            sig_off()
        except RuntimeError as msg:
            raise ValueError('libGAP: ' + str(msg))
        finally:
            libgap_exit()

        if result == NULL:
            # We called a procedure that does not return anything
            return None

        return make_any_gap_element(self.parent(), result)


    def _instancedoc_(self):
        r"""
        Return the help string

        EXAMPLES::

            sage: f = libgap.CyclicGroup
            sage: 'constructs  the  cyclic  group' in f.__doc__
            True

        You would get the full help by typing ``f?`` in the command line.
        """
        libgap = self.parent()
        from sage.interfaces.gap import gap
        return gap.help(libgap.NameFunction(self).sage(), pager=False)




############################################################################
### GapElement_MethodProxy #################################################
############################################################################

cdef GapElement_MethodProxy make_GapElement_MethodProxy(parent, Obj function, GapElement base_object):
    r"""
    Turn a Gap C rec object (of type ``Obj``) into a Cython ``GapElement_Record``.

    This class implement syntactic sugar so that you can write
    ``gapelement.f()`` instead of ``libgap.f(gapelement)`` for any GAP
    function ``f``.

    INPUT:

    - ``parent`` -- the parent of the new :class:`GapElement`

    - ``obj`` -- a GAP function object.

    - ``base_object`` -- The first argument to be inserted into the function.

    OUTPUT:

    A :class:`GapElement_MethodProxy` instance.

    EXAMPLES::

        sage: lst = libgap([])
        sage: type( lst.Add )
        <type 'sage.libs.gap.element.GapElement_MethodProxy'>
    """
    cdef GapElement_MethodProxy r = GapElement_MethodProxy.__new__(GapElement_MethodProxy)
    r._initialize(parent, function)
    r.first_argument = base_object
    return r


cdef class GapElement_MethodProxy(GapElement_Function):
    r"""
    Helper class returned by ``GapElement.__getattr__``.

    Derived class of GapElement for GAP functions. Like its parent,
    you can call instances to implement function call syntax. The only
    difference is that a fixed first argument is prepended to the
    argument list.

    EXAMPLES::

        sage: lst = libgap([])
        sage: lst.Add
        <Gap function "Add">
        sage: type(_)
        <type 'sage.libs.gap.element.GapElement_MethodProxy'>
        sage: lst.Add(1)
        sage: lst
        [ 1 ]
    """

    def __call__(self, *args):
        """
        Call syntax for methods.

        This method is analogous to
        :meth:`GapElement_Function.__call__`, except that it inserts a
        fixed :class:`GapElement` in the first slot of the function.

        INPUT:

        - ``*args`` -- arguments. Will be converted to `GapElement` if
          they are not already of this type.

        OUTPUT:

        A :class:`GapElement` encapsulating the functions return
        value, or ``None`` if it does not return anything.

        EXAMPLES::

            sage: lst = libgap.eval('[1,,3]')
            sage: lst.Add.__call__(4)
            sage: lst.Add(5)
            sage: lst
            [ 1,, 3, 4, 5 ]
        """
        if args:
            return GapElement_Function.__call__(self, * ([self.first_argument] + list(args)))
        else:
            return GapElement_Function.__call__(self, self.first_argument)



############################################################################
### GapElement_List ########################################################
############################################################################

cdef GapElement_List make_GapElement_List(parent, Obj obj):
    r"""
    Turn a Gap C List object (of type ``Obj``) into a Cython ``GapElement_List``.

    EXAMPLES::

        sage: libgap([0, 2, 3])
        [ 0, 2, 3 ]
        sage: type(_)
        <type 'sage.libs.gap.element.GapElement_List'>
    """
    cdef GapElement_List r = GapElement_List.__new__(GapElement_List)
    r._initialize(parent, obj)
    return r


cdef class GapElement_List(GapElement):
    r"""
    Derived class of GapElement for GAP Lists.

    .. NOTE::

        Lists are indexed by `0..len(l)-1`, as expected from
        Python. This differs from the GAP convention where lists start
        at `1`.

    EXAMPLES::

        sage: lst = libgap.SymmetricGroup(3).List(); lst
        [ (), (1,3), (1,2,3), (2,3), (1,3,2), (1,2) ]
        sage: type(lst)
        <type 'sage.libs.gap.element.GapElement_List'>
        sage: len(lst)
        6
        sage: lst[3]
        (2,3)

    We can easily convert a Gap ``List`` object into a Python ``list``::

        sage: list(lst)
        [(), (1,3), (1,2,3), (2,3), (1,3,2), (1,2)]
        sage: type(_)
        <... 'list'>

    Range checking is performed::

        sage: lst[10]
        Traceback (most recent call last):
        ...
        IndexError: index out of range.
    """

    def __len__(self):
        r"""
        Return the length of the list.

        OUTPUT:

        Integer.

        EXAMPLES::

            sage: lst = libgap.eval('[1,,,4]')   # a sparse list
            sage: len(lst)
            4
        """
        return LEN_LIST(self.value)

    def __getitem__(self, i):
        r"""
        Return the ``i``-th element of the list.

        As usual in Python, indexing starts at `0` and not at `1` (as
        in GAP). This can also be used with multi-indices.

        INPUT:

        - ``i`` -- integer.

        OUTPUT:

        The ``i``-th element as a :class:`GapElement`.

        EXAMPLES::

            sage: lst = libgap.eval('["first",,,"last"]')   # a sparse list
            sage: lst[0]
            "first"

            sage: l = libgap.eval('[ [0, 1], [2, 3] ]')
            sage: l[0,0]
            0
            sage: l[0,1]
            1
            sage: l[1,0]
            2
            sage: l[0,2]
            Traceback (most recent call last):
            ...
            IndexError: index out of range
            sage: l[2,0]
            Traceback (most recent call last):
            ...
            IndexError: index out of range
            sage: l[0,0,0]
            Traceback (most recent call last):
            ...
            ValueError: too many indices
        """
        cdef int j
        cdef Obj obj = self.value

        if isinstance(i, tuple):
            for j in i:
                if not IS_LIST(obj):
                    raise ValueError('too many indices')
                if j < 0 or j >= LEN_LIST(obj):
                    raise IndexError('index out of range')
                obj = ELM_LIST(obj, j+1)

        else:
            j = i
            if j < 0 or j >= LEN_LIST(obj):
                raise IndexError('index out of range.')
            obj = ELM_LIST(obj, j+1)

        return make_any_gap_element(self.parent(), obj)

    def __setitem__(self, i, elt):
        r"""
        Set the ``i``-th item of this list

        EXAMPLES::

            sage: l = libgap.eval('[0, 1]')
            sage: l
            [ 0, 1 ]
            sage: l[0] = 3
            sage: l
            [ 3, 1 ]

        Contrarily to Python lists, setting an element beyond the limit extends the list::

            sage: l[12] = -2
            sage: l
            [ 3, 1,,,,,,,,,,, -2 ]

        This function also handles multi-indices::

            sage: l = libgap.eval('[[[0,1],[2,3]],[[4,5], [6,7]]]')
            sage: l[0,1,0] = -18
            sage: l
            [ [ [ 0, 1 ], [ -18, 3 ] ], [ [ 4, 5 ], [ 6, 7 ] ] ]
            sage: l[0,0,0,0]
            Traceback (most recent call last):
            ...
            ValueError: too many indices

        Assignment to immutable objects gives error::

            sage: l = libgap([0,1])
            sage: u = l.deepcopy(0)
            sage: u[0] = 5
            Traceback (most recent call last):
            ...
            TypeError: immutable Gap object does not support item assignment

        TESTS::

            sage: m = libgap.eval('[[0,0],[0,0]]')
            sage: m[0,0] = 1
            sage: m[0,1] = 2
            sage: m[1,0] = 3
            sage: m[1,1] = 4
            sage: m
            [ [ 1, 2 ], [ 3, 4 ] ]
        """
        if not IS_MUTABLE_OBJ(self.value):
            raise TypeError('immutable Gap object does not support item assignment')

        cdef int j
        cdef Obj obj = self.value

        if isinstance(i, tuple):
            for j in i[:-1]:
                if not IS_LIST(obj):
                    raise ValueError('too many indices')
                if j < 0 or j >= LEN_LIST(obj):
                    raise IndexError('index out of range')
                obj = ELM_LIST(obj, j+1)
            if not IS_LIST(obj):
                raise ValueError('too many indices')
            j = i[-1]
        else:
            j = i

        if j < 0:
            raise IndexError('index out of range.')
        return make_any_gap_element(self.parent(),
                                    ELM_LIST(self.value, i+1))

        cdef GapElement celt
        if isinstance(elt, GapElement):
            celt = <GapElement> elt
        else:
            celt= self.parent()(elt)

        ASS_LIST(obj, j+1, celt.value)

    def sage(self, **kwds):
        r"""
        Return the Sage equivalent of the :class:`GapElement`

        OUTPUT:

        A Python list.

        EXAMPLES::

            sage: libgap([ 1, 3, 4 ]).sage()
            [1, 3, 4]
            sage: all( x in ZZ for x in _ )
            True
        """
        return [ x.sage(**kwds) for x in self ]


    def matrix(self, ring=None):
        """
        Return the list as a matrix.

        GAP does not have a special matrix data type, they are just
        lists of lists. This function converts a GAP list of lists to
        a Sage matrix.

        OUTPUT:

        A Sage matrix.

        EXAMPLES::

            sage: F = libgap.GF(4)
            sage: a = F.PrimitiveElement()
            sage: m = libgap([[a,a^0],[0*a,a^2]]); m
            [ [ Z(2^2), Z(2)^0 ],
              [ 0*Z(2), Z(2^2)^2 ] ]
            sage: m.IsMatrix()
            true
            sage: matrix(m)
            [    a     1]
            [    0 a + 1]
            sage: matrix(GF(4,'B'), m)
            [    B     1]
            [    0 B + 1]

            sage: M = libgap.eval('SL(2,GF(5))').GeneratorsOfGroup()[1]
            sage: type(M)
            <type 'sage.libs.gap.element.GapElement_List'>
            sage: M[0][0]
            Z(5)^2
            sage: M.IsMatrix()
            true
            sage: M.matrix()
            [4 1]
            [4 0]
        """
        if not self.IsMatrix():
            raise ValueError('not a GAP matrix')
        entries = self.Flat()
        n = self.Length().sage()
        m = len(entries) // n
        if len(entries) % n != 0:
            raise ValueError('not a rectangular list of lists')
        from sage.matrix.matrix_space import MatrixSpace
        if ring is None:
            ring = entries.DefaultRing().sage()
        MS = MatrixSpace(ring, n, m)
        return MS([x.sage(ring=ring) for x in entries])

    _matrix_ = matrix

    def vector(self, ring=None):
        """
        Return the list as a vector.

        GAP does not have a special vector data type, they are just
        lists. This function converts a GAP list to a Sage vector.

        OUTPUT:

        A Sage vector.

        EXAMPLES::

            sage: F = libgap.GF(4)
            sage: a = F.PrimitiveElement()
            sage: m = libgap([0*a, a, a^3, a^2]); m
            [ 0*Z(2), Z(2^2), Z(2)^0, Z(2^2)^2 ]
            sage: type(m)
            <type 'sage.libs.gap.element.GapElement_List'>
            sage: m[3]
            Z(2^2)^2
            sage: vector(m)
            (0, a, 1, a + 1)
            sage: vector(GF(4,'B'), m)
            (0, B, 1, B + 1)
        """
        if not self.IsVector():
            raise ValueError('not a GAP vector')
        from sage.modules.all import vector
        entries = self.Flat()
        n = self.Length().sage()
        if ring is None:
            ring = entries.DefaultRing().sage()
        return vector(ring, n, self.sage(ring=ring))

    _vector_ = vector



############################################################################
### GapElement_Permutation #################################################
############################################################################


cdef GapElement_Permutation make_GapElement_Permutation(parent, Obj obj):
    r"""
    Turn a Gap C permutation object (of type ``Obj``) into a Cython ``GapElement_Permutation``.

    EXAMPLES::

        sage: libgap.eval('(1,3,2)(4,5,8)')
        (1,3,2)(4,5,8)
        sage: type(_)
        <type 'sage.libs.gap.element.GapElement_Permutation'>
    """
    cdef GapElement_Permutation r = GapElement_Permutation.__new__(GapElement_Permutation)
    r._initialize(parent, obj)
    return r


cdef class GapElement_Permutation(GapElement):
    r"""
    Derived class of GapElement for GAP permutations.

    .. NOTE::

        Permutations in GAP act on the numbers starting with 1.

    EXAMPLES::

        sage: perm = libgap.eval('(1,5,2)(4,3,8)')
        sage: type(perm)
        <type 'sage.libs.gap.element.GapElement_Permutation'>
    """

    def sage(self):
        r"""
        Return the Sage equivalent of the :class:`GapElement`

        EXAMPLES::

            sage: perm_gap = libgap.eval('(1,5,2)(4,3,8)');  perm_gap
            (1,5,2)(3,8,4)
            sage: perm_gap.sage()
            (1,5,2)(3,8,4)
            sage: type(_)
            <type 'sage.groups.perm_gps.permgroup_element.PermutationGroupElement'>
        """
        from sage.groups.perm_gps.permgroup_element import PermutationGroupElement
        libgap = self.parent()
        return PermutationGroupElement(libgap.ListPerm(self).sage())



############################################################################
### GapElement_Record ######################################################
############################################################################

cdef GapElement_Record make_GapElement_Record(parent, Obj obj):
    r"""
    Turn a Gap C rec object (of type ``Obj``) into a Cython ``GapElement_Record``.

    EXAMPLES::

        sage: libgap.eval('rec(a:=0, b:=2, c:=3)')
        rec( a := 0, b := 2, c := 3 )
        sage: type(_)
        <type 'sage.libs.gap.element.GapElement_Record'>
    """
    cdef GapElement_Record r = GapElement_Record.__new__(GapElement_Record)
    r._initialize(parent, obj)
    return r


cdef class GapElement_Record(GapElement):
    r"""
    Derived class of GapElement for GAP records.

    EXAMPLES::

        sage: rec = libgap.eval('rec(a:=123, b:=456)')
        sage: type(rec)
        <type 'sage.libs.gap.element.GapElement_Record'>
        sage: len(rec)
        2
        sage: rec['a']
        123

    We can easily convert a Gap ``rec`` object into a Python ``dict``::

        sage: dict(rec)
        {'a': 123, 'b': 456}
        sage: type(_)
        <... 'dict'>

    Range checking is performed::

        sage: rec['no_such_element']
        Traceback (most recent call last):
        ...
        IndexError: libGAP: Error, Record: '<rec>.no_such_element' must have an assigned value
    """

    def __len__(self):
        r"""
        Return the length of the record.

        OUTPUT:

        Integer. The number of entries in the record.

        EXAMPLES::

            sage: rec = libgap.eval('rec(a:=123, b:=456, S3:=SymmetricGroup(3))')
            sage: len(rec)
            3
        """
        return LEN_PREC(self.value)


    def __iter__(self):
        r"""
        Iterate over the elements of the record.

        OUTPUT:

        A :class:`GapElement_RecordIterator`.

        EXAMPLES::

            sage: rec = libgap.eval('rec(a:=123, b:=456)')
            sage: iter = rec.__iter__()
            sage: type(iter)
            <type 'sage.libs.gap.element.GapElement_RecordIterator'>
            sage: list(rec)
            [('a', 123), ('b', 456)]
        """
        return GapElement_RecordIterator(self)


<<<<<<< HEAD
    cpdef libGAP_UInt record_name_to_index(self, name):
=======
    cpdef UInt record_name_to_index(self, bytes py_name):
>>>>>>> 40e644a1
        r"""
        Convert string to GAP record index.

        INPUT:

        - ``name`` -- a python string.

        OUTPUT:

        A ``UInt``, which is a GAP hash of the string. If this is the
        first time the string is encountered, a new integer is
        returned(!)

        EXAMPLES::

            sage: rec = libgap.eval('rec(first:=123, second:=456)')
            sage: rec.record_name_to_index('first')   # random output
            1812L
            sage: rec.record_name_to_index('no_such_name') # random output
            3776L
        """
        name = str_to_bytes(name)

        try:
            libgap_enter()
<<<<<<< HEAD
            return libGAP_RNamName(name)
=======
            return RNamName(c_name)
>>>>>>> 40e644a1
        finally:
            libgap_exit()

    def __getitem__(self, name):
        r"""
        Return the ``name``-th element of the GAP record.

        INPUT:

        - ``name`` -- string.

        OUTPUT:

        The record element labelled by ``name`` as a :class:`GapElement`.

        EXAMPLES::

            sage: rec = libgap.eval('rec(first:=123, second:=456)')
            sage: rec['first']
            123
        """
        cdef UInt i = self.record_name_to_index(name)
        cdef Obj result
        try:
            sig_on()
            result = ELM_REC(self.value, i)
            sig_off()
        except RuntimeError as msg:
            raise IndexError('libGAP: ' + str(msg))
        return make_any_gap_element(self.parent(), result)


    def sage(self):
        r"""
        Return the Sage equivalent of the :class:`GapElement`

        EXAMPLES::

            sage: libgap.eval('rec(a:=1, b:=2)').sage()
            {'a': 1, 'b': 2}
            sage: all( isinstance(key,str) and val in ZZ for key,val in _.items() )
            True

            sage: rec = libgap.eval('rec(a:=123, b:=456, Sym3:=SymmetricGroup(3))')
            sage: rec.sage()
            {'Sym3': NotImplementedError('cannot construct equivalent Sage object',),
             'a': 123,
             'b': 456}
        """
        result = dict()
        for key, val in self:
            try:
                val = val.sage()
            except Exception as ex:
                val = ex
            result[key] = val
        return result


cdef class GapElement_RecordIterator(object):
    r"""
    Iterator for :class:`GapElement_Record`

    Since Cython does not support generators yet, we implement the
    older iterator specification with this auxiliary class.

    INPUT:

    - ``rec`` -- the :class:`GapElement_Record` to iterate over.

    EXAMPLES::

        sage: rec = libgap.eval('rec(a:=123, b:=456)')
        sage: list(rec)
        [('a', 123), ('b', 456)]
        sage: dict(rec)
        {'a': 123, 'b': 456}
    """

    def __cinit__(self, rec):
        r"""
        The Cython constructor.

        INPUT:

        - ``rec`` -- the :class:`GapElement_Record` to iterate over.

        EXAMPLES::

            sage: libgap.eval('rec(a:=123, b:=456)')
            rec( a := 123, b := 456 )
        """
        self.rec = rec
        self.i = 1


    def __next__(self):
        r"""
        Return the next element in the record.

        OUTPUT:

        A tuple ``(key, value)`` where ``key`` is a string and
        ``value`` is the corresponding :class:`GapElement`.

        EXAMPLES::

            sage: rec = libgap.eval('rec(a:=123, b:=456)')
            sage: iter = rec.__iter__()
            sage: iter.__next__()
            ('a', 123)
            sage: next(iter)
            ('b', 456)
        """
        cdef UInt i = self.i
        if i>len(self.rec):
            raise StopIteration
        # note the abs: negative values mean the rec keys are not sorted
        libgap_enter()
<<<<<<< HEAD
        key_index = abs(libGAP_GET_RNAM_PREC(self.rec.value, i))
        key = char_to_str(libGAP_NAME_RNAM(key_index))
        cdef libGAP_Obj result = libGAP_GET_ELM_PREC(self.rec.value,i)
=======
        key_index = abs(GET_RNAM_PREC(self.rec.value, i))
        key = NAME_RNAM(key_index)
        cdef Obj result = GET_ELM_PREC(self.rec.value,i)
>>>>>>> 40e644a1
        libgap_exit()
        val = make_any_gap_element(self.rec.parent(), result)
        self.i += 1
        return (key, val)


# Add support for _instancedoc_
from sage.docs.instancedoc import instancedoc
instancedoc(GapElement_Function)
instancedoc(GapElement_MethodProxy)<|MERGE_RESOLUTION|>--- conflicted
+++ resolved
@@ -102,13 +102,8 @@
     cdef UInt rnam
     for d in data:
         key, val = d
-<<<<<<< HEAD
-        rnam = libGAP_RNamName(str_to_bytes(key))
-        libGAP_AssPRec(rec, rnam, val.value)
-=======
         rnam = RNamName(key)
         AssPRec(rec, rnam, val.value)
->>>>>>> 40e644a1
     libgap_exit()
     return rec
 
@@ -154,14 +149,8 @@
         "string"
     """
     libgap_enter()
-<<<<<<< HEAD
-    cdef libGAP_Obj result
-    sage_string = str_to_bytes(sage_string)
-    libGAP_C_NEW_STRING(result, len(sage_string), sage_string)
-=======
     cdef Obj result
     C_NEW_STRING(result, len(sage_string), <char*>sage_string)
->>>>>>> 40e644a1
     libgap_exit()
     return result
 
@@ -610,13 +599,8 @@
         try:
             libgap_enter()
             libgap_start_interaction('')
-<<<<<<< HEAD
-            libGAP_ViewObjHandler(self.value)
-            s = char_to_str(libgap_get_output())
-=======
             ViewObjHandler(self.value)
             s = libgap_get_output()
->>>>>>> 40e644a1
             return s.strip()
         finally:
             libgap_finish_interaction()
@@ -2112,11 +2096,7 @@
             <... 'str'>
         """
         libgap_enter()
-<<<<<<< HEAD
-        s = char_to_str(libGAP_CSTR_STRING(self.value))
-=======
         s = CSTR_STRING(self.value)
->>>>>>> 40e644a1
         libgap_exit()
         return s
 
@@ -2912,11 +2892,7 @@
         return GapElement_RecordIterator(self)
 
 
-<<<<<<< HEAD
-    cpdef libGAP_UInt record_name_to_index(self, name):
-=======
     cpdef UInt record_name_to_index(self, bytes py_name):
->>>>>>> 40e644a1
         r"""
         Convert string to GAP record index.
 
@@ -2942,11 +2918,7 @@
 
         try:
             libgap_enter()
-<<<<<<< HEAD
-            return libGAP_RNamName(name)
-=======
             return RNamName(c_name)
->>>>>>> 40e644a1
         finally:
             libgap_exit()
 
@@ -3066,15 +3038,9 @@
             raise StopIteration
         # note the abs: negative values mean the rec keys are not sorted
         libgap_enter()
-<<<<<<< HEAD
-        key_index = abs(libGAP_GET_RNAM_PREC(self.rec.value, i))
-        key = char_to_str(libGAP_NAME_RNAM(key_index))
-        cdef libGAP_Obj result = libGAP_GET_ELM_PREC(self.rec.value,i)
-=======
         key_index = abs(GET_RNAM_PREC(self.rec.value, i))
         key = NAME_RNAM(key_index)
         cdef Obj result = GET_ELM_PREC(self.rec.value,i)
->>>>>>> 40e644a1
         libgap_exit()
         val = make_any_gap_element(self.rec.parent(), result)
         self.i += 1
