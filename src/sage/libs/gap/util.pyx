"""
Utility functions for libGAP
"""

#*****************************************************************************
#       Copyright (C) 2012 Volker Braun <vbraun.name@gmail.com>
#
# This program is free software: you can redistribute it and/or modify
# it under the terms of the GNU General Public License as published by
# the Free Software Foundation, either version 2 of the License, or
# (at your option) any later version.
#                  http://www.gnu.org/licenses/
#*****************************************************************************

from __future__ import print_function, absolute_import

from cpython.exc cimport PyErr_SetObject
from cpython.object cimport Py_LT, Py_LE, Py_EQ, Py_NE, Py_GT, Py_GE
from cysignals.signals cimport sig_on, sig_off, sig_error

from .gap_includes cimport *
from .element cimport *
from sage.cpython.string import FS_ENCODING
from sage.cpython.string cimport str_to_bytes, char_to_str
from sage.interfaces.gap_workspace import prepare_workspace_dir
from sage.env import SAGE_LOCAL, GAP_ROOT_DIR


############################################################################
### Hooking into the GAP memory management #################################
############################################################################

cdef class ObjWrapper(object):
    """
    Wrapper for GAP master pointers

    EXAMPLES::

        sage: from sage.libs.gap.util import ObjWrapper
        sage: x = ObjWrapper()
        sage: y = ObjWrapper()
        sage: x == y
        True
    """

    def __richcmp__(ObjWrapper self, ObjWrapper other, int op):
        r"""
        Comparison wrapped Obj.

        INPUT:

        - ``lhs``, ``rhs`` -- :class:`ObjWrapper`.

        - ``op`` -- integer. The comparison operation to be performed.

        OUTPUT:

        Boolean.

        EXAMPLES::

            sage: from sage.libs.gap.util import ObjWrapper
            sage: x = ObjWrapper()
            sage: y = ObjWrapper()
            sage: x == y
            True
        """
        cdef result
        cdef Obj self_value = self.value
        cdef Obj other_value = other.value
        if op == Py_LT:
            return self_value < other_value
        elif op == Py_LE:
            return self_value <= other_value
        elif op == Py_EQ:
            return self_value == other_value
        elif op == Py_GT:
            return self_value > other_value
        elif op == Py_GE:
            return self_value >= other_value
        elif op == Py_NE:
            return self_value != other_value
        else:
            assert False  # unreachable

    def __hash__(self):
        """
        Return a hash value

        EXAMPLES::

            sage: from sage.libs.gap.util import ObjWrapper
            sage: x = ObjWrapper()
            sage: hash(x)
            0
        """
        return <int>(self.value)


cdef ObjWrapper wrap_obj(Obj obj):
    """
    Constructor function for :class:`ObjWrapper`
    """
    cdef ObjWrapper result = ObjWrapper.__new__(ObjWrapper)
    result.value = obj
    return result


# a dictionary to keep all GAP elements
cdef dict owned_objects_refcount = dict()

cpdef get_owned_objects():
    """
    Helper to access the refcount dictionary from Python code
    """
    return owned_objects_refcount


cdef void reference_obj(Obj obj):
    """
    Reference ``obj``
    """
    cdef ObjWrapper wrapped = wrap_obj(obj)
    global owned_objects_refcount
    if wrapped in owned_objects_refcount:
        owned_objects_refcount[wrapped] += 1
    else:
        owned_objects_refcount[wrapped] = 1


cdef void dereference_obj(Obj obj):
    """
    Reference ``obj``
    """
    cdef ObjWrapper wrapped = wrap_obj(obj)
    global owned_objects_refcount
    refcount = owned_objects_refcount.pop(wrapped)
    if refcount > 1:
        owned_objects_refcount[wrapped] = refcount - 1


cdef void gasman_callback():
    """
    Callback before each GAP garbage collection
    """
    global owned_objects_refcount
    for obj in owned_objects_refcount:
        MARK_BAG((<ObjWrapper>obj).value)





############################################################################
### Initialization of libGAP ###############################################
############################################################################

def gap_root():
    """
    Find the location of the GAP root install which is stored in the gap
    startup script.

    EXAMPLES::

        sage: from sage.libs.gap.util import gap_root
        sage: gap_root()   # random output
        '/home/vbraun/opt/sage-5.3.rc0/local/gap/latest'
    """
    import os.path
    if os.path.exists(GAP_ROOT_DIR):
        return GAP_ROOT_DIR
    print('The gap-4.5.5.spkg (or later) seems to be not installed!')
    gap_sh = open(os.path.join(SAGE_LOCAL, 'bin', 'gap')).read().splitlines()
    gapdir = filter(lambda dir:dir.strip().startswith('GAP_DIR'), gap_sh)[0]
    gapdir = gapdir.split('"')[1]
    gapdir = gapdir.replace('$SAGE_LOCAL', SAGE_LOCAL)
    return gapdir


# To ensure that we call initialize_libgap only once.
cdef bint _gap_is_initialized = False

cdef initialize():
    """
    Initialize the GAP library, if it hasn't already been
    initialized.  It is safe to call this multiple times.

    TESTS::

        sage: libgap(123)   # indirect doctest
        123
    """
    global _gap_is_initialized
    if _gap_is_initialized: return

    # Define argv and environ variables, which we will pass in to
    # initialize GAP. Note that we must pass define the memory pool
    # size!
    cdef char* argv[14]
    argv[0] = "sage"
    argv[1] = "-l"
    s = str_to_bytes(gap_root(), FS_ENCODING, "surrogateescape")
    argv[2] = s

    from sage.interfaces.gap import _get_gap_memory_pool_size_MB
    memory_pool = str_to_bytes(_get_gap_memory_pool_size_MB())
    argv[3] = "-o"
    argv[4] = memory_pool
    argv[5] = "-s"
    argv[6] = memory_pool

    argv[7] = "-m"
    argv[8] = "64m"

    argv[9] = "-q"    # no prompt!
    argv[10] = "-T"    # no debug loop
    argv[11] = NULL
    cdef int argc = 11   # argv[argc] must be NULL

    from .saved_workspace import workspace
    workspace, workspace_is_up_to_date = workspace()
    ws = str_to_bytes(workspace, FS_ENCODING, "surrogateescape")
    if workspace_is_up_to_date:
        argv[11] = "-L"
        argv[12] = ws
        argv[13] = NULL
        argc = 13

    # Initialize GAP and capture any error messages
    # The initialization just prints error and does not use the error handler
    libgap_start_interaction('')
    libgap_initialize(argc, argv)
    gap_error_msg = char_to_str(libgap_get_output())
    libgap_finish_interaction()
    if gap_error_msg:
        raise RuntimeError('libGAP initialization failed\n' + gap_error_msg)

    # The error handler is called if a GAP evaluation fails, e.g. 1/0
    libgap_set_error_handler(&error_handler)

    # Prepare global GAP variable to hold temporary GAP objects
    global reference_holder
    libgap_enter()
    reference_holder = GVarName("$SAGE_libgap_reference_holder")
    libgap_exit()

    # Finished!
    _gap_is_initialized = True

    # Save a new workspace if necessary
    if not workspace_is_up_to_date:
        prepare_workspace_dir()
        from sage.misc.temporary_file import atomic_write
        with atomic_write(workspace) as f:
            f.close()
            gap_eval('SaveWorkspace("{0}")'.format(f.name))


############################################################################
### Evaluate string in GAP #################################################
############################################################################

cdef Obj gap_eval(str gap_string) except? NULL:
    r"""
    Evaluate a string in GAP.

    INPUT:

    - ``gap_string`` -- string. A valid statement in GAP.

    OUTPUT:

    The resulting GAP object or NULL+Python Exception in case of error.

    EXAMPLES::

        sage: libgap.eval('if 4>3 then\nPrint("hi");\nfi')
        NULL
        sage: libgap.eval('1+1')   # testing that we have successfully recovered
        2

        sage: libgap.eval('if 4>3 thenPrint("hi");\nfi')
        Traceback (most recent call last):
        ...
        ValueError: libGAP: Syntax error: then expected
        if 4>3 thenPrint("hi");
        fi;
                       ^
        sage: libgap.eval('1+1')   # testing that we have successfully recovered
        2

    TESTS:

    Check that we fail gracefully if this is called within
    ``libgap_enter()``::

        sage: cython('''
        ....: # distutils: libraries = gap
        ....: from sage.libs.gap.gap_includes cimport libgap_enter
        ....: libgap_enter()
        ....: ''')
        sage: libgap.eval('1+1')
        Traceback (most recent call last):
        ...
        ValueError: libGAP: Entered a critical block twice
    """
    initialize()
    cdef ExecStatus status

    # Careful: We need to keep a reference to the bytes object here
    # so that Cython doesn't dereference it before libGAP is done with
    # its contents.
    cmd = str_to_bytes(gap_string + ';\n')
    try:
        try:
            sig_on()
            libgap_enter()
            libgap_start_interaction(cmd)
            status = ReadEvalCommand(BottomLVars, NULL)
            if status != STATUS_END:
                libgap_call_error_handler()
            sig_off()
        except RuntimeError as msg:
            raise ValueError('libGAP: '+str(msg).strip())

        if Symbol != S_SEMICOLON:
            raise ValueError('did not end with semicolon')
        GetSymbol()
        if Symbol != S_EOF:
            raise ValueError('can only evaluate a single statement')

    finally:
        libgap_finish_interaction()
        libgap_exit()

    if ReadEvalResult != NULL:
        libgap_enter()
        AssGVar(Last3, VAL_GVAR(Last2))
        AssGVar(Last2, VAL_GVAR(Last))
        AssGVar(Last, ReadEvalResult)
        libgap_exit()

    return ReadEvalResult   # may be NULL, thats ok


############################################################################
### Helper to protect temporary objects from deletion ######################
############################################################################

# Hold a reference (inside the GAP kernel) to obj so that it doesn't
# get deleted this works by assigning it to a global variable. This is
# very simple, but you can't use it to keep two objects alive. Be
# careful.
cdef UInt reference_holder

cdef void hold_reference(Obj obj):
    """
    Hold a reference (inside the GAP kernel) to obj

    This ensures that the GAP garbage collector does not delete
    ``obj``. This works by assigning it to a global variable. This is
    very simple, but you can't use it to keep two objects alive. Be
    careful.
    """
    libgap_enter()
    global reference_holder
    AssGVar(reference_holder, obj)
    libgap_exit()


############################################################################
### Error handler ##########################################################
############################################################################

cdef void error_handler(char* msg):
    """
    The libgap error handler

    We call ``sig_error()`` which causes us to jump back to the Sage
    signal handler. Since we wrap libGAP C calls in ``sig_on`` /
    ``sig_off`` blocks, this then jumps back to the ``sig_on`` where
    the ``RuntimeError`` we raise here will be seen.
    """
    msg_py = char_to_str(msg)
    msg_py = msg_py.replace('For debugging hints type ?Recovery from NoMethodFound\n', '')
    PyErr_SetObject(RuntimeError, msg_py)
    sig_error()


############################################################################
### Debug functions ########################################################
############################################################################

cdef inline void DEBUG_CHECK(Obj obj):
    """
    Check that ``obj`` is valid.

    This function is only useful for debugging.
    """
    libgap_enter()
    CheckMasterPointers()
    libgap_exit()
    if obj == NULL:
        print('DEBUG_CHECK: Null pointer!')




cpdef memory_usage():
    """
    Return information about the memory usage.

    See :meth:`~sage.libs.gap.libgap.Gap.mem` for details.
    """
    cdef size_t SizeMptrsArea = OldBags - MptrBags
    cdef size_t SizeOldBagsArea = YoungBags - OldBags
    cdef size_t SizeYoungBagsArea = AllocBags - YoungBags
    cdef size_t SizeAllocationArea = StopBags - AllocBags
    cdef size_t SizeUnavailableArea = EndBags - StopBags
    return (SizeMptrsArea, SizeOldBagsArea, SizeYoungBagsArea, SizeAllocationArea, SizeUnavailableArea)


cpdef error_enter_libgap_block_twice():
    """
    Demonstrate that we catch errors from entering a block twice.

    EXAMPLES::

        sage: from sage.libs.gap.util import error_enter_libgap_block_twice
        sage: error_enter_libgap_block_twice()
        Traceback (most recent call last):
        ...
        RuntimeError: Entered a critical block twice
    """
    from sage.libs.gap.libgap import libgap
    try:
        # The exception will be seen by this sig_on() after being
        # raised by the second libgap_enter().
        sig_on()
        libgap_enter()
        libgap_enter()
        sig_off()
    finally:
        libgap_exit()


cpdef error_exit_libgap_block_without_enter():
    """
    Demonstrate that we catch errors from omitting libgap_enter.

    EXAMPLES::

        sage: from sage.libs.gap.util import error_exit_libgap_block_without_enter
        sage: error_exit_libgap_block_without_enter()
        Traceback (most recent call last):
        ...
        RuntimeError: Called libgap_exit without previous libgap_enter
    """
    from sage.libs.gap.libgap import libgap
    sig_on()
    libgap_exit()
    sig_off()

############################################################################
### Auxilliary functions ###################################################
############################################################################


def command(command_string):
    """
    Playground for accessing Gap via libGap.

    You should not use this function in your own programs. This is
    just here for convenience if you want to play with the libgap
    libray code.

    EXAMPLES::

        sage: from sage.libs.gap.util import command
        sage: command('1')
        Output follows...
        1

        sage: command('1/0')
        Traceback (most recent call last):
        ...
        ValueError: libGAP: Error, Rational operations: <divisor> must not be zero

        sage: command('NormalSubgroups')
        Output follows...
        <Attribute "NormalSubgroups">

        sage: command('rec(a:=1, b:=2)')
        Output follows...
        rec( a := 1, b := 2 )
    """
    initialize()
    cdef ExecStatus status

    cmd = str_to_bytes(command_string + ';\n')
    try:
        libgap_enter()
        libgap_start_interaction(cmd)
        try:
            sig_on()
            status = ReadEvalCommand(BottomLVars, NULL)
            if status != STATUS_END:
                libgap_call_error_handler()
            sig_off()
        except RuntimeError as msg:
            raise ValueError('libGAP: '+str(msg).strip())

        assert Symbol == S_SEMICOLON, 'Did not end with semicolon?'
        GetSymbol()
        if Symbol != S_EOF:
            raise ValueError('command() expects a single statement.')

<<<<<<< HEAD
        if libGAP_ReadEvalResult:
            libGAP_ViewObjHandler(libGAP_ReadEvalResult)
            s = char_to_str(libgap_get_output())
=======
        if ReadEvalResult:
            ViewObjHandler(ReadEvalResult)
            s = libgap_get_output()
>>>>>>> 40e644a1
            print('Output follows...')
            print(s.strip())
        else:
            print('No output.')

    finally:
        libgap_exit()
        libgap_finish_interaction()

    DEBUG_CHECK(ReadEvalResult)

    if ReadEvalResult != NULL:
        libgap_enter()
        AssGVar(Last3, VAL_GVAR(Last2))
        AssGVar(Last2, VAL_GVAR(Last))
        AssGVar(Last, ReadEvalResult)
        libgap_exit()
<|MERGE_RESOLUTION|>--- conflicted
+++ resolved
@@ -515,15 +515,9 @@
         if Symbol != S_EOF:
             raise ValueError('command() expects a single statement.')
 
-<<<<<<< HEAD
-        if libGAP_ReadEvalResult:
-            libGAP_ViewObjHandler(libGAP_ReadEvalResult)
-            s = char_to_str(libgap_get_output())
-=======
         if ReadEvalResult:
             ViewObjHandler(ReadEvalResult)
             s = libgap_get_output()
->>>>>>> 40e644a1
             print('Output follows...')
             print(s.strip())
         else:
