--- conflicted
+++ resolved
@@ -90,13 +90,6 @@
                 ZZ_pEX_SetCoeff(self.x, i, cc.x)
         else:
             raise NotImplementedError
-<<<<<<< HEAD
-            #s = str(v).replace(',',' ').replace('L','')
-            #sig_on()
-            #ZZ_pEX_from_str(&self.x, s)
-            #sig_off()
-=======
->>>>>>> 3dd232b6
 
     def __cinit__(self, v=None, modulus=None):
         #################### WARNING ###################
@@ -647,7 +640,7 @@
         []
         """
         cE.restore_c()
-        cdef ntl_ZZ_pEX ans = PY_NEW(ntl_ZZ_pEX)
+        cdef ntl_ZZ_pEX ans = ntl_ZZ_pEX.__new__(ntl_ZZ_pEX)
         sig_on()
         ZZ_pEX_conv_modulus(ans.x, self.x, cE.pc.x)
         sig_off()
@@ -1316,7 +1309,7 @@
             sage: f.lift_to_poly_QQ(N[x])
             Traceback (most recent call last):
             ...
-            ValueError: Rational reconstruction of 3 (mod 13) does not exist.
+            ArithmeticError: rational reconstruction of 3 (mod 13) does not exist
         """
         cdef ntl_ZZ_pX element
         m = self.c.pc.p._integer_()
