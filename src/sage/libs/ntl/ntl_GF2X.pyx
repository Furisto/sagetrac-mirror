# ****************************************************************************
#       Copyright (C) 2005 William Stein <wstein@gmail.com>
#       Copyright (C) 2007 Martin Albrecht <malb@informatik.uni-bremen.de>
#
#  Distributed under the terms of the GNU General Public License (GPL)
#
#    This code is distributed in the hope that it will be useful,
#    but WITHOUT ANY WARRANTY; without even the implied warranty of
#    MERCHANTABILITY or FITNESS FOR A PARTICULAR PURPOSE.  See the GNU
#    General Public License for more details.
#
#  The full text of the GPL is available at:
#
#                  https://www.gnu.org/licenses/
# ****************************************************************************
from __future__ import absolute_import, division

from cysignals.signals cimport sig_on, sig_off
from sage.ext.cplusplus cimport ccrepr, ccreadstr

include 'misc.pxi'
include 'decl.pxi'

from cpython.object cimport Py_EQ, Py_NE
from sage.rings.integer cimport Integer
from sage.misc.superseded import deprecation

from .ntl_ZZ import unpickle_class_value
from .ntl_GF2 cimport ntl_GF2


##############################################################################
#
# ntl_GF2X: Polynomials over GF(2) via NTL
#
# AUTHORS:
#  - Martin Albrecht <malb@informatik.uni-bremen.de>
#    2006-01: initial version (based on code by William Stein)
#  - Martin Albrecht <malb@informatik.uni-bremen.de>
#    2007-10: adapted to new conventions
#
##############################################################################

def GF2XHexOutput(have_hex=None):
    """
    Represent GF2X and GF2E elements in the more compact
    hexadecimal form to the user.

    If no parameter is provided the currently set value will be
    returned.

    INPUT:

<<<<<<< HEAD
        have_hex if True hex representation will be used
=======
    - have_hex -- if True hex representation will be used
>>>>>>> 95ea5f39

    EXAMPLES::

        sage: m = ntl.GF2EContext(ntl.GF2X([1,1,0,1,1,0,0,0,1]))
        sage: x = ntl.GF2E([1,0,1,0,1], m) ; x
        [1 0 1 0 1]

        sage: ntl.GF2XHexOutput() ## indirect doctest
        False
        sage: ntl.GF2XHexOutput(True)
        sage: ntl.GF2XHexOutput()
        True

        sage: x
        0x51

        sage: ntl.GF2XHexOutput(False)
        sage: x
        [1 0 1 0 1]
    """
    if have_hex is None:
        return bool(GF2XHexOutput_c[0])

    if have_hex:
        GF2XHexOutput_c[0] = 1
    else:
        GF2XHexOutput_c[0] = 0


cdef class ntl_GF2X(object):
    """
    Univariate Polynomials over GF(2) via NTL.
    """
    def __init__(self, x=[]):
        """
        Constructs a new polynomial over GF(2).

        A value may be passed to this constructor. If you pass a string
        to the constructor please note that byte sequences and the hexadecimal
        notation are little endian.  So e.g. '[0 1]' == '0x2' == x.

        Input types are ntl.ZZ_px, strings, lists of digits, FiniteFieldElements
        from extension fields over GF(2), Polynomials over GF(2), Integers, and finite
        extension fields over GF(2) (uses modulus).

        INPUT:

            x -- value to be assigned to this element. See examples.

        OUTPUT:

            a new ntl.GF2X element

        EXAMPLES::

            sage: ntl.GF2X(ntl.ZZ_pX([1,1,3],2))
            [1 1 1]
            sage: ntl.GF2X('0x1c')
            [1 0 0 0 0 0 1 1]
            sage: ntl.GF2X('[1 0 1 0]')
            [1 0 1]
            sage: ntl.GF2X([1,0,1,0])
            [1 0 1]
            sage: ntl.GF2X(GF(2**8,'a').gen()**20)
            [0 0 1 0 1 1 0 1]
            sage: ntl.GF2X(GF(2**8,'a'))
            [1 0 1 1 1 0 0 0 1]
            sage: ntl.GF2X(2)
            [0 1]
            sage: ntl.GF2X(ntl.GF2(1))
            [1]

            sage: R.<x> = GF(2)[]
            sage: f = x^5+x^2+1
            sage: ntl.GF2X(f)
            [1 0 1 0 0 1]
        """
        from sage.rings.finite_rings.element_givaro import FiniteField_givaroElement
        from sage.rings.finite_rings.element_ntl_gf2e import FiniteField_ntl_gf2eElement
        from sage.rings.finite_rings.finite_field_base import FiniteField
        from sage.rings.polynomial.polynomial_gf2x import Polynomial_GF2X

        cdef long _x

        if isinstance(x, ntl_GF2):
            GF2X_conv_GF2(self.x,(<ntl_GF2>x).x)
            return
        elif isinstance(x, ntl_GF2X):
            self.x = (<ntl_GF2X>x).x
            return
        elif isinstance(x, int):
            _x = x
            GF2XFromBytes(self.x, <unsigned char *>(&_x),sizeof(long))
            return

        if isinstance(x, Integer):
            #binary repr, reversed, and "["..."]" added
            x="["+x.binary()[::-1].replace(""," ")+"]"
        elif isinstance(x, Polynomial_GF2X):
            x = x.list() # this is slow but cimport leads to circular imports
        elif isinstance(x, FiniteField):
            if x.characteristic() == 2:
                x = list(x.modulus())
        elif isinstance(x, FiniteField_givaroElement):
            x = "0x"+hex(x.integer_representation())[2:][::-1]
        elif isinstance(x, FiniteField_ntl_gf2eElement):
            x = x.polynomial().list()
        s = str(x).replace(","," ")
        # TODO: this is very slow, but we wait until somebody complains
        ccreadstr(self.x, s)

    def __reduce__(self):
        """
        EXAMPLES::

            sage: f = ntl.GF2X(ntl.ZZ_pX([1,1,3],2))
            sage: loads(dumps(f)) == f
            True
            sage: f = ntl.GF2X('0x1c')
            sage: loads(dumps(f)) == f
            True
        """
        return unpickle_class_value, (ntl_GF2X, self.hex())

    def __repr__(self):
        """
        Return the string representation of self.

        EXAMPLES::

            sage: ntl.GF2X(ntl.ZZ_pX([1,1,3],2)).__repr__()
            '[1 1 1]'
        """
        return ccrepr(self.x)

    def __mul__(ntl_GF2X self, other):
        """
        EXAMPLES::

            sage: f = ntl.GF2X([1,0,1,1]) ; g = ntl.GF2X([0,1])
            sage: f*g ## indirect doctest
            [0 1 0 1 1]
        """
        cdef ntl_GF2X r = ntl_GF2X.__new__(ntl_GF2X)
        if not isinstance(other, ntl_GF2X):
            other = ntl_GF2X(other)
        GF2X_mul(r.x, self.x, (<ntl_GF2X>other).x)
        return r

    def __truediv__(ntl_GF2X self, b):
        """
        EXAMPLES::

            sage: a = ntl.GF2X(4)
            sage: a / ntl.GF2X(2)
            [0 1]
            sage: a / ntl.GF2X(3)
            Traceback (most recent call last):
            ...
            ArithmeticError: self (=[0 0 1]) is not divisible by b (=[1 1])
        """
        cdef ntl_GF2X q = ntl_GF2X.__new__(ntl_GF2X)
        cdef int divisible

        if not isinstance(b, ntl_GF2X):
            b = ntl_GF2X(b)

        divisible = GF2X_divide(q.x, self.x, (<ntl_GF2X>b).x)
        if not divisible:
            raise ArithmeticError("self (=%s) is not divisible by b (=%s)" % (self, b))
        return q

    def __div__(self, other):
        """
        See `self.__truediv__`

        TESTS::

            sage: a = ntl.GF2X(4)
            sage: a.__div__(ntl.GF2X(2))
            [0 1]
            sage: a.__div__(ntl.GF2X(0))
            Traceback (most recent call last):
            ...
            ArithmeticError: self (=[0 0 1]) is not divisible by b (=[])
        """
        return self / other

    def DivRem(ntl_GF2X self, b):
        """
        Division with remainder.

        INPUT:

            `b` -- a ntl_GF2X object

        OUTPUT:

            a tuple (q,r) such that `q*b + r ==self`

        EXAMPLES::

            sage: a = ntl.GF2X(4)
            sage: a.DivRem( ntl.GF2X(2) )
            ([0 1], [])
            sage: a.DivRem( ntl.GF2X(3) )
            ([1 1], [1])
            sage: a = ntl.GF2X(7)
            sage: b = ntl.GF2X(3)
            sage: q,r = a.DivRem(b)
            sage: q*b+r==a
            True
            sage: a.DivRem(0)
            Traceback (most recent call last):
            ...
            NTLError: GF2X: division by zero
        """
        cdef ntl_GF2X q = ntl_GF2X.__new__(ntl_GF2X)
        cdef ntl_GF2X r = ntl_GF2X.__new__(ntl_GF2X)

        if not isinstance(b, ntl_GF2X):
            b = ntl_GF2X(b)
        sig_on()
        GF2X_DivRem(q.x, r.x, self.x, (<ntl_GF2X>b).x)
        sig_off()
        return q,r

    def __floordiv__(ntl_GF2X self, b):
        """
        EXAMPLES::

            sage: a = ntl.GF2X(4)
            sage: a // ntl.GF2X(2) #indirect doctest
            [0 1]
            sage: a // ntl.GF2X(3)
            [1 1]

        TESTS::

            sage: a // ntl.GF2X(0)
            Traceback (most recent call last):
            ...
            NTLError: GF2X: division by zero
        """
        cdef ntl_GF2X q = ntl_GF2X.__new__(ntl_GF2X)

        if not isinstance(b, ntl_GF2X):
            b = ntl_GF2X(b)

        sig_on()
        GF2X_div(q.x, self.x, (<ntl_GF2X>b).x)
        sig_off()
        return q

    def __mod__(ntl_GF2X self, b):
        """
        EXAMPLES::

            sage: a = ntl.GF2X(4)
            sage: a % ntl.GF2X(2)
            []
            sage: a % ntl.GF2X(3)
            [1]

        TESTS::

            sage: a % ntl.GF2X(0)
            Traceback (most recent call last):
            ...
            NTLError: GF2X: division by zero
        """
        cdef ntl_GF2X r = ntl_GF2X.__new__(ntl_GF2X)

        if not isinstance(b, ntl_GF2X):
            b = ntl_GF2X(b)
        sig_on()
        GF2X_rem(r.x, self.x, (<ntl_GF2X>b).x)
        sig_off()
        return r

    def __sub__(ntl_GF2X self, other):
        """
        EXAMPLES::

            sage: f = ntl.GF2X([1,0,1,1]) ; g = ntl.GF2X([0,1])
            sage: f - g ## indirect doctest
            [1 1 1 1]
            sage: g - f
            [1 1 1 1]
        """
        cdef ntl_GF2X r = ntl_GF2X.__new__(ntl_GF2X)
        if not isinstance(other, ntl_GF2X):
            other = ntl_GF2X(other)
        GF2X_sub(r.x, self.x, (<ntl_GF2X>other).x)
        return r

    def __add__(ntl_GF2X self, other):
        """
        EXAMPLES::

            sage: f = ntl.GF2X([1,0,1,1]) ; g = ntl.GF2X([0,1,0])
            sage: f + g ## indirect doctest
            [1 1 1 1]
        """
        cdef ntl_GF2X r = ntl_GF2X.__new__(ntl_GF2X)
        if not isinstance(other, ntl_GF2X):
            other = ntl_GF2X(other)
        GF2X_add(r.x, self.x, (<ntl_GF2X>other).x)
        return r

    def __neg__(ntl_GF2X self):
        """
        EXAMPLES::

            sage: f = ntl.GF2X([1,0,1,1])
            sage: -f ## indirect doctest
            [1 0 1 1]
            sage: f == -f
            True
        """
        cdef ntl_GF2X r = ntl_GF2X.__new__(ntl_GF2X)
        GF2X_negate(r.x, self.x)
        return r

    def __pow__(ntl_GF2X self, long e, ignored):
        """
        EXAMPLES::

            sage: f = ntl.GF2X([1,0,1,1]) ; g = ntl.GF2X([0,1,0])
            sage: f**3 ## indirect doctest
            [1 0 1 1 1 0 0 1 1 1]

        TESTS::

            sage: f**0
            [1]
            sage: f**(-1)
            Traceback (most recent call last):
            ...
            NTLError: power: negative exponent
            sage: g = ntl.GF2X([])
            sage: g**0
            [1]
            sage: g**(-1)
            Traceback (most recent call last):
            ...
            NTLError: power: negative exponent
        """
        cdef ntl_GF2X r = ntl_GF2X.__new__(ntl_GF2X)
        sig_on()
        GF2X_power(r.x, self.x, e)
        sig_off()
        return r

    def __richcmp__(ntl_GF2X self, other, int op):
        """
        Compare self to other.

        EXAMPLES::

            sage: f = ntl.GF2X([1,0,1,1])
            sage: g = ntl.GF2X([0,1,0])
            sage: f == g ## indirect doctest
            False
            sage: f == f
            True
            sage: g != polygen(GF(2))
            False
        """
        if op != Py_EQ and op != Py_NE:
            raise TypeError("elements of GF(2)[X] are not ordered")

        cdef ntl_GF2X b
        try:
            b = <ntl_GF2X?>other
        except TypeError:
            b = ntl_GF2X(other)

        return (op == Py_EQ) == (self.x == b.x)

    def __lshift__(ntl_GF2X self, int i):
        """
        Return left shift of self by i bits ( == multiplication by
        $X^i$).

        INPUT:

            i -- offset/power of X

        EXAMPLES::

            sage: a = ntl.GF2X(4); a
            [0 0 1]
            sage: a << 2
            [0 0 0 0 1]
        """
        cdef ntl_GF2X r = ntl_GF2X.__new__(ntl_GF2X)
        GF2X_LeftShift(r.x, self.x, <long>i)
        return r

    def __rshift__(ntl_GF2X self, int offset):
        """
        Return right shift of self by i bits ( == floor division by
        $X^i$).

        INPUT:

            i -- offset/power of X

        EXAMPLES::

            sage: a = ntl.GF2X(4); a
            [0 0 1]
            sage: a >> 1
            [0 1]
        """
        cdef ntl_GF2X r = ntl_GF2X.__new__(ntl_GF2X)
        GF2X_RightShift(r.x, self.x, <long>offset)
        return r

    def GCD(ntl_GF2X self, other):
        """
        Return GCD of self and other.

        INPUT:

            other -- ntl.GF2X

        EXAMPLES::

            sage: a = ntl.GF2X(10)
            sage: b = ntl.GF2X(4)
            sage: a.GCD(b)
            [0 1]
        """
        cdef ntl_GF2X gcd = ntl_GF2X.__new__(ntl_GF2X)

        if not isinstance(other, ntl_GF2X):
            other = ntl_GF2X(other)

        GF2X_GCD(gcd.x, self.x, (<ntl_GF2X>other).x)
        return gcd

    def XGCD(ntl_GF2X self, other):
        """
        Return the extended gcd of self and other, i.e., elements r, s, t such that

            r = s  * self + t  * other.

        INPUT:

            other -- ntl.GF2X

        EXAMPLES::

            sage: a = ntl.GF2X(10)
            sage: b = ntl.GF2X(4)
            sage: r,s,t = a.XGCD(b)
            sage: r == a*s + t*b
            True

        """
        cdef ntl_GF2X r = ntl_GF2X.__new__(ntl_GF2X)
        cdef ntl_GF2X s = ntl_GF2X.__new__(ntl_GF2X)
        cdef ntl_GF2X t = ntl_GF2X.__new__(ntl_GF2X)

        if not isinstance(other, ntl_GF2X):
            other = ntl_GF2X(other)

        GF2X_XGCD(r.x, s.x, t.x, self.x, (<ntl_GF2X>other).x)
        return r,s,t

    def deg(ntl_GF2X self):
        """
        Returns the degree of this polynomial

        EXAMPLES::

            sage: ntl.GF2X([1,0,1,1]).deg()
            3
            sage: ntl.GF2X([1]).deg()
            0
            sage: ntl.GF2X([]).deg()
            -1
        """
        return GF2X_deg(self.x)

    def list(ntl_GF2X self):
        """
        Represents this element as a list of binary digits.

        EXAMPLES::

             sage: e=ntl.GF2X([0,1,1])
             sage: e.list()
             [0, 1, 1]
             sage: e=ntl.GF2X('0xff')
             sage: e.list()
             [1, 1, 1, 1, 1, 1, 1, 1]

        OUTPUT:

             a list of digits representing the coefficients in this element's
             polynomial representation
        """
        return [self[i] for i in range(GF2X_deg(self.x)+1)]

    def bin(ntl_GF2X self):
        """
        Returns binary representation of this element. It is
        the same as setting \code{ntl.GF2XHexOutput(False)} and
        representing this element afterwards. However it should be
        faster and preserves the HexOutput state as opposed to
        the above code.

        OUTPUT:

            string representing this element in binary digits

        EXAMPLES::

             sage: e=ntl.GF2X([1,1,0,1,1,1,0,0,1])
             sage: e.bin()
             '[1 1 0 1 1 1 0 0 1]'
        """
        cdef long _hex = GF2XHexOutput_c[0]
        GF2XHexOutput_c[0] = 0
        s = ccrepr(self.x)
        GF2XHexOutput_c[0] = _hex
        return s

    def hex(ntl_GF2X self):
        """
        Return an hexadecimal representation of this element.

        It is the same as setting \code{ntl.GF2XHexOutput(True)} and
        representing this element afterwards. However it should be
        faster and preserves the HexOutput state as opposed to the
        above code.

        OUTPUT:

            string representing this element in hexadecimal

        EXAMPLES::

            sage: e = ntl.GF2X([1,1,0,1,1,1,0,0,1])
            sage: e.hex()
            '0xb31'

        TESTS::

            sage: hex(e)    # py2
            doctest:warning...:
            DeprecationWarning: use the method .hex instead
            See http://trac.sagemath.org/24514 for details.
            '0xb31'
        """
        cdef long _hex = GF2XHexOutput_c[0]
        GF2XHexOutput_c[0] = 1
        s = ccrepr(self.x)
        GF2XHexOutput_c[0] = _hex
        return s

    def __hex__(self):
        deprecation(24514, 'use the method .hex instead')
        return self.hex()

    def __hash__(self):
        """
        EXAMPLES::

            sage: e=ntl.GF2X([0,1,1,0,1])
            sage: hash(e)
            -3495018545969936097
        """
        return hash(self.hex())

    def _sage_(ntl_GF2X self, R=None):
        """
        Return a Sage polynomial over GF(2) equivalent to this element.

        If a ring R is provided, it is used to construct the polynomial
        in. Otherwise, an appropriate ring is generated.

        INPUT:

<<<<<<< HEAD
            self  -- GF2X element
            R     -- PolynomialRing over GF(2)

        OUTPUT:

            polynomial in R
=======
        - self  -- GF2X element
        - R     -- PolynomialRing over GF(2)

        OUTPUT:

        polynomial in R
>>>>>>> 95ea5f39

        EXAMPLES::

            sage: f = ntl.GF2X([1,0,1,1,0,1])
            sage: f._sage_()
            x^5 + x^3 + x^2 + 1
            sage: f._sage_(PolynomialRing(Integers(2),'y'))
            y^5 + y^3 + y^2 + 1
        """
        if R is None:
            from sage.rings.polynomial.polynomial_ring_constructor import PolynomialRing
            from sage.rings.finite_rings.finite_field_constructor import FiniteField
            R = PolynomialRing(FiniteField(2), 'x')

        return R([int(c) for c in self.list()])

    def coeff(self, int i):
        """
        Return the coefficient of the monomial `X^i` in ``self``.

        INPUT:

<<<<<<< HEAD
            i -- degree of X
=======
        - i -- degree of X
>>>>>>> 95ea5f39

        EXAMPLES::

            sage: e = ntl.GF2X([0,1,0,1])
            sage: e.coeff(0)
            0
            sage: e.coeff(1)
            1
        """
        cdef ntl_GF2 c = ntl_GF2.__new__(ntl_GF2)
        c.x = GF2X_coeff(self.x, i)
        return c

    def __getitem__(self, int i):
        """
        EXAMPLES::

            sage: e = ntl.GF2X([0,1,0,1])
            sage: e[0] # indirect doctest
            0
            sage: e[1]
            1

        Note that for negative indices this does not behave like a python list::

            sage: e[-1]
            0
        """
        cdef ntl_GF2 c = ntl_GF2.__new__(ntl_GF2)
        c.x = GF2X_coeff(self.x, i)
        return c

    def LeadCoeff(self):
        """
        Return the leading coefficient of self.

        This is always 1 except when self == 0.

        EXAMPLES::

            sage: e = ntl.GF2X([0,1])
            sage: e.LeadCoeff()
            1
            sage: e = ntl.GF2X(0)
            sage: e.LeadCoeff()
            0
        """
        cdef ntl_GF2 c = ntl_GF2.__new__(ntl_GF2)
        c.x = GF2X_LeadCoeff(self.x)
        return c

    def ConstTerm(self):
        """
        Return the constant term of self.

        EXAMPLES::

            sage: e = ntl.GF2X([1,0,1])
            sage: e.ConstTerm()
            1
            sage: e = ntl.GF2X(0)
            sage: e.ConstTerm()
            0
        """
        cdef ntl_GF2 c = ntl_GF2.__new__(ntl_GF2)
        c.x = GF2X_ConstTerm (self.x)
        return c

    def SetCoeff(self, int i, a):
        """
<<<<<<< HEAD
        Change one of the coefficients

        INPUT:

            i - A possition, it should be `0\leq i\leq self.deg()`
            a - The new coefficient of the monomial `x^i`

        OUTPUT:

            None, the chage is don in place, now self has `a` as coefficient `x^i`
=======
        Set the value of a coefficient of self.
>>>>>>> 95ea5f39

        EXAMPLES::

            sage: e = ntl.GF2X([1,0,1]); e
            [1 0 1]
            sage: e.SetCoeff(1,1)
            sage: e
            [1 1 1]

        The degree changes accordint to the new situation::

            sage: e.SetCoeff(5,1)
            sage: e
            [1 1 1 0 0 1]
            sage: e.deg()
            5
            sage: e.SetCoeff(5,0)
            sage: e.SetCoeff(2,0)
            sage: e
            [1 1]
            sage: e.deg()
            1

        A negative index is not allowed::

            sage: e.SetCoeff(-1,0)
            Traceback (most recent call last):
            ...
            NTLError: SetCoeff: negative index
        """
        cdef ntl_GF2 _a = ntl_GF2(a)
        sig_on()
        GF2X_SetCoeff(self.x, i, _a.x)
        sig_off()

    def __setitem__(self, int i, a):
        """
        EXAMPLES::

            sage: e = ntl.GF2X([1,0,1]); e
            [1 0 1]
            sage: e[1] = 1 # indirect doctest
            sage: e
            [1 1 1]
            sage: e[5] = 1
            sage: e
            [1 1 1 0 0 1]
            sage: e[5] = 0
            sage: e[6] = 0
            sage: e
            [1 1 1]
            sage: e[-1] = 0
            Traceback (most recent call last):
            ...
            NTLError: SetCoeff: negative index
        """
        cdef ntl_GF2 _a = ntl_GF2(a)
        sig_on()
        GF2X_SetCoeff(self.x, i, _a.x)
        sig_off()

    def diff(self):
        """
        Differentiate self.

        EXAMPLES::

            sage: e = ntl.GF2X([1,0,1,1,0])
            sage: e.diff()
            [0 0 1]
            sage: a = ntl.GF2X([1,1,1,1,1,1])
            sage: a.diff()
            [1 0 1 0 1]
        """
        cdef ntl_GF2X d = ntl_GF2X.__new__(ntl_GF2X)
        d.x = GF2X_diff(self.x)
        return d

    def reverse(self, int hi = -2):
        """
        Return reverse of a[0]..a[hi] (hi >= -1)
        hi defaults to deg(a)

        INPUT:

<<<<<<< HEAD
            hi -- bit position until which reverse is requested
=======
        - hi -- bit position until which reverse is requested
>>>>>>> 95ea5f39

        EXAMPLES::

            sage: e = ntl.GF2X([1,0,1,1,0])
            sage: e.reverse()
            [1 1 0 1]

        TESTS::

            sage: ntl.GF2X([]).reverse()
            []
            sage: ntl.GF2X([1]).reverse()
            [1]
        """
        cdef ntl_GF2X r = ntl_GF2X.__new__(ntl_GF2X)
        if hi < -1:
            hi = GF2X_deg(self.x)
        r.x = GF2X_reverse(self.x, hi)
        return r

    def weight(self):
        """
        Return the number of nonzero coefficients in self.

        EXAMPLES::

            sage: e = ntl.GF2X([1,0,1,1,0])
            sage: e.weight()
            3
            sage: ntl.GF2X([]).weight()
            0
        """
        return int(GF2X_weight(self.x))

    def __int__(self):
        """
        EXAMPLES::

            sage: e = ntl.GF2X([1,0,1,1,0])
            sage: int(e)
            Traceback (most recent call last):
            ...
            ValueError: cannot convert non-constant polynomial to integer
            sage: e = ntl.GF2X([1])
            sage: int(e)
            1
            sage: int(ntl.GF2X([]))
            0
        """
        if GF2X_deg(self.x) > 0:
            raise ValueError("cannot convert non-constant polynomial to integer")
        else:
            sig_on() 
            a = GF2_conv_to_long(GF2X_coeff(self.x,0))
            sig_off()
            return a

    def NumBits(self):
        """
        Return the number of bits of self, i.e., deg(self) + 1.

        EXAMPLES::

            sage: e = ntl.GF2X([1,0,1,1,0])
            sage: e.NumBits()
            4
            sage: ntl.GF2X([1]).NumBits()
            1
            sage: ntl.GF2X([]).NumBits()
            0
        """
        return int(GF2X_NumBits(self.x))

    def __len__(self):
        """
        EXAMPLES::

            sage: e = ntl.GF2X([1,0,1,1,0])
            sage: len(e)
            4
            sage: e = ntl.GF2X([])
            sage: len(e)
            0
        """
        return int(GF2X_NumBits(self.x))

    def NumBytes(self):
        """
        Return the number of bytes of self, i.e., floor((NumBits(self)+7)/8)

        EXAMPLES::

            sage: e = ntl.GF2X([1,0,1,1,0,0,0,0,1,1,1,0,0,1,1,0,1,1])
            sage: e.NumBytes()
            3
            sage: ntl.GF2X([]).NumBytes()
            0
            sage: ntl.GF2X([1]).NumBytes()
            1
        """
        return int(GF2X_NumBytes(self.x))<|MERGE_RESOLUTION|>--- conflicted
+++ resolved
@@ -51,11 +51,7 @@
 
     INPUT:
 
-<<<<<<< HEAD
-        have_hex if True hex representation will be used
-=======
     - have_hex -- if True hex representation will be used
->>>>>>> 95ea5f39
 
     EXAMPLES::
 
@@ -643,21 +639,12 @@
 
         INPUT:
 
-<<<<<<< HEAD
-            self  -- GF2X element
-            R     -- PolynomialRing over GF(2)
-
-        OUTPUT:
-
-            polynomial in R
-=======
         - self  -- GF2X element
         - R     -- PolynomialRing over GF(2)
 
         OUTPUT:
 
         polynomial in R
->>>>>>> 95ea5f39
 
         EXAMPLES::
 
@@ -680,11 +667,7 @@
 
         INPUT:
 
-<<<<<<< HEAD
-            i -- degree of X
-=======
         - i -- degree of X
->>>>>>> 95ea5f39
 
         EXAMPLES::
 
@@ -755,8 +738,7 @@
 
     def SetCoeff(self, int i, a):
         """
-<<<<<<< HEAD
-        Change one of the coefficients
+        Set the value of a coefficient of self.
 
         INPUT:
 
@@ -766,9 +748,6 @@
         OUTPUT:
 
             None, the chage is don in place, now self has `a` as coefficient `x^i`
-=======
-        Set the value of a coefficient of self.
->>>>>>> 95ea5f39
 
         EXAMPLES::
 
@@ -854,11 +833,7 @@
 
         INPUT:
 
-<<<<<<< HEAD
-            hi -- bit position until which reverse is requested
-=======
         - hi -- bit position until which reverse is requested
->>>>>>> 95ea5f39
 
         EXAMPLES::
 
