"""
Wrapper for Singular's Polynomial Arithmetic

AUTHOR:

- Martin Albrecht (2009-07): refactoring
"""

#*****************************************************************************
#       Copyright (C) 2009 Martin Albrecht <malb@informatik.uni-bremen.de>
#
# This program is free software: you can redistribute it and/or modify
# it under the terms of the GNU General Public License as published by
# the Free Software Foundation, either version 2 of the License, or
# (at your option) any later version.
#                  http://www.gnu.org/licenses/
#*****************************************************************************

from cysignals.signals cimport sig_on, sig_off

cdef extern from *: # hack to get at cython macro
    int unlikely(int)

import re
plusminus_pattern = re.compile("([^\(^])([\+\-])")

from sage.cpython.string cimport bytes_to_str, str_to_bytes

from sage.libs.singular.decl cimport number, ideal
from sage.libs.singular.decl cimport currRing, rChangeCurrRing
from sage.libs.singular.decl cimport p_Copy, p_Add_q, p_Neg, pp_Mult_nn, p_GetCoeff, p_IsConstant, p_Cmp, pNext
from sage.libs.singular.decl cimport p_GetMaxExp, pp_Mult_qq, pPower, p_String, p_GetExp, p_LDeg
from sage.libs.singular.decl cimport n_Delete, idInit, fast_map_common_subexp, id_Delete
from sage.libs.singular.decl cimport omAlloc0, omStrDup, omFree
from sage.libs.singular.decl cimport p_GetComp, p_SetComp
from sage.libs.singular.decl cimport pSubst
from sage.libs.singular.decl cimport p_Normalize


from sage.libs.singular.singular cimport sa2si, si2sa, overflow_check

from sage.misc.latex import latex

cdef int singular_polynomial_check(poly *p, ring *r) except -1:
    """
    Run consistency checks on ``p``.
    """
    while p:
        if p_GetCoeff(p, r) == NULL:
            raise ZeroDivisionError("NULL pointer as coefficient.")
        p = p.next
    return 0

cdef int singular_polynomial_add(poly **ret, poly *p, poly *q, ring *r):
    """
    ``ret[0] = p+q`` where ``p`` and ``p`` in ``r``.

    INPUT:

    - ``ret`` - a pointer to a Singular polynomial to store the result in
    - ``p`` - a Singular polynomial
    - ``q`` - a Singular polynomial
    - ``r`` - a Singular ring

    EXAMPLES::

        sage: P.<x,y,z> = QQ[]
        sage: x + y # indirect doctest
        x + y

        sage: x + P(0)
        x
    """
    if r != currRing:
        rChangeCurrRing(r)
    p = p_Copy(p, r)
    q = p_Copy(q, r)
    ret[0] = p_Add_q(p, q, r)
    return 0;


cdef int singular_polynomial_sub(poly **ret, poly *p, poly *q, ring *r):
    """
    ``ret[0] = p-q`` where ``p`` and ``p`` in ``r``.

    INPUT:

    - ``ret`` - a pointer to a Singular polynomial to store the result in
    - ``p`` - a Singular polynomial
    - ``q`` - a Singular polynomial
    - ``r`` - a Singular ring

    EXAMPLES::

        sage: P.<x,y,z> = QQ[]
        sage: x - y # indirect doctest
        x - y

        sage: x + P(0)
        x
    """
    if r != currRing:
        rChangeCurrRing(r)
    p = p_Copy(p, r)
    q = p_Copy(q, r)
    ret[0] = p_Add_q(p, p_Neg(q, r), r)
    return 0;

cdef int singular_polynomial_rmul(poly **ret, poly *p, RingElement n, ring *r):
    """
    ``ret[0] = n*p`` where ``n`` is a coefficient and ``p`` in ``r``.

    INPUT:

    - ``ret`` - a pointer to a Singular polynomial to store the result in
    - ``p`` - a Singular polynomial
    - ``n`` - a Sage coefficient
    - ``r`` - a Singular ring

    EXAMPLES::

        sage: P.<x,y,z> = QQ[]
        sage: 2*x # indirect doctest
        2*x

        sage: P(0)*x
        0
    """
    if r != currRing:
        rChangeCurrRing(r)
    cdef number *_n = sa2si(n, r)
    ret[0] = pp_Mult_nn(p, _n, r)
    n_Delete(&_n, r)
    return 0

cdef int singular_polynomial_call(poly **ret, poly *p, ring *r, list args, poly *(*get_element)(object)):
    """
    ``ret[0] = p(*args)`` where each entry in arg  is a polynomial and ``p`` in ``r``.

    INPUT:

    - ``ret`` - a pointer to a Singular polynomial to store the result in
    - ``p`` - a Singular polynomial
    - ``r`` - a Singular ring
    - ``args`` - a list/tuple of elements which can be converted to
      Singular polynomials using the ``(get_element)`` function
      provided.
    - ``(*get_element)`` - a function to turn a Sage element into a
      Singular element.

    EXAMPLES::

        sage: P.<x,y,z> = QQ[]
        sage: x(0,0,0) # indirect doctest
        0

        sage: (3*x*z)(x,x,x)
        3*x^2

    TESTS:

    Test that there is no memory leak in evaluating polynomials. Note
    that (lib)Singular has pre-allocated buckets, so we have to run a
    lot of iterations to fill those up first::

        sage: import resource
        sage: import gc
        sage: F.<a> = GF(7^2)
        sage: R.<x,y> = F[]
        sage: p = x+2*y
        sage: def leak(N):
        ....:     before = resource.getrusage(resource.RUSAGE_SELF).ru_maxrss
        ....:     gc.collect()
        ....:     for i in range(N):
        ....:         _ = p(a, a)
        ....:     after = resource.getrusage(resource.RUSAGE_SELF).ru_maxrss
        ....:     return (after - before) * 1024   # ru_maxrss is in kilobytes

    Loop (at most 30 times) until we have 6 consecutive zeros when
    calling ``leak(10000)``. Depending on the operating system, it is
    possible to have several non-zero leak values in the beginning, but
    after a while we should get only zeros. The fact that we require 6
    zeros also means that Singular's pre-allocated buckets should not
    be sufficient if there really would be a memory leak. ::

        sage: zeros = 0
        sage: for i in range(30):  # long time
        ....:     n = leak(10000)
        ....:     print("Leaked {} bytes".format(n))
        ....:     if n == 0:
        ....:         zeros += 1
        ....:         if zeros >= 6:
        ....:             break
        ....:     else:
        ....:         zeros = 0
        Leaked...
        Leaked 0 bytes
        Leaked 0 bytes
        Leaked 0 bytes
        Leaked 0 bytes
        Leaked 0 bytes
    """
    cdef long l = len(args)
    cdef ideal *to_id = idInit(l,1)
    for i from 0 <= i < l:
        to_id.m[i]= p_Copy( get_element(args[i]), r)

    cdef ideal *from_id=idInit(1,1)
    from_id.m[0] = p

    rChangeCurrRing(r)
    cdef ideal *res_id = fast_map_common_subexp(from_id, r, to_id, r)
    ret[0] = res_id.m[0]

    # Unsure why we have to normalize here. See #16958
    p_Normalize(ret[0], r)

    from_id.m[0] = NULL
    res_id.m[0] = NULL

    id_Delete(&to_id, r)
    id_Delete(&from_id, r)
    id_Delete(&res_id, r)

    return 0

cdef int singular_polynomial_cmp(poly *p, poly *q, ring *r) except -2:
    """
    Compare two Singular elements ``p`` and ``q`` in ``r``.

    INPUT:

    - ``p`` - a Singular polynomial
    - ``q`` - a Singular polynomial
    - ``r`` - a Singular ring

    EXAMPLES::

        sage: P.<x,y,z> = PolynomialRing(QQ,order='degrevlex')
        sage: x == x
        True

        sage: x > y
        True
        sage: y^2 > x
        True

        sage: (2/3*x^2 + 1/2*y + 3) > (2/3*x^2 + 1/4*y + 10)
        True
    """
    cdef number *h
    cdef int ret = 0
    assert r, "A valid ring must be provided"
    assert r.ref >= 0, "This ring has %d references and thus has previously been deleted"%(r.ref)

    if r != currRing:
        rChangeCurrRing(r)

    # handle special cases first (slight slowdown, as special cases
    # are - well - special
    if p == NULL:
        if q == NULL:
            # compare 0, 0
            return 0
        elif p_IsConstant(q,r):
            # compare 0, const
            return 1-2*r.cf.cfGreaterZero(p_GetCoeff(q,r), r.cf) # -1: <, 1: > #
    elif q == NULL:
        if p_IsConstant(p,r):
            # compare const, 0
            return -1+2*r.cf.cfGreaterZero(p_GetCoeff(p,r), r.cf) # -1: <, 1: >

    while ret==0 and p!=NULL and q!=NULL:
        ret = p_Cmp( p, q, r)

        if ret==0:
            h = r.cf.cfSub(p_GetCoeff(p, r),p_GetCoeff(q, r),r.cf)
            # compare coeffs
            ret = -1+r.cf.cfIsZero(h,r.cf)+2*r.cf.cfGreaterZero(h, r.cf) # -1: <, 0:==, 1: >
            n_Delete(&h, r)
        p = pNext(p)
        q = pNext(q)

    if ret==0:
        if p==NULL and q != NULL:
            ret = -1
        elif p!=NULL and q==NULL:
            ret = 1

    return ret

cdef int singular_polynomial_mul(poly** ret, poly *p, poly *q, ring *r) except -1:
    """
    ``ret[0] = p*q`` where ``p`` and ``p`` in ``r``.

    INPUT:

    - ``ret`` - a pointer to a Singular polynomial to store the result in
    - ``p`` - a Singular polynomial
    - ``q`` - a Singular polynomial
    - ``r`` - a Singular ring

    EXAMPLES::

        sage: P.<x,y,z> = QQ[]
        sage: x*y # indirect doctest
        x*y

        sage: x * P(0)
        0
    """
    if r != currRing:
        rChangeCurrRing(r)
    cdef unsigned long le = p_GetMaxExp(p, r)
    cdef unsigned long lr = p_GetMaxExp(q, r)
    cdef unsigned long esum = le + lr
    overflow_check(esum, r)
    ret[0] = pp_Mult_qq(p, q, r)
    return 0;

cdef int singular_polynomial_div_coeff(poly** ret, poly *p, poly *q, ring *r) except -1:
    """
    ``ret[0] = p/n`` where ``p`` and ``q`` in ``r`` and ``q`` constant.

    The last condition is not checked.

    INPUT:

    - ``ret`` - a pointer to a Singular polynomial to store the result in
    - ``p`` - a Singular polynomial
    - ``q`` - a constant Singular polynomial
    - ``r`` - a Singular ring

    EXAMPLES::

        sage: P.<x,y,z> = QQ[]
        sage: x/2 # indirect doctest
        1/2*x

        sage: x/0
        Traceback (most recent call last):
        ...
        ZeroDivisionError: rational division by zero
    """
    if q == NULL:
        raise ZeroDivisionError
    sig_on()
    cdef number *n = p_GetCoeff(q, r)
    n = r.cf.cfInvers(n,r.cf)
    ret[0] = pp_Mult_nn(p, n, r)
    n_Delete(&n, r)
    sig_off()
    return 0

cdef int singular_polynomial_pow(poly **ret, poly *p, unsigned long exp, ring *r) except -1:
    """
    ``ret[0] = p**exp`` where ``p`` in ``r`` and ``exp`` > 0.

    The last condition is not checked.

    INPUT:

    - ``ret`` - a pointer to a Singular polynomial to store the result in
    - ``p`` - a Singular polynomial
    - ``exp`` - integer
    - ``r`` - a Singular ring

    EXAMPLES::

        sage: P.<x,y,z> = QQ[]
        sage: f = 3*x*y + 5/2*z
        sage: f*f == f^2 # indirect doctest
        True
        sage: f^2
        9*x^2*y^2 + 15*x*y*z + 25/4*z^2
        sage: f^0
        1
        sage: f^(2^60)
        Traceback (most recent call last):
        ...
        OverflowError: ...
    """
    cdef unsigned long v = p_GetMaxExp(p, r)
    v = v * exp
    overflow_check(v, r)

    if r != currRing:
        rChangeCurrRing(r)
    cdef int count = singular_polynomial_length_bounded(p,15)
    if count >= 15 or exp > 15:
        sig_on()
    ret[0] = pPower( p_Copy(p,r), exp)
    if count >= 15 or exp > 15:
        sig_off()
    return 0

cdef int singular_polynomial_neg(poly **ret, poly *p, ring *r):
    """
    ``ret[0] = -p where ``p`` in ``r``.

    The last condition is not checked.

    INPUT:

    - ``ret`` - a pointer to a Singular polynomial to store the result in
    - ``p`` - a Singular polynomial
    - ``r`` - a Singular ring

    EXAMPLES::

        sage: P.<x,y,z> = QQ[]
        sage: f = 3*x*y + 5/2*z
        sage: -f # indirect doctest
        -3*x*y - 5/2*z
        sage: -P(0)
        0
    """
    if r != currRing:
        rChangeCurrRing(r)
    ret[0] = p_Neg(p_Copy(p,r),r)
    return 0


cdef object singular_polynomial_str(poly *p, ring *r):
    """
    Return the string representation of ``p``.

    INPUT:

    - ``p`` - a Singular polynomial
    - ``r`` - a Singular ring

    EXAMPLES::

        sage: P.<x,y,z> = ZZ[]
        sage: str(x) # indirect doctest
        'x'
        sage: str(10*x)
        '10*x'
    """
    if r != currRing:
        rChangeCurrRing(r)

    s = bytes_to_str(p_String(p, r, r))
    s = plusminus_pattern.sub("\\1 \\2 ", s)
    return s


cdef object singular_polynomial_latex(poly *p, ring *r, object base, object latex_gens):
    r"""
    Return the LaTeX string representation of ``p``.

    INPUT:

    - ``p`` - a Singular polynomial
    - ``r`` - a Singular ring

    EXAMPLES::

        sage: P.<x,y,z> = QQ[]
        sage: latex(x) # indirect doctest
        x
        sage: latex(10*x^2 + 1/2*y)
        10 x^{2} + \frac{1}{2} y

    Demonstrate that coefficients over non-atomic representated rings are
    properly parenthesized (:trac:`11186`)::

        sage: x = var('x')
        sage: K.<z> = QQ.extension(x^2 + x + 1)
        sage: P.<v,w> = K[]
        sage: latex((z+1)*v*w - z*w^2 + z*v + z^2*w + z + 1)
        \left(z + 1\right) v w - z w^{2} + z v + \left(-z - 1\right) w + z + 1

    Demonstrate that there are no extra blanks in latex expression of multivariate
    polynomial (:trac:`12908`)::

        sage: R.<X,Y> = ZZ[]
        sage: latex(X-Y)
        X - Y
        sage: latex(X^2-X)
        X^{2} - X
        sage: latex(-Y^2-Y)
        -Y^{2} - Y
    """
    poly = ""
    cdef unsigned long e
    cdef int n = r.N, j
    cdef int atomic_repr = base._repr_option('element_is_atomic')
    while p:

        # First determine the multinomial:
        multi = ""
        for j in range(1, n+1):
            e = p_GetExp(p, j, r)
            if e > 0:
                multi += " "+latex_gens[j-1]
            if e > 1:
                multi += "^{%d}"%e
        multi = multi.lstrip().rstrip()

        # Next determine coefficient of multinomial
        c =  si2sa( p_GetCoeff(p, r), r, base)
        if not multi:
            multi = latex(c)
        elif c != 1:
            if  c == -1:
                multi = "-%s"%(multi)
            else:
                sc = latex(c)
                # Add parenthesis if the coefficient consists of terms divided by +, -
                # (starting with - is not enough) and is not the constant term
                if not atomic_repr and multi and (sc.find("+") != -1 or sc[1:].find("-") != -1):
                    sc = "\\left(%s\\right)"%sc
                multi = "%s %s"%(sc,multi)

        # Now add on coefficiented multinomials
        if poly:
            poly = poly + " + "
        poly = poly + multi

        p = pNext(p)

    poly = poly.lstrip().rstrip()
    poly = poly.replace("+ -","- ")

    if not poly:
        return "0"
    return poly

cdef object singular_polynomial_str_with_changed_varnames(poly *p, ring *r, object varnames):
    cdef char **_names
    cdef char **_orig_names
    cdef int i

    if len(varnames) != r.N:
        raise TypeError("len(varnames) doesn't equal self.parent().ngens()")

    _names = <char**>omAlloc0(sizeof(char*)*r.N)
    for i from 0 <= i < r.N:
        _name = str_to_bytes(varnames[i])
        _names[i] = omStrDup(_name)

    _orig_names = r.names
    r.names = _names
    s = singular_polynomial_str(p, r)
    r.names = _orig_names

    for i from 0 <= i < r.N:
        omFree(_names[i])
    omFree(_names)
    return s

cdef long singular_polynomial_deg(poly *p, poly *x, ring *r):
    cdef long _deg, deg
    cdef int dummy

    deg = -1
    _deg = -1
    if p == NULL:
        return -1
    if r != currRing:
        rChangeCurrRing(r)
    if x == NULL:
<<<<<<< HEAD
        while p:
            _deg = p_WDegree(p,r)

            if _deg > deg:
                deg = _deg
            p = pNext(p)
        return deg
=======
        return p_LDeg(p, &dummy, r)
>>>>>>> 860e4dc9

    cdef int i = 0
    for i in range(1,r.N+1):
        if p_GetExp(x, i, r):
            break
    while p:
        _deg =  p_GetExp(p,i,r)
        if _deg > deg:
            deg = _deg
        p = pNext(p)
    return deg

cdef int singular_polynomial_length_bounded(poly *p, int bound):
    """
    Return the number of monomials in ``p`` but stop counting at
    ``bound``.

    This is useful to estimate whether a certain calculation will take
    long or not.

    INPUT:

    - ``p`` - a Singular polynomial
    - ``bound`` - an integer > 0
    """
    cdef int count = 0
    while p != NULL and count < bound:
        p = pNext(p)
        count += 1
    return count

cdef int singular_vector_maximal_component(poly *v, ring *r) except -1:
    """
    returns the maximal module component of the vector ``v``.
    INPUT:

    - ``v`` - a polynomial/vector
    - ``r`` - a ring
    """
    cdef int res=0
    while v!=NULL:
        res=max(p_GetComp(v, r), res)
        v = pNext(v)
    return res

cdef int singular_polynomial_subst(poly **p, int var_index, poly *value, ring *r) except -1:
    """
    Substitute variable ``var_index`` with ``value`` in ``p``.

    INPUT:

    - ``p`` - a polynomial
    - ``var_index`` - an integer < ngens (zero based indexing)
    - ``value`` - a polynomial
    - ``r`` - a ring
    """

    if p_IsConstant(value, r):
        p[0] = pSubst(p[0], var_index+1, value)
        return 0

    cdef unsigned long exp = p_GetExp(p[0], var_index+1, r) * p_GetMaxExp(value, r)

    overflow_check(exp, r)
    if r != currRing:
        rChangeCurrRing(r)

    cdef int count = singular_polynomial_length_bounded(p[0], 15)
    if unlikely(count >= 15 or exp > 15): sig_on()
    p[0] = pSubst(p[0], var_index+1, value)
    if unlikely(count >= 15 or exp > 15): sig_off()
    return 0<|MERGE_RESOLUTION|>--- conflicted
+++ resolved
@@ -562,17 +562,7 @@
     if r != currRing:
         rChangeCurrRing(r)
     if x == NULL:
-<<<<<<< HEAD
-        while p:
-            _deg = p_WDegree(p,r)
-
-            if _deg > deg:
-                deg = _deg
-            p = pNext(p)
-        return deg
-=======
         return p_LDeg(p, &dummy, r)
->>>>>>> 860e4dc9
 
     cdef int i = 0
     for i in range(1,r.N+1):
