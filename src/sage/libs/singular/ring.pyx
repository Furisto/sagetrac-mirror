"""
Wrapper for Singular's Rings

AUTHORS:

- Martin Albrecht (2009-07): initial implementation

- Kwankyu Lee (2010-06): added matrix term order support
"""
#*****************************************************************************
#       Copyright (C) 2009 Martin Albrecht <malb@informatik.uni-bremen.de>
#
#  Distributed under the terms of the GNU General Public License (GPL)
#                  http://www.gnu.org/licenses/
#*****************************************************************************


from sage.libs.gmp.types cimport __mpz_struct
from sage.libs.gmp.mpz cimport mpz_init_set_ui, mpz_init_set

from sage.libs.singular.decl cimport number, poly, ring, currRing
from sage.libs.singular.decl cimport rChangeCurrRing, rCopy0, rComplete, rDelete, idInit
from sage.libs.singular.decl cimport omAlloc0, omStrDup, omAlloc, omAlloc0Bin,  sip_sring_bin, rnumber_bin
from sage.libs.singular.decl cimport ringorder_dp, ringorder_Dp, ringorder_lp, ringorder_rp, ringorder_ds, ringorder_Ds, ringorder_ls, ringorder_M, ringorder_C, ringorder_wp, ringorder_Wp, ringorder_ws, ringorder_Ws, ringorder_a
from sage.libs.singular.decl cimport p_Copy, prCopyR
from sage.libs.singular.decl cimport n_unknown,  n_Zp,  n_Q,   n_R,   n_GF,  n_long_R,  n_algExt,n_transExt,n_long_C,   n_Z,   n_Zn,  n_Znm,  n_Z2m,  n_CF
from sage.libs.singular.decl cimport n_coeffType, cfInitCharProc
from sage.libs.singular.decl cimport rDefault, GFInfo, ZnmInfo, nInitChar, AlgExtInfo, nRegister, naInitChar

from sage.rings.integer cimport Integer
from sage.rings.integer_ring cimport IntegerRing_class
from sage.rings.integer_ring import ZZ
from sage.rings.finite_rings.integer_mod_ring import is_IntegerModRing
from sage.rings.number_field.number_field_base cimport NumberField
from sage.rings.rational_field import RationalField
from sage.rings.finite_rings.finite_field_base import FiniteField as FiniteField_generic

from sage.rings.polynomial.term_order import TermOrder
from sage.rings.polynomial.multi_polynomial_libsingular cimport MPolynomial_libsingular, MPolynomialRing_libsingular
from sage.rings.polynomial.polynomial_ring_constructor import PolynomialRing


# mapping str --> SINGULAR representation
order_dict = {
    "dp": ringorder_dp,
    "Dp": ringorder_Dp,
    "lp": ringorder_lp,
    "rp": ringorder_rp,
    "ds": ringorder_ds,
    "Ds": ringorder_Ds,
    "ls": ringorder_ls,
    "wp": ringorder_wp,
    "Wp": ringorder_Wp,
    "ws": ringorder_ws,
    "Ws": ringorder_Ws,
    "a":  ringorder_a,
}


#############################################################################
cdef ring *singular_ring_new(base_ring, n, names, term_order) except NULL:
    """
    Create a new Singular ring over the ``base_ring`` in ``n``
    variables with the names ``names`` and the term order
    ``term_order``.

    INPUT:

    - ``base_ring`` - a Sage ring

    - ``n`` - the number of variables (> 0)

    - ``names`` - a list of names of length ``n``

    - ``term_order`` - a term ordering

    EXAMPLES::

        sage: P.<x,y,z> = QQ[]
        sage: P
        Multivariate Polynomial Ring in x, y, z over Rational Field

        sage: P.term_order()
        Degree reverse lexicographic term order

        sage: P = PolynomialRing(GF(127),3,names='abc', order='lex')
        sage: P
        Multivariate Polynomial Ring in a, b, c over Finite Field of size 127

        sage: P.term_order()
        Lexicographic term order

        sage: z = QQ['z'].0
        sage: K.<s> = NumberField(z^2 - 2)
        sage: P.<x,y> = PolynomialRing(K, 2)

        sage: P.<x,y,z> = ZZ[]; P
        Multivariate Polynomial Ring in x, y, z over Integer Ring

        sage: P.<x,y,z> = Zmod(2^10)[]; P
        Multivariate Polynomial Ring in x, y, z over Ring of integers modulo 1024

        sage: P.<x,y,z> = Zmod(3^10)[]; P
        Multivariate Polynomial Ring in x, y, z over Ring of integers modulo 59049

        sage: P.<x,y,z> = Zmod(2^100)[]; P
        Multivariate Polynomial Ring in x, y, z over Ring of integers modulo 1267650600228229401496703205376

        sage: P.<x,y,z> = Zmod(2521352)[]; P
        Multivariate Polynomial Ring in x, y, z over Ring of integers modulo 2521352

        sage: P.<x,y,z> = Zmod(25213521351515232)[]; P
        Multivariate Polynomial Ring in x, y, z over Ring of integers modulo 25213521351515232
    """
    cdef long cexponent
    cdef GFInfo* _param
    cdef ZnmInfo _info
    cdef ring* _ring
    cdef char **_names
    cdef char **_ext_names
    cdef char *_name
    cdef int i,j
    cdef int nblcks
    cdef int offset
    cdef int nvars
    cdef int characteristic
    cdef int modbase

    cdef n_coeffType ringtype = n_unknown
    cdef MPolynomialRing_libsingular k
    cdef MPolynomial_libsingular minpoly
    cdef AlgExtInfo extParam
    cdef n_coeffType _type = n_unknown

    #cdef cfInitCharProc myfunctionptr;
    print ("singular new ring entered")

    _ring  = NULL

    n = int(n)
    if n<1:
        raise ArithmeticError("The number of variables must be at least 1.")

    nvars = n
    order = TermOrder(term_order, n)

    cdef nbaseblcks = len(order.blocks())
    nblcks = nbaseblcks + order.singular_moreblocks()
    offset = 0


    _names = <char**>omAlloc0(sizeof(char*)*(len(names)))
    for i from 0 <= i < n:
        _name = names[i]
        _names[i] = omStrDup(_name)

    # from the SINGULAR source code documentation for the rInit function
    ##  characteristic --------------------------------------------------
    ##  input: 0 ch=0 : Q     parameter=NULL    ffChar=FALSE   float_len (done)
    ##         0    1 : Q(a,...)        *names         FALSE             (done)
    ##         0   -1 : R               NULL           FALSE  0
    ##         0   -1 : R               NULL           FALSE  prec. >6
    ##         0   -1 : C               *names         FALSE  prec. 0..?
    ##         p    p : Fp              NULL           FALSE             (done)
    ##         p   -p : Fp(a)           *names         FALSE             (done)
    ##         q    q : GF(q=p^n)       *names         TRUE              (todo)

    _wvhdl  = <int **>omAlloc0((nblcks + 2) * sizeof(int *))
    _order  = <int *>omAlloc0((nblcks + 2) * sizeof(int))
    _block0 = <int *>omAlloc0((nblcks + 2) * sizeof(int))
    _block1 = <int *>omAlloc0((nblcks + 2) * sizeof(int))

    print ("nvars")
    print (nvars)
    if (nvars<10):
            print ("names")
            print (names)

    cdef int idx = 0
    for i from 0 <= i < nbaseblcks:
        s = order[i].singular_str()
        if s[0] == 'M': # matrix order
            _order[idx] = ringorder_M
            mtx = order[i].matrix().list()
            wv = <int *>omAlloc0(len(mtx)*sizeof(int))
            for j in range(len(mtx)):
                wv[j] = int(mtx[j])
            _wvhdl[idx] = wv
        elif s[0] == 'w' or s[0] == 'W': # weighted degree orders
            _order[idx] = order_dict.get(s[:2], ringorder_dp)
            wts = order[i].weights()
            wv = <int *>omAlloc0(len(wts)*sizeof(int))
            for j in range(len(wts)):
                wv[j] = int(wts[j])
            _wvhdl[idx] = wv
        elif s[0] == '(' and order[i].name() == 'degneglex':  # "(a(1:n),ls(n))"
            _order[idx] = ringorder_a
            if len(order[i]) == 0:    # may be zero for arbitrary-length orders
                nlen = n
            else:
                nlen = len(order[i])

            _wvhdl[idx] = <int *>omAlloc0(len(order[i])*sizeof(int))
            for j in range(nlen):  _wvhdl[idx][j] = 1
            _block0[idx] = offset + 1     # same like subsequent rp block
            _block1[idx] = offset + nlen

            idx += 1;                   # we need one more block here
            _order[idx] = ringorder_rp

        else: # ordinary orders
            _order[idx] = order_dict.get(s, ringorder_dp)

        _block0[idx] = offset + 1
        if len(order[i]) == 0: # may be zero in some cases
            _block1[idx] = offset + n
        else:
            _block1[idx] = offset + len(order[i])
        offset = _block1[idx]
        idx += 1

    # TODO: if we construct a free module don't hardcode! This
    # position determines whether we break ties at monomials first or
    # whether we break at indices first!
    _order[nblcks] = ringorder_C


    if isinstance(base_ring, RationalField):
        print "creating RationalField"
        characteristic = 0
        _ring = rDefault( characteristic ,nvars, _names, nblcks, _order, _block0, _block1, _wvhdl)
        print "ring with rational coefficient field created"

    elif isinstance(base_ring, NumberField) and base_ring.is_absolute():
        print "creating NumberField"
        characteristic = 1
        try:
            k = PolynomialRing(RationalField(), 1, [base_ring.variable_name()], 'lex')
        except TypeError:
            raise TypeError, "The multivariate polynomial ring in a single variable %s in lex order over Rational Field is supposed to be of type %s"%(base_ring.variable_name(), MPolynomialRing_libsingular)

        minpoly = base_ring.polynomial()(k.gen())
        #print "minpoly", minpoly

        _ext_names = <char**>omAlloc0(sizeof(char*))
        extname = k.gen()
        #print "extname",extname
        #_name = extname
        _name = k._names[0]
        _ext_names[0] = omStrDup(_name)
        _cfr = rDefault( 0, 1, _ext_names )

        _cfr.qideal = idInit(1,1)
        rComplete(_cfr, 1)
        _cfr.qideal.m[0] = prCopyR(minpoly._poly, k._ring, _cfr)
        extParam.r =  _cfr

        # _type = nRegister(n_algExt, <cfInitCharProc> naInitChar);
        _cf = nInitChar( n_algExt,  <void *>&extParam) #

        if (_cf is NULL):
            raise RuntimeError, "Failed to allocate _cf ring."

        _ring = rDefault (_cf ,nvars, _names, nblcks, _order, _block0, _block1, _wvhdl)
        print "NumberField ring constructed"
    elif isinstance(base_ring, IntegerRing_class):
        print "creating n_Z"
        _cf = nInitChar( n_Z, NULL) # integer coefficient ring
        _ring = rDefault (_cf ,nvars, _names, nblcks, _order, _block0, _block1, _wvhdl)
        print "polynomial ring over integers created"

    elif isinstance(base_ring, FiniteField_generic) and base_ring.is_prime_field():
        print "creating generic finite prime field"
        if base_ring.characteristic() <= 2147483647:
            characteristic = base_ring.characteristic()
        else:
            raise TypeError, "Characteristic p must be <= 2147483647."

        # example for simpler ring creation interface without monomial orderings:
        #_ring = rDefault(characteristic, nvars, _names)
        print ("characteristic")
        print (characteristic)
        
        _ring = rDefault( characteristic , nvars, _names, nblcks, _order, _block0, _block1, _wvhdl)
        print "ring with prime coefficient field created"

    elif isinstance(base_ring, FiniteField_generic):
        print "creating generic finite field"
        # raise "Ring disabled "
        #print "Warning: minpoly in Sage and in Singular may differ(not checked yet) "
        if base_ring.characteristic() <= 2147483647:
            characteristic = -base_ring.characteristic() # note the negative characteristic
        else:
            raise TypeError, "characteristic must be <= 2147483647."
        # TODO: This is lazy, it should only call Singular stuff not MPolynomial stuff
        try:
            k = PolynomialRing(base_ring.prime_subfield(), 1, [base_ring.variable_name()], 'lex')
        except TypeError:
            raise TypeError, "The multivariate polynomial ring in a single variable %s in lex order over %s is supposed to be of type %s"%(base_ring.variable_name(), base_ring,MPolynomialRing_libsingular)
        minpoly = base_ring.polynomial()(k.gen())

        #print "k._singular_=",k._singular_()
        #print "GFcharacteristic=",characteristic

        ###################################### first variant: no control of minpoly
        # following example passes:
        # sage: K.<a> = GF(5^3)
        # sage: R.<x,y,z> = PolynomialRing(K)
        # sage: K( (4*R(a)^2 + R(a))^3 )

        #_param = <GFInfo *>omAlloc(sizeof(GFInfo))

        #_param.GFChar     = characteristic
        #_param.GFDegree   = base_ring.degree()
        #_param.GFPar_name = omStrDup(base_ring.gen())

        #_cf = nInitChar( n_GF, _param )
        #_ring = rDefault( _cf ,nvars, _names, nblcks, _order, _block0, _block1, _wvhdl)

        ###################################### second variant: using AlgExt and minpoly:
        # following example eats all mem:
        # sage: K.<a> = GF(5^3)
        # sage: R.<x,y,z> = PolynomialRing(K)
        # sage: K( (4*R(a)^2 + R(a))^3 )

        ch = base_ring.characteristic()
        F = ch.factor()
        assert(len(F)==1)

        modbase = F[0][0]
        cexponent = F[0][1]

        _ext_names = <char**>omAlloc0(sizeof(char*))
        #extname = k.gen()
        _name = k._names[0]
        _ext_names[0] = omStrDup(_name)
        _cfr = rDefault( modbase, 1, _ext_names )

        _cfr.qideal = idInit(1,1)
        ##print "minpoly", minpoly;
        rComplete(_cfr, 1)
        _cfr.qideal.m[0] = prCopyR(minpoly._poly, k._ring, _cfr)
        extParam.r =  _cfr
        _cf = nInitChar( n_algExt,  <void *>&extParam)

        if (_cf is NULL):
            raise RuntimeError, "Failed to allocate _cf ring."

        _ring = rDefault (_cf ,nvars, _names, nblcks, _order, _block0, _block1, _wvhdl)
        print "FiniteField_generic ring constructed"


    elif is_IntegerModRing(base_ring):
        print  " creating IntegerModRing "

        ch = base_ring.characteristic()
        if ch != 2 and ch.is_power_of(2):
            #print  " creating IntegerModRing : char is power of 2"
            exponent = ch.nbits() -1

            cexponent = exponent

            if sizeof(long) > 4:

                # it seems Singular uses ints somewhere
                # internally, cf. #6051 (Sage) and #138 (Singular)

                if exponent <= 30:  ringtype = n_Z2m
                else:               ringtype = n_Znm
            else:
                if exponent <= 30: ringtype = n_Z2m
                else:              ringtype = n_Znm

            if ringtype == n_Znm:

              F = ch.factor()

              modbase = F[0][0]
              cexponent = F[0][1]

              _info.base = <__mpz_struct*>omAlloc(sizeof(__mpz_struct))
              mpz_init_set_ui(_info.base, modbase)
              _info.exp = cexponent
              _cf = nInitChar( n_Znm, <void *>&_info )
              #print  " creating IntegerModRing : using n_Znm"

            elif  ringtype == n_Z2m:
                #print  " creating IntegerModRing : using n_Z2m"
                _cf = nInitChar( n_Z2m, <void *>cexponent )


        elif ch.is_prime_power()  and ch < ZZ(2)**160:
            print  " creating IntegerModRing : char is prime power, using n_Znm"
            F = ch.factor()
            #print "base_ring.characteristic().is_prime_power()"
            #print "F ",F
            assert(len(F)==1)

            modbase = F[0][0]
            cexponent = F[0][1]

            _info.base = <__mpz_struct*>omAlloc(sizeof(__mpz_struct))
            mpz_init_set_ui(_info.base, modbase)
            _info.exp = cexponent
            _cf = nInitChar( n_Znm, <void *>&_info )

        else:
            print "creating IntegerModRing: normal modulus n_Zn"
            # normal modulus
            try:
                characteristic = ch
            except OverflowError:
                raise NotImplementedError("Characteristic %d too big."%ch)

            _info.base = <__mpz_struct*>omAlloc(sizeof(__mpz_struct))
            mpz_init_set_ui(_info.base, characteristic)
            _info.exp = 1
            _cf = nInitChar( n_Zn, <void *>&_info )
        _ring = rDefault( _cf ,nvars, _names, nblcks, _order, _block0, _block1, _wvhdl)


    else:
        print "Base ring is not supported."
        raise NotImplementedError("Base ring is not supported.")


    if (_ring is NULL):
        print "Failed to allocate Singular ring."
        raise ValueError("Failed to allocate Singular ring.")

    #  assert( _ring.cf.ch == characteristic )
    #  _ring.cf.type = ringtype
    #  assert(_ring.N == nvars)


    #print "_ring.ShortOut",_ring.ShortOut
    #print "_ring.N",_ring.N


    _ring.ShortOut = 0
    
    

    if order.is_local():
        assert(_ring.OrdSgn == -1)
    if order.is_global():
         assert(_ring.OrdSgn == 1)


    rChangeCurrRing(_ring)

    wrapped_ring = wrap_ring(_ring)
    if wrapped_ring in ring_refcount_dict:
        print "newly created ring already in dictionary??"
        raise ValueError('newly created ring already in dictionary??')
    ring_refcount_dict[wrapped_ring] = 1

<<<<<<< HEAD
    print "singular ring created"
=======
    rComplete(_ring, 1)
    #print "singular ring created"
>>>>>>> 88ce71f3
    return _ring


#############################################################################
ring_refcount_dict = {}


cdef class ring_wrapper_Py(object):
    r"""
    Python object wrapping the ring pointer.

    This is useful to store ring pointers in Python containers.

    You must not construct instances of this class yourself, use
    :func:`wrap_ring` instead.

    EXAMPLES::

        sage: from sage.libs.singular.ring import ring_wrapper_Py
        sage: ring_wrapper_Py
        <type 'sage.libs.singular.ring.ring_wrapper_Py'>
    """

    cdef ring* _ring

    def __cinit__(self):
        """
        The Cython constructor.

        EXAMPLES::

            sage: from sage.libs.singular.ring import ring_wrapper_Py
            sage: t = ring_wrapper_Py(); t
            The ring pointer 0x0
            sage: TestSuite(t).run()
        """
        self._ring = NULL

    def __hash__(self):
        """
        Return a hash value so that instances can be used as dictionary keys.

        OUTPUT:

        Integer.

        EXAMPLES::

            sage: from sage.libs.singular.ring import ring_wrapper_Py
            sage: t = ring_wrapper_Py()
            sage: t.__hash__()
            0
        """
        return <long>(self._ring)

    def __repr__(self):
        """
        Return a string representation.

        OUTPUT:

        String.

        EXAMPLES::

            sage: from sage.libs.singular.ring import ring_wrapper_Py
            sage: t = ring_wrapper_Py()
            sage: t
            The ring pointer 0x0
            sage: t.__repr__()
            'The ring pointer 0x0'
        """
        return 'The ring pointer '+hex(self.__hash__())

    def __cmp__(ring_wrapper_Py left, ring_wrapper_Py right):
        """
        Compare ``left`` and ``right`` so that instances can be used as dictionary keys.

        INPUT:

        - ``right`` -- a :class:`ring_wrapper_Py`

        OUTPUT:

        -1, 0, or +1 depending on whether ``left`` and ``right`` are
         less than, equal, or greather than.

        EXAMPLES::

            sage: from sage.libs.singular.ring import ring_wrapper_Py
            sage: t = ring_wrapper_Py()
            sage: t.__cmp__(t)
            0
        """
        if left._ring < right._ring:
            return -1
        if left._ring > right._ring:
            return +1
        return 0


cdef wrap_ring(ring* R):
    """
    Wrap a C ring pointer into a Python object.

    INPUT:

    - ``R`` -- a singular ring (a C datastructure).

    OUTPUT:

    A Python object :class:`ring_wrapper_Py` wrapping the C pointer.
    """
    cdef ring_wrapper_Py W = ring_wrapper_Py()
    W._ring = R
    return W


cdef ring *singular_ring_reference(ring *existing_ring) except NULL:
    """
    Refcount the ring ``existing_ring``.

    INPUT:

    - ``existing_ring`` -- a Singular ring.

    OUTPUT:

    The same ring with its refcount increased. If ``existing_ring``
    has not been refcounted yet, it will be after calling this function.
    If initially ``existing_ring`` was refcounted once, then after
    calling this function `n` times, you need to call :func:`singular_ring_delete`
    `n+1` times to actually deallocate the ring.

    EXAMPLE::

        sage: import gc
        sage: _ = gc.collect()
        sage: from sage.rings.polynomial.multi_polynomial_libsingular import MPolynomialRing_libsingular
        sage: from sage.libs.singular.groebner_strategy import GroebnerStrategy
        sage: from sage.libs.singular.ring import ring_refcount_dict
        sage: n = len(ring_refcount_dict)
        sage: prev_rings = set(ring_refcount_dict.keys())
        sage: P = MPolynomialRing_libsingular(GF(541), 2, ('x', 'y'), TermOrder('degrevlex', 2))
        sage: ring_ptr = set(ring_refcount_dict.keys()).difference(prev_rings).pop()
        sage: ring_ptr  # random output
        The ring pointer 0x7f78a646b8d0
        sage: ring_refcount_dict[ring_ptr]
        4

        sage: strat = GroebnerStrategy(Ideal([P.gen(0) + P.gen(1)]))
        sage: ring_refcount_dict[ring_ptr]
        6

        sage: del strat
        sage: _ = gc.collect()
        sage: ring_refcount_dict[ring_ptr]
        4

        sage: del P
        sage: _ = gc.collect()
        sage: ring_ptr in ring_refcount_dict
        True
    """
    if existing_ring==NULL:
        raise ValueError('singular_ring_reference(ring*) called with NULL pointer.')
    cdef object r = wrap_ring(existing_ring)
    ring_refcount_dict[r] = ring_refcount_dict.get(r,0)+1
    return existing_ring


#############################################################################
cdef void singular_ring_delete(ring *doomed):
    """
    Carefully deallocate the ring, without changing "currRing" (since
    this method can be called at unpredictable times due to garbage
    collection).

    TESTS:

    This example caused a segmentation fault with a previous version
    of this method::

        sage: import gc
        sage: from sage.rings.polynomial.multi_polynomial_libsingular import MPolynomialRing_libsingular
        sage: R1 = MPolynomialRing_libsingular(GF(5), 2, ('x', 'y'), TermOrder('degrevlex', 2))
        sage: R2 = MPolynomialRing_libsingular(GF(11), 2, ('x', 'y'), TermOrder('degrevlex', 2))
        sage: R3 = MPolynomialRing_libsingular(GF(13), 2, ('x', 'y'), TermOrder('degrevlex', 2))
        sage: _ = gc.collect()
        sage: foo = R1.gen(0)
        sage: del foo
        sage: del R1
        sage: _ = gc.collect()
        sage: del R2
        sage: _ = gc.collect()
        sage: del R3
        sage: _ = gc.collect()
    """
    if doomed==NULL:
        print 'singular_ring_delete(ring*) called with NULL pointer.'
        # this function is typically called in __deallocate__, so we can't raise an exception
        import traceback
        traceback.print_stack()

    if not ring_refcount_dict:  # arbitrary finalization order when we shut Sage down
        return

    cdef ring_wrapper_Py r = wrap_ring(doomed)
    refcount = ring_refcount_dict.pop(r)
    if refcount > 1:
        ring_refcount_dict[r] = refcount-1
        return

    global currRing
    cdef ring *oldRing = currRing
    if currRing == doomed:
        rDelete(doomed)
        currRing = <ring*>NULL
    else:
        rChangeCurrRing(doomed)
        rDelete(doomed)
        rChangeCurrRing(oldRing)




#############################################################################
# helpers for debugging

cpdef poison_currRing(frame, event, arg):
    """
    Poison the ``currRing`` pointer.

    This function sets the ``currRing`` to an illegal value. By
    setting it as the python debug hook, you can poison the currRing
    before every evaluated Python command (but not within Cython
    code).

    INPUT:

    - ``frame``, ``event``, ``arg`` -- the standard arguments for the
      CPython debugger hook. They are not used.

    OUTPUT:

    Returns itself, which ensures that :func:`poison_currRing` will
    stay in the debugger hook.

    EXAMPLES::

        sage: previous_trace_func = sys.gettrace()   # None if no debugger running
        sage: from sage.libs.singular.ring import poison_currRing
        sage: sys.settrace(poison_currRing)
        sage: sys.gettrace()
        <built-in function poison_currRing>
        sage: sys.settrace(previous_trace_func)  # switch it off again
    """
    #print "poisoning currRing"
    global currRing
    currRing = <ring*>NULL
    return poison_currRing


cpdef print_currRing():
    """
    Print the ``currRing`` pointer.

    EXAMPLES::

        sage: from sage.libs.singular.ring import print_currRing
        sage: print_currRing()   # random output
        DEBUG: currRing == 0x7fc6fa6ec480

        sage: from sage.libs.singular.ring import poison_currRing
        sage: _ = poison_currRing(None, None, None)
        sage: print_currRing()
        DEBUG: currRing == 0x0
    """
    cdef size_t addr = <size_t>currRing
    print "DEBUG: currRing == "+str(hex(addr))

def currRing_wrapper():
    """
    Returns a wrapper for the current ring, for use in debugging ring_refcount_dict.

    EXAMPLES::

        sage: from sage.libs.singular.ring import currRing_wrapper
        sage: currRing_wrapper()
        The ring pointer ...
    """
    return wrap_ring(currRing)<|MERGE_RESOLUTION|>--- conflicted
+++ resolved
@@ -455,12 +455,8 @@
         raise ValueError('newly created ring already in dictionary??')
     ring_refcount_dict[wrapped_ring] = 1
 
-<<<<<<< HEAD
+    rComplete(_ring, 1)
     print "singular ring created"
-=======
-    rComplete(_ring, 1)
-    #print "singular ring created"
->>>>>>> 88ce71f3
     return _ring
 
 
