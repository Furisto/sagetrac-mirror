--- conflicted
+++ resolved
@@ -528,12 +528,8 @@
 #  the License, or (at your option) any later version.
 #                  http://www.gnu.org/licenses/
 #******************************************************************************
-<<<<<<< HEAD
-from __future__ import print_function
 from __future__ import absolute_import
 from typing import Generator, Optional
-=======
->>>>>>> c4a802d2
 
 from sage.misc.cachefunc import cached_method
 from sage.structure.unique_representation import UniqueRepresentation
