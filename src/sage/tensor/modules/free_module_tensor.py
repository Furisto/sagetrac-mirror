--- conflicted
+++ resolved
@@ -192,11 +192,7 @@
 #  the License, or (at your option) any later version.
 #                  https://www.gnu.org/licenses/
 # *****************************************************************************
-<<<<<<< HEAD
-from __future__ import absolute_import
 from typing import Dict
-=======
->>>>>>> c4a802d2
 
 from sage.rings.integer import Integer
 from sage.structure.element import ModuleElementWithMutability
