--- conflicted
+++ resolved
@@ -74,9 +74,7 @@
 import sage.rings.ring as ring
 import sage.rings.integer
 from sage.categories.principal_ideal_domains import PrincipalIdealDomains
-from sage.categories.integral_domains import IntegralDomains
 from . import free_module
-from sage.structure.richcmp import richcmp_not_equal, rich_to_bool, richcmp
 
 ###############################################################################
 #
@@ -109,8 +107,8 @@
     .. NOTE::
 
         In Sage it is the case that there is only one dense and one
-        sparse free ambient quadratic module of rank `n` over `R` given
-        inner product matrix and given base ring.
+        sparse free ambient quadratic module of rank `n` over `R` and given
+        inner product matrix.
 
     EXAMPLES::
 
@@ -126,93 +124,23 @@
 
     TESTS:
 
-        sage: M4 = FreeQuadraticModule(ZZ,2,Matrix([[1,2],[3/7,4]]))
-        sage: M4
-        Ambient free quadratic module of rank 2 over the principal ideal domain Integer Ring
+    Check for :trac:`10577`::
+
+        sage: m = matrix.diagonal(GF(2), [1,1])
+        sage: V2 = VectorSpace(GF(2), 2, inner_product_matrix=m)
+        sage: deepcopy(V2)
+        Ambient quadratic space of dimension 2 over Finite Field of size 2
         Inner product matrix:
-        [  1   2]
-        [3/7   4]
-        Inner product ring: Rational Field
-
-        sage: M5 = FreeQuadraticModule(RR, 2, Matrix([[1,2],[1.3+CC(i),4]]))
-        sage: M5
-        Ambient quadratic space of dimension 2 over Real Field with 53 bits of precision
-        Inner product matrix:
-        [                     1.00000000000000                      2.00000000000000]
-        [1.30000000000000 + 1.00000000000000*I                      4.00000000000000]
-         Inner product ring: Complex Field with 53 bits of precision
-
-    The following does not work since ``QQ`` does not coerce into ``GF(2)``::
-
-        sage: M6 = FreeQuadraticModule(ZZ, 2, Matrix(GF(2),[[0,1],[1,0]]))
-        Traceback (most recent call last):
-        ...
-        ValueError: The fraction field of the base_ring (=Integer Ring)
-         must coerce into the inner_product_ring(=Finite Field of size 2).
-
-    The following does not work since GF(9) does not coerce into GF(3)[x]::
-
-        sage: R.<x> = GF(3)[]
-        sage: M6 = FreeQuadraticModule(GF(9), 2, Matrix(R,[[x,1],[1,2*x]]))
-        Traceback (most recent call last):
-        ...
-        ValueError: The base_ring (=Finite Field in z2 of size 3^2)
-         must coerce into the inner_product_ring(=Univariate Polynomial Ring
-         in x over Finite Field of size 3).
-
-    We can fix this by being more explicit::
-
-        sage: S.<x> = GF(9)[]
-        sage: M7 = FreeQuadraticModule(GF(9), 2, Matrix(S,[[x,1],[1,2*x]]))
-        sage: M7
-        Ambient quadratic space of dimension 2 over Finite Field in z2 of size 3^2
-        Inner product matrix:
-        [  x   1]
-        [  1 2*x]
-         Inner product ring: Univariate Polynomial Ring in x over Finite Field in z2 of size 3^2
+        [1 0]
+        [0 1]
     """
     global _cache
     rank = int(rank)
 
-<<<<<<< HEAD
-    if inner_product_matrix is None:
-        raise ValueError("An inner_product_matrix must be specified.")
-    try:
-        P = inner_product_matrix.parent()
-    except AttributeError:
-        P = None
-
-    # try a conversion if the inner_product_matrix is not yet a matrix
-    from sage.matrix.matrix_space import MatrixSpace
-    if not isinstance(P, MatrixSpace):
-        inner_product_matrix = MatrixSpace(base_ring, rank)(inner_product_matrix)
-
-    try:
-        inner_product_matrix = inner_product_matrix.base_extend(base_ring)
-    except TypeError:
-        pass
-
-    if inner_product_ring is None:
-        inner_product_ring = inner_product_matrix.base_ring()
-
-    if inner_product_ring != base_ring:
-        if base_ring in IntegralDomains():
-            if not inner_product_ring.has_coerce_map_from(base_ring):
-                raise ValueError("The base_ring (=%s) must coerce into the " %base_ring +
-                                 "inner_product_ring(=%s)." %inner_product_ring)
-            if not inner_product_ring.has_coerce_map_from(base_ring.fraction_field()):
-                raise ValueError("The fraction field of the base_ring (=%s) "%base_ring +
-                                 "must coerce into the inner_product_ring(=%s)."
-                                 %inner_product_ring)
-        else:
-            raise ValueError("An inner product ring different from the base ring may "+
-                             "only be defined for integral domains.")
-=======
     # In order to use coercion into the inner_product_ring we need to pass
     # this ring into the vector classes.
     if inner_product_ring is not None:
         raise NotImplementedError("An inner_product_ring cannot currently be defined.")
->>>>>>> 9d686f22
 
     # We intentionally create a new matrix instead of using the given
     # inner_product_matrix. This ensures that the matrix has the correct
@@ -220,7 +148,7 @@
     # because matrices with and without subdivisions compare equal.
     # Because of uniqueness, we need a canonical matrix, which is the one
     # without subdivisions.
-    MS = MatrixSpace(inner_product_ring, rank)
+    MS = sage.matrix.matrix_space.MatrixSpace(base_ring, rank)
     inner_product_matrix = MS(list(inner_product_matrix))
     inner_product_matrix.set_immutable()
 
@@ -289,8 +217,8 @@
     """
     if not K.is_field():
         raise TypeError("Argument K (= %s) must be a field." % K)
-    if not sparse in (True,False):
-        raise TypeError("Argument sparse (= %s) must be a boolean."%sparse)
+    if sparse not in (True, False):
+        raise TypeError("Argument sparse (= %s) must be a boolean." % sparse)
     return FreeQuadraticModule(K, rank=dimension, inner_product_matrix=inner_product_matrix, sparse=sparse)
 
 InnerProductSpace = QuadraticSpace
@@ -394,7 +322,7 @@
         """
         free_module.FreeModule_generic.__init__(
             self, base_ring=base_ring, rank=rank, degree=degree, sparse=sparse)
-        self._inner_product_matrix=inner_product_matrix
+        self._inner_product_matrix = inner_product_matrix
 
     def _dense_module(self):
         """
@@ -585,6 +513,10 @@
 
         N.B. The inner product does not have to be symmetric (see examples).
 
+        TODO: Differentiate the image ring of the inner product from the base ring of
+        the module and/or ambient space.  E.g. On an integral module over ZZ the inner
+        product pairing could naturally take values in ZZ, QQ, RR, or CC.
+
         EXAMPLES::
 
             sage: M = FreeModule(ZZ, 3)
@@ -635,7 +567,7 @@
             sage: FreeModule(ZZ, 3)._inner_product_is_dot_product()
             True
             sage: FreeModule(ZZ, 3, inner_product_matrix=1)._inner_product_is_dot_product()
-            True
+            False
             sage: FreeModule(ZZ, 2, inner_product_matrix=[1,0,-1,0])._inner_product_is_dot_product()
             False
 
@@ -673,27 +605,13 @@
             sage: M3._inner_product_is_diagonal()
             False
 
-        TODO: Actually use the diagonal form of the inner product.
+        .. TODO:: Actually use the diagonal form of the inner product.
         """
         A = self.inner_product_matrix()
-        D = sage.matrix.constructor.diagonal_matrix([ A[i,i] for i in range(A.nrows()) ])
+        D = sage.matrix.constructor.diagonal_matrix([A[i, i]
+                                                     for i in range(A.nrows())])
         return A == D
 
-    def inner_product_ring(self):
-        """
-        Return the inner product ring of this FreeQuadraticModule
-
-        TESTS::
-
-            sage: M = FreeQuadraticModule(ZZ,1,Matrix(CC,1))
-            sage: M.inner_product_ring()
-            Complex Field with 53 bits of precision
-        """
-        ipr = self._inner_product_matrix.base_ring()
-        if ipr.is_subring(self.coordinate_ring()):
-            return self.coordinate_ring()
-        else:
-            return ipr
 
 class FreeQuadraticModule_generic_pid(
     free_module.FreeModule_generic_pid, FreeQuadraticModule_generic):
@@ -826,12 +744,7 @@
             [0 0 0 0 0 0 1]
         """
         if not isinstance(base_field, ring.Field):
-            raise TypeError("The base_field (=%s) must be a field" %base_field)
-        inner_product_ring = inner_product_matrix.base_ring()
-        if not inner_product_ring.has_coerce_map_from(base_ring):
-           raise ValueError("The base field (=%s) must coerce into the " +
-                            "inner_product_ring(=%s)." %(base_ring, inner_product_ring))
-
+            raise TypeError("The base_field (=%s) must be a field" % base_field)
         free_module.FreeModule_generic_field.__init__(
             self, base_field=base_field, dimension=dimension, degree=degree, sparse=sparse)
         #self._FreeQuadraticModule_generic_inner_product_matrix = inner_product_matrix
@@ -981,14 +894,11 @@
             Ambient sparse free module of rank 12 over Ring of integers modulo 12
         """
         if self.is_sparse():
-            rep = "Ambient sparse free quadratic module of rank %s over %s\n" % ( self.rank(), self.base_ring() ) + \
-                "Inner product matrix:\n%s" % (self.inner_product_matrix())
+            return "Ambient sparse free quadratic module of rank %s over %s\n" % ( self.rank(), self.base_ring() ) + \
+                "Inner product matrix:\n%s" % self.inner_product_matrix()
         else:
-            rep = "Ambient free quadratic module of rank %s over %s\n" % ( self.rank(), self.base_ring() ) + \
+            return "Ambient free quadratic module of rank %s over %s\n" % ( self.rank(), self.base_ring() ) + \
                 "Inner product matrix:\n%s" % self.inner_product_matrix()
-        if self.coordinate_ring() != self.inner_product_ring():
-            rep += "\nInner product ring: %s" %self.inner_product_ring()
-        return rep
 
     def _latex_(self):
         r"""
@@ -1111,17 +1021,13 @@
             -b^2 + 4*a*c
         """
         if self.is_sparse():
-            rep = "Ambient sparse free quadratic module of rank %s over the integral domain %s\n"%(
+            return "Ambient sparse free quadratic module of rank %s over the integral domain %s\n"%(
                 self.rank(), self.base_ring() ) + \
                 "Inner product matrix:\n%s" % self.inner_product_matrix()
         else:
-            rep = "Ambient free quadratic module of rank %s over the integral domain %s\n"%(
+            return "Ambient free quadratic module of rank %s over the integral domain %s\n"%(
                 self.rank(), self.base_ring() ) + \
                 "Inner product matrix:\n%s" % self.inner_product_matrix()
-        if self.coordinate_ring() != self.inner_product_ring():
-            rep += "\nInner product ring: %s" %self.inner_product_ring()
-        return rep
-
 
     def ambient_vector_space(self):
         """
@@ -1221,16 +1127,13 @@
 
         """
         if self.is_sparse():
-            rep = "Ambient sparse free quadratic module of rank %s over the principal ideal domain %s\n"%(
+            return "Ambient sparse free quadratic module of rank %s over the principal ideal domain %s\n"%(
                 self.rank(), self.base_ring() ) + \
                 "Inner product matrix:\n%s" % self.inner_product_matrix()
         else:
-            rep = "Ambient free quadratic module of rank %s over the principal ideal domain %s\n"%(
+            return "Ambient free quadratic module of rank %s over the principal ideal domain %s\n"%(
                 self.rank(), self.base_ring()) + \
                 "Inner product matrix:\n%s" % self.inner_product_matrix()
-        if self.coordinate_ring() != self.inner_product_ring():
-            rep += "\nInner product ring: %s" %self.inner_product_ring()
-        return rep
 
 ###############################################################################
 #
@@ -1309,14 +1212,11 @@
             Sparse vector space of dimension 7 over Rational Field
         """
         if self.is_sparse():
-            rep = "Ambient sparse free quadratic space of dimension %s over %s\n" % ( self.rank(), self.base_ring() ) + \
+            return "Ambient sparse free quadratic space of dimension %s over %s\n" % ( self.rank(), self.base_ring() ) + \
                 "Inner product matrix:\n%s" % self.inner_product_matrix()
         else:
-            rep = "Ambient quadratic space of dimension %s over %s\n" % ( self.rank(), self.base_ring() ) + \
+            return "Ambient quadratic space of dimension %s over %s\n" % ( self.rank(), self.base_ring() ) + \
                 "Inner product matrix:\n%s" % self.inner_product_matrix()
-        if self.coordinate_ring() != self.inner_product_ring():
-            rep += "\nInner product ring: %s" %self.inner_product_ring()
-        return rep
 
 ###############################################################################
 #
@@ -1417,11 +1317,11 @@
 
         EXAMPLES::
 
-            sage: L = FreeQuadraticModule(ZZ, 8, -matrix.identity(QQ,8))
+            sage: L = ZZ^8
             sage: E = L.submodule_with_basis([ L.gen(i) - L.gen(0) for i in range(1,8) ])
             sage: E # indirect doctest
-            Free quadratic module of degree 8 and rank 7 over Integer Ring
-            Basis matrix:
+            Free module of degree 8 and rank 7 over Integer Ring
+            User basis matrix:
             [-1  1  0  0  0  0  0  0]
             [-1  0  1  0  0  0  0  0]
             [-1  0  0  1  0  0  0  0]
@@ -1429,22 +1329,12 @@
             [-1  0  0  0  0  1  0  0]
             [-1  0  0  0  0  0  1  0]
             [-1  0  0  0  0  0  0  1]
-            Inner product matrix:
-            [-1  0  0  0  0  0  0  0]
-            [ 0 -1  0  0  0  0  0  0]
-            [ 0  0 -1  0  0  0  0  0]
-            [ 0  0  0 -1  0  0  0  0]
-            [ 0  0  0  0 -1  0  0  0]
-            [ 0  0  0  0  0 -1  0  0]
-            [ 0  0  0  0  0  0 -1  0]
-            [ 0  0  0  0  0  0  0 -1]
-            Inner product ring: Rational Field
-
-            sage: M = FreeQuadraticModule(ZZ,8, matrix.diagonal(range(8)),sparse=True)
+
+            sage: M = FreeModule(ZZ,8,sparse=True)
             sage: N = M.submodule_with_basis([ M.gen(i) - M.gen(0) for i in range(1,8) ])
             sage: N # indirect doctest
-            Sparse free quadratic module of degree 8 and rank 7 over Integer Ring
-            Basis matrix:
+            Sparse free module of degree 8 and rank 7 over Integer Ring
+            User basis matrix:
             [-1  1  0  0  0  0  0  0]
             [-1  0  1  0  0  0  0  0]
             [-1  0  0  1  0  0  0  0]
@@ -1452,30 +1342,17 @@
             [-1  0  0  0  0  1  0  0]
             [-1  0  0  0  0  0  1  0]
             [-1  0  0  0  0  0  0  1]
-            Inner product matrix:
-            [0 0 0 0 0 0 0 0]
-            [0 1 0 0 0 0 0 0]
-            [0 0 2 0 0 0 0 0]
-            [0 0 0 3 0 0 0 0]
-            [0 0 0 0 4 0 0 0]
-            [0 0 0 0 0 5 0 0]
-            [0 0 0 0 0 0 6 0]
-            [0 0 0 0 0 0 0 7]
         """
         if self.is_sparse():
-            rep = "Sparse free quadratic module of degree %s and rank %s over %s\n"%(
+            s = "Sparse free quadratic module of degree %s and rank %s over %s\n"%(
                 self.degree(), self.rank(), self.base_ring()) + \
                 "Basis matrix:\n%r\n" % self.basis_matrix() + \
                 "Inner product matrix:\n%r" % self.inner_product_matrix()
         else:
-            rep = "Free quadratic module of degree %s and rank %s over %s\n"%(
+            s = "Free quadratic module of degree %s and rank %s over %s\n"%(
                 self.degree(), self.rank(), self.base_ring()) + \
                 "Basis matrix:\n%r\n" % self.basis_matrix() + \
                 "Inner product matrix:\n%r" % self.inner_product_matrix()
-        if self.coordinate_ring() != self.inner_product_ring():
-            rep += "\nInner product ring: %s" %self.inner_product_ring()
-        return rep
-
         return s
 
     def _latex_(self):
@@ -1585,7 +1462,7 @@
 
         EXAMPLES::
 
-            sage: M = FreeModule(ZZ,8,inner_product_matrix=-1)
+            sage: M = FreeModule(ZZ,8,inner_product_matrix=1)
             sage: L = M.submodule([ M.gen(i) - M.gen(0) for i in range(1,8) ])
             sage: L # indirect doctest
             Free quadratic module of degree 8 and rank 7 over Integer Ring
@@ -1693,34 +1570,22 @@
 
         EXAMPLES::
 
-            sage: V = VectorSpace(QQ, 5, inner_product_matrix=2)
+            sage: V = VectorSpace(QQ,5)
             sage: U = V.submodule([ V.gen(i) - V.gen(0) for i in range(1,5) ])
             sage: U # indirect doctest
-            Quadratic space of degree 5 and dimension 4 over Rational Field
+            Vector space of degree 5 and dimension 4 over Rational Field
             Basis matrix:
             [ 1  0  0  0 -1]
             [ 0  1  0  0 -1]
             [ 0  0  1  0 -1]
             [ 0  0  0  1 -1]
-            Inner product matrix:
-            [2 0 0 0 0]
-            [0 2 0 0 0]
-            [0 0 2 0 0]
-            [0 0 0 2 0]
-            [0 0 0 0 2]
             sage: print(U._repr_())
-            Quadratic space of degree 5 and dimension 4 over Rational Field
+            Vector space of degree 5 and dimension 4 over Rational Field
             Basis matrix:
             [ 1  0  0  0 -1]
             [ 0  1  0  0 -1]
             [ 0  0  1  0 -1]
             [ 0  0  0  1 -1]
-            Inner product matrix:
-            [2 0 0 0 0]
-            [0 2 0 0 0]
-            [0 0 2 0 0]
-            [0 0 0 2 0]
-            [0 0 0 0 2]
 
         The system representation can be overwritten, but leaves
         :meth:`_repr_` unmodified::
@@ -1729,51 +1594,35 @@
             sage: U
             U
             sage: print(U._repr_())
-            Quadratic space of degree 5 and dimension 4 over Rational Field
+            Vector space of degree 5 and dimension 4 over Rational Field
             Basis matrix:
             [ 1  0  0  0 -1]
             [ 0  1  0  0 -1]
             [ 0  0  1  0 -1]
             [ 0  0  0  1 -1]
-            Inner product matrix:
-            [2 0 0 0 0]
-            [0 2 0 0 0]
-            [0 0 2 0 0]
-            [0 0 0 2 0]
-            [0 0 0 0 2]
 
         Sparse vector spaces print this fact::
 
-            sage: V = VectorSpace(QQ,5,inner_product_matrix=2, sparse=True)
+            sage: V = VectorSpace(QQ,5,sparse=True)
             sage: U = V.submodule([ V.gen(i) - V.gen(0) for i in range(1,5) ])
             sage: U # indirect doctest
-            Sparse quadratic space of degree 5 and dimension 4 over Rational Field
+            Sparse vector space of degree 5 and dimension 4 over Rational Field
             Basis matrix:
             [ 1  0  0  0 -1]
             [ 0  1  0  0 -1]
             [ 0  0  1  0 -1]
             [ 0  0  0  1 -1]
-            Inner product matrix:
-            [2 0 0 0 0]
-            [0 2 0 0 0]
-            [0 0 2 0 0]
-            [0 0 0 2 0]
-            [0 0 0 0 2]
         """
         if self.is_sparse():
-            rep = "Sparse quadratic space of degree %s and dimension %s over %s\n"%(
+            return "Sparse quadratic space of degree %s and dimension %s over %s\n"%(
                     self.degree(), self.dimension(), self.base_field()) + \
                     "Basis matrix:\n%r" % self.basis_matrix() + \
                     "Inner product matrix:\n%r" % self.inner_product_matrix()
         else:
-            rep = "Quadratic space of degree %s and dimension %s over %s\n"%(
+            return "Quadratic space of degree %s and dimension %s over %s\n"%(
                     self.degree(), self.dimension(), self.base_field()) + \
                     "Basis matrix:\n%r\n" % self.basis_matrix() + \
                     "Inner product matrix:\n%r" % self.inner_product_matrix()
-        if self.coordinate_ring() != self.inner_product_ring():
-            rep += "\nInner product ring: %s" %self.inner_product_ring()
-        return rep
-
 
 class FreeQuadraticModule_submodule_field(
     free_module.FreeModule_submodule_field, FreeQuadraticModule_submodule_with_basis_field):
@@ -1830,37 +1679,22 @@
 
         EXAMPLES::
 
-            sage: V = VectorSpace(QQ,5, inner_product_matrix=RR(pi)*matrix.identity(RR,5))
+            sage: V = VectorSpace(QQ,5)
             sage: U = V.submodule([ V.gen(i) - V.gen(0) for i in range(1,5) ])
             sage: U # indirect doctest
-            Quadratic space of degree 5 and dimension 4 over Rational Field
+            Vector space of degree 5 and dimension 4 over Rational Field
             Basis matrix:
             [ 1  0  0  0 -1]
             [ 0  1  0  0 -1]
             [ 0  0  1  0 -1]
             [ 0  0  0  1 -1]
-            Inner product matrix:
-            [ 3.14159265358979 0.000000000000000 0.000000000000000 0.000000000000000 0.000000000000000]
-            [0.000000000000000  3.14159265358979 0.000000000000000 0.000000000000000 0.000000000000000]
-            [0.000000000000000 0.000000000000000  3.14159265358979 0.000000000000000 0.000000000000000]
-            [0.000000000000000 0.000000000000000 0.000000000000000  3.14159265358979 0.000000000000000]
-            [0.000000000000000 0.000000000000000 0.000000000000000 0.000000000000000  3.14159265358979]
-            Inner product ring: Real Field with 53 bits of precision
-
             sage: print(U._repr_())
-            Quadratic space of degree 5 and dimension 4 over Rational Field
+            Vector space of degree 5 and dimension 4 over Rational Field
             Basis matrix:
             [ 1  0  0  0 -1]
             [ 0  1  0  0 -1]
             [ 0  0  1  0 -1]
             [ 0  0  0  1 -1]
-            Inner product matrix:
-            [ 3.14159265358979 0.000000000000000 0.000000000000000 0.000000000000000 0.000000000000000]
-            [0.000000000000000  3.14159265358979 0.000000000000000 0.000000000000000 0.000000000000000]
-            [0.000000000000000 0.000000000000000  3.14159265358979 0.000000000000000 0.000000000000000]
-            [0.000000000000000 0.000000000000000 0.000000000000000  3.14159265358979 0.000000000000000]
-            [0.000000000000000 0.000000000000000 0.000000000000000 0.000000000000000  3.14159265358979]
-            Inner product ring: Real Field with 53 bits of precision
 
         The system representation can be overwritten, but leaves
         :meth:`_repr_` unmodified::
@@ -1869,53 +1703,35 @@
             sage: U
             U
             sage: print(U._repr_())
-            Quadratic space of degree 5 and dimension 4 over Rational Field
+            Vector space of degree 5 and dimension 4 over Rational Field
             Basis matrix:
             [ 1  0  0  0 -1]
             [ 0  1  0  0 -1]
             [ 0  0  1  0 -1]
             [ 0  0  0  1 -1]
-            Inner product matrix:
-            [ 3.14159265358979 0.000000000000000 0.000000000000000 0.000000000000000 0.000000000000000]
-            [0.000000000000000  3.14159265358979 0.000000000000000 0.000000000000000 0.000000000000000]
-            [0.000000000000000 0.000000000000000  3.14159265358979 0.000000000000000 0.000000000000000]
-            [0.000000000000000 0.000000000000000 0.000000000000000  3.14159265358979 0.000000000000000]
-            [0.000000000000000 0.000000000000000 0.000000000000000 0.000000000000000  3.14159265358979]
-            Inner product ring: Real Field with 53 bits of precision
 
         Sparse vector spaces print this fact::
 
-            sage: V = VectorSpace(QQ,5,inner_product_matrix=matrix.identity(CyclotomicField(15),5),sparse=True)
+            sage: V = VectorSpace(QQ,5,sparse=True)
             sage: U = V.submodule([ V.gen(i) - V.gen(0) for i in range(1,5) ])
             sage: U # indirect doctest
-            Sparse quadratic space of degree 5 and dimension 4 over Rational Field
+            Sparse vector space of degree 5 and dimension 4 over Rational Field
             Basis matrix:
             [ 1  0  0  0 -1]
             [ 0  1  0  0 -1]
             [ 0  0  1  0 -1]
             [ 0  0  0  1 -1]
-            Inner product matrix:
-            [1 0 0 0 0]
-            [0 1 0 0 0]
-            [0 0 1 0 0]
-            [0 0 0 1 0]
-            [0 0 0 0 1]
-            Inner product ring: Cyclotomic Field of order 15 and degree 8
         """
         if self.is_sparse():
-            rep = "Sparse quadratic space of degree %s and dimension %s over %s\n"%(
+            return "Sparse quadratic space of degree %s and dimension %s over %s\n"%(
                 self.degree(), self.dimension(), self.base_field()) + \
                 "Basis matrix:\n%r\n" % self.basis_matrix() + \
                 "Inner product matrix:\n%r" % self.inner_product_matrix()
         else:
-            rep = "Quadratic space of degree %s and dimension %s over %s\n"%(
+            return "Quadratic space of degree %s and dimension %s over %s\n"%(
                 self.degree(), self.dimension(), self.base_field()) + \
                 "Basis matrix:\n%r\n" % self.basis_matrix() + \
                 "Inner product matrix:\n%r" % self.inner_product_matrix()
-        if self.coordinate_ring() != self.inner_product_ring():
-            rep += "\nInner product ring: %s" %self.inner_product_ring()
-        return rep
-
 
 #class RealDoubleQuadraticSpace_class(free_module.RealDoubleVectorSpace_class, FreeQuadraticModule_ambient_field):
 #    def __init__(self, dimension, inner_product_matrix, sparse=False):
@@ -1932,4 +1748,4 @@
 #        free_module.ComplexDoubleVectorSpace_class.__init__(self, dimension=dimension, sparse=False)
 #        self._inner_product_matrix = inner_product_matrix
 
-######################################################
+######################################################