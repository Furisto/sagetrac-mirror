--- conflicted
+++ resolved
@@ -21,21 +21,13 @@
 from sage.modules.fg_pid.fgp_element import DEBUG, FGP_Element
 from sage.modules.free_quadratic_module import FreeQuadraticModule
 from sage.arith.misc import gcd
-<<<<<<< HEAD
-from sage.rings.all import ZZ, IntegerModRing, QQ
-from sage.groups.additive_abelian.qmodnz import QmodnZ
-from sage.matrix.constructor import matrix
-from sage.misc.cachefunc import cached_method
-from sage.arith.misc import legendre_symbol
-from sage.rings.finite_rings.integer_mod import mod
-=======
 from sage.rings.all import ZZ, Zp, QQ, IntegerModRing
 from sage.groups.additive_abelian.qmodnz import QmodnZ
 from sage.matrix.constructor import matrix
 from sage.matrix.special import diagonal_matrix
 from sage.misc.cachefunc import cached_method
+from sage.arith.misc import legendre_symbol
 from sage.rings.finite_rings.integer_mod import mod
-from sage.arith.misc import legendre_symbol
 
 def TorsionQuadraticForm(q):
     r"""
@@ -81,7 +73,6 @@
     denoms = [D[i,i].denominator() for i in range(D.ncols())]
     rels = Q.span(diagonal_matrix(ZZ, denoms) * U)
     return TorsionQuadraticModule((1/d)*Q, (1/d)*rels)
->>>>>>> 8bdc326b
 
 class TorsionQuadraticModuleElement(FGP_Element):
     r"""
@@ -338,19 +329,11 @@
         return TorsionQuadraticModule(V, W, check=check)
 
     @cached_method
-<<<<<<< HEAD
-    def Brown_invariant(self):
+    def brown_invariant(self):
         r"""
         Return the Brown invariant of this torsion quadratic form.
 
-        Let `(D,q)` be a torsion quadratic module with values in `\QQ / \2 \ZZ`.
-=======
-    def brown_invariant(self):
-        r"""
-        Return the Brown invariant of this torsion quadratic form.
-
         Let `(D,q)` be a torsion quadratic module with values in `\QQ / 2 \ZZ`.
->>>>>>> 8bdc326b
         The Brown invariant `Br(D,q) \in \Zmod{8}` is defined by the equation
 
         .. MATH::
@@ -369,11 +352,7 @@
 
             sage: L = IntegralLattice("D4")
             sage: D = L.discriminant_group()
-<<<<<<< HEAD
-            sage: D.Brown_invariant()
-=======
             sage: D.brown_invariant()
->>>>>>> 8bdc326b
             4
 
         We require the quadratic form to be defined modulo `2 \ZZ`::
@@ -381,11 +360,7 @@
             sage: from sage.modules.torsion_quadratic_module import TorsionQuadraticModule
             sage: V = FreeQuadraticModule(ZZ,3,matrix.identity(3))
             sage: T = TorsionQuadraticModule((1/10)*V, V)
-<<<<<<< HEAD
-            sage: T.Brown_invariant()
-=======
             sage: T.brown_invariant()
->>>>>>> 8bdc326b
             Traceback (most recent call last):
             ...
             ValueError: The torsion quadratic form must have values in\QQ / 2\ZZ
@@ -400,11 +375,7 @@
             q = q.gram_matrix_quadratic()
             L = collect_small_blocks(q)
             for qi in L:
-<<<<<<< HEAD
-                brown += _Brown_indecomposable(qi,p)
-=======
                 brown += _brown_indecomposable(qi,p)
->>>>>>> 8bdc326b
         return brown
 
     @cached_method
@@ -488,15 +459,9 @@
         """
         return self._gens
 
-<<<<<<< HEAD
-    def is_Genus(self, signature_pair, even):
-        r"""
-        Return if there is an even lattice with this signature and discriminant form.
-=======
     def is_genus(self, signature_pair, even=True):
         r"""
         Return ``True`` if there is a lattice with this signature and discriminant form.
->>>>>>> 8bdc326b
 
         TODO:
 
@@ -504,18 +469,6 @@
 
         INPUT:
 
-<<<<<<< HEAD
-        - signature_pair -- a tuple of integers ``(s_plus,s_minus)``
-        - even -- bool (default: ``True`)
-
-        EXAMPLES::
-
-            sage:
-            sage:
-        """
-        s_plus = signature_pair[0]
-        s_minus = signature_pair[1]
-=======
         - signature_pair -- a tuple of non negative integers ``(s_plus, s_minus)``
         - even -- bool (default: ``True``)
 
@@ -538,7 +491,6 @@
         s_minus = ZZ(signature_pair[1])
         if s_plus<0 or s_minus<0:
             raise ValueError("signature invariants must be non negative")
->>>>>>> 8bdc326b
         rank = s_plus + s_minus
         signature = s_plus - s_minus
         D = self.cardinality()
@@ -546,15 +498,6 @@
         if rank < len(self.invariants()):
             return False
         if even and self._modulus_qf != 2:
-<<<<<<< HEAD
-            raise ValueError("The discriminant form of an even lattice has"
-                                 "values modulo 2.")
-        if (not even) and not (self.modulus == self._modulus_qf == 1):
-            raise ValueError("The discriminant form of an odd lattice has"
-                             "values modulo 1.")
-        if not even:
-            raise NotImplementedError()
-=======
             raise ValueError("the discriminant form of an even lattice has"
                                  "values modulo 2.")
         if (not even) and not (self.modulus == self._modulus_qf == 1):
@@ -563,7 +506,6 @@
         if not even:
             raise NotImplementedError("at the moment sage knows how to do this only for even genera. " +
                                       " Help us to implement this for odd genera.")
->>>>>>> 8bdc326b
         for p in D.prime_divisors():
             # check the determinat conditions
             Q_p = self.primary_part(p)
@@ -572,24 +514,6 @@
             u = det.prime_to_m_part(p)
             up = gram_p.det().numerator().prime_to_m_part(p)
             if p!=2 and length_p==rank:
-<<<<<<< HEAD
-                if legendre_symbol(u,p) != legendre_symbol(up, p):
-                    return False
-            if p == 2:
-                if mod(rank, 2) != mod(length_p, 2):
-                    return False
-                n = (rank - length_p)/2
-                if mod(u, 4) != mod((-1)**(n % 2) * up, 4):
-                    return False
-                if rank == length_p:
-                    a = QQ(1)/QQ(2)
-                    b = QQ(3)/QQ(2)
-                    diag = gram_p.diagonal()
-                    if not (a in diag or b in diag):
-                        if mod(u, 8) != mod(up, 8):
-                            return False
-        if self.Brown_invariant() != signature:
-=======
                 if legendre_symbol(u, p) != legendre_symbol(up, p):
                     return False
             if p == 2:
@@ -606,7 +530,6 @@
                         if u % 8 !=  up % 8:
                             return False
         if self.brown_invariant() != signature:
->>>>>>> 8bdc326b
             return False
         return True
 
@@ -660,13 +583,8 @@
 
     @cached_method
     def normal_form(self, partial=False):
-<<<<<<< HEAD
-        """
-        Return the normal form of this torsion quadratic module
-=======
         r"""
         Return the normal form of this torsion quadratic module.
->>>>>>> 8bdc326b
 
         Two torsion quadratic modules are isomorphic if and only if they have
         the same value modules and the same normal form.
@@ -679,17 +597,6 @@
         Below are some of its properties.
         Let `p` be odd and `u` be the smallest non-square modulo `p`.
         The normal form is a diagonal matrix with diagonal entries either `p^n`
-<<<<<<< HEAD
-        or `u*p^n`.
-
-        If `p = 2` is even, then the normal form consists of
-        1 x 1 blocks of the form
-        `0`, `[2^n]`, `[3*2^n]`, `[5*2^n]`, `[7*2^n]`
-        or of 2 x 2 blocks of the form
-        [2 1]           [0 1]
-        [1 2] * 2^n or  [1 0] * 2^n
-        The entries are ordered by their valuation.
-=======
         or `u p^n`.
 
         If `p = 2` is even, then the normal form consists of
@@ -715,7 +622,6 @@
             \end{matrix}\right).
 
        The blocks are ordered by their valuation.
->>>>>>> 8bdc326b
 
         INPUT:
 
@@ -728,8 +634,6 @@
 
         EXAMPLES::
 
-<<<<<<< HEAD
-=======
             sage: L1=IntegralLattice(matrix([[-2,0,0],[0,1,0],[0,0,4]]))
             sage: L1.discriminant_group().normal_form()
             Finite quadratic module over Integer Ring with invariants (2, 4)
@@ -764,7 +668,6 @@
 
         Some exotic cases::
 
->>>>>>> 8bdc326b
             sage: from sage.modules.torsion_quadratic_module import TorsionQuadraticModule
             sage: D4_gram = Matrix(ZZ,4,4,[2,0,0,-1,0,2,0,-1,0,0,2,-1,-1,-1,-1,2])
             sage: D4 = FreeQuadraticModule(ZZ,4,D4_gram)
@@ -780,26 +683,14 @@
             sage: T.normal_form()
             Finite quadratic module over Integer Ring with invariants (6, 6, 12, 12)
             Gram matrix of the quadratic form with values in Q/(1/3)Z:
-<<<<<<< HEAD
-            [1/12 1/24    0    0    0    0    0    0]
-            [1/24 1/12    0    0    0    0    0    0]
-            [   0    0  1/6 1/12    0    0    0    0]
-            [   0    0 1/12  1/6    0    0    0    0]
-=======
             [ 1/6 1/12    0    0    0    0    0    0]
             [1/12  1/6    0    0    0    0    0    0]
             [   0    0 1/12 1/24    0    0    0    0]
             [   0    0 1/24 1/12    0    0    0    0]
->>>>>>> 8bdc326b
             [   0    0    0    0  1/9    0    0    0]
             [   0    0    0    0    0  1/9    0    0]
             [   0    0    0    0    0    0  1/9    0]
             [   0    0    0    0    0    0    0  1/9]
-<<<<<<< HEAD
-        """
-        gens = []
-        from sage.quadratic_forms.genera.normal_form import p_adic_normal_form
-=======
 
         TESTS:
 
@@ -820,18 +711,10 @@
         """
         gens = []
         from sage.quadratic_forms.genera.normal_form import p_adic_normal_form, _normalize
->>>>>>> 8bdc326b
         for p in self.annihilator().gen().prime_divisors():
             D_p = self.primary_part(p)
             q_p = D_p.gram_matrix_quadratic()
             q_p = q_p / D_p._modulus_qf
-<<<<<<< HEAD
-            prec = self.annihilator().gen().valuation(p) + 3
-            D, U = p_adic_normal_form(q_p, p, precision=prec, partial=False)
-            #apply U to the generators
-            n = U.ncols()
-            U = U.change_ring(ZZ)
-=======
 
             # continue with the non-degenerate part
             r = q_p.rank()
@@ -865,7 +748,6 @@
 
             #apply U to the generators
             n = U.ncols()
->>>>>>> 8bdc326b
             gens_p = []
             for i in range(n):
                 g = self.V().zero()
@@ -1034,7 +916,6 @@
         """
         return QmodnZ(self._modulus_qf)
 
-<<<<<<< HEAD
     def Brown_invariant(self):
         """
         Return the Brown invariant of this torsion quadratic form.
@@ -1050,7 +931,7 @@
             q = q.gram_matrix_quadratic()
             L = collect_small_blocks(q)
             for qi in L:
-                brown += _Brown_indecomposable(qi,p)
+                brown += _brown_indecomposable(qi,p)
         return brown
 
     def Genus(self,signature_pair):
@@ -1101,10 +982,7 @@
                 local_symbol = Genus_Symbol_p_adic_ring(local_symbol,p)
                 symbols.append(local_symbol)
 
-def _Brown_indecomposable(q, p):
-=======
 def _brown_indecomposable(q, p):
->>>>>>> 8bdc326b
     r"""
     Return the Brown invariant of the indecomposable form ``q``.
 
@@ -1118,26 +996,6 @@
 
     EXAMPLES::
 
-<<<<<<< HEAD
-        sage: from sage.modules.torsion_quadratic_module import _Brown_indecomposable
-        sage: q = Matrix(QQ, [1/3])
-        sage: _Brown_indecomposable(q,3)
-        6
-        sage: q = Matrix(QQ, [2/3])
-        sage: _Brown_indecomposable(q,3)
-        2
-        sage: q = Matrix(QQ, [5/4])
-        sage: _Brown_indecomposable(q,2)
-        5
-        sage: q = Matrix(QQ, [7/4])
-        sage: _Brown_indecomposable(q,2)
-        7
-        sage: q = Matrix(QQ, 2, [0,1,1,0])/2
-        sage: _Brown_indecomposable(q,2)
-        0
-        sage: q = Matrix(QQ, 2, [2,1,1,2])/2
-        sage: _Brown_indecomposable(q,2)
-=======
         sage: from sage.modules.torsion_quadratic_module import _brown_indecomposable
         sage: q = Matrix(QQ, [1/3])
         sage: _brown_indecomposable(q,3)
@@ -1156,16 +1014,11 @@
         0
         sage: q = Matrix(QQ, 2, [2,1,1,2])/2
         sage: _brown_indecomposable(q,2)
->>>>>>> 8bdc326b
         4
     """
     v = q.denominator().valuation(p)
     if p == 2:
-<<<<<<< HEAD
-        # Brown(U) = 0
-=======
         # brown(U) = 0
->>>>>>> 8bdc326b
         if q.ncols() == 2:
             if q[0,0].valuation(2)>v+1 and q[1,1].valuation(2)>v+1:
                 # type U
