r"""
Finite `\ZZ`-modules with with bilinear and quadratic forms.

AUTHORS:

- Simon Brandhorst (2017-09): First created
"""

#*****************************************************************************
#       Copyright (C) 2017 Simon Brandhorst <sbrandhorst@web.de>
#
# This program is free software: you can redistribute it and/or modify
# it under the terms of the GNU General Public License as published by
# the Free Software Foundation, either version 2 of the License, or
# (at your option) any later version.
#                  http://www.gnu.org/licenses/
#*****************************************************************************


from sage.modules.fg_pid.fgp_module import FGP_Module_class
from sage.modules.fg_pid.fgp_element import DEBUG, FGP_Element
from sage.arith.misc import gcd
from sage.rings.all import ZZ
from sage.groups.additive_abelian.qmodnz import QmodnZ
from sage.matrix.constructor import matrix
from sage.misc.cachefunc import cached_method

class TorsionQuadraticModuleElement(FGP_Element):
    r"""
    An element of a torsion quadratic module.

    INPUT:

    - ``parent`` -- parent
    - ``x`` -- element of ``parent.V()``

    TESTS::

        sage: from sage.modules.torsion_quadratic_module import TorsionQuadraticModule
        sage: T = TorsionQuadraticModule(ZZ^3, 6*ZZ^3)
        sage: loads(dumps(T)) == T
        True
        sage: t = T.gen(0)
        sage: loads(dumps(t)) == t
        True
    """
    def __init__(self, parent, x, check=DEBUG):
        r"""
        Initialize ``self``

        EXAMPLES::

            sage: from sage.modules.torsion_quadratic_module import TorsionQuadraticModule
            sage: V = span([[1/2,1,1], [3/2,2,1], [0,0,1]], ZZ)
            sage: b = V.basis()
            sage: W = V.span([2*b[0]+4*b[1], 9*b[0]+12*b[1], 4*b[2]])
            sage: Q = TorsionQuadraticModule(V, W)
            sage: x = Q(b[0] - b[1])
            sage: TestSuite(x).run()
        """
        FGP_Element.__init__(self, parent=parent, x=x, check=check)

    def _mul_(self, other):
        r"""
        Compute the inner product of two elements.

        OUTPUT:

        - an element of `\QQ / m\ZZ` with `m\ZZ = (V, W)`

        EXAMPLES::

            sage: from sage.modules.torsion_quadratic_module import TorsionQuadraticModule
            sage: V = (1/2)*ZZ^2; W = ZZ^2
            sage: T = TorsionQuadraticModule(V, W)
            sage: g = T.gens()
            sage: x = g[0]
            sage: y = g[0] + g[1]
            sage: x
            (1, 0)
            sage: x*y
            1/4

        The inner product has further aliases::

            sage: x.inner_product(y)
            1/4
            sage: x.b(y)
            1/4
        """
        value_module = self.parent().value_module()
        return value_module( self.lift().inner_product(other.lift()) )

    inner_product = _mul_
    b = _mul_

    def quadratic_product(self):
        r"""
        Compute the quadratic_product of ``self``.

        OUTPUT:

        - an element of `\QQ / n\ZZ` where `n\ZZ = 2(V,W) +
          \ZZ \{ (w,w) | w \in W \}`

        EXAMPLES::

            sage: from sage.modules.torsion_quadratic_module import TorsionQuadraticModule
            sage: W = FreeQuadraticModule(ZZ, 2, 2*matrix.identity(2))
            sage: V = (1/2) * W
            sage: T = TorsionQuadraticModule(V,W)
            sage: x = T.gen(0);
            sage: x
            (1, 0)
            sage: x.quadratic_product()
            1/2
            sage: x.quadratic_product().parent()
            Q/2Z
            sage: x*x
            1/2
            sage: (x*x).parent()
            Q/Z
        """
        value_module_qf = self.parent().value_module_qf()
        lift = self.lift()
        return value_module_qf(lift.inner_product(lift))

    q = quadratic_product

class TorsionQuadraticModule(FGP_Module_class):
    r"""
    Finite quotients with a bilinear and a quadratic form.

    Let `V` be a symmetric FreeQuadraticModule and `W \subseteq V` a
    submodule of the same rank as `V`. The quotient `V / W` is a torsion
    quadratic module. It inherits a bilinear form `b` and a quadratic
    form `q`.

    `b: V \times V \to \QQ / m\ZZ`, where  `m\ZZ = (V,W)`
    and `b(x,y) = (x,y) + m\ZZ`

    `q: V \to \QQ / n\ZZ`, where `n\ZZ = 2(V,W) + \ZZ \{ (w,w) | w \in W \}`

    INPUT:

    - ``V`` -- a :class:`FreeModule` with a symmetric inner product matrix

    - ``W`` -- a submodule of ``V`` of the same rank as ``V``

    - ``check`` -- bool (default: ``True``)

    - ``modulus`` -- a rational number dividing `m` (default: `m`);
      the inner product `b` is defined in `\QQ /` ``modulus`` `\ZZ`

    - ``modulus_qf`` -- a rational number dividing `n` (default: `n`);
      the quadratic form `q` is defined in `\QQ /` ``modulus_qf`` `\ZZ`

    EXAMPLES::

        sage: from sage.modules.torsion_quadratic_module import TorsionQuadraticModule
        sage: V = FreeModule(ZZ, 3)
        sage: T = TorsionQuadraticModule(V, 5*V)
        sage: T
        Finite quadratic module over Integer Ring with invariants (5, 5, 5)
        Gram matrix of the quadratic form with values in Q/5Z:
        [1 0 0]
        [0 1 0]
        [0 0 1]
    """
    Element = TorsionQuadraticModuleElement

    def __init__(self, V, W, gens=None, modulus=None, modulus_qf=None, check=True):
        r"""
        Initialize ``self``.

        TESTS::

            sage: from sage.modules.torsion_quadratic_module import TorsionQuadraticModule
            sage: T = TorsionQuadraticModule(ZZ^3, 6*ZZ^3)
            sage: TestSuite(T).run()
        """
        if check:
            if V.rank() != W.rank():
                raise ValueError("modules must be of the same rank")
            if V.base_ring() is not ZZ:
                raise NotImplementedError("only currently implemented over ZZ")
            if V.inner_product_matrix() != V.inner_product_matrix().transpose():
                raise ValueError("the cover must have a symmetric inner product")

            if gens is not None and V.span(gens) + W != V:
                raise ValueError("provided gens do not generate the quotient")

        FGP_Module_class.__init__(self, V, W, check=check)
        if gens is None:
            self._gens = FGP_Module_class.gens(self)
        else:
            self._gens = [self(v) for v in gens]

        if modulus is not None:
            if check:
                # The inner product of two elements `b(v1+W,v2+W)` is defined `mod (V,W)`
                num = gcd([x.inner_product(y) for x in V.gens()
                           for y in W.gens()])
                if num / modulus not in self.base_ring():
                    raise ValueError("the modulus must divide (V, W)")
            self._modulus = modulus
        else:
            # The inner product of two elements `b(v1+W,v2+W)` is defined `mod (V,W)`
            self._modulus = gcd([x.inner_product(y) for x in V.gens()
                                 for y in W.gens()])


        if modulus_qf is not None:
            if check:
                # The quadratic_product of an element `q(v+W)` is defined
                # `\mod 2(V,W) + ZZ\{ (w,w) | w in w\}`
                norm = gcd(self.W().gram_matrix().diagonal())
                num = gcd(norm, 2 * self._modulus)
                if num / modulus_qf not in self.base_ring():
                    raise ValueError("the modulus_qf must divide (V, W)")
            self._modulus_qf = modulus_qf
        else:
            # The quadratic_product of an element `q(v+W)` is defined
            # `\mod 2(V,W) + ZZ\{ (w,w) | w in w\}`
            norm = gcd(self.W().gram_matrix().diagonal())
            self._modulus_qf = gcd(norm, 2 * self._modulus)

    def _repr_(self):
        r"""
        Return a string representation of ``self``.

        EXAMPLES::

            sage: from sage.modules.torsion_quadratic_module import TorsionQuadraticModule
            sage: V = FreeModule(ZZ,3)
            sage: T = TorsionQuadraticModule(V, 5*V,modulus=1)
            sage: T
            Finite quadratic module over Integer Ring with invariants (5, 5, 5)
            Gram matrix of the quadratic form with values in Q/Z:
            [0 0 0]
            [0 0 0]
            [0 0 0]
        """
        return ( "Finite quadratic module over %s with invariants %s\n"
                 % (self.base_ring(),self.invariants()) +
                 "Gram matrix of the quadratic form with values in %r:\n%r"
                 % (self.value_module_qf(),self.gram_matrix_quadratic()) )

    def _module_constructor(self, V, W, check=True):
        r"""
        Construct a torsion quadratic module ``V / W``.

        INPUT:

        - ``V`` -- an module
        - ``W`` -- an submodule of ``V`` over the same base ring
        - ``check`` -- bool (default: ``True``)

        OUTPUT:

        The quotient ``V / W`` as a :class:`TorsionQuadraticModule`.

        EXAMPLES::

            sage: from sage.modules.torsion_quadratic_module import TorsionQuadraticModule
            sage: V = span([[1/2,1,1], [3/2,2,1], [0,0,1]], ZZ)
            sage: b = V.basis()
            sage: W = V.span([2*b[0]+4*b[1], 9*b[0]+12*b[1], 4*b[2]])
            sage: Q = TorsionQuadraticModule(V, W); Q
            Finite quadratic module over Integer Ring with invariants (4, 12)
            Gram matrix of the quadratic form with values in Q/(1/4)Z:
            [0 0]
            [0 0]
            sage: Q._module_constructor(V,W)
            Finite quadratic module over Integer Ring with invariants (4, 12)
            Gram matrix of the quadratic form with values in Q/(1/4)Z:
            [0 0]
            [0 0]
        """
        return TorsionQuadraticModule(V, W, check=check)

    @cached_method
    def gram_matrix_bilinear(self):
        r"""
        Return the gram matrix with respect to the generators.

        OUTPUT:

        A rational matrix ``G`` with ``G[i,j]`` given by the inner product
        of the `i`-th and `j`-th generator. Its entries are only well
        defined `\mod (V, W)`.

        EXAMPLES::

            sage: from sage.modules.torsion_quadratic_module import TorsionQuadraticModule
            sage: V = FreeQuadraticModule(ZZ, 3, matrix.identity(3)*5)
            sage: T = TorsionQuadraticModule((1/5)*V, V)
            sage: T.gram_matrix_bilinear()
            [1/5   0   0]
            [  0 1/5   0]
            [  0   0 1/5]
        """
        gens = self._gens
        n = len(gens)
        Q = self.base_ring().fraction_field()
        G = matrix.zero(Q, n)
        for i in range(n):
            for j in range(i+1):
                G[i,j] = G[j,i] = (gens[i] * gens[j]).lift()
        return G

    @cached_method
    def gram_matrix_quadratic(self):
        r"""
        The gram matrix of the quadratic form with respect to the generators.

        OUTPUT:

        - a rational matrix ``Gq`` with ``Gq[i,j] = gens[i]*gens[j]``
          and ``G[i,i] = gens[i].q()``

        EXAMPLES::

            sage: from sage.modules.torsion_quadratic_module import TorsionQuadraticModule
            sage: D4_gram = Matrix(ZZ, [[2,0,0,-1],[0,2,0,-1],[0,0,2,-1],[-1,-1,-1,2]])
            sage: D4 = FreeQuadraticModule(ZZ, 4, D4_gram)
            sage: D4dual = D4.span(D4_gram.inverse())
            sage: discrForm = TorsionQuadraticModule(D4dual, D4)
            sage: discrForm.gram_matrix_quadratic()
            [  1 1/2]
            [1/2   1]
            sage: discrForm.gram_matrix_bilinear()
            [  0 1/2]
            [1/2   0]
        """
        gens = self._gens
        n = len(gens)
        Q = self.base_ring().fraction_field()
        G = matrix.zero(Q, n)
        for i in range(n):
            for j in range(i):
                G[i,j] = G[j,i] = (gens[i] * gens[j]).lift()
            G[i,i] = gens[i].q().lift()
        return G

    def gens(self):
        r"""
        Return generators of ``self``.

        There is no assumption on the generators except that they
        generate the module.

        EXAMPLES::

            sage: from sage.modules.torsion_quadratic_module import TorsionQuadraticModule
            sage: V = FreeModule(ZZ, 3)
            sage: T = TorsionQuadraticModule(V, 5*V)
            sage: T.gens()
            ((1, 0, 0), (0, 1, 0), (0, 0, 1))
        """
        return self._gens

    def orthogonal_submodule_to(self, S):
        r"""
        Return the submodule orthogonal to ``S``.

        INPUT:

        - ``S`` -- a submodule, list, or tuple of generators

        EXAMPLES::

            sage: from sage.modules.torsion_quadratic_module import TorsionQuadraticModule
            sage: V = FreeModule(ZZ, 10)
            sage: T = TorsionQuadraticModule(V, 3*V)
            sage: S = T.submodule(T.gens()[:5])
            sage: O = T.orthogonal_submodule_to(S)
            sage: O
            Finite quadratic module over Integer Ring with invariants (3, 3, 3, 3, 3)
            Gram matrix of the quadratic form with values in Q/3Z:
            [1 0 0 0 0]
            [0 1 0 0 0]
            [0 0 1 0 0]
            [0 0 0 1 0]
            [0 0 0 0 1]
            sage: O.V() + S.V() == T.V()
            True
        """
        if not isinstance(S,TorsionQuadraticModule):
            S = self.submodule(S)
        else:
            if not S.is_submodule(self):
                raise ValueError("S must be a submodule of this module")

        G = self.V().inner_product_matrix()
        T = self.V().basis_matrix()
        S = S.V().basis_matrix()
        m = self._modulus

        Y = T * G * S.transpose()
        # Elements of the ambient module which pair integrally with self.V()
        integral = Y.inverse() * T
        # Element of the ambient module which pair in mZZ with self.V()
        orthogonal = m * integral
        orthogonal = self.V().span(orthogonal.rows())
        # We have to make sure we get a submodule
        orthogonal = orthogonal.intersection(self.V())
        orthogonal = self.submodule(orthogonal.gens())
        return orthogonal

    @cached_method
    def normal_form(self, partial=False):
<<<<<<< HEAD
        """
        Return the normal form of this torsion quadratic module
=======
        r"""
        Return the normal form of this torsion quadratic module.
>>>>>>> a88fbf6f

        Two torsion quadratic modules are isomorphic if and only if they have
        the same value modules and the same normal form.

        A torsion quadratic module `(T,q)` with values in `\QQ/n\ZZ` is
        in normal form if the rescaled quadratic module `(T, q/n)`
        with values in `\QQ/\ZZ` is in normal form.

        For the definition of normal form see [MirMor2009]_ IV Definition 4.6.
        Below are some of its properties.
        Let `p` be odd and `u` be the smallest non-square modulo `p`.
        The normal form is a diagonal matrix with diagonal entries either `p^n`
<<<<<<< HEAD
        or `u*p^n`.

        If `p = 2` is even, then the normal form consists of
        1 x 1 blocks of the form
        `0`, `[2^n]`, `[3*2^n]`, `[5*2^n]`, `[7*2^n]`
        or of 2 x 2 blocks of the form
        [2 1]           [0 1]
        [1 2] * 2^n or  [1 0] * 2^n
        The entries are ordered by their valuation.
=======
        or `u p^n`.

        If `p = 2` is even, then the normal form consists of
        1 x 1 blocks of the form

        .. MATH::

            (0), \quad 2^n(1),\quad 2^n(3),\quad 2^n(5) ,\quad 2^n(7)

        or of `2 \times 2` blocks of the form

        .. MATH::

            2^n
            \left(\begin{matrix}
                2 & 1\\
                1 & 2
            \end{matrix}\right), \quad
            2^n
            \left(\begin{matrix}
                0 & 1\\
                1 & 0
            \end{matrix}\right).

       The blocks are ordered by their valuation.
>>>>>>> a88fbf6f

        INPUT:

        - partial - bool (default: ``False``) return only a partial normal form
          it is not unique but still useful to extract invariants

        OUTPUT:

        - a torsion quadratic module

        EXAMPLES::

            sage: from sage.modules.torsion_quadratic_module import TorsionQuadraticModule
            sage: D4_gram = Matrix(ZZ,4,4,[2,0,0,-1,0,2,0,-1,0,0,2,-1,-1,-1,-1,2])
            sage: D4 = FreeQuadraticModule(ZZ,4,D4_gram)
            sage: D4dual = D4.span(D4_gram.inverse())
            sage: T = TorsionQuadraticModule((1/6)*D4dual,D4)
            sage: T
            Finite quadratic module over Integer Ring with invariants (6, 6, 12, 12)
            Gram matrix of the quadratic form with values in Q/(1/3)Z:
            [1/18 5/36    0    0]
            [5/36 1/18 5/36 5/36]
            [   0 5/36 1/36 1/72]
            [   0 5/36 1/72 1/36]
            sage: T.normal_form()
            Finite quadratic module over Integer Ring with invariants (6, 6, 12, 12)
            Gram matrix of the quadratic form with values in Q/(1/3)Z:
<<<<<<< HEAD
            [1/12 1/24    0    0    0    0    0    0]
            [1/24 1/12    0    0    0    0    0    0]
            [   0    0  1/6 1/12    0    0    0    0]
            [   0    0 1/12  1/6    0    0    0    0]
=======
            [ 1/6 1/12    0    0    0    0    0    0]
            [1/12  1/6    0    0    0    0    0    0]
            [   0    0 1/12 1/24    0    0    0    0]
            [   0    0 1/24 1/12    0    0    0    0]
>>>>>>> a88fbf6f
            [   0    0    0    0  1/9    0    0    0]
            [   0    0    0    0    0  1/9    0    0]
            [   0    0    0    0    0    0  1/9    0]
            [   0    0    0    0    0    0    0  1/9]
        """
        gens = []
        from sage.quadratic_forms.genera.normal_form import p_adic_normal_form
        for p in self.annihilator().gen().prime_divisors():
            D_p = self.primary_part(p)
            q_p = D_p.gram_matrix_quadratic()
            q_p = q_p / D_p._modulus_qf
            prec = self.annihilator().gen().valuation(p) + 5
            D, U = p_adic_normal_form(q_p, p, precision=prec, partial=False)
            #apply U to the generators
            n = U.ncols()
            U = U.change_ring(ZZ)
            gens_p = []
            for i in range(n):
                g = self.V().zero()
                for j in range(n):
                    g += D_p.gens()[j].lift() * U[i,j]
                gens_p.append(g)
<<<<<<< HEAD
            gens += gens_p
        return self.submodule_with_gens(gens)

    def orthogonal_group(self, gens=None):
        r"""
        Orthognal group of the associated torsion quadratic form.

        WARNING::

            This is usually smaller than the orthogonal group of the bilinear form.

        EXAMPLES::

            sage: L = IntegralLattice(2*matrix.identity(3))
            sage: D = L.discriminant_group()
            sage: O = L.orthogonal_group()
            sage: f = O.an_element()
            sage: fd = D.hom([d*f for d in D.smith_form_gens()])
            sage: D.orthogonal_group([fd])
        """
        from sage.groups.abelian_gps.abelian_aut import (AbelianGroupAutomorphismGroup_ambient,
                                                 AbelianGroupAutomorphismGroup_subgroup)
        from sage.groups.abelian_gps.abelian_group_gap import AbelianGroupGap
        if gens is None:
            return NotImplementedError("This is not yet implemented")
        gens_orders = [d.order() for d in self.smith_form_gens()]
        A = AbelianGroupGap(gens_orders)
        ambient = A.aut()
        gens = [ambient(g) for g in gens]
        return ambient.subgroup(gens)

=======
            # we want the order of the generators of the p-primary part
            # to be ascending
            gens_p.reverse()
            gens += gens_p
        return self.submodule_with_gens(gens)

>>>>>>> a88fbf6f
    def primary_part(self, m):
        r"""
        Return the ``m``-primary part of this torsion quadratic module
        as a submodule.

        INPUT:

        - ``m`` -- an integer

        OUTPUT:

        - a submodule

        EXAMPLES::

            sage: from sage.modules.torsion_quadratic_module import TorsionQuadraticModule
            sage: T = TorsionQuadraticModule((1/6)*ZZ^3,ZZ^3)
            sage: T
            Finite quadratic module over Integer Ring with invariants (6, 6, 6)
            Gram matrix of the quadratic form with values in Q/(1/3)Z:
            [1/36    0    0]
            [   0 1/36    0]
            [   0    0 1/36]
            sage: T.primary_part(2)
            Finite quadratic module over Integer Ring with invariants (2, 2, 2)
            Gram matrix of the quadratic form with values in Q/(1/3)Z:
            [1/4   0   0]
            [  0 1/4   0]
            [  0   0 1/4]

        TESTS::

            sage: T == T.primary_part(T.annihilator().gen())
            True
        """
        annihilator = self.annihilator().gen()
        a = annihilator.prime_to_m_part(m)
        return self.submodule( (a*self.V()).gens() )

    def submodule(self, x):
        r"""
        Return the submodule defined by ``x``.

        The modulus of the inner product is inherited from ``self``.

        INPUT:

        - ``x`` -- list, tuple, or FGP module

        OUTPUT:

        - a :class:`TorsionQuadraticModule`

        EXAMPLES::

            sage: from sage.modules.torsion_quadratic_module import TorsionQuadraticModule
            sage: V = FreeQuadraticModule(ZZ,3,matrix.identity(3)*5)
            sage: T = TorsionQuadraticModule((1/5)*V, V)
            sage: T
            Finite quadratic module over Integer Ring with invariants (5, 5, 5)
            Gram matrix of the quadratic form with values in Q/Z:
            [1/5   0   0]
            [  0 1/5   0]
            [  0   0 1/5]
            sage: T.submodule(T.gens()[:2])
            Finite quadratic module over Integer Ring with invariants (5, 5)
            Gram matrix of the quadratic form with values in Q/Z:
            [1/5   0]
            [  0 1/5]
        """
        T = FGP_Module_class.submodule(self, x)
        # We need to explicitly set the _modulus and _modulus_qf
        #   else the modulus might increase.
        T._modulus = self._modulus
        T._modulus_qf = self._modulus_qf
        return T

    def submodule_with_gens(self, gens):
        r"""
        Return a submodule with generators given by ``gens``.

        INPUT:

        - ``gens`` -- a list of generators that coerce into ``self``

        OUTPUT:

        - a submodule with the specified generators

        EXAMPLES::

            sage: from sage.modules.torsion_quadratic_module import TorsionQuadraticModule
            sage: V = FreeQuadraticModule(ZZ,3,matrix.identity(3)*10)
            sage: T = TorsionQuadraticModule((1/10)*V, V)
            sage: g = T.gens()
            sage: new_gens = [2*g[0], 5*g[0]]
            sage: T.submodule_with_gens(new_gens)
            Finite quadratic module over Integer Ring with invariants (10,)
            Gram matrix of the quadratic form with values in Q/2Z:
            [2/5   0]
            [  0 1/2]

        The generators do not need to be independent::

            sage: new_gens = [g[0], 2*g[1], g[0], g[1]]
            sage: T.submodule_with_gens(new_gens)
            Finite quadratic module over Integer Ring with invariants (10, 10)
            Gram matrix of the quadratic form with values in Q/2Z:
            [1/10    0 1/10    0]
            [   0  2/5    0  1/5]
            [1/10    0 1/10    0]
            [   0  1/5    0 1/10]
        """
        T = self.submodule(gens)
        T._gens = [self(v) for v in gens]
        return T

    def value_module(self):
        r"""
        Return `\QQ / m\ZZ` with `m = (V, W)`.

        This is where the inner product takes values.

        EXAMPLES::

            sage: A2 = Matrix(ZZ, 2, 2, [2,-1,-1,2])
            sage: L = IntegralLattice(2*A2)
            sage: D = L.discriminant_group()
            sage: D
            Finite quadratic module over Integer Ring with invariants (2, 6)
            Gram matrix of the quadratic form with values in Q/2Z:
            [  1 1/2]
            [1/2 1/3]
            sage: D.value_module()
            Q/Z
        """
        return QmodnZ(self._modulus)

    def value_module_qf(self):
        r"""
        Return `\QQ / n\ZZ` with `n\ZZ = (V,W) + \ZZ \{ (w,w) | w \in W \}`.

        This is where the torsion quadratic form takes values.

        EXAMPLES::

            sage: A2 = Matrix(ZZ, 2, 2, [2,-1,-1,2])
            sage: L = IntegralLattice(2*A2)
            sage: D = L.discriminant_group()
            sage: D
            Finite quadratic module over Integer Ring with invariants (2, 6)
            Gram matrix of the quadratic form with values in Q/2Z:
            [  1 1/2]
            [1/2 1/3]
            sage: D.value_module_qf()
            Q/2Z
        """
        return QmodnZ(self._modulus_qf)<|MERGE_RESOLUTION|>--- conflicted
+++ resolved
@@ -410,13 +410,8 @@
 
     @cached_method
     def normal_form(self, partial=False):
-<<<<<<< HEAD
-        """
-        Return the normal form of this torsion quadratic module
-=======
         r"""
         Return the normal form of this torsion quadratic module.
->>>>>>> a88fbf6f
 
         Two torsion quadratic modules are isomorphic if and only if they have
         the same value modules and the same normal form.
@@ -429,17 +424,6 @@
         Below are some of its properties.
         Let `p` be odd and `u` be the smallest non-square modulo `p`.
         The normal form is a diagonal matrix with diagonal entries either `p^n`
-<<<<<<< HEAD
-        or `u*p^n`.
-
-        If `p = 2` is even, then the normal form consists of
-        1 x 1 blocks of the form
-        `0`, `[2^n]`, `[3*2^n]`, `[5*2^n]`, `[7*2^n]`
-        or of 2 x 2 blocks of the form
-        [2 1]           [0 1]
-        [1 2] * 2^n or  [1 0] * 2^n
-        The entries are ordered by their valuation.
-=======
         or `u p^n`.
 
         If `p = 2` is even, then the normal form consists of
@@ -465,7 +449,6 @@
             \end{matrix}\right).
 
        The blocks are ordered by their valuation.
->>>>>>> a88fbf6f
 
         INPUT:
 
@@ -493,17 +476,10 @@
             sage: T.normal_form()
             Finite quadratic module over Integer Ring with invariants (6, 6, 12, 12)
             Gram matrix of the quadratic form with values in Q/(1/3)Z:
-<<<<<<< HEAD
-            [1/12 1/24    0    0    0    0    0    0]
-            [1/24 1/12    0    0    0    0    0    0]
-            [   0    0  1/6 1/12    0    0    0    0]
-            [   0    0 1/12  1/6    0    0    0    0]
-=======
             [ 1/6 1/12    0    0    0    0    0    0]
             [1/12  1/6    0    0    0    0    0    0]
             [   0    0 1/12 1/24    0    0    0    0]
             [   0    0 1/24 1/12    0    0    0    0]
->>>>>>> a88fbf6f
             [   0    0    0    0  1/9    0    0    0]
             [   0    0    0    0    0  1/9    0    0]
             [   0    0    0    0    0    0  1/9    0]
@@ -526,7 +502,9 @@
                 for j in range(n):
                     g += D_p.gens()[j].lift() * U[i,j]
                 gens_p.append(g)
-<<<<<<< HEAD
+            # we want the order of the generators of the p-primary part
+            # to be ascending
+            gens_p.reverse()
             gens += gens_p
         return self.submodule_with_gens(gens)
 
@@ -558,14 +536,6 @@
         gens = [ambient(g) for g in gens]
         return ambient.subgroup(gens)
 
-=======
-            # we want the order of the generators of the p-primary part
-            # to be ascending
-            gens_p.reverse()
-            gens += gens_p
-        return self.submodule_with_gens(gens)
-
->>>>>>> a88fbf6f
     def primary_part(self, m):
         r"""
         Return the ``m``-primary part of this torsion quadratic module
