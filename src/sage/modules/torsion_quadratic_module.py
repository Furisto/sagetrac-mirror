--- conflicted
+++ resolved
@@ -517,14 +517,9 @@
         from sage.misc.misc_c import prod
         from sage.rings.all import Qp
         if self.value_module_qf().n != 2:
-<<<<<<< HEAD
-            raise NotImplementedError("Currently, this is only implemted for even genera. " +
-                                      "Want to help us implement this for odd lattices?")
-=======
             raise NotImplementedError(
                 "Currently, this is only implemted for even genera. " +
                 "Want to help us implement this for odd lattices?")
->>>>>>> 93f082e6
         s_plus = signature_pair[0]
         s_minus = signature_pair[1]
         rank = s_plus + s_minus
@@ -537,36 +532,11 @@
             q = D.normal_form().gram_matrix_quadratic()
             if len(D.invariants()) != 0:
                 # _get_homogeneous_block_indices assumes ascending valuations
-<<<<<<< HEAD
-                # our vals are decending. But taking the inverse fixes this.
-=======
                 # our vals are descending. But taking the inverse fixes this.
->>>>>>> 93f082e6
                 I = _get_homogeneous_block_indices(q.inverse().change_ring(Qp(p)))[0][1:]
                 q.subdivide(I, I)
                 for i in range(len(I)+1):
                     # create a symbol for this jordan block
-<<<<<<< HEAD
-                    qk = q.subdivision(i, i)
-                    scale = qk.denominator().valuation(p)
-                    rk = qk.ncols()
-                    qk, _ = qk._clear_denom()
-                    if p == 2:
-                        det_k = mod(qk.det().prime_to_m_part(2), 8)
-                        if qk[-1,-1].valuation(2) == 0:
-                            is_odd = 1
-                            if mod(qk.ncols(),2) == 0:
-                                oddity = mod(qk[-1,-1] + qk[-2,-2], 8)
-                            else:
-                                oddity = mod(qk[-1,-1],8)
-                        else:
-                            is_odd = 0
-                            oddity = 0
-                        local_symbol.append([scale, rk, det_k, is_odd, oddity])
-                    else:
-                        det_k = legendre_symbol(qk.det(), p)
-                        local_symbol.append([scale, rk, det_k])
-=======
                     qi = q.subdivision(i, i)
                     scale = qi.denominator().valuation(p)
                     rk_i = qi.ncols()
@@ -588,7 +558,6 @@
                     else:
                         det_i = legendre_symbol(qi.det(), p)
                         local_symbol.append([scale, rk_i, det_i])
->>>>>>> 93f082e6
             # if necessary add the part of scale zero.
             rk = rank - q.ncols()
             if rk > 0:
@@ -604,24 +573,15 @@
             local_symbol.sort()
             local_symbol = Genus_Symbol_p_adic_ring(p, local_symbol)
             symbols.append(local_symbol)
-<<<<<<< HEAD
-        # a hack - unfortunately a genus symbol can be initialized only from a representative
-        # matrix
-=======
         # a hack - unfortunately a genus symbol can be initialized only
         # from the gram matrix of a representative
->>>>>>> 93f082e6
         genus = GenusSymbol_global_ring(matrix([1]))
         genus._local_symbols = symbols
         genus._representative = None
         genus._signature = signature_pair
         if not is_GlobalGenus(genus):
             # the symbol for p=2 and scale 1 is only well defined mod 4
-<<<<<<< HEAD
-            # when jordan block of scale 1 is odd.
-=======
             # when a jordan block of scale 1 is odd.
->>>>>>> 93f082e6
             # In this case the symbol is determined by the property
             # that it forms a valid global genus symbol.
             s2 = genus._local_symbols[0]
@@ -633,19 +593,11 @@
             else:
                 assert s2[0][0] == 1
                 i = 0
-<<<<<<< HEAD
-            s2[i][4] += mod(4,8)
-            if not is_GlobalGenus(genus):
-                s2[i][2] += mod(4,8)
-            if not is_GlobalGenus(genus):
-                s2[i][4] += mod(4,8)
-=======
             s2[i][4] += mod(4, 8)
             if not is_GlobalGenus(genus):
                 s2[i][2] += mod(4, 8)
             if not is_GlobalGenus(genus):
                 s2[i][4] += mod(4, 8)
->>>>>>> 93f082e6
             assert is_GlobalGenus(genus)
         return genus
 
