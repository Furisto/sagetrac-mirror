r"""
Finite `\ZZ`-modules with with bilinear and quadratic forms.

AUTHORS:

- Simon Brandhorst (2017-09): First created
"""

# ****************************************************************************
#       Copyright (C) 2017 Simon Brandhorst <sbrandhorst@web.de>
#
# This program is free software: you can redistribute it and/or modify
# it under the terms of the GNU General Public License as published by
# the Free Software Foundation, either version 2 of the License, or
# (at your option) any later version.
#                  http://www.gnu.org/licenses/
# ****************************************************************************

from sage.modules.fg_pid.fgp_module import FGP_Module_class
from sage.modules.fg_pid.fgp_element import FGP_Element
from sage.modules.free_quadratic_module import FreeQuadraticModule
from sage.arith.misc import gcd
from sage.rings.all import ZZ, Zp, QQ, IntegerModRing
from sage.groups.additive_abelian.qmodnz import QmodnZ
from sage.matrix.constructor import matrix
from sage.matrix.special import diagonal_matrix
from sage.misc.cachefunc import cached_method
from sage.arith.misc import legendre_symbol
from sage.rings.finite_rings.integer_mod import mod
from sage.libs.gap.libgap import libgap



def TorsionQuadraticForm(q):
    r"""
    Create a torsion quadratic form module from a rational matrix.

    The resulting quadratic form takes values in `\QQ / \ZZ`
    or `\QQ / 2 \ZZ` (depending on ``q``).
    If it takes values modulo `2`, then it is non-degenerate.
    In any case the bilinear form is non-degenerate.

    INPUT:

    - ``q`` -- a symmetric rational matrix

    EXAMPLES::

        sage: q1 = Matrix(QQ,2,[1,1/2,1/2,1])
        sage: TorsionQuadraticForm(q1)
        Finite quadratic module over Integer Ring with invariants (2, 2)
        Gram matrix of the quadratic form with values in Q/2Z:
        [  1 1/2]
        [1/2   1]

    In the following example the quadratic form is degenerate.
    But the bilinear form is still non-degenerate::

        sage: q2 = diagonal_matrix(QQ,[1/4,1/3])
        sage: TorsionQuadraticForm(q2)
        Finite quadratic module over Integer Ring with invariants (12,)
        Gram matrix of the quadratic form with values in Q/Z:
        [7/12]

    TESTS::

        sage: TorsionQuadraticForm(matrix.diagonal([3/8,3/8,3/4]))
        Finite quadratic module over Integer Ring with invariants (4, 8, 8)
        Gram matrix of the quadratic form with values in Q/2Z:
        [3/4   0   0]
        [  0 3/8   0]
        [  0   0 3/8]
    """
    q = matrix(QQ, q)
    if q.nrows() != q.ncols():
        raise ValueError("the input must be a square matrix")
    if q != q.transpose():
        raise ValueError("the input must be a symmetric matrix")

    Q, d = q._clear_denom()
    S, U, V = Q.smith_form()
    D = U * q * V
    Q = FreeQuadraticModule(ZZ, q.ncols(), inner_product_matrix=d**2 * q)
    denoms = [D[i, i].denominator() for i in range(D.ncols())]
    rels = Q.span(diagonal_matrix(ZZ, denoms) * U)
    return TorsionQuadraticModule((1/d)*Q, (1/d)*rels, modulus=1)


class TorsionQuadraticModuleElement(FGP_Element):
    r"""
    An element of a torsion quadratic module.

    INPUT:

    - ``parent`` -- parent

    - ``x`` -- element of ``parent.V()``

    - ``check`` -- bool (default: ``True``)

    TESTS::

        sage: from sage.modules.torsion_quadratic_module import TorsionQuadraticModule
        sage: T = TorsionQuadraticModule(ZZ^3, 6*ZZ^3)
        sage: loads(dumps(T)) == T
        True
        sage: t = T.gen(0)
        sage: loads(dumps(t)) == t
        True

        sage: from sage.modules.torsion_quadratic_module import TorsionQuadraticModule
        sage: V = span([[1/2,1,1], [3/2,2,1], [0,0,1]], ZZ)
        sage: b = V.basis()
        sage: W = V.span([2*b[0]+4*b[1], 9*b[0]+12*b[1], 4*b[2]])
        sage: Q = TorsionQuadraticModule(V, W)
        sage: x = Q(b[0] - b[1])
        sage: TestSuite(x).run()
        """

    def _mul_(self, other):
        r"""
        Compute the inner product of two elements.

        OUTPUT:

        - an element of `\QQ / m\ZZ` with `m\ZZ = (V, W)`

        EXAMPLES::

            sage: from sage.modules.torsion_quadratic_module import TorsionQuadraticModule
            sage: V = (1/2)*ZZ^2; W = ZZ^2
            sage: T = TorsionQuadraticModule(V, W)
            sage: g = T.gens()
            sage: x = g[0]
            sage: y = g[0] + g[1]
            sage: x
            (1, 0)
            sage: x*y
            1/4

        The inner product has further aliases::

            sage: x.inner_product(y)
            1/4
            sage: x.b(y)
            1/4
        """
        value_module = self.parent().value_module()
        return value_module( self.lift().inner_product(other.lift()) )

    inner_product = _mul_
    b = _mul_

    def quadratic_product(self):
        r"""
        Compute the quadratic_product of ``self``.

        OUTPUT:

        - an element of `\QQ / n\ZZ` where `n\ZZ = 2(V,W) +
          \ZZ \{ (w,w) | w \in W \}`

        EXAMPLES::

            sage: from sage.modules.torsion_quadratic_module import TorsionQuadraticModule
            sage: W = FreeQuadraticModule(ZZ, 2, 2*matrix.identity(2))
            sage: V = (1/2) * W
            sage: T = TorsionQuadraticModule(V,W)
            sage: x = T.gen(0)
            sage: x
            (1, 0)
            sage: x.quadratic_product()
            1/2
            sage: x.quadratic_product().parent()
            Q/2Z
            sage: x*x
            1/2
            sage: (x*x).parent()
            Q/Z
        """
        value_module_qf = self.parent().value_module_qf()
        lift = self.lift()
        return value_module_qf(lift.inner_product(lift))

    q = quadratic_product


class TorsionQuadraticModule(FGP_Module_class):
    r"""
    Finite quotients with a bilinear and a quadratic form.

    Let `V` be a symmetric FreeQuadraticModule and `W \subseteq V` a
    submodule of the same rank as `V`. The quotient `V / W` is a torsion
    quadratic module. It inherits a bilinear form `b` and a quadratic
    form `q`.

    `b: V \times V \to \QQ / m\ZZ`, where  `m\ZZ = (V,W)`
    and `b(x,y) = (x,y) + m\ZZ`

    `q: V \to \QQ / n\ZZ`, where `n\ZZ = 2(V,W) + \ZZ \{ (w,w) | w \in W \}`

    INPUT:

    - ``V`` -- a :class:`FreeModule` with a symmetric inner product matrix

    - ``W`` -- a submodule of ``V`` of the same rank as ``V``

    - ``check`` -- bool (default: ``True``)

    - ``modulus`` -- a rational number dividing `m` (default: `m`);
      the inner product `b` is defined in `\QQ /` ``modulus`` `\ZZ`

    - ``modulus_qf`` -- a rational number dividing `n` (default: `n`);
      the quadratic form `q` is defined in `\QQ /` ``modulus_qf`` `\ZZ`

    EXAMPLES::

        sage: from sage.modules.torsion_quadratic_module import TorsionQuadraticModule
        sage: V = FreeModule(ZZ, 3)
        sage: T = TorsionQuadraticModule(V, 5*V)
        sage: T
        Finite quadratic module over Integer Ring with invariants (5, 5, 5)
        Gram matrix of the quadratic form with values in Q/5Z:
        [1 0 0]
        [0 1 0]
        [0 0 1]
    """
    Element = TorsionQuadraticModuleElement

    def __init__(self, V, W, gens=None, modulus=None, modulus_qf=None, check=True):
        r"""
        Initialize ``self``.

        TESTS::

            sage: from sage.modules.torsion_quadratic_module import TorsionQuadraticModule
            sage: T = TorsionQuadraticModule(ZZ^3, 6*ZZ^3)
            sage: TestSuite(T).run()
        """
        if check:
            if V.rank() != W.rank():
                raise ValueError("modules must be of the same rank")
            if V.base_ring() is not ZZ:
                raise NotImplementedError("only currently implemented over ZZ")
            if V.inner_product_matrix() != V.inner_product_matrix().transpose():
                raise ValueError("the cover must have a symmetric inner product")

            if gens is not None and V.span(gens) + W != V:
                raise ValueError("provided gens do not generate the quotient")

        FGP_Module_class.__init__(self, V, W, check=check)
        if gens is not None:
            self._gens_user = tuple(self(v) for v in gens)
        else:
            # this is taken care of in the .gens method
            # we do not want this at initialization
            self._gens_user = None

        # compute the modulus - this may be expensive
        if modulus is None or check:
            # The inner product of two elements `b(v1+W,v2+W)`
            # is defined `mod (V,W)`
            num = V.basis_matrix() * V.inner_product_matrix() * W.basis_matrix().T
            self._modulus = gcd(num.list())

        if modulus is not None:
            if check and self._modulus / modulus not in self.base_ring():
                raise ValueError("the modulus must divide (V, W)")
            self._modulus = modulus

        if modulus_qf is None or check:
            # The quadratic_product of an element `q(v+W)` is defined
            # `\mod 2(V,W) + ZZ\{ (w,w) | w in w\}`
            norm = gcd(self.W().gram_matrix().diagonal())
            self._modulus_qf = gcd(norm, 2 * self._modulus)

        if modulus_qf is not None:
            if check and self._modulus_qf / modulus_qf not in self.base_ring():
                raise ValueError("the modulus_qf must divide (V, W)")
            self._modulus_qf = modulus_qf

    def _repr_(self):
        r"""
        Return a string representation of ``self``.

        EXAMPLES::

            sage: from sage.modules.torsion_quadratic_module import TorsionQuadraticModule
            sage: V = FreeModule(ZZ,3)
            sage: T = TorsionQuadraticModule(V, 5*V,modulus=1)
            sage: T
            Finite quadratic module over Integer Ring with invariants (5, 5, 5)
            Gram matrix of the quadratic form with values in Q/Z:
            [0 0 0]
            [0 0 0]
            [0 0 0]
        """
        return ( "Finite quadratic module over %s with invariants %s\n"
                 % (self.base_ring(), self.invariants()) +
                 "Gram matrix of the quadratic form with values in %r:\n%r"
                 % (self.value_module_qf(), self.gram_matrix_quadratic()))

    def _module_constructor(self, V, W, check=False):
        r"""
        Construct a torsion quadratic module ``V / W``.

        INPUT:

        - ``V`` -- an module

        - ``W`` -- an submodule of ``V`` over the same base ring

        - ``check`` -- bool (default: ``False``);

          * if ``False``, then the value modulus is inherited from ``self``
          * if ``True``, it figures it out on its own. But that is expensive

        OUTPUT:

        The quotient ``V / W`` as a :class:`TorsionQuadraticModule`.

        EXAMPLES::

            sage: from sage.modules.torsion_quadratic_module import TorsionQuadraticModule
            sage: V = span([[1/2,1,1], [3/2,2,1], [0,0,1]], ZZ)
            sage: b = V.basis()
            sage: W = V.span([2*b[0]+4*b[1], 9*b[0]+12*b[1], 4*b[2]])
            sage: Q = TorsionQuadraticModule(V, W); Q
            Finite quadratic module over Integer Ring with invariants (4, 12)
            Gram matrix of the quadratic form with values in Q/(1/4)Z:
            [0 0]
            [0 0]
            sage: Q._module_constructor(V,W)
            Finite quadratic module over Integer Ring with invariants (4, 12)
            Gram matrix of the quadratic form with values in Q/(1/4)Z:
            [0 0]
            [0 0]
        """
        if check:
            # figuring out the modulus can be expensive
            return TorsionQuadraticModule(V, W, check=check)
        else:
            return TorsionQuadraticModule(V, W, check=check,
                                          modulus=self._modulus,
                                          modulus_qf=self._modulus_qf)

    @cached_method
    def _to_smith(self):
        r"""
        Return the tranformation matrix from generators to smith generators.

        EXAMPLES::
        """
        # transformation matrices between smith and normal_form generators
        to_smith = matrix(ZZ, [t.vector() for t in self.gens()])
        return to_smith

    @cached_method
    def _to_gens(self):
        r"""
        Return the transformation matrix from smith generators to generators.

        EXAMPLES::

            sage:
        """
        invs = self.invariants()
        if len(invs) == 0:
            return matrix([])
        R = IntegerModRing(invs[-1])
        E = matrix.identity(R, len(invs))
        # view self as a submodule of (ZZ/nZZ)^(len(invs))
        B = self._to_smith().change_ring(R)
        for k in range(B.ncols()):
            B[:, k] *= invs[-1] // invs[k]
            E[:, k] *= invs[-1] // invs[k]
        # unfortunatly solve_left does not work with matrices
        # to_normal = matrix([B.solve_left(e) for e in E.rows()])
        to_normal = B.solve_left(E).change_ring(ZZ)
        return to_normal

    def all_submodules(self):
        r"""
        Return a list of all submodules of ``self``.

        WARNING:

        This method creates all submodules in memory. The number of submodules
        grows rapidly with the number of generators. For example consider a
        vector space of dimension `n` over a finite field of prime order `p`.
        The number of subspaces is (very) roughly `p^{(n^2-n)/2}`.

        EXAMPLES::

            sage: D = IntegralLattice("D4").discriminant_group()
            sage: D.all_submodules()
            [Finite quadratic module over Integer Ring with invariants ()
              Gram matrix of the quadratic form with values in Q/2Z:
              [],
             Finite quadratic module over Integer Ring with invariants (2,)
              Gram matrix of the quadratic form with values in Q/2Z:
              [1],
             Finite quadratic module over Integer Ring with invariants (2,)
              Gram matrix of the quadratic form with values in Q/2Z:
              [1],
             Finite quadratic module over Integer Ring with invariants (2,)
              Gram matrix of the quadratic form with values in Q/2Z:
              [1],
             Finite quadratic module over Integer Ring with invariants (2, 2)
              Gram matrix of the quadratic form with values in Q/2Z:
              [  1 1/2]
              [1/2   1]]
        """
        from sage.groups.abelian_gps.abelian_group_gap import AbelianGroupGap
        invs = self.invariants()
        # knows how to compute all subgroups
        A = AbelianGroupGap(invs)
        S = A.all_subgroups()
        # over ZZ submodules and subgroups are the same thing.
        submodules = []
        for sub in S:
            gen = [A(g).exponents() for g in sub.gens()]
            gen = [self.linear_combination_of_smith_form_gens(g) for g in gen]
            submodules.append(self.submodule(gen))
        return submodules

    def all_totally_isotropic_submodules(self, bilinear=False):
        r"""
        Return a list of all totally isotropic submodules.

        Be aware that the number of such submodules grows quickly.
        The method works by first creating all subgroups and then discarding the
        non - isotropic ones. This can be time and memory consuming.

        EXAMPLES::

            sage: q = Matrix(QQ,2,[2,1,1,2])/2
            sage: T = TorsionQuadraticForm(q)
            sage: T.all_totally_isotropic_submodules()
            [Finite quadratic module over Integer Ring with invariants ()
            Gram matrix of the quadratic form with values in Q/2Z:
            []]
            sage: T.all_totally_isotropic_submodules(bilinear=True)
            [Finite quadratic module over Integer Ring with invariants ()
            Gram matrix of the quadratic form with values in Q/2Z:
            [], Finite quadratic module over Integer Ring with invariants (2,)
            Gram matrix of the quadratic form with values in Q/2Z:
            [1], Finite quadratic module over Integer Ring with invariants (2,)
            Gram matrix of the quadratic form with values in Q/2Z:
            [1], Finite quadratic module over Integer Ring with invariants (2,)
            Gram matrix of the quadratic form with values in Q/2Z:
            [1]]
        """
        isotropic = []
        n = self.value_module_qf().n
        for sub in self.all_submodules():
            if bilinear:
                q = sub.gram_matrix_bilinear()
            else:
                q = sub.gram_matrix_quadratic()
            if q == 0:
                isotropic.append(sub)
        return isotropic

    @cached_method
    def brown_invariant(self):
        r"""
        Return the Brown invariant of this torsion quadratic form.

        Let `(D,q)` be a torsion quadratic module with values in `\QQ / 2 \ZZ`.
        The Brown invariant `Br(D,q) \in \Zmod{8}` is defined by the equation

        .. MATH::

            \exp \left( \frac{2 \pi i }{8} Br(q)\right) =
            \frac{1}{\sqrt{D}} \sum_{x \in D} \exp(i \pi q(x)).

        The Brown invariant is additive with respect to direct sums of
        torsion quadratic modules.

        OUTPUT:

        - an element of `\Zmod{8}`

        EXAMPLES::

            sage: L = IntegralLattice("D4")
            sage: D = L.discriminant_group()
            sage: D.brown_invariant()
            4

        We require the quadratic form to be defined modulo `2 \ZZ`::

            sage: from sage.modules.torsion_quadratic_module import TorsionQuadraticModule
            sage: V = FreeQuadraticModule(ZZ,3,matrix.identity(3))
            sage: T = TorsionQuadraticModule((1/10)*V, V)
            sage: T.brown_invariant()
            Traceback (most recent call last):
            ...
            ValueError: the torsion quadratic form must have values in QQ / 2 ZZ
        """
        if self._modulus_qf != 2:
            raise ValueError("the torsion quadratic form must have values in "
                             "QQ / 2 ZZ")
        from sage.quadratic_forms.genera.normal_form import collect_small_blocks
        brown = IntegerModRing(8).zero()
        for p in self.annihilator().gen().prime_divisors():
            q = self.primary_part(p).normal_form()
            q = q.gram_matrix_quadratic()
            L = collect_small_blocks(q)
            for qi in L:
                brown += _brown_indecomposable(qi, p)
        return brown

    @cached_method
    def gram_matrix_bilinear(self):
        r"""
        Return the Gram matrix with respect to the generators.

        OUTPUT:

        A rational matrix ``G`` with ``G[i,j]`` given by the inner product
        of the `i`-th and `j`-th generator. Its entries are only well
        defined `\mod (V, W)`.

        EXAMPLES::

            sage: from sage.modules.torsion_quadratic_module import TorsionQuadraticModule
            sage: V = FreeQuadraticModule(ZZ, 3, matrix.identity(3)*5)
            sage: T = TorsionQuadraticModule((1/5)*V, V)
            sage: T.gram_matrix_bilinear()
            [1/5   0   0]
            [  0 1/5   0]
            [  0   0 1/5]
        """
        gens = self.gens()
        n = len(gens)
        Q = self.base_ring().fraction_field()
        G = matrix.zero(Q, n)
        for i in range(n):
            for j in range(i + 1):
                G[i, j] = G[j, i] = (gens[i] * gens[j]).lift()
        return G

    @cached_method
    def gram_matrix_quadratic(self):
        r"""
        The Gram matrix of the quadratic form with respect to the generators.

        OUTPUT:

        - a rational matrix ``Gq`` with ``Gq[i,j] = gens[i]*gens[j]``
          and ``G[i,i] = gens[i].q()``

        EXAMPLES::

            sage: from sage.modules.torsion_quadratic_module import TorsionQuadraticModule
            sage: D4_gram = Matrix(ZZ, [[2,0,0,-1],[0,2,0,-1],[0,0,2,-1],[-1,-1,-1,2]])
            sage: D4 = FreeQuadraticModule(ZZ, 4, D4_gram)
            sage: D4dual = D4.span(D4_gram.inverse())
            sage: discrForm = TorsionQuadraticModule(D4dual, D4)
            sage: discrForm.gram_matrix_quadratic()
            [  1 1/2]
            [1/2   1]
            sage: discrForm.gram_matrix_bilinear()
            [  0 1/2]
            [1/2   0]
        """
        gens = self.gens()
        n = len(gens)
        Q = self.base_ring().fraction_field()
        G = matrix.zero(Q, n)
        for i in range(n):
            for j in range(i):
                G[i, j] = G[j, i] = (gens[i] * gens[j]).lift()
            G[i, i] = gens[i].q().lift()
        return G

    def gens(self):
        r"""
        Return generators of ``self``.

        There is no assumption on the generators except that they
        generate the module.

        EXAMPLES::

            sage: from sage.modules.torsion_quadratic_module import TorsionQuadraticModule
            sage: V = FreeModule(ZZ, 3)
            sage: T = TorsionQuadraticModule(V, 5*V)
            sage: T.gens()
            ((1, 0, 0), (0, 1, 0), (0, 0, 1))
        """
        if self._gens_user is None:
            return self.smith_form_gens()
        return self._gens_user

    def genus(self, signature_pair):
        r"""
        Return the genus defined by ``self`` and the ``signature_pair``.

        If no such genus exists, raise a ``ValueError``.

        REFERENCES:

        [Nik1977]_ Corollary 1.9.4 and 1.16.3.

        EXAMPLES::

            sage: L = IntegralLattice("D4").direct_sum(IntegralLattice("A2"))
            sage: D = L.discriminant_group()
            sage: genus = D.genus(L.signature_pair())
            sage: genus
            Genus of
            None
            Signature:  (6, 0)
            Genus symbol at 2:    1^4:2^-2
            Genus symbol at 3:     1^-5 3^-1
            sage: genus == L.genus()
            True

        Let `H` be an even unimodular lattice of signature `(9, 1)`.
        Then `L = D_4 + A_2` is primitively embedded in `H`. We compute the discriminant
        form of the orthogonal complement of `L` in `H`::

            sage: DK = D.twist(-1)
            sage: DK
            Finite quadratic module over Integer Ring with invariants (2, 6)
            Gram matrix of the quadratic form with values in Q/2Z:
            [  1 1/2]
            [1/2 1/3]

        We know that  `K` has signature `(5, 1)` and thus we can compute
        the genus of `K` as::

            sage: DK.genus((3,1))
            Genus of
            None
            Signature:  (3, 1)
            Genus symbol at 2:    1^2:2^-2
            Genus symbol at 3:     1^-3 3^1

        We can also compute the genus of an odd lattice
        from its discriminant form::

            sage: L = IntegralLattice(matrix.diagonal(range(1,5)))
            sage: D = L.discriminant_group()
            sage: D.genus((4,0))
            Genus of
            None
            Signature:  (4, 0)
            Genus symbol at 2:    [1^-2 2^1 4^1]_6
            Genus symbol at 3:     1^-3 3^1

        TESTS::

            sage: L.genus() == D.genus((4,0))
            True
            sage: D.genus((1,0))
            Traceback (most recent call last):
            ...
            ValueError: this discriminant form and signature do not define a genus

        A systematic test of lattices of small ranks and determinants::

            sage: from sage.quadratic_forms.genera.genus import genera
            sage: signatures = [(1,0),(1,1),(1,2),(3,0),(0,4)]
            sage: dets = range(1,33)
            sage: genera = flatten([genera(s, d, even=False) for d in dets for s in signatures])    # long time
            sage: all(g == g.discriminant_form().genus(g.signature_pair()) for g in genera)  # long time
            True
            """
        from sage.quadratic_forms.genera.genus import (Genus_Symbol_p_adic_ring,
                                                       GenusSymbol_global_ring,
                                                       p_adic_symbol,
                                                       is_GlobalGenus,
                                                       _blocks)
        from sage.misc.misc_c import prod
        s_plus = signature_pair[0]
        s_minus = signature_pair[1]
        rank = s_plus + s_minus
        if len(self.invariants()) > rank:
            raise ValueError("this discriminant form and " +
                             "signature do not define a genus")
        disc = self.cardinality()
        determinant = (-1)**s_minus * disc
        local_symbols = []
        for p in (2 * disc).prime_divisors():
            D = self.primary_part(p)
            if len(D.invariants()) != 0:
                G_p = D.gram_matrix_quadratic().inverse()
                # get rid of denominators without changing the local equivalence class
                G_p *= G_p.denominator()**2
                G_p = G_p.change_ring(ZZ)
                local_symbol = p_adic_symbol(G_p, p, D.invariants()[-1].valuation(p))
            else:
                local_symbol = []

            rk = rank - len(D.invariants())
            if rk > 0:
                if p == 2:
                    det = determinant.prime_to_m_part(2)
                    det *= prod([di[2] for di in local_symbol])
                    det = det % 8
                    local_symbol.append([ZZ(0), rk, det, ZZ(0), ZZ(0)])
                else:
                    det = legendre_symbol(determinant.prime_to_m_part(p), p)
                    det = (det * prod([di[2] for di in local_symbol]))
                    local_symbol.append([ZZ(0), rk, det])
            local_symbol.sort()
            local_symbol = Genus_Symbol_p_adic_ring(p, local_symbol)
            local_symbols.append(local_symbol)

        # This genus has the right discriminant group
        # but it may be empty
        sym2 = local_symbols[0].symbol_tuple_list()

        if sym2[0][0] != 0:
            sym2 = [[ZZ(0), ZZ(0), ZZ(1), ZZ(0), ZZ(0)]] + sym2
        if len(sym2) <= 1 or sym2[1][0] != 1:
            sym2 = sym2[:1] + [[ZZ(1), ZZ(0), ZZ(1), ZZ(0), ZZ(0)]] + sym2[1:]
        if len(sym2) <= 2 or sym2[2][0] != 2:
            sym2 = sym2[:2] + [[ZZ(2), ZZ(0), ZZ(1), ZZ(0), ZZ(0)]] + sym2[2:]

        if self.value_module_qf().n == 1:
            # in this case the blocks of scales 1, 2, 4 are under determined
            # make sure the first 3 symbols are of scales 1, 2, 4
            # i.e. their valuations are 0, 1, 2

            # the form is odd
            block0 = [b for b in _blocks(sym2[0]) if b[3] == 1]

            o = sym2[1][3]
            # no restrictions on determinant and
            # oddity beyond existence
            # but we know if even or odd
            block1 = [b for b in _blocks(sym2[1]) if b[3] == o]

            d = sym2[2][2]
            o = sym2[2][3]
            t = sym2[2][4]
            # if the jordan block of scale 2 is even we know it
            if o == 0:
                block2 = [sym2[2]]
            # if it is odd we know det and oddity mod 4 at least
            else:
                block2 = [b for b in _blocks(sym2[2]) if b[3] == o
                          and (b[2] - d) % 4 == 0
                          and (b[4] - t) % 4 == 0
                          and (b[2] - d) % 8 == (b[4] - t) % 8  # if the oddity is altered by 4 then so is the determinant
                         ]
        elif self.value_module_qf().n == 2:
            # the form is even
            block0 = [b for b in _blocks(sym2[0]) if b[3] == 0]

            # if the jordan block of scale 2 is even we know it
            d = sym2[1][2]
            o = sym2[1][3]
            t = sym2[1][4]
            if o == 0:
                block1 = [sym2[1]]
            else:
                # the block is odd and we know det and oddity mod 4
                block1 = [b for b in _blocks(sym2[1])
                          if b[3] == o
                          and (b[2] - d) % 4 == 0
                          and (b[4] - t) % 4 == 0
                          and (b[2] - d) % 8 == (b[4] - t) % 8 # if the oddity is altered by 4 then so is the determinant
                         ]
            # this is completely determined
            block2 = [sym2[2]]
        else:
            raise ValueError("this is not a discriminant form")

        # figure out which symbol defines a genus and return that
        for b0 in block0:
            for b1 in block1:
                for b2 in block2:
                    sym2[:3] = [b0, b1, b2]
                    local_symbols[0] = Genus_Symbol_p_adic_ring(2, sym2)
                    genus = GenusSymbol_global_ring(signature_pair, local_symbols)
                    if is_GlobalGenus(genus):
                        # make the symbol sparse again.
                        i = 0
                        k = 0
                        while i < 3:
                            if sym2[k][1] == 0:
                                sym2.pop(k)
                            else:
                                k = k + 1
                            i = i + 1
                        local_symbols[0] = Genus_Symbol_p_adic_ring(2, sym2)
                        genus = GenusSymbol_global_ring(signature_pair, local_symbols)
                        return genus
        raise ValueError("this discriminant form and signature do not define a genus")

<<<<<<< HEAD
    @cached_method
    def is_degenerate(self):
        r"""
        Return if the underlying bilinear form is degenerate.

        EXAMLES::

            sage: T = TorsionQuadraticForm(matrix([1/27]))
            sage: D = T.submodule([T.gen(0)*3])
            sage: D.is_degenerate()
            True
        """
        return 1 != self.orthogonal_submodule_to(self.gens()).cardinality()

=======
>>>>>>> 95ea5f39
    def is_genus(self, signature_pair, even=True):
        r"""
        Return ``True`` if there is a lattice with this signature and discriminant form.

        .. TODO::

            implement the same for odd lattices

        INPUT:

        - signature_pair -- a tuple of non negative integers ``(s_plus, s_minus)``
        - even -- bool (default: ``True``)

        EXAMPLES::

            sage: L = IntegralLattice("D4").direct_sum(IntegralLattice(3 * Matrix(ZZ,2,[2,1,1,2])))
            sage: D = L.discriminant_group()
            sage: D.is_genus((6,0))
            True

        Let us see if there is a lattice in the genus defined by the same discriminant form
        but with a different signature::

            sage: D.is_genus((4,2))
            False
            sage: D.is_genus((16,2))
            True
        """
        s_plus = ZZ(signature_pair[0])
        s_minus = ZZ(signature_pair[1])
        if s_plus < 0 or s_minus < 0:
            raise ValueError("signature invariants must be non negative")
        rank = s_plus + s_minus
        signature = s_plus - s_minus
        D = self.cardinality()
        det = (-1)**s_minus * D
        if rank < len(self.invariants()):
            return False
        if even and self._modulus_qf != 2:
            raise ValueError("the discriminant form of an even lattice has"
                             "values modulo 2.")
        if (not even) and not (self._modulus == self._modulus_qf == 1):
            raise ValueError("the discriminant form of an odd lattice has"
                             "values modulo 1.")
        if not even:
            raise NotImplementedError("at the moment sage knows how to do this only for even genera. " +
                                      " Help us to implement this for odd genera.")
        for p in D.prime_divisors():
            # check the determinant conditions
            Q_p = self.primary_part(p)
            gram_p = Q_p.gram_matrix_quadratic()
            length_p = len(Q_p.invariants())
            u = det.prime_to_m_part(p)
            up = gram_p.det().numerator().prime_to_m_part(p)
            if p != 2 and length_p == rank:
                if legendre_symbol(u, p) != legendre_symbol(up, p):
                    return False
            if p == 2:
                if rank % 2 != length_p % 2:
                    return False
                n = (rank - length_p) / 2
                if u % 4 != (-1)**(n % 2) * up % 4:
                    return False
                if rank == length_p:
                    a = QQ(1) / QQ(2)
                    b = QQ(3) / QQ(2)
                    diag = gram_p.diagonal()
                    if not (a in diag or b in diag):
                        if u % 8 != up % 8:
                            return False
        if self.brown_invariant() != signature:
            return False
        return True

    def is_isomorphic_to(self, other):
        r"""
        Return if the underlying quadratic forms are isomorphic.

        INPUT:

        - ``other`` -- a torsion quadratic form
        """
        if self._modulus_qf != 2:
            raise NotImplementedError()
        if self.value_module_qf() != other.value_module_qf():
            return False, None
        if self.invariants() != other.invariants():
            return False, None
        if self.is_degenerate() != other.is_degenerate():
            return False, None
        if len(self.invariants())==0:
            return True, (self.gens(), other.gens())
        qf1 = self.normal_form().gram_matrix_quadratic()
        qf2 = other.normal_form().gram_matrix_quadratic()
        isom = (self.normal_form().gens(), other.normal_form().gens())
        if (qf1 - qf2).denominator() != 1: # the bilinear forms agree
            return False, None
        if not self.is_degenerate():
            # check the diagonal agrees too
            if ZZ(2).divides(self.invariants()[-1]) and qf1 != qf2:
                return False, None
            return True, isom
        if len(set(self.invariants())) == 1 and not ZZ(2).divides(self.invariants()[-1]):
            return True, isom
        # now the normal form is not unique anymore.
        ker1 = self.orthogonal_submodule_to(self.gens())
        ker2 = other.orthogonal_submodule_to(other.gens())
        if ker1.invariants() != ker2.invariants():
            return False, None
        #if 2 == self.invariants()[-1]:
        #    d1 = set(ker1.gram_matrix_quadratic().diagonal())
        #    d2 = set(ker2.gram_matrix_quadratic().diagonal())
        #    return d1 == d2
        try:
            isom = _isom_fqf(self,other)
            return True, (self.smith_form_gens(), isom)
        except ValueError:
            return False, None


    def orthogonal_submodule_to(self, S):
        r"""
        Return the submodule orthogonal to ``S``.

        INPUT:

        - ``S`` -- a submodule, list, or tuple of generators

        EXAMPLES::

            sage: from sage.modules.torsion_quadratic_module import TorsionQuadraticModule
            sage: V = FreeModule(ZZ, 10)
            sage: T = TorsionQuadraticModule(V, 3*V)
            sage: S = T.submodule(T.gens()[:5])
            sage: O = T.orthogonal_submodule_to(S)
            sage: O
            Finite quadratic module over Integer Ring with invariants (3, 3, 3, 3, 3)
            Gram matrix of the quadratic form with values in Q/3Z:
            [1 0 0 0 0]
            [0 1 0 0 0]
            [0 0 1 0 0]
            [0 0 0 1 0]
            [0 0 0 0 1]
            sage: O.V() + S.V() == T.V()
            True
        """
        if not isinstance(S, TorsionQuadraticModule):
            S = self.submodule(S)
        else:
            if not S.is_submodule(self):
                raise ValueError("S must be a submodule of this module")

        G = self.V().inner_product_matrix()
        T = self.V().basis_matrix()
        S = S.V().basis_matrix()
        m = self._modulus

        Y = T * G * S.transpose()
        # Elements of the ambient module which pair integrally with self.V()
        integral = Y.inverse() * T
        # Element of the ambient module which pair in mZZ with self.V()
        orthogonal = m * integral
        orthogonal = self.V().span(orthogonal.rows())
        # We have to make sure we get a submodule
        orthogonal = orthogonal.intersection(self.V())
        orthogonal = self.submodule(orthogonal.gens())
        return orthogonal

    @cached_method
    def normal_form(self, partial=False):
        r"""
        Return the normal form of this torsion quadratic module.

        Two torsion quadratic modules are isomorphic if and only if they have
        the same value modules and the same normal form.

        A torsion quadratic module `(T,q)` with values in `\QQ/n\ZZ` is
        in normal form if the rescaled quadratic module `(T, q/n)`
        with values in `\QQ/\ZZ` is in normal form.

        For the definition of normal form see [MirMor2009]_ IV Definition 4.6.
        Below are some of its properties.
        Let `p` be odd and `u` be the smallest non-square modulo `p`.
        The normal form is a diagonal matrix with diagonal entries either `p^n`
        or `u p^n`.

        If `p = 2` is even, then the normal form consists of
        1 x 1 blocks of the form

        .. MATH::

            (0), \quad 2^n(1),\quad 2^n(3),\quad 2^n(5) ,\quad 2^n(7)

        or of `2 \times 2` blocks of the form

        .. MATH::

            2^n
            \left(\begin{matrix}
                2 & 1\\
                1 & 2
            \end{matrix}\right), \quad
            2^n
            \left(\begin{matrix}
                0 & 1\\
                1 & 0
            \end{matrix}\right).

       The blocks are ordered by their valuation.

        INPUT:

        - partial - bool (default: ``False``) return only a partial normal form
          it is not unique but still useful to extract invariants

        OUTPUT:

        - a torsion quadratic module

        EXAMPLES::

            sage: L1=IntegralLattice(matrix([[-2,0,0],[0,1,0],[0,0,4]]))
            sage: L1.discriminant_group().normal_form()
            Finite quadratic module over Integer Ring with invariants (2, 4)
            Gram matrix of the quadratic form with values in Q/Z:
            [1/2   0]
            [  0 1/4]
            sage: L2=IntegralLattice(matrix([[-2,0,0],[0,1,0],[0,0,-4]]))
            sage: L2.discriminant_group().normal_form()
            Finite quadratic module over Integer Ring with invariants (2, 4)
            Gram matrix of the quadratic form with values in Q/Z:
            [1/2   0]
            [  0 1/4]

        We check that :trac:`24864` is fixed::

            sage: L1=IntegralLattice(matrix([[-4,0,0],[0,4,0],[0,0,-2]]))
            sage: AL1=L1.discriminant_group()
            sage: L2=IntegralLattice(matrix([[-4,0,0],[0,-4,0],[0,0,2]]))
            sage: AL2=L2.discriminant_group()
            sage: AL1.normal_form()
            Finite quadratic module over Integer Ring with invariants (2, 4, 4)
            Gram matrix of the quadratic form with values in Q/2Z:
            [1/2   0   0]
            [  0 1/4   0]
            [  0   0 5/4]
            sage: AL2.normal_form()
            Finite quadratic module over Integer Ring with invariants (2, 4, 4)
            Gram matrix of the quadratic form with values in Q/2Z:
            [1/2   0   0]
            [  0 1/4   0]
            [  0   0 5/4]

        Some exotic cases::

            sage: from sage.modules.torsion_quadratic_module import TorsionQuadraticModule
            sage: D4_gram = Matrix(ZZ,4,4,[2,0,0,-1,0,2,0,-1,0,0,2,-1,-1,-1,-1,2])
            sage: D4 = FreeQuadraticModule(ZZ,4,D4_gram)
            sage: D4dual = D4.span(D4_gram.inverse())
            sage: T = TorsionQuadraticModule((1/6)*D4dual,D4)
            sage: T
            Finite quadratic module over Integer Ring with invariants (6, 6, 12, 12)
            Gram matrix of the quadratic form with values in Q/(1/3)Z:
            [1/18 5/36    0    0]
            [5/36 1/18 5/36 5/36]
            [   0 5/36 1/36 1/72]
            [   0 5/36 1/72 1/36]
            sage: T.normal_form()
            Finite quadratic module over Integer Ring with invariants (6, 6, 12, 12)
            Gram matrix of the quadratic form with values in Q/(1/3)Z:
            [ 1/6 1/12    0    0    0    0    0    0]
            [1/12  1/6    0    0    0    0    0    0]
            [   0    0 1/12 1/24    0    0    0    0]
            [   0    0 1/24 1/12    0    0    0    0]
            [   0    0    0    0  1/9    0    0    0]
            [   0    0    0    0    0  1/9    0    0]
            [   0    0    0    0    0    0  1/9    0]
            [   0    0    0    0    0    0    0  1/9]

        TESTS:

        A degenerate case::

            sage: T = TorsionQuadraticModule((1/6)*D4dual, D4, modulus=1/36)
            sage: T.normal_form()
            Finite quadratic module over Integer Ring with invariants (6, 6, 12, 12)
            Gram matrix of the quadratic form with values in Q/(1/18)Z:
            [1/36 1/72    0    0    0    0    0    0]
            [1/72 1/36    0    0    0    0    0    0]
            [   0    0    0    0    0    0    0    0]
            [   0    0    0    0    0    0    0    0]
            [   0    0    0    0    0    0    0    0]
            [   0    0    0    0    0    0    0    0]
            [   0    0    0    0    0    0    0    0]
            [   0    0    0    0    0    0    0    0]
        """
        gens = []
        from sage.quadratic_forms.genera.normal_form import p_adic_normal_form, _normalize
        for p in self.annihilator().gen().prime_divisors():
            D_p = self.primary_part(p)
            q_p = D_p.gram_matrix_quadratic()
            q_p = q_p / D_p._modulus_qf

            # continue with the non-degenerate part
            r = q_p.rank()
            if r != q_p.ncols():
                U = q_p._clear_denom()[0].hermite_form(transformation=True)[1]
            else:
                U = q_p.parent().identity_matrix()
            kernel = U[r:, :]
            nondeg = U[:r, :]
            q_p = nondeg * q_p * nondeg.T

            # the normal form is implemented for p-adic lattices
            # so we should work with the lattice q_p --> q_p^-1
            q_p1 = q_p.inverse()
            prec = self.annihilator().gen().valuation(p) + 5
            D, U = p_adic_normal_form(q_p1, p, precision=2*prec + 5, partial=partial)
            # if we compute the inverse in the p-adics everything explodes --> go to ZZ
            U = U.change_ring(ZZ).inverse().transpose()

            # the inverse is in normal form - so to get a normal form for the original one
            # it is enough to massage each 1x1 resp. 2x2 block.
            U = U.change_ring(Zp(p, type='fixed-mod', prec=prec)).change_ring(ZZ)
            D = U * q_p * U.T * p**q_p.denominator().valuation(p)
            D = D.change_ring(Zp(p, type='fixed-mod', prec=prec))
            _, U1 = _normalize(D, normal_odd=False)
            U = U1.change_ring(ZZ) * U

            # reattach the degenerate part
            nondeg = U * nondeg
            U = nondeg.stack(kernel)

            # apply U to the generators
            n = U.ncols()
            gens_p = []
            for i in range(n):
                g = self.V().zero()
                for j in range(n):
                    g += D_p.gens()[j].lift() * U[i, j]
                gens_p.append(g)
            gens += gens_p
        return self.submodule_with_gens(gens)

    @cached_method
    def orthogonal_group(self, gens=None, check=False):
        r"""
        Orthognal group of the associated torsion quadratic form.

        WARNING:

        This is usually smaller than the orthogonal group of the bilinear form.

        EXAMPLES::

            sage: L = IntegralLattice(2*matrix.identity(3))
            sage: D = L.discriminant_group()
            sage: OD = D.orthogonal_group()
            sage: OD
            Group of isometries of
            Finite quadratic module over Integer Ring with invariants (2, 2, 2)
            Gram matrix of the quadratic form with values in Q/2Z:
            [1/2   0   0]
            [  0 1/2   0]
            [  0   0 1/2]
            generated by 2 elements
            sage: OL = L.orthogonal_group()
            sage: f = OL.an_element()
            sage: fd = D.hom([d*f for d in D.smith_form_gens()])
            sage: OD(fd)
            [0 1 0]
            [1 0 0]
            [0 0 1]
        """
        from sage.groups.fqf_orthogonal.group import FqfOrthogonalGroup
        from sage.groups.fqf_orthogonal.group import _compute_gens
        from sage.groups.abelian_gps.abelian_group_gap import AbelianGroupGap
        from sage.groups.matrix_gps.linear import GL
        from sage.matrix.matrix_space import MatrixSpace
        from sage.rings.all import GF
        from copy import copy
        if self.value_module_qf().n != 2:
            raise NotImplementedError("orthogonal groups are implemented only for even forms")
        if gens is not None:
            pass
        elif not self.is_degenerate():
            gens = _compute_gens(self.normal_form()) #are we assuming normal form??
        elif self.invariants()[-1].is_prime():
            p = self.invariants()[-1]
            n = len(self.invariants())
            T = _normalize(self)
            q = T.gram_matrix_quadratic()
            k = len([i for i in range(n) if q[:,i]==0])
            r = n - k
            Idk = matrix.identity(k)
            Idr = matrix.identity(r)
            TR = T.submodule_with_gens(T.gens()[k:])
            gensTR = [TR._to_smith()*g*TR._to_gens() for g in _compute_gens(TR)]
            if k > 0:
                gens = [matrix.block_diagonal([Idk,g]) for g in gensTR]
                gens += [matrix.block_diagonal([g.matrix(),Idr]) for g in GL(k,p).gens()]
            else:
                gens = gensTR
            if k>0 and r>0:
                h = matrix.identity(n)
                for g in MatrixSpace(GF(p),r,k).basis():
                    h[k:,:k] = g
                    gens.append(copy(h))
            gens = [T._to_gens() * g * T._to_smith() for g in gens]
        else:
            # slow brute force implementation
            gens = [matrix(g) for g in _isom_fqf(self)]
        ambient = AbelianGroupGap(self.invariants()).aut()
        gens = [ambient(g) for g in gens]
        gens = tuple(g for g in gens if g != ambient.one())
        return FqfOrthogonalGroup(ambient, gens, self, check=check)

    def primary_part(self, m):
        r"""
        Return the ``m``-primary part of this torsion quadratic module
        as a submodule.

        INPUT:

        - ``m`` -- an integer

        OUTPUT:

        - a submodule

        EXAMPLES::

            sage: from sage.modules.torsion_quadratic_module import TorsionQuadraticModule
            sage: T = TorsionQuadraticModule((1/6)*ZZ^3,ZZ^3)
            sage: T
            Finite quadratic module over Integer Ring with invariants (6, 6, 6)
            Gram matrix of the quadratic form with values in Q/(1/3)Z:
            [1/36    0    0]
            [   0 1/36    0]
            [   0    0 1/36]
            sage: T.primary_part(2)
            Finite quadratic module over Integer Ring with invariants (2, 2, 2)
            Gram matrix of the quadratic form with values in Q/(1/3)Z:
            [1/4   0   0]
            [  0 1/4   0]
            [  0   0 1/4]

        TESTS::

            sage: T == T.primary_part(T.annihilator().gen())
            True
        """
        annihilator = self.annihilator().gen()
        a = annihilator.prime_to_m_part(m)
        return self.submodule((a * self.V()).gens())

    def submodule_with_gens(self, gens):
        r"""
        Return a submodule with generators given by ``gens``.

        INPUT:

        - ``gens`` -- a list of generators that convert into ``self``

        OUTPUT:

        - a submodule with the specified generators

        EXAMPLES::

            sage: from sage.modules.torsion_quadratic_module import TorsionQuadraticModule
            sage: V = FreeQuadraticModule(ZZ,3,matrix.identity(3)*10)
            sage: T = TorsionQuadraticModule((1/10)*V, V)
            sage: g = T.gens()
            sage: new_gens = [2*g[0], 5*g[0]]
            sage: T.submodule_with_gens(new_gens)
            Finite quadratic module over Integer Ring with invariants (10,)
            Gram matrix of the quadratic form with values in Q/2Z:
            [2/5   0]
            [  0 1/2]

        The generators do not need to be independent::

            sage: new_gens = [g[0], 2*g[1], g[0], g[1]]
            sage: T.submodule_with_gens(new_gens)
            Finite quadratic module over Integer Ring with invariants (10, 10)
            Gram matrix of the quadratic form with values in Q/2Z:
            [1/10    0 1/10    0]
            [   0  2/5    0  1/5]
            [1/10    0 1/10    0]
            [   0  1/5    0 1/10]

        TESTS:

        Test that things work without specified gens too::

            sage: from sage.modules.torsion_quadratic_module import TorsionQuadraticModule
            sage: V = FreeQuadraticModule(ZZ,3,matrix.identity(3)*5)
            sage: T = TorsionQuadraticModule((1/5)*V, V)
            sage: T
            Finite quadratic module over Integer Ring with invariants (5, 5, 5)
            Gram matrix of the quadratic form with values in Q/Z:
            [1/5   0   0]
            [  0 1/5   0]
            [  0   0 1/5]
            sage: T.submodule(T.gens()[:2])
            Finite quadratic module over Integer Ring with invariants (5, 5)
            Gram matrix of the quadratic form with values in Q/Z:
            [1/5   0]
            [  0 1/5]
        """
        gens = [self(v) for v in gens]
        V = self.V().submodule([v.lift() for v in gens]) + self._W
        W = self.W()
        return TorsionQuadraticModule(V, W, gens=gens, modulus=self._modulus,
                                      modulus_qf=self._modulus_qf, check=False)

    def twist(self, s):
        r"""
        Return the torsion quadratic module with quadratic form scaled by ``s``.

        If the old form was defined modulo `n`, then the new form is defined
        modulo `n s`.

        INPUT:

        - ``s`` - a rational number

        EXAMPLES::

            sage: q = TorsionQuadraticForm(matrix.diagonal([3/9, 1/9]))
            sage: q.twist(-1)
            Finite quadratic module over Integer Ring with invariants (3, 9)
            Gram matrix of the quadratic form with values in Q/Z:
            [2/3   0]
            [  0 8/9]

        This form is defined modulo `3`::

            sage: q.twist(3)
            Finite quadratic module over Integer Ring with invariants (3, 9)
            Gram matrix of the quadratic form with values in Q/3Z:
            [  1   0]
            [  0 1/3]

        The next form is defined modulo `4`::

            sage: q.twist(4)
            Finite quadratic module over Integer Ring with invariants (3, 9)
            Gram matrix of the quadratic form with values in Q/4Z:
            [4/3   0]
            [  0 4/9]
        """
        s = self.base_ring().fraction_field()(s)
        n = self.V().degree()
        inner_product_matrix = s * self.V().inner_product_matrix()
        ambient = FreeQuadraticModule(self.base_ring(), n, inner_product_matrix)
        V = ambient.span(self.V().basis())
        W = ambient.span(self.W().basis())
        modulus = s.abs() * self._modulus
        modulus_qf = s.abs() * self._modulus_qf
        return TorsionQuadraticModule(V, W, modulus=modulus, modulus_qf=modulus_qf)

    def value_module(self):
        r"""
        Return `\QQ / m\ZZ` with `m = (V, W)`.

        This is where the inner product takes values.

        EXAMPLES::

            sage: A2 = Matrix(ZZ, 2, 2, [2,-1,-1,2])
            sage: L = IntegralLattice(2*A2)
            sage: D = L.discriminant_group()
            sage: D
            Finite quadratic module over Integer Ring with invariants (2, 6)
            Gram matrix of the quadratic form with values in Q/2Z:
            [  1 1/2]
            [1/2 1/3]
            sage: D.value_module()
            Q/Z
        """
        return QmodnZ(self._modulus)

    def value_module_qf(self):
        r"""
        Return `\QQ / n\ZZ` with `n\ZZ = (V,W) + \ZZ \{ (w,w) | w \in W \}`.

        This is where the torsion quadratic form takes values.

        EXAMPLES::

            sage: A2 = Matrix(ZZ, 2, 2, [2,-1,-1,2])
            sage: L = IntegralLattice(2*A2)
            sage: D = L.discriminant_group()
            sage: D
            Finite quadratic module over Integer Ring with invariants (2, 6)
            Gram matrix of the quadratic form with values in Q/2Z:
            [  1 1/2]
            [1/2 1/3]
            sage: D.value_module_qf()
            Q/2Z
        """
        return QmodnZ(self._modulus_qf)

<<<<<<< HEAD
    def to_smith(self):
        r"""
        Return the transformation matrix from the user to smith form generators.

        To go in the other direction use :meth:`to_gens`.

        OUTPUT:

        - an integer matrix

        EXAMLES::

            sage: L2 = IntegralLattice(3 * matrix([[-2,0,0],[0,1,0],[0,0,-4]]))
            sage: D = L2.discriminant_group().normal_form()
            sage: D
            Finite quadratic module over Integer Ring with invariants (3, 6, 12)
            Gram matrix of the quadratic form with values in Q/Z:
            [1/2   0   0   0   0]
            [  0 1/4   0   0   0]
            [  0   0 1/3   0   0]
            [  0   0   0 1/3   0]
            [  0   0   0   0 2/3]
            sage: D.to_smith()
            [0 3 0]
            [0 0 3]
            [0 2 0]
            [1 0 0]
            [0 0 4]
            sage: T = D.to_smith()*D.to_gens()
            sage: T
            [ 3  0 33  0  0]
            [ 0 33  0  0  3]
            [ 2  0 22  0  0]
            [ 0  0  0  1  0]
            [ 0 44  0  0  4]

        The matrix `T` now satisfies a certain congruence::

            sage: for i in range(T.nrows()):
            ....:     T[:,i] = T[:,i] % D.gens()[i].order()
            sage: T
            [1 0 0 0 0]
            [0 1 0 0 0]
            [0 0 1 0 0]
            [0 0 0 1 0]
            [0 0 0 0 1]
        """
        to_smith = matrix(self.base_ring(), [t.vector() for t in self.gens()])
        return to_smith

    @cached_method
    def to_gens(self):
        r"""
        Return the transformation matrix from smith form to user generators.

        To go in the other direction use :meth:`to_smith`.

        OUTPUT:

        - an integer matrix

        EXAMPLES::

            sage: L2 = IntegralLattice(3 * matrix([[-2,0,0],[0,1,0],[0,0,-4]]))
            sage: D = L2.discriminant_group().normal_form()
            sage: D
            Finite quadratic module over Integer Ring with invariants (3, 6, 12)
            Gram matrix of the quadratic form with values in Q/Z:
            [1/2   0   0   0   0]
            [  0 1/4   0   0   0]
            [  0   0 1/3   0   0]
            [  0   0   0 1/3   0]
            [  0   0   0   0 2/3]
            sage: D.to_gens()
            [ 0  0  0  1  0]
            [ 1  0 11  0  0]
            [ 0 11  0  0  1]
            sage: T = D.to_gens()*D.to_smith()
            sage: T
            [ 1  0  0]
            [ 0 25  0]
            [ 0  0 37]

        This matrix satisfies the congruence::

            sage: for i in range(T.ncols()):
            ....:     T[:, i] = T[:, i] % D.smith_form_gens()[i].order()
            sage: T
            [1 0 0]
            [0 1 0]
            [0 0 1]
        """
        invs = self.invariants()
        R = IntegerModRing(invs[-1])
        E = matrix.identity(R, len(invs))
        # view self as a submodule of (ZZ/nZZ)^(len(invs))
        B = self.to_smith().change_ring(R)
        for k in range(B.ncols()):
            B[:, k] *= invs[-1] // invs[k]
            E[:, k] *= invs[-1] // invs[k]
        to_gens = B.solve_left(E)
        to_gens = to_gens.change_ring(ZZ)
        # double check that we did not mess up
        # tmp = to_gens * self.to_smith()
        # E = matrix.identity(R, len(invs))
        # for k in range(E.ncols()):
        #     assert 0 == (tmp[:, k]-E[:, k]) % invs[k]
        return to_gens

    def direct_sum(self, other, return_maps=False):
        r"""
        """
        V, fVs, fVo = self.V().direct_sum(other.V(),return_embeddings=True)
        W = self.W().direct_sum(other.W())
        n = len(self.V().gens())
        T = TorsionQuadraticModule(V, W, modulus=self._modulus)
        fs = self.hom([fVs(g.lift()) for g in self.gens()], T)
        fo = other.hom([fVo(g.lift()) for g in other.gens()], T)
        if return_maps:
            return T, fs, fo, fVs, fVo
        else:
            return T, fs, fo

    def _subgroup_to_gap(self, S):
        r"""
        """
        A = self.orthogonal_group().domain()
        gensS = [A(self(s)).gap() for s in S.gens()]
        Sgap = A.gap().Subgroup(gensS)
        return Sgap

    def _subgroup_from_gap(self, S):
        r"""
        """
        A = self.orthogonal_group().domain()
        S = self.submodule([self.linear_combination_of_smith_form_gens(
                            A(g).exponents())
                            for g in S.GeneratorsOfGroup()])
        return S

    def stab(self, G, S):
        r"""
        """
        Oq = self.orthogonal_group()
        mu = libgap.function_factory("mu:=function(x,g) return(Image(g,x)); end;")
        stab = libgap.Stabilizer(G.gap(), Sgap, mu)
        return stab

    def subgroup_representatives(self, H, G, order, g=1, algorithm=None):
        r"""
        Return representatives of the subgroups of `H` modulo the action of `G`.

        INPUT:

        - ``H`` -- a submodule of `self`

        - ``G`` -- a group of automorphisms

        - ``algorithm`` -- one of the following

          * ``"hulpke"`` -- following an algorithm of A. Hulpke

          * ``"brute force""`` -- enumerates all subgroups first and takes orbits.

          * ``"elementary"`` -- H must be elementary abelian, used linear algebra in gap

          * ``"magma"`` -- use magma; H must be elementary abelian

        OUTPUT:

        - a list of submodules

        EXAMLES::

            sage: D = TorsionQuadraticForm(matrix.diagonal([1/2,1/2,1/2]))
            sage: G = D.orthogonal_group()
            sage: g = G.one()
            sage: L = D.subgroup_representatives(D, G, 4, g=g, algorithm='elementary')
            sage: L.sort(key=lambda x: x.representative().gram_matrix_quadratic())
            sage: L
            [Orbit represented by
            Finite quadratic module over Integer Ring with invariants (2, 2)
            Gram matrix of the quadratic form with values in Q/2Z:
            [1/2   0]
            [  0 1/2], Orbit represented by
            Finite quadratic module over Integer Ring with invariants (2, 2)
            Gram matrix of the quadratic form with values in Q/2Z:
            [1/2   0]
            [  0   1], Orbit represented by
            Finite quadratic module over Integer Ring with invariants (2, 2)
            Gram matrix of the quadratic form with values in Q/2Z:
            [  1 1/2]
            [1/2   1]]


        TESTS::

            sage: T = TorsionQuadraticForm(matrix.diagonal([2/3,2/9,4/9]))
            sage: H = T.V() & (1/3)*T.W()
            sage: H = T.submodule(H.gens())
            sage: G = T.orthogonal_group()
            sage: g = G.one()
            sage: subs1 = T.subgroup_representatives(H, G, 9, g=g, algorithm="brute force")
            sage: subs2 = T.subgroup_representatives(H, G, 9, g=g, algorithm="magma")
            sage: subs3 = T.subgroup_representatives(H, G, 9, g=g, algorithm="elementary")
            sage: len(subs1)
            4
            sage: len(subs2)
            4
            sage: len(subs3)
            4

        Larger instances only work with magma as backend::

            sage: U = matrix(ZZ,2,[0,1,1,0])/2
            sage: T = matrix.block_diagonal(5*[U])
            sage: T = TorsionQuadraticForm(T)
            sage: G = T.orthogonal_group()
            sage: subs = T.subgroup_representatives(T,G,4, g=G.one(),algorithm='magma')
            sage: subs = [x.representative().normal_form() for x in subs]
            sage: subs = [x.gram_matrix_quadratic() for x in subs]
            sage: subs.sort()

        By witts theorem the subspace orbits are given by their isomorphism class as quadratic forms::

            sage: subs
            [
            [0 0]  [  0 1/2]  [1 0]  [  1 1/2]
            [0 0], [1/2   0], [0 0], [1/2   1]
            ]

        """
        g = G(g)
        if H.cardinality() == 1:
            return [orbit_sage(rep=H,stab=G)]
        if algorithm is None:
            if not H.invariants()[0].is_prime():
                algorithm = 'hulpke'
            elif H.cardinality() < 2^8:
                algorithm = 'elementary'
            else:
                algorithm = 'magma'
        # treat the trivial case
        if algorithm == "magma":
            from sage.rings.all import GF,ZZ
            # we continue with magma
            G0 = H.orthogonal_group()
            action_hom = G.hom(G.gens(), codomain=G0,check=False)
            p = H.invariants()[0]
            gens = [i.matrix().change_ring(GF(p))
                    for i in action_hom.image(G).gens()]
            orb = OrbitsOfSpaces(gens, k=order.valuation(p),
                                 D=self, H=H, action_hom=action_hom,
                                 g=G0(g).matrix())
            return orb
        # some algorithms implemented in gap follow
        A = G.domain()
        Hgap = A.subgroup([A(self(h)) for h in H.gens()]).gap()
        from sage.libs.gap.libgap import libgap
        if algorithm=="brute force":
            mu = libgap.function_factory("mu:=function(x,g) return(Image(g,x)); end;")
            all_subgroups = Hgap.AllSubgroups()
            subgroup_reps = G.gap().ExternalOrbitsStabilizers(all_subgroups, mu)
            # take a representative in each orbit
            reps = [orbit_sage(rep=self._subgroup_from_gap(S.Representative()),
                               stab=G.subgroup(S.Stabilizer().GeneratorsOfGroup()))
                    for S in subgroup_reps]
            reps = [r for r in reps if r.representative().cardinality() == order]
            return reps
        elif algorithm == "hulpke":
            from sage.env import SAGE_EXTCODE
            gapcode = SAGE_EXTCODE + '/gap/subgroup_orbits/subgroup_orbits.g'
            libgap.Read(gapcode)
            subgroup_reps = libgap.function_factory("SubgroupRepresentatives")
            subgroup_reps = subgroup_reps(Hgap, G, order)
        elif algorithm =="elementary":
            if not H.invariants()[-1].is_prime():
                raise ValueError("")
            from sage.env import SAGE_EXTCODE
            gapcode = SAGE_EXTCODE + '/gap/subgroup_orbits/subgroup_orbits.g'
            libgap.Read(gapcode)
            subgroup_reps = libgap.function_factory("SubgroupRepresentatives_elementary_equiv")
            subgroup_reps = subgroup_reps(Hgap, G, order, g.gap())
            #  [dict(S) for S in
        else:
            raise ValueError("not a valid algorithm")
        return [orbit_sage(rep=self._subgroup_from_gap(S['repr']), stab=G.subgroup(S['stab'].GeneratorsOfGroup())) for S in subgroup_reps]

    def all_primitive_prime_equiv(self, other, H1, H2, G1, G2, h1, h2, glue_valuation, H10=None, H20=None, target_genus=None, qlist=None):
        r"""
        Return all totally isotropic subgroups `S` of `H1 + H2` such that
        ``H1 & S == 1`` and ``H2 & S = 1`` modulo the subgroup
        G of the orthogonal group of self

        Input:

        - ``H1``, ``H2`` -- subgroups of ``self``, ``other``
        - ``H10``, ``H20`` -- (default: ``None``) subgroups of ``H10<H1``, ``H20<H2``
        - ``G1``, ``G2`` -- subgroups of the orthogonal group of ``self``
          and ``other`` preserving ``Hi`` and ``Hi0``
        - ``h1``, ``h2`` -- elements in the center of ``G1``, ``G2``
        - ``target_genus`` -- (default: ``None``) a genus

        OUTPUT:

        A list consisting of pairs (H,G) where
        H is a totally isotropic subgroup of H1 + H2 such that H \cap Hi = \empty
        and Hi0 < projection_i(H)
        and G is a group of isometries on H^\perp/H


        EXAMPLES::

            sage: q1 = TorsionQuadraticForm(matrix.diagonal([2/3,2/27]))
            sage: q2 = TorsionQuadraticForm(matrix.diagonal([4/3,2/9]))
            sage: H1 = q1.submodule([(g.order()//3)*g for g in q1.gens()])
            sage: H2 = q2.submodule([(g.order()//3)*g for g in q2.gens()])
            sage: G1 = q1.orthogonal_group()
            sage: G2 = q2.orthogonal_group()
            sage: q1.all_primitive_prime_equiv(q2, H1, H2, G1, G2, G1.one(),G2.one(),2)
            [[Finite quadratic module over Integer Ring with invariants (3, 3)
            Gram matrix of the quadratic form with values in Q/2Z:
            [0 0]
            [0 0], Group of isometries of
            Finite quadratic module over Integer Ring with invariants (27,)
            Gram matrix of the quadratic form with values in Q/2Z:
            [8/27]
            generated by 1 elements]]
        """
        if qlist is not None:
            assert qlist[0].ncols() == glue_valuation
            assert qlist[0].ncols() >= max(len(H10.invariants()), len(H20.invariants()))

        h1 = G1.subgroup([h1]).gen(0)
        h2 = G2.subgroup([h2]).gen(0)
        if not h1 in G1:#.center():
            raise ValueError()
        if not h2 in G2:#.center():
            raise ValueError()
        glue_valuation = ZZ(glue_valuation)
        if not glue_valuation >= 0:
            raise ValueError()
        D, i1, i2, iV1, iV2 = self.direct_sum(other,return_maps=True)

        from sage.libs.gap.libgap import libgap
        from sage.env import SAGE_EXTCODE
        gapcode = SAGE_EXTCODE + '/gap/subgroup_orbits/subgroup_orbits.g'
        libgap.Read(gapcode)
        OnSubgroups = libgap.function_factory("OnSubgroups")
        OD =  D.orthogonal_group(gens=())
        primitive_extensions = []
        if glue_valuation == 0:
            OD = D.orthogonal_group()
            embedG1, embedG2 = direct_sum_embed(D, i1, i2, OD, G1, G2)
            gens = embedG1.Image(G1.gap()).GeneratorsOfGroup()
            gens = gens.Concatenation(embedG2.Image(G2.gap()).GeneratorsOfGroup())
            return [[D.submodule([]),OD.subgroup(gens)]]
        if H1.cardinality()==1 or H2.cardinality()==1:
            return []
        p1 = H1.invariants()[-1]
        p2 = H2.invariants()[-1]
        if p1 != p2:
            raise ValueError("invariants do not match")
        if not p1.is_prime():
            raise ValueError("not a prime number")
        p = p1

        glue_order = p**glue_valuation
        # these may not be invariant subspaces!!! ---> crap
        # uhm really?
        subs1 = self.subgroup_representatives(H1, G1, order=glue_order, g=h1)
        subs2 = other.subgroup_representatives(H2, G2, order=glue_order, g=h2)

        # make sure they contain Hi0
        # TODO: use this fact for the computation of the subspace representatives
        # compute in Hi/Hi0
        if H10 is not None:
            subs1 = [s for s in subs1 if H10<=s.representative()]
        if H20 is not None:
            subs2 = [s for s in subs2 if H20<=s.representative()]

        subs1 = [[_normalize(s.representative().twist(-1)),s] for s in subs1]
        subs2 = [[_normalize(s.representative()),s] for s in subs2]


        G12 = G1.gap().DirectProduct(G2.gap())
        embG1 = G12.Embedding(1)
        embG2 = G12.Embedding(2)
        D1 = G1.one().gap().Source()
        D2 = G2.one().gap().Source()
        D12 = D1.DirectProduct(D2)
        embD1 = D12.Embedding(1)
        embD2 = D12.Embedding(2)
        projD1 = D12.Projection(1)
        projD2 = D12.Projection(2)

        Dg = OD.domain()
        imgs = [Dg(
                  i1(self.linear_combination_of_smith_form_gens((G1.domain()(projD1.Image(d))).exponents()))
                 +i2(other.linear_combination_of_smith_form_gens((G2.domain()(projD2.Image(d))).exponents()))
                 ).gap() for d in D12.GeneratorsOfGroup()]

        D12toDg = D12.GroupHomomorphismByImages(Dg.gap(),imgs)
        InducedAut = ("""InducedAut:=function(iso,aut)
        local f,g,emb1,emb2,proj1,proj2,aut1,aut2,MyImage;
        f:=Range(iso);
        g:=Source(iso);
        emb1 :=Embedding(g,1);
        emb2 :=Embedding(g,2);
        proj1:=Projection(g,1);
        proj2:=Projection(g,2);
        aut1:=proj1*aut[1]*emb1;
        aut2:=proj2*aut[2]*emb2;
        MyImage:=function(aut,x)
              return Image(aut1,x)*Image(aut2,x);
              end;
        aut:= GroupHomomorphismByImagesNC(f,f,
           GeneratorsOfGroup(f),
           List(GeneratorsOfGroup(f), function(i)
                  return
                   Image(iso,
                     MyImage(aut,PreImagesRepresentative(iso,i)
                       ) );
                end ));
        SetIsInjective( aut, true );
        SetIsSurjective( aut, true );
        return aut;
        end;""")
        InducedAut = libgap.function_factory(InducedAut)

        for S1 in subs1:
            S1n, S1 = S1
            q1 = S1n.gram_matrix_quadratic()
            n = len(S1n.invariants())
            if qlist is not None and q1 not in qlist:
                continue
            stab1 = S1.stabiliser()
            O1 = S1.representative().orthogonal_group()
            act1 = stab1.hom([O1(x) for x in stab1.gens()],codomain=O1,check=False)
            im1 = act1.image(stab1)
            ker1 = [embG1.Image(k.gap()) for k in act1.kernel().gens()]
            for S2 in subs2:
                S2n, S2 = S2
                q2 = S2n.gram_matrix_quadratic()
                if q1 != q2:
                    continue
                stab2 = S2.stabiliser()
                # there is a glue map
                O2 = S2.representative().orthogonal_group()

                act2 = stab2.hom([O2(x) for x in stab2.gens()],codomain=O2,check=False)
                im2 = act2.image(stab2)
                ker2 = [embG2.Image(k.gap()) for k in act2.kernel().gens()]


                A1 = O1.domain()
                A2 = O2.domain()
                gens1 = [A1(g).gap() for g in S1n.gens()]
                gens2 = [A2(g).gap() for g in S2n.gens()]

                phi = A1.gap().GroupHomomorphismByImages(A2.gap(), gens1, gens2)

                h1_on_S2 = phi.InducedAutomorphism(O1(h1).gap())
                h2_on_S2 = O2(h2).gap()
                if not O2.gap().IsConjugate(h1_on_S2, h2_on_S2):
                    # this glue map cannot be modified to be equivariant
                    continue
                else:
                    # make it equivariant
                    g0 = O2.gap().RepresentativeAction(h1_on_S2, h2_on_S2)
                    phi = phi*g0
                h1_on_S2 = phi.InducedAutomorphism(O1(h1).gap())
                assert h1_on_S2 == h2_on_S2
                center = O2.gap().Centraliser(h2_on_S2)

                stab1phi= [phi.InducedAutomorphism(O1(g).gap()) for g in stab1.gens()]
                stab1phi = center.Subgroup(stab1phi)

                stab2c = O2.subgroup(stab2.gens())
                reps = center.DoubleCosetRepsAndSizes(stab2c,stab1phi)
                for g in reps:
                    g = g[0]
                    phig = phi*g
                    g0g = O2(g0*g)
                    # graph of phig
                    gens = [i1(S1n.gen(k)) + i2(S2n.gen(k)*g0g) for k in range(n)]

                    ext = D.submodule(gens)
                    perp = D.orthogonal_submodule_to(ext)
                    disc = perp/ext
                    if target_genus is not None:
                        ext_genus = ext.W().overlattice([x.lift() for x in ext.gens()]).genus()
                        if ext_genus != target_genus:
                            continue
                    ###############################
                    # we also need the stabiliser in S1 x S2
                    # of the graph of phi
                    # this is done by hand to avoid an
                    # expensive stabilizer computation
                    im2_phi = O1.subgroup([phig*g1.gap()*phig.Inverse()
                                            for g1 in im2.gens()])
                    im = im1.subgroup(im1.intersection(im2_phi).gap().SmallGeneratingSet())
                    stab = [(act1.lift(x),
                             act2.lift(im2(phig.Inverse()*x.gap()*phig)))
                            for x in im.gens()]
                    stab = [embG1.Image(x[0].gap())*embG2.Image(x[1].gap())
                            for x in stab]
                    stab += ker1
                    stab += ker2   # tends to generate a huge group

                    # convert to sage
                    stab = [InducedAut(D12toDg,s) for s in stab]
                    stab = [matrix(
                            [disc(D.linear_combination_of_smith_form_gens(Dg(s.Image(Dg(D(x)).gap())).exponents()))
                                    for x in disc.gens()])
                            for s in stab]   # slow
                    stab = disc.orthogonal_group(tuple(stab))  # less huge
                    primitive_extensions.append([ext, stab])
        return primitive_extensions

    def all_primitive(self, other, H1, H2, G1, G2, h1=None, h2=None, glue_order=None):
        r"""
        Return all totally isotropic subgroups `S` of `H1 + H2` such that
        ``H1 & S == 1`` and ``H2 & S = 1`` modulo the subgroup
        G of the orthogonal group of self.
        Does not assume ``H1`` and ``H2`` to be vector spaces.

        Input:

        - ``H1``, ``H2`` -- subgroups of ``self``, ``other``
        - ``G1``, ``G2`` -- subgroups of ``self``, ``other``
        - ``h1``, ``h2`` -- elements in the center of ``G1``, ``G2``

        EXAMPLES::

            sage: q1 = TorsionQuadraticForm(matrix.diagonal([2/3,2/27]))
            sage: q2 = TorsionQuadraticForm(matrix.diagonal([4/3,2/9]))
            sage: G1 = q1.orthogonal_group()
            sage: G2 = q2.orthogonal_group()
            sage: extensions = q1.all_primitive(q2, q1, q2, G1, G2, G1.one(),G2.one(),9)
            sage: len(extensions)
            3
        """
        if h1 is None:
            h1 = G1.one()
        if h2 is None:
            h2 = G2.one()
        if glue_order is None:
            glue_order = ZZ.gcd(H1.cardinality(), H2.cardinality())
        h1 = G1.subgroup([h1]).gen(0)
        h2 = G2.subgroup([h2]).gen(0)
        if not h1 in G1:#.center():
            raise ValueError()
        if not h2 in G2:#.center():
            raise ValueError()
        if not glue_order > 0:
            raise ValueError()
        if not (H1.is_submodule(self) and H2.is_submodule(other)):
            raise ValueError()

        D, i1, i2, iV1, iV2 = self.direct_sum(other,return_maps=True)
        OD = D.orthogonal_group()
        embedG1, embedG2 = direct_sum_embed(D, i1, i2, OD, G1, G2)

        from sage.libs.gap.libgap import libgap
        from sage.env import SAGE_EXTCODE
        gapcode = SAGE_EXTCODE + '/gap/subgroup_orbits/subgroup_orbits.g'
        libgap.Read(gapcode)
        OnSubgroups = libgap.function_factory("OnSubgroups")

        primitive_extensions = []
        if glue_order == 1:
            gens = embedG1.Image(G1.gap()).GeneratorsOfGroup()
            gens = gens.Concatenation(embedG2.Image(G2.gap()).GeneratorsOfGroup())
            return [[D.submodule([]),OD.subgroup(gens)]]
        if H1.cardinality()==1 or H2.cardinality()==1:
            return []

        # these may not be invariant subspaces!!! ---> crap
        subs1 = self.subgroup_representatives(H1, G1, algorithm="hulpke",
                                              order=glue_order, g=h1.gap())
        subs2 = other.subgroup_representatives(H2, G2, algorithm="hulpke",
                                               order=glue_order, g=h2.gap())


        for S1 in subs1:
            for S2 in subs2:
                is_isom, isom = S1.representative().is_isomorphic_to(S2.representative().twist(-1))
                if not is_isom:
                    continue
                isom = [isom[0],[S2.representative()(g) for g in isom[1]]]

                # there are glue maps
                O1 = S1.representative().orthogonal_group()
                O2 = S2.representative().orthogonal_group()

                A1 = O1.domain()
                A2 = O2.domain()
                gens1 = [A1(g).gap() for g in isom[0]]
                gens2 = [A2((g)).gap() for g in isom[1]]

                # create a glue map
                phi = A1.gap().GroupHomomorphismByImages(A2.gap(), gens1, gens2)

                h1_on_S2 = phi.InducedAutomorphism(O1(h1,False).gap())
                h2_on_S2 = O2(h2, False).gap()
                if not O2.gap().IsConjugate(h2_on_S2, h1_on_S2):
                    # this glue map cannot be modified to be equivariant
                    continue
                else:
                    # make it equivariant
                    g = O2.gap().RepresentativeAction(h2_on_S2, h1_on_S2)
                    phi = phi*g
                assert h2_on_S2==phi.InducedAutomorphism(O1(h1).gap())

                center = O2.gap().Centraliser(h2_on_S2)
                stab1phi= [phi.InducedAutomorphism(O1(g,False).gap()) for g in S1.stabilizer().gens()]
                stab1phi = center.Subgroup(stab1phi)
                stab2c = O2.subgroup(O2(g,False) for g in S2.stabilizer().gens())
                reps = center.DoubleCosetRepsAndSizes(stab2c,stab1phi)

                for g in reps:
                    g = g[0]
                    phig = phi*g
                    g = O2(g,False)
                    gens = [i1(isom[0][k]) + i2(isom[1][k]*g) for k in range(len(isom[0]))]
                    ext = D.submodule(gens)
                    # we also need the centralizer of h1 x h2 in S1 x S2
                    ###############################
                    phig_graph = OD.domain().subgroup([OD.domain()(a) for a in gens]).gap()
                    S1_times_S2 =  [embedG1.Image(s.gap()) for s in S1.stabilizer().gens()]
                    S1_times_S2 += [embedG2.Image(s.gap()) for s in S2.stabilizer().gens()]
                    S1_times_S2 = OD.gap().Subgroup(S1_times_S2)
                    stab = S1_times_S2.Stabilizer(phig_graph, OnSubgroups).GeneratorsOfGroup()
                    ##############################
                    primitive_extensions.append([ext, OD.subgroup(stab)])
        return primitive_extensions, iV1, iV2


def _isom_fqf(A, B=None):
    r"""
    Return isometries from `A` to `B`.

    INPUT:

    - ``A`` -- a torsion quadratic module
    - ``B`` -- (default: ``None``) a torsion quadratic module

    OUTPUT:

    A list of generators of the orthogonal group of A.
    If ``B`` is given returns instead an isometry of `A` and `B` or
    raises an ``ValueError`` if `A` and `B` are not isometric
    """
    if B is None:
        B = A
        automorphisms = True
    else:
        automorphisms = False
    if A.invariants() != B.invariants():
        raise ValueError()
    na = len(A.smith_form_gens())
    nb = len(B.smith_form_gens())

    b_cand = [[b for b in B if b.q()==a.q() and b.order() == a.order()] for a in A.smith_form_gens()]

    res = []
    G = B.orthogonal_group(tuple(res))
    ambient = G.ambient()
    waiting = [[]]
    while len(waiting) > 0:
        f = waiting.pop()
        i = len(f)
        if i == na:
            if not automorphisms:
                return f
            g = ambient(matrix(f))
            if not g in G:
                res.append(tuple(f))
                G = B.orthogonal_group(tuple(ambient(s.matrix()) for s in G.gens())+(g,))
                waiting = _orbits(G, waiting)
            continue
        a = A.smith_form_gens()[i]
        card = ZZ.prod(A.smith_form_gen(k).order() for k in range(i+1))
        for b in b_cand[i]:
            if all(b.b(f[k])==a.b(A.smith_form_gens()[k]) for k in range(i)):
                fnew = f + [b]
                # check that the elements of fnew are independent
                if B.submodule(fnew).cardinality() == card:
                    waiting.append(fnew)


    if len(res) == 0:
        raise ValueError()
    return res

def _orbits(G, L):
    r"""
    Return the orbits of L under G.

    INPUT:

    - G a torsion orthogonal group
    - L a list of tuples of elements of the domain of G

    EXAMPLES::

        sage:
        sage:
    """
    D = G.invariant_form()
    A = G.domain()
    L = libgap([[A(g).gap() for g in f] for f in L])
    orb = G.gap().Orbits(L,libgap.OnTuples)
    orb = [g[0] for g in orb]
    orb = [[D.linear_combination_of_smith_form_gens(A(g).exponents()) for g in f] for f in orb]
    return orb

=======
>>>>>>> 95ea5f39

def _brown_indecomposable(q, p):
    r"""
    Return the Brown invariant of the indecomposable form ``q``.

    The values are taken from Table 2.1 in [Shim2016]_.

    INPUT:

    - ``q`` - an indecomposable quadratic form represented by a
      rational `1 \times 1` or `2 \times 2` matrix
    - ``p`` - a prime number

    EXAMPLES::

        sage: from sage.modules.torsion_quadratic_module import _brown_indecomposable
        sage: q = Matrix(QQ, [1/3])
        sage: _brown_indecomposable(q,3)
        6
        sage: q = Matrix(QQ, [2/3])
        sage: _brown_indecomposable(q,3)
        2
        sage: q = Matrix(QQ, [5/4])
        sage: _brown_indecomposable(q,2)
        5
        sage: q = Matrix(QQ, [7/4])
        sage: _brown_indecomposable(q,2)
        7
        sage: q = Matrix(QQ, 2, [0,1,1,0])/2
        sage: _brown_indecomposable(q,2)
        0
        sage: q = Matrix(QQ, 2, [2,1,1,2])/2
        sage: _brown_indecomposable(q,2)
        4
    """
    v = q.denominator().valuation(p)
    if p == 2:
        # brown(U) = 0
        if q.ncols() == 2:
            if q[0, 0].valuation(2) > v + 1 and q[1, 1].valuation(2) > v + 1:
                # type U
                return mod(0, 8)
            else:
                # type V
                return mod(4 * v, 8)
        u = q[0, 0].numerator()
        return mod(u + v * (u**2 - 1) / 2, 8)
    if p % 4 == 1:
        e = -1
    if p % 4 == 3:
        e = 1
    if v % 2 == 1:
        u = q[0, 0].numerator() // 2
        if legendre_symbol(u, p) == 1:
            return mod(1 + e, 8)
        else:
            return mod(-3 + e, 8)
    return mod(0, 8)

def _normalize(D):
    r"""
    INPUT:

    - a possibly degenerate torsion quadratic form over a field

    OUTPUT:

    - a TorsionQuadraticModule in normal form
    """
    if D.cardinality() == 1:
        return D
    D = D.normal_form()
    if not D.is_degenerate():
        return D
    p = D.invariants()[-1]
    if not p.is_prime():
        raise ValueError("")
    gens = list(D.gens())
    kerb = D.orthogonal_submodule_to(D)
    n = len(gens)

    kergens = [gens[i] for i in range(n) if gens[i] in kerb]
    nondeg = [gens[i] for i in range(n) if not gens[i] in kerb]
    k = len(kergens)

    for i in range(k):
        if kergens[i].q()==1:
            for j in range(i+1, k):
                if kergens[j].q() == 1:
                    kergens[j] += kergens[i]
            kergens = kergens[:i] + kergens[i+1:] + [kergens[i]]
            break
    gens = kergens + nondeg
    # translate all others to the kernel of q
    return D.submodule_with_gens(gens)

def direct_sum_embed(D, i1, i2, OD, G1, G2,as_hom=True):
    r"""

    EXAMPLES::

        sage: from sage.modules.torsion_quadratic_module import direct_sum_embed
        sage: T = TorsionQuadraticForm(matrix.diagonal([2/3]*3))
        sage: T1 = TorsionQuadraticForm(matrix.diagonal([2/3]*3))
        sage: T2 = TorsionQuadraticForm(matrix.diagonal([2/3]*2))
        sage: D, i1, i2 = T1.direct_sum(T2)
        sage: OD = D.orthogonal_group()
        sage: G1 = T1.orthogonal_group()
        sage: G2 = T2.orthogonal_group()
        sage: phi1, phi2 = direct_sum_embed(D,i1,i2,OD,G1,G2)
    """
    Dgap = OD.domain()
    direct_sum_gens = [(Dgap(D(g))).gap() for g in i1.image().gens() + i2.image().gens()]

    n1 = len(i1.image().gens())
    n2 = len(i2.image().gens())
    if as_hom:
        G1g = G1.gens()
        G2g = G2.gens()
    else:
        G1g = G1
        G2g = G2

    gensG1_imgs = []
    for f in G1g:
        imgs = [Dgap(i1(a*f)).gap() for a in i1.domain().gens()]
        imgs += direct_sum_gens[n1:]
        f = Dgap.gap().GroupHomomorphismByImagesNC(Dgap.gap(), direct_sum_gens, imgs)
        gensG1_imgs.append(f)

    gensG2_imgs = []
    for f in G2g:
        imgs = [Dgap(i2(a*f)).gap() for a in i2.domain().gens()]
        imgs = direct_sum_gens[:n1] + imgs
        f = Dgap.gap().GroupHomomorphismByImagesNC(Dgap.gap(), direct_sum_gens, imgs)
        gensG2_imgs.append(f)
    if as_hom:
        embed1 = G1.gap().GroupHomomorphismByImagesNC(OD.gap(),[g.gap() for g in G1.gens()], gensG1_imgs)
        embed2 = G2.gap().GroupHomomorphismByImagesNC(OD.gap(),[g.gap() for g in G2.gens()], gensG2_imgs)
        return embed1, embed2
    return gensG1_imgs, gensG2_imgs

def OrbitsOfSpaces(gens, k, D, H, action_hom, g=None ):
    r"""
    Return orbit representatives of the ``k`` dimensional subspaces.

    INPUT:

    - ``gens`` -- a list of matrices over a finite field
    - ``k`` -- the dimension of the subspaces
    - ``g`` -- (default:``None``) if given return only subspaces preserved by ``g``

    OUTPUT:

    - a tuple ``representative, stabiliser``
    where `representative[n]` belongs to `stabiliser[n]`
    """
    from sage.interfaces.magma import magma as m
    degree = gens[0].ncols()
    assert k<= degree
    field =  gens[0].base_ring()
    GL = m.GeneralLinearGroup(degree, field)
    G = GL.sub(gens)
    orb = m.OrbitsOfSpaces(G,k)
    if g is not None:
        g = GL(g)
        # filter the invariant subspaces
        orb = [v for v in orb if v[2] == v[2]*g]
    orb = [orbit_magma(rep=v[2], G=G,D=D,H=H,
                       action_hom=action_hom)
           for v in orb]
    return orb


class orbit(object):
    r"""
    """
    def __repr__(self):
        return "Orbit represented by \n%s"%str(self.representative())

    def representative(self):
        raise NotImplementedError()

    def list(self):
        raise NotImplementedError()

    def stabilizer(self):
        raise NotImplementedError()

    stabiliser = stabilizer


class orbit_magma(orbit):
    r"""
    """
    def __init__(self, rep, G, D, H, action_hom):
        r"""
        """
        self._G = G
        self._H = H
        self._action_hom = action_hom
        self._rep_magma = rep
        rep = rep.BasisMatrix().sage().change_ring(ZZ)
        gens = [H.linear_combination_of_smith_form_gens(r)
                for r in rep]
        rep = D.submodule(gens)
        self._rep = rep


    @cached_method
    def representative(self):
        return self._rep

    @cached_method
    def stabilizer(self,algorithm='magma'):
        stab = self._G.Stabiliser(self._rep_magma)
        stab = stab.Generators().SetToSequence()
        stab = [g.Matrix().sage() for g in stab]
        # we continue with magma
        G0 = self._H.orthogonal_group()
        # we could speed this up a lot by computing
        # the kernel only once and lift
        stab = self._action_hom.preimage(G0.subgroup(stab))
        return stab

    stabiliser = stabilizer

class orbit_sage(orbit):
    def __init__(self,rep , stab):
        self._rep = rep
        self._stab = stab

    def representative(self):
        return self._rep

    def stabilizer(self):
        return self._stab

    stabiliser = stabilizer
<|MERGE_RESOLUTION|>--- conflicted
+++ resolved
@@ -344,40 +344,9 @@
                                           modulus=self._modulus,
                                           modulus_qf=self._modulus_qf)
 
-    @cached_method
-    def _to_smith(self):
-        r"""
-        Return the tranformation matrix from generators to smith generators.
-
-        EXAMPLES::
-        """
-        # transformation matrices between smith and normal_form generators
-        to_smith = matrix(ZZ, [t.vector() for t in self.gens()])
-        return to_smith
-
-    @cached_method
-    def _to_gens(self):
-        r"""
-        Return the transformation matrix from smith generators to generators.
-
-        EXAMPLES::
-
-            sage:
-        """
-        invs = self.invariants()
-        if len(invs) == 0:
-            return matrix([])
-        R = IntegerModRing(invs[-1])
-        E = matrix.identity(R, len(invs))
-        # view self as a submodule of (ZZ/nZZ)^(len(invs))
-        B = self._to_smith().change_ring(R)
-        for k in range(B.ncols()):
-            B[:, k] *= invs[-1] // invs[k]
-            E[:, k] *= invs[-1] // invs[k]
-        # unfortunatly solve_left does not work with matrices
-        # to_normal = matrix([B.solve_left(e) for e in E.rows()])
-        to_normal = B.solve_left(E).change_ring(ZZ)
-        return to_normal
+    _to_smith = to_smith
+
+    _to_gens = to_gens
 
     def all_submodules(self):
         r"""
@@ -794,7 +763,6 @@
                         return genus
         raise ValueError("this discriminant form and signature do not define a genus")
 
-<<<<<<< HEAD
     @cached_method
     def is_degenerate(self):
         r"""
@@ -809,8 +777,6 @@
         """
         return 1 != self.orthogonal_submodule_to(self.gens()).cardinality()
 
-=======
->>>>>>> 95ea5f39
     def is_genus(self, signature_pair, even=True):
         r"""
         Return ``True`` if there is a lattice with this signature and discriminant form.
@@ -1416,7 +1382,6 @@
         """
         return QmodnZ(self._modulus_qf)
 
-<<<<<<< HEAD
     def to_smith(self):
         r"""
         Return the transformation matrix from the user to smith form generators.
@@ -2135,8 +2100,6 @@
     orb = [[D.linear_combination_of_smith_form_gens(A(g).exponents()) for g in f] for f in orb]
     return orb
 
-=======
->>>>>>> 95ea5f39
 
 def _brown_indecomposable(q, p):
     r"""
